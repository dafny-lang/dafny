--- conflicted
+++ resolved
@@ -1,7 +1,6 @@
 name: Test Release Downloads
 
 #### For a new release: Change 'ver' and 'rel' in the strategy
-#### At some point perhaps we can eliminate the need to use Z3 4.8.5
 
 on:
   workflow_dispatch:
@@ -19,10 +18,6 @@
       fail-fast: false
       matrix:
         os: [ ubuntu-latest, ubuntu-16.04, macos-latest, windows-latest ]
-<<<<<<< HEAD
-        z3: [ 'https://github.com/Z3Prover/z3/releases/download/z3-4.8.5/z3-4.8.5' ]
-=======
->>>>>>> be710ad2
         include:
         - ver: 'v3.0.0-test4'
           rel: 'dafny-3.0.0-test4'
