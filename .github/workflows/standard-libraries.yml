--- conflicted
+++ resolved
@@ -32,11 +32,7 @@
       - name: Set up Go
         uses: actions/setup-go@v5
         with:
-<<<<<<< HEAD
           go-version: '1.21'
-=======
-          go-version: '1.16'
->>>>>>> a71d0f01
           cache: false
       - name: Set up goimports
         env:
