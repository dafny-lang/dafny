--- conflicted
+++ resolved
@@ -7,11 +7,6 @@
 ## The tests only need to run on one OS -- Linux is used because the test scripts are bash
 
 on:
-<<<<<<< HEAD
-  push:
-    branches: [ master, 'cok*' ]
-=======
->>>>>>> 8e18d77b
   pull_request:
     branches: [ master ]
   push:
