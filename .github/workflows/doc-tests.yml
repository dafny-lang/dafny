name: Test documentation

## Tests various aspects of documentation
##  -- Examples are well-formed and verify when expected
##  (Building the pdf is separately tested, in refman.yml)
##
## The tests only need to run on one OS -- Linux is used because the test scripts are bash

on:
<<<<<<< HEAD
=======
  workflow_dispatch:
>>>>>>> 14bc57ff
  pull_request:
    branches: [ master ]
  push:

jobs:
  check-deep-tests:
     uses: ./.github/workflows/check-deep-tests-reusable.yml
     with:
       branch: master

  doctests:
    needs: check-deep-tests
<<<<<<< HEAD
    if: always() && (needs.check-deep-tests.result == 'success' || contains(github.event.pull_request.labels.*.name, 'run-deep-tests' || vars.TEST_ON_FORK == 'true' ))
=======
    if: always() && ((needs.check-deep-tests.result == 'success' || contains(github.event.pull_request.labels.*.name, 'run-deep-tests')) || ( github.event_name == 'push' && ( github.ref_name == 'master' || vars.TEST_ON_FORK == 'true' )))
>>>>>>> 14bc57ff
    runs-on: ubuntu-latest

    steps:
    - name: Setup dotnet
      uses: actions/setup-dotnet@v3
      with:
        dotnet-version: 6.0.x
    - name: Checkout Dafny
      uses: actions/checkout@v3
      with:
        submodules: recursive
        path: dafny
    - name: Load Z3
      run: |
        sudo apt-get install -qq libarchive-tools
        mkdir dafny/Binaries/z3
        wget -qO- https://github.com/Z3Prover/z3/releases/download/Z3-4.8.5/z3-4.8.5-x64-ubuntu-16.04.zip | bsdtar -xf - -C dafny/Binaries/z3 --strip-components=1
        chmod +x dafny/Binaries/z3/bin/z3
    - name: Build Dafny
      run: dotnet build dafny/Source/Dafny.sln
    - name: Check OnlineTutorial examples
      run: |
        cd dafny/docs
        PATH=../bin:$PATH ./check-examples OnlineTutorial/*.md || ( echo Tests Failed; exit 1 ) && echo Tests Succeeded
    - name: Check Reference Manual examples
      run: |
        cd dafny/docs
        PATH=../bin:$PATH ./check-examples DafnyRef/*.md || ( echo Tests Failed; exit 1 ) && echo Tests Succeeded<|MERGE_RESOLUTION|>--- conflicted
+++ resolved
@@ -7,10 +7,7 @@
 ## The tests only need to run on one OS -- Linux is used because the test scripts are bash
 
 on:
-<<<<<<< HEAD
-=======
   workflow_dispatch:
->>>>>>> 14bc57ff
   pull_request:
     branches: [ master ]
   push:
@@ -23,11 +20,7 @@
 
   doctests:
     needs: check-deep-tests
-<<<<<<< HEAD
-    if: always() && (needs.check-deep-tests.result == 'success' || contains(github.event.pull_request.labels.*.name, 'run-deep-tests' || vars.TEST_ON_FORK == 'true' ))
-=======
     if: always() && ((needs.check-deep-tests.result == 'success' || contains(github.event.pull_request.labels.*.name, 'run-deep-tests')) || ( github.event_name == 'push' && ( github.ref_name == 'master' || vars.TEST_ON_FORK == 'true' )))
->>>>>>> 14bc57ff
     runs-on: ubuntu-latest
 
     steps:
