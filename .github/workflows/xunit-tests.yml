name: Run XUnit tests

on:
<<<<<<< HEAD
  push:
    branches: [ master, 'cok*' ]
=======
>>>>>>> 8e18d77b
  pull_request:
    branches: [ master ]
  push:

## In the matrix:
##  os - name of the Github actions runner
##  suffix - name used in the description of the job
##  z3 - name of the Z3 asset at the 'z3BaseUri' URL
##  chmod - whether the Z3 download needs execute permissions added
##  coverage -- unused?

jobs:
  check-deep-tests:
     uses: ./.github/workflows/check-deep-tests-reusable.yml
     with:
       branch: master

  build:
    needs: check-deep-tests
    if: always() && (needs.check-deep-tests.result == 'success' || contains(github.event.pull_request.labels.*.name, 'run-deep-tests' || vars.TEST_ON_FORK == 'true' ))
    runs-on: ${{matrix.os}}
    name: ${{matrix.suffix}}
    strategy:
      fail-fast: false
      matrix:
        include:
          - os: ubuntu-20.04
            suffix: ubuntu-20.04
            z3: z3-4.8.5-x64-ubuntu-16.04
            chmod: true
            coverage: true
          - os: windows-2019
            suffix: win
            z3: z3-4.8.5-x64-win
            chmod: false
            coverage: false
          - os: macos-latest
            suffix: osx
            z3: z3-4.8.5-x64-osx-10.14.2
            chmod: true
            coverage: false
    env:
      solutionPath: Source/Dafny.sln
      z3BaseUri: https://github.com/Z3Prover/z3/releases/download/Z3-4.8.5
      Logging__LogLevel__Microsoft: Debug
    steps:
    - uses: actions/checkout@v3
      with:
        submodules: recursive
    - name: Setup .NET
      uses: actions/setup-dotnet@v3
      with:
        dotnet-version: 6.0.x
    - name: Install dependencies
      run: dotnet restore ${{env.solutionPath}}
    - name: Load Z3
      shell: pwsh
      run: |
        Invoke-WebRequest ${{env.z3BaseUri}}/${{matrix.z3}}.zip -OutFile z3.zip
        Expand-Archive z3.zip .
        Remove-Item z3.zip
        Copy-Item ${{matrix.z3}} Binaries/z3 -Recurse
    - name: Set Z3 Permissions
      if: ${{matrix.chmod}}
      run: |
        chmod +x Binaries/z3/bin/z3
    - name: Build
      run: dotnet build -warnaserror --no-restore ${{env.solutionPath}}
    - name: Run DafnyLanguageServer Tests
      run: |
        ## Run twice to catch unstable code (Issue #2673)
        dotnet test --no-restore --verbosity normal --logger trx Source/DafnyLanguageServer.Test
        dotnet test --no-restore --verbosity normal --logger trx Source/DafnyLanguageServer.Test
    - name: Run DafnyDriver Tests
      run: dotnet test --no-restore --verbosity normal --logger trx Source/DafnyDriver.Test
    - name: Run DafnyPipeline Tests
      run: dotnet test --no-restore --verbosity normal --logger trx Source/DafnyPipeline.Test
    - name: Run DafnyTestGeneration Tests
      run: dotnet test --no-restore --verbosity normal --logger trx Source/DafnyTestGeneration.Test
    - name: Run AutoExtern Tests
      run: dotnet test --no-restore --verbosity normal --logger trx Source/AutoExtern.Test
    - name: Run DafnyRuntime Tests
      run: dotnet test --no-restore --verbosity normal --logger trx Source/DafnyRuntime.Tests
    - uses: actions/upload-artifact@v3
      if: always()
      with:
        name: unit-test-results-${{ matrix.os }}
        path: Source/*/TestResults/*.trx<|MERGE_RESOLUTION|>--- conflicted
+++ resolved
@@ -1,11 +1,6 @@
 name: Run XUnit tests
 
 on:
-<<<<<<< HEAD
-  push:
-    branches: [ master, 'cok*' ]
-=======
->>>>>>> 8e18d77b
   pull_request:
     branches: [ master ]
   push:
