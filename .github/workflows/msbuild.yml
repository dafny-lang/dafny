name: Build and Test

on:
  push:
    branches: [ master ]
#  pull_request:
#    branches: [ master ]

env:
  dotnet-version: 5.0.x # SDK Version for building Dafny; x will use the latest version of the 5.0 channel
jobs:
  format:
    runs-on: ubuntu-16.04
    steps:
    - name: Setup dotnet 5.0
      uses: actions/setup-dotnet@v1.7.2
      with:
        dotnet-version: ${{env.dotnet-version}}
    - name: Checkout Dafny
      uses: actions/checkout@v2
      with:
        path: dafny
    - name: Restore tools
      working-directory: dafny/Source
      run: dotnet tool restore
    - name: Check code style
      working-directory: dafny/Source
      run: dotnet tool run dotnet-format -w --check Dafny.sln
      
  build:
    runs-on: ${{ matrix.os }}

    strategy:
      matrix:
        ## Windows jobs fail on some lit tests and sometimes fail even to
        ## setup a work environment (e.g. dotnet installation)
        ##os: [ubuntu-latest]
        ##os: [ubuntu-latest, windows-latest, ubuntu-16.04]
        ##os: [ubuntu-latest, macos-latest]
        os: [
             ubuntu-latest,
             macos-latest,
           ##  windows-latest,
             ubuntu-16.04,
            ]
        ## Size of the following array must match --num-shards in lit command
        shard: [1, 2, 3, 4, 5]
        include:
        - os:                  'ubuntu-latest'
          os_for_build:        'ubuntu'
        - os:                  'ubuntu-16.04'
          os_for_build:        'ubuntu'
        - os:                  'macos-latest'
          os_for_build:        'osx'
        ##- os:                  'windows-latest'
        ##  os_for_build:        'win'

      fail-fast: false
    steps:
    - name: Manually sync certs
      if: runner.os == 'Linux'
      run: cert-sync /etc/ssl/certs/ca-certificates.crt
    - uses: actions/setup-python@v1
    - name: Setup dotnet 5.0
      uses: actions/setup-dotnet@v1.7.2
      with:
<<<<<<< HEAD
        dotnet-version: '5.0.203' # See https://github.com/dafny-lang/dafny/issues/1238
=======
        dotnet-version: ${{env.dotnet-version}}
>>>>>>> 69290132
    - name: C++ for ubuntu 16.04
      if: matrix.os == 'ubuntu-16.04'
      run: |
        sudo apt-get install -y build-essential
    - name: Choose the right C++ for ubuntu 16.04
      if: matrix.os == 'ubuntu-16.04'
      run: |
        sudo update-alternatives --install /usr/bin/g++ g++ /usr/bin/g++-9 60
    - uses: actions/setup-python@v1
    - name: Set up JDK 1.8
      uses: actions/setup-java@v1
      with:
        java-version: 1.8
    - name: Upgrade outdated pip
      run: python -m pip install --upgrade pip
    - name: Install lit 
      run: pip install lit OutputCheck pyyaml
    - uses: actions/setup-node@v1
    - run: npm install bignumber.js
    - name: Checkout Dafny
      uses: actions/checkout@v2
      with:
        path: dafny
    - name: Create release
      run: |
        python dafny/Scripts/package.py 0.0.0-CI --os ${{ matrix.os_for_build }} --skip_manual=true --trial=true --github_secret=${{ secrets.GITHUB_TOKEN }} --out=CI.zip
    - if: runner.os == 'Windows'
      shell: pwsh
      run: |
        Expand-Archive dafny/Package/CI.zip unzippedRelease
    - if: runner.os != 'Windows'
      run: |
        unzip dafny/Package/CI.zip -d unzippedRelease
    - name: Run lit tests
      run: |
        ## lit in this context needs the executables specified
        lit --time-tests -v --num-shards=5 --run-shard=${{ matrix.shard }} --param executable=$PWD/unzippedRelease/dafny/dafny --param serverExecutable=$PWD/unzippedRelease/dafny/DafnyServer dafny/Test<|MERGE_RESOLUTION|>--- conflicted
+++ resolved
@@ -64,11 +64,7 @@
     - name: Setup dotnet 5.0
       uses: actions/setup-dotnet@v1.7.2
       with:
-<<<<<<< HEAD
-        dotnet-version: '5.0.203' # See https://github.com/dafny-lang/dafny/issues/1238
-=======
         dotnet-version: ${{env.dotnet-version}}
->>>>>>> 69290132
     - name: C++ for ubuntu 16.04
       if: matrix.os == 'ubuntu-16.04'
       run: |
