--- conflicted
+++ resolved
@@ -62,10 +62,6 @@
       with:
         args: unzip -qq dafny/Package/dafny-1.0.0-x64-ubuntu-16.04.zip -d unzippedRelease
     - name: Run lit tests
-<<<<<<< HEAD
       run: |
         sudo chmod +x $PWD/unzippedRelease/dafny/Dafny
-        lit --time-tests -v --num-shards=5 --run-shard=${{ matrix.shard }} --param executable=$PWD/unzippedRelease/dafny/Dafny --param serverExecutable=$PWD/unzippedRelease/dafny/DafnyServer dafny/Test
-=======
-      run: lit --time-tests -v --num-shards=5 --run-shard=${{ matrix.shard }} dafny/Test
->>>>>>> 7d4a47ed
+        lit --time-tests -v --num-shards=5 --run-shard=${{ matrix.shard }} --param executable=$PWD/unzippedRelease/dafny/Dafny --param serverExecutable=$PWD/unzippedRelease/dafny/DafnyServer dafny/Test