--- conflicted
+++ resolved
@@ -127,11 +127,7 @@
           reportgenerator \
             -reports:"./**/coverage.cobertura.xml" \
             -reporttypes:Cobertura -targetdir:coverage-cobertura \
-<<<<<<< HEAD
-            -classfilters:"-Microsoft.Dafny.*PreType*;-Microsoft.Dafny.ResolverPass;-Microsoft.Dafny.*Underspecification*;-Microsoft.Dafny.DetectUnderspecificationVisitor;-Microsoft.Dafny.Microsoft.Dafny.UnderspecificationDetector;-Microsoft.Dafny.ResolverPass;-Microsoft.Dafny.Compilers.DafnyCompiler;-DAST.*;-DCOMP.*"
-=======
-            -classfilters:"-Microsoft.Dafny.*PreType*;-Microsoft.Dafny.ResolverPass;-Microsoft.Dafny.*Underspecification*;-Microsoft.Dafny.DetectUnderspecificationVisitor;-Microsoft.Dafny.Microsoft.Dafny.UnderspecificationDetector"
->>>>>>> 4df64dd2
+            -classfilters:"-Microsoft.Dafny.*PreType*;-Microsoft.Dafny.ResolverPass;-Microsoft.Dafny.*Underspecification*;-Microsoft.Dafny.DetectUnderspecificationVisitor;-Microsoft.Dafny.Microsoft.Dafny.UnderspecificationDetector;-DAST.*;-DCOMP.*"
           # Generate HTML from combined report, leaving out XUnitExtensions
           reportgenerator \
             -reports:"coverage-cobertura/Cobertura.xml" \
