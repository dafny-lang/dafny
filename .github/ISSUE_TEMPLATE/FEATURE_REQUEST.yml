name: Feature Request
description: Request a feature for Dafny
<<<<<<< HEAD
labels: ["kind: enhancement"]
=======
labels: [kind: enhancement]
>>>>>>> 5946299c
body:
  - type: markdown
    attributes:
      value: |
        <!--
        Markdown is supported.
        -->
  - type: textarea
    id: summary
    attributes:
      label: Summary
      description: Brief summary of what this proposal is about.
    validations:
      required: false
  - type: textarea
    id: motivation
    attributes:
      label: Background and Motivation
      description: What is the problem we are solving and in what context did you encounter it?
    validations:
      required: true
  - type: textarea
    id: proposal
    attributes:
      label: Proposed Feature
      description: >
        Please provide a sketch of the feature you are proposing. 
        Be as specific as you can: the more specific the proposal, the easier the process will be.
        Including screenshots of some of the existing problems can also help a lot here.
    validations:
      required: true
  - type: textarea
    id: alternatives
    attributes:
      label: Alternatives
      description: |
        How does not having this feature impact you?
        Are there workarounds for the problem this feature addresses? 
        Were there other solutions you considered?
        How does this compare to features in other language ecosystems?
    validations:
      required: false<|MERGE_RESOLUTION|>--- conflicted
+++ resolved
@@ -1,10 +1,6 @@
 name: Feature Request
 description: Request a feature for Dafny
-<<<<<<< HEAD
-labels: ["kind: enhancement"]
-=======
-labels: [kind: enhancement]
->>>>>>> 5946299c
+labels: "kind: enhancement"
 body:
   - type: markdown
     attributes:
