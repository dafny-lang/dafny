--- conflicted
+++ resolved
@@ -1,10 +1,6 @@
 name: Bug Report
 description: File a bug report
-<<<<<<< HEAD
-labels: ["kind: bug"]
-=======
-labels: [kind: bug]
->>>>>>> 5946299c
+labels: "kind: bug"
 body:
   - type: markdown
     attributes:
