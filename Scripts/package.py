--- conflicted
+++ resolved
@@ -124,9 +124,6 @@
             shutil.rmtree(self.buildDirectory)
         run(["make", "--quiet", "clean"])
         run(["make", "--quiet", "runtime"])
-<<<<<<< HEAD
-        run(["dotnet", "build", path.join(SOURCE_DIRECTORY, "Dafny-RunCoco.sln"),
-=======
         run(["dotnet", "publish", path.join(SOURCE_DIRECTORY, "DafnyServer", "DafnyServer.csproj"),
             "--nologo",
             "-f", "netcoreapp3.1",
@@ -134,19 +131,11 @@
             "-r", self.target,
             "-c", "Checked"])
         run(["dotnet", "publish", path.join(SOURCE_DIRECTORY, "DafnyDriver", "DafnyDriver.csproj"),
->>>>>>> 77622518
             "--nologo",
             "-f", "netcoreapp3.1",
             "-o", self.buildDirectory,
             "-r", self.target,
             "-c", "Checked"])
-        run(["dotnet", "publish", path.join(SOURCE_DIRECTORY, "Dafny.sln"),
-            "--nologo",
-            "-f", "netcoreapp3.1",
-            "-o", self.buildDirectory,
-            "-r", self.target,
-            "-c", "Checked",
-            "-p:Flavor=WithoutCoco"])
 
     def pack(self):
         try:
