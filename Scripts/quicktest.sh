#! /bin/bash

echo "method m() { assert 1+1 == 2; }" > a.dfy
echo "method m() { assert 1+1 == 3; }" > b.dfy
echo 'method Main() { print (42,131), "\n"; }' > c.dfy

tmp=quicktest.tmp
tmpx=quicktest.tmpx

DIR="$(dirname ${BASH_SOURCE[0]})"
if [ -n "$1" ]; then
  DAFNY=$1
else
  DAFNY=$DIR/dafny
fi

echo "" > $tmp
echo "Dafny program verifier finished with 1 verified, 0 errors" >> $tmp

echo Should succeed
$DAFNY verify a.dfy | diff - $tmp || exit 1

echo "b.dfy(1,24): Error: assertion might not hold" > $tmp
echo "" >> $tmp
echo "Dafny program verifier finished with 0 verified, 1 error" >> $tmp

echo Should fail
$DAFNY verify --use-basename-for-filename b.dfy | diff - $tmp

echo "" > $tmp
echo "Dafny program verifier finished with 0 verified, 0 errors" >> $tmp
echo "(42, 131)" >> $tmp

echo Running with C#
$DAFNY run -t:cs c.dfy | diff - $tmp || exit 1
echo Running with Javascript
$DAFNY run -t:js c.dfy | diff - $tmp || exit 1
echo Running with Java
$DAFNY run -t:java c.dfy | diff - $tmp || exit 1
echo Running with Go
$DAFNY run -t:go c.dfy | diff - $tmp || exit 1
echo Running with Python
<<<<<<< HEAD
$DAFNY run -t:py c.dfy
echo Running with Rust
$DAFNY run -t:rs c.dfy
echo Building with C#
=======
$DAFNY run -t:py c.dfy | diff - $tmp || exit 1

>>>>>>> 2b26b9d1
rm -rf c-go c-java c-py c.jar c c.dll c.exe c.js c.runtimeconfig.json
echo "" > $tmp
echo "Dafny program verifier finished with 0 verified, 0 errors" >> $tmp
echo "(42, 131)" > $tmpx

echo Building with C#
$DAFNY build -t:cs c.dfy | diff - $tmp || exit 1
dotnet c.dll | diff - $tmpx || exit 1
echo Building with Javascript
$DAFNY build -t:js c.dfy | diff - $tmp || exit 1
node c.js | diff - $tmpx || exit 1
echo Building with Java
$DAFNY build -t:java c.dfy | diff - $tmp || exit 1
java -jar c.jar | diff - $tmpx || exit 1
echo Building with Go
$DAFNY build -t:go c.dfy | diff - $tmp || exit 1
./c | diff - $tmpx || exit 1
(cd c-go; GO111MODULE=auto GOPATH=`pwd` go run src/c.go) | diff - $tmpx || exit 1
echo Building with Python
<<<<<<< HEAD
$DAFNY build -t:py c.dfy
python c-py/c.py
echo Building with Rust
$DAFNY build -t:rs c.dfy
./c.exe

rm -rf a.dfy b.dfy c.dfy c-go c-java c-py c.jar c c.dll c.exe c.js c.rs c.runtimeconfig.json
=======
$DAFNY build -t:py c.dfy | diff - $tmp || exit 1
python c-py/c.py | diff - $tmpx || exit 1

echo Quicktest script succeeded

rm -rf a.dfy b.dfy c.dfy c-go c-java c-py c.jar c c.dll c.exe c.js c.runtimeconfig.json
rm $tmp $tmpx
>>>>>>> 2b26b9d1
<|MERGE_RESOLUTION|>--- conflicted
+++ resolved
@@ -40,15 +40,10 @@
 echo Running with Go
 $DAFNY run -t:go c.dfy | diff - $tmp || exit 1
 echo Running with Python
-<<<<<<< HEAD
-$DAFNY run -t:py c.dfy
-echo Running with Rust
-$DAFNY run -t:rs c.dfy
-echo Building with C#
-=======
 $DAFNY run -t:py c.dfy | diff - $tmp || exit 1
+echo Running with Rust "(output not yet correct)"
+$DAFNY run -t:rs c.dfy | diff - $tmp
 
->>>>>>> 2b26b9d1
 rm -rf c-go c-java c-py c.jar c c.dll c.exe c.js c.runtimeconfig.json
 echo "" > $tmp
 echo "Dafny program verifier finished with 0 verified, 0 errors" >> $tmp
@@ -68,20 +63,13 @@
 ./c | diff - $tmpx || exit 1
 (cd c-go; GO111MODULE=auto GOPATH=`pwd` go run src/c.go) | diff - $tmpx || exit 1
 echo Building with Python
-<<<<<<< HEAD
-$DAFNY build -t:py c.dfy
-python c-py/c.py
-echo Building with Rust
-$DAFNY build -t:rs c.dfy
-./c.exe
-
-rm -rf a.dfy b.dfy c.dfy c-go c-java c-py c.jar c c.dll c.exe c.js c.rs c.runtimeconfig.json
-=======
 $DAFNY build -t:py c.dfy | diff - $tmp || exit 1
 python c-py/c.py | diff - $tmpx || exit 1
+echo "Building with Rust (output not yet correct)"
+$DAFNY build -t:rs c.dfy | diff - $tmp || exit 1
+./c.exe | diff - $tmpx
 
 echo Quicktest script succeeded
 
-rm -rf a.dfy b.dfy c.dfy c-go c-java c-py c.jar c c.dll c.exe c.js c.runtimeconfig.json
-rm $tmp $tmpx
->>>>>>> 2b26b9d1
+rm -rf a.dfy b.dfy c.dfy c-go c-java c-py c.jar c c.dll c.exe c.js c.rs c.runtimeconfig.json
+rm $tmp $tmpx