# 22. Attributes {#sec-attributes}
Dafny allows many of its entities to be annotated with _Attributes_.
Attributes are declared between `{:` and `}` like this:
```dafny
{:attributeName "argument", "second" + "argument", 57}
```

In general an attribute may have any name the user chooses. It may be
followed by a comma-separated list of expressions. These expressions will
be resolved and type-checked in the context where the attribute appears.

Any Dafny entity may have a list of attributes.
Dafny does not check that the attributes listed for an entity
are appropriate for it (which means that misspellings may
go silently unnoticed).

The grammar shows where the attribute annotations may appear:
````grammar
Attribute = "{:" AttributeName [ Expressions ] "}"
````

Dafny has special processing for some attributes[^boogie-attributes].  Of those,
some apply only to the entity bearing the attribute, while others (inherited
attributes) apply to the entity and its descendants (such as nested modules,
types, or declarations).  The attribute declaration closest to the entity
overrides those further away.

[^boogie-attributes]: All entities that Dafny translates to Boogie have their attributes passed on to Boogie except for the [`{:axiom}`](#sec-axiom) attribute (which conflicts with Boogie usage) and the [`{:trigger}`](#sec-trigger) attribute which is instead converted into a Boogie quantifier _trigger_. See Section 11 of [@Leino:Boogie2-RefMan].

For attributes with a single boolean expression argument, the attribute
with no argument is interpreted as if it were true.

## 22.1. Attributes on top-level declarations

### 22.1.1. `{:autocontracts}`
Dynamic frames [@Kassios:FM2006;@SmansEtAl:VeriCool;@SmansEtAl:ImplicitDynamicFrames;
@LEINO:Dafny:DynamicFrames]
are frame expressions that can vary dynamically during
program execution. AutoContracts is an experimental feature that will
fill much of the dynamic-frames boilerplate into a class.

From the user's perspective, what needs to be done is simply:

* mark the class with {:autocontracts}
* declare a function (or predicate) called Valid()


AutoContracts will then:

*  Declare:
```dafny
   ghost var Repr: set<object>
```

* For function/predicate Valid(), insert:
```dafny
   reads this, Repr
```
* Into body of Valid(), insert (at the beginning of the body):
```dafny
   this in Repr && null !in Repr
```
* and also insert, for every array-valued field A declared in the class:
```dafny
   (A != null ==> A in Repr) &&
```
* and for every field F of a class type T where T has a field called Repr, also insert:
```dafny
   (F != null ==> F in Repr && F.Repr <= Repr && this !in Repr)
```
  Except, if A or F is declared with `{:autocontracts false}`, then the implication will not
be added.

* For every constructor, add:
```dafny
   modifies this
   ensures Valid() && fresh(Repr - {this})
```
* At the end of the body of the constructor, add:
```dafny
   Repr := {this};
   if (A != null) { Repr := Repr + {A}; }
   if (F != null) { Repr := Repr + {F} + F.Repr; }
```
* For every method, add:
```dafny
   requires Valid()
   modifies Repr
   ensures Valid() && fresh(Repr - old(Repr))
```
* At the end of the body of the method, add:
```dafny
   if (A != null) { Repr := Repr + {A}; }
   if (F != null) { Repr := Repr + {F} + F.Repr; }
```

### 22.1.2. `{:nativeType}` {#sec-nativetype}
The `{:nativeType}` attribute may only be used on a ``NewtypeDecl``
where the base type is an integral type or a real type. For example:

```dafny
newtype {:nativeType "byte"} ubyte = x : int | 0 <= x < 256
newtype {:nativeType "byte"} ubyte = x : int | 0 <= x < 257 // Fails
```

It can take one of the following forms:

* `{:nativeType}` - With no parameters it has no effect and the ``NewtypeDecl``
will have its default behavior which is to choose a native type that can hold any
value satisfying the constraints, if possible, otherwise BigInteger is used.
* `{:nativeType true}` - Also gives default ``NewtypeDecl`` behavior,
but gives an error if base type is not integral.
* `{:nativeType false}` - Inhibits using a native type. BigInteger is used.
* `{:nativeType "typename"}` - This form has an native integral
type name as a string literal. Acceptable values are:
   * `"byte"`      8 bits, unsigned
   * `"sbyte"`     8 bits, signed
   * `"ushort"`    16 bits, unsigned
   * `"short"`     16 bits, signed
   * `"uint"`      32 bits, unsigned
   * `"int"`       32 bits, signed
   * `"number"`    53 bits, signed
   * `"ulong"`     64 bits, unsigned
   * `"long"`      64 bits, signed
  If the target compiler
  does not support X, then an error is generated. Also, if, after
  scrutinizing the constraint predicate, the compiler cannot confirm
  that the type's values will fit in X, an error is generated.

### 22.1.3. `{:ignore}` (deprecated)
Ignore the declaration (after checking for duplicate names).

### 22.1.4. `{:extern}` {#sec-extern}

`{:extern}` is a target-language dependent modifier used:

* to alter the `CompileName` of entities such as modules, classes, methods, etc.,
* to alter the `ReferenceName` of the entities,
* to decide how to define external opaque types,
* to decide whether to emit target code or not, and
* to decide whether a declaration is allowed not to have a body.

The `CompileName` is the name for the entity when translating to one of the target languages.
The `ReferenceName` is the name used to refer to the entity in the target language.
A common use case of `{:extern}` is to avoid name clashes with existing library functions.

`{:extern}` takes 0, 1, or 2 (possibly empty) string arguments:

- `{:extern}`: Dafny will use the Dafny name as the `CompileName` and not affect the `ReferenceName`
- `{:extern s1}`: Dafny will use `s1` as the `CompileName`, and replaces the last portion of the `ReferenceName` by `s1`.
     When used on an opaque type, s1 is used as a hint as to how to declare that type when compiling.
- `{:extern s1, s2}` Dafny will use `s2` as the `CompileName`.
     Dafny will use a combination of `s1` and `s2` such as for example `s1.s2` as the `ReferenceName`
     It may also be the case that one of the arguments is simply ignored.

Dafny does not perform sanity checks on the arguments---it is the user's responsibility not to generate
  malformed target code.

One difference with [`{:axiom}`](#sec-axiom) is that the compiler will still emit code for an [`{:axiom}`](#sec-axiom), if it is a [`function method`, a `method` or a `function by method`](#sec-function-declarations) with a body.

## 22.2. Attributes on functions and methods

### 22.2.1. `{:autoReq}`
For a function declaration, if this attribute is set true at the nearest
level, then its `requires` clause is strengthened sufficiently so that
it may call the functions that it calls.

For following example
```dafny
function f(x:int) : bool
  requires x > 3
{
  x > 7
}

// Should succeed thanks to auto_reqs
function {:autoReq} g(y:int, b:bool) : bool
{
  if b then f(y + 2) else f(2*y)
}
```
the `{:autoReq}` attribute causes Dafny to
deduce a `requires` clause for g as if it had been
declared
```dafny
function g(y:int, b:bool) : bool
  requires if b then y + 2 > 3 else 2 * y > 3
{
  if b then f(y + 2) else f(2*y)
}
```

### 22.2.2. `{:axiom}` {#sec-axiom}
The `{:axiom}` attribute may be placed on a function or method.
It means that the post-condition may be assumed to be true
without proof. In that case also the body of the function or
method may be omitted.

The `{:axiom}` attribute only prevents Dafny from verifying that the body matches the post-condition.
Dafny still verifies the well-formedness of pre-conditions, of post-conditions, and of the body if provided.
To prevent Dafny from running all these checks, one would use [`{:verify false}`](#sec-verify), which is not recommended.

### 22.2.3. `{:compile}`
The `{:compile}` attribute takes a boolean argument. It may be applied to
any top-level declaration. If that argument is false, then that declaration
will not be compiled at all.
The difference with [`{:extern}`](#sec-extern) is that [`{:extern}`](#sec-extern)
will still emit declaration code if necessary,
whereas `{:compile false}` will just ignore the declaration for compilation purposes.

### 22.2.4. `{:extern <name>}` {#sec-extern-method}
See [`{:extern <name>}`](#sec-extern).

### 22.2.5. `{:fuel X}` {#sec-fuel}
The fuel attributes is used to specify how much "fuel" a function should have,
i.e., how many times the verifier is permitted to unfold its definition.  The
`{:fuel}` annotation can be added to the function itself, it which
case it will apply to all uses of that function, or it can overridden
within the scope of a module, function, method, iterator, calc, forall,
while, assert, or assume.  The general format is:

```dafny
{:fuel functionName,lowFuel,highFuel}
```

When applied as an annotation to the function itself, omit
functionName.  If highFuel is omitted, it defaults to lowFuel + 1.

The default fuel setting for recursive functions is 1,2.  Setting the
fuel higher, say, to 3,4, will give more unfoldings, which may make
some proofs go through with less programmer assistance (e.g., with
fewer assert statements), but it may also increase verification time,
so use it with care.  Setting the fuel to 0,0 is similar to making the
definition opaque, except when used with all literal arguments.

### 22.2.6. `{:id <string>}`
Assign a custom unique ID to a function or a method to be used for verification
result caching.

### 22.2.7. `{:induction}` {#sec-induction}
The `{:induction}` attribute controls the application of
proof by induction to two contexts. Given a list of
variables on which induction might be applied, the
`{:induction}` attribute selects a sub-list of those
variables (in the same order) to which to apply induction.

Dafny issue [34](https://github.com/Microsoft/dafny/issues/34)
proposes to remove the restriction that the sub-list
be in the same order, and would apply induction in the
order given in the `{:induction}` attribute.

The two contexts are:

* A method, in which case the bound variables are all the
  in-parameters of the method.
* A [quantifier expression](#sec-induction-quantifier), in which case the bound variables
  are the bound variables of the quantifier expression.

The form of the `{:induction}` attribute is one of the following:

* `{:induction}` -- apply induction to all bound variables
* `{:induction false}` -- suppress induction, that is, don't apply it to any bound variable
* `{:induction L}` where `L` is a list consisting entirely of bound variables
-- apply induction to the specified bound variables
* `{:induction X}` where `X` is anything else -- treat the same as
`{:induction}`, that is, apply induction to all bound variables. For this
usage conventionally `X` is `true`.

Here is an example of using it on a quantifier expression:
```dafny
lemma Fill_J(s: seq<int>)
  requires forall i :: 1 <= i < |s| ==> s[i-1] <= s[i]
  ensures forall i,j {:induction j} :: 0 <= i < j < |s| ==> s[i] <= s[j]
{
}
```

### 22.2.8. `{:print}` {#sec-print}
This attributes declares that a method may have print effects,
that is, it may use 'print' statements and may call other methods
that have print effects. The attribute can be applied to compiled
methods, constructors, and iterators, and it gives an error if
applied to functions or ghost methods. An overriding method is
allowed to use a {:print} attribute only if the overridden method
does.
Print effects are enforced only with `/trackPrintEffects:1`.

### 22.2.9. `{:opaque}` {#sec-opaque}
Ordinarily, the body of a function is transparent to its users, but
sometimes it is useful to hide it. If a function `foo` or `bar` is given the
`{:opaque}` attribute, then Dafny hides the body of the function,
so that it can only be seen within its recursive clique (if any),
or if the programmer specifically asks to see it via the statement `reveal foo(), bar();`.

More information about the Boogie implementation of `{:opaque}` [here](https://github.com/dafny-lang/dafny/blob/master/docs/Compilation/Boogie.md).

<!--
Describe this where refinement is described, as appropriate.

-### 22.1.15. prependAssertToken
This is used internally in Dafny as part of module refinement.
It is an attribute on an assert statement.
The Dafny code has the following comment:

```dafny
// Clone the expression, but among the new assert's attributes, indicate
// that this assertion is supposed to be translated into a check.  That is,
// it is not allowed to be just assumed in the translation, despite the fact
// that the condition is inherited.
```

TODO: Decide if we want to describe this in more detail, or whether
the functionality is already adequately described where
refinement is described.
-->

### 22.2.10. `{:priority N}`
Assign a positive priority 'N' to an implementation to control the order
in which implementations are verified (default: N = 1).


### 22.2.11. `{:selective_checking}`
Turn all assertions into assumptions except for the ones reachable from after the
assertions marked with the attribute `{:start_checking_here}`.
Thus, `assume {:start_checking_here} something;` becomes an inverse
of `assume false;`: the first one disables all verification before
it, and the second one disables all verification after.

### 22.2.12. `{:tailrecursion}`
This attribute is used on method declarations. It has a boolean argument.

If specified with a `false` value, it means the user specifically
requested no tail recursion, so none is done.

If specified with a `true` value, or if no argument is specified,
then tail recursive optimization will be attempted subject to
the following conditions:

* It is an error if the method is a ghost method and tail
recursion was explicitly requested.
* Only direct recursion is supported, not mutually recursive methods.
* If `{:tailrecursion true}` was specified but the code does not allow it,
an error message is given.

<<<<<<< HEAD
### 22.1.13. `{:test}`
The C# and Java compilers can inject test annotations for XUnit and JUnit, respectively.  You must provide the :test attribute for all unit tests you want annotated.

    method {:test} test_example()

Dafny also provides support for unit tests with parameters provided by a method source.  To invoke this behavior, your tests should be of this form.

    method {:test "MethodSource", "MethodSourceName"} test_example([parameters])

Your method source's signature should be of this form

    static method MethodSourceName() returns (inputs : seq<([parameter-types])>)

where the method is static and the return type is a sequence of tuples.  The types inside each tuple must match the types of your test method's parameters.  The Java compiler will convert the above code into JUnit; the C# compiler will convert it into XUnit.

=======
### 22.2.13. `{:test}`
This attribute indicates the target function or method is meant
to be executed at runtime in order to test that the program is working as intended.

There are two different ways to dynamically test functionality in a test:

1. A test can optionally return a single value to indicate success or failure.
   If it does, this must be a _failure-compatible_ type
   just as the [update-with-failure statement](#sec-update-failure) requires. That is,
   the returned type must define a `IsFailure()` function method. If `IsFailure()`
   evaluates to `true` on the return value, the test will be marked a failure, and this
   return value used as the failure message.
2. Code in the control flow of the test can use [`expect` statements](#sec-expect-statement)
   to dynamically test if a boolean expression is true, and cause the test to halt
   if not (but not the overall testing process). The optional second argument to 
   a failed `expect` statement will be used as the test failure message.

Note that the `expect` keyword can also be used to form "assign or halt" statements
such as `var x :- expect CalculateX();`, which is a convenient way to invoke a method
that may produce a failure within a test without having to return a value from the test.

There are also two different approaches to executing all tests in a program:

1. By default, the compiler will mark each compiled method as necessary so that
   a designated target language testing framework will discover and run it.
   This is currently only implemented for C#, using the xUnit `[Fact]` annotation.
2. If the `/runAllTests:1` option is provided, Dafny will instead produce a main method
   that invokes each test and prints the results.
   This runner is currently very basic, but avoids introducing any additional target
   language dependencies in the compiled code.
>>>>>>> b6751337

### 22.2.14. `{:timeLimit N}`
Set the time limit for verifying a given function or method.

### 22.2.15. `{:timeLimitMultiplier X}`
This attribute may be placed on a method or function declaration
and has an integer argument. If `{:timeLimitMultiplier X}` was
specified a `{:timelimit Y}` attributed is passed on to Boogie
where `Y` is `X` times either the default verification time limit
for a function or method, or times the value specified by the
Boogie `timelimit` command-line option.

### 22.2.16. `{:verify false}` {#sec-verify}
     
Skip verification of a function or a method altogether.
Will not even try to verify well-formedness of postconditions and preconditions.
We discourage to use this attribute. Prefer [`{:axiom}`](#sec-axiom),
which performs these minimal checks while not checking that the body satisfies postconditions.

### 22.2.17. `{:vcs_max_cost N}` {#sec-vcs_max_cost}
Per-method version of the command-line option `/vcsMaxCost`.

The [assertion batch](#sec-assertion-batches) of a method
will not be split unless the cost of an [assertion batch](#sec-assertion-batches) exceeds this
number, defaults to 2000.0. In
[keep-going mode](#sec-vcs_max_keep_going_splits), only applies to the first round.
If [`{:vcs_split_on_every_assert}`](#sec-vcs_split_on_every_assert) is set, then this parameter is useless.

### 22.2.18. `{:vcs_max_keep_going_splits N}` {#sec-vcs_max_keep_going_splits}

Per-method version of the command-line option `/vcsMaxKeepGoingSplits`.
If set to more than 1, activates the _keep going mode_ where, after the first round of splitting,
[assertion batches](#sec-assertion-batches) that timed out are split into <n> [assertion batches](#sec-assertion-batches) and retried
until we succeed proving them, or there is only one
single assertion that it timeouts (in which
case error is reported for that assertion).
Defaults to 1.
If [`{:vcs_split_on_every_assert}`](#sec-vcs_split_on_every_assert) is set, then this parameter is useless.

### 22.2.19. `{:vcs_max_splits N}` {#sec-vcs_max_splits}

Per-method version of the command-line option `/vcsMaxSplits`.
Maximal number of [assertion batches](#sec-assertion-batches) generated for this method.
In [keep-going mode](#sec-vcs_max_keep_going_splits), only applies to the first round.
Defaults to 1.
If [`{:vcs_split_on_every_assert}`](#sec-vcs_split_on_every_assert) is set, then this parameter is useless.

### 22.2.20. `{:vcs_split_on_every_assert}` {#sec-vcs_split_on_every_assert}
Per-method version of the command-line option `/vcsSplitOnEveryAssert`.

In the first and only verification round, this option will split the original [assertion batch](#sec-assertion-batches)
into one assertion batch per assertion.
This is mostly helpful for debugging which assertion is taking the most time to prove, e.g. to profile them.

<<<<<<< HEAD

### 22.2.21. synthesize {#sec-synthesize-attr}
=======
### 22.2.21. `{:synthesize}` {#sec-synthesize-attr}
>>>>>>> b6751337

The `{:synthesize}` attribute must be used on methods that have no body and
return one or more fresh objects. During compilation, 
the postconditions associated with such a
method are translated to a series of API calls to the target languages's
mocking framework. The object returned, therefore, behaves exactly as the
postconditions specify. If there is a possibility that this behavior violates
the specifications on the object's instance methods or hardcodes the values of
its fields, the compiler will throw an error but the compilation will go
through. Currently, this compilation pass is only supported in C# and requires
adding the latest version of the Moq library to the .csproj file before
generating the binary.

Not all Dafny postconditions can be successfully compiled - below is the
grammar for postconditions that are supported (`S` is the start symbol, `EXPR`
stands for an arbitrary Dafny expression, and `ID` stands for
variable/method/type identifiers):

```
S         = FORALL
          | EQUALS
          | S && S
EQUALS    = ID.ID (ARGLIST) == EXPR // stubs a function call
          | ID.ID           == EXPR // stubs field access
          | EQUALS && EQUALS
FORALL    = forall BOUNDVARS :: EXPR ==> EQUALS
ARGLIST   = ID   // this can be one of the bound variables
          | EXPR // this expr may not reference any of the bound variables
          | ARGLIST, ARGLIST
BOUNDVARS = ID : ID
          | BOUNDVARS, BOUNDVARS
```

### 22.2.22. `{:options OPT0, OPT1, ... }` {#sec-attr-options}

This attribute applies only to modules. It attribute configures Dafny as if
`OPT0`, `OPT1`, … had been passed on the command line.  Outside of the module,
options revert to their previous values.

Only a small subset of Dafny's command line options is supported.  Use the
`/attrHelp` flag to see which ones.

## 22.3. Attributes on assertions, preconditions and postconditions {#sec-verification-attributes-on-assert-statements}


### 22.3.1. `{:focus}` {#sec-focus}
`assert {:focus} X;` splits verification into two [assertion batches](#sec-assertion-batches).
The first batch considers all assertions that are not on the block containing the `assert {:focus} X;`
The second batch considers all assertions that are on the block containing the `assert {:focus} X;` and those that will _always_ follow afterwards.
Hence, it might also occasionally double-report errors.
If you truly want a split on the batches, prefer [`{:split_here}`](#sec-split_here).

Here are two examples illustrating how `{:focus}` works, where `--` in the comments stands for `Assumption`:
```dafny
method doFocus1(x: bool) returns (y: int) {
  y := 1;                     // Batch 1    Batch 2
  assert y == 1;              // Assertion  --
  if x {
    if false {
      assert y >= 0;          // --         Assertion
      assert {:focus} y <= 2; // --         Assertion
      y := 2;
      assert y == 2;          // --         Assertion
    }
  } else {
    assert y == 1;            // Assertion  --
  }
  assert y == 1;              // Assertion  Assertion
  if !x {
    assert y >= 1;            // Assertion  Assertion
  } else {
    assert y <= 1;            // Assertion  Assertion
  }
}
```

And another one where the focused block is guarded with a `while`, resulting in remaining assertions not being part of the first assertion batch:
```dafny
method doFocus2(x: bool) returns (y: int) {
  y := 1;                     // Batch 1    Batch 2
  assert y == 1;              // Assertion  --
  if x {
    while false {
      assert y >= 0;          // --         Assertion
      assert {:focus} y <= 2; // --         Assertion
      y := 2;
      assert y == 2;          // --         Assertion
    }
  } else {
    assert y == 1;            // Assertion  --
  }
  assert y == 1;              // Assertion  --
  if !x {
    assert y >= 1;            // Assertion  --
  } else {
    assert y <= 1;            // Assertion  --
  }
}
```

### 22.3.2. `{:split_here}` {#sec-split_here}
`assert {:split_here} X;` splits verification into two [assertion batches](#sec-assertion-batches).
It verifies the code leading to this point (excluded) in a first assertion batch,
and the code leading from this point (included) to the next `{:split_here}` or until the end in a second assertion batch.
It might help with timeouts.

Here is one example, where `--` in the comments stands for `Assumption`:
```dafny
method doSplitHere(x: bool) returns (y: int) {
  y := 1;                      // Batch 1    Batch 2     Batch 3
  assert y >= 0;               // Assertion  --          --
  if x {
    assert y <= 1;             // Assertion  --          --
    assert {:split_here} true; // --         Assertion   --
    assert y <= 2;             // --         Assertion   --
    assert {:split_here} true; // --         --          Assertion
    if x {
      assert y == 1;           // --         --          Assertion
    } else {
      assert y >= 1;           // --         --          Assertion
    }
  } else {
    assert y <= 3;             // Assertion  --          --
  }
  assert y >= -1;              // Assertion  --          --
}
```

### 22.3.3. `{:subsumption n}`
Overrides the `/subsumption` command-line setting for this assertion.

## 22.4. Attributes on variable declarations

### 22.4.1. `{:assumption}`
This attribute can only be placed on a local ghost bool
variable of a method. Its declaration cannot have a rhs, but it is
allowed to participate as the lhs of exactly one assignment of the
form: `b := b && expr;`. Such a variable declaration translates in the
Boogie output to a declaration followed by an `assume b` command.
See [@LeinoWuestholz2015], Section 3, for example uses of the `{:assumption}`
attribute in Boogie.

## 22.5. Attributes on quantifier expressions (forall, exists)

### 22.5.1. `{:heapQuantifier}`
The `{:heapQuantifier}` attribute may be used on a [`QuantifierExpression`](#sec-quantifier-expression).
When it appears in a quantifier expression, it is as if a new heap-valued
quantifier variable was added to the quantification. Consider this code
that is one of the invariants of a while loop.

```dafny
invariant forall u {:heapQuantifier} :: f(u) == u + r
```

The quantifier is translated into the following Boogie:

```
(forall q$heap#8: Heap, u#5: int ::
    {:heapQuantifier}
    $IsGoodHeap(q$heap#8) && ($Heap == q$heap#8 || $HeapSucc($Heap, q$heap#8))
       ==> $Unbox(Apply1(TInt, TInt, f#0, q$heap#8, $Box(u#5))): int == u#5 + r#0);
```

What this is saying is that the quantified expression, `f(u) == u + r`,
which may depend on the heap, is also valid for any good heap that is either the
same as the current heap, or that is derived from it by heap update operations.

### 22.5.2. `{:induction}` {#sec-induction-quantifier}
See [`{:induction}`](#sec-induction).

### 22.5.3. `{:layerQuantifier}`
The word 'layer' actually refers to the [`{:fuel}`](#sec-fuel).
When Dafny is translating a quantified expression, if it has
a `{:layerQuantifier}` attribute an additional quantifier
variable is added to the quantifier bound variables.
This variable as the predefined _LayerType_.
A `{:layerQuantifier}` attribute may be placed on a quantifier expression.
Translation of Dafny into Boogie defines a _LayerType_ which has defined zero and
successor constructors.

The Dafny source has the comment that "if a function is recursive,
then make the reveal lemma quantifier a layerQuantifier."
And in that case it adds the attribute to the quantifier.

There is no explicit use of the `{:layerQuantifier}` attribute
in the Dafny tests. So I believe this attribute is only used
internally by Dafny and not externally.

TODO: Need more complete explanation of this attribute.
Dafny issue [35](https://github.com/Microsoft/dafny/issues/35) tracks
further effort for this attribute.

### 22.5.4. `{:trigger}` {#sec-trigger}
Trigger attributes are used on quantifiers and comprehensions.

The verifier instantiates the body of a quantified expression only when it can find an expression that matches the provided trigger.  

Here is an example:
```dafny
predicate P(i: int)
predicate Q(i: int)

lemma PHoldEvenly()
  ensures  forall i {:trigger Q(i)} :: P(i) ==> P(i + 2) && Q(i)

lemma PHoldsForTwo()
  ensures forall i :: P(i) ==> P(i + 4)
{
  forall j: int
    ensures P(j) ==> P(j + 4)
  {
    if P(j) {
      assert P(j); // Trivial assertion
      
      PHoldEvenly();
      // Invoking the lemma assumes `forall i :: P(i) ==> P(i + 4)`,
      // but it's not instantiated yet
      
      // The verifier sees `Q(j)`, so it instantiates
      // `forall i :: P(i) ==> P(i + 4)` with `j`
      // and we get the axiom `P(j) ==> P(j + 2) && Q(j)`
      assert Q(j);     // hence it can prove `Q(j)`
      assert P(j + 2); //   and it can prove `P(j + 2)`
      assert P(j + 4); // But it cannot prove this
      // because it did not instantiate `forall i :: P(i) ==> P(i + 4)` with `j+2`
    }
  }
}
```

Here are ways one can prove `assert P(j + 4);`:
* Add `assert Q(j + 2);` just before `assert P(j + 4);`, so that the verifier sees the trigger.
* Change the trigger `{:trigger Q(i)}` to `{:trigger P(i)}` (replace the trigger)
* Change the trigger `{:trigger Q(i)}` to `{:trigger Q(i)} {:trigger P(i)}` (add a trigger)
* Remove `{:trigger Q(i)}` so that it will automatically determine all possible triggers thanks to the option `/autoTriggers:1` which is the default.



## 22.6. Other undocumented verification attributes

A scan of Dafny's sources shows it checks for the
following attributes.

* `{:$}`
* `{:$renamed$}`
* `{:InlineAssume}`
* `{:PossiblyUnreachable}`
* `{:__dominator_enabled}`
* `{:__enabled}`
* `{:a##post##}`
* `{:absdomain}`
* `{:ah}`
* `{:assumption}`
* `{:assumption_variable_initialization}`
* `{:atomic}`
* `{:aux}`
* `{:both}`
* `{:bvbuiltin}`
* `{:candidate}`
* `{:captureState}`
* `{:checksum}`
* `{:constructor}`
* `{:datatype}`
* `{:do_not_predicate}`
* `{:entrypoint}`
* `{:existential}`
* `{:exitAssert}`
* `{:expand}`
* `{:extern}`
* `{:focus}`
* `{:hidden}`
* `{:ignore}`
* `{:inline}`
* `{:left}`
* `{:linear}`
* `{:linear_in}`
* `{:linear_out}`
* `{:msg}`
* `{:name}`
* `{:originated_from_invariant}`
* `{:partition}`
* `{:positive}`
* `{:post}`
* `{:pre}`
* `{:precondition_previous_snapshot}`
* `{:qid}`
* `{:right}`
* `{:selective_checking}`
* `{:si_fcall}`
* `{:si_unique_call}`
* `{:sourcefile}`
* `{:sourceline}`
* `{:split_here}`
* `{:stage_active}`
* `{:stage_complete}`
* `{:staged_houdini_tag}`
* `{:start_checking_here}`
* `{:subsumption}`
* `{:template}`
* `{:terminates}`
* `{:upper}`
* `{:verified_under}`
* `{:weight}`
* `{:yields}`

<|MERGE_RESOLUTION|>--- conflicted
+++ resolved
@@ -342,23 +342,6 @@
 * If `{:tailrecursion true}` was specified but the code does not allow it,
 an error message is given.
 
-<<<<<<< HEAD
-### 22.1.13. `{:test}`
-The C# and Java compilers can inject test annotations for XUnit and JUnit, respectively.  You must provide the :test attribute for all unit tests you want annotated.
-
-    method {:test} test_example()
-
-Dafny also provides support for unit tests with parameters provided by a method source.  To invoke this behavior, your tests should be of this form.
-
-    method {:test "MethodSource", "MethodSourceName"} test_example([parameters])
-
-Your method source's signature should be of this form
-
-    static method MethodSourceName() returns (inputs : seq<([parameter-types])>)
-
-where the method is static and the return type is a sequence of tuples.  The types inside each tuple must match the types of your test method's parameters.  The Java compiler will convert the above code into JUnit; the C# compiler will convert it into XUnit.
-
-=======
 ### 22.2.13. `{:test}`
 This attribute indicates the target function or method is meant
 to be executed at runtime in order to test that the program is working as intended.
@@ -389,7 +372,20 @@
    that invokes each test and prints the results.
    This runner is currently very basic, but avoids introducing any additional target
    language dependencies in the compiled code.
->>>>>>> b6751337
+
+The C# and Java compilers can inject test annotations for XUnit and JUnit, respectively.  You must provide the :test attribute for all unit tests you want annotated.
+
+    method {:test} test_example()
+
+Dafny also provides support for unit tests with parameters provided by a method source.  To invoke this behavior, your tests should be of this form.
+
+    method {:test "MethodSource", "MethodSourceName"} test_example([parameters])
+
+Your method source's signature should be of this form
+
+    static method MethodSourceName() returns (inputs : seq<([parameter-types])>)
+
+where the method is static and the return type is a sequence of tuples.  The types inside each tuple must match the types of your test method's parameters.  The Java compiler will convert the above code into JUnit; the C# compiler will convert it into XUnit.
 
 ### 22.2.14. `{:timeLimit N}`
 Set the time limit for verifying a given function or method.
@@ -444,12 +440,7 @@
 into one assertion batch per assertion.
 This is mostly helpful for debugging which assertion is taking the most time to prove, e.g. to profile them.
 
-<<<<<<< HEAD
-
-### 22.2.21. synthesize {#sec-synthesize-attr}
-=======
 ### 22.2.21. `{:synthesize}` {#sec-synthesize-attr}
->>>>>>> b6751337
 
 The `{:synthesize}` attribute must be used on methods that have no body and
 return one or more fresh objects. During compilation, 
