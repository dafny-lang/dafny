# 23. Attributes {#sec-attributes}
Dafny allows many of its entities to be annotated with _Attributes_.
Attributes are declared between `{:` and `}` like this:
```dafny
{:attributeName "argument", "second" + "argument", 57}
```
(White-space may follow but not precede the `:` in `{:`.)

In general an attribute may have any name the user chooses. It may be
followed by a comma-separated list of expressions. These expressions will
be resolved and type-checked in the context where the attribute appears.

Any Dafny entity may have a list of attributes.
Dafny does not check that the attributes listed for an entity
are appropriate for it (which means that misspellings may
go silently unnoticed).

The grammar shows where the attribute annotations may appear:
````grammar
Attribute = "{:" AttributeName [ Expressions ] "}"
````

Dafny has special processing for some attributes[^boogie-attributes].  Of those,
some apply only to the entity bearing the attribute, while others (inherited
attributes) apply to the entity and its descendants (such as nested modules,
types, or declarations).  The attribute declaration closest to the entity
overrides those further away.

[^boogie-attributes]: All entities that Dafny translates to Boogie have their attributes passed on to Boogie except for the [`{:axiom}`](#sec-axiom) attribute (which conflicts with Boogie usage) and the [`{:trigger}`](#sec-trigger) attribute which is instead converted into a Boogie quantifier _trigger_. See Section 11 of [@Leino:Boogie2-RefMan].

For attributes with a single boolean expression argument, the attribute
with no argument is interpreted as if it were true.

## 23.1. Attributes on top-level declarations

### 23.1.1. `{:autocontracts}` {#sec-attributes-autocontracts}
Dynamic frames [@Kassios:FM2006;@SmansEtAl:VeriCool;@SmansEtAl:ImplicitDynamicFrames;
@LEINO:Dafny:DynamicFrames]
are frame expressions that can vary dynamically during
program execution. AutoContracts is an experimental feature that will
fill much of the dynamic-frames boilerplate into a class.

From the user's perspective, what needs to be done is simply:

* mark the class with `{:autocontracts}`
* declare a function (or predicate) called `Valid()`


AutoContracts will then:

*  Declare:
```dafny
   ghost var Repr: set<object>
```

* For function/predicate `Valid()`, insert:
```dafny
   reads this, Repr
```
* Into body of `Valid()`, insert (at the beginning of the body):
```dafny
   this in Repr && null !in Repr
```
* and also insert, for every array-valued field `A` declared in the class:
```dafny
   && (A != null ==> A in Repr)
```
* and for every field `F` of a class type `T` where `T` has a field called `Repr`, also insert:
```dafny
   (F != null ==> F in Repr && F.Repr <= Repr && this !in F.Repr)
```
  Except, if A or F is declared with `{:autocontracts false}`, then the implication will not
be added.

* For every constructor, add:
```dafny
   modifies this
   ensures Valid() && fresh(Repr - {this})
```
* At the end of the body of the constructor, add:
```dafny
   Repr := {this};
   if (A != null) { Repr := Repr + {A}; }
   if (F != null) { Repr := Repr + {F} + F.Repr; }
```
* For every method, add:
```dafny
   requires Valid()
   modifies Repr
   ensures Valid() && fresh(Repr - old(Repr))
```
* At the end of the body of the method, add:
```dafny
   if (A != null) { Repr := Repr + {A}; }
   if (F != null) { Repr := Repr + {F} + F.Repr; }
```

### 23.1.2. `{:nativeType}` {#sec-nativetype}
The `{:nativeType}` attribute may only be used on a ``NewtypeDecl``
where the base type is an integral type or a real type. For example:

```dafny
newtype {:nativeType "byte"} ubyte = x : int | 0 <= x < 256
newtype {:nativeType "byte"} ubyte = x : int | 0 <= x < 257 // Fails
```

It can take one of the following forms:

* `{:nativeType}` - With no parameters it has no effect and the ``NewtypeDecl``
will have its default behavior which is to choose a native type that can hold any
value satisfying the constraints, if possible, otherwise BigInteger is used.
* `{:nativeType true}` - Also gives default ``NewtypeDecl`` behavior,
but gives an error if the base type is not integral.
* `{:nativeType false}` - Inhibits using a native type. BigInteger is used.
* `{:nativeType "typename"}` - This form has an native integral
type name as a string literal. Acceptable values are:
   * `"byte"`      8 bits, unsigned
   * `"sbyte"`     8 bits, signed
   * `"ushort"`    16 bits, unsigned
   * `"short"`     16 bits, signed
   * `"uint"`      32 bits, unsigned
   * `"int"`       32 bits, signed
   * `"number"`    53 bits, signed
   * `"ulong"`     64 bits, unsigned
   * `"long"`      64 bits, signed

  If the target compiler
  does not support a named native type X, then an error is generated. Also, if, after
  scrutinizing the constraint predicate, the compiler cannot confirm
  that the type's values will fit in X, an error is generated.
  The names given above do not have to match the names in the target compilation language,
  just the characteristics of that type.

### 23.1.3. `{:ignore}` (deprecated)
Ignore the declaration (after checking for duplicate names).

### 23.1.4. `{:extern}` {#sec-extern}

`{:extern}` is a target-language dependent modifier used

* to alter the `CompileName` of entities such as modules, classes, methods, etc.,
* to alter the `ReferenceName` of the entities,
* to decide how to define external opaque types,
* to decide whether to emit target code or not, and
* to decide whether a declaration is allowed not to have a body.

The `CompileName` is the name for the entity when translating to one of the target languages.
The `ReferenceName` is the name used to refer to the entity in the target language.
A common use case of `{:extern}` is to avoid name clashes with existing library functions.

`{:extern}` takes 0, 1, or 2 (possibly empty) string arguments:

- `{:extern}`: Dafny will use the Dafny-determined name as the `CompileName` and not affect the `ReferenceName`
- `{:extern s1}`: Dafny will use `s1` as the `CompileName`, and replaces the last portion of the `ReferenceName` by `s1`.
     When used on an opaque type, s1 is used as a hint as to how to declare that type when compiling.
- `{:extern s1, s2}` Dafny will use `s2` as the `CompileName`.
     Dafny will use a combination of `s1` and `s2` such as for example `s1.s2` as the `ReferenceName`
     It may also be the case that one of the arguments is simply ignored.

Dafny does not perform sanity checks on the arguments---it is the user's responsibility not to generate
  malformed target code.

For more detail on the use of `{:extern}`, see the corresponding [section](#sec-extern-decls) in the user's guide.

## 23.2. Attributes on functions and methods

### 23.2.1. `{:autoReq}`
For a function declaration, if this attribute is set true at the nearest
level, then its `requires` clause is strengthened sufficiently so that
it may call the functions that it calls.

For following example
```dafny
function f(x:int) : bool
  requires x > 3
{
  x > 7
}

// Should succeed thanks to auto_reqs
function {:autoReq} g(y:int, b:bool) : bool
{
  if b then f(y + 2) else f(2*y)
}
```
the `{:autoReq}` attribute causes Dafny to
deduce a `requires` clause for g as if it had been
declared
```dafny
function g(y:int, b:bool) : bool
  requires if b then y + 2 > 3 else 2 * y > 3
{
  if b then f(y + 2) else f(2*y)
}
```

### 23.2.2. `{:axiom}` {#sec-axiom}
The `{:axiom}` attribute may be placed on a function or method.
It means that the post-condition may be assumed to be true
without proof. In that case also the body of the function or
method may be omitted.

The `{:axiom}` attribute only prevents Dafny from verifying that the body matches the post-condition.
Dafny still verifies the well-formedness of pre-conditions, of post-conditions, and of the body if provided.
To prevent Dafny from running all these checks, one would use [`{:verify false}`](#sec-verify), which is not recommended.

The compiler will still emit code for an [`{:axiom}`](#sec-axiom), if it is a [`function method`, a `method` or a `function by method`](#sec-function-declarations) with a body.

### 23.2.3. `{:compile}`
The `{:compile}` attribute takes a boolean argument. It may be applied to
any top-level declaration. If that argument is false, then that declaration
will not be compiled at all.
The difference with [`{:extern}`](#sec-extern) is that [`{:extern}`](#sec-extern)
will still emit declaration code if necessary,
whereas `{:compile false}` will just ignore the declaration for compilation purposes.

### 23.2.4. `{:extern <name>}` {#sec-extern-method}
See [`{:extern <name>}`](#sec-extern).

### 23.2.5. `{:fuel X}` {#sec-fuel}
The fuel attributes is used to specify how much "fuel" a function should have,
i.e., how many times the verifier is permitted to unfold its definition.  The
`{:fuel}` annotation can be added to the function itself, it which
case it will apply to all uses of that function, or it can be overridden
within the scope of a module, function, method, iterator, calc, forall,
while, assert, or assume.  The general format is:

```dafny
{:fuel functionName,lowFuel,highFuel}
```

When applied as an annotation to the function itself, omit
functionName.  If highFuel is omitted, it defaults to lowFuel + 1.

The default fuel setting for recursive functions is 1,2.  Setting the
fuel higher, say, to 3,4, will give more unfoldings, which may make
some proofs go through with less programmer assistance (e.g., with
fewer assert statements), but it may also increase verification time,
so use it with care.  Setting the fuel to 0,0 is similar to making the
definition opaque, except when used with all literal arguments.

### 23.2.6. `{:id <string>}`
Assign a custom unique ID to a function or a method to be used for verification
result caching.

### 23.2.7. `{:induction}` {#sec-induction}
The `{:induction}` attribute controls the application of
proof by induction to two contexts. Given a list of
variables on which induction might be applied, the
`{:induction}` attribute selects a sub-list of those
variables (in the same order) to which to apply induction.

Dafny issue [34](https://github.com/Microsoft/dafny/issues/34)
proposes to remove the restriction that the sub-list
be in the same order, and would apply induction in the
order given in the `{:induction}` attribute.

The two contexts are:

* A method, in which case the bound variables are all the
  in-parameters of the method.
* A [quantifier expression](#sec-induction-quantifier), in which case the bound variables
  are the bound variables of the quantifier expression.

The form of the `{:induction}` attribute is one of the following:

* `{:induction}` -- apply induction to all bound variables
* `{:induction false}` -- suppress induction, that is, don't apply it to any bound variable
* `{:induction L}` where `L` is a list consisting entirely of bound variables
-- apply induction to the specified bound variables
* `{:induction X}` where `X` is anything else -- treat the same as
`{:induction}`, that is, apply induction to all bound variables. For this
usage conventionally `X` is `true`.

Here is an example of using it on a quantifier expression:
```dafny
lemma Fill_J(s: seq<int>)
  requires forall i :: 1 <= i < |s| ==> s[i-1] <= s[i]
  ensures forall i,j {:induction j} :: 0 <= i < j < |s| ==> s[i] <= s[j]
{
}
```

### 23.2.8. `{:opaque}` {#sec-opaque}
Ordinarily, the body of a function is transparent to its users, but
sometimes it is useful to hide it. If a function `foo` or `bar` is given the
`{:opaque}` attribute, then Dafny hides the body of the function,
so that it can only be seen within its recursive clique (if any),
or if the programmer specifically asks to see it via the statement `reveal foo(), bar();`.

More information about the Boogie implementation of `{:opaque}` is [here](https://github.com/dafny-lang/dafny/blob/master/docs/Compilation/Boogie.md).

### 23.2.9. `{:print}` {#sec-print}
This attribute declares that a method may have print effects,
that is, it may use `print` statements and may call other methods
that have print effects. The attribute can be applied to compiled
methods, constructors, and iterators, and it gives an error if
applied to functions or ghost methods. An overriding method is
allowed to use a `{:print}` attribute only if the overridden method
does.
Print effects are enforced only with `/trackPrintEffects:1`.

<!--
Describe this where refinement is described, as appropriate.

-### 22.1.15. prependAssertToken
This is used internally in Dafny as part of module refinement.
It is an attribute on an assert statement.
The Dafny code has the following comment:

```dafny
// Clone the expression, but among the new assert's attributes, indicate
// that this assertion is supposed to be translated into a check.  That is,
// it is not allowed to be just assumed in the translation, despite the fact
// that the condition is inherited.
```

TODO: Decide if we want to describe this in more detail, or whether
the functionality is already adequately described where
refinement is described.
-->

### 23.2.10. `{:priority}`
`{:priority N}` assigns a positive priority 'N' to a method or function to control the order
in which methods or functions are verified (default: N = 1).

### 23.2.11. `{:rlimit}` {#sec-rlimit}

`{:rlimit N}` limits the verifier resource usage to verify the method or function at `N * 1000`.
This is the per-method equivalent of the command-line flag `/rlimit:N`.
If using [`{:vcs_split_on_every_assert}`](#sec-vcs_split_on_every_assert) as well, the limit will be set for each assertion.

To give orders of magnitude about resource usage, here is a list of examples indicating how many resources are used to verify each method:

* 8K resource usage
  ```dafny
  method f() {
    assert true;
  }
  ```
* 10K resource usage using assertions that do not add assumptions:
  ```dafny
  method f() {
    assert a: (a ==> b) <==> (!b ==> !a);
    assert b: (a ==> b) <==> (!b ==> !a);
    assert c: (a ==> b) <==> (!b ==> !a);
    assert d: (a ==> b) <==> (!b ==> !a);
  }
  ```

* 40K total resource usage using [`{:vcs_split_on_every_assert}`](#sec-vcs_split_on_every_assert)
  ```dafny
  method {:vcs_split_on_every_assert} f(a: bool, b: bool) {
    assert a: (a ==> b) <==> (!b ==> !a);
    assert b: (a ==> b) <==> (!b ==> !a);
    assert c: (a ==> b) <==> (!b ==> !a);
    assert d: (a ==> b) <==> (!b ==> !a);
  }
  ```
*  37K total resource usage and thus fails with `out of resource`.
   ```dafny
   method {:rlimit 30} f(a: int, b: int, c: int) {
     assert ((1 + a*a)*c) / (1 + a*a) == c;
   }
   ```

Note that, the default solver Z3 tends to overshoot by `7K` to `8K`, so if you put `{:rlimit 20}` in the last example, the total resource usage would be `27K`.

### 23.2.12. `{:selective_checking}`
Turn all assertions into assumptions except for the ones reachable from after the
assertions marked with the attribute `{:start_checking_here}`.
Thus, `assume {:start_checking_here} something;` becomes an inverse
of `assume false;`: the first one disables all verification before
it, and the second one disables all verification after.

### 23.2.13. `{:tailrecursion}`
This attribute is used on method declarations. It has a boolean argument.

If specified with a `false` value, it means the user specifically
requested no tail recursion, so none is done.

If specified with a `true` value, or if no argument is specified,
then tail recursive optimization will be attempted subject to
the following conditions:

* It is an error if the method is a ghost method and tail
recursion was explicitly requested.
* Only direct recursion is supported, not mutually recursive methods.
* If `{:tailrecursion true}` was specified but the code does not allow it,
an error message is given.

<<<<<<< HEAD
### 23.2.14. `{:test}` {#sec-test-attribute}
=======
### 22.2.13. `{:test}`
=======
### 22.2.14. `{:test}` {#sec-test-attribute}
>>>>>>> 9b6b2fbe
This attribute indicates the target function or method is meant
to be executed at runtime in order to test that the program is working as intended.

There are two different ways to dynamically test functionality in a test:

1. A test can optionally return a single value to indicate success or failure.
   If it does, this must be a _failure-compatible_ type
   just as the [update-with-failure statement](#sec-update-failure) requires. That is,
   the returned type must define a `IsFailure()` function method. If `IsFailure()`
   evaluates to `true` on the return value, the test will be marked a failure, and this
   return value used as the failure message.
2. Code in the control flow of the test can use [`expect` statements](#sec-expect-statement)
   to dynamically test if a boolean expression is true, and cause the test to halt
   if not (but not the overall testing process). The optional second argument to 
   a failed `expect` statement will be used as the test failure message.

Note that the `expect` keyword can also be used to form "assign or halt" statements
such as `var x :- expect CalculateX();`, which is a convenient way to invoke a method
that may produce a failure within a test without having to return a value from the test.

There are also two different approaches to executing all tests in a program:

1. By default, the compiler will mark each compiled method as necessary so that
   a designated target language testing framework will discover and run it.
   This is currently only implemented for C#, using the xUnit `[Fact]` annotation.
2. If the `/runAllTests:1` option is provided, Dafny will instead produce a main method
   that invokes each test and prints the results.
   This runner is currently very basic, but avoids introducing any additional target
   language dependencies in the compiled code.

### 23.2.15. `{:timeLimit N}` {#sec-time-limit}
Set the time limit for verifying a given function or method.

### 23.2.16. `{:timeLimitMultiplier X}`
This attribute may be placed on a method or function declaration
and has an integer argument. If `{:timeLimitMultiplier X}` was
specified a `{:timeLimit Y}` attribute is passed on to Boogie
where `Y` is `X` times either the default verification time limit
for a function or method, or times the value specified by the
Boogie `-timeLimit` command-line option.

<<<<<<< HEAD
### 23.2.17. `{:verify false}` {#sec-verify}
=======
### 22.2.16. `{:verify false}` {#sec-verify}
=======
### 22.2.17. `{:verify false}` {#sec-verify}
>>>>>>> 9b6b2fbe
     
Skip verification of a function or a method altogether,
not even trying to verify the well-formedness of postconditions and preconditions.
We discourage using this attribute and prefer [`{:axiom}`](#sec-axiom),
which performs these minimal checks while not checking that the body satisfies the postconditions.

### 23.2.18. `{:vcs_max_cost N}` {#sec-vcs_max_cost}
Per-method version of the command-line option `/vcsMaxCost`.

The [assertion batch](#sec-assertion-batches) of a method
will not be split unless the cost of an [assertion batch](#sec-assertion-batches) exceeds this
number, defaults to 2000.0. In
[keep-going mode](#sec-vcs_max_keep_going_splits), only applies to the first round.
If [`{:vcs_split_on_every_assert}`](#sec-vcs_split_on_every_assert) is set, then this parameter is useless.

### 23.2.19. `{:vcs_max_keep_going_splits N}` {#sec-vcs_max_keep_going_splits}

Per-method version of the command-line option `/vcsMaxKeepGoingSplits`.
If set to more than 1, activates the _keep going mode_ where, after the first round of splitting,
[assertion batches](#sec-assertion-batches) that timed out are split into N [assertion batches](#sec-assertion-batches) and retried
until we succeed proving them, or there is only one
single assertion that it timeouts (in which
case an error is reported for that assertion).
Defaults to 1.
If [`{:vcs_split_on_every_assert}`](#sec-vcs_split_on_every_assert) is set, then this parameter is useless.

### 23.2.20. `{:vcs_max_splits N}` {#sec-vcs_max_splits}

Per-method version of the command-line option `/vcsMaxSplits`.
Maximal number of [assertion batches](#sec-assertion-batches) generated for this method.
In [keep-going mode](#sec-vcs_max_keep_going_splits), only applies to the first round.
Defaults to 1.
If [`{:vcs_split_on_every_assert}`](#sec-vcs_split_on_every_assert) is set, then this parameter is useless.

### 23.2.21. `{:vcs_split_on_every_assert}` {#sec-vcs_split_on_every_assert}
Per-method version of the command-line option `/vcsSplitOnEveryAssert`.

In the first and only verification round, this option will split the original [assertion batch](#sec-assertion-batches)
into one assertion batch per assertion.
This is mostly helpful for debugging which assertion is taking the most time to prove, e.g. to profile them.

### 23.2.22. `{:synthesize}` {#sec-synthesize-attr}

The `{:synthesize}` attribute must be used on methods that have no body and
return one or more fresh or mocked objects. To create a fresh instance of 
an object, use the "fresh" parameter (`{:synthesize "fresh"}`). To create a 
mocked instance of an object, use the "mock" parameter (`{:synthesize "mock"}`).
During compilation, the postconditions associated with such a
method are translated to a series of API calls to the target languages's
mocking framework. The object returned, therefore, behaves exactly as the
postconditions specify. If there is a possibility that this behavior violates
the specifications on the object's instance methods or hardcodes the values of
its fields, the compiler will throw an error but the compilation will go
<<<<<<< HEAD
through. 

Currently, this compilation pass is only supported in C# and Java. To use it for C#, 
add the latest version of the Moq library to the .csproj file before
generating the binary. 
=======
through. Currently, this compilation pass is only supported in C# and Java. Using
this attribute for C# requires adding the latest version of the Moq library to 
the .csproj file before generating the binary. 
>>>>>>> 9b6b2fbe

Not all Dafny postconditions can be successfully compiled - below is the
grammar for postconditions that are supported (`S` is the start symbol, `EXPR`
stands for an arbitrary Dafny expression, and `ID` stands for
variable/method/type identifiers). Note that the grammar for Java does not include 
field accesses, as Mockito does not support mocking fields:

```
S         = FORALL
          | EQUALS
          | S && S
EQUALS    = ID.ID (ARGLIST) == EXPR // stubs a function call
          | ID.ID           == EXPR // stubs field access, C# only
          | EQUALS && EQUALS
FORALL    = forall BOUNDVARS :: EXPR ==> EQUALS
ARGLIST   = ID   // this can be one of the bound variables
          | EXPR // this expr may not reference any of the bound variables
          | ARGLIST, ARGLIST
BOUNDVARS = ID : ID
          | BOUNDVARS, BOUNDVARS
```

Note that stubbing field access is not supported for Java, as Java's mocking framework 
(Mockito) does not allow fields to be stubbed.

### 23.2.23. `{:options OPT0, OPT1, ... }` {#sec-attr-options}

This attribute applies only to modules. It configures Dafny as if
`OPT0`, `OPT1`, … had been passed on the command line.  Outside of the module,
options revert to their previous values.

Only a small subset of Dafny's command line options is supported.  Use the
`/attrHelp` flag to see which ones.

## 23.3. Attributes on assertions, preconditions and postconditions {#sec-verification-attributes-on-assert-statements}


### 23.3.1. `{:focus}` {#sec-focus}
`assert {:focus} X;` splits verification into two [assertion batches](#sec-assertion-batches).
The first batch considers all assertions that are not on the block containing the `assert {:focus} X;`
The second batch considers all assertions that are on the block containing the `assert {:focus} X;` and those that will _always_ follow afterwards.
Hence, it might also occasionally double-report errors.
If you truly want a split on the batches, prefer [`{:split_here}`](#sec-split_here).

Here are two examples illustrating how `{:focus}` works, where `--` in the comments stands for `Assumption`:
```dafny
method doFocus1(x: bool) returns (y: int) {
  y := 1;                     // Batch 1    Batch 2
  assert y == 1;              // Assertion  --
  if x {
    if false {
      assert y >= 0;          // --         Assertion
      assert {:focus} y <= 2; // --         Assertion
      y := 2;
      assert y == 2;          // --         Assertion
    }
  } else {
    assert y == 1;            // Assertion  --
  }
  assert y == 1;              // Assertion  Assertion
  if !x {
    assert y >= 1;            // Assertion  Assertion
  } else {
    assert y <= 1;            // Assertion  Assertion
  }
}
```

And another one where the focused block is guarded with a `while`, resulting in remaining assertions not being part of the first assertion batch:
```dafny
method doFocus2(x: bool) returns (y: int) {
  y := 1;                     // Batch 1    Batch 2
  assert y == 1;              // Assertion  --
  if x {
    while false {
      assert y >= 0;          // --         Assertion
      assert {:focus} y <= 2; // --         Assertion
      y := 2;
      assert y == 2;          // --         Assertion
    }
  } else {
    assert y == 1;            // Assertion  --
  }
  assert y == 1;              // Assertion  --
  if !x {
    assert y >= 1;            // Assertion  --
  } else {
    assert y <= 1;            // Assertion  --
  }
}
```

### 23.3.2. `{:split_here}` {#sec-split_here}
`assert {:split_here} X;` splits verification into two [assertion batches](#sec-assertion-batches).
It verifies the code leading to this point (excluded) in a first assertion batch,
and the code leading from this point (included) to the next `{:split_here}` or until the end in a second assertion batch.
It might help with timeouts.

Here is one example, where `--` in the comments stands for `Assumption`:
```dafny
method doSplitHere(x: bool) returns (y: int) {
  y := 1;                      // Batch 1    Batch 2     Batch 3
  assert y >= 0;               // Assertion  --          --
  if x {
    assert y <= 1;             // Assertion  --          --
    assert {:split_here} true; // --         Assertion   --
    assert y <= 2;             // --         Assertion   --
    assert {:split_here} true; // --         --          Assertion
    if x {
      assert y == 1;           // --         --          Assertion
    } else {
      assert y >= 1;           // --         --          Assertion
    }
  } else {
    assert y <= 3;             // Assertion  --          --
  }
  assert y >= -1;              // Assertion  --          --
}
```

### 23.3.3. `{:subsumption n}`
Overrides the `/subsumption` command-line setting for this assertion.

## 23.4. Attributes on variable declarations

### 23.4.1. `{:assumption}`
This attribute can only be placed on a local ghost bool
variable of a method. Its declaration cannot have a rhs, but it is
allowed to participate as the lhs of exactly one assignment of the
form: `b := b && expr;`. Such a variable declaration translates in the
Boogie output to a declaration followed by an `assume b` command.
See [@LeinoWuestholz2015], Section 3, for example uses of the `{:assumption}`
attribute in Boogie.

## 23.5. Attributes on quantifier expressions (forall, exists)

### 23.5.1. `{:heapQuantifier}`
The `{:heapQuantifier}` attribute may be used on a [`QuantifierExpression`](#sec-quantifier-expression).
When it appears in a quantifier expression, it is as if a new heap-valued
quantifier variable was added to the quantification. Consider this code
that is one of the invariants of a while loop.

```dafny
invariant forall u {:heapQuantifier} :: f(u) == u + r
```

The quantifier is translated into the following Boogie:

```
(forall q$heap#8: Heap, u#5: int ::
    {:heapQuantifier}
    $IsGoodHeap(q$heap#8) && ($Heap == q$heap#8 || $HeapSucc($Heap, q$heap#8))
       ==> $Unbox(Apply1(TInt, TInt, f#0, q$heap#8, $Box(u#5))): int == u#5 + r#0);
```

What this is saying is that the quantified expression, `f(u) == u + r`,
which may depend on the heap, is also valid for any good heap that is either the
same as the current heap, or that is derived from it by heap update operations.

### 23.5.2. `{:induction}` {#sec-induction-quantifier}
See [`{:induction}`](#sec-induction) for functions and methods.

### 23.5.3. `{:layerQuantifier}`
The word 'layer' actually refers to the [`{:fuel}`](#sec-fuel).
When Dafny is translating a quantified expression, if it has
a `{:layerQuantifier}` attribute an additional quantifier
variable is added to the quantifier bound variables.
This variable has the predefined _LayerType_.
A `{:layerQuantifier}` attribute may be placed on a quantifier expression.
Translation of Dafny into Boogie defines a _LayerType_ which has defined zero and
successor constructors.

The Dafny source has the comment that "if a function is recursive,
then make the reveal lemma quantifier a layerQuantifier."
And in that case it adds the attribute to the quantifier.

There is no explicit use of the `{:layerQuantifier}` attribute
in the Dafny tests. So I believe this attribute is only used
internally by Dafny and not externally.

TODO: Need more complete explanation of this attribute.
Dafny issue [35](https://github.com/Microsoft/dafny/issues/35) tracks
further effort for this attribute.

### 23.5.4. `{:trigger}` {#sec-trigger}
Trigger attributes are used on quantifiers and comprehensions.

The verifier instantiates the body of a quantified expression only when it can find an expression that matches the provided trigger.  

Here is an example:
```dafny
predicate P(i: int)
predicate Q(i: int)

lemma PHoldEvenly()
  ensures  forall i {:trigger Q(i)} :: P(i) ==> P(i + 2) && Q(i)

lemma PHoldsForTwo()
  ensures forall i :: P(i) ==> P(i + 4)
{
  forall j: int
    ensures P(j) ==> P(j + 4)
  {
    if P(j) {
      assert P(j); // Trivial assertion
      
      PHoldEvenly();
      // Invoking the lemma assumes `forall i :: P(i) ==> P(i + 4)`,
      // but it's not instantiated yet
      
      // The verifier sees `Q(j)`, so it instantiates
      // `forall i :: P(i) ==> P(i + 4)` with `j`
      // and we get the axiom `P(j) ==> P(j + 2) && Q(j)`
      assert Q(j);     // hence it can prove `Q(j)`
      assert P(j + 2); //   and it can prove `P(j + 2)`
      assert P(j + 4); // But it cannot prove this
      // because it did not instantiate `forall i :: P(i) ==> P(i + 4)` with `j+2`
    }
  }
}
```

Here are ways one can prove `assert P(j + 4);`:
* Add `assert Q(j + 2);` just before `assert P(j + 4);`, so that the verifier sees the trigger.
* Change the trigger `{:trigger Q(i)}` to `{:trigger P(i)}` (replace the trigger)
* Change the trigger `{:trigger Q(i)}` to `{:trigger Q(i)} {:trigger P(i)}` (add a trigger)
* Remove `{:trigger Q(i)}` so that it will automatically determine all possible triggers thanks to the option `/autoTriggers:1` which is the default.



## 23.6. Other undocumented verification attributes

A scan of Dafny's sources shows it checks for the
following attributes.

* `{:$}`
* `{:$renamed$}`
* `{:InlineAssume}`
* `{:PossiblyUnreachable}`
* `{:__dominator_enabled}`
* `{:__enabled}`
* `{:a##post##}`
* `{:absdomain}`
* `{:ah}`
* `{:assumption}`
* `{:assumption_variable_initialization}`
* `{:atomic}`
* `{:aux}`
* `{:both}`
* `{:bvbuiltin}`
* `{:candidate}`
* `{:captureState}`
* `{:checksum}`
* `{:constructor}`
* `{:datatype}`
* `{:do_not_predicate}`
* `{:entrypoint}`
* `{:existential}`
* `{:exitAssert}`
* `{:expand}`
* `{:extern}`
* `{:focus}`
* `{:hidden}`
* `{:ignore}`
* `{:inline}`
* `{:left}`
* `{:linear}`
* `{:linear_in}`
* `{:linear_out}`
* `{:msg}`
* `{:name}`
* `{:originated_from_invariant}`
* `{:partition}`
* `{:positive}`
* `{:post}`
* `{:pre}`
* `{:precondition_previous_snapshot}`
* `{:qid}`
* `{:right}`
* `{:selective_checking}`
* `{:si_fcall}`
* `{:si_unique_call}`
* `{:sourcefile}`
* `{:sourceline}`
* `{:split_here}`
* `{:stage_active}`
* `{:stage_complete}`
* `{:staged_houdini_tag}`
* `{:start_checking_here}`
* `{:subsumption}`
* `{:template}`
* `{:terminates}`
* `{:upper}`
* `{:verified_under}`
* `{:weight}`
* `{:yields}`
<|MERGE_RESOLUTION|>--- conflicted
+++ resolved
@@ -389,13 +389,7 @@
 * If `{:tailrecursion true}` was specified but the code does not allow it,
 an error message is given.
 
-<<<<<<< HEAD
 ### 23.2.14. `{:test}` {#sec-test-attribute}
-=======
-### 22.2.13. `{:test}`
-=======
-### 22.2.14. `{:test}` {#sec-test-attribute}
->>>>>>> 9b6b2fbe
 This attribute indicates the target function or method is meant
 to be executed at runtime in order to test that the program is working as intended.
 
@@ -437,13 +431,7 @@
 for a function or method, or times the value specified by the
 Boogie `-timeLimit` command-line option.
 
-<<<<<<< HEAD
 ### 23.2.17. `{:verify false}` {#sec-verify}
-=======
-### 22.2.16. `{:verify false}` {#sec-verify}
-=======
-### 22.2.17. `{:verify false}` {#sec-verify}
->>>>>>> 9b6b2fbe
      
 Skip verification of a function or a method altogether,
 not even trying to verify the well-formedness of postconditions and preconditions.
@@ -497,17 +485,11 @@
 postconditions specify. If there is a possibility that this behavior violates
 the specifications on the object's instance methods or hardcodes the values of
 its fields, the compiler will throw an error but the compilation will go
-<<<<<<< HEAD
 through. 
 
 Currently, this compilation pass is only supported in C# and Java. To use it for C#, 
 add the latest version of the Moq library to the .csproj file before
 generating the binary. 
-=======
-through. Currently, this compilation pass is only supported in C# and Java. Using
-this attribute for C# requires adding the latest version of the Moq library to 
-the .csproj file before generating the binary. 
->>>>>>> 9b6b2fbe
 
 Not all Dafny postconditions can be successfully compiled - below is the
 grammar for postconditions that are supported (`S` is the start symbol, `EXPR`
