--- conflicted
+++ resolved
@@ -99,253 +99,7 @@
 evaluated, then they are assigned to the out-parameters, and then the
 method terminates.
 
-<<<<<<< HEAD
-## 8.4. Break and Continue Statements ([grammar](#g-break-continue-statement)) {#sec-break-continue-statement}
-
-Examples:
-<!-- %check-resolve -->
-```dafny
-class A { var f: int }
-method m(a: A) {
-  label x:
-  while true {
-    if (*) { break; }
-  }
-  label y: {
-    var z := 1;
-    if * { break y; }
-    z := 2;
-  }
-
-}
-```
-
-Break and continue statements provide a means to transfer control
-in a way different than the usual nested control structures.
-There are two forms of each of these statements: with and without a label.
-
-If a label is used, the break or continue statement must be enclosed in a statement
-with that label. The enclosing statement is called the _target_ of the break
-or continue.
-
-A `break` statement transfers control to the point immediately
-following the target statement. For example, such a break statement can be
-used to exit a sequence of statements in a block statement before
-reaching the end of the block.
-
-For example,
-<!-- %no-check -->
-```dafny
-label L: {
-  var n := ReadNext();
-  if n < 0 {
-    break L;
-  }
-  DoSomething(n);
-}
-```
-is equivalent to
-<!-- %no-check -->
-```dafny
-{
-  var n := ReadNext();
-  if 0 <= n {
-    DoSomething(n);
-  }
-}
-```
-
-If no label is specified and the statement lists `n`
-occurrences of `break`, then the statement must be enclosed in
-at least `n` levels of loop statements. Control continues after exiting `n`
-enclosing loops. For example,
-
-<!-- %check-resolve -->
-```dafny
-method m() {
-  for i := 0 to 10 {
-    for j := 0 to 10 {
-      label X: {
-        for k := 0 to 10 {
-          if j + k == 15 {
-            break break;
-          }
-        }
-      }
-    }
-    // control continues here after the "break break", exiting two loops
-  }
-}
-```
-
-Note that a non-labeled `break` pays attention only to loops, not to labeled
-statements. For example, the labeled block `X` in the previous example
-does not play a role in determining the target statement of the `break break;`.
-
-For a `continue` statement, the target statement must be a loop statement.
-The continue statement transfers control to the point immediately
-before the closing curly-brace of the loop body.
-
-For example,
-<!-- %check-resolve -->
-```dafny
-method m() {
-  for i := 0 to 100 {
-    if i == 17 {
-      continue;
-    }
-    DoSomething(i);
-  }
-}
-method DoSomething(i:int){}
-```
-is equivalent to
-<!-- %check-resolve -->
-```dafny
-method m() {
-  for i := 0 to 100 {
-    if i != 17 {
-      DoSomething(i);
-    }
-  }
-}
-method DoSomething(i:int){}
-```
-The same effect can also be obtained by wrapping the loop body in a labeled
-block statement and then using `break` with a label, but that usually makes
-for a more cluttered program:
-<!-- %check-resolve -->
-```dafny
-method m() {
-  for i := 0 to 100 {
-    label LoopBody: {
-      if i == 17 {
-        break LoopBody;
-      }
-      DoSomething(i);
-    }
-  }
-}
-method DoSomething(i:int){}
-```
-
-Stated differently, `continue` has the effect of ending the current loop iteration,
-after which control continues with any remaining iterations. This is most natural
-for `for` loops. For a `while` loop, be careful to make progress toward termination
-before a `continue` statement. For example, the following program snippet shows
-an easy mistake to make (the verifier will complain that the loop may not terminate):
-
-<!-- %check-verify Statements.1.expect -->
-```dafny
-method m() {
-  var i := 0;
-  while i < 100 {
-    if i == 17 {
-      continue; // error: this would cause an infinite loop
-    }
-    DoSomething(i);
-    i := i + 1;
-  }
-}
-method DoSomething(i:int){}
-```
-
-The `continue` statement can give a label, provided the label is a label of a loop.
-For example,
-
-<!-- %check-resolve -->
-```dafny
-method m() {
-  label Outer:
-  for i := 0 to 100 {
-    for j := 0 to 100 {
-      if i + j == 19 {
-        continue Outer;
-      }
-      WorkIt(i, j);
-    }
-    PostProcess(i);
-    // the "continue Outer" statement above transfers control to here
-  }
-}
-method WorkIt(i:int, j:int){}
-method PostProcess(i:int){}
-```
-
-If a non-labeled continue statement lists `n` occurrences of `break` before the
-`continue` keyword, then the statement must be enclosed in at least `n + 1` levels
-of loop statements. The effect is to `break` out of the `n` most closely enclosing
-loops and then `continue` the iterations of the next loop. That is, `n` occurrences
-of `break` followed by one more `break;` will break out of `n` levels of loops
-and then do a `break`, whereas `n` occurrences of `break` followed by `continue;`
-will break out of `n` levels of loops and then do a `continue`.
-
-For example, the `WorkIt` example above can equivalently be written without labels
-as
-<!-- %check-resolve -->
-```dafny
-method m() {
-  for i := 0 to 100 {
-    for j := 0 to 100 {
-      if i + j == 19 {
-        break continue;
-      }
-      WorkIt(i, j);
-    }
-    PostProcess(i);
-    // the "break continue" statement above transfers control to here
-  }
-}
-method WorkIt(i:int, j:int){}
-method PostProcess(i:int){}
-```
-
-Note that a loop invariant is checked on entry to a loop and at the closing curly-brace
-of the loop body. It is not checked at break statements. For continue statements, 
-the loop invariant is checked as usual at the closing curly-brace
-that the continue statement jumps to.
-This checking ensures that the loop invariant holds at the very top of
-every iteration. Commonly, the only exit out of a loop happens when the loop guard evaluates
-to `false`. Since no state is changed between the top of an iteration (where the loop
-invariant is known to hold) and the evaluation of the loop guard, one can also rely on
-the loop invariant to hold immediately following the loop. But the loop invariant may
-not hold immediately following a loop if a loop iteration changes the program state and
-then exits the loop with a break statement.
-
-For example, the following program verifies:
-<!-- %check-verify -->
-```dafny
-method m() {
-  var i := 0;
-  while i < 10
-    invariant 0 <= i <= 10
-  {
-    if P(i) {
-      i := i + 200;
-      break;
-    }
-    i := i + 1;
-  }
-  assert i == 10 || 200 <= i < 210;
-}
-predicate P(i:int)
-```
-To explain the example, the loop invariant `0 <= i <= 10` is known to hold at the very top
-of each iteration,
-that is, just before the loop guard `i < 10` is evaluated. If the loop guard evaluates
-to `false`, then the negated guard condition (`10 <= i`) and the invariant hold, so
-`i == 10` will hold immediately after the loop. If the loop guard evaluates to `true`
-(that is, `i < 10` holds), then the loop body is entered. If the test `P(i)` then evaluates
-to `true`, the loop adds `200` to `i` and breaks out of the loop, so on such a
-path, `200 <= i < 210` is known to hold immediately after the loop. This is summarized
-in the assert statement in the example.
-So, remember, a loop invariant holds at the very top of every iteration, not necessarily
-immediately after the loop.
-
-## 8.5. Yield Statement ([grammar](#g-yield-statement)) {#sec-yield-statement}
-=======
 ## 8.4. Yield Statement ([grammar](#g-yield-statement)) {#sec-yield-statement}
->>>>>>> 8667a891
 
 A yield statement may only be used in an iterator.
 See [iterator types](#sec-iterator-types) for more details
@@ -1659,7 +1413,7 @@
   }
   assert i == 10 || 200 <= i < 210;
 }
-predicate method P(i:int)
+predicate P(i:int)
 ```
 To explain the example, the loop invariant `0 <= i <= 10` is known to hold at the very top
 of each iteration,
@@ -1672,7 +1426,6 @@
 in the assert statement in the example.
 So, remember, a loop invariant holds at the very top of every iteration, not necessarily
 immediately after the loop.
-
 
 ## 8.15. Loop Specifications {#sec-loop-specifications}
 For some simple loops, such as those mentioned previously, Dafny can figure
