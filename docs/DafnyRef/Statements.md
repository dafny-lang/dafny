--- conflicted
+++ resolved
@@ -492,16 +492,9 @@
 An update-with-failure statement uses _failure-compatible_ types.
 A failure-compatible type is a type that has the following members (each with no in-parameters and one out-parameter):
 
-<<<<<<< HEAD
- * a function `IsFailure()` that returns a `bool`
- * an optional function `PropagateFailure()` that returns a value assignable to the first out-parameter of the caller
- * an optional function `Extract()`
-=======
  * a non-ghost function `IsFailure()` that returns a `bool`
  * an optional non-ghost function `PropagateFailure()` that returns a value assignable to the first out-parameter of the caller
  * an optional method or function `Extract()`
->>>>>>> 941ef9d5
-
 (PropagateFailure and Extract) were permitted to be methods (but deprecated) prior to Dafny 4. They will be required to be functions in Dafny 4.)
 
 A failure-compatible type with an `Extract` member is called _value-carrying_.
