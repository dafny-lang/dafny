# 2. Lexical and Low Level Grammar {#sec-lexical-grammar}

As with most languages, Dafny syntax is defined in two levels. First the stream
of input characters is broken up into _tokens_. Then these tokens are parsed
using the Dafny grammar. 

The Dafny grammar is designed as an _attributed grammar_, which is a 
conventional BNF-style set of productions, but in which the productions can
have arguments. The arguments control some alternatives within
the productions, such as whether an alternative is allowed or not in a specific context.
These arguments allow for a more compact and understandable grammar.

The precise, technical details of the grammar are presented together in [Section 29](#sec-grammar-details).
The expository parts of this manual present the language structure less formally.

## 2.1. Dafny Input {#sec-unicode}

Dafny source code files are readable text encoded in UTF-8.
All program text other than the contents of comments, character, string and verbatim string literals
consists of printable and white-space ASCII characters,
that is, ASCII characters in the range `!` to `~`, plus space, tab, 
carriage return and newline (ASCII 9, 10, 13, 32) characters.

## 2.2. Tokens and whitespace {#sec-token-types}
The characters used in a Dafny program fall into four groups:

* White space characters: space, tab, carriage return and newline
* alphanumerics: letters, digits, underscore (`_`), apostrophe (`'`), and question mark (`?`)
* punctuation: ``(){}[],.`;``
* operator characters (the other printable characters)

Except for string and character literals, each Dafny token consists of a 
sequence of consecutive characters from just one of these
groups, excluding white-space. White-space is ignored except that it
separates tokens and except in the bodies of character and string literals.

A sequence of alphanumeric characters (with no preceding or following additional
alphanumeric characters) is a _single_ token. This is true even if the token
is syntactically or semantically invalid and the sequence could be separated into
more than one valid token. For example, `assert56` is one identifier token,
not a keyword `assert` followed by a number; `ifb!=0` begins with the token
`ifb` and not with the keyword `if` and token `b`; `0xFFFFZZ` is an illegal
token, not a valid hex number `0xFFFF` followed by an identifier `ZZ`.
White-space must be used to separate two such tokens in a program.

Somewhat differently, operator tokens need not be separated.
Only specific sequences of operator characters are recognized and these
are somewhat context-sensitive. For example, in `seq<set<int>>`, the grammar
knows that `>>` is two individual `>` tokens terminating the nested
type parameter lists; the right shift operator `>>` would never be valid here. Similarly, the
sequence `==>` is always one token; even if it were invalid in its context,
separating it into `==` and `>` would always still be invalid.

In summary, except for required white space between alphanumeric tokens,
adding or removing white space between tokens can never result in changing the meaning of a Dafny program.
For most of this document, we consider Dafny programs as sequences of tokens.

## 2.3. Character Classes {#sec-character-classes}

This section defines character classes used later in the token definitions.
In this section 

* a backslash is used to start an escape sequence (so for example
`'\n'` denotes the single linefeed character)
* double quotes
enclose the set of characters constituting a character class
* enclosing single
quotes are used when there is just one character in the class
(perhaps expressed with a `\` escape character)
* `+` indicates
the union of two character classes
* `-` is the set-difference between the
two classes
* `ANY` designates all [unicode characters](#sec-unicode).

 name              | description
-------------------|---------------------------
letter             | ASCII upper or lower case letter; no unicode characters
digit              | base-ten digit ("0123456789")
posDigit           | digits, excluding 0 ("123456789")
posDigitFrom2      | digits excluding 0 and 1 ("23456789")
hexdigit           | a normal hex digit ("0123456789abcdefABCDEF")
special            | "`?_"
cr                 | carriage return character ('\r')
lf                 | line feed character 
tab                | tab character ('\t')
space              | space character (' ')
                   |
nondigitIdChar     | characters allowed in an identifier, except digits (letter + special)
idchar             | characters allowed in an identifier (nondigitIdChar + digits)
nonidchar          | characters not in identifiers (ANY - idchar)
charChar           | characters allowed in a character constant (ANY - '\'' - '\\' - cr - lf)
stringChar         | characters allowed in a string constant (ANY - '"' - '\\' - cr - lf)
verbatimStringChar | characters allowed in a verbatim string constant (ANY - '"')




The _special_ characters are the characters in addition to alphanumeric characters
that are allowed to appear in a Dafny identifier. These are

* `'` because mathematicians like to put primes on identifiers and some ML
  programmers like to start names of type parameters with a `'`,
* `_` because computer scientists expect to be able to have underscores in identifiers, and
* `?` because it is useful to have `?` at the end of names of predicates,
  e.g., "Cons?".

A `nonidchar` is any character except those that can be used in an identifier.
Here the scanner generator will interpret `ANY` as any unicode character.
However, `nonidchar` is used only to mark the end of the `!in` token;
in this context any character other than [whitespace or printable ASCII](#sec-unicode)
will trigger a subsequent scanning or parsing error.



## 2.4. Comments {#sec-comments}
Comments are in two forms.

* They may go from `/*` to `*/` .
* They may go from `//` to the end of the line.

A comment is identified as a token during the tokenization of 
input text and is then discarded for the purpose of interpreting the 
Dafny program. (It is retained to enable auto-formatting
and provide accurate source locations for error messages.)
Thus comments are token separators: `a/*x*/b` becomes two tokens
`a` and `b`.

Comments may be nested,
but note that the nesting of multi-line comments is behavior that is different
from most programming languages. In Dafny,
<!-- %check-resolve -->
```dafny
method m() {
  /* comment
     /* nested comment
     */
     rest of outer comment
  */
}
```
is permitted; this feature is convenient for commenting out blocks of
program statements that already have multi-line comments within them.
Other than looking for end-of-comment delimiters,
the contents of a comment are not interpreted.
Comments may contain any characters.

Note that the nesting is not fool-proof. In
<!-- %check-resolve Grammar.1.expect -->
```dafny
method m() {
  /* var i: int;
     // */ line comment
     var j: int;
  */
}
```
and
<!-- %check-resolve Grammar.2.expect -->
```dafny
method m() {
  /* var i: int;
     var s: string := "a*/b";
     var j: int;
   */
}
```
the `*/` inside the line comment and the string are seen as the end of the outer
comment, leaving trailing text that will provoke parsing errors.

## 2.5. Tokens ([grammar](#sec-g-tokens)) {#sec-tokens}

The Dafny tokens are defined in this section.

### 2.5.1. Reserved Words {#sec-reserved-words}

Dafny has a set of reserved words that may not
be used as identifiers of user-defined entities.
These are listed [here](#sec-g-tokens).

In particular note that

<<<<<<< HEAD
- `array`, `array2, `array3` , etc. are reserved words, but not `array1` or `array0`.
These denote array types of given rank.
- `array?`, `array2?, `array3?` , etc. are reserved words, but not `array1?` or `array0?`.
=======
- `array`, `array2`, `array3` , etc. are reserved words, but not `array1` or `array0`.
These denote array types of given rank.
- `array?`, `array2?`, `array3?` , etc. are reserved words, but not `array1?` or `array0?`.
>>>>>>> 4eea112b
These denote possibly-null array types of given rank.
- `bv0`, `bv1`, `bv2`, etc. are reserved words that denote the types of
bitvectors of given length.
The sequence of digits after 'array' or 'bv' may not have leading zeros: 
for example, `bv02` is an ordinary identifier.

### 2.5.2. Identifiers {#sec-identifiers}

In general, an `ident` token (an identifier) is a sequence of ``idchar`` characters where
the first character is a ``nondigitIdChar``. However tokens that fit this pattern
are not identifiers if they look like a character literal
or a reserved word (including array or bit-vector type tokens).
Also, `ident` tokens that begin with an `_` are not permitted as user identifiers.

### 2.5.3. Digits {#sec-digits}

A `digits` token is a sequence of decimal digits (`digit`), possibly interspersed with underscores for readability (but not beginning or ending with an underscore).
Example: `1_234_567`.

A `hexdigits` token denotes a hexadecimal constant, and is a sequence of hexadecimal digits (`hexdigit`)
<<<<<<< HEAD
=======
prefaced by `0x` and
>>>>>>> 4eea112b
 possibly interspersed with underscores for readability (but not beginning or ending with an underscore).
Example: `0xffff_ffff`.

A `decimaldigits` token is a decimal fraction constant, possibly interspersed with underscores for readability (but not beginning or ending with an underscore).
It has digits both before and after a single period (`.`) character. There is no syntax for floating point numbers with exponents.
Example: `123_456.789_123`.

### 2.5.4. Escaped Character {#sec-escaped-characters}

The `escapedChar` token is a multi-character sequence that denotes a non-printable or non-ASCII character.
They begin with a backslash characcter (`\`) and denote
 a single- or double-quote character, backslash,
null, new line, carriage return, tab, or a
Unicode character with given hexadecimal representation.
Which Unicode escape form is allowed depends on the value of the `--unicode-char` option.

If `--unicode-char:false` is stipulated,
`\uXXXX` escapes can be used to specify any UTF-16 code unit.

If `--unicode-char:true` is stipulated,
`\U{X..X}` escapes can be used to specify any Unicode scalar value.
There must be at least one hex digit in between the braces, and at most six.
Surrogate code points are not allowed.
The hex digits may be interspersed with underscores for readability 
(but not beginning or ending with an underscore), as in `\U{1_F680}`.
The braces are part of the required character sequence.


### 2.5.5. Character Constant Token {#sec-character-constant-token}

The `charToken` token denotes a character constant.
It is either a `charChar` or an `escapedChar` enclosed in single quotes.
Note that although Unicode
letters are not allowed in Dafny identifiers, Dafny does support [Unicode
in its character, string, and verbatim strings constants and in its comments](#sec-unicode).


### 2.5.6. String Constant Token {#sec-string-constant-token}

A `stringToken` denotes a string constant.
It consists of a sequence of `stringChar` and `escapedChar` characters enclosed in 
double quotes.

A `verbatimStringToken` token also denotes a string constant.
It is a sequence of any `verbatimStringChar` characters (which includes newline characters),
enclosed between `@"` and `"`, except that two
successive double quotes represent one quote character inside
the string. This is the mechanism for escaping a double quote character,
which is the only character needing escaping in a verbatim string.
Within a verbatim string constant, a backslash character represents itself 
and is not the first character of an `escapedChar`.

### 2.5.7. Ellipsis {#sec-ellipsis}

The `ellipsisToken` is the character sequence `...` and is typically used to designate something missing that will
later be inserted through refinement or is already present in a parent declaration.

## 2.6. Low Level Grammar Productions {#sec-grammar}

### 2.6.1. Identifier Variations {#sec-identifier-variations}

#### 2.6.1.1. Identifier

A basic ordinary identifier is just an `ident` token.

It may be followed by a sequence of suffixes to denote compound entities.
Each suffix is a dot (`.`) and another token, which may be

- another `ident` token
- a `digits` token
- the `requires` reserved word
- the `reads` reserved word

Note that

* Digits can be used to name fields of classes and destructors of
  datatypes. For example, the built-in tuple datatypes have destructors
  named 0, 1, 2, etc. Note that as a field or destructor name a digit sequence
  is treated as a string, not a number: internal
  underscores matter, so `10` is different from `1_0` and from `010`.
* `m.requires` is used to denote the [precondition](#sec-requires-clause) for method `m`.
* `m.reads` is used to denote the things that method `m` may [read](#sec-reads-clause).

#### 2.6.1.2. No-underscore-identifier

A `NoUSIdent` is an identifier except that identifiers with a **leading**
underscore are not allowed. The names of user-defined entities are
required to be ``NoUSIdent``s or, in some contexts, a ``digits``.
 We introduce more mnemonic names
for these below (e.g. ``ClassName``).

A no-underscore-identifier is required for the following:

- module name
- class or trait name
- datatype name
- newtype name
- synonym (and subset) type name
- iterator name
- type variable name
- attribute name

A variation, a no-underscore-identifier or a `digits`, is allowed for

- datatype member name
- method or function or constructor name
- label name
- export id
- suffix that is a typename or constructor 

All _user-declared_ names do not start with underscores, but there are
internally generated names that a user program might _use_ that begin
with an underscore or are just an underscore.

#### 2.6.1.3. Wild identifier {#sec-wild-identifier}

A wild identifier is a no-underscore-identifier except that the singleton
`_` is allowed. The `_` is replaced conceptually by a unique
identifier distinct from all other identifiers in the program.
A `_` is used when an identifier is needed, but its content is discarded.
Such identifiers are not used in expressions.

Wild identifiers may be used in these contexts:

- formal parameters of a lambda expression
- the local formal parameter of a quantifier
- the local formal parameter of a subset type or newtype declaration
- a variable declaration
- a case pattern formal parameter
- binding guard parameter
- for loop parameter
- LHS of update statements 

### 2.6.2. Qualified Names

A qualified name starts with the name of a top-level entity and then is followed by
zero or more ``DotSuffix``s which denote a component. Examples:

* `Module.MyType1`
* `MyTuple.1`
* `MyMethod.requires`
* `A.B.C.D`

### 2.6.3. Identifier-Type Combinations

Identifiers are typically declared in combination with a type, as in
<!-- %no-check -->
```dafny
var i: int
```

However, Dafny infers types in many circumstances, and in those, the type can be omitted. The type is required
for field declarations and formal parameters of methods, functions and constructors (because there is no initializer).
It may be omitted (if the type can be inferred) for local variable declarations, pattern matching variables, 
quantifiers, 

Similarly, there are circumstances in which the identifier name is not needed, because it is not used.
This is allowed in defining algebraic datatypes.

In some other situations a wild identifier can be used, as described [above](#sec-wild-identifier).

### 2.6.4. Quantifier Domains ([grammar](#g-quantifier-domain)) {#sec-quantifier-domains}

Several Dafny constructs bind one or more variables to a range of possible values.
For example, the quantifier `forall x: nat | x <= 5 :: x * x <= 25` has the meaning
"for all integers x between 0 and 5 inclusive, the square of x is at most 25".
Similarly, the set comprehension `set x: nat | x <= 5 :: f(x)` can be read as
"the set containing the result of applying f to x, for each integer x from 0 to 5 inclusive".
The common syntax that specifies the bound variables and what values they take on
is known as the *quantifier domain*; in the previous examples this is `x: nat | x <= 5`, 
which binds the variable `x` to the values `0`, `1`, `2`, `3`, `4`, and `5`.

Here are some more examples.

- `x: byte` (where a value of type `byte` is an int-based number `x` in the range `0 <= x < 256`)
- `x: nat | x <= 5`
- `x <- integerSet`
- `x: nat <- integerSet`
- `x: nat <- integerSet | x % 2 == 0`
- `x: nat, y: nat | x < 2 && y < 2`
- `x: nat | x < 2, y: nat | y < x`
- `i | 0 <= i < |s|, y <- s[i] | i < y`

A quantifier domain declares one or more *quantified variables*, separated by commas.
Each variable declaration can be nothing more than a variable name, but it 
may also include any of three optional elements:

1. The optional syntax `: T` declares the type of the quantified variable.
   If not provided, it will be inferred from context.

2. The optional syntax `<- C` attaches a collection expression `C` as a *quantified variable domain*.
   Here a collection is any value of a type that supports the `in` operator, namely sets, multisets, maps, and sequences.
   The domain restricts the bindings to the elements of the collection: `x <- C` implies `x in C`.
   The example above can also be expressed as `var c := [0, 1, 2, 3, 4, 5]; forall x <- c :: x * x <= 25`.

3. The optional syntax `| E` attaches a boolean expression `E` as a *quantified variable range*,
   which restricts the bindings to values that satisfy this expression.
   In the example above `x <= 5` is the range attached to the `x` variable declaration.

Note that a variable's domain expression may reference any variable declared before it,
and a variable's range expression may reference the attached variable (and usually does) and any variable declared before it.
For example, in the quantifier domain `i | 0 <= i < |s|, y <- s[i] | i < y`, the expression `s[i]` is well-formed
because the range attached to `i` ensures `i` is a valid index in the sequence `s`.

Allowing per-variable ranges is not fully backwards compatible, and so it is not yet allowed by default;
the `/quantifierSyntax:4` option needs to be provided to enable this feature (See [Section 25.8.5](#sec-controlling-language)).

### 2.6.5. Numeric Literals ([grammar](#g-literal-expression)) {#sec-numeric-literals}

Integer and bitvector literals may be expressed in either decimal or hexadecimal (`digits` or `hexdigits`).

Real number literals are written as decimal fractions (`decimaldigits`).
<|MERGE_RESOLUTION|>--- conflicted
+++ resolved
@@ -180,15 +180,9 @@
 
 In particular note that
 
-<<<<<<< HEAD
-- `array`, `array2, `array3` , etc. are reserved words, but not `array1` or `array0`.
+- `array`, `array2`, `array3`, etc. are reserved words, but not `array1` or `array0`.
 These denote array types of given rank.
-- `array?`, `array2?, `array3?` , etc. are reserved words, but not `array1?` or `array0?`.
-=======
-- `array`, `array2`, `array3` , etc. are reserved words, but not `array1` or `array0`.
-These denote array types of given rank.
-- `array?`, `array2?`, `array3?` , etc. are reserved words, but not `array1?` or `array0?`.
->>>>>>> 4eea112b
+- `array?`, `array2?`, `array3?`, etc. are reserved words, but not `array1?` or `array0?`.
 These denote possibly-null array types of given rank.
 - `bv0`, `bv1`, `bv2`, etc. are reserved words that denote the types of
 bitvectors of given length.
@@ -209,11 +203,8 @@
 Example: `1_234_567`.
 
 A `hexdigits` token denotes a hexadecimal constant, and is a sequence of hexadecimal digits (`hexdigit`)
-<<<<<<< HEAD
-=======
 prefaced by `0x` and
->>>>>>> 4eea112b
- possibly interspersed with underscores for readability (but not beginning or ending with an underscore).
+possibly interspersed with underscores for readability (but not beginning or ending with an underscore).
 Example: `0xffff_ffff`.
 
 A `decimaldigits` token is a decimal fraction constant, possibly interspersed with underscores for readability (but not beginning or ending with an underscore).
