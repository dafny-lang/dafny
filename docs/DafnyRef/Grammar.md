# 2. Lexical and Low Level Grammar {#sec-lexical-grammar}

As with most languages, Dafny syntax is defined in two levels. First the stream
of input characters is broken up into _tokens_. Then these tokens are parsed
using the Dafny grammar. 

The Dafny grammar is designed as an _attributed grammar_, which is a 
conventional BNF-style set of productions, but in which the productions can
have arguments. The arguments control some alternatives within
the productions, such as whether an alternative is allowed or not in a specific context.
These arguments allow for a more compact and understandable grammar.

The precise, technical details of the grammar are presented together in [Section 17](#sec-grammar-details).
The expository parts of this manual present the language structure less formally.
Throughout this document there are embedded hyperlinks to relevant grammar sections, 
marked as [grammar](#sec-grammar-details).

## 2.1. Dafny Input {#sec-unicode}

Dafny source code files are readable text encoded in UTF-8.
All program text other than the contents of comments, character, string and verbatim string literals
consists of printable and white-space ASCII characters,
that is, ASCII characters in the range `!` to `~`, plus space, tab, 
carriage return and newline (ASCII 9, 10, 13, 32) characters.

String and character literals and comments may contain any unicode character,
either directly or as an escape sequence.

## 2.2. Tokens and whitespace {#sec-token-types}
The characters used in a Dafny program fall into four groups:

* White space characters: space, tab, carriage return and newline
* alphanumerics: letters, digits, underscore (`_`), apostrophe (`'`), and question mark (`?`)
* punctuation: ``(){}[],.`;``
* operator characters (the other printable characters)

Except for string and character literals, each Dafny token consists of a 
sequence of consecutive characters from just one of these
groups, excluding white-space. White-space is ignored except that it
separates tokens and except in the bodies of character and string literals.

A sequence of alphanumeric characters (with no preceding or following additional
alphanumeric characters) is a _single_ token. This is true even if the token
is syntactically or semantically invalid and the sequence could be separated into
more than one valid token. For example, `assert56` is one identifier token,
not a keyword `assert` followed by a number; `ifb!=0` begins with the token
`ifb` and not with the keyword `if` and token `b`; `0xFFFFZZ` is an illegal
token, not a valid hex number `0xFFFF` followed by an identifier `ZZ`.
White-space must be used to separate two such tokens in a program.

Somewhat differently, operator tokens need not be separated.
Only specific sequences of operator characters are recognized and these
are somewhat context-sensitive. For example, in `seq<set<int>>`, the grammar
knows that `>>` is two individual `>` tokens terminating the nested
type parameter lists; the right shift operator `>>` would never be valid here. Similarly, the
sequence `==>` is always one token; even if it were invalid in its context,
separating it into `==` and `>` would always still be invalid.

In summary, except for required white space between alphanumeric tokens,
adding or removing white space between tokens can never result in changing the meaning of a Dafny program.
For most of this document, we consider Dafny programs as sequences of tokens.

## 2.3. Character Classes {#sec-character-classes}

This section defines character classes used later in the token definitions.
In this section 

* a backslash is used to start an escape sequence (so for example
`'\n'` denotes the single linefeed character)
* double quotes
enclose the set of characters constituting a character class
* enclosing single
quotes are used when there is just one character in the class
(perhaps expressed with a `\` escape character)
* `+` indicates
the union of two character classes
* `-` is the set-difference between the
two classes
* `ANY` designates all [unicode characters](#sec-unicode).

 name              | description
-------------------|---------------------------
letter             | ASCII upper or lower case letter; no unicode characters
digit              | base-ten digit ("0123456789")
posDigit           | digits, excluding 0 ("123456789")
posDigitFrom2      | digits excluding 0 and 1 ("23456789")
hexdigit           | a normal hex digit ("0123456789abcdefABCDEF")
special            | `?_"
cr                 | carriage return character (ASCII 10)
lf                 | line feed character (ASCII 13)
tab                | tab character (ASCII 9)
space              | space character (ASCII 32)
                   |
nondigitIdChar     | characters allowed in an identifier, except digits (letter + special)
idchar             | characters allowed in an identifier (nondigitIdChar + digits)
nonidchar          | characters not in identifiers (ANY - idchar)
charChar           | characters allowed in a character constant (ANY - '\'' - '\\' - cr - lf)
stringChar         | characters allowed in a string constant (ANY - '"' - '\\' - cr - lf)
verbatimStringChar | characters allowed in a verbatim string constant (ANY - '"')




The _special_ characters are the characters in addition to alphanumeric characters
that are allowed to appear in a Dafny identifier. These are

* `'` because mathematicians like to put primes on identifiers and some ML
  programmers like to start names of type parameters with a `'`,
* `_` because computer scientists expect to be able to have underscores in identifiers, and
* `?` because it is useful to have `?` at the end of names of predicates,
  e.g., `Cons?`.

A `nonidchar` is any character except those that can be used in an identifier.
Here the scanner generator will interpret `ANY` as any unicode character.
However, `nonidchar` is used only to mark the end of the `!in` token;
in this context any character other than [whitespace or printable ASCII](#sec-unicode)
will trigger a subsequent scanning or parsing error.



## 2.4. Comments {#sec-comments}
Comments are in two forms.

* They may go from `/*` to `*/` .
* They may go from `//` to the end of the line.

A comment is identified as a token during the tokenization of 
input text and is then discarded for the purpose of interpreting the 
Dafny program. (It is retained to enable auto-formatting
and provide accurate source locations for error messages.)
Thus comments are token separators: `a/*x*/b` becomes two tokens
`a` and `b`.

Comments may be nested,
but note that the nesting of multi-line comments is behavior that is different
from most programming languages. In Dafny,
<!-- %check-resolve -->
```dafny
method m() {
  /* comment
     /* nested comment
     */
     rest of outer comment
  */
}
```
is permitted; this feature is convenient for commenting out blocks of
program statements that already have multi-line comments within them.
Other than looking for end-of-comment delimiters,
the contents of a comment are not interpreted.
Comments may contain any characters.

Note that the nesting is not fool-proof. In
<!-- %check-resolve Grammar.1.expect -->
```dafny
method m() {
  /* var i: int;
     // */ line comment
     var j: int;
  */
}
```
and
<!-- %check-resolve Grammar.2.expect -->
```dafny
method m() {
  /* var i: int;
     var s: string := "a*/b";
     var j: int;
   */
}
```
the `*/` inside the line comment and the string are seen as the end of the outer
comment, leaving trailing text that will provoke parsing errors.

## 2.5. Tokens ([grammar](#sec-g-tokens)) {#sec-tokens}

The Dafny tokens are defined in this section.

### 2.5.1. Reserved Words {#sec-reserved-words}

Dafny has a set of reserved words that may not
be used as identifiers of user-defined entities.
These are listed [here](#sec-g-tokens).

In particular note that

- `array`, `array2`, `array3`, etc. are reserved words, denoting array types of given rank.
However,  `array1` and `array0` are ordinary identifiers.
- `array?`, `array2?`, `array3?`, etc. are reserved words, 
denoting possibly-null array types of given rank,
but not `array1?` or `array0?`.
- `bv0`, `bv1`, `bv2`, etc. are reserved words that denote the types of
bitvectors of given length.
The sequence of digits after 'array' or 'bv' may not have leading zeros: 
for example, `bv02` is an ordinary identifier.

### 2.5.2. Identifiers {#sec-identifiers}

In general, an `ident` token (an identifier) is a sequence of ``idchar`` characters where
the first character is a ``nondigitIdChar``. However tokens that fit this pattern
are not identifiers if they look like a character literal
or a reserved word (including array or bit-vector type tokens).
Also, `ident` tokens that begin with an `_` are not permitted as user identifiers.

### 2.5.3. Digits {#sec-digits}

A `digits` token is a sequence of decimal digits (`digit`), possibly interspersed with 
underscores for readability (but not beginning or ending with an underscore).
Example: `1_234_567`.

A `hexdigits` token denotes a hexadecimal constant, and is a sequence of hexadecimal digits (`hexdigit`)
prefaced by `0x` and
 possibly interspersed with underscores for readability (but not beginning or ending with an underscore).
Example: `0xffff_ffff`.

A `decimaldigits` token is a decimal fraction constant, possibly interspersed with underscores for readability (but not beginning or ending with an underscore).
It has digits both before and after a single period (`.`) character. There is no syntax for floating point numbers with exponents.
Example: `123_456.789_123`.

### 2.5.4. Escaped Character {#sec-escaped-characters}

The `escapedChar` token is a multi-character sequence that denotes a non-printable or non-ASCII character.
Such tokens begin with a backslash characcter (`\`) and denote
 a single- or double-quote character, backslash,
null, new line, carriage return, tab, or a
Unicode character with given hexadecimal representation.
Which Unicode escape form is allowed depends on the value of the `--unicode-char` option.

If `--unicode-char:false` is stipulated,
`\uXXXX` escapes can be used to specify any UTF-16 code unit.

If `--unicode-char:true` is stipulated,
`\U{X..X}` escapes can be used to specify any Unicode scalar value.
There must be at least one hex digit in between the braces, and at most six.
Surrogate code points are not allowed.
The hex digits may be interspersed with underscores for readability 
(but not beginning or ending with an underscore), as in `\U{1_F680}`.
The braces are part of the required character sequence.

Note that although Unicode
letters are not allowed in Dafny identifiers, Dafny does support [Unicode
in its character, string, and verbatim strings constants and in its comments](#sec-unicode).

### 2.5.5. Character Constant Token {#sec-character-constant-token}

The `charToken` token denotes a character constant.
It is either a `charChar` or an `escapedChar` enclosed in single quotes.

### 2.5.6. String Constant Token {#sec-string-constant-token}

A `stringToken` denotes a string constant.
It consists of a sequence of `stringChar` and `escapedChar` characters enclosed in 
double quotes.

A `verbatimStringToken` token also denotes a string constant.
It is a sequence of any `verbatimStringChar` characters (which includes newline characters),
enclosed between `@"` and `"`, except that two
successive double quotes represent one quote character inside
the string. This is the mechanism for escaping a double quote character,
which is the only character needing escaping in a verbatim string.
Within a verbatim string constant, a backslash character represents itself 
and is not the first character of an `escapedChar`.

### 2.5.7. Ellipsis {#sec-ellipsis}

The `ellipsisToken` is the character sequence `...` and is typically used to designate something missing that will
later be inserted through refinement or is already present in a parent declaration.

## 2.6. Low Level Grammar Productions {#sec-grammar}

### 2.6.1. Identifier Variations {#sec-identifier-variations}

#### 2.6.1.1. Identifier

A basic ordinary identifier is just an `ident` token.

It may be followed by a sequence of suffixes to denote compound entities.
Each suffix is a dot (`.`) and another token, which may be

- another `ident` token
- a `digits` token
- the `requires` reserved word
- the `reads` reserved word

Note that

* Digits can be used to name fields of classes and destructors of
  datatypes. For example, the built-in tuple datatypes have destructors
  named 0, 1, 2, etc. Note that as a field or destructor name, a digit sequence
  is treated as a string, not a number: internal
  underscores matter, so `10` is different from `1_0` and from `010`.
* `m.requires` is used to denote the [precondition](#sec-requires-clause) for method `m`.
* `m.reads` is used to denote the things that method `m` may [read](#sec-reads-clause).

#### 2.6.1.2. No-underscore-identifier

A `NoUSIdent` is an identifier except that identifiers with a **leading**
underscore are not allowed. The names of user-defined entities are
required to be ``NoUSIdent``s or, in some contexts, a ``digits``.
 We introduce more mnemonic names
for these below (e.g. ``ClassName``).

A no-underscore-identifier is required for the following:

- module name
- class or trait name
- datatype name
- newtype name
- synonym (and subset) type name
- iterator name
- type variable name
- attribute name

A variation, a no-underscore-identifier or a `digits`, is allowed for

- datatype member name
- method or function or constructor name
- label name
- export id
- suffix that is a typename or constructor 

All _user-declared_ names do not start with underscores, but there are
internally generated names that a user program might _use_ that begin
with an underscore or are just an underscore.

#### 2.6.1.3. Wild identifier {#sec-wild-identifier}

A wild identifier is a no-underscore-identifier except that the singleton
`_` is allowed. The `_` is replaced conceptually by a unique
identifier distinct from all other identifiers in the program.
A `_` is used when an identifier is needed, but its content is discarded.
Such identifiers are not used in expressions.

Wild identifiers may be used in these contexts:

- formal parameters of a lambda expression
- the local formal parameter of a quantifier
- the local formal parameter of a subset type or newtype declaration
- a variable declaration
- a case pattern formal parameter
- binding guard parameter
- for loop parameter
- LHS of update statements 

### 2.6.2. Qualified Names

A qualified name starts with the name of a top-level entity and then is followed by
zero or more ``DotSuffix``s which denote a component. Examples:

* `Module.MyType1`
* `MyTuple.1`
* `MyMethod.requires`
* `A.B.C.D`

The identifiers and dots are separate tokens and so may optionally be
separated by whitespace.

### 2.6.3. Identifier-Type Combinations

Identifiers are typically declared in combination with a type, as in
<!-- %no-check -->
```dafny
var i: int
```

However, Dafny infers types in many circumstances, and in those, the type can be omitted. The type is required
for field declarations and formal parameters of methods, functions and constructors (because there is no initializer).
It may be omitted (if the type can be inferred) for local variable declarations, pattern matching variables, 
quantifiers, 

Similarly, there are circumstances in which the identifier name is not needed, because it is not used.
This is allowed in defining algebraic datatypes.

In some other situations a wild identifier can be used, as described [above](#sec-wild-identifier).

### 2.6.4. Quantifier Domains ([grammar](#g-quantifier-domain)) {#sec-quantifier-domains}

Several Dafny constructs bind one or more variables to a range of possible values.
For example, the quantifier `forall x: nat | x <= 5 :: x * x <= 25` has the meaning
"for all integers x between 0 and 5 inclusive, the square of x is at most 25".
Similarly, the set comprehension `set x: nat | x <= 5 :: f(x)` can be read as
"the set containing the result of applying f to x, for each integer x from 0 to 5 inclusive".
The common syntax that specifies the bound variables and what values they take on
is known as the *quantifier domain*; in the previous examples this is `x: nat | x <= 5`, 
which binds the variable `x` to the values `0`, `1`, `2`, `3`, `4`, and `5`.

Here are some more examples.

- `x: byte` (where a value of type `byte` is an int-based number `x` in the range `0 <= x < 256`)
- `x: nat | x <= 5`
- `x <- integerSet`
- `x: nat <- integerSet`
- `x: nat <- integerSet | x % 2 == 0`
- `x: nat, y: nat | x < 2 && y < 2`
- `x: nat | x < 2, y: nat | y < x`
- `i | 0 <= i < |s|, y <- s[i] | i < y`

A quantifier domain declares one or more *quantified variables*, separated by commas.
Each variable declaration can be nothing more than a variable name, but it 
may also include any of three optional elements:

1. The optional syntax `: T` declares the type of the quantified variable.
   If not provided, it will be inferred from context.

2. The optional syntax `<- C` attaches a collection expression `C` as a *quantified variable domain*.
   Here a collection is any value of a type that supports the `in` operator, namely sets, multisets, maps, and sequences.
   The domain restricts the bindings to the elements of the collection: `x <- C` implies `x in C`.
   The example above can also be expressed as `var c := [0, 1, 2, 3, 4, 5]; forall x <- c :: x * x <= 25`.

3. The optional syntax `| E` attaches a boolean expression `E` as a *quantified variable range*,
   which restricts the bindings to values that satisfy this expression.
   In the example above `x <= 5` is the range attached to the `x` variable declaration.

Note that a variable's domain expression may reference any variable declared before it,
and a variable's range expression may reference the attached variable (and usually does) and any variable declared before it.
For example, in the quantifier domain `i | 0 <= i < |s|, y <- s[i] | i < y`, the expression `s[i]` is well-formed
because the range attached to `i` ensures `i` is a valid index in the sequence `s`.

Allowing per-variable ranges is not fully backwards compatible, and so it is not yet allowed by default;
<<<<<<< HEAD
the `--quantifier-syntax:4` option needs to be provided to enable this feature (See [Section 25.8.5](#sec-controlling-language)).
=======
the `/quantifierSyntax:4` option needs to be provided to enable this feature (See [Section 13.8.5](#sec-controlling-language)).
>>>>>>> b6c1ea9c

### 2.6.5. Numeric Literals ([grammar](#g-literal-expression)) {#sec-numeric-literals}

Integer and bitvector literals may be expressed in either decimal or hexadecimal (`digits` or `hexdigits`).

Real number literals are written as decimal fractions (`decimaldigits`).
<|MERGE_RESOLUTION|>--- conflicted
+++ resolved
@@ -418,11 +418,7 @@
 because the range attached to `i` ensures `i` is a valid index in the sequence `s`.
 
 Allowing per-variable ranges is not fully backwards compatible, and so it is not yet allowed by default;
-<<<<<<< HEAD
-the `--quantifier-syntax:4` option needs to be provided to enable this feature (See [Section 25.8.5](#sec-controlling-language)).
-=======
-the `/quantifierSyntax:4` option needs to be provided to enable this feature (See [Section 13.8.5](#sec-controlling-language)).
->>>>>>> b6c1ea9c
+the `--quantifier-syntax:4` option needs to be provided to enable this feature (See [Section 13.8.5](#sec-controlling-language)).
 
 ### 2.6.5. Numeric Literals ([grammar](#g-literal-expression)) {#sec-numeric-literals}
 
