--- conflicted
+++ resolved
@@ -502,12 +502,8 @@
 A ``GIdentType`` is a typed entity declaration optionally preceded by `ghost` or `new`. The _ghost_
 qualifier means the entity is only used during verification and not in the generated code.
 Ghost variables are useful for abstractly representing internal state in specifications.
-<<<<<<< HEAD
-If `allowGhostKeyword` is false then `ghost` is not allowed. // TODO - what about new
-=======
 If `allowGhostKeyword` is false then `ghost` is not allowed.
 If `allowNewKeyword` is false then `new` is not allowed.
->>>>>>> e8d1e554
 
 ````grammar
 LocalIdentTypeOptional = WildIdent [ ":" Type ]
