--- conflicted
+++ resolved
@@ -39,13 +39,8 @@
 a file that will be included in the Dafny source. These included
 files also obey the ``Dafny`` grammar. Dafny parses and processes the
 transitive closure of the original source files and all the included files,
-<<<<<<< HEAD
-and will invoke the verifier on the included files unless the option `--verify-scope=RootSources` option is
-specified and they have not been listed explicitly as command line arguments.
-=======
 and will not invoke the verifier on the included files by default. This behavior
 can be changed using the `--verify-scope` option.
->>>>>>> 94fa7a3b
 
 The file name may be a path using the customary `/`, `.`, and `..` punctuation.
 The interpretation of the name (e.g., case-sensitivity) will depend on the
