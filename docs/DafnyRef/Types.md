<<<<<<< HEAD
# 6. Types {#sec-types}
=======
# 5. Types {#sec-types}
````grammar
Type = DomainType_ | ArrowType_
````
A Dafny type is a domain type (i.e., a type that can be the domain of an
arrow type) optionally followed by an arrow and a range type.

````grammar
DomainType_ =
  ( BoolType_ | CharType_ | IntType_ | RealType_
  | OrdinalType_ | BitVectorType_ | ObjectType_
  | FiniteSetType_ | InfiniteSetType_
  | MultisetType_
  | FiniteMapType_ | InfiniteMapType_
  | SequenceType_
  | NatType_
  | StringType_
  | ArrayType_
  | TupleType
  | NamedType
  )
````
The domain types comprise the builtin scalar types, the builtin
collection types, tuple types (including as a special case
a parenthesized type) and reference types.
>>>>>>> c271832f

A Dafny type is a (possibly-empty) set of values or heap data-structures,
together with allowed operations on those values.
Types are classified as mutable reference types or immutable value types,
depending on whether their values are stored in the heap or are 
(mathematical) values independent of the heap.

Dafny supports the following kinds of types,
all described in later sections of this manual:
* [builtin scalar types](#sec-basic-type), 
* [builtin collection types](#sec-collection-types), 
* [reference types](#sec-class-types) (classes, traits, iterators),
* [tuple types](#sec-tuple-types) (including as a special case a parenthesized type),
* [inductive](#sec-datatype) and [coinductive](#sec-coinductive-datatypes) datatypes, 
* [function (arrow) types](#sec-arrow-subset-types), and
* [types, such as subset types, derived from other types](#sec-subset-types).

## 5.1. Value Types
The value types are those whose values do not lie in the program heap.
These are:

* The basic scalar types: `bool`, `char`, `int`, `real`, `ORDINAL`, bitvector types
* The built-in collection types: `set`, `iset`, `multiset`, `seq`, `string`, `map`, `imap`
* Tuple Types
* Inductive and coinductive types
* Function (arrow) types
* Subset and newtypes that are based on value types

Data items having value types are passed by value. Since they are not
considered to occupy _memory_, framing expressions do not reference them.

The `nat` type is a pre-defined [subset type](#sec-subset-types) of `int`.

Dafny does not include types themselves as values, nor is there a type of types.

## 5.2. Reference Types {#sec-reference-types}
Dafny offers a host of _reference types_.  These represent
_references_ to objects allocated dynamically in the program heap.  To
access the members of an object, a reference to (that is, a _pointer_
to or _object identity_ of) the object is _dereferenced_.

The reference types are class types, traits and array types.
Dafny supports both reference types that contain the special `null` value
(_nullable types_) and reference types that do not (_non-null types_).

<<<<<<< HEAD
## 6.3. Named Types ([grammar](#g-type))
=======
## 5.3. Named Types
````grammar
NamedType = NameSegmentForTypeName { "." NameSegmentForTypeName }
````
>>>>>>> c271832f

A _Named Type_ is used to specify a user-defined type by name
(possibly module-qualified). Named types are introduced by
class, trait, inductive, coinductive, synonym and opaque
type declarations. They are also used to refer to type variables.
A Named Type is denoted by a dot-separated sequence of `NameSegmentForTypeName`s

A ``NameSegmentForTypeName`` is a type name optionally followed by a
``GenericInstantiation``, which supplies type parameters to a generic
type, if needed. It is a special case of a ``NameSegment``
([Section 21.32](#sec-name-segment))
that does not allow a ``HashCall``.

The following sections describe each of these kinds of types in more detail.

<!--PDF NEWPAGE-->
<<<<<<< HEAD
# 7. Basic types {#sec-basic-type}
=======
# 6. Basic types {#sec-basic-types}
>>>>>>> c271832f

Dafny offers these basic types: `bool` for booleans, `char` for
characters, `int` and `nat` for integers, `real` for reals,
`ORDINAL`, and bit-vector types.

<<<<<<< HEAD
## 7.1. Booleans ([grammar](#g-basic-type)) {#sec-booleans}
=======
## 6.1. Booleans {#sec-booleans}
````grammar
BoolType_ = "bool"
````
>>>>>>> c271832f

There are two boolean values and each has a corresponding literal in
the language:  `false` and `true`.

Type `bool` supports the following operations:

 operator           | precedence | description
--------------------|:----------:|------------------------------------
 `<==>`             | 1 | equivalence (if and only if)
--------------------|------------------------------------
 `==>`              | 2 | implication (implies)
 `<==`              | 2 | reverse implication (follows from)
--------------------|------------------------------------
 `&&`               | 3 | conjunction (and)
 `||`               | 3 |  disjunction (or)
--------------------|------------------------------------
 `==`               | 4 | equality
 `!=`               | 4 | disequality
--------------------|------------------------------------
 `!`                | 10 | negation (not)

Negation is unary; the others are binary.  The table shows the operators
in groups of increasing binding power, with equality binding stronger
than conjunction and disjunction, and weaker than negation.  Within
each group, different operators do not associate, so parentheses need
to be used.  For example,
<!-- %no-check -->
```dafny
A && B || C    // error
```
would be ambiguous and instead has to be written as either
<!-- %no-check -->
```dafny
(A && B) || C
```
or
<!-- %no-check -->
```dafny
A && (B || C)
```
depending on the intended meaning.

<<<<<<< HEAD
### 7.1.1. Equivalence Operator {#sec-equivalence-operator}

=======
### 6.1.1. Equivalence Operator {#sec-equivalence-operator}
>>>>>>> c271832f
The expressions `A <==> B` and `A == B` give the same value, but note
that `<==>` is _associative_ whereas `==` is _chaining_ and they have
different precedence.  So,
<!-- %no-check -->
```dafny
A <==> B <==> C
```
is the same as
<!-- %no-check -->
```dafny
A <==> (B <==> C)
```
and
<!-- %no-check -->
```dafny
(A <==> B) <==> C
```
whereas
<!-- %no-check -->
```dafny
A == B == C
```
is simply a shorthand for
<!-- %no-check -->
```dafny
A == B && B == C
```

<<<<<<< HEAD
### 7.1.2. Conjunction and Disjunction {#sec-conjunction-and-disjunction}

=======
### 6.1.2. Conjunction and Disjunction {#sec-conjunction-and-disjunction}
>>>>>>> c271832f
Conjunction and disjunction are associative.  These operators are
_short circuiting (from left to right)_, meaning that their second
argument is evaluated only if the evaluation of the first operand does
not determine the value of the expression.  Logically speaking, the
expression `A && B` is defined when `A` is defined and either `A`
evaluates to `false` or `B` is defined.  When `A && B` is defined, its
meaning is the same as the ordinary, symmetric mathematical
conjunction `&`.  The same holds for `||` and `|`.

<<<<<<< HEAD
### 7.1.3. Implication and  Reverse Implication {#sec-implication-and-reverse-implication}

=======
### 6.1.3. Implication and  Reverse Implication {#sec-implication-and-reverse-implication}
>>>>>>> c271832f
Implication is _right associative_ and is short-circuiting from left
to right.  Reverse implication `B <== A` is exactly the same as
`A ==> B`, but gives the ability to write the operands in the opposite
order.  Consequently, reverse implication is _left associative_ and is
short-circuiting from _right to left_.  To illustrate the
associativity rules, each of the following four lines expresses the
same property, for any `A`, `B`, and `C` of type `bool`:
<!-- %no-check -->
```dafny
A ==> B ==> C
A ==> (B ==> C) // parentheses redundant, ==> is right associative
C <== B <== A
(C <== B) <== A // parentheses redundant, <== is left associative
```
To illustrate the short-circuiting rules, note that the expression
`a.Length` is defined for an array `a` only if `a` is not `null` (see
[Section 5.2](#sec-reference-types)), which means the following two
expressions are well-formed:
<!-- %no-check -->
```dafny
a != null ==> 0 <= a.Length
0 <= a.Length <== a != null
```
The contrapositives of these two expressions would be:
<!-- %no-check -->
```dafny
a.Length < 0 ==> a == null  // not well-formed
a == null <== a.Length < 0  // not well-formed
```
but these expressions are not well-formed, since well-formedness
requires the left (and right, respectively) operand, `a.Length < 0`,
to be well-formed by itself.

Implication `A ==> B` is equivalent to the disjunction `!A || B`, but
is sometimes (especially in specifications) clearer to read.  Since,
`||` is short-circuiting from left to right, note that
<!-- %no-check -->
```dafny
a == null || 0 <= a.Length
```
is well-formed, whereas
<!-- %no-check -->
```dafny
0 <= a.Length || a == null  // not well-formed
```
is not.

In addition, booleans support _logical quantifiers_ (forall and
exists), described in [Section 21.31.4](#sec-quantifier-expression).

<<<<<<< HEAD
## 7.2. Numeric Types ([grammar](#g-basic-type)) {#sec-numeric-types}
=======
## 6.2. Numeric Types {#sec-numeric-types}

````grammar
IntType_ = "int"
RealType_ = "real"
````
>>>>>>> c271832f

Dafny supports _numeric types_ of two kinds, _integer-based_, which
includes the basic type `int` of all integers, and _real-based_, which
includes the basic type `real` of all real numbers.  User-defined
numeric types based on `int` and `real`, either _subset types_ or _newtypes_,
are described in [Section 10.3](#sec-subset-types) and [Section 11](#sec-newtypes).

There is one built-in [_subset type_](#sec-subset-types),
`nat`, representing the non-negative subrange of `int`.

The language includes a literal for each integer, like
`0`, `13`, and `1985`.  Integers can also be written in hexadecimal
using the prefix "`0x`", as in `0x0`, `0xD`, and `0x7c1` (always with
a lower case `x`, but the hexadecimal digits themselves are case
insensitive).  Leading zeros are allowed.  To form negative literals,
use the unary minus operator, as in `-12`, but not `-(12)`.

There are also literals for some of the reals.  These are
written as a decimal point with a nonempty sequence of decimal digits
on both sides, optionally prefixed by a `-` character.
For example, `1.0`, `1609.344`, `-12.5`, and `0.5772156649`.
Real literals using exponents are not supported in Dafny. For now, you'd have to write your own function for that, e.g. 
<!-- %check-verify -->
```dafny
// realExp(2.37, 100) computes 2.37e100
function method realExp(r: real, e: int): real decreases if e > 0 then e else -e {
  if e == 0 then r
  else if e < 0 then realExp(r/10.0, e+1)
  else realExp(r*10.0, e-1)
}
```

For integers (in both decimal and hexadecimal form) and reals,
any two digits in a literal may be separated by an underscore in order
to improve human readability of the literals.  For example:
<!-- %check-verify -->
```dafny
const c1 := 1_000_000        // easier to read than 1000000
const c2 := 0_12_345_6789    // strange but legal formatting of 123456789
const c3 := 0x8000_0000      // same as 0x80000000 -- hex digits are
                             // often placed in groups of 4
const c4 := 0.000_000_000_1  // same as 0.0000000001 -- 1 Angstrom
```

In addition to equality and disequality, numeric types
support the following relational operations, which have the
same precedence as equality:

 operator          | description
-------------------|------------------------------------
  `<`              | less than
  `<=`             | at most
  `>=`             | at least
  `>`              | greater than

Like equality and disequality, these operators are chaining, as long
as they are chained in the "same direction".  That is,
<!-- %no-check -->
```dafny
A <= B < C == D <= E
```
is simply a shorthand for
<!-- %no-check -->
```dafny
A <= B && B < C && C == D && D <= E
```
whereas
<!-- %no-check -->
```dafny
A < B > C
```
is not allowed.

There are also operators on each numeric type:

 operator        | precedence | description
-----------------|:---:|------------------------------------
  `+`            | 6 | addition (plus)
  `-`            | 6 | subtraction (minus)
-----------------|------------------------------------
  `*`            | 7 | multiplication (times)
  `/`            | 7 | division (divided by)
  `%`            | 7 | modulus (mod)  -- int only
-----------------|------------------------------------
  `-`            | 10 | negation (unary minus)

The binary operators are left associative, and they associate with
each other in the two groups.
The groups are listed in order of
increasing binding power, with equality binding less strongly than any of these operators.
There is no implicit conversion between `int` and `real`: use `as int` or
`as real` conversions to write an explicit conversion (cf. [Section 21.10](#sec-as-is-expression)).

Modulus is supported only for integer-based numeric types.  Integer
division and modulus are the _Euclidean division and modulus_.  This
means that modulus always returns a non-negative value, regardless of the
signs of the two operands.  More precisely, for any integer `a` and
non-zero integer `b`,
<!-- %no-check -->
```dafny
a == a / b * b + a % b
0 <= a % b < B
```
where `B` denotes the absolute value of `b`.

Real-based numeric types have a member `Floor` that returns the
_floor_ of the real value (as an int value), that is, the largest integer not exceeding
the real value.  For example, the following properties hold, for any
`r` and `r'` of type `real`:
<!-- %check-verify -->
```dafny
method m(r: real, r': real) {
  assert 3.14.Floor == 3;
  assert (-2.5).Floor == -3;
  assert -2.5.Floor == -2; // This is -(2.5.Floor)
  assert r.Floor as real <= r;
  assert r <= r' ==> r.Floor <= r'.Floor;
}
```
Note in the third line that member access (like `.Floor`) binds
stronger than unary minus.  The fourth line uses the conversion
function `as real` from `int` to `real`, as described in
[Section 21.10](#sec-as-is-expression).

<<<<<<< HEAD
## 7.3. Bit-vector Types ([grammar](#g-basic-type)) {#sec-bit-vector-types}
=======
## 6.3. Bit-vector Types {#sec-bit-vector-types}
````grammar
BitVectorType_ = bvToken
````
>>>>>>> c271832f

Dafny includes a family of bit-vector types, each type having a specific,
constant length, the number of bits in its values.
Each such type is
distinct and is designated by the prefix `bv` followed (without white space) by
a postive integer without leading zeros or zero, stating the number of bits. For example,
`bv1`, `bv8`, and `bv32` are legal bit-vector type names.
The type `bv0` is also legal; it is a bit-vector type with no bits and just one value, `0x0`.

Constant literals of bit-vector types are given by integer literals converted automatically
to the designated type, either by an implicit or explicit conversion operation or by initialization in a declaration.
Dafny checks that the constant literal is in the correct range. For example,
<!-- %check-resolve Types.1.expect -->
```dafny
const i: bv1 := 1
const j: bv8 := 195
const k: bv2 := 5 // error - out of range
const m := (194 as bv8) | (7 as bv8)
```

Bit-vector values can be converted to and from `int` and other bit-vector types, as long as
the values are in range for the target type. Bit-vector values are always considered unsigned.

Bit-vector operations include bit-wise operators and arithmetic operators
(as well as equality, disequality, and comparisons).
The arithmetic operations
truncate the high-order bits from the results; that is, they perform
unsigned arithmetic modulo 2^{number of bits}, like 2's-complement machine arithmetic.

 operator        | precedence | description
-----------------|:---:|------------------------------------
 `<<`            | 5 | bit-limited bit-shift left
 `>>`            | 5 | unsigned bit-shift right
-----------------|------------------------------------
  `+`            | 6 | bit-limited addition
  `-`            | 6 | bit-limited subtraction
-----------------|------------------------------------
  `*`            | 7 | bit-limited multiplication
-----------------|------------------------------------
  `&`            | 8 | bit-wise and
  `|`            | 8 | bit-wise or 
  `^`            | 8 | bit-wise exclusive-or
-----------------|------------------------------------
  `-`            | 10 | bit-limited negation (unary minus)
  `!`            | 10 | bit-wise complement
-----------------|------------------------------------
  .RotateLeft(n) | 11 | rotates bits left by n bit positions
  .RotateRight(n)| 11 | rotates bits right by n bit positions

The groups of operators lower in the table above bind more tightly.[^binding]
All operators bind more tightly than equality, disequality, and comparisons.
All binary operators are left-associative, but the bit-wise `&`, `|`, and `^` do not associate together (parentheses are required to disambiguate).

The right-hand operand of bit-shift operations is an `int` value,
must be non-negative, and
no more than the number of bits in the type.
There is no signed right shift as all bit-vector values correspond to
non-negative integers.

The argument of the `RotateLeft` and `RotateRight` operations is a
non-negative `int` that is no larger than the bit-width of the value being rotated.
`RotateLeft` moves bits to higher bit positions (e.g., `(2 as bv4).RotateLeft(1) == (4 as bv4)`
and `(8 as bv4).RotateLeft(1) == (1 as bv4)`);
`RotateRight` moves bits to lower bit positions, so `b.RotateLeft(n).RotateRight(n) == b`.

Here are examples of the various operations (all the assertions are true except where indicated):
<!-- %check-verify -->
```dafny
const i: bv4 := 9
const j: bv4 := 3

method m() {
  assert (i & j) == (1 as bv4);
  assert (i | j) == (11 as bv4);
  assert (i ^ j) == (10 as bv4);
  assert !i == (6 as bv4);
  assert -i == (7 as bv4);
  assert (i + i) == (2 as bv4);
  assert (j - i) == (10 as bv4);
  assert (i * j) == (11 as bv4);
  assert (i as int) / (j as int) == 3;
  assert (j << 1) == (6 as bv4);
  assert (i << 1) == (2 as bv4);
  assert (i >> 1) == (4 as bv4);
  assert i == 9; // auto conversion of literal to bv4
  assert i * 4 == j + 8 + 9; // arithmetic is modulo 16
  assert i + j >> 1 == (i + j) >> 1; // + - bind tigher than << >>
  assert i + j ^ 2 == i + (j^2);
  assert i * j & 1 == i * (j&1); // & | ^ bind tighter than + - *
}
```
The following are incorrectly formed:
<!-- %check-resolve Types.2.expect -->
```dafny
const i: bv4 := 9
const j: bv4 := 3

method m() {
  assert i & 4 | j == 0 ; // parentheses required
}
```
<!-- %check-resolve Types.3.expect -->
```dafny
const k: bv4 := 9

method p() {
  assert k as bv5 == 9 as bv6; // error: mismatched types
}
```
These produce assertion errors:
<!-- %check-verify Types.4.expect -->
```dafny
const i: bv4 := 9

method m() {
  assert i as bv3 == 1; // error: i is out of range for bv3
}
```
<!-- %check-resolve Types.5.expect -->
```dafny
const j: bv4 := 9

method n() {
  assert j == 25; // error: 25 is out of range for bv4
}
```

Bit-vector constants (like all constants) can be initialized using expressions, but pay attention
to how type inference applies to such expressions. For example,
<!-- %check-verify -->
```dafny
const a: bv3 := -1
```
is legal because Dafny interprets `-1` as a `bv3` expression, because `a` has type `bv3`.
Consequently the `-` is `bv3` negation and the `1` is a `bv3` literal; the value of the expression `-1` is
the `bv3` value `7`, which is then the value of `a`.

On the other hand,
<!-- %check-resolve Types.6.expect -->
```dafny
const b: bv3 := 6 & 11
```
is illegal because, again, the `&` is `bv3` bit-wise-and and the numbers must be valid `bv3` literals.
But `11` is not a valid `bv3` literal.

[^binding]: The binding power of shift and bit-wise operations is different than in C-like languages.

<<<<<<< HEAD
## 7.4. Ordinal type ([grammar](#g-basic-type)) {#sec-ordinals}
=======
## 6.4. Ordinal type {#sec-ordinals}
````grammar
OrdinalType_ = "ORDINAL"
````
>>>>>>> c271832f

Values of type `ORDINAL` behave like `nat`s in many ways, with one important difference:
there are `ORDINAL` values that are larger than any `nat`. The smallest of these non-nat ordinals is
represented as $\omega$ in mathematics, though there is no literal expression in Dafny that represents this value.

The natural numbers are ordinals.
Any ordinal has a successor ordinal (equivalent to adding `1`).
Some ordinals are _limit_ ordinals, meaning they are not a successor to any other ordinal;
the natural number `0` and  $\omega$ are limit ordinals.

The _offset_ of an ordinal is the number of successor operations it takes to reach it from a limit ordinal.

The Dafny type `ORDINAL` has these member functions:
- `o.IsLimit` -- true if `o` is a limit ordinal (including `0`)
- `o.IsSucc` -- true if `o` is a successor to something, so `o.IsSucc <==> !o.IsLimit`
- `o.IsNat` -- true if `o` represents a `nat` value, so for `n` a `nat`, `(n as ORDINAL).IsNat` is true
and if `o.IsNat` is true then `(o as nat)` is well-defined
- `o.Offset` -- is the `nat` value giving the offset of the ordinal

In addition, 
- non-negative numeric literals may be considered `ORDINAL` literals, so `o + 1` is allowed
- `ORDINAL`s may be compared, using `== != < <= > >=`
- two `ORDINAL`s may be added and the result is `>=` either one of them; addition is associative but not commutative
- `*`, `/` and `%` are not defined for `ORDINAL`s
- two `ORDINAL`s may be subtracted if the RHS satisfies `.IsNat` and the offset of the LHS is not smaller than the offset of the RHS


In Dafny, `ORDINAL`s are used primarily in conjunction with [extreme functions and lemmas](#sec-extreme).

<<<<<<< HEAD
## 7.5. Characters ([grammar](#g-basic-type)) {#sec-characters}
=======
## 6.5. Characters {#sec-characters}

````grammar
CharType_ = "char"
````
>>>>>>> c271832f

Dafny supports a type `char` of _characters_.  
Its exact meaning is controlled by the command-line switch `--unicode-char:true|false`.

If `--unicode-char` is disabled, then `char` represents any [UTF-16 code unit](https://en.wikipedia.org/wiki/UTF-16).
This includes surrogate code points.

If `--unicode-char` is enabled, then `char` represents any [Unicode scalar value](https://unicode.org/glossary/#unicode_scalar_value).
This excludes surrogate code points.

Character literals are enclosed in single quotes, as in `'D'`. 
Their form is described by the ``charToken`` nonterminal in the grammar.
To write a single quote as a
character literal, it is necessary to use an _escape sequence_.
Escape sequences can also be used to write other characters.  The
supported escape sequences are the following:

 escape sequence    | meaning
--------------------|-------------------------------------------------------
 `\'`               | the character `'`
 `\"`               | the character `"`
 `\\`               | the character `\`
 `\0`               | the null character, same as `\u0000` or `\U{0}`
 `\n`               | line feed
 `\r`               | carriage return
 `\t`               | horizontal tab
 `\u`_xxxx_         | [UTF-16 code unit](https://en.wikipedia.org/wiki/UTF-16) whose hexadecimal code is _xxxx_,  where each _x_ is a hexadecimal digit
 `\U{`_x..x_`}`     | [Unicode scalar value](https://unicode.org/glossary/#unicode_scalar_value) whose hexadecimal code is _x..x_,  where each _x_ is a hexadecimal digit

The escape sequence for a double quote is redundant, because
`'"'` and `'\"'` denote the same
character---both forms are provided in order to support the same
escape sequences in string literals ([Section 9.3.5](#sec-strings)).

In the form `\u`_xxxx_, which is only allowed if `--unicode-char` is disabled,
the `u` is always lower case, but the four
hexadecimal digits are case insensitive.

In the form `\U{`_x..x_`}`, 
which is only allowed if `--unicode-char` is enabled,
the `U` is always upper case,
but the hexadecimal digits are case insensitive, and there must
be at least one and at most six digits.
Surrogate code points are not allowed.
The hex digits may be interspersed with underscores for readability 
(but not beginning or ending with an underscore), as in `\U{1_F680}`.

Character values are ordered and can be compared using the standard
relational operators:

 operator        | description
-----------------|-----------------------------------
  `<`              | less than
  `<=`             | at most
  `>=`             | at least
  `>`              | greater than

Sequences of characters represent _strings_, as described in
[Section 9.3.5](#sec-strings).

Character values can be converted to and from `int` values using the
`as int` and `as char` conversion operations. The result is what would
be expected in other programming languages, namely, the `int` value of a
`char` is the ASCII or Unicode numeric value.

The only other operations on characters are obtaining a character
by indexing into a string, and the implicit conversion to string
when used as a parameter of a `print` statement.

<!--PDF NEWPAGE-->
<<<<<<< HEAD
# 8. Type parameters ([grammar](#g-type-parameter)) {#sec-type-parameters}
=======
# 7. Type parameters {#sec-type-parameters}
>>>>>>> c271832f

Examples:
<!-- %check-resolve -->
```dafny
type G1<T>
type G2<T(0)>
type G3<+T(==),-U>
```

Many of the types, functions, and methods in Dafny can be
parameterized by types.  These _type parameters_ are 
declared inside angle brackets and can stand for any type.

Dafny has some inference support that makes certain signatures less
cluttered (described in [Section 24.2](#sec-type-inference)).

## 7.1. Declaring restrictions on type parameters {#sec-type-characteristics}

It is sometimes necessary to restrict type parameters so that
they can only be instantiated by certain families of types, that is,
by types that have certain properties. These properties are known as
_type characteristics_. The following subsections
describe the type characteristics that Dafny supports.

In some cases, type inference will infer that a type-parameter
must be restricted in a particular way, in which case Dafny
will add the appropriate suffix, such as `(==)`, automatically.

If more than one restriction is needed, they are either
listed comma-separated,
inside the parentheses or as multiple parenthesized elements:
 `T(==,0)` or `T(==)(0)`.

### 7.1.1. Equality-supporting type parameters: `T(==)` {#sec-equality-supporting}

Designating a type parameter with the `(==)` suffix indicates that
the parameter may only be replaced in non-ghost contexts
with types that are known to
support run-time equality comparisons (`==` and `!=`).
All types support equality in ghost contexts,
as if, for some types, the equality function is ghost.

For example,
<!-- %check-verify -->
```dafny
method Compare<T(==)>(a: T, b: T) returns (eq: bool)
{
  if a == b { eq := true; } else { eq := false; }
}
```
is a method whose type parameter is restricted to equality-supporting
types when used in a non-ghost context.
Again, note that _all_ types support equality in _ghost_
contexts; the difference is only for non-ghost (that is, compiled)
code.  Coinductive datatypes, arrow types, and inductive
datatypes with ghost parameters are examples of types that are not
equality supporting.

### 7.1.2. Auto-initializable types: `T(0)` {#sec-auto-init}

At every access of a variable `x` of a type `T`, Dafny ensures that
`x` holds a legal value of type `T`.
If no explicit initialization is given, then an arbitrary value is
assumed by the verifier and supplied by the compiler,
that is, the variable is _auto-initialized_.
For example,
<!-- %check-verify Types.7a.expect %options --relax-definite-assignment -->
```dafny
method m() {
  var n: nat; // Auto-initialized to an arbitrary value of type `nat`
  assert n >= 0; // true, regardless of the value of n
  var i: int;
  assert i >= 0; // possibly false, arbitrary ints may be negative
}
```

For some types (known as _auto-init types_), the compiler can choose an
initial value, but for others it does not.
Variables and fields whose type the compiler does not auto-initialize
are subject to _definite-assignment_ rules. These ensure that the program
explicitly assigns a value to a variable before it is used.
For more details see [Section 24.6](#sec-definite-assignment) and the `--strict-definite-assignment` command-line option.
More detail on auto-initializing is in [this document](../Compilation/AutoInitialization).

Dafny supports auto-init as a type characteristic.
To restrict a type parameter to auto-init types, mark it with the
`(0)` suffix. For example,
<!-- %check-verify Types.7b.expect %options --relax-definite-assignment -->
```dafny
method AutoInitExamples<A(0), X>() returns (a: A, x: X)
{
  // 'a' does not require an explicit initialization, since A is auto-init
  // error: out-parameter 'x' has not been given a value
}
```
In this example, an error is reported because out-parameter `x` has not
been assigned---since nothing is known about type `X`, variables of
type `X` are subject to definite-assignment rules. In contrast, since
type parameter `A` is declared to be restricted to auto-init types,
the program does not need to explicitly assign any value to the
out-parameter `a`.

### 7.1.3. Nonempty types: `T(00)` {#sec-nonempty-types}

Auto-init types are important in compiled contexts. In ghost contexts, it
may still be important to know that a type is nonempty. Dafny supports
a type characteristic for nonempty types, written with the suffix `(00)`.
For example,
<!-- %check-verify Types.8.expect %options --relax-definite-assignment -->
```dafny
method NonemptyExamples<B(00), X>() returns (b: B, ghost g: B, ghost h: X)
{
  // error: non-ghost out-parameter 'b' has not been given a value
  // ghost out-parameter 'g' is fine, since its type is nonempty
  // error: 'h' has not been given a value
}
```
Because of `B`'s nonempty type characteristic, ghost parameter `g` does not
need to be explicitly assigned. However, Dafny reports an error for the
non-ghost `b`, since `B` is not an auto-init type, and reports an error
for `h`, since the type `X` could be empty.

Note that every auto-init type is nonempty.

### 7.1.4. Non-heap based: `T(!new)` {#sec-non-heap-based}

Dafny makes a distinction between types whose values are on the heap,
i.e. references, like
classes and arrays, and those that are strictly value-based, like basic
types and datatypes.
The practical implication is that references depend on allocation state
(e.g., are affected by the `old` operation) whereas non-reference values
are not.
Thus it can be relevant to know whether the values of a type parameter
are heap-based or not. This is indicated by the mode suffix `(!new)`.

A type parameter characterized by `(!new)` is _recursively_ independent
of the allocation state. For example, a datatype is not a reference, but for
a parameterized data type such as
<!-- %check-resolve -->
```dafny
datatype Result<T> = Failure(error: string) | Success(value: T)
```
the instantiation `Result<int>` satisfies `(!new)`, whereas
`Result<array<int>>` does not.

Note that this characteristic of a type parameter is operative for both
verification and compilation.
Also, opaque types at the topmost scope are always implicitly `(!new)`.

Here are some examples:
<!-- %check-resolve Types.9.expect -->
```dafny
datatype Result<T> = Failure(error: string) | Success(v: T)
datatype ResultN<T(!new)> = Failure(error: string) | Success(v: T)

class C {}

method m() {
  var x1: Result<int>;
  var x2: ResultN<int>;
  var x3: Result<C>;
  var x4: ResultN<C>; // error
  var x5: Result<array<int>>;
  var x6: ResultN<array<int>>; // error
}
```

## 7.2. Type parameter variance {#sec-type-parameter-variance}

Type parameters have several different variance and cardinality properties.
These properties of type parameters are designated in a generic type definition.
For instance, in `type A<+T> = ... `, the `+` indicates that the `T` position
is co-variant. These properties are indicated by the following notation:

notation | variance | cardinality-preserving
:-------:|----------|-----------------------
(nothing) | non-variant | yes
`+`      | co-variant | yes
`-`      | contra-variant | not necessarily
`*`      | co-variant | not necessarily
`!`      | non-variant | not necessarily

- _co-variance_ (`A<+T>` or `A<*T>`) means that if `U` is a subtype of `V` then `A<U>` is a subtype of `A<V>`
- _contra-variance_ (`A<-T>`) means that if `U` is a subtype of `V` then `A<V>` is a subtype of `A<U>`
- _non-variance_ (`A<T>` or `A<!T>`)  means that if `U` is a different type than `V` then there is no subtyping relationship between `A<U>` and `A<V>`

_Cardinality preserving_ 
means that the cardinality of the type being defined never exceeds the cardinality of any of its type parameters.
For example `type T<X> = X -> bool`
is illegal and returns the error message `formal type parameter 'X' is not used according to its variance specification (it is used left of an arrow) (perhaps try declaring 'X' as '-X' or '!X')`
The type `X -> bool` has strictly more values than the type `X`. 
This affects certain uses of the type, so Dafny requires the declaration of `T` to explicitly say so. 
Marking the type parameter `X` with `-` or `!` announces that the cardinality of `T<X>` may by larger than that of `X`. 
If you use `-`, you’re also declaring `T` to be contravariant in its type argument, and if you use `!`, you’re declaring that `T` is non-variant in its type argument.

To fix it, we use the variance `!`:

    type T<!X> = X -> bool

This states that `T` does not preserve the cardinality of `X`, meaning there could be strictly more values of type `T<E>` than values of type `E` for any `E`.

A more detailed explanation of these topics is [here](http://leino.science/papers/krml280.html).

<!--PDF NEWPAGE-->
<<<<<<< HEAD
# 9. Generic Instantiation ([grammar](#g-generic-instantiation)) {#sec-generic-instantiation}

A generic instantiation consists of a comma-separated list of 1 or more Types,
enclosed in angle brackets (`<` `>`),
providing actual types to be used in place of the type parameters of the 
declaration of the generic type.
If there is no instantion for a generic type, type inference will try
=======
# 8. Generic Instantiation
````grammar
GenericInstantiation = "<" Type { "," Type } ">"
````
When a generic entity is used, actual types must be specified for each
generic parameter. This is done using a ``GenericInstantiation``.
If the `GenericInstantiation` is omitted, type inference will try
>>>>>>> c271832f
to fill these in (cf. [Section 24.2](#sec-type-inference)).

<!--PDF NEWPAGE-->
# 9. Collection types {#sec-collection-types}

Dafny offers several built-in collection types.

<<<<<<< HEAD
## 10.1. Sets ([grammar](#g-collection-type)) {#sec-sets}
=======
## 9.1. Sets {#sec-sets}
````grammar
FiniteSetType_ = "set" [ GenericInstantiation ]

InfiniteSetType_ = "iset" [ GenericInstantiation ]
````
>>>>>>> c271832f

For any type `T`, each value of type `set<T>` is a finite set of
`T` values.

Set membership is determined by equality in the type `T`,
so `set<T>` can be used in a non-ghost context only if `T` is
[equality supporting](#sec-equality-supporting).

For any type `T`, each value of type `iset<T>` is a potentially infinite
set of `T` values.

A set can be formed using a [_set display_ expression](#sec-set-display-expression), which is a
possibly empty, unordered, duplicate-insensitive list of expressions
enclosed in curly braces.  To illustrate,
<!-- %no-check -->
```dafny
{}        {2, 7, 5, 3}        {4+2, 1+5, a*b}
```
are three examples of set displays. There is also a _set comprehension_
expression (with a binder, like in logical quantifications), described in
[Section 21.31.5](#sec-set-comprehension-expression).

In addition to equality and disequality, set types
support the following relational operations:

 operator        | precedence | description
-----------------|------------------------------------
 `<`             | 4 | proper subset
 `<=`            | 4 | subset
 `>=`            | 4 | superset
 `>`             | 4 | proper superset

Like the arithmetic relational operators, these operators are
chaining.

Sets support the following binary operators, listed in order of
increasing binding power:

 operator      | precedence | description
---------------|:---:|------------------------------------
 `!!`          | 4 | disjointness
---------------|------------------------------------
 `+`           | 6 | set union
 `-`           | 6 | set difference
---------------|------------------------------------
 `*`           | 7 |set intersection

The associativity rules of `+`, `-`, and `*` are like those of the
arithmetic operators with the same names.  The expression `A !! B`,
whose binding power is the same as equality (but which neither
associates nor chains with equality), says that sets `A` and `B` have
no elements in common, that is, it is equivalent to
<!-- %no-check -->
```dafny
A * B == {}
```
However, the disjointness operator is chaining though in a slightly different way than other chaining operators:
 `A !! B !! C !! D` means that `A`, `B`, `C` and `D` are all mutually disjoint, that is
<!-- %no-check -->
```dafny
A * B == {} && (A + B) * C == {} && (A + B + C) * D == {}
```

In addition, for any set `s` of type `set<T>` or `iset<T>` and any
expression `e` of type `T`, sets support the following operations:

 expression          | precedence | result type |  description
---------------------|:---:|:---:|------------------------------------
 `e in s`            | 4   | `bool` | set membership
 `e !in s`           | 3   | `bool` | set non-membership
 `|s|`               | 11  | `nat`  | set cardinality (not for `iset`)

The expression `e !in s` is a syntactic shorthand for `!(e in s)`.

<<<<<<< HEAD
## 10.2. Multisets ([grammar](#g-collection-type)) {#sec-multisets}
=======
## 9.2. Multisets {#sec-multisets}
````grammar
MultisetType_ = "multiset" [ GenericInstantiation ]
````
>>>>>>> c271832f

A _multiset_ is similar to a set, but keeps track of the multiplicity
of each element, not just its presence or absence.  For any type `T`,
each value of type `multiset<T>` is a map from `T` values to natural
numbers denoting each element's multiplicity.  Multisets in Dafny
are finite, that is, they contain a finite number of each of a finite
set of elements.  Stated differently, a multiset maps only a finite
number of elements to non-zero (finite) multiplicities.

Like sets, multiset membership is determined by equality in the type
`T`, so `multiset<T>` can be used in a non-ghost context only if `T`
is [equality supporting](#sec-equality-supporting).

A multiset can be formed using a _multiset display_ expression, which
is a possibly empty, unordered list of expressions enclosed in curly
braces after the keyword `multiset`.  To illustrate,
<!-- %no-check -->
```dafny
multiset{}   multiset{0, 1, 1, 2, 3, 5}   multiset{4+2, 1+5, a*b}
```
are three examples of multiset displays.  There is no multiset
comprehension expression.

In addition to equality and disequality, multiset types
support the following relational operations:


 operator          | precedence | description
-------------------|-----------------------------------
  `<`              | 4 | proper multiset subset
  `<=`             | 4 | multiset subset
  `>=`             | 4 | multiset superset
  `>`              | 4 | proper multiset superset

Like the arithmetic relational operators, these operators are
chaining.

Multisets support the following binary operators, listed in order of
increasing binding power:

 operator      | precedence | description
---------------|:---:|------------------------------------
 `!!`          | 4 | multiset disjointness
---------------|------------------------------------
 `+`           | 6 |multiset union
 `-`           | 6 |multiset difference
---------------|------------------------------------
 `*`           | 7 | multiset intersection

The associativity rules of `+`, `-`, and `*` are like those of the
arithmetic operators with the same names. The `+` operator
adds the multiplicity of corresponding elements, the `-` operator
subtracts them (but 0 is the minimum multiplicity),
and the `*` has multiplicity that is the minimum of the
multiplicity of the operands.

The expression `A !! B`
says that multisets `A` and `B` have no elements in common, that is,
it is equivalent to
<!-- %no-check -->
```dafny
A * B == multiset{}
```
Like the analogous set operator, `!!` is chaining and means mutual disjointness.

In addition, for any multiset `s` of type `multiset<T>`,
expression `e` of type `T`, and non-negative integer-based numeric
`n`, multisets support the following operations:

 expression      | precedence | result type      | description
-----------------|:---:|:----------------:|------------------------------------------
 `e in s`        | 4  |  `bool`         | multiset membership
 `e !in s`       | 4  |  `bool`         | multiset non-membership
 `|s|`           | 11 |   `nat`          | multiset cardinality
 `s[e]`          | 11 |  `nat`          | multiplicity of `e` in `s`
 `s[e := n]`     | 11 | `multiset<T>`    | multiset update (change of multiplicity)

The expression `e in s` returns `true` if and only if `s[e] != 0`.
The expression `e !in s` is a syntactic shorthand for `!(e in s)`.
The expression `s[e := n]` denotes a multiset like
`s`, but where the multiplicity of element `e` is `n`.  Note that
the multiset update `s[e := 0]` results in a multiset like `s` but
without any occurrences of `e` (whether or not `s` has occurrences of
`e` in the first place).  As another example, note that
`s - multiset{e}` is equivalent to:
<!-- %no-check -->
```dafny
if e in s then s[e := s[e] - 1] else s
```

<<<<<<< HEAD
## 10.3. Sequences ([grammar](#g-collection-type)) {#sec-sequences}
=======
## 9.3. Sequences {#sec-sequences}
````grammar
SequenceType_ = "seq" [ GenericInstantiation ]
````
>>>>>>> c271832f

For any type `T`, a value of type `seq<T>` denotes a _sequence_ of `T`
elements, that is, a mapping from a finite downward-closed set of natural
numbers (called _indices_) to `T` values.

### 9.3.1. Sequence Displays {#sec-sequence-displays}
A sequence can be formed using a _sequence display_ expression, which
is a possibly empty, ordered list of expressions enclosed in square
brackets.  To illustrate,
<!-- %no-check -->
```dafny
[]        [3, 1, 4, 1, 5, 9, 3]        [4+2, 1+5, a*b]
```
are three examples of sequence displays.

  There is also a sequence
comprehension expression ([Section 21.28](#sec-seq-comprehension)):
<!-- %no-check -->
```dafny
seq(5, i => i*i)
```
is equivalent to `[0, 1, 4, 9, 16]`.

### 9.3.2. Sequence Relational Operators
In addition to equality and disequality, sequence types
support the following relational operations:

 operator        | precedence | description
-----------------|------------------------------------
  <              | 4 | proper prefix
  <=             | 4 | prefix

Like the arithmetic relational operators, these operators are
chaining.  Note the absence of `>` and `>=`.

### 9.3.3. Sequence Concatenation
Sequences support the following binary operator:

 operator      | precedence | description
---------------|------------------------------------
 `+`           | 6 | concatenation

Operator `+` is associative, like the arithmetic operator with the
same name.

### 9.3.4. Other Sequence Expressions {#sec-other-sequence-expressions}
In addition, for any sequence `s` of type `seq<T>`, expression `e`
of type `T`, integer-based numeric `i` satisfying `0 <= i < |s|`, and
integer-based numerics `lo` and `hi` satisfying
`0 <= lo <= hi <= |s|`, sequences support the following operations:

 expression         | precedence | result type | description
 -------------------|:---:|:---:|----------------------------------------
 `e in s`           | 4 | `bool` | sequence membership
 `e !in s`          | 4 | `bool` | sequence non-membership
 `|s|`              | 11 | `nat` | sequence length
 `s[i]`             | 11 | `T` |sequence selection
 `s[i := e]`        | 11 | `seq<T>` | sequence update
 `s[lo..hi]`        | 11 | `seq<T>`| subsequence
 `s[lo..]`          | 11 | `seq<T>` | drop
 `s[..hi]`          | 11 | `seq<T>` | take
 `s[`_slices_`]`    | 11 | `seq<seq<T>>` | slice
 `multiset(s)`      | 11 | `multiset<T>`| sequence conversion to a `multiset<T>`

Expression `s[i := e]` returns a sequence like `s`, except that the
element at index `i` is `e`.  The expression `e in s` says there
exists an index `i` such that `s[i] == e`.  It is allowed in non-ghost
contexts only if the element type `T` is
[equality supporting](#sec-equality-supporting).
The expression `e !in s` is a syntactic shorthand for `!(e in s)`.

Expression `s[lo..hi]` yields a sequence formed by taking the first
`hi` elements and then dropping the first `lo` elements.  The
resulting sequence thus has length `hi - lo`.  Note that `s[0..|s|]`
equals `s`.  If the upper bound is omitted, it
defaults to `|s|`, so `s[lo..]` yields the sequence formed by dropping
the first `lo` elements of `s`.  If the lower bound is omitted, it
defaults to `0`, so `s[..hi]` yields the sequence formed by taking the
first `hi` elements of `s`.

In the sequence slice operation, _slices_ is a nonempty list of
length designators separated and optionally terminated by a colon, and
there is at least one colon.  Each length designator is a non-negative
integer-based numeric; the sum of the length designators is no greater than `|s|`.  If there
are _k_ colons, the operation produces _k + 1_ consecutive subsequences
from `s`, with the length of each indicated by the corresponding length
designator, and returns these as a sequence of
sequences.
If _slices_ is terminated by a
colon, then the length of the last slice extends until the end of `s`,
that is, its length is `|s|` minus the sum of the given length
designators.  For example, the following equalities hold, for any
sequence `s` of length at least `10`:
<!-- %check-verify -->
```dafny
method m(s: seq<int>) {
  var t := [3.14, 2.7, 1.41, 1985.44, 100.0, 37.2][1:0:3];
  assert |t| == 3 && t[0] == [3.14] && t[1] == [];
  assert t[2] == [2.7, 1.41, 1985.44];
  var u := [true, false, false, true][1:1:];
  assert |u| == 3 && u[0][0] && !u[1][0] && u[2] == [false, true];
  assume |s| > 10;
  assert s[10:][0] == s[..10];
  assert s[10:][1] == s[10..];
}
```

The operation `multiset(s)` yields the multiset of elements of
sequence `s`.  It is allowed in non-ghost contexts only if the element
type `T` is [equality supporting](#sec-equality-supporting).

<<<<<<< HEAD
### 10.3.5. Strings ([grammar](#g-collection-type)) {#sec-strings}
=======
### 9.3.5. Strings {#sec-strings}
````grammar
StringType_ = "string"
````
>>>>>>> c271832f

A special case of a sequence type is `seq<char>`, for which Dafny
provides a synonym: `string`.  Strings are like other sequences, but
provide additional syntax for sequence display expressions, namely
_string literals_.  There are two forms of the syntax for string
literals:  the _standard form_ and the _verbatim form_.

String literals of the standard form are enclosed in double quotes, as
in `"Dafny"`.  To include a double quote in such a string literal,
it is necessary to use an escape sequence.  Escape sequences can also
be used to include other characters.  The supported escape sequences
are the same as those for character literals ([Section 6.5](#sec-characters)).
For example, the Dafny expression `"say \"yes\""` represents the
string `'say "yes"'`.
The escape sequence for a single quote is redundant, because
`"\'"` and `"\'"` denote the same
string---both forms are provided in order to support the same
escape sequences as do character literals.

String literals of the verbatim form are bracketed by
`@"` and `"`, as in `@"Dafny"`.  To include
a double quote in such a string literal, it is necessary to use the
escape sequence `""`, that is, to write the character
twice.  In the verbatim form, there are no other escape sequences.
Even characters like newline can be written inside the string literal
(hence spanning more than one line in the program text).

For example, the following three expressions denote the same string:
<!-- %no-check -->
```dafny
"C:\\tmp.txt"
@"C:\tmp.txt"
['C', ':', '\\', 't', 'm', 'p', '.', 't', 'x', 't']
```

Since strings are sequences, the relational operators `<`
and `<=` are defined on them.  Note, however, that these operators
still denote proper prefix and prefix, respectively, not some kind of
alphabetic comparison as might be desirable, for example, when
sorting strings.

<<<<<<< HEAD
## 10.4. Finite and Infinite Maps ([grammar](#g-collection-type)) {#sec-maps}
=======
## 9.4. Finite and Infinite Maps {#sec-maps}
````grammar
FiniteMapType_ = "map" [ GenericInstantiation ]

InfiniteMapType_ = "imap" [ GenericInstantiation ]
````
>>>>>>> c271832f

For any types `T` and `U`, a value of type `map<T,U>` denotes a
_(finite) map_
from `T` to `U`.  In other words, it is a look-up table indexed by
`T`.  The _domain_ of the map is a finite set of `T` values that have
associated `U` values.  Since the keys in the domain are compared
using equality in the type `T`, type `map<T,U>` can be used in a
non-ghost context only if `T` is
[equality supporting](#sec-equality-supporting).

Similarly, for any types `T` and `U`, a value of type `imap<T,U>`
denotes a _(possibly) infinite map_.  In most regards, `imap<T,U>` is
like `map<T,U>`, but a map of type `imap<T,U>` is allowed to have an
infinite domain.

A map can be formed using a _map display_ expression (see [``MapDisplayExpr``](#sec-map-display-expression)),
which is a possibly empty, ordered list of _maplets_, each maplet having the
form `t := u` where `t` is an expression of type `T` and `u` is an
expression of type `U`, enclosed in square brackets after the keyword
`map`.  To illustrate,
<!-- %no-check -->
```dafny
map[]
map[20 := true, 3 := false, 20 := false]
map[a+b := c+d]
```
are three examples of map displays.  By using the keyword `imap`
instead of `map`, the map produced will be of type `imap<T,U>`
instead of `map<T,U>`.  Note that an infinite map (`imap`) is allowed
to have a finite domain, whereas a finite map (`map`) is not allowed
to have an infinite domain.
If the same key occurs more than
once in a map display expression, only the last occurrence appears in the resulting
map.[^fn-map-display]  There is also a _map comprehension expression_,
explained in [Section 21.31.8](#sec-map-comprehension-expression).

[^fn-map-display]: This is likely to change in the future to disallow
    multiple occurrences of the same key.

For any map `fm` of type `map<T,U>`,
any map `m` of type `map<T,U>` or `imap<T,U>`,
any expression `t` of type `T`,
any expression `u` of type `U`, and any `d` in the domain of `m` (that
is, satisfying `d in m`), maps support the following operations:

 expression     | precedence | result type | description
 ---------------|:---:|:-----------:|------------------------------------
 `t in m`       | 4 | `bool`      | map domain membership
 `t !in m`      | 4 | `bool`      | map domain non-membership
 `|fm|`         | 11 | `nat`       | map cardinality
 `m[d]`         | 11 | `U`         | map selection
 `m[t := u]`    | 11 | `map<T,U>`  | map update
 `m.Keys`      | 11 | (i)`set<T>`    | the domain of `m`
 `m.Values`    | 11 | (i)`set<U>`    | the range of `m`
 `m.Items`     | 11 | (i)`set<(T,U)>`| set of pairs (t,u) in `m`

`|fm|` denotes the number of mappings in `fm`, that is, the
cardinality of the domain of `fm`.  Note that the cardinality operator
is not supported for infinite maps.
Expression `m[d]` returns the `U` value that `m` associates with `d`.
Expression `m[t := u]` is a map like `m`, except that the
element at key `t` is `u`.  The expression `t in m` says `t` is in the
domain of `m` and `t !in m` is a syntactic shorthand for
`!(t in m)`.[^fn-map-membership]

The expressions `m.Keys`, `m.Values`, and `m.Items` return, as sets,
the domain, the range, and the 2-tuples holding the key-value
associations in the map. Note that `m.Values` will have a different
cardinality than `m.Keys` and `m.Items` if different keys are
associated with the same value. If `m` is an `imap`, then these
expressions return `iset` values.

[^fn-map-membership]: This is likely to change in the future as
    follows:  The `in` and `!in` operations will no longer be
    supported on maps, with `x in m` replaced by `x in m.Keys`,
and similarly for `!in`.

Here is a small example, where a map `cache` of type `map<int,real>`
is used to cache computed values of Joule-Thomson coefficients for
some fixed gas at a given temperature:
<!-- %no-check -->
```dafny
if K in cache {  // check if temperature is in domain of cache
  coeff := cache[K];  // read result in cache
} else {
  coeff := ComputeJTCoefficient(K); // do expensive computation
  cache := cache[K := coeff];  // update the cache
}
```

Dafny also overloads the `+` and `-` binary operators for maps.
The `+` operator merges two maps or imaps of the same type, as if each
(key,value) pair of the RHS is added in turn to the LHS (i)map.
In this use, `+` is not commutative; if a key exists in both
(i)maps, it is the value from the RHS (i)map that is present in the result.

The `-` operator implements a map difference operator. Here the LHS
is a `map<K,V>` or `imap<K,V>` and the RHS is a `set<K>` (but not an `iset`); the operation removes
from the LHS all the (key,value) pairs whose key is a member of the RHS set.

## 9.5. Iterating over collections

Collections are very commonly used in programming and one frequently
needs to iterate over the elements of a collection. Dafny does not have
built-in iterator methods, but the idioms by which to do so are straightforward.
The subsections below give some introductory examples; more
detail can be found in this [power user note](http://leino.science/papers/krml275.html).

### 9.5.1. Sequences and arrays

Sequences and arrays are indexable and have a length. So the idiom to
iterate over the contents is well-known. For an array:
<!-- %check-resolve -->
```dafny
method m(a: array<int>) {
  var i := 0;
  var sum := 0;
  while i < a.Length {
    sum := sum + a[i];
    i := i + 1;
  }
}
```
For a sequence, the only difference is the length operator:
<!-- %check-resolve -->
```dafny
method m(s: seq<int>) {
  var i := 0;
  var sum := 0;
  while i < |s| {
    sum := sum + s[i];
    i := i + 1;
  }
}
```

The `forall` statement ([Section 20.21](#sec-forall-statement)) can also be used
with arrays where parallel assignment is needed:
<!-- %check-resolve -->
```dafny
method m(s: array<int>) {
  var rev := new int[s.Length];
  forall i | 0 <= i < s.Length {
    rev[i] := s[s.Length-i-1];
  }
}
```

See [Section 14.2](#sec-array-to-seq) on how to convert an array to a sequence.

### 9.5.2. Sets
There is no intrinsic order to the elements of a set. Nevertheless, we can
extract an arbitrary element of a nonempty set, performing an iteration
as follows:
<!-- %check-resolve -->
```dafny
method m(s: set<int>) {
  var ss := s;
  while ss != {}
    decreases |ss|
  {
    var i: int :| i in ss;
    ss := ss - {i};
    print i, "\n";
  }
}
```

Because `iset`s may be infinite, Dafny does not permit iteration over an `iset`.

### 9.5.3. Maps

Iterating over the contents of a `map` uses the component sets: `Keys`, `Values`, and `Items`. The iteration loop follows the same patterns as for sets:

<!-- %check-resolve -->
```dafny
method m<T(==),U(==)> (m: map<T,U>) {
  var items := m.Items;
  while items != {}
    decreases |items|
  {
    var item :| item in items;
    items := items - { item };
    print item.0, " ", item.1, "\n";
  }
}
```

There are no mechanisms currently defined in Dafny for iterating over `imap`s.


<!--PDF NEWPAGE-->
<<<<<<< HEAD
# 11. Types that stand for other types ([grammar](#g-type-definition)) {#sec-type-definition}
=======
# 10. Types that stand for other types

````grammar
SynonymTypeDecl =
  SynonymTypeDecl_ | OpaqueTypeDecl_ | SubsetTypeDecl_
````
>>>>>>> c271832f

It is sometimes useful to know a type by several names or to treat a
type abstractly. There are several mechanisms in Dafny to do this:

* ([Section 10.1](#sec-synonym-type)) A typical _synonym type_, in which a type name is a synonym for another type
* ([Section 10.2](#sec-opaque-types)) An _opaque type_, in which a new type name is declared as an uninterpreted type
* ([Section 10.3](#sec-subset-types)) A _subset type_, in which a new type name is given to a subset of the values of a given type

<<<<<<< HEAD
## 11.1. Type synonyms ([grammar](#g-type-definition)) {#sec-synonym-type}
=======
## 10.1. Type synonyms {#sec-synonym-type}
````grammar
SynonymTypeName = NoUSIdent
>>>>>>> c271832f

<!-- %check-resolve -->
```dafny
type T = int
type SS<T> = set<set<T>>
```

A _type synonym_ declaration:
<!-- %no-check -->
```dafny
type Y<T> = G
```
declares `Y<T>` to be a synonym for the type `G`.
If the `= G` is omitted then the declaration just declares a name as an uninterpreted
_opaque_ type, as described in [Section 10.2](#sec-opaque-types).  Such types may be
given a definition elsewhere in the Dafny program.

  Here, `T` is a
nonempty list of type parameters (each of which optionally
has a [type characteristics suffix](#sec-type-characteristics)), which can be used as free type
variables in `G`.  If the synonym has no type parameters, the "`<T>`"
is dropped.  In all cases, a type synonym is just a synonym.  That is,
there is never a difference, other than possibly in error messages
produced, between `Y<T>` and `G`.

For example, the names of the following type synonyms may improve the
readability of a program:
<!-- %check-resolve -->
```dafny
type Replacements<T> = map<T,T>
type Vertex = int
```

The new type name itself may have type characteristics declared, though these are typically
inferred from the definition, if there is one.

As already described in [Section 9.3.5](#sec-strings), `string` is a built-in
type synonym for `seq<char>`, as if it would have been declared as
follows:
<!-- %check-resolve -->
```dafny
type string_(==,0,!new) = seq<char>
```
If the implicit declaration did not include the type characteristics, they would be inferred in any case.

<<<<<<< HEAD
## 11.2. Opaque types ([grammar](#g-type-definition)) {#sec-opaque-types}

Examples:
<!-- %check-resolve -->
```dafny
type T
type Q { function method toString(t: T): string }
```
=======
## 10.2. Opaque types {#sec-opaque-types}
````grammar
OpaqueTypeDecl_ =
  "type" { Attribute } SynonymTypeName
   { TypeParameterCharacteristics }
   [ GenericParameters ]
   [ TypeMembers ]

TypeMembers =
  "{"
  {
    { DeclModifier }
    ClassMemberDecl(allowConstructors: false,
                    isValueType: true,
                    moduleLevelDecl: false,
                    isWithinAbstractModule: module.IsAbstract)
  }
  "}"
````
>>>>>>> c271832f

An opaque type is a special case of a type synonym that is underspecified.  Such
a type is declared simply by:
<!-- %check-resolve -->
```dafny
type Y<T>
```
Its definition can be revealed in a
refining module.  The name `Y` can be immediately followed by
a type characteristics suffix ([Section 7.1](#sec-type-characteristics)).
Because there is no defining RHS, the type characteristics cannot be inferred and so
must be stated. If, in some refining module, a definition of the type is given, the
type characteristics must match those of the new definition.

For example, the declarations
<!-- %check-resolve -->
```dafny
type T
function F(t: T): T
```
can be used to model an uninterpreted function `F` on some
arbitrary type `T`.  As another example,
<!-- %check-resolve -->
```dafny
type Monad<T>
```
can be used abstractly to represent an arbitrary parameterized monad.

Even as an opaque type, the type
may be given members such as constants, methods or functions.
For example,
<!-- %check-resolve -->
```dafny
abstract module P {
  type T {
    function ToString(): string
  }
}

module X refines P {
  newtype T = i | 0 <= i < 10 {
    function ToString(): string {  "" }
  }
}
```
The abstract type `P.T` has a declared member `ToString`, which can be called wherever `P.T` may be used.
In the refining module `X`, `T` is declared to be a `newtype`, in which `ToString` now has a body.

It would be an error to refine `P.T` as a simple type synonym or subset type in `X`, say `type T = int`, because
type synonyms may not have members.

<<<<<<< HEAD
## 11.3. Subset types ([grammar](#g-type-definition)) {#sec-subset-types}
=======
## 10.3. Subset types {#sec-subset-types}
>>>>>>> c271832f

Examples:
<!-- %check-resolve -->
```dafny
type Pos = i: int | i > 0 witness 1
type PosReal = r | r > 0.0 witness 1.0
type Empty = n: nat | n < 0 witness *
type Big = n: nat | n > 1000 ghost witness 10000
```

A _subset type_ is a restricted use of an existing type, called
the _base type_ of the subset type.  A subset type is like a
combined use of the base type and a predicate on the base
type.

An assignment from a subset type to its base type is always
allowed.  An assignment in the other direction, from the base type to
a subset type, is allowed provided the value assigned does indeed
satisfy the predicate of the subset type. This condition is checked
by the verifier, not by the type checker. Similarly, assignments from
one subset type to another (both with the same base type) are also
permitted, as long as it can be established that the value being assigned
satisfies the predicate defining the receiving subset type.
(Note, in contrast, assignments between a newtype and its base type
are never allowed, even if the value assigned is a value of the target
type.  For such assignments, an explicit conversion must be used, see
[Section 21.10](#sec-as-is-expression).)

The declaration of a subset type permits an optional [`witness` clause](#sec-witness), to declare default values that the compiler can use to initialize variables of the subset type, or to assert the non-emptiness of the subset type.

Dafny builds in three families of subset types, as described next.

### 10.3.1. Type `nat`

The built-in type `nat`, which represents the non-negative integers
(that is, the natural numbers), is a subset type:
<!-- %no-check -->
```dafny
type nat = n: int | 0 <= n
```

A simple example that
puts subset type `nat` to good use is the standard Fibonacci
function:
<!-- %check-verify -->
```dafny
function Fib(n: nat): nat
{
  if n < 2 then n else Fib(n-2) + Fib(n-1)
}
```
An equivalent, but clumsy, formulation of this function (modulo the
wording of any error messages produced at call sites) would be to use
type `int` and to write the restricting predicate in pre- and
postconditions:
<!-- %check-verify -->
```dafny
function Fib(n: int): int
  requires 0 <= n  // the function argument must be non-negative
  ensures 0 <= Fib(n)  // the function result is non-negative
{
  if n < 2 then n else Fib(n - 2) + Fib(n - 1)
}
```

### 10.3.2. Non-null types

Every class, trait, and iterator declaration `C` gives rise to two types.

One type has the name `C?` (that is, the name of the class, trait,
or iterator declaration with a `?` character appended to the end).
The values of `C?` are the references to `C` objects, and also
the value `null`.
In other words, `C?` is the type of _possibly null_ references
(aka, _nullable_ references) to `C` objects.

The other type has the name `C` (that is, the same name as the
class, trait, or iterator declaration).
Its values are the references to `C` objects, and does not contain
the value `null`.
In other words, `C` is the type of _non-null_ references to `C`
objects.

The type `C` is a subset type of `C?`:
<!-- %no-check -->
```dafny
type C = c: C? | c != null
```
(It may be natural to think of the type `C?` as the union of
type `C` and the value `null`, but, technically, Dafny defines
`C` as a subset type with base type `C?`.)

From being a subset type, we get that `C` is a subtype of `C?`.
Moreover, if a class or trait `C` extends a trait `B`, then
type `C` is a subtype of `B` and type `C?` is a subtype of `B?`.

Every possibly-null reference type is a subtype of the
built-in possibly-null trait type `object?`, and
every non-null reference type is a subtype of the
built-in non-null trait type `object`. (And, from the fact
that `object` is a subset type of `object?`, we also have that
`object` is a subtype of `object?`.)

Arrays are references and array types also come in these two flavors.
For example,
`array?` and `array2?` are possibly-null (1- and 2-dimensional) array types, and
`array` and `array2` are their respective non-null types.

Note that `?` is not an operator. Instead, it is simply the last
character of the name of these various possibly-null types.

### 10.3.3. Arrow types: `->`, `-->`, and `~>` {#sec-arrow-subset-types}

The built-in type `->` stands for total functions, `-->` stands for
partial functions (that is, functions with possible `requires` clauses),
and `~>` stands for all functions. More precisely, these are type constructors
that exist for any arity (`() -> X`, `A -> X`, `(A, B) -> X`, `(A, B, C) -> X`,
etc.).

For a list of types `TT` and a type `U`, the values of the arrow type `(TT) ~> U`
are functions from `TT` to `U`. This includes functions that may read the
heap and functions that are not defined on all inputs. It is not common
to need this generality (and working with such general functions is
difficult). Therefore, Dafny defines two subset types that are more common
(and much easier to work with).

The type `(TT) --> U` denotes the subset of `(TT) ~> U` where the functions
do not read the (mutable parts of the) heap.
Values of type `(TT) --> U` are called _partial functions_,
and the subset type `(TT) --> U` is called the _partial arrow type_.
(As a mnemonic to help you remember that this is the partial arrow, you may
think of the little gap between the two hyphens in `-->` as showing a broken
arrow.)

The built-in partial arrow type is defined as follows (here shown
for arrows with arity 1):
<!-- %no-check -->
```dafny
type A --> B = f: A ~> B | forall a :: f.reads(a) == {}
```
(except that what is shown here left of the `=` is not legal Dafny syntax).
That is, the partial arrow type is defined as those functions `f`
whose reads frame is empty for all inputs.
More precisely, taking variance into account, the partial arrow type
is defined as
<!-- %no-check -->
```dafny
type -A --> +B = f: A ~> B | forall a :: f.reads(a) == {}
```

The type `(TT) -> U` is, in turn, a subset type of `(TT) --> U`, adding the
restriction that the functions must not impose any precondition. That is,
values of type `(TT) -> U` are _total functions_, and the subset type
`(TT) -> U` is called the _total arrow type_.

The built-in total arrow type is defined as follows (here shown
for arrows with arity 1):
<!-- %no-check -->
```dafny
type -A -> +B = f: A --> B | forall a :: f.requires(a)
```
That is, the total arrow type is defined as those partial functions `f`
whose precondition evaluates to `true` for all inputs.

Among these types, the most commonly used are the total arrow types.
They are also the easiest to work with. Because they are common, they
have the simplest syntax (`->`).

Note, informally, we tend to speak of all three of these types as arrow types,
even though, technically, the `~>` types are the arrow types and the
`-->` and `->` types are subset types thereof. The one place where you may need to
remember that `-->` and `->` are subset types is in some error messages.
For example, if you try to assign a partial function to a variable whose
type is a total arrow type and the verifier is not able to prove that the
partial function really is total, then you'll get an error saying that the subset-type
constraint may not be satisfied.

For more information about arrow types, see [Section 16](#sec-arrow-types).

### 10.3.4. Witness clauses {#sec-witness}

The declaration of a subset type permits an optional `witness` clause.
Types in Dafny are generally expected to be non-empty, in part because
variables of any type are expected to have some value when they are used.
In many cases, Dafny can determine that a newly declared type has 
some value. For example, a numeric type that includes 0 is known by Dafny
to be non-empty. However, Dafny cannot always make this determination.
If it cannot, a `witness` clause is required. The value given in
the `witness` clause must be a valid value for the type and assures Dafny
that the type is non-empty.

For example, 
<!-- %check-verify Types.10.expect -->
```dafny
type OddInt = x: int | x % 2 == 1
```
will give an error message, but
<!-- %check-verify -->
```dafny
type OddInt = x: int | x % 2 == 1 witness 73
```
does not. Here is another example:
<!-- %check-verify -->
```dafny
type NonEmptySeq = x: seq<int> | |x| > 0 witness [0]
```

If the witness is only available in ghost code, you can declare the witness
as a `ghost witness`. In this case, the Dafny verifier knows that the type
is non-empty, but it will not be able to auto-initialize a variable of that
type in compiled code.

There is even room to do the following:
<!-- %check-verify -->
```dafny
type BaseType
predicate RHS(x: BaseType)
type MySubset = x: BaseType | RHS(x) ghost witness MySubsetWitness()

function MySubsetWitness(): BaseType
  ensures RHS(MySubsetWitness())
```
Here the type is given a ghost witness: the result of the expression
`MySubsetWitness()`, which is a call of a (ghost) function.
Now that function has a postcondition saying that the returned value 
is indeed a candidate value for the declared type, so the verifier is
satisfied regarding the non-emptiness of the type. However, the function
has no body, so there is still no proof that there is indeed such a witness.
You can either supply a, perhaps complicated, body to generate a viable
candidate or you can be very sure, without proof, that there is indeed such a value.
If you are wrong, you have introduced an unsoundness into your program.

In addition though, types are allowed to be empty or possibly empty.
This is indicated by the clause `witness *`, which tells the verifier not to check for a satisfying witness.
A declaration like this produces an empty type:
<!-- %check-verify -->
```dafny
type ReallyEmpty = x: int | false witness *
``` <!-- %save ReallyEmpty.tmp -->
The type can be used in code like
<!-- %check-verify %use ReallyEmpty.tmp -->
```dafny
method M(x: ReallyEmpty) returns (seven: int)
  ensures seven == 7
{
  seven := 10;
}
```
which does verify. But the method can never be called because there is no value that
can be supplied as the argument. Even this code
<!-- %check-verify Types.10a.expect %use ReallyEmpty.tmp -->
```dafny
method P() returns (seven: int)
  ensures seven == 7
{
  var x: ReallyEmpty;
  seven := 10;
}
```
does not complain about `x` unless `x` is actually used, in which case it must have a value.
The postcondition in `P` does not verify, but not because of the empty type.

<!--PDF NEWPAGE-->
<<<<<<< HEAD
# 12. Newtypes ([grammar](#g-type-definition)) {#sec-newtypes}

Examples:
<!-- %check-resolve -->
```dafny
newtype I = int
newtype D = i: int | 0 <= i < 10
newtype uint8 = i | 0 <= i < 256
```

=======
# 11. Newtypes {#sec-newtypes}
````grammar
NewtypeDecl = "newtype" { Attribute } NewtypeName "="
  [ ellipsis ]
  ( LocalIdentTypeOptional
    "|"
    Expression(allowLemma: false, allowLambda: true)
    [ "ghost" "witness" Expression(allowLemma: false, allowLambda: true)
    | "witness" Expression((allowLemma: false, allowLambda: true)
    | "witness" "*"
    ]
  | Type
  )
  [ TypeMembers ]
````
>>>>>>> c271832f
A newtype is like a type synonym or subset type except that it declares a wholly new type
name that is distinct from its base type. It also accepts an optional [`witness` clause](#sec-witness).

A new type can be declared with the _newtype_
declaration, for example:
<!-- %no-check -->
```dafny
newtype N = x: M | Q
```
where `M` is a type and `Q` is a boolean expression that can
use `x` as a free variable.  If `M` is an integer-based numeric type,
then so is `N`; if `M` is real-based, then so is `N`.  If the type `M`
can be inferred from `Q`, the "`: M`" can be omitted.  If `Q` is just
`true`, then the declaration can be given simply as:
<!-- %no-check -->
```dafny
newtype N = M
```
Type `M` is known as the _base type_ of `N`. At present, Dafny only supports
`int` and `real` as base types of newtypes.

A newtype is a type that supports the same operations as its
base type.  The newtype is distinct from and incompatible with other
types; in particular, it is not assignable to its base type
without an explicit conversion.  An important difference between the
operations on a newtype and the operations on its base type is that
the newtype operations are defined only if the result satisfies the
predicate `Q`, and likewise for the literals of the
newtype.

For example, suppose `lo` and `hi` are integer-based numerics that
satisfy `0 <= lo <= hi` and consider the following code fragment:
<!-- %no-check -->
```dafny
var mid := (lo + hi) / 2;
```
If `lo` and `hi` have type `int`, then the code fragment is legal; in
particular, it never overflows, since `int` has no upper bound.  In
contrast, if `lo` and `hi` are variables of a newtype `int32` declared
as follows:
<!-- %check-verify -->
```dafny
newtype int32 = x | -0x8000_0000 <= x < 0x8000_0000
```
then the code fragment is erroneous, since the result of the addition
may fail to satisfy the predicate in the definition of `int32`.  The
code fragment can be rewritten as
<!-- %no-check -->
```dafny
var mid := lo + (hi - lo) / 2;
```
in which case it is legal for both `int` and `int32`.

Since a newtype is incompatible with its base type and since all
results of the newtype's operations are members of the newtype, a
compiler for Dafny is free to specialize the run-time representation
of the newtype.  For example, by scrutinizing the definition of
`int32` above, a compiler may decide to store `int32` values using
signed 32-bit integers in the target hardware.

The incompatibility of a newtype and its basetype is intentional,
as newtypes are meant to be used as distinct types from the basetype.
If numeric types are desired that mix more readily with the basetype,
the subset types described in [Section 10.3](#sec-subset-types)
 may be more appropriate.

Note that the bound variable `x` in `Q` has type `M`, not `N`.
Consequently, it may not be possible to state `Q` about the `N`
value.  For example, consider the following type of 8-bit 2's
complement integers:
<!-- %check-verify -->
```dafny
newtype int8 = x: int | -128 <= x < 128
```
and consider a variable `c` of type `int8`.  The expression
<!-- %no-check -->
```dafny
-128 <= c < 128
```
is not well-defined, because the comparisons require each operand to
have type `int8`, which means the literal `128` is checked to be of
type `int8`, which it is not.  A proper way to write this expression
is to use a conversion operation, described in [Section 11.1](#sec-conversion), on `c` to
convert it to the base type:
<!-- %no-check -->
```dafny
-128 <= c as int < 128
```

If possible, Dafny compilers will represent values of the newtype using
a native type for the sake of efficiency. This action can
be inhibited or a specific native data type selected by
using the `{:nativeType}` attribute, as explained in
[Section 23.1.2](#sec-nativetype).

Furthermore, for the compiler to be able to make an appropriate choice of
representation, the constants in the defining expression as shown above must be
known constants at compile-time. They need not be numeric literals; combinations
of basic operations and symbolic constants are also allowed as described
in [Section 21.38](#sec-compile-time-constants).

## 11.1. Conversion operations {#sec-conversion}

For every type `N`, there is a conversion operation with the
name `as N`, described more fully in [Section 21.10](#sec-as-is-expression).
It is a partial function defined when the
given value, which can be of any type, is a member of the type
converted to.  When the conversion is from a real-based numeric type
to an integer-based numeric type, the operation requires that the
real-based argument have no fractional part.  (To round a real-based
numeric value down to the nearest integer, use the `.Floor` member,
see [Section 6.2](#sec-numeric-types).)

To illustrate using the example from above, if `lo` and `hi` have type
`int32`, then the code fragment can legally be written as follows:
<!-- %no-check -->
```dafny
var mid := (lo as int + hi as int) / 2;
```
where the type of `mid` is inferred to be `int`.  Since the result
value of the division is a member of type `int32`, one can introduce
yet another conversion operation to make the type of `mid` be `int32`:
<!-- %no-check -->
```dafny
var mid := ((lo as int + hi as int) / 2) as int32;
```
If the compiler does specialize the run-time representation for
`int32`, then these statements come at the expense of two,
respectively three, run-time conversions.

The `as N` conversion operation is grammatically a suffix operation like
`.`field and array indexing, but binds less tightly than unary operations:
`- x as int` is `(- x) as int`; `a + b as int` is `a + (b as int)`.

The `as N` conversion can also be used with reference types. For example,
if `C` is a class, `c` is an expression of type `C`, and `o` is an expression
of type `object`, then `c as object` and `c as object?` are upcasts
and `o is C` is a downcast. A downcast requires the LHS expression to
have the RHS type, as is enforced by the verifier.

For some types (in particular, reference types), there is also a
corresponding `is` operation ([Section 21.10](#sec-as-is-expression)) that
tests whether a value is valid for a given type.

<!--PDF NEWPAGE-->
<<<<<<< HEAD
# 13. Class types ([grammar](#g-class-type)) {#sec-class-types}
=======
# 12. Class types {#sec-class-types}
>>>>>>> c271832f

Examples:
<!-- %check-resolve -->
```dafny
trait T {}
class A {}
class B extends T {
  const b: B?
  var v: int
  constructor (vv: int) { v := vv; b := null; }
  function toString(): string { "a B" }
  method m(i: int) { var x := new B(0); }
  static method q() {}
}
```

Declarations within a class all begin with keywords and do not end with semicolons.

The ``ClassMemberDecl`` parameter `moduleLevelDecl` will be true if
the member declaration is at the top level or directly within a
module declaration. It will be false for ``ClassMemberDecl``s
that are part of a class or trait declaration. If `moduleLevelDecl` is
true ``FieldDecl``s are not allowed.

A _class_ `C` is a reference type declared as follows:
<!-- %no-check -->
```dafny
class C<T> extends J1, ..., Jn
{
  _members_
}
```
where the list of type parameters `T` is optional. The text
"`extends J1, ..., Jn`" is also optional and says that the class extends traits `J1` ... `Jn`.
The members of a class are _fields_, _functions_, and
_methods_.  These are accessed or invoked by dereferencing a reference
to a `C` instance.

A function or method is invoked on an _instance_
of `C`, unless the function or method is declared `static`.
A function or method that is not `static` is called an
_instance_ function or method.

An instance function or method takes an implicit _receiver_
parameter, namely, the instance used to access the member.  In the
specification and body of an instance function or method, the receiver
parameter can be referred to explicitly by the keyword `this`.
However, in such places, members of `this` can also be mentioned
without any qualification.  To illustrate, the qualified `this.f` and
the unqualified `f` refer to the same field of the same object in the
following example:
<!-- %check-resolve -->
```dafny
class C {
  var f: int
  var x: int
  method Example() returns (b: bool)
  {
    var x: int;
    b := f == this.f;
  }
}
```
so the method body always assigns `true` to the out-parameter `b`.
However, in this example, `x` and `this.x` are different because
the field `x` is shadowed by the declaration of the local variable `x`.
There is no semantic difference between qualified and
unqualified accesses to the same receiver and member.

A `C` instance is created using `new`. There are three forms of `new`,
depending on whether or not the class declares any _constructors_
(see [Section 12.3.2](#sec-constructor-methods)):

<!-- %no-check -->
```dafny
c := new C;
c := new C.Init(args);
c := new C(args);
```

For a class with no constructors, the first two forms can be used.
The first form simply allocates a new instance of a `C` object, initializing
its fields to values of their respective types (and initializing each `const` field
with a RHS to its specified value). The second form additionally invokes
an _initialization method_ (here, named `Init`) on the newly allocated object
and the given arguments. It is therefore a shorthand for
<!-- %no-check -->
```dafny
c := new C;
c.Init(args);
```
An initialization method is an ordinary method that has no out-parameters and
that modifies no more than `this`.

For a class that declares one or more constructors, the second and third forms
of `new` can be used. For such a class, the second form invokes the indicated
constructor (here, named `Init`), which allocates and initializes the object.
The third form is the same as the second, but invokes the _anonymous constructor_
of the class (that is, a constructor declared with the empty-string name).

<<<<<<< HEAD
## 13.1. Field Declarations ([grammar](#g-field-declaration)) {#sec-field-declaration}

Examples:
<!-- %check-resolve -->
```dafny
class C {
  var c: int  // no initialization
  ghost var 123: bv10  // name may be a sequence of digits
  var d: nat, e: real  // type is required
}
```
A field declaration is not permitted in a value type.
=======
## 12.1. Field Declarations {#sec-field-declarations}
````grammar
FieldDecl(isValueType) =
  "var" { Attribute } FIdentType { "," FIdentType }
````
A `FieldDecl` is not permitted in a value type (i.e., if `isValueType` is true).
>>>>>>> c271832f

The field name is either an
identifier (that is not allowed to start with a leading underscore) or
some digits. Digits are used if you want to number your fields, e.g. "0",
"1", etc. The digits do not denote numbers but sequences of digits,
so 0, 00, 0_0 are all different.

A field x of some type T is declared as:
<!-- %no-check -->
```dafny
var x: T
```

A field declaration declares one or more fields of the enclosing class.
Each field is a named part of the state of an object of that class. A
field declaration is similar to but distinct from a variable declaration
statement. Unlike for local variables and bound variables, the type is
required and will not be inferred.

Unlike method and function declarations, a field declaration
cannot be given at the top level. Fields can be declared in either a
class or a trait. A class that inherits from multiple traits will
have all the fields declared in any of its parent traits.

Fields that are declared as `ghost` can only be used in specifications,
not in code that will be compiled into executable code.

Fields may not be declared static.

<<<<<<< HEAD
## 13.2. Constant Field Declarations ([grammar](#g-const-declaration)) {#sec-constant-field-declaration}
=======
## 12.2. Constant Field Declarations {#sec-constant-field-declarations}
````grammar
ConstantFieldDecl(moduleLeavelDecl) =
  "const" { Attribute } CIdentType [ ellipsis ]
   [ ":=" Expression(allowLemma: false, allowLambda:true) ]
````
>>>>>>> c271832f

Examples:
<!-- %check-resolve -->
```dafny
const c: int
ghost const d := 5
class A {
  const e: bool
  static const f: int
}
```
A `const` declaration declares a name bound to a value,
which value is fixed after initialization.

The declaration must either have a type or an initializing expression (or both).
If the type is omitted, it is inferred from the initializing expression.

* A const declaration may include the `ghost` and `static` modifiers, but no
others.
* A const declaration may appear within a module or within any declaration
that may contain members (class, trait, datatype, newtype).
* If it is in a module, it is implicitly `static`, and may not also be declared
`static`.
* If the declaration has an initializing expression that is a ghost
expression, then the ghost-ness of the declaration is inferred; the `ghost`
modifier may be omitted.
* The initialization expression may refer to other constant fields that are in scope and declared either
before or after this declaration, but circular references are not allowed.

<<<<<<< HEAD
## 13.3. Method Declarations ([grammar](#g-method-declaration)) {#sec-method-declaration}
=======
## 12.3. Method Declarations {#sec-method-declarations}
````grammar
MethodDecl(isGhost, allowConstructors, isWithinAbstractModule) =
  MethodKeyword_ { Attribute } [ MethodFunctionName ]
  ( MethodSignature_(isGhost, isExtreme: true iff this is a least
                                   or greatest lemma declaration)
  | ellipsis
  )
  MethodSpec(isConstructor: true iff
                       this is a constructor declaration)
  [ BlockStmt ]
````
The `isGhost` parameter is true iff the `ghost` keyword
preceded the method declaration.

If the `allowConstructor` parameter is false then
the ``MethodDecl`` must not be a `constructor`
declaration.
>>>>>>> c271832f

Examples:
<!-- %check-resolve -->
```dafny
method m(i: int) requires i > 0 {}
method p() returns (r: int) { r := 0; }
method q() returns (r: int, s: int, t: nat) ensures r < s < t { r := 0; s := 1; t := 2; }
ghost method g() {}
class A {
  method f() {}
  constructor Init() {}
  static method g<T>(t: T) {}
}
lemma L(p: bool) ensures p || !p {}
twostate lemma TL(p: bool) ensures p || !p {}
least lemma LL[nat](p: bool) ensures p || !p {}
greatest lemma GL(p: bool) ensures p || !p {}
abstract module M { method m(i: int) }
module N refines M { method m ... {} }
```

Method declarations include a variety of related types of methods:
- method
- constructor
- lemma
- twostate lemma
- least lemma
- greatest lemma

A method signature specifies the method generic parameters,
input parameters and return parameters.
The formal parameters are not allowed to have `ghost` specified
if `ghost` was already specified for the method.
Within the body of a method, formal parameters are immutable, that is, 
they may not be assigned to, though their array elements or fields may be
assigned, if otherwise permitted.
The out-parameters are mutable and must be assigned in the body of the method.

A ``ellipsis`` is used when a method or function is being redeclared
in a module that refines another module. (cf. [Section 22](#sec-module-refinement))
In that case the signature is
copied from the module that is being refined. This works because
Dafny does not support method or function overloading, so the
name of the class method uniquely identifies it without the
signature.

See [Section 5.2](#sec-method-specification) for a description of the method specification.

<<<<<<< HEAD
=======
See [Section 19.2](#sec-method-specification) for a description of ``MethodSpec``.

A method declaration adheres to the ``MethodDecl`` grammar above.
>>>>>>> c271832f
Here is an example of a method declaration.

<!-- %no-check -->
```dafny
method {:att1}{:att2} M<T1, T2>(a: A, b: B, c: C)
                                        returns (x: X, y: Y, z: Z)
  requires Pre
  modifies Frame
  ensures Post
  decreases Rank
{
  Body
}
```

where `:att1` and `:att2` are attributes of the method,
`T1` and `T2` are type parameters of the method (if generic),
`a, b, c` are the method’s in-parameters, `x, y, z` are the
method’s out-parameters, `Pre` is a boolean expression denoting the
method’s precondition, `Frame` denotes a set of objects whose fields may
be updated by the method, `Post` is a boolean expression denoting the
method’s postcondition, `Rank` is the method’s variant function, and
`Body` is a list of statements that implements the method. `Frame` can be a list
of expressions, each of which is a set of objects or a single object, the
latter standing for the singleton set consisting of that one object. The
method’s frame is the union of these sets, plus the set of objects
allocated by the method body. For example, if `c` and `d` are parameters
of a class type `C`, then

<!-- %no-check -->
```dafny
modifies {c, d}
modifies {c} + {d}
modifies c, {d}
modifies c, d
```

all mean the same thing.

<<<<<<< HEAD
If the method is an _extreme lemma_ ( a `least` or `greatest` lemma), then the 
method signature may also state the type of the _k_ parameter as either `nat` or `ORDINAL`.
These are described
in [Section 24.5.3](#sec-friendliness) and subsequent sections.

### 13.3.1. Ordinary methods
=======
### 12.3.1. Ordinary methods
>>>>>>> c271832f

A method can be declared as ghost by preceding the declaration with the
keyword `ghost` and as static by preceding the declaration with the keyword `static`.
The default is non-static (i.e., instance) and non-ghost.
An instance method has an implicit receiver parameter, `this`.
A static method M in a class C can be invoked by `C.M(…)`.

An ordinary method is declared with the `method` keyword;
[the section about constructors](#sec-constructor-methods) explains methods that instead use the
`constructor` keyword; [the section about lemmas](#sec-lemmas) discusses methods that are
declared with the `lemma` keyword. Methods declared with the
`least lemma` or `greatest lemma` keyword phrases
are discussed later in the context of extreme
predicates (see [the section about greatest lemmas](#sec-colemmas)).

A method without a body is _abstract_. A method is allowed to be
abstract under the following circumstances:

* It contains an `{:axiom}` attribute
* It contains an `{:extern}` attribute (in this case, to be runnable, the method must have a body in non-Dafny compiled code in the target language.)
* It is a declaration in an abstract module.
Note that when there is no body, Dafny assumes that the *ensures*
clauses are true without proof.

### 12.3.2. Constructors {#sec-constructor-methods}
To write structured object-oriented programs, one often relies on
objects being constructed only in certain ways.  For this purpose, Dafny
provides _constructor (method)s_.
A constructor is declared with the keyword
`constructor` instead of `method`; constructors are permitted only in classes.
A constructor is allowed to be declared as `ghost`, in which case it
can only be used in ghost contexts.

A constructor can only be called at the time an object is allocated (see
object-creation examples below). Moreover, when a class contains a
constructor, every call to `new` for a class must be accompanied
by a call to one of its constructors. A class may
declare no constructors or one or more constructors.

In general, a constructor is responsible for initializating the 
instance fields of its class. However, any field that is given an
initializer in its declaration may not be reassigned in the body
of the constructor.

#### 12.3.2.1. Classes with no explicit constructors

For a class that declares no constructors, an instance of the class is
created with
<!-- %no-check -->
```dafny
c := new C;
```
This allocates an object and initializes its fields to values of their
respective types (and initializes each `const` field with a RHS to its specified
value). The RHS of a `const` field may depend on other `const` or `var` fields,
but circular dependencies are not allowed.

This simple form of `new` is allowed only if the class declares no constructors,
which is not possible to determine in every scope.
It is easy to determine whether or not a class declares any constructors if the
class is declared in the same module that performs the `new`. If the class is
declared in a different module and that module exports a constructor, then it is
also clear that the class has a constructor (and thus this simple form of `new`
cannot be used). (Note that an export set that `reveals` a class `C` also exports
the anonymous constructor of `C`, if any.)
But if the module that declares `C` does not export any constructors
for `C`, then callers outside the module do not know whether or not `C` has a
constructor. Therefore, this simple form of `new` is allowed only for classes that
are declared in the same module as the use of `new`.

The simple `new C` is allowed in ghost contexts. Also, unlike the forms of `new`
that call a constructor or initialization method, it can be used in a simultaneous
assignment; for example
<!-- %no-check -->
```dafny
c, d, e := new C, new C, 15;
```
is legal.

As a shorthand for writing
<!-- %no-check -->
```dafny
c := new C;
c.Init(args);
```
where `Init` is an initialization method (see the top of [the section about class types](#sec-class-types)),
one can write
<!-- %no-check -->
```dafny
c := new C.Init(args);
```
but it is more typical in such a case to declare a constructor for the class.

(The syntactic support for initialization methods is provided for historical
reasons. It may be deprecated in some future version of Dafny. In most cases,
a constructor is to be preferred.)

#### 12.3.2.2. Classes with one or more constructors

Like other class members, constructors have names. And like other members,
their names must be distinct, even if their signatures are different.
Being able to name constructors promotes names like `InitFromList` or
`InitFromSet` (or just `FromList` and `FromSet`).
Unlike other members, one constructor is allowed to be _anonymous_;
in other words, an _anonymous constructor_ is a constructor whose name is
essentially the empty string.  For example:
<!-- %check-resolve -->
```dafny
class Item {
  constructor I(xy: int) // ...
  constructor (x: int, y: int)
  // ...
}
```
The named constructor is invoked as
<!-- %no-check -->
```dafny
  i := new Item.I(42);
```
The anonymous constructor is invoked as
<!-- %no-check -->
```dafny
  m := new Item(45, 29);
```
dropping the "`.`".

#### 12.3.2.3. Two-phase constructors

The body of a constructor contains two sections,
an initialization phase and a post-initialization phase, separated by a `new;` statement.
If there is no `new;` statement, the entire body is the initialization phase.
The initialization phase is intended to initialize field variables
that were not given values in their declaration; it may not reassign
to fields that do have initializers in their declarations.
In this phase, uses of the object reference `this` are restricted;
a program may use `this`

 - as the receiver on the LHS,
 - as the entire RHS of an assignment to a field of `this`,
 - and as a member of a set on the RHS that is being assigned to a field of `this`.

A `const` field with a RHS is not allowed to be assigned anywhere else.
A `const` field without a RHS may be assigned only in constructors, and more precisely
only in the initialization phase of constructors. During this phase, a `const` field
may be assigned more than once; whatever value the `const` field has at the end of the
initialization phase is the value it will have forever thereafter.

For a constructor declared as `ghost`, the initialization phase is allowed to assign
both ghost and non-ghost fields. For such an object, values of non-ghost fields at
the end of the initialization phase are in effect no longer changeable.

There are no restrictions on expressions or statements in the post-initialization phase.

### 12.3.3. Lemmas {#sec-lemmas}
Sometimes there are steps of logic required to prove a program correct,
but they are too complex for Dafny to discover and use on its own. When
this happens, we can often give Dafny assistance by providing a lemma.
This is done by declaring a method with the `lemma` keyword.
Lemmas are implicitly ghost methods and the `ghost` keyword cannot
be applied to them.

Syntactically, lemmas can be placed where ghost methods can be placed, but they serve 
a significantly different function. First of all, a lemma is forbidden to have 
`modifies` clause: it may not change anything about even the ghost state; ghost methods
may have `modifies` clauses and may change ghost (but not non-ghost) state. 
Furthermore, a lemma is not allowed to allocate any new objects.
And a lemma may be used in the program text in places where ghost methods may not,
such as within expressions (cf. [Section 21.1](sec-top-level-expression)).

Lemmas may, but typically do not, have out-parameters.

In summary, a lemma states a logical fact, summarizing an inference that the verifier
cannot do on its own. Explicitly "calling" a lemma in the program text tells the verifier
to use that fact at that location with the actual arguments substituted for the 
formal parameters. The lemma is proved separately for all cases of its formal parameters
that satisfy the preconditions of the lemma. 

For an example, see the `FibProperty` lemma in
[Section 24.5.2](#sec-proofs-in-dafny).

See [the Dafny Lemmas tutorial](../OnlineTutorial/Lemmas)
for more examples and hints for using lemmas.

### 12.3.4. Two-state lemmas and functions {#sec-two-state}

The heap is an implicit parameter to every function, though a function is only allowed
to read those parts of the mutable heap that it admits to in its `reads` clause.
Sometimes, it is useful for a function to take two heap parameters, for example, so
the function can return the difference between the value of a field in the two heaps.
Such a _two-state function_ is declared by `twostate function` (or `twostate predicate`,
which is the same as a `twostate function` that returns a `bool`). A two-state function
is always ghost. It is appropriate to think of these two implicit heap parameters as
representing a "current" heap and an "old" heap.

For example, the predicate
<!-- %check-verify -->
```dafny
class Cell { var data: int  constructor(i: int) { data := i; } }
twostate predicate Increasing(c: Cell)
  reads c
{
  old(c.data) <= c.data
}
``` <!-- %save Increasing.tmp -->
returns `true` if the value of `c.data` has not been reduced from the old state to the
current. Dereferences in the current heap are written as usual (e.g., `c.data`) and
must, as usual, be accounted for in the function's `reads` clause. Dereferences in the
old heap are enclosed by `old` (e.g., `old(c.data)`), just like when one dereferences
a  method's initial heap. The function is allowed to read anything in the old heap;
the `reads` clause only declares dependencies on locations in the current heap.
Consequently, the frame axiom for a two-state function is sensitive to any change
in the old-heap parameter; in other words, the frame axiom says nothing about two
invocations of the two-state function with different old-heap parameters.

At a call site, the two-state function's current-heap parameter is always passed in
as the caller's current heap. The two-state function's old-heap parameter is by
default passed in as the caller's old heap (that is, the initial heap if the caller
is a method and the old heap if the caller is a two-state function). While there is
never a choice in which heap gets passed as the current heap, the caller can use
any preceding heap as the argument to the two-state function's old-heap parameter.
This is done by labeling a state in the caller and passing in the label, just like
this is done with the built-in `old` function.

For example, the following assertions all hold:
<!-- %check-verify %use Increasing.tmp -->
```dafny
method Caller(c: Cell)
  modifies c
{
  c.data := c.data + 10;
  label L:
  assert Increasing(c);
  c.data := c.data - 2;
  assert Increasing(c);
  assert !Increasing@L(c);
}
```
The first call to `Increasing` uses `Caller`'s initial state as the old-heap parameter,
and so does the second call. The third call instead uses as the old-heap parameter
the heap at label `L`, which is why the third call returns `false`.
As shown in the example, an explicitly given old-heap parameter is given after
an `@`-sign (which follows the name of the function and any explicitly given type
parameters) and before the open parenthesis (after which the ordinary parameters are
given).

A two-state function is allowed to be called only from a two-state context, which
means a method, a two-state lemma (see below), or another two-state function.
Just like a label used with an `old` expression, any label used in a call to a
two-state function must denote a program point that _dominates_ the call. This means
that any control leading to the call must necessarily have passed through the labeled
program point.

Any parameter (including the receiver parameter, if any) passed to a two-state function
must have been allocated already in the old state. For example, the second call to
`Diff` in method `M` is illegal, since `d` was not allocated on entry to `M`:
<!-- %check-verify Types.11.expect %use Increasing.tmp -->
```dafny
twostate function Diff(c: Cell, d: Cell): int
  reads d
{
  d.data - old(c.data)
}

method M(c: Cell) {
  var d := new Cell(10);
  label L:
  ghost var x := Diff@L(c, d);
  ghost var y := Diff(c, d); // error: d is not allocated in old state
}
```

A two-state function can declare that it only assumes a parameter to be allocated
in the current heap. This is done by preceding the parameter with the `new` modifier,
as illustrated in the following example, where the first call to `DiffAgain` is legal:
<!-- %check-verify Types.12.expect %use Increasing.tmp -->
```dafny
twostate function DiffAgain(c: Cell, new d: Cell): int
  reads d
{
  d.data - old(c.data)
}

method P(c: Cell) {
  var d := new Cell(10);
  ghost var x := DiffAgain(c, d);
  ghost var y := DiffAgain(d, c); // error: d is not allocated in old state
}
```

A _two-state lemma_ works in an analogous way. It is a lemma with both a current-heap
parameter and an old-heap parameter, it can use `old` expressions in its
specification (including in the precondition) and body, its parameters may
use the `new` modifier, and the old-heap parameter is by default passed in as
the caller's old heap, which can be changed by using an `@`-parameter.

Here is an example of something useful that can be done with a two-state lemma:
<!-- %check-verify %use Increasing.tmp -->
```dafny
function SeqSum(s: seq<Cell>): int
  reads s
{
  if s == [] then 0 else s[0].data + SeqSum(s[1..])
}

twostate lemma IncSumDiff(s: seq<Cell>)
  requires forall c :: c in s ==> Increasing(c)
  ensures old(SeqSum(s)) <= SeqSum(s)
{
  if s == [] {
  } else {
    calc {
      old(SeqSum(s));
    ==  // def. SeqSum
      old(s[0].data + SeqSum(s[1..]));
    ==  // distribute old
      old(s[0].data) + old(SeqSum(s[1..]));
    <=  { assert Increasing(s[0]); }
      s[0].data + old(SeqSum(s[1..]));
    <=  { IncSumDiff(s[1..]); }
      s[0].data + SeqSum(s[1..]);
    ==  // def. SeqSum
      SeqSum(s);
    }
  }
}
```

A two-state function can be used as a first-class function value, where the receiver
(if any), type parameters (if any), and old-heap parameter are determined at the
time the first-class value is mentioned. While the receiver and type parameters can
be explicitly instantiated in such a use (for example, `p.F<int>` for a two-state
instance function `F` that takes one type parameter), there is currently no syntactic
support for giving the old-heap parameter explicitly. A caller can work
around this restriction by using (fancy-word alert!) eta-expansion, meaning
wrapping a lambda expression around the call, as in `x => p.F<int>@L(x)`.
The following example illustrates using such an eta-expansion:
<!-- %check-verify -->
```dafny
class P {
  twostate function F<X>(x: X): X
}

method EtaExample(p: P) returns (ghost f: int -> int) {
  label L:
  f := x => p.F<int>@L(x);
}
```

<<<<<<< HEAD
## 13.4. Function Declarations ([grammar](#g-function-declaration)) {#sec-function-declaration}
=======
## 12.4. Function Declarations {#sec-function-declarations}

````grammar
FunctionDecl(isWithinAbstractModule) =
  ( [ "twostate" ] "function" [ "method" ] { Attribute }
    MethodFunctionName
    FunctionSignatureOrEllipsis_(allowGhostKeyword:
                                           ("method" present),
                                 allowNewKeyword:
                                           "twostate" present)
  | "predicate" [ "method" ] { Attribute }
    MethodFunctionName
    PredicateSignatureOrEllipsis_(allowGhostKeyword:
                                           ("method" present),
                                  allowNewKeyword:
                                           "twostate" present,
                                  allowOlderKeyword: true)
  | ( "least" | "greatest" ) "predicate" { Attribute }
    MethodFunctionName
    PredicateSignatureOrEllipsis_(allowGhostKeyword: false,
                         allowNewKeyword: "twostate" present,
                         allowOlderKeyword: false))
  )
  FunctionSpec
  [ FunctionBody ]

FunctionSignatureOrEllipsis_(allowGhostKeyword) =
  FunctionSignature_(allowGhostKeyword) | ellipsis

FunctionSignature_(allowGhostKeyword, allowNewKeyword) =
  [ GenericParameters ]
  Formals(allowGhostKeyword, allowNewKeyword, allowOlderKeyword: true, allowDefault: true)
  ":"
  ( Type
  | "(" GIdentType(allowGhostKeyword: false,
                   allowNewKeyword: false,
                   allowOlderKeyword: false,
                   allowNameOnlyKeyword: false,
                   allowDefault: false)
    ")"
  )

PredicateSignatureOrEllipsis_(allowGhostKeyword, allowNewKeyword, allowOlderKeyword) =
  PredicateSignature_(allowGhostKeyword, allowNewKeyword, allowOlderKeyword) | ellipsis

PredicateSignature_(allowGhostKeyword, allowNewKeyword, allowOlderKeyword) =
  [ GenericParameters ]
  [ KType ]
  Formals(allowGhostKeyword, allowNewKeyword, allowOlderKeyword, allowDefault: true)
  [
    ":"
    ( Type
    | "(" Ident ":" "bool" ")"
    )
  ]

FunctionBody = "{" Expression(allowLemma: true, allowLambda: true)
               "}" [ "by" "method" BlockStmt ]
````
>>>>>>> c271832f

### 12.4.1. Functions

Examples:
<!-- %check-resolve -->
```dafny
function f(i: int): real { i as real }
function g(): (int, int) { (2,3) }
function h(i: int): int requires i >= 0 { if i == 0 then 0 else 1 }
```

<<<<<<< HEAD
Functions may be declared as ghost. If so, all the formal parameters and
return values are ghost; if it is not a ghost function, then 
individual parameters may be declared ghost as desired.

See [Section 5.3](#sec-function-specification) for a description of the function specifcication.
=======
See [Section 19.3](#sec-function-specification) for a description of ``FunctionSpec``.
>>>>>>> c271832f

A Dafny function is a pure mathematical function. It is allowed to
read memory that was specified in its `reads` expression but is not
allowed to have any side effects.

Here is an example function declaration:
<!-- %no-check -->
```dafny
function {:att1}{:att2} F<T1, T2>(a: A, b: B, c: C): T
  requires Pre
  reads Frame
  ensures Post
  decreases Rank
{
  Body
}
```

where `:att1` and `:att2` are attributes of the function, if any, `T1`
and `T2` are type parameters of the function (if generic), `a, b, c` are
the function’s parameters, `T` is the type of the function’s result,
`Pre` is a boolean expression denoting the function’s precondition,
`Frame` denotes a set of objects whose fields the function body may
depend on, `Post` is a boolean expression denoting the function’s
postcondition, `Rank` is the function’s variant function, and `Body` is
an expression that defines the function's return value. The precondition
allows a function to be partial, that is, the precondition says when the
function is defined (and Dafny will verify that every use of the function
meets the precondition).

The postcondition is usually not needed, since
the body of the function gives the full definition. However, the
postcondition can be a convenient place to declare properties of the
function that may require an inductive proof to establish, such as when
the function is recursive. For example:

<!-- %check-verify -->
```dafny
function Factorial(n: int): int
  requires 0 <= n
  ensures 1 <= Factorial(n)
{
  if n == 0 then 1 else Factorial(n-1) * n
}
```

says that the result of Factorial is always positive, which Dafny
verifies inductively from the function body.

Within a postcondition, the result of the function is designated by
a call of the function, such as `Factorial(n)` in the example above.
Alternatively, a name for the function result can be given in the signature,
as in the following rewrite of the example above.

<!-- %check-verify -->
```dafny
function Factorial(n: int): (f: int)
  requires 0 <= n
  ensures 1 <= f
{
  if n == 0 then 1 else Factorial(n-1) * n
}
```

Pre v4.0, a function is `ghost` by default, and cannot be called from non-ghost
code. To make it non-ghost, replace the keyword `function` with the two
keywords "`function method`". From v4.0 on, a function is non-ghost by
default. To make it ghost, replace the keyword `function` with the two keywords "`ghost function`".
(See the [/functionSyntax option](#sec-function-syntax) for a description 
of the migration path for this change in behavior.}

Like methods, functions can be either _instance_ (which they are by default) or
_static_ (when the function declaration contains the keyword `static`).
An instance function, but not a static function, has an implicit receiver parameter, `this`.  A static function `F` in a class `C` can be invoked
by `C.F(…)`. This provides a convenient way to declare a number of helper
functions in a separate class.

As for methods, a ``...`` is used when declaring
a function in a module refinement (cf. [Section 22](#sec-module-refinement)).
 For example, if module `M0` declares
function `F`, a module `M1` can be declared to refine `M0` and
`M1` can then refine `F`. The refinement function, `M1.F` can have
a ``...`` which means to copy the signature from
`M0.F`. A refinement function can furnish a body for a function
(if `M0.F` does not provide one). It can also add `ensures`
clauses.

If a function definition does not have a body, the program that contains it may still be verified.
The function itself has nothing to verify.
However, any calls of a body-less function are treated as unverified assumptions by the caller,
asserting the preconditions and assuming the postconditions.
Because body-less functions are unverified assumptions, Dafny will not compile them and will complain if called by [`dafny translate`, `dafny build` or even `dafny run`](https://dafny.org/latest/DafnyRef/DafnyRef#256-using-dafny-from-the-command-line)

### 12.4.2. Predicates
A function that returns a `bool` result is called a _predicate_. As an
alternative syntax, a predicate can be declared by replacing the `function`
keyword with the `predicate` keyword and possibly omitting a declaration of the
return type (if it is not named).

### 12.4.3. Function-by-method {#sec-function-by-method}

A function with a `by method` clause declares a _function-by-method_.
A function-by-method gives a way to implement a
(deterministic, side-effect free) function by a method (whose body may be
nondeterministic and may allocate objects that it modifies). This can
be useful if the best implementation uses nondeterminism (for example,
because it uses `:|` in a nondeterministic way) in a way that does not
affect the result, or if the implementation temporarily makes use of some
mutable data structures, or if the implementation is done with a loop.
For example, here is the standard definition of the Fibonacci function
but with an efficient implementation that uses a loop:

<!-- %check-verify -->
```dafny
function Fib(n: nat): nat {
  if n < 2 then n else Fib(n - 2) + Fib(n - 1)
} by method {
  var x, y := 0, 1;
  for i := 0 to n
    invariant x == Fib(i) && y == Fib(i + 1)
  {
    x, y := y, x + y;
  }
  return x;
}
```

The `by method` clause is allowed only for non-ghost `function` or `predicate`
declarations (without `twostate`, `least`, and `greatest`, but
possibly with `static`); it inherits the in-parameters, attributes, and `requires` and `decreases`
clauses of the function. The method also gets one out-parameter, corresponding
to the function's result value (and the name of it, if present). Finally,
the method gets an empty `modifies` clause and a postcondition
`ensures r == F(args)`, where `r` is the name of the out-parameter and
`F(args)` is the function with its arguments. In other words, the method
body must compute and return exactly what the function says, and must
do so without modifying any previously existing heap state.

The function body of a function-by-method is allowed to be ghost, but the
method body must be compilable. In non-ghost contexts, the compiler turns a
call of the function-by-method into a call that leads to the method body.

Note, the method body of a function-by-method may contain `print` statements.
This means that the run-time evaluation of an expression may have print effects.
Dafny does not track print effects, but this is the only situation that an
expression can have a print effect.

### 12.4.4. Function Transparency
A function is said to be _transparent_ in a location if the
body of the function is visible at that point.
A function is said to be _opaque_ at a location if it is not
transparent. However the specification of a function
is always available.

A function is usually transparent up to some unrolling level (up to
1, or maybe 2 or 3). If its arguments are all literals it is
transparent all the way.

But the transparency of a function is affected by
whether the function was given the `{:opaque}` attribute (as explained
in [Section 23.2.8](#sec-opaque)),
the reveal statement ([Section 20.20](#sec-reveal-statement)),
and whether it was `reveal`ed in an export set.

- Inside the module where the function is declared:
   - if there is no `{:opaque}` attribute, the function is transparent
   - if there is an `{:opaque}` attribute, then the function is opaque,
   except if the function is mentioned in a `reveal` steatement, then
   it is transparent between that `reveal` statement and the end of
   the block containing the `reveal` statement.
- Outside the module where the function is declared, the functio is 
visible only if it was listed in the export set by which the contents
of its module was imported. In that case, if the function was exported
with `reveals`, the rules are the same within the importing module as when the function is used inside
its declaring module. If the function is exported only with `provides` it is
always opaque and is not permitted to be used in a reveal statement.

### 12.4.5. Extreme (Least or Greatest) Predicates and Lemmas
See [Section 24.5.3](#sec-friendliness) for descriptions
of extreme predicates and lemmas.

<<<<<<< HEAD
### 13.4.6. `older` parameters in predicates {#sec-older-parameters}
=======
### 12.4.6. `older` parameters in predicates
>>>>>>> c271832f

A parameter of any predicate (more precisely, of any
boolean-returning, non-extreme function) can be marked as
`older`. This specifies that the truth of the predicate implies that
the allocatedness of the parameter follows from the allocatedness of
the non-`older` parameters.

To understand what this means and why this attribute is useful,
consider the following example, which specifies reachability between
nodes in a directed graph. A `Node` is declared to have any number of
children:

<!-- %check-verify -->
```dafny
class Node {
  var children: seq<Node>
}
``` <!-- %save Node.tmp -->

There are several ways one could specify reachability between
nodes. One way (which is used in `Test/dafny1/SchorrWaite.dfy` in the
Dafny test suite) is to define a type `Path`, representing lists of
`Node`s, and to define a predicate that checks if a given list of
`Node`s is indeed a path between two given nodes:

<!-- %check-verify %use Node.tmp -->
```dafny
datatype Path = Empty | Extend(Path, Node)

predicate ReachableVia(source: Node, p: Path, sink: Node, S: set<Node>)
  reads S
  decreases p
{
  match p
  case Empty =>
    source == sink
  case Extend(prefix, n) =>
    n in S && sink in n.children && ReachableVia(source, prefix, n, S)
}
``` <!-- %save ReachableVia.tmp -->

In a nutshell, the definition of `ReachableVia` says

* An empty path lets `source` reach `sink` just when
  `source` and `sink` are the same node.
* A path `Extend(prefix, n)` lets `source` reach `sink` just when
  the path `prefix` lets `source` reach `n` and `sink` is one of
  the children nodes of `n`.

To be admissible by Dafny, the recursive predicate must be shown to
terminate. Termination is assured by the specification `decreases p`,
since every such datatype value has a finite structure and every
recursive call passes in a path that is structurally included in the
previous. Predicate `ReachableVia` must also declare (an upper bound
on) which heap objects that it depends on. For this purpose, the
predicate takes an additional parameter `S`, which is used to limit
the set of intermediate nodes in the path. More precisely, predicate
`ReachableVia(source, p, sink, S)` returns `true` if and only if `p`
is a list of nodes in `S` and `source` can reach `sink` via `p`.

Using predicate `ReachableVia`, we can now define reachability in `S`:

<!-- %check-resolve Types.13.expect %use ReachableVia.tmp -->
```dafny
predicate Reachable(source: Node, sink: Node, S: set<Node>)
  reads S
{
  exists p :: ReachableVia(source, p, sink, S)
}
```

This looks like a good definition of reachability, but Dafny won't
admit it. The reason is twofold:

* Quantifiers and comprehensions are allowed to range only over
  allocated state. Ater all, Dafny is a type-safe language where every
  object reference is _valid_ (that is, a pointer to allocated storage
  of the right type)---it should not be possible, not even through a
  bound variable in a quantifier or comprehension, for a program to
  obtain an object reference that isn't valid.

* This property is ensured by disallowing _open-ended_ quantifiers.
  More precisely, the object references that a quantifier may range
  over must be shown to be confined to object references that were
  allocated before some of the non-`older` parameters passed to the
  predicate. Quantifiers that are not open-ended are called
  _close-ended_. Note that close-ended refers only to the object
  references that the quantification or comprehension ranges over---it
  does not say anything about values of other types, like integers.

Often, it is easy to show that a quantifier is close-ended. In fact,
if the type of a bound variable does not contain any object
references, then the quantifier is trivially close-ended. For example,

<!-- %no-check -->
```dafny
forall x: int :: x <= Square(x)
```

is trivially close-ended.

Another innocent-looking quantifier occurs in the following example:

<!-- %check-resolve Types.14.expect -->
```dafny
predicate IsCommutative<X>(r: (X, X) -> bool)
{
  forall x, y :: r(x, y) == r(y, x) // error: open-ended quantifier
}
```

Since nothing is known about type `X`, this quantifier might be
open-ended.  For example, if `X` were passed in as a class type, then
the quantifier would be open-ended. One way to fix this predicate is
to restrict it to non-heap based types, which is indicated with the
`(!new)` type characteristic (see [Section 7.1.4](#sec-non-heap-based)):

<!-- %check-verify -->
```dafny
predicate IsCommutative<X(!new)>(r: (X, X) -> bool) // X is restricted to non-heap types
{
  forall x, y :: r(x, y) == r(y, x) // allowed
}
```

Another way to make `IsCommutative` close-ended is to constrain the values
of the bound variables `x` and `y`. This can be done by adding a parameter
to the predicate and limiting the quantified values to ones in the given set:

<!-- %check-verify -->
```dafny
predicate IsCommutativeInS<X>(r: (X, X) -> bool, S: set<X>)
{
  forall x, y :: x in S && y in S ==> r(x, y) == r(y, x) // close-ended
}
```

Through a simple syntactic analysis, Dafny detects the antecedents
`x in S` and `y in S`, and since `S` is a parameter and thus can only be
passed in as something that the caller has already allocated, the
quantifier in `IsCommutativeInS` is determined to be close-ended.

Note, the `x in S` trick does not work for the motivating example,
`Reachable`. If you try to write

<!-- %check-resolve Types.15.expect %use ReachableVia.tmp -->
```dafny
predicate Reachable(source: Node, sink: Node, S: set<Node>)
  reads S
{
  exists p :: p in S && ReachableVia(source, p, sink, S) // type error: p
}
```

you will get a type error, because `p in S` does not make sense if `p`
has type `Path`. We need some other way to justify that the
quantification in `Reachable` is close-ended.

Dafny offers a way to extend the `x in S` trick to more situations.
This is where the `older` modifier comes in. Before we apply `older`
in the `Reachable` example, let's first look at what `older` does in a
less cluttered example.

Suppose we rewrite `IsCommutativeInS` using a programmer-defined predicate `In`:

<!-- %check-resolve Types.16.expect -->
```dafny
predicate In<X>(x: X, S: set<X>) {
  x in S
}

predicate IsCommutativeInS<X>(r: (X, X) -> bool, S: set<X>)
{
  forall x, y :: In(x, S) && In(y, S) ==> r(x, y) == r(y, x) // error: open-ended?
}
```

The simple syntactic analysis that looks for `x in S` finds nothing
here, because the `in` operator is relegated to the body of predicate
`In`. To inform the analysis that `In` is a predicate that, in effect,
is like `in`, you can mark parameter `x` with `older`:

<!-- %check-verify -->
```dafny
predicate In<X>(older x: X, S: set<X>) {
  x in S
}
```

This causes the simple syntactic analysis to accept the quantifier in
`IsCommutativeInS`. Adding `older` also imposes a semantic check on
the body of predicate `In`, enforced by the verifier. The semantic
check is that all the object references in the value `x` are older (or
equally old as) the object references that are part of the other
parameters, _in the event that the predicate returns true_. That is,
`older` is designed to help the caller only if the predicate returns
`true`, and the semantic check amounts to nothing if the predicate
returns `false`.

Finally, let's get back to the motivating example. To allow the quantifier
in `Reachable`, mark parameter `p` of `ReachableVia` with `older`:

<!-- %check-verify -->
```dafny
class Node {
  var children: seq<Node>
}

datatype Path = Empty | Extend(Path, Node)

predicate Reachable(source: Node, sink: Node, S: set<Node>)
  reads S
{
  exists p :: ReachableVia(source, p, sink, S) // allowed because of 'older p' on ReachableVia
}

predicate ReachableVia(source: Node, older p: Path, sink: Node, S: set<Node>)
  reads S
  decreases p
{
  match p
  case Empty =>
    source == sink
  case Extend(prefix, n) =>
    n in S && sink in n.children && ReachableVia(source, prefix, n, S)
}
```

This example is more involved than the simpler `In` example
above. Because of the `older` modifier on the parameter, the quantifier in
`Reachable` is allowed. For intuition, you can think of the effect of
`older p` as adding an antecedent `p in {source} + {sink} + S`
(but, as we have seen, this is not type correct). The semantic check
imposed on the body of `ReachableVia` makes sure that, if the
predicate returns `true`, then every object reference in `p` is as old
as some object reference in another parameter to the predicate.


<!--PDF NEWPAGE-->
<<<<<<< HEAD
# 14. Trait types ([grammar](#g-trait-type)) {#sec-trait-types}
=======
# 13. Trait types {#sec-trait-types}
````grammar
TraitDecl =
  "trait" { Attribute } ClassName [ GenericParameters ]
  [ "extends" Type { "," Type } | ellipsis ]
  "{"
   { { DeclModifier } ClassMemberDecl(allowConstructors: true,
                                      isValueType: false,
                                      moduleLevelDecl: false,
                                      isWithinAbstractModule: false) }
  "}"
````
>>>>>>> c271832f

A _trait_ is an abstract superclass, similar to an "interface" or
"mixin". A trait can be _extended_ only by another trait or
by a class (and in the latter case we say that the class _implements_
the trait). More specifically, algebraic datatypes cannot extend traits.[^fn-traits]

[^fn-traits]: Traits are new to Dafny and are likely to evolve for a while.

The declaration of a trait is much like that of a class:
<!-- %no-check -->
```dafny
trait J
{
  _members_
}
```
where _members_ can include fields, functions, methods and declarations of nested traits, but
no constructor methods.  The functions and methods are allowed to be
declared `static`.

A reference type `C` that extends a trait `J` is assignable to a variable of
type `J`;
a value of type `J` is assignable to a variable of a reference type `C` that
extends `J` only if the verifier can prove that the reference does
indeed refer to an object of allocated type `C`.
The members of `J` are available as members
of `C`.  A member in `J` is not allowed to be redeclared in `C`,
except if the member is a non-`static` function or method without a
body in `J`.  By doing so, type `C` can supply a stronger
specification and a body for the member. There is further discussion on
this point in [Section 13.2](#sec-inheritance).

`new` is not allowed to be used with traits.  Therefore, there is no
object whose allocated type is a trait.  But there can of course be
objects of a class `C` that implement a trait `J`, and a reference to
such a `C` object can be used as a value of type `J`.

<<<<<<< HEAD
## 14.1. Type `object` ([grammar](#g-object-type)) {#sec-object-type}
=======
## 13.1. Type `object` {#sec-object-type}
````grammar
ObjectType_ = "object" | "object?"
````
>>>>>>> c271832f

There is a built-in trait `object` that is implicitly extended by all classes and traits.
It produces two types: the type `object?` that is a supertype of all
reference types and a subset type `object` that is a supertype of all non-null reference types.
This includes reference types like arrays and iterators that do not permit
explicit extending of traits. The purpose of type `object`
is to enable a uniform treatment of _dynamic frames_. In particular, it
is useful to keep a ghost field (typically named `Repr` for
"representation") of type `set<object>`.

It serves no purpose (but does no harm) to explicitly list the trait `object` as
an extendee in a class or trait declaration.

Traits `object?` and  `object` contain no members.

The dynamic allocation of objects is done using `new C`...,
 where `C` is the name of a class.
 The name `C` is not allowed to be a trait,
 except that it is allowed to be `object`.
 The construction `new object` allocates a new object (of an unspecified class type).
 The construction can be used to create unique references, where no other properties of those references are needed.
(`new object?` makes no sense; always use `new object` instead because the result of
`new` is always non-null.)

## 13.2. Inheritance {#sec-inheritance}

The purpose of traits is to be able to express abstraction: a trait
encapsulates a set of behaviors; classes and traits that extend it
_inherit_ those behaviors, perhaps specializing them.

A trait or class may extend multiple other traits.
The traits syntactically listed in a trait or class's `extends` clause
are called its _direct parents_; the _transitive parents_ of a trait or class
are its direct parents, the transitive parents of its direct parents, and
the `object` trait (if it is not itself `object`).
These are sets of traits, in that it does not matter if
there are repetitions of a given trait in a class or trait's direct or
transitive parents. However, if a trait with type parameters is repeated,
it must have the same actual type parameters in each instance.
Furthermore, a trait may not be in its own set of transitive parents; that is,
the graph of traits connected by the directed _extends_ relationship may not
have any cycles.

A class or trait inherits (as if they are copied) all the instance members
of its transitive parents. However, since names may not be overloaded in
Dafny, different members (that is, members with different type signatures)
within the set of transitive parents and the class or trait itself must have different names.[^overload]
This restriction does mean that traits from different sources that
coincidentally use the same name for different purposes cannot be combined
by being part of the set of transitive parents for some new trait or class.

A declaration of  member `C.M` in a class or trait _overrides_ any other declarations
of the same name (and signature) in a transitive parent. `C.M` is then called an
override; a declaration that
does not override anything is called an _original declaration_.

Static members of a trait may not be redeclared;
thus, if there is a body it must be declared in the trait;
the compiler will require a body, though the verifier will not.

[//]: # Caution - a newline (not a blank line) ends a footnote
[^overload]: It is possible to conceive of a mechanism for disambiguating conflicting names, but this would add complexity to the language that does not appear to be needed, at least as yet.

Where traits within an extension hierarchy do declare instance members with the same
name (and thus the same signature), some rules apply. Recall that, for methods,
every declaration includes a specification; if no specification is given
explicitly, a default specification applies. Instance method declarations in traits,
however, need not have a body, as a body can be declared in an override.

For a given non-static method M,

* A trait or class may not redeclare M if it has a transitive parent that declares M and provides a body.
* A trait may but need not provide a body if all its transitive parents that declare M do not declare a body.
* A trait or class may not have more than one transitive parent that declares M with a body.
* A class that has one or more transitive parents that declare M without a body
and no transitive parent that declares M with a body must itself redeclare M
with a body if it is compiled. (The verifier alone does not require a body.)
* Currently (and under debate), the following restriction applies:
if `M` overrides two (or more) declarations, `P.M` and `Q.M`, then either
`P.M` must override `Q.M` or `Q.M` must override `P.M`.

The last restriction above is the current implementation. It effectively limits
inheritance of a method M to a single "chain" of declarations and does not
permit mixins.

Each of any method declarations explicitly or implicitly
includes a specification. In simple cases, those syntactically separate
specifications will be copies of each other (up to renaming to take account
of differing formal parameter names). However they need not be. The rule is
that the specifications of M in a given class or trait must be _as strong as_
M's specifications in a transitive parent.
Here _as strong as_  means that it
must be permitted to call the subtype's M in the context of the supertype's M.
Stated differently, where P and C are a parent trait and a child class or trait,
respectively, then, under the precondition of `P.M`,

* C.M's `requires` clause must be implied by P.M's `requires` clause
* C.M's `ensures` clause must imply P.M's `ensures` clause
* C.M's `reads` set must be a subset of P.M's `reads` set
* C.M's `modifies` set must be a subset of P.M's `modifies` set
* C.M's `decreases` expression must be smaller than or equal to P.M's `decreases` expression

Non-static const and field declarations are also inherited from parent traits.
These may not be redeclared in extending traits and classes.
However, a trait need not initialize a const field with a value.
The class that extends a trait that declares such a const field without an
initializer can initialize the field in a constructor.
If the declaring trait does give
an initial value in the declaration, the extending class or trait may not either
redeclare the field or give it a value in a constructor.

When names are inherited from multiple traits, they must be different.
If two traits declare a common name (even with the same signature),
they cannot both be extendees of the same class or trait.

## 13.3. Example of traits
As an example, the following trait represents movable geometric shapes:
<!-- %check-verify -->
```dafny
trait Shape
{
  function method Width(): real
    reads this
    decreases 1
  method Move(dx: real, dy: real)
    modifies this
  method MoveH(dx: real)
    modifies this
  {
    Move(dx, 0.0);
  }
}
``` <!-- %save Shape.tmp -->
Members `Width` and `Move` are _abstract_ (that is, body-less) and can
be implemented differently by different classes that extend the trait.
The implementation of method `MoveH` is given in the trait and thus
is used by all classes that extend `Shape`.  Here are two classes
that each extend `Shape`:
<!-- %check-verify %use Shape.tmp -->
```dafny
class UnitSquare extends Shape
{
  var x: real, y: real
  function method Width(): real 
    decreases 0
  {  // note the empty reads clause
    1.0
  }
  method Move(dx: real, dy: real)
    modifies this
  {
    x, y := x + dx, y + dy;
  }
}

class LowerRightTriangle extends Shape
{
  var xNW: real, yNW: real, xSE: real, ySE: real
  function method Width(): real
    reads this
    decreases 0
  {
    xSE - xNW
  }
  method Move(dx: real, dy: real)
    modifies this
  {
    xNW, yNW, xSE, ySE := xNW + dx, yNW + dy, xSE + dx, ySE + dy;
  }
}
``` <!-- %save UnitSquare.tmp -->
Note that the classes can declare additional members, that they supply
implementations for the abstract members of the trait,
that they repeat the member signatures, and that they are responsible
for providing their own member specifications that both strengthen the
corresponding specification in the trait and are satisfied by the
provided body.
Finally, here is some code that creates two class instances and uses
them together as shapes:
<!-- %check-verify %use UnitSquare.tmp -->
```dafny
method m() {
  var myShapes: seq<Shape>;
  var A := new UnitSquare;
  myShapes := [A];
  var tri := new LowerRightTriangle;
  // myShapes contains two Shape values, of different classes
  myShapes := myShapes + [tri];
  // move shape 1 to the right by the width of shape 0
  myShapes[1].MoveH(myShapes[0].Width());
}
```

<!--PDF NEWPAGE-->
<<<<<<< HEAD
# 15. Array types ([grammar](#g-array-type)) {#sec-array-type}
=======
# 14. Array types {#sec-array-types}
````grammar
ArrayType_ = arrayToken [ GenericInstantiation ]
````
>>>>>>> c271832f

Dafny supports mutable fixed-length _array types_ of any positive
dimension.  Array types are (heap-based) reference types.

`arrayToken` is a kind of [reserved token](#sec-reserved-words),
such as `array`, `array?`, `array2`, `array2?`, `array3`, and so on (but not `array1`).
The type parameter suffix giving the element type can be omitted if the element type can be inferred, though in that case it is likely that the `arrayToken` itself is also
inferrable and can be omitted.

## 14.1. One-dimensional arrays

A one-dimensional array of `n` `T` elements may be initialized by
any expression that returns a value of the desired type.
Commonly, [array allocation expressions](#sec-array-allocation) are used.
Some examples are shown here:
<!-- %check-verify %options --relax-definite-assignment -->
```dafny
type T(0)
method m(n: nat) {
  var a := new T[n];
  var b: array<int> := new int[8];
  var c: array := new T[9];
}
```
The initial values of the array elements are arbitrary values of type
`T`. 
A one-dimensional array value can also be assigned using an ordered list of expressions enclosed in square brackets, as follows:
<!-- %no-check -->
```dafny
a := new T[] [t1, t2, t3, t4];
```
The initialization can also use an expression that returns a function of type `nat -> T`:
<!-- %no-check -->
```dafny
a := new int[5](i => i*i);
```
In fact, the initializer can simply be a function name for the right type of function:
<!-- %no-check -->
```dafny
a := new int[5](Square);
```

The length of an array is retrieved using the immutable `Length`
member.  For example, the array allocated with `a := new T[n];` satisfies:
<!-- %no-check -->
```dafny
a.Length == n
```
Once an array is allocated, its length cannot be changed.

For any integer-based numeric `i` in the range `0 <= i < a.Length`,
the _array selection_ expression `a[i]` retrieves element `i` (that
is, the element preceded by `i` elements in the array).  The
element stored at `i` can be changed to a value `t` using the array
update statement:
<!-- %no-check -->
```dafny
a[i] := t;
```

Caveat: The type of the array created by `new T[n]` is
`array<T>`.  A mistake that is simple to make and that can lead to
befuddlement is to write `array<T>` instead of `T` after `new`.
For example, consider the following:
<!-- %check-resolve Types.17.expect -->
```dafny
type T(0)
method m(n: nat) {
  var a := new array<T>;
  var b := new array<T>[n];
  var c := new array<T>(n);  // resolution error
  var d := new array(n);  // resolution error
}
```
The first statement allocates an array of type `array<T>`, but of
unknown length.  The second allocates an array of type
`array<array<T>>` of length `n`, that is, an array that holds `n`
values of type `array<T>`.  The third statement allocates an
array of type `array<T>` and then attempts to invoke an anonymous
constructor on this array, passing argument `n`.  Since `array` has no
constructors, let alone an anonymous constructor, this statement
gives rise to an error.  If the type-parameter list is omitted for a
type that expects type parameters, Dafny will attempt to fill these
in, so as long as the `array` type parameter can be inferred, it is
okay to leave off the "`<T>`" in the fourth statement above.  However,
as with the third statement, `array` has no anonymous constructor, so
an error message is generated.

## 14.2. Converting arrays to sequences {#sec-array-to-seq}

One-dimensional arrays support operations that convert a stretch of
consecutive elements into a sequence.  For any array `a` of type
`array<T>`, integer-based numerics `lo` and `hi` satisfying
`0 <= lo <= hi <= a.Length`, the following operations each yields a
`seq<T>`:

 expression          | description
---------------------|------------------------------------
 `a[lo..hi]`         | subarray conversion to sequence
 `a[lo..]`           | drop
 `a[..hi]`           | take
 `a[..]`             | array conversion to sequence

The expression `a[lo..hi]` takes the first `hi` elements of the array,
then drops the first `lo` elements thereof and returns what remains as
a sequence, with length `hi - lo`.
The other operations are special instances of the first.  If `lo` is
omitted, it defaults to `0` and if `hi` is omitted, it defaults to
`a.Length`.
In the last operation, both `lo` and `hi` have been omitted, thus
`a[..]` returns the sequence consisting of all the array elements of
`a`.

The subarray operations are especially useful in specifications.  For
example, the loop invariant of a binary search algorithm that uses
variables `lo` and `hi` to delimit the subarray where the search `key`
may still be found can be expressed as follows:
<!-- %no-check -->
```dafny
key !in a[..lo] && key !in a[hi..]
```
Another use is to say that a certain range of array elements have not
been changed since the beginning of a method:
<!-- %no-check -->
```dafny
a[lo..hi] == old(a[lo..hi])
```
or since the beginning of a loop:
<!-- %no-check -->
```dafny
ghost var prevElements := a[..];
while // ...
  invariant a[lo..hi] == prevElements[lo..hi]
{
  // ...
}
```
Note that the type of `prevElements` in this example is `seq<T>`, if
`a` has type `array<T>`.

A final example of the subarray operation lies in expressing that an
array's elements are a permutation of the array's elements at the
beginning of a method, as would be done in most sorting algorithms.
Here, the subarray operation is combined with the sequence-to-multiset
conversion:
<!-- %no-check -->
```dafny
multiset(a[..]) == multiset(old(a[..]))
```

## 14.3. Multi-dimensional arrays {#sec-multi-dimensional-arrays}

An array of 2 or more dimensions is mostly like a one-dimensional
array, except that `new` takes more length arguments (one for each
dimension), and the array selection expression and the array update
statement take more indices.  For example:
<!-- %no-check -->
```dafny
matrix := new T[m, n];
matrix[i, j], matrix[x, y] := matrix[x, y], matrix[i, j];
```
create a 2-dimensional array whose dimensions have lengths `m` and
`n`, respectively, and then swaps the elements at `i,j` and `x,y`.
The type of `matrix` is `array2<T>`, and similarly for
higher-dimensional arrays (`array3<T>`, `array4<T>`, etc.).  Note,
however, that there is no type `array0<T>`, and what could have been
`array1<T>` is actually named just `array<T>`. (Accordingly, `array0` and `array1` are just
normal identifiers, not type names.)

The `new` operation above requires `m` and `n` to be non-negative
integer-based numerics.  These lengths can be retrieved using the
immutable fields `Length0` and `Length1`.  For example, the following
holds for the array created above:
<!-- %no-check -->
```dafny
matrix.Length0 == m && matrix.Length1 == n
```
Higher-dimensional arrays are similar (`Length0`, `Length1`,
`Length2`, ...).  The array selection expression and array update
statement require that the indices are in bounds.  For example, the
swap statement above is well-formed only if:
<!-- %no-check -->
```dafny
0 <= i < matrix.Length0 && 0 <= j < matrix.Length1 &&
0 <= x < matrix.Length0 && 0 <= y < matrix.Length1
```

In contrast to one-dimensional arrays, there is no operation to
convert stretches of elements from a multi-dimensional array to a
sequence.

There is however syntax to create a multi-dimensional array value
using a function: see [Section 21.16](#sec-array-allocation).


<!--PDF NEWPAGE-->
<<<<<<< HEAD
# 16. Iterator types ([grammar](#g-iterator-type)) {#sec-iterator-types}

See [Section 5.5](#sec-iterator-specification) for a description of iterator specifications.
=======
# 15. Iterator types {#sec-iterator-types}
````grammar
IteratorDecl = "iterator" { Attribute } IteratorName
  ( [ GenericParameters ]
    Formals(allowGhostKeyword: true, allowNewKeyword: false, allowOlderKeyword: false)
    [ "yields" Formals(allowGhostKeyword: true, allowNewKeyword: false, allowOlderKeyword: false) ]
  | ellipsis
  )
  IteratorSpec
  [ BlockStmt ]
````

See [Section 19.5](#sec-iterator-specification) for a description of ``IteratorSpec``.
>>>>>>> c271832f

An _iterator_ provides a programming abstraction for writing code that
iteratively returns elements.  These CLU-style iterators are
_co-routines_ in the sense that they keep track of their own program
counter and control can be transferred into and out of the iterator
body.

An iterator is declared as follows:
<!-- %no-check -->
```dafny
iterator Iter<T>(_in-params_) yields (_yield-params_)
  _specification_
{
  _body_
}
```
where `T` is a list of type parameters (as usual, if there are no type
parameters, "`<T>`" is omitted). This declaration gives rise to a
reference type with the same name, `Iter<T>`. In the signature,
in-parameters and yield-parameters are the iterator's analog of a
method's in-parameters and out-parameters. The difference is that the
out-parameters of a method are returned to a caller just once, whereas
the yield-parameters of an iterator are returned each time the iterator
body performs a `yield`. The body consists of statements, like in a
method body, but with the availability also of `yield` statements.

From the perspective of an iterator client, the `iterator` declaration
can be understood as generating a class `Iter<T>` with various
members, a simplified version of which is described next.

The `Iter<T>` class contains an anonymous constructor whose parameters
are the iterator's in-parameters:
<!-- %no-check -->
```dafny
predicate Valid()
constructor (_in-params_)
  modifies this
  ensures Valid()
```
An iterator is created using `new` and this anonymous constructor.
For example, an iterator willing to return ten consecutive integers
from `start` can be declared as follows:
<!-- %check-verify -->
```dafny
iterator Gen(start: int) yields (x: int)
  yield ensures |xs| <= 10 && x == start + |xs| - 1
{
  var i := 0;
  while i < 10 invariant |xs| == i {
    x := start + i;
    yield;
    i := i + 1;
  }
}
``` <-- %save Gen.tmp -->
An instance of this iterator is created using
<!-- %no-check -->
```dafny
iter := new Gen(30);
```
It is used like this:
<!-- %check-verify %use Gen.tmp -->
```dafny
method Main() {
  var i := new Gen(30);
  while true
    invariant i.Valid() && fresh(i._new)
    decreases 10 - |i.xs|
  {
    var m := i.MoveNext();
    if (!m) {break; }
    print i.x;
  }
}
```

The predicate `Valid()` says when the iterator is in a state where one
can attempt to compute more elements.  It is a postcondition of the
constructor and occurs in the specification of the `MoveNext` member:
<!-- %no-check -->
```dafny
method MoveNext() returns (more: bool)
  requires Valid()
  modifies this
  ensures more ==> Valid()
```
Note that the iterator remains valid as long as `MoveNext` returns
`true`.  Once `MoveNext` returns `false`, the `MoveNext` method can no
longer be called.  Note, the client is under no obligation to keep
calling `MoveNext` until it returns `false`, and the body of the
iterator is allowed to keep returning elements forever.

The in-parameters of the iterator are stored in immutable fields of
the iterator class.  To illustrate in terms of the example above, the
iterator class `Gen` contains the following field:
<!-- %no-check -->
```dafny
const start: int
```
The yield-parameters also result in members of the iterator class:
<!-- %no-check -->
```dafny
var x: int
```
These fields are set by the `MoveNext` method.  If `MoveNext` returns
`true`, the latest yield values are available in these fields and the
client can read them from there.

To aid in writing specifications, the iterator class also contains
ghost members that keep the history of values returned by
`MoveNext`.  The names of these ghost fields follow the names of the
yield-parameters with an "`s`" appended to the name (to suggest
plural).  Name checking rules make sure these names do not give rise
to ambiguities.  The iterator class for `Gen` above thus contains:
<!-- %no-check -->
```dafny
ghost var xs: seq<int>
```
These history fields are changed automatically by `MoveNext`, but are
not assignable by user code.

Finally, the iterator class contains some special fields for use in
specifications.  In particular, the iterator specification is
recorded in the following immutable fields:
<!-- %no-check -->
```dafny
ghost var _reads: set<object>
ghost var _modifies: set<object>
ghost var _decreases0: T0
ghost var _decreases1: T1
// ...
```
where there is a `_decreases(`_i_`): T(`_i_`)` field for each
component of the iterator's `decreases`
clause.[^fn-iterator-field-names]
In addition, there is a field:
<!-- %no-check -->
```dafny
ghost var _new: set<object>;
```
to which any objects allocated on behalf of the iterator body are
added.  The iterator body is allowed to remove elements from the
`_new` set, but cannot by assignment to `_new` add any elements.

[^fn-iterator-field-names]:  It would make sense to rename the special
    fields `_reads` and `_modifies` to have the same names as the
    corresponding keywords, `reads` and `modifies`, as is done for
    function values.  Also, the various `_decreases\(_i_\)` fields can be
    combined into one field named `decreases` whose type is a
    _n_-tuple. These changes may be incorporated into a future version
    of Dafny.

Note, in the precondition of the iterator, which is to hold upon
construction of the iterator, the in-parameters are indeed
in-parameters, not fields of `this`.

It is regrettably tricky to use iterators. The language really
ought to have a `foreach` statement to make this easier.
Here is an example showing a definition and use of an iterator.

<!-- %check-verify -->
```dafny
iterator Iter<T(0)>(s: set<T>) yields (x: T)
  yield ensures x in s && x !in xs[..|xs|-1];
  ensures s == set z | z in xs;
{
  var r := s;
  while (r != {})
    invariant r !! set z | z in xs
    invariant s == r + set z | z in xs;
  {
    var y :| y in r;
    assert y !in xs;
    r, x := r - {y}, y;
    assert y !in xs;
    yield;
    assert y == xs[|xs|-1]; // a lemma to help prove loop invariant
  }
}

method UseIterToCopy<T(0)>(s: set<T>) returns (t: set<T>)
  ensures s == t;
{
  t := {};
  var m := new Iter(s);
  while (true)
    invariant m.Valid() && fresh(m._new);
    invariant t == set z | z in m.xs;
    decreases s - t;
  {
    var more := m.MoveNext();
    if (!more) { break; }
    t := t + {m.x};
  }
}
```

The design of iterators is [under discussion and may change](https://github.com/dafny-lang/dafny/issues/2440).

<!--
Make this a heading if it is uncommented
 16. Async-task types

Another experimental feature in Dafny that is likely to undergo some
evolution is _asynchronous methods_.  When an asynchronous method is
called, it does not return values for the out-parameters, but instead
returns an instance of an _async-task type_.  An asynchronous method
declared in a class `C` with the following signature:
<!-- %no-check -->
```dafny
async method AM<T>(\(_in-params_\)) returns (\(_out-params_\))
```
also gives rise to an async-task type `AM<T>` (outside the enclosing
class, the name of the type needs the qualification `C.AM<T>`).  The
async-task type is a reference type and can be understood as a class
with various members, a simplified version of which is described next.

Each in-parameter `x` of type `X` of the asynchronous method gives
rise to a immutable ghost field of the async-task type:
<!-- %no-check -->
```dafny
ghost var x: X;
```
Each out-parameter `y` of type `Y` gives rise to a field
<!-- %no-check -->
```dafny
var y: Y;
```
These fields are changed automatically by the time the asynchronous
method is successfully awaited, but are not assignable by user code.

The async-task type also gets a number of special fields that are used
to keep track of dependencies, outstanding tasks, newly allocated
objects, etc.  These fields will be described in more detail as the
design of asynchronous methods evolves.

-->

<!--PDF NEWPAGE-->
<<<<<<< HEAD
# 17. Arrow types ([grammar](#g-arrow-type)) {#sec-arrow-types}
=======
# 16. Arrow types {#sec-arrow-types}
>>>>>>> c271832f

Examples:
<!-- %no-check -->
```dafny
(int) -> int
(bool,int) ~> bool
() --> object?
```

Functions are first-class values in Dafny. The types of function values
are called _arrow types_ (aka, _function types_).
Arrow types have the form `(TT) ~> U` where `TT` is a (possibly empty)
comma-delimited list of types and `U` is a type.
`TT` is called the function's _domain type(s)_ and `U` is its
_range type_.  For example, the type of a function
<!-- %check-resolve -->
```dafny
function F(x: int, arr: array<bool>): real
  requires x < 1000
  reads arr
```
is `(int, array<bool>) ~> real`.

As seen in the example above, the functions that are values of a type
`(TT) ~> U` can have a precondition (as indicated by the `requires` clause)
and can read values in the heap (as indicated by the `reads` clause).
As described in [Section 10.3.3](#sec-arrow-subset-types),
the subset type `(TT) --> U` denotes partial (but heap-independent) functions
and the subset type `(TT) -> U` denotes total functions.

A function declared without a `reads` clause is known by the type
checker to be a partial function. For example, the type of
<!-- %check-resolve -->
```dafny
function F(x: int, b: bool): real
  requires x < 1000
```
is `(int, bool) --> real`.
Similarly, a function declared with neither a `reads` clause nor a
`requires` clause is known by the type checker to be a total function.
For example, the type of
<!-- %check-resolve -->
```dafny
function F(x: int, b: bool): real
```
is `(int, bool) -> real`.
In addition to functions declared by name, Dafny also supports anonymous
functions by means of _lambda expressions_ (see [Section 21.13](#sec-lambda-expression)).

To simplify the appearance of the basic case where a function's
domain consists of a list of exactly one non-function, non-tuple type, the parentheses around
the domain type can be dropped in this case. For example, you may
write just `T -> U` for a total arrow type.
This innocent simplification requires additional explanation in the
case where that one type is a tuple type, since tuple types are also
written with enclosing parentheses.
If the function takes a single argument that is a tuple, an additional
set of parentheses is needed.  For example, the function
<!-- %check-resolve -->
```dafny
function G(pair: (int, bool)): real
```
has type `((int, bool)) -> real`.  Note the necessary double
parentheses.  Similarly, a function that takes no arguments is
different from one that takes a 0-tuple as an argument.  For instance,
the functions
<!-- %check-resolve -->
```dafny
function NoArgs(): real
function Z(unit: ()): real
```
have types `() -> real` and `(()) -> real`, respectively.

The function arrows are right associative.
For example, `A -> B -> C` means `A -> (B -> C)`, whereas
the other association requires explicit parentheses: `(A -> B) -> C`.
As another example, `A -> B --> C ~> D` means
`A -> (B --> (C ~> D))`.

Note that the receiver parameter of a named function is not part of
the type.  Rather, it is used when looking up the function and can
then be thought of as being captured into the function definition.
For example, suppose function `F` above is declared in a class `C` and
that `c` references an object of type `C`; then, the following is type
correct:
<!-- %no-check -->
```dafny
var f: (int, bool) -> real := c.F;
```
whereas it would have been incorrect to have written something like:
<!-- %no-check -->
```dafny
var f': (C, int, bool) -> real := F;  // not correct
```

The arrow types themselves do not divide its parameters into ghost
versus non-ghost. Instead, a function used as a first-class value is
considered to be ghost if either the function or any of its arguments
is ghost. The following example program illustrates:
<!-- %check-resolve Types.18.expect -->
```dafny
function method F(x: int, ghost y: int): int
{
  x
}

method Example() {
  ghost var f: (int, int) -> int;
  var g: (int, int) -> int;
  var h: (int) -> int;
  var x: int;
  f := F;
  x := F(20, 30);
  g := F; // error: tries to assign ghost to non-ghost
  h := F; // error: wrong arity (and also tries to assign ghost to non-ghost)
}
```

In addition to its type signature, each function value has three properties,
described next.

Every function implicitly takes the heap as an argument.  No function
ever depends on the _entire_ heap, however.  A property of the
function is its declared upper bound on the set of heap locations it
depends on for a given input.  This lets the verifier figure out that
certain heap modifications have no effect on the value returned by a
certain function.  For a function `f: T ~> U` and a value `t` of type
`T`, the dependency set is denoted `f.reads(t)` and has type
`set<object>`.

The second property of functions stems from the fact that every function
is potentially _partial_. In other words, a property of a function is its
_precondition_. For a function `f: T ~> U`, the precondition of `f` for a
parameter value `t` of type `T` is denoted `f.requires(t)` and has type
`bool`.

The third property of a function is more obvious---the function's
body.  For a function `f: T ~> U`, the value that the function yields
for an input `t` of type `T` is denoted `f(t)` and has type `U`.

Note that `f.reads` and `f.requires` are themselves functions.
Suppose `f` has type `T ~> U` and `t` has type `T`.  Then, `f.reads`
is a function of type `T ~> set<object?>` whose `reads` and `requires`
properties are:
<!-- %no-check -->
```dafny
f.reads.reads(t) == f.reads(t)
f.reads.requires(t) == true
```
`f.requires` is a function of type `T ~> bool` whose `reads` and
`requires` properties are:
<!-- %no-check -->
```dafny
f.requires.reads(t) == f.reads(t)
f.requires.requires(t) == true
```
In these examples, if `f` instead had type `T --> U` or `T -> U`,
then the type of `f.reads` is `T -> set<object?>` and the type
of `f.requires` is `T -> bool`.

Dafny also supports anonymous functions by means of
_lambda expressions_. See [Section 21.13](#sec-lambda-expression).

<!--PDF NEWPAGE-->
# 17.  Tuple types {#sec-tuple-types}
````grammar
TupleType = "(" [ [ "ghost" ] Type { "," [ "ghost" ] Type } ] ")"
````

Dafny builds in record types that correspond to tuples and gives these
a convenient special syntax, namely parentheses.  For example, for what
might have been declared as
<!-- %check-resolve -->
```dafny
datatype Pair<T,U> = Pair(0: T, 1: U)
```
Dafny provides the type `(T, U)` and the constructor `(t, u)`, as
if the datatype's name were "" (i.e., an empty string)
and its type arguments are given in
round parentheses, and as if the constructor name were the empty string.
Note that
the destructor names are `0` and `1`, which are legal identifier names
for members.  For example, showing the use of a tuple destructor, here
is a property that holds of 2-tuples (that is, _pairs_):
<!-- %check-verify -->
```dafny
method m(){
  assert (5, true).1 == true;
}
```

Dafny declares _n_-tuples where _n_ is 0 or 2 or more.  There are no
1-tuples, since parentheses around a single type or a single value have
no semantic meaning.  The 0-tuple type, `()`, is often known as the
_unit type_ and its single value, also written `()`, is known as _unit_.

The `ghost` modifier can be used to mark tuple components as being used for specification only:
<!-- %check-resolve -->
```dafny
const pair: (int, ghost int) := (1, ghost 2)
```

<!--PDF NEWPAGE-->
<<<<<<< HEAD
# 19. Algebraic Datatypes ([grammar](#g-datatype)) {#sec-datatype}
=======
# 18. Algebraic Datatypes {#sec-algebraic-datatype}

````grammar
DatatypeDecl =
  ( "datatype" | "codatatype" )
  { Attribute }
  DatatypeName [ GenericParameters ]
  "=" [ ellipsis ]
      [ "|" ] DatatypeMemberDecl
      { "|" DatatypeMemberDecl }
      [ TypeMembers ]

DatatypeMemberDecl =
  { Attribute } DatatypeMemberName [ FormalsOptionalIds ]
````
>>>>>>> c271832f

Dafny offers two kinds of algebraic datatypes, those defined
inductively (with `datatype`)  and those defined coinductively (with `codatatype`).
The salient property of
every datatype is that each value of the type uniquely identifies one
of the datatype's constructors and each constructor is injective in
its parameters.

## 18.1. Inductive datatypes {#sec-inductive-datatypes}

The values of inductive datatypes can be seen as finite trees where
the leaves are values of basic types, numeric types, reference types,
coinductive datatypes, or arrow types.  Indeed, values of
inductive datatypes can be compared using Dafny's well-founded
`<` ordering.

An inductive datatype is declared as follows:
<!-- %no-check -->
```dafny
datatype D<T> = _Ctors_
```
where _Ctors_ is a nonempty `|`-separated list of
_(datatype) constructors_ for the datatype.  Each constructor has the
form:
<!-- %no-check -->
```dafny
C(_params_)
```
where _params_ is a comma-delimited list of types, optionally
preceded by a name for the parameter and a colon, and optionally
preceded by the keyword `ghost`.  If a constructor has no parameters,
the parentheses after the constructor name may be omitted.  If no
constructor takes a parameter, the type is usually called an
_enumeration_; for example:
<!-- %check-resolve -->
```dafny
datatype Friends = Agnes | Agatha | Jermaine | Jack
```

For every constructor `C`, Dafny defines a _discriminator_ `C?`, which
is a member that returns `true` if and only if the datatype value has
been constructed using `C`.  For every named parameter `p` of a
constructor `C`, Dafny defines a _destructor_ `p`, which is a member
that returns the `p` parameter from the `C` call used to construct the
datatype value; its use requires that `C?` holds.  For example, for
the standard `List` type
<!-- %check-resolve -->
```dafny
datatype List<T> = Nil | Cons(head: T, tail: List<T>)
``` <!-- %save List.tmp -->
the following holds:
<!-- %check-verify %use List.tmp -->
```dafny
method m() {
  assert Cons(5, Nil).Cons? && Cons(5, Nil).head == 5;
}
```
Note that the expression
<!-- %no-check -->
```dafny
Cons(5, Nil).tail.head
```
is not well-formed, since `Cons(5, Nil).tail` does not necessarily satisfy
`Cons?`.

A constructor can have the same name as
the enclosing datatype; this is especially useful for
single-constructor datatypes, which are often called
_record types_.  For example, a record type for black-and-white pixels
might be represented as follows:
<!-- %check-resolve -->
```dafny
datatype Pixel = Pixel(x: int, y: int, on: bool)
```

To call a constructor, it is usually necessary only to mention the
name of the constructor, but if this is ambiguous, it is always
possible to qualify the name of constructor by the name of the
datatype.  For example, `Cons(5, Nil)` above can be written
<!-- %no-check -->
```dafny
List.Cons(5, List.Nil)
```

As an alternative to calling a datatype constructor explicitly, a
datatype value can be constructed as a change in one parameter from a
given datatype value using the _datatype update_ expression.  For any
`d` whose type is a datatype that includes a constructor `C` that has
a parameter (destructor) named `f` of type `T`, and any expression `t`
of type `T`,
<!-- %no-check -->
```dafny
d.(f := t)
```
constructs a value like `d` but whose `f` parameter is `t`.  The
operation requires that `d` satisfies `C?`.  For example, the
following equality holds:
<!-- %check-verify %use List.tmp -->
```dafny
method m(){
  assert Cons(4, Nil).(tail := Cons(3, Nil)) == Cons(4, Cons(3, Nil));
}
```

The datatype update expression also accepts multiple field
names, provided these are distinct. For example, a node of some
inductive datatype for trees may be updated as follows:

<!-- %no-check -->
```dafny
node.(left := L, right := R)
```

The operator `<` is defined for two operands of the same datataype.
It means _is properly contained in_. For example, in the code
<!-- %check-verify Types.19.expect -->
```dafny
datatype X = T(t: X) | I(i: int)
method comp() {
  var x := T(I(0));
  var y := I(0);
  var z := I(1);
  assert x.t < x;
  assert y < x;
  assert !(x < x);
  assert z < x; // FAILS
}
```
`x` is a datatype value that holds a `T` variant, which holds a `I` variant, which holds an integer `0`.
The value `x.t` is a portion of the datatype structure denoted by `x`, so `x.t < x` is true.
Datatype values are immutable mathematical values, so the value of `y` is identical to the value of
`x.t`, so `y < x` is true also, even though `y` is constructed from the ground up, rather than as
a portion of `x`. However, `z` is different than either `y` or `x.t` and consequently `z < x` is not provable.
Furthermore, `<` does not include `==`, so `x < x` is false.

Note that only `<` is defined; not `<=` or `>` or `>=`.

Also, `<` is underspecified. With the above code, one can prove neither `z < x` nor `!(z < x)` and neither
`z < y` nor `!(z < y)`. In each pair, though, one or the other is true, so `(z < x) || !(z < x)` is provable.

## 18.2. Coinductive datatypes {#sec-coinductive-datatypes}

Whereas Dafny insists that there is a way to construct every inductive
datatype value from the ground up, Dafny also supports
_coinductive datatypes_, whose constructors are evaluated lazily, and
hence the language allows infinite structures.
A coinductive datatype is declared
using the keyword `codatatype`; other than that, it is declared and
used like an inductive datatype.

For example,
<!-- %check-verify -->
```dafny
codatatype IList<T> = Nil | Cons(head: T, tail: IList<T>)
codatatype Stream<T> = More(head: T, tail: Stream<T>)
codatatype Tree<T> = Node(left: Tree<T>, value: T, right: Tree<T>)
```
declare possibly infinite lists (that is, lists that can be either
finite or infinite), infinite streams (that is, lists that are always
infinite), and infinite binary trees (that is, trees where every
branch goes on forever), respectively.

The paper [Co-induction Simply](https://www.microsoft.com/en-us/research/wp-content/uploads/2016/02/coinduction.pdf), by Leino and
Moskal[@LEINO:Dafny:Coinduction], explains Dafny's implementation and
verification of coinductive types. We capture the key features from that
paper in this section but the reader is referred to that paper for more
complete details and to supply bibliographic references that are
omitted here.

## 18.3. Coinduction {#sec-coinduction}

Mathematical induction is a cornerstone of programming and program
verification. It arises in data definitions (e.g., some algebraic data
structures can be described using induction), it underlies program
semantics (e.g., it explains how to reason about finite iteration and
recursion), and it is used in proofs (e.g., supporting lemmas about
data structures use inductive proofs). Whereas induction deals with
finite things (data, behavior, etc.), its dual, coinduction, deals with
possibly infinite things. Coinduction, too, is important in programming
and program verification: it arises in data definitions (e.g., lazy
data structures), semantics (e.g., concurrency), and proofs (e.g.,
showing refinement in a coinductive big-step semantics). It is thus
desirable to have good support for both induction and coinduction in a
system for constructing and reasoning about programs.

Co-datatypes and co-recursive functions make it possible to use lazily
evaluated data structures (like in Haskell or Agda). _Greatest predicates_,
defined by greatest fix-points, let programs state properties of such
data structures (as can also be done in, for example, Coq). For the
purpose of writing coinductive proofs in the language, we introduce
greatest and least lemmas. A greatest lemma invokes the coinduction hypothesis
much like an inductive proof invokes the induction hypothesis. Underneath
the hood, our coinductive proofs are actually approached via induction:
greatest and least lemmas provide a syntactic veneer around this approach.

The following example gives a taste of how the coinductive features in
Dafny come together to give straightforward definitions of infinite
matters.
<!-- %check-verify Types.20.expect -->
```dafny
// infinite streams
codatatype IStream<T> = ICons(head: T, tail: IStream<T>)

// pointwise product of streams
function Mult(a: IStream<int>, b: IStream<int>): IStream<int>
{ ICons(a.head * b.head, Mult(a.tail, b.tail)) }

// lexicographic order on streams
greatest predicate Below(a: IStream<int>, b: IStream<int>)
{ a.head <= b.head &&
  ((a.head == b.head) ==> Below(a.tail, b.tail))
}

// a stream is Below its Square
greatest lemma Theorem_BelowSquare(a: IStream<int>)
  ensures Below(a, Mult(a, a))
{ assert a.head <= Mult(a, a).head;
  if a.head == Mult(a, a).head {
    Theorem_BelowSquare(a.tail);
  }
}

// an incorrect property and a bogus proof attempt
greatest lemma NotATheorem_SquareBelow(a: IStream<int>)
  ensures Below(Mult(a, a), a); // ERROR
{
  NotATheorem_SquareBelow(a);
}
```

The example defines a type `IStream` of infinite streams, with constructor `ICons` and
destructors `head` and `tail`. Function `Mult` performs pointwise
multiplication on infinite streams of integers, defined using a
co-recursive call (which is evaluated lazily). Greatest predicate `Below` is
defined as a greatest fix-point, which intuitively means that the
co-predicate will take on the value true if the recursion goes on forever
without determining a different value. The greatest lemma states the theorem
`Below(a, Mult(a, a))`. Its body gives the proof, where the recursive
invocation of the co-lemma corresponds to an invocation of the
coinduction hypothesis.

The proof of the theorem stated by the first co-lemma lends
itself to the following intuitive reading: To prove that `a` is below
`Mult(a, a)`, check that their heads are ordered and, if the heads are
equal, also prove that the tails are ordered. The second co-lemma states
a property that does not always hold; the verifier is not fooled by the
bogus proof attempt and instead reports the property as unproved.

We argue that these definitions in Dafny are simple enough to level the
playing field between induction (which is familiar) and coinduction
(which, despite being the dual of induction, is often perceived as eerily
mysterious). Moreover, the automation provided by our SMT-based verifier
reduces the tedium in writing coinductive proofs. For example, it
verifies `Theorem_BelowSquare` from the program text given above---no
additional lemmas or tactics are needed. In fact, as a consequence of the
automatic-induction heuristic in Dafny, the verifier will
automatically verify `Theorem_BelowSquare` even given an empty body.

Just like there are restrictions on when an _inductive hypothesis_ can be
invoked, there are restrictions on how a _coinductive_ hypothesis can be
_used_. These are, of course, taken into consideration by Dafny's verifier.
For example, as illustrated by the second greatest lemma above, invoking the
coinductive hypothesis in an attempt to obtain the entire proof goal is
futile. (We explain how this works in [the section about greatest lemmas](#sec-colemmas)) Our initial experience
with coinduction in Dafny shows it to provide an intuitive, low-overhead
user experience that compares favorably to even the best of today’s
interactive proof assistants for coinduction. In addition, the
coinductive features and verification support in Dafny have other
potential benefits. The features are a stepping stone for verifying
functional lazy programs with Dafny. Coinductive features have also
shown to be useful in defining language semantics, as needed to verify
the correctness of a compiler, so this opens the possibility that
such verifications can benefit from SMT automation.

### 18.3.1. Well-Founded Function/Method Definitions
The Dafny programming language supports functions and methods. A _function_
in Dafny is a mathematical function (i.e., it is well-defined,
deterministic, and pure), whereas a _method_ is a body of statements that
can mutate the state of the program. A function is defined by its given
body, which is an expression. To ensure that function definitions
are mathematically consistent, Dafny insists that recursive calls be well-founded,
enforced as follows: Dafny computes the call graph of functions. The strongly connected
components within it are _clusters_ of mutually recursive definitions; the clusters are arranged in
a DAG. This stratifies the functions so that a call from one cluster in the DAG to a
lower cluster is allowed arbitrarily. For an intra-cluster call, Dafny prescribes a proof
obligation that is taken through the program verifier’s reasoning engine. Semantically,
each function activation is labeled by a _rank_—a lexicographic tuple determined
by evaluating the function’s `decreases` clause upon invocation of the function. The
proof obligation for an intra-cluster call is thus that the rank of the callee is strictly less
(in a language-defined well-founded relation) than the rank of the caller. Because
these well-founded checks correspond to proving termination of executable code, we
will often refer to them as “termination checks”. The same process applies to methods.

Lemmas in Dafny are commonly introduced by declaring a method, stating
the property of the lemma in the _postcondition_ (keyword `ensures`) of
the method, perhaps restricting the domain of the lemma by also giving a
_precondition_ (keyword `requires`), and using the lemma by invoking
the method. Lemmas are stated, used, and proved as methods, but
since they have no use at run time, such lemma methods are typically
declared as _ghost_, meaning that they are not compiled into code. The
keyword `lemma` introduces such a method. Control flow statements
correspond to proof techniques—case splits are introduced with if
statements, recursion and loops are used for induction, and method calls
for structuring the proof. Additionally, the statement:
<!-- %no-check -->
```dafny
forall x | P(x) { Lemma(x); }
```
is used to invoke `Lemma(x)` on all `x` for which `P(x)` holds. If
`Lemma(x)` ensures `Q(x)`, then the forall statement establishes
<!-- %no-check -->
```dafny
forall x :: P(x) ==> Q(x).
```

### 18.3.2. Defining Coinductive Datatypes
Each value of an inductive datatype is finite, in the sense that it can
be constructed by a finite number of calls to datatype constructors. In
contrast, values of a coinductive datatype, or co-datatype for short,
can be infinite. For example, a co-datatype can be used to represent
infinite trees.

Syntactically, the declaration of a co-datatype in Dafny looks like that
of a datatype, giving prominence to the constructors (following Coq). The
following example defines a co-datatype Stream of possibly
infinite lists.

<!-- %check-verify -->
```dafny
codatatype Stream<T> = SNil | SCons(head: T, tail: Stream)
function Up(n: int): Stream<int> { SCons(n, Up(n+1)) }
function FivesUp(n: int): Stream<int>
  decreases 4 - (n - 1) % 5
{
  if (n % 5 == 0) then
    SCons(n, FivesUp(n+1))
  else
    FivesUp(n+1)
}
``` <!-- %save Stream.tmp -->

`Stream` is a coinductive datatype whose values are possibly infinite
lists. Function `Up` returns a stream consisting of all integers upwards
of `n` and `FivesUp` returns a stream consisting of all multiples of 5
upwards of `n` . The self-call in `Up` and the first self-call in `FivesUp`
sit in productive positions and are therefore classified as co-recursive
calls, exempt from termination checks. The second self-call in `FivesUp` is
not in a productive position and is therefore subject to termination
checking; in particular, each recursive call must decrease the rank
defined by the `decreases` clause.

Analogous to the common finite list datatype, `Stream` declares two
constructors, `SNil` and `SCons`. Values can be destructed using match
expressions and statements. In addition, like for inductive datatypes,
each constructor `C` automatically gives rise to a discriminator `C?` and
each parameter of a constructor can be named in order to introduce a
corresponding destructor. For example, if `xs` is the stream
`SCons(x, ys)`, then `xs.SCons?` and `xs.head == x` hold. In contrast
to datatype declarations, there is no grounding check for
co-datatypes—since a codatatype admits infinite values, the type is
nevertheless inhabited.

### 18.3.3. Creating Values of Co-datatypes
To define values of co-datatypes, one could imagine a “co-function”
language feature: the body of a “co-function” could include possibly
never-ending self-calls that are interpreted by a greatest fix-point
semantics (akin to a **CoFixpoint** in Coq). Dafny uses a different design:
it offers only functions (not “co-functions”), but it classifies each
intra-cluster call as either _recursive_ or _co-recursive_. Recursive calls
are subject to termination checks. Co-recursive calls may be
never-ending, which is what is needed to define infinite values of a
co-datatype. For example, function `Up(n)` in the preceding example is defined as the
stream of numbers from `n` upward: it returns a stream that starts with `n`
and continues as the co-recursive call `Up(n + 1)`.

To ensure that co-recursive calls give rise to mathematically consistent definitions,
they must occur only in productive positions. This says that it must be possible to determine
each successive piece of a co-datatype value after a finite amount of work. This
condition is satisfied if every co-recursive call is syntactically guarded by a constructor
of a co-datatype, which is the criterion Dafny uses to classify intra-cluster calls as being
either co-recursive or recursive. Calls that are classified as co-recursive are exempt from
termination checks.

A consequence of the productivity checks and termination checks is that, even in the
absence of talking about least or greatest fix-points of self-calling functions, all functions
in Dafny are deterministic. Since there cannot be multiple fix-points,
the language allows one function to be involved in both recursive and co-recursive calls,
as we illustrate by the function `FivesUp`.

### 18.3.4. Greatest predicates {#sec-copredicates}
Determining properties of co-datatype values may require an infinite
number of observations. To that end, Dafny provides _greatest predicates_
which are function declarations that use the `greatest predicate` keyword phrase.
Self-calls to a greatest predicate need not terminate. Instead, the value
defined is the greatest fix-point of the given recurrence equations.
Continuing the preceding example, the following code defines a
greatest predicate that holds for exactly those streams whose payload consists
solely of positive integers. The greatest predicate definition implicitly also
gives rise to a corresponding prefix predicate, `Pos#`. The syntax for
calling a prefix predicate sets apart the argument that specifies the
prefix length, as shown in the last line; for this figure, we took the
liberty of making up a coordinating syntax for the signature of the
automatically generated prefix predicate (which is not part of
Dafny syntax).

<!-- %check-resolve %use Stream.tmp -->
```dafny
greatest predicate Pos[nat](s: Stream<int>)
{
  match s
  case SNil => true
  case SCons(x, rest) => x > 0 && Pos(rest)
}
``` <!-- %save Pos.tmp -->
The following code is automatically generated by the Dafny compiler:
<!-- %no-check -->
```dafny
predicate Pos#[_k: nat](s: Stream<int>)
  decreases _k
{ if _k == 0 then true else
  match s
  case SNil => true
  case SCons(x, rest) => x > 0 && Pos#[_k-1](rest)
}
```

Some restrictions apply. To guarantee that the greatest fix-point always
exists, the (implicit functor defining the) greatest predicate must be
monotonic. This is enforced by a syntactic restriction on the form of the
body of greatest predicates: after conversion to negation normal form (i.e.,
pushing negations down to the atoms), intra-cluster calls of
greatest predicates must appear only in _positive_ positions—that is, they must
appear as atoms and must not be negated. Additionally, to guarantee
soundness later on, we require that they appear in _continous_
positions—that is, in negation normal form, when they appear under
existential quantification, the quantification needs to be limited to a
finite range[^fn-copredicate-restriction]. Since the evaluation of a greatest predicate might not
terminate, greatest predicates are always ghost. There is also a restriction on
the call graph that a cluster containing a greatest predicate must contain only
greatest predicates, no other kinds of functions.

[^fn-copredicate-restriction]: To be specific, Dafny has two forms of 
extreme predicates and lemmas, one in which `_k` has type `nat` and one in 
which it has type `ORDINAL` (the default). The continuous restriction 
applies only when `_k` is `nat`. Also, higher-order function support in Dafny is
    rather modest and typical reasoning patterns do not involve them, so this
    restriction is not as limiting as it would have been in, e.g., Coq.

A **greatest predicate** declaration of `P` defines not just a greatest predicate, but
also a corresponding _prefix predicate_ `P#`. A prefix predicate is a
finite unrolling of a co-predicate. The prefix predicate is constructed
from the co-predicate by

* adding a parameter `_k` of type `nat` to denote the prefix length,

* adding the clause `decreases _k;` to the prefix predicate (the
  greatest predicate itself is not allowed to have a decreases clause),

* replacing in the body of the greatest predicate every intra-cluster
  call `Q(args)` to a greatest predicate by a call `Q#[_k - 1](args)`
  to the corresponding prefix predicate, and then

* prepending the body with `if _k == 0 then true else`.

For example, for greatest predicate `Pos`, the definition of the prefix
predicate `Pos#` is as suggested above. Syntactically, the prefix-length
argument passed to a prefix predicate to indicate how many times to
unroll the definition is written in square brackets, as in `Pos#[k](s)`.
In the Dafny grammar this is called a ``HashCall``. The definition of
`Pos#` is available only at clusters strictly higher than that of `Pos`;
that is, `Pos` and `Pos#` must not be in the same cluster. In other
words, the definition of `Pos` cannot depend on `Pos#`.

#### 18.3.4.1. Co-Equality {#sec-co-equality}
Equality between two values of a co-datatype is a built-in co-predicate.
It has the usual equality syntax `s == t`, and the corresponding prefix
equality is written `s ==#[k] t`. And similarly for `s != t`
and `s !=#[k] t`.

### 18.3.5. Coinductive Proofs
From what we have said so far, a program can make use of properties of
co-datatypes. For example, a method that declares `Pos(s)` as a
precondition can rely on the stream `s` containing only positive integers.
In this section, we consider how such properties are established in the
first place.

#### 18.3.5.1. Properties About Prefix Predicates
Among other possible strategies for establishing coinductive properties
we take the time-honored approach of reducing coinduction to
induction. More precisely, Dafny passes to the SMT solver an
assumption `D(P)` for every greatest predicate `P`, where:

<!-- %no-check -->
```dafny
D(P) = forall x • P(x) <==> forall k • P#[k](x)
```

In other words, a greatest predicate is true iff its corresponding prefix
predicate is true for all finite unrollings.

In Sec. 4 of the paper [Co-induction Simply] a soundness theorem of such
assumptions is given, provided the greatest predicates meet the continous
restrictions. An example proof of `Pos(Up(n))` for every `n > 0` is
shown here:

<!-- %check-verify %use Pos.tmp -->
```dafny
lemma UpPosLemma(n: int)
  requires n > 0
  ensures Pos(Up(n))
{
  forall k | 0 <= k { UpPosLemmaK(k, n); }
}

lemma UpPosLemmaK(k: nat, n: int)
  requires n > 0
  ensures Pos#[k](Up(n))
  decreases k
{
  if k != 0 {
    // this establishes Pos#[k-1](Up(n).tail)
    UpPosLemmaK(k-1, n+1);
  }
}
```

The lemma `UpPosLemma` proves `Pos(Up(n))` for every `n > 0`. We first
show `Pos#[k](Up(n ))`, for `n > 0` and an arbitrary `k`, and then use
the forall statement to show `forall k • Pos#[k](Up(n))`. Finally, the axiom
`D(Pos)` is used (automatically) to establish the greatest predicate.


#### 18.3.5.2. Greatest lemmas {#sec-colemmas}
As we just showed, with help of the `D` axiom we can now prove a
greatest predicate by inductively proving that the corresponding prefix
predicate holds for all prefix lengths `k`. In this section, we introduce
_greatest lemma_ declarations, which bring about two benefits. The first benefit
is that greatest lemmas are syntactic sugar and reduce the tedium of having to
write explicit quantifications over `k`. The second benefit is that, in
simple cases, the bodies of greatest lemmas can be understood as coinductive
proofs directly. As an example consider the following greatest lemma.

<!-- %no-check -->
```dafny
greatest lemma UpPosLemma(n: int)
  requires n > 0
  ensures Pos(Up(n))
{
  UpPosLemma(n+1);
}
```
This greatest lemma can be understood as follows: `UpPosLemma` invokes itself
co-recursively to obtain the proof for `Pos(Up(n).tail)` (since `Up(n).tail`
equals `Up(n+1)`). The proof glue needed to then conclude `Pos(Up(n))` is
provided automatically, thanks to the power of the SMT-based verifier.

#### 18.3.5.3. Prefix Lemmas {#sec-prefix-lemmas}
To understand why the above `UpPosLemma` greatest lemma code is a sound proof,
let us now describe the details of the desugaring of greatest lemmas. In
analogy to how a **greatest predicate** declaration defines both a greatest predicate and
a prefix predicate, a **greatest lemma** declaration defines both a greatest lemma and
_prefix lemma_. In the call graph, the cluster containing a greatest lemma must
contain only greatest lemmas and prefix lemmas, no other methods or function.
By decree, a greatest lemma and its corresponding prefix lemma are always
placed in the same cluster. Both greatest lemmas and prefix lemmas are always
ghost code.

The prefix lemma is constructed from the greatest lemma by

* adding a parameter `_k` of type `nat` to denote the prefix length,

* replacing in the greatest lemma’s postcondition the positive continuous
  occurrences of greatest predicates by corresponding prefix predicates,
  passing in `_k` as the prefix-length argument,

* prepending `_k` to the (typically implicit) **decreases** clause of the greatest lemma,

* replacing in the body of the greatest lemma every intra-cluster call
  `M(args)` to a greatest lemma by a call `M#[_k - 1](args)` to the
  corresponding prefix lemma, and then

* making the body’s execution conditional on `_k != 0`.

Note that this rewriting removes all co-recursive calls of greatest lemmas,
replacing them with recursive calls to prefix lemmas. These recursive
calls are, as usual, checked to be terminating. We allow the pre-declared
identifier `_k` to appear in the original body of the
greatest lemma.[^fn-co-predicate-co-lemma-diffs]

[^fn-co-predicate-co-lemma-diffs]: Note, two places where co-predicates
    and co-lemmas are not analogous are (a) co-predicates must not make
    recursive calls to their prefix predicates and (b) co-predicates cannot
    mention `_k`.

We can now think of the body of the greatest lemma as being replaced by a
**forall** call, for every _k_ , to the prefix lemma. By construction,
this new body will establish the greatest lemma’s declared postcondition (on
account of the `D` axiom, and remembering that only the positive
continuous occurrences of greatest predicates in the greatest lemma’s postcondition
are rewritten), so there is no reason for the program verifier to check
it.

The actual desugaring of our greatest lemma `UpPosLemma` is in fact the
previous code for the `UpPosLemma` lemma except that `UpPosLemmaK` is
named `UpPosLemma#` and modulo a minor syntactic difference in how the
`k` argument is passed.

In the recursive call of the prefix lemma, there is a proof obligation
that the prefixlength argument `_k - 1` is a natural number.
Conveniently, this follows from the fact that the body has been wrapped
in an `if _k != 0` statement. This also means that the postcondition must
hold trivially when `_k == 0`, or else a postcondition violation will be
reported. This is an appropriate design for our desugaring, because
greatest lemmas are expected to be used to establish greatest predicates, whose
corresponding prefix predicates hold trivially when `_k = 0`. (To prove
other predicates, use an ordinary lemma, not a greatest lemma.)

It is interesting to compare the intuitive understanding of the
coinductive proof in using a greatest lemma with the inductive proof in using
a lemma. Whereas the inductive proof is performing proofs for deeper
and deeper equalities, the greatest lemma can be understood as producing the
infinite proof on demand.<|MERGE_RESOLUTION|>--- conflicted
+++ resolved
@@ -1,32 +1,4 @@
-<<<<<<< HEAD
-# 6. Types {#sec-types}
-=======
 # 5. Types {#sec-types}
-````grammar
-Type = DomainType_ | ArrowType_
-````
-A Dafny type is a domain type (i.e., a type that can be the domain of an
-arrow type) optionally followed by an arrow and a range type.
-
-````grammar
-DomainType_ =
-  ( BoolType_ | CharType_ | IntType_ | RealType_
-  | OrdinalType_ | BitVectorType_ | ObjectType_
-  | FiniteSetType_ | InfiniteSetType_
-  | MultisetType_
-  | FiniteMapType_ | InfiniteMapType_
-  | SequenceType_
-  | NatType_
-  | StringType_
-  | ArrayType_
-  | TupleType
-  | NamedType
-  )
-````
-The domain types comprise the builtin scalar types, the builtin
-collection types, tuple types (including as a special case
-a parenthesized type) and reference types.
->>>>>>> c271832f
 
 A Dafny type is a (possibly-empty) set of values or heap data-structures,
 together with allowed operations on those values.
@@ -72,14 +44,7 @@
 Dafny supports both reference types that contain the special `null` value
 (_nullable types_) and reference types that do not (_non-null types_).
 
-<<<<<<< HEAD
-## 6.3. Named Types ([grammar](#g-type))
-=======
-## 5.3. Named Types
-````grammar
-NamedType = NameSegmentForTypeName { "." NameSegmentForTypeName }
-````
->>>>>>> c271832f
+## 5.3. Named Types ([grammar](#g-type))
 
 A _Named Type_ is used to specify a user-defined type by name
 (possibly module-qualified). Named types are introduced by
@@ -96,24 +61,13 @@
 The following sections describe each of these kinds of types in more detail.
 
 <!--PDF NEWPAGE-->
-<<<<<<< HEAD
-# 7. Basic types {#sec-basic-type}
-=======
-# 6. Basic types {#sec-basic-types}
->>>>>>> c271832f
+# 6. Basic types {#sec-basic-type}
 
 Dafny offers these basic types: `bool` for booleans, `char` for
 characters, `int` and `nat` for integers, `real` for reals,
 `ORDINAL`, and bit-vector types.
 
-<<<<<<< HEAD
-## 7.1. Booleans ([grammar](#g-basic-type)) {#sec-booleans}
-=======
-## 6.1. Booleans {#sec-booleans}
-````grammar
-BoolType_ = "bool"
-````
->>>>>>> c271832f
+## 6.1. Booleans ([grammar](#g-basic-type)) {#sec-booleans}
 
 There are two boolean values and each has a corresponding literal in
 the language:  `false` and `true`.
@@ -156,12 +110,8 @@
 ```
 depending on the intended meaning.
 
-<<<<<<< HEAD
-### 7.1.1. Equivalence Operator {#sec-equivalence-operator}
-
-=======
 ### 6.1.1. Equivalence Operator {#sec-equivalence-operator}
->>>>>>> c271832f
+
 The expressions `A <==> B` and `A == B` give the same value, but note
 that `<==>` is _associative_ whereas `==` is _chaining_ and they have
 different precedence.  So,
@@ -190,12 +140,8 @@
 A == B && B == C
 ```
 
-<<<<<<< HEAD
-### 7.1.2. Conjunction and Disjunction {#sec-conjunction-and-disjunction}
-
-=======
 ### 6.1.2. Conjunction and Disjunction {#sec-conjunction-and-disjunction}
->>>>>>> c271832f
+
 Conjunction and disjunction are associative.  These operators are
 _short circuiting (from left to right)_, meaning that their second
 argument is evaluated only if the evaluation of the first operand does
@@ -205,12 +151,8 @@
 meaning is the same as the ordinary, symmetric mathematical
 conjunction `&`.  The same holds for `||` and `|`.
 
-<<<<<<< HEAD
-### 7.1.3. Implication and  Reverse Implication {#sec-implication-and-reverse-implication}
-
-=======
 ### 6.1.3. Implication and  Reverse Implication {#sec-implication-and-reverse-implication}
->>>>>>> c271832f
+
 Implication is _right associative_ and is short-circuiting from left
 to right.  Reverse implication `B <== A` is exactly the same as
 `A ==> B`, but gives the ability to write the operands in the opposite
@@ -261,16 +203,7 @@
 In addition, booleans support _logical quantifiers_ (forall and
 exists), described in [Section 21.31.4](#sec-quantifier-expression).
 
-<<<<<<< HEAD
-## 7.2. Numeric Types ([grammar](#g-basic-type)) {#sec-numeric-types}
-=======
-## 6.2. Numeric Types {#sec-numeric-types}
-
-````grammar
-IntType_ = "int"
-RealType_ = "real"
-````
->>>>>>> c271832f
+## 6.2. Numeric Types ([grammar](#g-basic-type)) {#sec-numeric-types}
 
 Dafny supports _numeric types_ of two kinds, _integer-based_, which
 includes the basic type `int` of all integers, and _real-based_, which
@@ -395,14 +328,7 @@
 function `as real` from `int` to `real`, as described in
 [Section 21.10](#sec-as-is-expression).
 
-<<<<<<< HEAD
-## 7.3. Bit-vector Types ([grammar](#g-basic-type)) {#sec-bit-vector-types}
-=======
-## 6.3. Bit-vector Types {#sec-bit-vector-types}
-````grammar
-BitVectorType_ = bvToken
-````
->>>>>>> c271832f
+## 6.3. Bit-vector Types ([grammar](#g-basic-type)) {#sec-bit-vector-types}
 
 Dafny includes a family of bit-vector types, each type having a specific,
 constant length, the number of bits in its values.
@@ -550,14 +476,7 @@
 
 [^binding]: The binding power of shift and bit-wise operations is different than in C-like languages.
 
-<<<<<<< HEAD
-## 7.4. Ordinal type ([grammar](#g-basic-type)) {#sec-ordinals}
-=======
-## 6.4. Ordinal type {#sec-ordinals}
-````grammar
-OrdinalType_ = "ORDINAL"
-````
->>>>>>> c271832f
+## 6.4. Ordinal type ([grammar](#g-basic-type)) {#sec-ordinals}
 
 Values of type `ORDINAL` behave like `nat`s in many ways, with one important difference:
 there are `ORDINAL` values that are larger than any `nat`. The smallest of these non-nat ordinals is
@@ -587,15 +506,7 @@
 
 In Dafny, `ORDINAL`s are used primarily in conjunction with [extreme functions and lemmas](#sec-extreme).
 
-<<<<<<< HEAD
-## 7.5. Characters ([grammar](#g-basic-type)) {#sec-characters}
-=======
-## 6.5. Characters {#sec-characters}
-
-````grammar
-CharType_ = "char"
-````
->>>>>>> c271832f
+## 6.5. Characters ([grammar](#g-basic-type)) {#sec-characters}
 
 Dafny supports a type `char` of _characters_.  
 Its exact meaning is controlled by the command-line switch `--unicode-char:true|false`.
@@ -666,11 +577,7 @@
 when used as a parameter of a `print` statement.
 
 <!--PDF NEWPAGE-->
-<<<<<<< HEAD
-# 8. Type parameters ([grammar](#g-type-parameter)) {#sec-type-parameters}
-=======
-# 7. Type parameters {#sec-type-parameters}
->>>>>>> c271832f
+# 7. Type parameters ([grammar](#g-type-parameter)) {#sec-type-parameters}
 
 Examples:
 <!-- %check-resolve -->
@@ -876,23 +783,13 @@
 A more detailed explanation of these topics is [here](http://leino.science/papers/krml280.html).
 
 <!--PDF NEWPAGE-->
-<<<<<<< HEAD
-# 9. Generic Instantiation ([grammar](#g-generic-instantiation)) {#sec-generic-instantiation}
+# 8. Generic Instantiation ([grammar](#g-generic-instantiation)) {#sec-generic-instantiation}
 
 A generic instantiation consists of a comma-separated list of 1 or more Types,
 enclosed in angle brackets (`<` `>`),
 providing actual types to be used in place of the type parameters of the 
 declaration of the generic type.
 If there is no instantion for a generic type, type inference will try
-=======
-# 8. Generic Instantiation
-````grammar
-GenericInstantiation = "<" Type { "," Type } ">"
-````
-When a generic entity is used, actual types must be specified for each
-generic parameter. This is done using a ``GenericInstantiation``.
-If the `GenericInstantiation` is omitted, type inference will try
->>>>>>> c271832f
 to fill these in (cf. [Section 24.2](#sec-type-inference)).
 
 <!--PDF NEWPAGE-->
@@ -900,16 +797,7 @@
 
 Dafny offers several built-in collection types.
 
-<<<<<<< HEAD
-## 10.1. Sets ([grammar](#g-collection-type)) {#sec-sets}
-=======
-## 9.1. Sets {#sec-sets}
-````grammar
-FiniteSetType_ = "set" [ GenericInstantiation ]
-
-InfiniteSetType_ = "iset" [ GenericInstantiation ]
-````
->>>>>>> c271832f
+## 9.1. Sets ([grammar](#g-collection-type)) {#sec-sets}
 
 For any type `T`, each value of type `set<T>` is a finite set of
 `T` values.
@@ -984,14 +872,7 @@
 
 The expression `e !in s` is a syntactic shorthand for `!(e in s)`.
 
-<<<<<<< HEAD
-## 10.2. Multisets ([grammar](#g-collection-type)) {#sec-multisets}
-=======
-## 9.2. Multisets {#sec-multisets}
-````grammar
-MultisetType_ = "multiset" [ GenericInstantiation ]
-````
->>>>>>> c271832f
+## 9.2. Multisets ([grammar](#g-collection-type)) {#sec-multisets}
 
 A _multiset_ is similar to a set, but keeps track of the multiplicity
 of each element, not just its presence or absence.  For any type `T`,
@@ -1082,14 +963,7 @@
 if e in s then s[e := s[e] - 1] else s
 ```
 
-<<<<<<< HEAD
-## 10.3. Sequences ([grammar](#g-collection-type)) {#sec-sequences}
-=======
-## 9.3. Sequences {#sec-sequences}
-````grammar
-SequenceType_ = "seq" [ GenericInstantiation ]
-````
->>>>>>> c271832f
+## 9.3. Sequences ([grammar](#g-collection-type)) {#sec-sequences}
 
 For any type `T`, a value of type `seq<T>` denotes a _sequence_ of `T`
 elements, that is, a mapping from a finite downward-closed set of natural
@@ -1201,14 +1075,7 @@
 sequence `s`.  It is allowed in non-ghost contexts only if the element
 type `T` is [equality supporting](#sec-equality-supporting).
 
-<<<<<<< HEAD
-### 10.3.5. Strings ([grammar](#g-collection-type)) {#sec-strings}
-=======
-### 9.3.5. Strings {#sec-strings}
-````grammar
-StringType_ = "string"
-````
->>>>>>> c271832f
+### 9.3.5. Strings ([grammar](#g-collection-type)) {#sec-strings}
 
 A special case of a sequence type is `seq<char>`, for which Dafny
 provides a synonym: `string`.  Strings are like other sequences, but
@@ -1250,16 +1117,7 @@
 alphabetic comparison as might be desirable, for example, when
 sorting strings.
 
-<<<<<<< HEAD
-## 10.4. Finite and Infinite Maps ([grammar](#g-collection-type)) {#sec-maps}
-=======
-## 9.4. Finite and Infinite Maps {#sec-maps}
-````grammar
-FiniteMapType_ = "map" [ GenericInstantiation ]
-
-InfiniteMapType_ = "imap" [ GenericInstantiation ]
-````
->>>>>>> c271832f
+## 9.4. Finite and Infinite Maps ([grammar](#g-collection-type)) {#sec-maps}
 
 For any types `T` and `U`, a value of type `map<T,U>` denotes a
 _(finite) map_
@@ -1452,16 +1310,7 @@
 
 
 <!--PDF NEWPAGE-->
-<<<<<<< HEAD
-# 11. Types that stand for other types ([grammar](#g-type-definition)) {#sec-type-definition}
-=======
-# 10. Types that stand for other types
-
-````grammar
-SynonymTypeDecl =
-  SynonymTypeDecl_ | OpaqueTypeDecl_ | SubsetTypeDecl_
-````
->>>>>>> c271832f
+# 10. Types that stand for other types ([grammar](#g-type-definition)) {#sec-type-definition}
 
 It is sometimes useful to know a type by several names or to treat a
 type abstractly. There are several mechanisms in Dafny to do this:
@@ -1470,13 +1319,7 @@
 * ([Section 10.2](#sec-opaque-types)) An _opaque type_, in which a new type name is declared as an uninterpreted type
 * ([Section 10.3](#sec-subset-types)) A _subset type_, in which a new type name is given to a subset of the values of a given type
 
-<<<<<<< HEAD
-## 11.1. Type synonyms ([grammar](#g-type-definition)) {#sec-synonym-type}
-=======
-## 10.1. Type synonyms {#sec-synonym-type}
-````grammar
-SynonymTypeName = NoUSIdent
->>>>>>> c271832f
+## 10.1. Type synonyms ([grammar](#g-type-definition)) {#sec-synonym-type}
 
 <!-- %check-resolve -->
 ```dafny
@@ -1522,8 +1365,7 @@
 ```
 If the implicit declaration did not include the type characteristics, they would be inferred in any case.
 
-<<<<<<< HEAD
-## 11.2. Opaque types ([grammar](#g-type-definition)) {#sec-opaque-types}
+## 10.2. Opaque types ([grammar](#g-type-definition)) {#sec-opaque-types}
 
 Examples:
 <!-- %check-resolve -->
@@ -1531,27 +1373,6 @@
 type T
 type Q { function method toString(t: T): string }
 ```
-=======
-## 10.2. Opaque types {#sec-opaque-types}
-````grammar
-OpaqueTypeDecl_ =
-  "type" { Attribute } SynonymTypeName
-   { TypeParameterCharacteristics }
-   [ GenericParameters ]
-   [ TypeMembers ]
-
-TypeMembers =
-  "{"
-  {
-    { DeclModifier }
-    ClassMemberDecl(allowConstructors: false,
-                    isValueType: true,
-                    moduleLevelDecl: false,
-                    isWithinAbstractModule: module.IsAbstract)
-  }
-  "}"
-````
->>>>>>> c271832f
 
 An opaque type is a special case of a type synonym that is underspecified.  Such
 a type is declared simply by:
@@ -1603,11 +1424,7 @@
 It would be an error to refine `P.T` as a simple type synonym or subset type in `X`, say `type T = int`, because
 type synonyms may not have members.
 
-<<<<<<< HEAD
-## 11.3. Subset types ([grammar](#g-type-definition)) {#sec-subset-types}
-=======
-## 10.3. Subset types {#sec-subset-types}
->>>>>>> c271832f
+## 10.3. Subset types ([grammar](#g-type-definition)) {#sec-subset-types}
 
 Examples:
 <!-- %check-resolve -->
@@ -1871,8 +1688,7 @@
 The postcondition in `P` does not verify, but not because of the empty type.
 
 <!--PDF NEWPAGE-->
-<<<<<<< HEAD
-# 12. Newtypes ([grammar](#g-type-definition)) {#sec-newtypes}
+# 11. Newtypes ([grammar](#g-type-definition)) {#sec-newtypes}
 
 Examples:
 <!-- %check-resolve -->
@@ -1882,23 +1698,6 @@
 newtype uint8 = i | 0 <= i < 256
 ```
 
-=======
-# 11. Newtypes {#sec-newtypes}
-````grammar
-NewtypeDecl = "newtype" { Attribute } NewtypeName "="
-  [ ellipsis ]
-  ( LocalIdentTypeOptional
-    "|"
-    Expression(allowLemma: false, allowLambda: true)
-    [ "ghost" "witness" Expression(allowLemma: false, allowLambda: true)
-    | "witness" Expression((allowLemma: false, allowLambda: true)
-    | "witness" "*"
-    ]
-  | Type
-  )
-  [ TypeMembers ]
-````
->>>>>>> c271832f
 A newtype is like a type synonym or subset type except that it declares a wholly new type
 name that is distinct from its base type. It also accepts an optional [`witness` clause](#sec-witness).
 
@@ -2044,11 +1843,7 @@
 tests whether a value is valid for a given type.
 
 <!--PDF NEWPAGE-->
-<<<<<<< HEAD
-# 13. Class types ([grammar](#g-class-type)) {#sec-class-types}
-=======
-# 12. Class types {#sec-class-types}
->>>>>>> c271832f
+# 12. Class types ([grammar](#g-class-type)) {#sec-class-types}
 
 Examples:
 <!-- %check-resolve -->
@@ -2149,8 +1944,7 @@
 The third form is the same as the second, but invokes the _anonymous constructor_
 of the class (that is, a constructor declared with the empty-string name).
 
-<<<<<<< HEAD
-## 13.1. Field Declarations ([grammar](#g-field-declaration)) {#sec-field-declaration}
+## 12.1. Field Declarations ([grammar](#g-field-declaration)) {#sec-field-declaration}
 
 Examples:
 <!-- %check-resolve -->
@@ -2162,14 +1956,6 @@
 }
 ```
 A field declaration is not permitted in a value type.
-=======
-## 12.1. Field Declarations {#sec-field-declarations}
-````grammar
-FieldDecl(isValueType) =
-  "var" { Attribute } FIdentType { "," FIdentType }
-````
-A `FieldDecl` is not permitted in a value type (i.e., if `isValueType` is true).
->>>>>>> c271832f
 
 The field name is either an
 identifier (that is not allowed to start with a leading underscore) or
@@ -2199,16 +1985,7 @@
 
 Fields may not be declared static.
 
-<<<<<<< HEAD
-## 13.2. Constant Field Declarations ([grammar](#g-const-declaration)) {#sec-constant-field-declaration}
-=======
-## 12.2. Constant Field Declarations {#sec-constant-field-declarations}
-````grammar
-ConstantFieldDecl(moduleLeavelDecl) =
-  "const" { Attribute } CIdentType [ ellipsis ]
-   [ ":=" Expression(allowLemma: false, allowLambda:true) ]
-````
->>>>>>> c271832f
+## 12.2. Constant Field Declarations ([grammar](#g-const-declaration)) {#sec-constant-field-declaration}
 
 Examples:
 <!-- %check-resolve -->
@@ -2238,28 +2015,7 @@
 * The initialization expression may refer to other constant fields that are in scope and declared either
 before or after this declaration, but circular references are not allowed.
 
-<<<<<<< HEAD
-## 13.3. Method Declarations ([grammar](#g-method-declaration)) {#sec-method-declaration}
-=======
-## 12.3. Method Declarations {#sec-method-declarations}
-````grammar
-MethodDecl(isGhost, allowConstructors, isWithinAbstractModule) =
-  MethodKeyword_ { Attribute } [ MethodFunctionName ]
-  ( MethodSignature_(isGhost, isExtreme: true iff this is a least
-                                   or greatest lemma declaration)
-  | ellipsis
-  )
-  MethodSpec(isConstructor: true iff
-                       this is a constructor declaration)
-  [ BlockStmt ]
-````
-The `isGhost` parameter is true iff the `ghost` keyword
-preceded the method declaration.
-
-If the `allowConstructor` parameter is false then
-the ``MethodDecl`` must not be a `constructor`
-declaration.
->>>>>>> c271832f
+## 12.3. Method Declarations ([grammar](#g-method-declaration)) {#sec-method-declaration}
 
 Examples:
 <!-- %check-resolve -->
@@ -2306,14 +2062,8 @@
 name of the class method uniquely identifies it without the
 signature.
 
-See [Section 5.2](#sec-method-specification) for a description of the method specification.
-
-<<<<<<< HEAD
-=======
-See [Section 19.2](#sec-method-specification) for a description of ``MethodSpec``.
-
-A method declaration adheres to the ``MethodDecl`` grammar above.
->>>>>>> c271832f
+See [Section 19.2](#sec-method-specification) for a description of the method specification.
+
 Here is an example of a method declaration.
 
 <!-- %no-check -->
@@ -2353,16 +2103,12 @@
 
 all mean the same thing.
 
-<<<<<<< HEAD
 If the method is an _extreme lemma_ ( a `least` or `greatest` lemma), then the 
 method signature may also state the type of the _k_ parameter as either `nat` or `ORDINAL`.
 These are described
 in [Section 24.5.3](#sec-friendliness) and subsequent sections.
 
-### 13.3.1. Ordinary methods
-=======
 ### 12.3.1. Ordinary methods
->>>>>>> c271832f
 
 A method can be declared as ghost by preceding the declaration with the
 keyword `ghost` and as static by preceding the declaration with the keyword `static`.
@@ -2711,69 +2457,7 @@
 }
 ```
 
-<<<<<<< HEAD
-## 13.4. Function Declarations ([grammar](#g-function-declaration)) {#sec-function-declaration}
-=======
-## 12.4. Function Declarations {#sec-function-declarations}
-
-````grammar
-FunctionDecl(isWithinAbstractModule) =
-  ( [ "twostate" ] "function" [ "method" ] { Attribute }
-    MethodFunctionName
-    FunctionSignatureOrEllipsis_(allowGhostKeyword:
-                                           ("method" present),
-                                 allowNewKeyword:
-                                           "twostate" present)
-  | "predicate" [ "method" ] { Attribute }
-    MethodFunctionName
-    PredicateSignatureOrEllipsis_(allowGhostKeyword:
-                                           ("method" present),
-                                  allowNewKeyword:
-                                           "twostate" present,
-                                  allowOlderKeyword: true)
-  | ( "least" | "greatest" ) "predicate" { Attribute }
-    MethodFunctionName
-    PredicateSignatureOrEllipsis_(allowGhostKeyword: false,
-                         allowNewKeyword: "twostate" present,
-                         allowOlderKeyword: false))
-  )
-  FunctionSpec
-  [ FunctionBody ]
-
-FunctionSignatureOrEllipsis_(allowGhostKeyword) =
-  FunctionSignature_(allowGhostKeyword) | ellipsis
-
-FunctionSignature_(allowGhostKeyword, allowNewKeyword) =
-  [ GenericParameters ]
-  Formals(allowGhostKeyword, allowNewKeyword, allowOlderKeyword: true, allowDefault: true)
-  ":"
-  ( Type
-  | "(" GIdentType(allowGhostKeyword: false,
-                   allowNewKeyword: false,
-                   allowOlderKeyword: false,
-                   allowNameOnlyKeyword: false,
-                   allowDefault: false)
-    ")"
-  )
-
-PredicateSignatureOrEllipsis_(allowGhostKeyword, allowNewKeyword, allowOlderKeyword) =
-  PredicateSignature_(allowGhostKeyword, allowNewKeyword, allowOlderKeyword) | ellipsis
-
-PredicateSignature_(allowGhostKeyword, allowNewKeyword, allowOlderKeyword) =
-  [ GenericParameters ]
-  [ KType ]
-  Formals(allowGhostKeyword, allowNewKeyword, allowOlderKeyword, allowDefault: true)
-  [
-    ":"
-    ( Type
-    | "(" Ident ":" "bool" ")"
-    )
-  ]
-
-FunctionBody = "{" Expression(allowLemma: true, allowLambda: true)
-               "}" [ "by" "method" BlockStmt ]
-````
->>>>>>> c271832f
+## 12.4. Function Declarations ([grammar](#g-function-declaration)) {#sec-function-declaration}
 
 ### 12.4.1. Functions
 
@@ -2785,15 +2469,11 @@
 function h(i: int): int requires i >= 0 { if i == 0 then 0 else 1 }
 ```
 
-<<<<<<< HEAD
 Functions may be declared as ghost. If so, all the formal parameters and
 return values are ghost; if it is not a ghost function, then 
 individual parameters may be declared ghost as desired.
 
-See [Section 5.3](#sec-function-specification) for a description of the function specifcication.
-=======
-See [Section 19.3](#sec-function-specification) for a description of ``FunctionSpec``.
->>>>>>> c271832f
+See [Section 19.3](#sec-function-specification) for a description of the function specifcication.
 
 A Dafny function is a pure mathematical function. It is allowed to
 read memory that was specified in its `reads` expression but is not
@@ -2975,11 +2655,7 @@
 See [Section 24.5.3](#sec-friendliness) for descriptions
 of extreme predicates and lemmas.
 
-<<<<<<< HEAD
-### 13.4.6. `older` parameters in predicates {#sec-older-parameters}
-=======
-### 12.4.6. `older` parameters in predicates
->>>>>>> c271832f
+### 12.4.6. `older` parameters in predicates {#sec-older-parameters}
 
 A parameter of any predicate (more precisely, of any
 boolean-returning, non-extreme function) can be marked as
@@ -3219,22 +2895,7 @@
 
 
 <!--PDF NEWPAGE-->
-<<<<<<< HEAD
-# 14. Trait types ([grammar](#g-trait-type)) {#sec-trait-types}
-=======
-# 13. Trait types {#sec-trait-types}
-````grammar
-TraitDecl =
-  "trait" { Attribute } ClassName [ GenericParameters ]
-  [ "extends" Type { "," Type } | ellipsis ]
-  "{"
-   { { DeclModifier } ClassMemberDecl(allowConstructors: true,
-                                      isValueType: false,
-                                      moduleLevelDecl: false,
-                                      isWithinAbstractModule: false) }
-  "}"
-````
->>>>>>> c271832f
+# 13. Trait types ([grammar](#g-trait-type)) {#sec-trait-types}
 
 A _trait_ is an abstract superclass, similar to an "interface" or
 "mixin". A trait can be _extended_ only by another trait or
@@ -3272,14 +2933,7 @@
 objects of a class `C` that implement a trait `J`, and a reference to
 such a `C` object can be used as a value of type `J`.
 
-<<<<<<< HEAD
-## 14.1. Type `object` ([grammar](#g-object-type)) {#sec-object-type}
-=======
-## 13.1. Type `object` {#sec-object-type}
-````grammar
-ObjectType_ = "object" | "object?"
-````
->>>>>>> c271832f
+## 13.1. Type `object` ([grammar](#g-object-type)) {#sec-object-type}
 
 There is a built-in trait `object` that is implicitly extended by all classes and traits.
 It produces two types: the type `object?` that is a supertype of all
@@ -3474,14 +3128,7 @@
 ```
 
 <!--PDF NEWPAGE-->
-<<<<<<< HEAD
-# 15. Array types ([grammar](#g-array-type)) {#sec-array-type}
-=======
-# 14. Array types {#sec-array-types}
-````grammar
-ArrayType_ = arrayToken [ GenericInstantiation ]
-````
->>>>>>> c271832f
+# 14. Array types ([grammar](#g-array-type)) {#sec-array-type}
 
 Dafny supports mutable fixed-length _array types_ of any positive
 dimension.  Array types are (heap-based) reference types.
@@ -3678,25 +3325,9 @@
 
 
 <!--PDF NEWPAGE-->
-<<<<<<< HEAD
-# 16. Iterator types ([grammar](#g-iterator-type)) {#sec-iterator-types}
-
-See [Section 5.5](#sec-iterator-specification) for a description of iterator specifications.
-=======
-# 15. Iterator types {#sec-iterator-types}
-````grammar
-IteratorDecl = "iterator" { Attribute } IteratorName
-  ( [ GenericParameters ]
-    Formals(allowGhostKeyword: true, allowNewKeyword: false, allowOlderKeyword: false)
-    [ "yields" Formals(allowGhostKeyword: true, allowNewKeyword: false, allowOlderKeyword: false) ]
-  | ellipsis
-  )
-  IteratorSpec
-  [ BlockStmt ]
-````
-
-See [Section 19.5](#sec-iterator-specification) for a description of ``IteratorSpec``.
->>>>>>> c271832f
+# 15. Iterator types ([grammar](#g-iterator-type)) {#sec-iterator-types}
+
+See [Section 19.5](#sec-iterator-specification) for a description of iterator specifications.
 
 An _iterator_ provides a programming abstraction for writing code that
 iteratively returns elements.  These CLU-style iterators are
@@ -3936,11 +3567,7 @@
 -->
 
 <!--PDF NEWPAGE-->
-<<<<<<< HEAD
-# 17. Arrow types ([grammar](#g-arrow-type)) {#sec-arrow-types}
-=======
-# 16. Arrow types {#sec-arrow-types}
->>>>>>> c271832f
+# 16. Arrow types ([grammar](#g-arrow-type)) {#sec-arrow-types}
 
 Examples:
 <!-- %no-check -->
@@ -4144,25 +3771,7 @@
 ```
 
 <!--PDF NEWPAGE-->
-<<<<<<< HEAD
-# 19. Algebraic Datatypes ([grammar](#g-datatype)) {#sec-datatype}
-=======
-# 18. Algebraic Datatypes {#sec-algebraic-datatype}
-
-````grammar
-DatatypeDecl =
-  ( "datatype" | "codatatype" )
-  { Attribute }
-  DatatypeName [ GenericParameters ]
-  "=" [ ellipsis ]
-      [ "|" ] DatatypeMemberDecl
-      { "|" DatatypeMemberDecl }
-      [ TypeMembers ]
-
-DatatypeMemberDecl =
-  { Attribute } DatatypeMemberName [ FormalsOptionalIds ]
-````
->>>>>>> c271832f
+# 18. Algebraic Datatypes ([grammar](#g-datatype)) {#sec-datatype}
 
 Dafny offers two kinds of algebraic datatypes, those defined
 inductively (with `datatype`)  and those defined coinductively (with `codatatype`).
