--- conflicted
+++ resolved
@@ -3720,11 +3720,7 @@
 Also, `<` is underspecified. With the above code, one can prove neither `z < x` nor `!(z < x)` and neither
 `z < y` nor `!(z < y)`. In each pair, though, one or the other is true, so `(z < x) || !(z < x)` is provable.
 
-<<<<<<< HEAD
-## 19.2. Co-inductive datatypes {#sec-co-inductive-datatypes}
-=======
 ## 19.2. Coinductive datatypes {#sec-coinductive-datatypes}
->>>>>>> c93508f7
 
 Whereas Dafny insists that there is a way to construct every inductive
 datatype value from the ground up, Dafny also supports
@@ -3772,17 +3768,10 @@
 evaluated data structures (like in Haskell or Agda). _Greatest predicates_,
 defined by greatest fix-points, let programs state properties of such
 data structures (as can also be done in, for example, Coq). For the
-<<<<<<< HEAD
-purpose of writing co-inductive proofs in the language, we introduce
-greatest and least lemmas. A greatest lemma invokes the co-induction hypothesis
-much like an inductive proof invokes the induction hypothesis. Underneath
-the hood, our co-inductive proofs are actually approached via induction:
-=======
 purpose of writing coinductive proofs in the language, we introduce
 greatest and least lemmas. A greatest lemma invokes the coinduction hypothesis
 much like an inductive proof invokes the induction hypothesis. Underneath
 the hood, our coinductive proofs are actually approached via induction:
->>>>>>> c93508f7
 greatest and least lemmas provide a syntactic veneer around this approach.
 
 The following example gives a taste of how the coinductive features in
@@ -3841,11 +3830,7 @@
 playing field between induction (which is familiar) and coinduction
 (which, despite being the dual of induction, is often perceived as eerily
 mysterious). Moreover, the automation provided by our SMT-based verifier
-<<<<<<< HEAD
-reduces the tedium in writing co-inductive proofs. For example, it
-=======
 reduces the tedium in writing coinductive proofs. For example, it
->>>>>>> c93508f7
 verifies `Theorem_BelowSquare` from the program text given above---no
 additional lemmas or tactics are needed. In fact, as a consequence of the
 automatic-induction heuristic in Dafny, the verifier will
@@ -3855,11 +3840,7 @@
 invoked, there are restrictions on how a _coinductive_ hypothesis can be
 _used_. These are, of course, taken into consideration by Dafny's verifier.
 For example, as illustrated by the second greatest lemma above, invoking the
-<<<<<<< HEAD
-co-inductive hypothesis in an attempt to obtain the entire proof goal is
-=======
 coinductive hypothesis in an attempt to obtain the entire proof goal is
->>>>>>> c93508f7
 futile. (We explain how this works in [the section about greatest lemmas](#sec-colemmas)) Our initial experience
 with coinduction in Dafny shows it to provide an intuitive, low-overhead
 user experience that compares favorably to even the best of today’s
@@ -4031,14 +4012,10 @@
 the call graph that a cluster containing a greatest predicate must contain only
 greatest predicates, no other kinds of functions.
 
-<<<<<<< HEAD
-[^fn-copredicate-restriction]: Higher-order function support in Dafny is
-=======
 [^fn-copredicate-restriction]: To be specific, Dafny has two forms of 
 extreme predicates and lemmas, one in which `_k` has type `nat` and one in 
 which it has type `ORDINAL` (the default). The continuous restriction 
 applies only when `_k` is `nat`. Also, higher-order function support in Dafny is
->>>>>>> c93508f7
     rather modest and typical reasoning patterns do not involve them, so this
     restriction is not as limiting as it would have been in, e.g., Coq.
 
@@ -4094,11 +4071,7 @@
 predicate is true for all finite unrollings.
 
 In Sec. 4 of the paper [Co-induction Simply] a soundness theorem of such
-<<<<<<< HEAD
-assumptions is given, provided the greatest predicates meet the co-friendly
-=======
 assumptions is given, provided the greatest predicates meet the continous
->>>>>>> c93508f7
 restrictions. An example proof of `Pos(Up(n))` for every `n > 0` is
 shown here:
 
@@ -4124,11 +4097,7 @@
 
 The lemma `UpPosLemma` proves `Pos(Up(n))` for every `n > 0`. We first
 show `Pos#[k](Up(n ))`, for `n > 0` and an arbitrary `k`, and then use
-<<<<<<< HEAD
-the forall statement to show `? k • Pos#[k](Up(n))`. Finally, the axiom
-=======
 the forall statement to show `forall k • Pos#[k](Up(n))`. Finally, the axiom
->>>>>>> c93508f7
 `D(Pos)` is used (automatically) to establish the greatest predicate.
 
 
@@ -4139,11 +4108,7 @@
 _greatest lemma_ declarations, which bring about two benefits. The first benefit
 is that greatest lemmas are syntactic sugar and reduce the tedium of having to
 write explicit quantifications over `k`. The second benefit is that, in
-<<<<<<< HEAD
-simple cases, the bodies of greatest lemmas can be understood as co-inductive
-=======
 simple cases, the bodies of greatest lemmas can be understood as coinductive
->>>>>>> c93508f7
 proofs directly. As an example consider the following greatest lemma.
 
 ```dafny
@@ -4174,11 +4139,7 @@
 
 * adding a parameter `_k` of type `nat` to denote the prefix length,
 
-<<<<<<< HEAD
-* replacing in the greatest lemma’s postcondition the positive co-friendly
-=======
 * replacing in the greatest lemma’s postcondition the positive continuous
->>>>>>> c93508f7
   occurrences of greatest predicates by corresponding prefix predicates,
   passing in `_k` as the prefix-length argument,
 
@@ -4205,11 +4166,7 @@
 **forall** call, for every _k_ , to the prefix lemma. By construction,
 this new body will establish the greatest lemma’s declared postcondition (on
 account of the `D` axiom, and remembering that only the positive
-<<<<<<< HEAD
-co-friendly occurrences of greatest predicates in the greatest lemma’s postcondition
-=======
 continuous occurrences of greatest predicates in the greatest lemma’s postcondition
->>>>>>> c93508f7
 are rewritten), so there is no reason for the program verifier to check
 it.
 
@@ -4229,11 +4186,7 @@
 other predicates, use an ordinary lemma, not a greatest lemma.)
 
 It is interesting to compare the intuitive understanding of the
-<<<<<<< HEAD
-co-inductive proof in using a greatest lemma with the inductive proof in using
-=======
 coinductive proof in using a greatest lemma with the inductive proof in using
->>>>>>> c93508f7
 a lemma. Whereas the inductive proof is performing proofs for deeper
 and deeper equalities, the greatest lemma can be understood as producing the
 infinite proof on demand.