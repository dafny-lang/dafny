--- conflicted
+++ resolved
@@ -1775,13 +1775,8 @@
 ````grammar
 KType = "[" ( "nat" | "ORDINAL" ) "]"
 ````
-<<<<<<< HEAD
 The _KType_ may be specified only for least and greatest lemmas and is described
-in [Section 23](#sec-friendliness) and subsequent sections.
-=======
-The _k-type_ may be specified only for least and greatest lemmas and is described
-in [Section 24](#sec-advanced-topics).
->>>>>>> 523d0e93
+in [Section 24](#sec-friendliness) and subsequent sections.
 
 ````grammar
 Formals(allowGhostKeyword, allowNewKeyword, allowOlderKeyword, allowDefault) =
