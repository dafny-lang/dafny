--- conflicted
+++ resolved
@@ -13,10 +13,7 @@
   | MultisetType_
   | FiniteMapType_ | InfiniteMapType_
   | SequenceType_
-<<<<<<< HEAD
-=======
   | NatType_
->>>>>>> e8d1e554
   | StringType_
   | ArrayType_
   | TupleType
@@ -493,11 +490,7 @@
 
 If more than one restriction is needed, they are either
 listed comma-separated,
-<<<<<<< HEAD
-inside the parentheses or as multiple parentesizezd elements:
-=======
 inside the parentheses or as multiple parenthesized elements:
->>>>>>> e8d1e554
  `T(==,0)` or `T(==)(0)`.
 
 ### 8.1.1. Equality-supporting type parameters: `T(==)` {#sec-equality-supporting}
@@ -1336,12 +1329,8 @@
 ````grammar
 MethodDecl(isGhost, allowConstructors, isWithinAbstractModule) =
   MethodKeyword_ { Attribute } [ MethodFunctionName ]
-<<<<<<< HEAD
-  ( MethodSignature_(isGhost, isCoinductive: true iff this is a least
-=======
   ( MethodSignature_(isGhost, isExtreme: true iff this is a least
->>>>>>> e8d1e554
-                                             or greatest lemma declaration)
+                                              or greatest lemma declaration)
   | ellipsis
   )
   MethodSpec(isConstructor: true iff this is a constructor declaration)
@@ -1367,17 +1356,10 @@
 as explained below.
 
 ````grammar
-<<<<<<< HEAD
-MethodSignature_(isGhost,isCoinductive) =
-  [ GenericParameters ]
-  Formals(allowGhostKeyword: !isGhost)
-  [ KType ]    // permitted only if isCoinductive == true
-=======
 MethodSignature_(isGhost, isExtreme) =
   [ GenericParameters ]
   Formals(allowGhostKeyword: !isGhost)
   [ KType ]    // permitted only if isExtreme == true
->>>>>>> e8d1e554
   [ "returns" Formals(allowGhostKeyword: !isGhost) ]
 ````
 A method signature specifies the method generic parameters,
@@ -1798,29 +1780,16 @@
 ObjectType_ = "object" | "object?"
 ````
 
-<<<<<<< HEAD
-There is a built-in trait `object?` that is a supertype of all
-reference types and a trait `object` that is a supertype of all non-null reference types..
-Every class and every trait (other than `object` itself) automatically extends
-`object?`; every non-null class or trait extends `object`.
-This includes types like arrays and iterators that do not permit
-explicit extending of traits. The purpose of type `object
-=======
 There is a built-in trait `object` that is implicitly extended by all classes and traits.
 It produces two types: the type `object?` that is a supertype of all
 reference types and a subset type `object` that is a supertype of all non-null reference types.
 This includes reference types like arrays and iterators that do not permit
 explicit extending of traits. The purpose of type `object`
->>>>>>> e8d1e554
 is to enable a uniform treatment of _dynamic frames_. In particular, it
 is useful to keep a ghost field (typically named `Repr` for
 "representation") of type `set<object>`.
 
-<<<<<<< HEAD
-It serves no purpose (but does no harm) to explicitly list `object` ior `object?` as
-=======
 It serves no purpose (but does no harm) to explicitly list the trait `object` as
->>>>>>> e8d1e554
 an extendee in a class or trait declaration.
 
 Traits `object?` and  `object` contain no members.
@@ -1831,11 +1800,7 @@
  except that it is allowed to be `object`.
  The construction `new object` allocates a new object (of an unspecified class type).
  The construction can be used to create unique references, where no other properties of those references are needed.
-<<<<<<< HEAD
-(`new object?` makes no sense; always use `new object` insteadi because the result of
-=======
 (`new object?` makes no sense; always use `new object` instead because the result of
->>>>>>> e8d1e554
 `new` is always non-null.)
 
 ## 13.2. Inheritance {#sec-inheritance}
