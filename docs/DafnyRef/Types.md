--- conflicted
+++ resolved
@@ -877,12 +877,9 @@
 
 The expression `e !in s` is a syntactic shorthand for `!(e in s)`.
 
-<<<<<<< HEAD
 (No white space is permitted between `!` and `in`, making `!in` effectively
 the one example of a mixed-character-class token in Dafny.)
 
-=======
->>>>>>> 567a5baf
 ### 5.5.2. Multisets ([grammar](#g-collection-type)) {#sec-multisets}
 
 A _multiset_ is similar to a set, but keeps track of the multiplicity
@@ -1330,10 +1327,7 @@
 * ([Section 5.6.1](#sec-synonym-type)) A typical _synonym type_, in which a type name is a synonym for another type
 * ([Section 5.6.2](#sec-opaque-types)) An _opaque type_, in which a new type name is declared as an uninterpreted type
 * ([Section 5.6.3](#sec-subset-types)) A _subset type_, in which a new type name is given to a subset of the values of a given type
-<<<<<<< HEAD
 * ([Section 0.0){#sec-newtypes)) A _newtype_, in which a subset type is declared, but with restrictions on converting to and from its base type
-=======
->>>>>>> 567a5baf
 
 ### 5.6.1. Type synonyms ([grammar](#g-type-definition)) {#sec-synonym-type}
 
@@ -1553,13 +1547,10 @@
 character of the name of these various possibly-null types.
 
 #### 5.6.3.3. Arrow types: `->`, `-->`, and `~>` {#sec-arrow-subset-types}
-<<<<<<< HEAD
 
 For more information about arrow types (function types), see [Section 5.12](#sec-arrow-types).
 This section is a preview to point out the subset-type relationships among the kinds
 of function types.
-=======
->>>>>>> 567a5baf
 
 The built-in type 
 
@@ -1630,10 +1621,7 @@
 partial function really is total, then you'll get an error saying that the subset-type
 constraint may not be satisfied.
 
-<<<<<<< HEAD
-=======
 For more information about arrow types, see [Section 5.12](#sec-arrow-types).
->>>>>>> 567a5baf
 
 #### 5.6.3.4. Witness clauses {#sec-witness}
 
@@ -1971,10 +1959,7 @@
 The third form is the same as the second, but invokes the _anonymous constructor_
 of the class (that is, a constructor declared with the empty-string name).
 
-<<<<<<< HEAD
 The details of constructors and other class members are described in [Section 6.3.2](#sec-constructor-methods).
-=======
->>>>>>> 567a5baf
 
 <!--PDF NEWPAGE-->
 ## 5.9. Trait types ([grammar](#g-trait-type)) {#sec-trait-types}
@@ -1994,11 +1979,7 @@
   _members_
 }
 ```
-<<<<<<< HEAD
 where _members_ can include fields, constant fields, functions, methods and declarations of nested traits, but
-=======
-where _members_ can include fields, functions, methods and declarations of nested traits, but
->>>>>>> 567a5baf
 no constructor methods.  The functions and methods are allowed to be
 declared `static`.
 
@@ -2633,7 +2614,6 @@
 
 Each in-parameter `x` of type `X` of the asynchronous method gives
 rise to a immutable ghost field of the async-task type:
-<<<<<<< HEAD
 <!-- %no-check -->
 ```dafny
 ghost var x: X;
@@ -2717,89 +2697,6 @@
 <!-- %check-resolve -->
 ```dafny
 function G(pair: (int, bool)): real
-=======
-<!-- %no-check -->
-```dafny
-ghost var x: X;
-```
-Each out-parameter `y` of type `Y` gives rise to a field
-<!-- %no-check -->
-```dafny
-var y: Y;
-```
-These fields are changed automatically by the time the asynchronous
-method is successfully awaited, but are not assignable by user code.
-
-The async-task type also gets a number of special fields that are used
-to keep track of dependencies, outstanding tasks, newly allocated
-objects, etc.  These fields will be described in more detail as the
-design of asynchronous methods evolves.
-
--->
-
-<!--PDF NEWPAGE-->
-## 5.12. Arrow types ([grammar](#g-arrow-type)) {#sec-arrow-types}
-
-Examples:
-<!-- %no-check -->
-```dafny
-(int) -> int
-(bool,int) ~> bool
-() --> object?
-```
-
-Functions are first-class values in Dafny. The types of function values
-are called _arrow types_ (aka, _function types_).
-Arrow types have the form `(TT) ~> U` where `TT` is a (possibly empty)
-comma-delimited list of types and `U` is a type.
-`TT` is called the function's _domain type(s)_ and `U` is its
-_range type_.  For example, the type of a function
-<!-- %check-resolve -->
-```dafny
-function F(x: int, arr: array<bool>): real
-  requires x < 1000
-  reads arr
-```
-is `(int, array<bool>) ~> real`.
-
-As seen in the example above, the functions that are values of a type
-`(TT) ~> U` can have a precondition (as indicated by the `requires` clause)
-and can read values in the heap (as indicated by the `reads` clause).
-As described in [Section 5.6.3.3](#sec-arrow-subset-types),
-the subset type `(TT) --> U` denotes partial (but heap-independent) functions
-and the subset type `(TT) -> U` denotes total functions.
-
-A function declared without a `reads` clause is known by the type
-checker to be a partial function. For example, the type of
-<!-- %check-resolve -->
-```dafny
-function F(x: int, b: bool): real
-  requires x < 1000
-```
-is `(int, bool) --> real`.
-Similarly, a function declared with neither a `reads` clause nor a
-`requires` clause is known by the type checker to be a total function.
-For example, the type of
-<!-- %check-resolve -->
-```dafny
-function F(x: int, b: bool): real
-```
-is `(int, bool) -> real`.
-In addition to functions declared by name, Dafny also supports anonymous
-functions by means of _lambda expressions_ (see [Section 9.13](#sec-lambda-expression)).
-
-To simplify the appearance of the basic case where a function's
-domain consists of a list of exactly one non-function, non-tuple type, the parentheses around
-the domain type can be dropped in this case. For example, you may
-write just `T -> U` for a total arrow type.
-This innocent simplification requires additional explanation in the
-case where that one type is a tuple type, since tuple types are also
-written with enclosing parentheses.
-If the function takes a single argument that is a tuple, an additional
-set of parentheses is needed.  For example, the function
-<!-- %check-resolve -->
-```dafny
-function G(pair: (int, bool)): real
 ```
 has type `((int, bool)) -> real`.  Note the necessary double
 parentheses.  Similarly, a function that takes no arguments is
@@ -2834,7 +2731,7 @@
 var f': (C, int, bool) -> real := F;  // not correct
 ```
 
-The arrow types themselves do not divide its parameters into ghost
+The arrow types themselves do not divide a function's parameters into ghost
 versus non-ghost. Instead, a function used as a first-class value is
 considered to be ghost if either the function or any of its arguments
 is ghost. The following example program illustrates:
@@ -2921,136 +2818,6 @@
 round parentheses, and as if the constructor name were the empty string.
 Note that
 the destructor names are `0` and `1`, which are legal identifier names
-for members.  For example, showing the use of a tuple destructor, here
-is a property that holds of 2-tuples (that is, _pairs_):
-<!-- %check-verify -->
-```dafny
-method m(){
-  assert (5, true).1 == true;
-}
->>>>>>> 567a5baf
-```
-has type `((int, bool)) -> real`.  Note the necessary double
-parentheses.  Similarly, a function that takes no arguments is
-different from one that takes a 0-tuple as an argument.  For instance,
-the functions
-<!-- %check-resolve -->
-```dafny
-function NoArgs(): real
-function Z(unit: ()): real
-```
-have types `() -> real` and `(()) -> real`, respectively.
-
-<<<<<<< HEAD
-The function arrows are right associative.
-For example, `A -> B -> C` means `A -> (B -> C)`, whereas
-the other association requires explicit parentheses: `(A -> B) -> C`.
-As another example, `A -> B --> C ~> D` means
-`A -> (B --> (C ~> D))`.
-
-Note that the receiver parameter of a named function is not part of
-the type.  Rather, it is used when looking up the function and can
-then be thought of as being captured into the function definition.
-For example, suppose function `F` above is declared in a class `C` and
-that `c` references an object of type `C`; then, the following is type
-correct:
-<!-- %no-check -->
-```dafny
-var f: (int, bool) -> real := c.F;
-```
-whereas it would have been incorrect to have written something like:
-<!-- %no-check -->
-```dafny
-var f': (C, int, bool) -> real := F;  // not correct
-```
-
-The arrow types themselves do not divide a function's parameters into ghost
-versus non-ghost. Instead, a function used as a first-class value is
-considered to be ghost if either the function or any of its arguments
-is ghost. The following example program illustrates:
-<!-- %check-resolve Types.18.expect -->
-```dafny
-function method F(x: int, ghost y: int): int
-{
-  x
-}
-
-method Example() {
-  ghost var f: (int, int) -> int;
-  var g: (int, int) -> int;
-  var h: (int) -> int;
-  var x: int;
-  f := F;
-  x := F(20, 30);
-  g := F; // error: tries to assign ghost to non-ghost
-  h := F; // error: wrong arity (and also tries to assign ghost to non-ghost)
-}
-```
-
-In addition to its type signature, each function value has three properties,
-described next.
-
-Every function implicitly takes the heap as an argument.  No function
-ever depends on the _entire_ heap, however.  A property of the
-function is its declared upper bound on the set of heap locations it
-depends on for a given input.  This lets the verifier figure out that
-certain heap modifications have no effect on the value returned by a
-certain function.  For a function `f: T ~> U` and a value `t` of type
-`T`, the dependency set is denoted `f.reads(t)` and has type
-`set<object>`.
-
-The second property of functions stems from the fact that every function
-is potentially _partial_. In other words, a property of a function is its
-_precondition_. For a function `f: T ~> U`, the precondition of `f` for a
-parameter value `t` of type `T` is denoted `f.requires(t)` and has type
-`bool`.
-
-The third property of a function is more obvious---the function's
-body.  For a function `f: T ~> U`, the value that the function yields
-for an input `t` of type `T` is denoted `f(t)` and has type `U`.
-
-Note that `f.reads` and `f.requires` are themselves functions.
-Suppose `f` has type `T ~> U` and `t` has type `T`.  Then, `f.reads`
-is a function of type `T ~> set<object?>` whose `reads` and `requires`
-properties are:
-<!-- %no-check -->
-```dafny
-f.reads.reads(t) == f.reads(t)
-f.reads.requires(t) == true
-```
-`f.requires` is a function of type `T ~> bool` whose `reads` and
-`requires` properties are:
-<!-- %no-check -->
-```dafny
-f.requires.reads(t) == f.reads(t)
-f.requires.requires(t) == true
-```
-In these examples, if `f` instead had type `T --> U` or `T -> U`,
-then the type of `f.reads` is `T -> set<object?>` and the type
-of `f.requires` is `T -> bool`.
-
-Dafny also supports anonymous functions by means of
-_lambda expressions_. See [Section 9.13](#sec-lambda-expression).
-
-<!--PDF NEWPAGE-->
-## 5.13.  Tuple types {#sec-tuple-types}
-````grammar
-TupleType = "(" [ [ "ghost" ] Type { "," [ "ghost" ] Type } ] ")"
-````
-
-Dafny builds in record types that correspond to tuples and gives these
-a convenient special syntax, namely parentheses.  For example, for what
-might have been declared as
-<!-- %check-resolve -->
-```dafny
-datatype Pair<T,U> = Pair(0: T, 1: U)
-```
-Dafny provides the type `(T, U)` and the constructor `(t, u)`, as
-if the datatype's name were "" (i.e., an empty string)
-and its type arguments are given in
-round parentheses, and as if the constructor name were the empty string.
-Note that
-the destructor names are `0` and `1`, which are legal identifier names
 for members.  For an example showing the use of a tuple destructor, here
 is a property that holds of 2-tuples (that is, _pairs_):
 <!-- %check-verify -->
@@ -3098,47 +2865,6 @@
 _(datatype) constructors_ for the datatype.  Each constructor has the
 form:
 ```text
-=======
-Dafny declares _n_-tuples where _n_ is 0 or 2 or more.  There are no
-1-tuples, since parentheses around a single type or a single value have
-no semantic meaning.  The 0-tuple type, `()`, is often known as the
-_unit type_ and its single value, also written `()`, is known as _unit_.
-
-The `ghost` modifier can be used to mark tuple components as being used for specification only:
-<!-- %check-resolve -->
-```dafny
-const pair: (int, ghost int) := (1, ghost 2)
-```
-
-<!--PDF NEWPAGE-->
-## 5.14. Algebraic Datatypes ([grammar](#g-datatype)) {#sec-datatype}
-
-Dafny offers two kinds of algebraic datatypes, those defined
-inductively (with `datatype`)  and those defined coinductively (with `codatatype`).
-The salient property of
-every datatype is that each value of the type uniquely identifies one
-of the datatype's constructors and each constructor is injective in
-its parameters.
-
-### 5.14.1. Inductive datatypes {#sec-inductive-datatypes}
-
-The values of inductive datatypes can be seen as finite trees where
-the leaves are values of basic types, numeric types, reference types,
-coinductive datatypes, or arrow types.  Indeed, values of
-inductive datatypes can be compared using Dafny's well-founded
-`<` ordering.
-
-An inductive datatype is declared as follows:
-<!-- %no-check -->
-```dafny
-datatype D<T> = _Ctors_
-```
-where _Ctors_ is a nonempty `|`-separated list of
-_(datatype) constructors_ for the datatype.  Each constructor has the
-form:
-<!-- %no-check -->
-```dafny
->>>>>>> 567a5baf
 C(_params_)
 ```
 where _params_ is a comma-delimited list of types, optionally
@@ -3249,21 +2975,12 @@
 Furthermore, `<` does not include `==`, so `x < x` is false.
 
 Note that only `<` is defined; not `<=` or `>` or `>=`.
-<<<<<<< HEAD
 
 Also, `<` is underspecified. With the above code, one can prove neither `z < x` nor `!(z < x)` and neither
 `z < y` nor `!(z < y)`. In each pair, though, one or the other is true, so `(z < x) || !(z < x)` is provable.
 
 ### 5.14.2. Coinductive datatypes {#sec-coinductive-datatypes}
 
-=======
-
-Also, `<` is underspecified. With the above code, one can prove neither `z < x` nor `!(z < x)` and neither
-`z < y` nor `!(z < y)`. In each pair, though, one or the other is true, so `(z < x) || !(z < x)` is provable.
-
-### 5.14.2. Coinductive datatypes {#sec-coinductive-datatypes}
-
->>>>>>> 567a5baf
 Whereas Dafny insists that there is a way to construct every inductive
 datatype value from the ground up, Dafny also supports
 _coinductive datatypes_, whose constructors are evaluated lazily, and
@@ -3287,11 +3004,7 @@
 The paper [Co-induction Simply](https://www.microsoft.com/en-us/research/wp-content/uploads/2016/02/coinduction.pdf), by Leino and
 Moskal[@LEINO:Dafny:Coinduction], explains Dafny's implementation and
 verification of coinductive types. We capture the key features from that
-<<<<<<< HEAD
 paper in the following section but the reader is referred to that paper for more
-=======
-paper in this section but the reader is referred to that paper for more
->>>>>>> 567a5baf
 complete details and to supply bibliographic references that are
 omitted here.
 
@@ -3440,7 +3153,6 @@
 ```dafny
 forall x :: P(x) ==> Q(x).
 ```
-<<<<<<< HEAD
 
 #### 5.14.3.2. Defining Coinductive Datatypes
 Each value of an inductive datatype is finite, in the sense that it can
@@ -3523,6 +3235,7 @@
 and `s !=#[k] t`.
 
 #### 5.14.3.5. Greatest predicates {#sec-copredicates}
+
 Determining properties of co-datatype values may require an infinite
 number of observations. To that end, Dafny provides _greatest predicates_
 which are function declarations that use the `greatest predicate` keyword phrase.
@@ -3607,6 +3320,7 @@
 words, the definition of `Pos` cannot depend on `Pos#`.
 
 #### 5.14.3.6. Coinductive Proofs
+
 From what we have said so far, a program can make use of properties of
 co-datatypes. For example, a method that declares `Pos(s)` as a
 precondition can rely on the stream `s` containing only positive integers.
@@ -3614,6 +3328,7 @@
 first place.
 
 ##### 5.14.3.6.1. Properties of Prefix Predicates
+
 Among other possible strategies for establishing coinductive properties
 we take the time-honored approach of reducing coinduction to
 induction. More precisely, Dafny passes to the SMT solver an
@@ -3660,6 +3375,7 @@
 
 
 ##### 5.14.3.6.2. Greatest lemmas {#sec-colemmas}
+
 As we just showed, with help of the `D` axiom we can now prove a
 greatest predicate by inductively proving that the corresponding prefix
 predicate holds for all prefix lengths `k`. In this section, we introduce
@@ -3676,117 +3392,6 @@
   ensures Pos(Up(n))
 {
   UpPosLemma(n+1);
-=======
-
-#### 5.14.3.2. Defining Coinductive Datatypes
-Each value of an inductive datatype is finite, in the sense that it can
-be constructed by a finite number of calls to datatype constructors. In
-contrast, values of a coinductive datatype, or co-datatype for short,
-can be infinite. For example, a co-datatype can be used to represent
-infinite trees.
-
-Syntactically, the declaration of a co-datatype in Dafny looks like that
-of a datatype, giving prominence to the constructors (following Coq). The
-following example defines a co-datatype Stream of possibly
-infinite lists.
-
-<!-- %check-verify -->
-```dafny
-codatatype Stream<T> = SNil | SCons(head: T, tail: Stream)
-function Up(n: int): Stream<int> { SCons(n, Up(n+1)) }
-function FivesUp(n: int): Stream<int>
-  decreases 4 - (n - 1) % 5
-{
-  if (n % 5 == 0) then
-    SCons(n, FivesUp(n+1))
-  else
-    FivesUp(n+1)
-}
-``` <!-- %save Stream.tmp -->
-
-`Stream` is a coinductive datatype whose values are possibly infinite
-lists. Function `Up` returns a stream consisting of all integers upwards
-of `n` and `FivesUp` returns a stream consisting of all multiples of 5
-upwards of `n` . The self-call in `Up` and the first self-call in `FivesUp`
-sit in productive positions and are therefore classified as co-recursive
-calls, exempt from termination checks. The second self-call in `FivesUp` is
-not in a productive position and is therefore subject to termination
-checking; in particular, each recursive call must decrease the rank
-defined by the `decreases` clause.
-
-Analogous to the common finite list datatype, `Stream` declares two
-constructors, `SNil` and `SCons`. Values can be destructed using match
-expressions and statements. In addition, like for inductive datatypes,
-each constructor `C` automatically gives rise to a discriminator `C?` and
-each parameter of a constructor can be named in order to introduce a
-corresponding destructor. For example, if `xs` is the stream
-`SCons(x, ys)`, then `xs.SCons?` and `xs.head == x` hold. In contrast
-to datatype declarations, there is no grounding check for
-co-datatypes—since a codatatype admits infinite values, the type is
-nevertheless inhabited.
-
-#### 5.14.3.3. Creating Values of Co-datatypes
-To define values of co-datatypes, one could imagine a “co-function”
-language feature: the body of a “co-function” could include possibly
-never-ending self-calls that are interpreted by a greatest fix-point
-semantics (akin to a **CoFixpoint** in Coq). Dafny uses a different design:
-it offers only functions (not “co-functions”), but it classifies each
-intra-cluster call as either _recursive_ or _co-recursive_. Recursive calls
-are subject to termination checks. Co-recursive calls may be
-never-ending, which is what is needed to define infinite values of a
-co-datatype. For example, function `Up(n)` in the preceding example is defined as the
-stream of numbers from `n` upward: it returns a stream that starts with `n`
-and continues as the co-recursive call `Up(n + 1)`.
-
-To ensure that co-recursive calls give rise to mathematically consistent definitions,
-they must occur only in productive positions. This says that it must be possible to determine
-each successive piece of a co-datatype value after a finite amount of work. This
-condition is satisfied if every co-recursive call is syntactically guarded by a constructor
-of a co-datatype, which is the criterion Dafny uses to classify intra-cluster calls as being
-either co-recursive or recursive. Calls that are classified as co-recursive are exempt from
-termination checks.
-
-A consequence of the productivity checks and termination checks is that, even in the
-absence of talking about least or greatest fix-points of self-calling functions, all functions
-in Dafny are deterministic. Since there cannot be multiple fix-points,
-the language allows one function to be involved in both recursive and co-recursive calls,
-as we illustrate by the function `FivesUp`.
-
-#### 5.14.3.4. Greatest predicates {#sec-copredicates}
-Determining properties of co-datatype values may require an infinite
-number of observations. To that end, Dafny provides _greatest predicates_
-which are function declarations that use the `greatest predicate` keyword phrase.
-Self-calls to a greatest predicate need not terminate. Instead, the value
-defined is the greatest fix-point of the given recurrence equations.
-Continuing the preceding example, the following code defines a
-greatest predicate that holds for exactly those streams whose payload consists
-solely of positive integers. The greatest predicate definition implicitly also
-gives rise to a corresponding prefix predicate, `Pos#`. The syntax for
-calling a prefix predicate sets apart the argument that specifies the
-prefix length, as shown in the last line; for this figure, we took the
-liberty of making up a coordinating syntax for the signature of the
-automatically generated prefix predicate (which is not part of
-Dafny syntax).
-
-<!-- %check-resolve %use Stream.tmp -->
-```dafny
-greatest predicate Pos[nat](s: Stream<int>)
-{
-  match s
-  case SNil => true
-  case SCons(x, rest) => x > 0 && Pos(rest)
-}
-``` <!-- %save Pos.tmp -->
-The following code is automatically generated by the Dafny compiler:
-<!-- %no-check -->
-```dafny
-predicate Pos#[_k: nat](s: Stream<int>)
-  decreases _k
-{ if _k == 0 then true else
-  match s
-  case SNil => true
-  case SCons(x, rest) => x > 0 && Pos#[_k-1](rest)
->>>>>>> 567a5baf
 }
 ```
 This greatest lemma can be understood as follows: `UpPosLemma` invokes itself
@@ -3794,8 +3399,8 @@
 equals `Up(n+1)`). The proof glue needed to then conclude `Pos(Up(n))` is
 provided automatically, thanks to the power of the SMT-based verifier.
 
-<<<<<<< HEAD
 ##### 5.14.3.6.3. Prefix Lemmas {#sec-prefix-lemmas}
+
 To understand why the above `UpPosLemma` greatest lemma code is a sound proof,
 let us now describe the details of the desugaring of greatest lemmas. In
 analogy to how a **greatest predicate** declaration defines both a greatest predicate and
@@ -4028,139 +3633,8 @@
 modifies {c} + {d}
 modifies c, {d}
 modifies c, d
-=======
-Some restrictions apply. To guarantee that the greatest fix-point always
-exists, the (implicit functor defining the) greatest predicate must be
-monotonic. This is enforced by a syntactic restriction on the form of the
-body of greatest predicates: after conversion to negation normal form (i.e.,
-pushing negations down to the atoms), intra-cluster calls of
-greatest predicates must appear only in _positive_ positions—that is, they must
-appear as atoms and must not be negated. Additionally, to guarantee
-soundness later on, we require that they appear in _continous_
-positions—that is, in negation normal form, when they appear under
-existential quantification, the quantification needs to be limited to a
-finite range[^fn-copredicate-restriction]. Since the evaluation of a greatest predicate might not
-terminate, greatest predicates are always ghost. There is also a restriction on
-the call graph that a cluster containing a greatest predicate must contain only
-greatest predicates, no other kinds of functions.
-
-[^fn-copredicate-restriction]: To be specific, Dafny has two forms of 
-extreme predicates and lemmas, one in which `_k` has type `nat` and one in 
-which it has type `ORDINAL` (the default). The continuous restriction 
-applies only when `_k` is `nat`. Also, higher-order function support in Dafny is
-    rather modest and typical reasoning patterns do not involve them, so this
-    restriction is not as limiting as it would have been in, e.g., Coq.
-
-A **greatest predicate** declaration of `P` defines not just a greatest predicate, but
-also a corresponding _prefix predicate_ `P#`. A prefix predicate is a
-finite unrolling of a co-predicate. The prefix predicate is constructed
-from the co-predicate by
-
-* adding a parameter `_k` of type `nat` to denote the prefix length,
-
-* adding the clause `decreases _k;` to the prefix predicate (the
-  greatest predicate itself is not allowed to have a decreases clause),
-
-* replacing in the body of the greatest predicate every intra-cluster
-  call `Q(args)` to a greatest predicate by a call `Q#[_k - 1](args)`
-  to the corresponding prefix predicate, and then
-
-* prepending the body with `if _k == 0 then true else`.
-
-For example, for greatest predicate `Pos`, the definition of the prefix
-predicate `Pos#` is as suggested above. Syntactically, the prefix-length
-argument passed to a prefix predicate to indicate how many times to
-unroll the definition is written in square brackets, as in `Pos#[k](s)`.
-In the Dafny grammar this is called a ``HashCall``. The definition of
-`Pos#` is available only at clusters strictly higher than that of `Pos`;
-that is, `Pos` and `Pos#` must not be in the same cluster. In other
-words, the definition of `Pos` cannot depend on `Pos#`.
-
-##### 5.14.3.4.1. Co-Equality {#sec-co-equality}
-Equality between two values of a co-datatype is a built-in co-predicate.
-It has the usual equality syntax `s == t`, and the corresponding prefix
-equality is written `s ==#[k] t`. And similarly for `s != t`
-and `s !=#[k] t`.
-
-#### 5.14.3.5. Coinductive Proofs
-From what we have said so far, a program can make use of properties of
-co-datatypes. For example, a method that declares `Pos(s)` as a
-precondition can rely on the stream `s` containing only positive integers.
-In this section, we consider how such properties are established in the
-first place.
-
-##### 5.14.3.5.1. Properties About Prefix Predicates
-Among other possible strategies for establishing coinductive properties
-we take the time-honored approach of reducing coinduction to
-induction. More precisely, Dafny passes to the SMT solver an
-assumption `D(P)` for every greatest predicate `P`, where:
-
-<!-- %no-check -->
-```dafny
-D(P) = forall x • P(x) <==> forall k • P#[k](x)
-```
-
-In other words, a greatest predicate is true iff its corresponding prefix
-predicate is true for all finite unrollings.
-
-In Sec. 4 of the paper [Co-induction Simply] a soundness theorem of such
-assumptions is given, provided the greatest predicates meet the continous
-restrictions. An example proof of `Pos(Up(n))` for every `n > 0` is
-shown here:
-
-<!-- %check-verify %use Pos.tmp -->
-```dafny
-lemma UpPosLemma(n: int)
-  requires n > 0
-  ensures Pos(Up(n))
-{
-  forall k | 0 <= k { UpPosLemmaK(k, n); }
-}
-
-lemma UpPosLemmaK(k: nat, n: int)
-  requires n > 0
-  ensures Pos#[k](Up(n))
-  decreases k
-{
-  if k != 0 {
-    // this establishes Pos#[k-1](Up(n).tail)
-    UpPosLemmaK(k-1, n+1);
-  }
-}
-```
-
-The lemma `UpPosLemma` proves `Pos(Up(n))` for every `n > 0`. We first
-show `Pos#[k](Up(n ))`, for `n > 0` and an arbitrary `k`, and then use
-the forall statement to show `forall k • Pos#[k](Up(n))`. Finally, the axiom
-`D(Pos)` is used (automatically) to establish the greatest predicate.
-
-
-##### 5.14.3.5.2. Greatest lemmas {#sec-colemmas}
-As we just showed, with help of the `D` axiom we can now prove a
-greatest predicate by inductively proving that the corresponding prefix
-predicate holds for all prefix lengths `k`. In this section, we introduce
-_greatest lemma_ declarations, which bring about two benefits. The first benefit
-is that greatest lemmas are syntactic sugar and reduce the tedium of having to
-write explicit quantifications over `k`. The second benefit is that, in
-simple cases, the bodies of greatest lemmas can be understood as coinductive
-proofs directly. As an example consider the following greatest lemma.
-
-<!-- %no-check -->
-```dafny
-greatest lemma UpPosLemma(n: int)
-  requires n > 0
-  ensures Pos(Up(n))
-{
-  UpPosLemma(n+1);
-}
->>>>>>> 567a5baf
-```
-This greatest lemma can be understood as follows: `UpPosLemma` invokes itself
-co-recursively to obtain the proof for `Pos(Up(n).tail)` (since `Up(n).tail`
-equals `Up(n+1)`). The proof glue needed to then conclude `Pos(Up(n))` is
-provided automatically, thanks to the power of the SMT-based verifier.
-
-<<<<<<< HEAD
+```
+
 all mean the same thing.
 
 If the method is an _extreme lemma_ ( a `least` or `greatest` lemma), then the 
@@ -4438,376 +3912,8 @@
   ghost var x := Diff@L(c, d);
   ghost var y := Diff(c, d); // error: d is not allocated in old state
 }
-=======
-##### 5.14.3.5.3. Prefix Lemmas {#sec-prefix-lemmas}
-To understand why the above `UpPosLemma` greatest lemma code is a sound proof,
-let us now describe the details of the desugaring of greatest lemmas. In
-analogy to how a **greatest predicate** declaration defines both a greatest predicate and
-a prefix predicate, a **greatest lemma** declaration defines both a greatest lemma and
-_prefix lemma_. In the call graph, the cluster containing a greatest lemma must
-contain only greatest lemmas and prefix lemmas, no other methods or function.
-By decree, a greatest lemma and its corresponding prefix lemma are always
-placed in the same cluster. Both greatest lemmas and prefix lemmas are always
-ghost code.
-
-The prefix lemma is constructed from the greatest lemma by
-
-* adding a parameter `_k` of type `nat` to denote the prefix length,
-
-* replacing in the greatest lemma’s postcondition the positive continuous
-  occurrences of greatest predicates by corresponding prefix predicates,
-  passing in `_k` as the prefix-length argument,
-
-* prepending `_k` to the (typically implicit) **decreases** clause of the greatest lemma,
-
-* replacing in the body of the greatest lemma every intra-cluster call
-  `M(args)` to a greatest lemma by a call `M#[_k - 1](args)` to the
-  corresponding prefix lemma, and then
-
-* making the body’s execution conditional on `_k != 0`.
-
-Note that this rewriting removes all co-recursive calls of greatest lemmas,
-replacing them with recursive calls to prefix lemmas. These recursive
-calls are, as usual, checked to be terminating. We allow the pre-declared
-identifier `_k` to appear in the original body of the
-greatest lemma.[^fn-co-predicate-co-lemma-diffs]
-
-[^fn-co-predicate-co-lemma-diffs]: Note, two places where co-predicates
-    and co-lemmas are not analogous are (a) co-predicates must not make
-    recursive calls to their prefix predicates and (b) co-predicates cannot
-    mention `_k`.
-
-We can now think of the body of the greatest lemma as being replaced by a
-**forall** call, for every _k_ , to the prefix lemma. By construction,
-this new body will establish the greatest lemma’s declared postcondition (on
-account of the `D` axiom, and remembering that only the positive
-continuous occurrences of greatest predicates in the greatest lemma’s postcondition
-are rewritten), so there is no reason for the program verifier to check
-it.
-
-The actual desugaring of our greatest lemma `UpPosLemma` is in fact the
-previous code for the `UpPosLemma` lemma except that `UpPosLemmaK` is
-named `UpPosLemma#` and modulo a minor syntactic difference in how the
-`k` argument is passed.
-
-In the recursive call of the prefix lemma, there is a proof obligation
-that the prefixlength argument `_k - 1` is a natural number.
-Conveniently, this follows from the fact that the body has been wrapped
-in an `if _k != 0` statement. This also means that the postcondition must
-hold trivially when `_k == 0`, or else a postcondition violation will be
-reported. This is an appropriate design for our desugaring, because
-greatest lemmas are expected to be used to establish greatest predicates, whose
-corresponding prefix predicates hold trivially when `_k = 0`. (To prove
-other predicates, use an ordinary lemma, not a greatest lemma.)
-
-It is interesting to compare the intuitive understanding of the
-coinductive proof in using a greatest lemma with the inductive proof in using
-a lemma. Whereas the inductive proof is performing proofs for deeper
-and deeper equalities, the greatest lemma can be understood as producing the
-infinite proof on demand.
-
-# 6. Member declarations
-
-Members are the various kinds of methods, the various kinds of functions, mutable fields,
-and constant fields. These are usually associated with classes, but they also may be
-declared (with limitations) in traits, newtypes and datatypes (but not in subset types or type synonyms).
-
-## 6.1. Field Declarations ([grammar](#g-field-declaration)) {#sec-field-declaration}
-
-Examples:
-<!-- %check-resolve -->
-```dafny
-class C {
-  var c: int  // no initialization
-  ghost var 123: bv10  // name may be a sequence of digits
-  var d: nat, e: real  // type is required
-}
-```
-A field declaration is not permitted in a value type.
-
-The field name is either an
-identifier (that is not allowed to start with a leading underscore) or
-some digits. Digits are used if you want to number your fields, e.g. "0",
-"1", etc. The digits do not denote numbers but sequences of digits,
-so 0, 00, 0_0 are all different.
-
-A field x of some type T is declared as:
-<!-- %no-check -->
-```dafny
-var x: T
-```
-
-A field declaration declares one or more fields of the enclosing class.
-Each field is a named part of the state of an object of that class. A
-field declaration is similar to but distinct from a variable declaration
-statement. Unlike for local variables and bound variables, the type is
-required and will not be inferred.
-
-Unlike method and function declarations, a field declaration
-cannot be given at the top level. Fields can be declared in either a
-class or a trait. A class that inherits from multiple traits will
-have all the fields declared in any of its parent traits.
-
-Fields that are declared as `ghost` can only be used in specifications,
-not in code that will be compiled into executable code.
-
-Fields may not be declared static.
-
-## 6.2. Constant Field Declarations ([grammar](#g-const-declaration)) {#sec-constant-field-declaration}
-
-Examples:
-<!-- %check-resolve -->
-```dafny
-const c: int
-ghost const d := 5
-class A {
-  const e: bool
-  static const f: int
-}
-```
-A `const` declaration declares a name bound to a value,
-which value is fixed after initialization.
-
-The declaration must either have a type or an initializing expression (or both).
-If the type is omitted, it is inferred from the initializing expression.
-
-* A const declaration may include the `ghost`, `static`, and `opaque` modifiers, but no
-others.
-* A const declaration may appear within a module or within any declaration
-that may contain members (class, trait, datatype, newtype).
-* If it is in a module, it is implicitly `static`, and may not also be declared
-`static`.
-* If the declaration has an initializing expression that is a ghost
-expression, then the ghost-ness of the declaration is inferred; the `ghost`
-modifier may be omitted.
-* If the declaration includes the `opaque` modifier, then uses of the declared
-variable know its name and type but not its value. The value can be made known for
-reasoning purposes by using the [reveal statement](#sec-reveal-statement).
-* The initialization expression may refer to other constant fields that are in scope and declared either
-before or after this declaration, but circular references are not allowed.
-
-## 6.3. Method Declarations ([grammar](#g-method-declaration)) {#sec-method-declaration}
-
-Examples:
-<!-- %check-resolve -->
-```dafny
-method m(i: int) requires i > 0 {}
-method p() returns (r: int) { r := 0; }
-method q() returns (r: int, s: int, t: nat) ensures r < s < t { r := 0; s := 1; t := 2; }
-ghost method g() {}
-class A {
-  method f() {}
-  constructor Init() {}
-  static method g<T>(t: T) {}
-}
-lemma L(p: bool) ensures p || !p {}
-twostate lemma TL(p: bool) ensures p || !p {}
-least lemma LL[nat](p: bool) ensures p || !p {}
-greatest lemma GL(p: bool) ensures p || !p {}
-abstract module M { method m(i: int) }
-module N refines M { method m ... {} }
-```
-
-Method declarations include a variety of related types of methods:
-- method
-- constructor
-- lemma
-- twostate lemma
-- least lemma
-- greatest lemma
-
-A method signature specifies the method generic parameters,
-input parameters and return parameters.
-The formal parameters are not allowed to have `ghost` specified
-if `ghost` was already specified for the method.
-Within the body of a method, formal parameters are immutable, that is, 
-they may not be assigned to, though their array elements or fields may be
-assigned, if otherwise permitted.
-The out-parameters are mutable and must be assigned in the body of the method.
-
-A ``ellipsis`` is used when a method or function is being redeclared
-in a module that refines another module. (cf. [Section 10](#sec-module-refinement))
-In that case the signature is
-copied from the module that is being refined. This works because
-Dafny does not support method or function overloading, so the
-name of the class method uniquely identifies it without the
-signature.
-
-See [Section 7.2](#sec-method-specification) for a description of the method specification.
-
-Here is an example of a method declaration.
-
-<!-- %no-check -->
-```dafny
-method {:att1}{:att2} M<T1, T2>(a: A, b: B, c: C)
-                                        returns (x: X, y: Y, z: Z)
-  requires Pre
-  modifies Frame
-  ensures Post
-  decreases Rank
-{
-  Body
-}
-```
-
-where `:att1` and `:att2` are attributes of the method,
-`T1` and `T2` are type parameters of the method (if generic),
-`a, b, c` are the method’s in-parameters, `x, y, z` are the
-method’s out-parameters, `Pre` is a boolean expression denoting the
-method’s precondition, `Frame` denotes a set of objects whose fields may
-be updated by the method, `Post` is a boolean expression denoting the
-method’s postcondition, `Rank` is the method’s variant function, and
-`Body` is a list of statements that implements the method. `Frame` can be a list
-of expressions, each of which is a set of objects or a single object, the
-latter standing for the singleton set consisting of that one object. The
-method’s frame is the union of these sets, plus the set of objects
-allocated by the method body. For example, if `c` and `d` are parameters
-of a class type `C`, then
-
-<!-- %no-check -->
-```dafny
-modifies {c, d}
-modifies {c} + {d}
-modifies c, {d}
-modifies c, d
-```
-
-all mean the same thing.
-
-If the method is an _extreme lemma_ ( a `least` or `greatest` lemma), then the 
-method signature may also state the type of the _k_ parameter as either `nat` or `ORDINAL`.
-These are described
-in [Section 12.5.3](#sec-friendliness) and subsequent sections.
-
-### 6.3.1. Ordinary methods
-
-A method can be declared as ghost by preceding the declaration with the
-keyword `ghost` and as static by preceding the declaration with the keyword `static`.
-The default is non-static (i.e., instance) and non-ghost.
-An instance method has an implicit receiver parameter, `this`.
-A static method M in a class C can be invoked by `C.M(…)`.
-
-An ordinary method is declared with the `method` keyword;
-[the section about constructors](#sec-constructor-methods) explains methods that instead use the
-`constructor` keyword; [the section about lemmas](#sec-lemmas) discusses methods that are
-declared with the `lemma` keyword. Methods declared with the
-`least lemma` or `greatest lemma` keyword phrases
-are discussed later in the context of extreme
-predicates (see [the section about greatest lemmas](#sec-colemmas)).
-
-A method without a body is _abstract_. A method is allowed to be
-abstract under the following circumstances:
-
-* It contains an `{:axiom}` attribute
-* It contains an `{:extern}` attribute (in this case, to be runnable, the method must have a body in non-Dafny compiled code in the target language.)
-* It is a declaration in an abstract module.
-Note that when there is no body, Dafny assumes that the *ensures*
-clauses are true without proof.
-
-### 6.3.2. Constructors {#sec-constructor-methods}
-To write structured object-oriented programs, one often relies on
-objects being constructed only in certain ways.  For this purpose, Dafny
-provides _constructor (method)s_.
-A constructor is declared with the keyword
-`constructor` instead of `method`; constructors are permitted only in classes.
-A constructor is allowed to be declared as `ghost`, in which case it
-can only be used in ghost contexts.
-
-A constructor can only be called at the time an object is allocated (see
-object-creation examples below). Moreover, when a class contains a
-constructor, every call to `new` for a class must be accompanied
-by a call to one of its constructors. A class may
-declare no constructors or one or more constructors.
-
-In general, a constructor is responsible for initializating the 
-instance fields of its class. However, any field that is given an
-initializer in its declaration may not be reassigned in the body
-of the constructor.
-
-#### 6.3.2.1. Classes with no explicit constructors
-
-For a class that declares no constructors, an instance of the class is
-created with
-<!-- %no-check -->
-```dafny
-c := new C;
-```
-This allocates an object and initializes its fields to values of their
-respective types (and initializes each `const` field with a RHS to its specified
-value). The RHS of a `const` field may depend on other `const` or `var` fields,
-but circular dependencies are not allowed.
-
-This simple form of `new` is allowed only if the class declares no constructors,
-which is not possible to determine in every scope.
-It is easy to determine whether or not a class declares any constructors if the
-class is declared in the same module that performs the `new`. If the class is
-declared in a different module and that module exports a constructor, then it is
-also clear that the class has a constructor (and thus this simple form of `new`
-cannot be used). (Note that an export set that `reveals` a class `C` also exports
-the anonymous constructor of `C`, if any.)
-But if the module that declares `C` does not export any constructors
-for `C`, then callers outside the module do not know whether or not `C` has a
-constructor. Therefore, this simple form of `new` is allowed only for classes that
-are declared in the same module as the use of `new`.
-
-The simple `new C` is allowed in ghost contexts. Also, unlike the forms of `new`
-that call a constructor or initialization method, it can be used in a simultaneous
-assignment; for example
-<!-- %no-check -->
-```dafny
-c, d, e := new C, new C, 15;
-```
-is legal.
-
-As a shorthand for writing
-<!-- %no-check -->
-```dafny
-c := new C;
-c.Init(args);
-```
-where `Init` is an initialization method (see the top of [the section about class types](#sec-class-types)),
-one can write
-<!-- %no-check -->
-```dafny
-c := new C.Init(args);
-```
-but it is more typical in such a case to declare a constructor for the class.
-
-(The syntactic support for initialization methods is provided for historical
-reasons. It may be deprecated in some future version of Dafny. In most cases,
-a constructor is to be preferred.)
-
-#### 6.3.2.2. Classes with one or more constructors
-
-Like other class members, constructors have names. And like other members,
-their names must be distinct, even if their signatures are different.
-Being able to name constructors promotes names like `InitFromList` or
-`InitFromSet` (or just `FromList` and `FromSet`).
-Unlike other members, one constructor is allowed to be _anonymous_;
-in other words, an _anonymous constructor_ is a constructor whose name is
-essentially the empty string.  For example:
-<!-- %check-resolve -->
-```dafny
-class Item {
-  constructor I(xy: int) // ...
-  constructor (x: int, y: int)
-  // ...
-}
-```
-The named constructor is invoked as
-<!-- %no-check -->
-```dafny
-  i := new Item.I(42);
-```
-The anonymous constructor is invoked as
-<!-- %no-check -->
-```dafny
-  m := new Item(45, 29);
->>>>>>> 567a5baf
-```
-dropping the "`.`".
-
-<<<<<<< HEAD
+```
+
 A two-state function may declare that it only assumes a parameter to be allocated
 in the current heap. This is done by preceding the parameter with the `new` modifier,
 as illustrated in the following example, where the first call to `DiffAgain` is legal:
@@ -4882,97 +3988,9 @@
 method EtaExample(p: P) returns (ghost f: int -> int) {
   label L:
   f := x => p.F<int>@L(x);
-=======
-#### 6.3.2.3. Two-phase constructors
-
-The body of a constructor contains two sections,
-an initialization phase and a post-initialization phase, separated by a `new;` statement.
-If there is no `new;` statement, the entire body is the initialization phase.
-The initialization phase is intended to initialize field variables
-that were not given values in their declaration; it may not reassign
-to fields that do have initializers in their declarations.
-In this phase, uses of the object reference `this` are restricted;
-a program may use `this`
-
- - as the receiver on the LHS,
- - as the entire RHS of an assignment to a field of `this`,
- - and as a member of a set on the RHS that is being assigned to a field of `this`.
-
-A `const` field with a RHS is not allowed to be assigned anywhere else.
-A `const` field without a RHS may be assigned only in constructors, and more precisely
-only in the initialization phase of constructors. During this phase, a `const` field
-may be assigned more than once; whatever value the `const` field has at the end of the
-initialization phase is the value it will have forever thereafter.
-
-For a constructor declared as `ghost`, the initialization phase is allowed to assign
-both ghost and non-ghost fields. For such an object, values of non-ghost fields at
-the end of the initialization phase are in effect no longer changeable.
-
-There are no restrictions on expressions or statements in the post-initialization phase.
-
-### 6.3.3. Lemmas {#sec-lemmas}
-Sometimes there are steps of logic required to prove a program correct,
-but they are too complex for Dafny to discover and use on its own. When
-this happens, we can often give Dafny assistance by providing a lemma.
-This is done by declaring a method with the `lemma` keyword.
-Lemmas are implicitly ghost methods and the `ghost` keyword cannot
-be applied to them.
-
-Syntactically, lemmas can be placed where ghost methods can be placed, but they serve 
-a significantly different function. First of all, a lemma is forbidden to have 
-`modifies` clause: it may not change anything about even the ghost state; ghost methods
-may have `modifies` clauses and may change ghost (but not non-ghost) state. 
-Furthermore, a lemma is not allowed to allocate any new objects.
-And a lemma may be used in the program text in places where ghost methods may not,
-such as within expressions (cf. [Section 21.1](sec-top-level-expression)).
-
-Lemmas may, but typically do not, have out-parameters.
-
-In summary, a lemma states a logical fact, summarizing an inference that the verifier
-cannot do on its own. Explicitly "calling" a lemma in the program text tells the verifier
-to use that fact at that location with the actual arguments substituted for the 
-formal parameters. The lemma is proved separately for all cases of its formal parameters
-that satisfy the preconditions of the lemma. 
-
-For an example, see the `FibProperty` lemma in
-[Section 12.5.2](#sec-proofs-in-dafny).
-
-See [the Dafny Lemmas tutorial](../OnlineTutorial/Lemmas)
-for more examples and hints for using lemmas.
-
-### 6.3.4. Two-state lemmas and functions {#sec-two-state}
-
-The heap is an implicit parameter to every function, though a function is only allowed
-to read those parts of the mutable heap that it admits to in its `reads` clause.
-Sometimes, it is useful for a function to take two heap parameters, for example, so
-the function can return the difference between the value of a field in the two heaps.
-Such a _two-state function_ is declared by `twostate function` (or `twostate predicate`,
-which is the same as a `twostate function` that returns a `bool`). A two-state function
-is always ghost. It is appropriate to think of these two implicit heap parameters as
-representing a "current" heap and an "old" heap.
-
-For example, the predicate
-<!-- %check-verify -->
-```dafny
-class Cell { var data: int  constructor(i: int) { data := i; } }
-twostate predicate Increasing(c: Cell)
-  reads c
-{
-  old(c.data) <= c.data
->>>>>>> 567a5baf
-}
-``` <!-- %save Increasing.tmp -->
-returns `true` if the value of `c.data` has not been reduced from the old state to the
-current. Dereferences in the current heap are written as usual (e.g., `c.data`) and
-must, as usual, be accounted for in the function's `reads` clause. Dereferences in the
-old heap are enclosed by `old` (e.g., `old(c.data)`), just like when one dereferences
-a  method's initial heap. The function is allowed to read anything in the old heap;
-the `reads` clause only declares dependencies on locations in the current heap.
-Consequently, the frame axiom for a two-state function is sensitive to any change
-in the old-heap parameter; in other words, the frame axiom says nothing about two
-invocations of the two-state function with different old-heap parameters.
-
-<<<<<<< HEAD
+}
+```
+
 ## 6.4. Function Declarations ([grammar](#g-function-declaration)) {#sec-function-declaration}
 
 ### 6.4.1. Functions
@@ -4983,46 +4001,13 @@
 function f(i: int): real { i as real }
 ghost function g(): (int, int) { (2,3) }
 function h(i: int, ghost k: int): int requires i >= 0 { if i == 0 then 0 else 1 }
-=======
-At a call site, the two-state function's current-heap parameter is always passed in
-as the caller's current heap. The two-state function's old-heap parameter is by
-default passed in as the caller's old heap (that is, the initial heap if the caller
-is a method and the old heap if the caller is a two-state function). While there is
-never a choice in which heap gets passed as the current heap, the caller can use
-any preceding heap as the argument to the two-state function's old-heap parameter.
-This is done by labeling a state in the caller and passing in the label, just like
-this is done with the built-in `old` function.
-
-For example, the following assertions all hold:
-<!-- %check-verify %use Increasing.tmp -->
-```dafny
-method Caller(c: Cell)
-  modifies c
-{
-  c.data := c.data + 10;
-  label L:
-  assert Increasing(c);
-  c.data := c.data - 2;
-  assert Increasing(c);
-  assert !Increasing@L(c);
-}
->>>>>>> 567a5baf
-```
-The first call to `Increasing` uses `Caller`'s initial state as the old-heap parameter,
-and so does the second call. The third call instead uses as the old-heap parameter
-the heap at label `L`, which is why the third call returns `false`.
-As shown in the example, an explicitly given old-heap parameter is given after
-an `@`-sign (which follows the name of the function and any explicitly given type
-parameters) and before the open parenthesis (after which the ordinary parameters are
-given).
-
-<<<<<<< HEAD
+```
+
 Functions may be declared as ghost. If so, all the formal parameters and
 return values are ghost; if it is not a ghost function, then 
 individual parameters may be declared ghost as desired.
 
 See [Section 7.3](#sec-function-specification) for a description of the function specification.
-
 A Dafny function is a pure mathematical function. It is allowed to
 read memory that was specified in its `reads` expression but is not
 allowed to have any side effects.
@@ -5259,374 +4244,12 @@
   the path `prefix` lets `source` reach `n` and `sink` is one of
   the children nodes of `n`.
 
-=======
-A two-state function is allowed to be called only from a two-state context, which
-means a method, a two-state lemma (see below), or another two-state function.
-Just like a label used with an `old` expression, any label used in a call to a
-two-state function must denote a program point that _dominates_ the call. This means
-that any control leading to the call must necessarily have passed through the labeled
-program point.
-
-Any parameter (including the receiver parameter, if any) passed to a two-state function
-must have been allocated already in the old state. For example, the second call to
-`Diff` in method `M` is illegal, since `d` was not allocated on entry to `M`:
-<!-- %check-verify Types.11.expect %use Increasing.tmp -->
-```dafny
-twostate function Diff(c: Cell, d: Cell): int
-  reads d
-{
-  d.data - old(c.data)
-}
-
-method M(c: Cell) {
-  var d := new Cell(10);
-  label L:
-  ghost var x := Diff@L(c, d);
-  ghost var y := Diff(c, d); // error: d is not allocated in old state
-}
-```
-
-A two-state function can declare that it only assumes a parameter to be allocated
-in the current heap. This is done by preceding the parameter with the `new` modifier,
-as illustrated in the following example, where the first call to `DiffAgain` is legal:
-<!-- %check-verify Types.12.expect %use Increasing.tmp -->
-```dafny
-twostate function DiffAgain(c: Cell, new d: Cell): int
-  reads d
-{
-  d.data - old(c.data)
-}
-
-method P(c: Cell) {
-  var d := new Cell(10);
-  ghost var x := DiffAgain(c, d);
-  ghost var y := DiffAgain(d, c); // error: d is not allocated in old state
-}
-```
-
-A _two-state lemma_ works in an analogous way. It is a lemma with both a current-heap
-parameter and an old-heap parameter, it can use `old` expressions in its
-specification (including in the precondition) and body, its parameters may
-use the `new` modifier, and the old-heap parameter is by default passed in as
-the caller's old heap, which can be changed by using an `@`-parameter.
-
-Here is an example of something useful that can be done with a two-state lemma:
-<!-- %check-verify %use Increasing.tmp -->
-```dafny
-function SeqSum(s: seq<Cell>): int
-  reads s
-{
-  if s == [] then 0 else s[0].data + SeqSum(s[1..])
-}
-
-twostate lemma IncSumDiff(s: seq<Cell>)
-  requires forall c :: c in s ==> Increasing(c)
-  ensures old(SeqSum(s)) <= SeqSum(s)
-{
-  if s == [] {
-  } else {
-    calc {
-      old(SeqSum(s));
-    ==  // def. SeqSum
-      old(s[0].data + SeqSum(s[1..]));
-    ==  // distribute old
-      old(s[0].data) + old(SeqSum(s[1..]));
-    <=  { assert Increasing(s[0]); }
-      s[0].data + old(SeqSum(s[1..]));
-    <=  { IncSumDiff(s[1..]); }
-      s[0].data + SeqSum(s[1..]);
-    ==  // def. SeqSum
-      SeqSum(s);
-    }
-  }
-}
-```
-
-A two-state function can be used as a first-class function value, where the receiver
-(if any), type parameters (if any), and old-heap parameter are determined at the
-time the first-class value is mentioned. While the receiver and type parameters can
-be explicitly instantiated in such a use (for example, `p.F<int>` for a two-state
-instance function `F` that takes one type parameter), there is currently no syntactic
-support for giving the old-heap parameter explicitly. A caller can work
-around this restriction by using (fancy-word alert!) eta-expansion, meaning
-wrapping a lambda expression around the call, as in `x => p.F<int>@L(x)`.
-The following example illustrates using such an eta-expansion:
-<!-- %check-verify -->
-```dafny
-class P {
-  twostate function F<X>(x: X): X
-}
-
-method EtaExample(p: P) returns (ghost f: int -> int) {
-  label L:
-  f := x => p.F<int>@L(x);
-}
-```
-
-## 6.4. Function Declarations ([grammar](#g-function-declaration)) {#sec-function-declaration}
-
-### 6.4.1. Functions
-
-Examples:
-<!-- %check-resolve -->
-```dafny
-function f(i: int): real { i as real }
-function g(): (int, int) { (2,3) }
-function h(i: int): int requires i >= 0 { if i == 0 then 0 else 1 }
-```
-
-Functions may be declared as ghost. If so, all the formal parameters and
-return values are ghost; if it is not a ghost function, then 
-individual parameters may be declared ghost as desired.
-
-See [Section 7.3](#sec-function-specification) for a description of the function specifcication.
-
-A Dafny function is a pure mathematical function. It is allowed to
-read memory that was specified in its `reads` expression but is not
-allowed to have any side effects.
-
-Here is an example function declaration:
-<!-- %no-check -->
-```dafny
-function {:att1}{:att2} F<T1, T2>(a: A, b: B, c: C): T
-  requires Pre
-  reads Frame
-  ensures Post
-  decreases Rank
-{
-  Body
-}
-```
-
-where `:att1` and `:att2` are attributes of the function, if any, `T1`
-and `T2` are type parameters of the function (if generic), `a, b, c` are
-the function’s parameters, `T` is the type of the function’s result,
-`Pre` is a boolean expression denoting the function’s precondition,
-`Frame` denotes a set of objects whose fields the function body may
-depend on, `Post` is a boolean expression denoting the function’s
-postcondition, `Rank` is the function’s variant function, and `Body` is
-an expression that defines the function's return value. The precondition
-allows a function to be partial, that is, the precondition says when the
-function is defined (and Dafny will verify that every use of the function
-meets the precondition).
-
-The postcondition is usually not needed, since
-the body of the function gives the full definition. However, the
-postcondition can be a convenient place to declare properties of the
-function that may require an inductive proof to establish, such as when
-the function is recursive. For example:
-
-<!-- %check-verify -->
-```dafny
-function Factorial(n: int): int
-  requires 0 <= n
-  ensures 1 <= Factorial(n)
-{
-  if n == 0 then 1 else Factorial(n-1) * n
-}
-```
-
-says that the result of Factorial is always positive, which Dafny
-verifies inductively from the function body.
-
-Within a postcondition, the result of the function is designated by
-a call of the function, such as `Factorial(n)` in the example above.
-Alternatively, a name for the function result can be given in the signature,
-as in the following rewrite of the example above.
-
-<!-- %check-verify -->
-```dafny
-function Factorial(n: int): (f: int)
-  requires 0 <= n
-  ensures 1 <= f
-{
-  if n == 0 then 1 else Factorial(n-1) * n
-}
-```
-
-Pre v4.0, a function is `ghost` by default, and cannot be called from non-ghost
-code. To make it non-ghost, replace the keyword `function` with the two
-keywords "`function method`". From v4.0 on, a function is non-ghost by
-default. To make it ghost, replace the keyword `function` with the two keywords "`ghost function`".
-(See the [/functionSyntax option](#sec-function-syntax) for a description 
-of the migration path for this change in behavior.}
-
-Functions (including predicates, function-by-methods, two-state functions, and extreme predicates) may be 
-declared `opaque`. In that case, only the signature and specification of the method
-is known at its points of use, not its body. The body can be _revealed_ for reasoning
-purposes using the [reveal statment](#sec-reveal-statement).
-
-Like methods, functions can be either _instance_ (which they are by default) or
-_static_ (when the function declaration contains the keyword `static`).
-An instance function, but not a static function, has an implicit receiver parameter, `this`.  A static function `F` in a class `C` can be invoked
-by `C.F(…)`. This provides a convenient way to declare a number of helper
-functions in a separate class.
-
-As for methods, a ``...`` is used when declaring
-a function in a module refinement (cf. [Section 10](#sec-module-refinement)).
- For example, if module `M0` declares
-function `F`, a module `M1` can be declared to refine `M0` and
-`M1` can then refine `F`. The refinement function, `M1.F` can have
-a ``...`` which means to copy the signature from
-`M0.F`. A refinement function can furnish a body for a function
-(if `M0.F` does not provide one). It can also add `ensures`
-clauses.
-
-If a function definition does not have a body, the program that contains it may still be verified.
-The function itself has nothing to verify.
-However, any calls of a body-less function are treated as unverified assumptions by the caller,
-asserting the preconditions and assuming the postconditions.
-Because body-less functions are unverified assumptions, Dafny will not compile them and will complain if called by [`dafny translate`, `dafny build` or even `dafny run`](https://dafny.org/latest/DafnyRef/DafnyRef#256-using-dafny-from-the-command-line)
-
-### 6.4.2. Predicates
-A function that returns a `bool` result is called a _predicate_. As an
-alternative syntax, a predicate can be declared by replacing the `function`
-keyword with the `predicate` keyword and possibly omitting a declaration of the
-return type (if it is not named).
-
-### 6.4.3. Function-by-method {#sec-function-by-method}
-
-A function with a `by method` clause declares a _function-by-method_.
-A function-by-method gives a way to implement a
-(deterministic, side-effect free) function by a method (whose body may be
-nondeterministic and may allocate objects that it modifies). This can
-be useful if the best implementation uses nondeterminism (for example,
-because it uses `:|` in a nondeterministic way) in a way that does not
-affect the result, or if the implementation temporarily makes use of some
-mutable data structures, or if the implementation is done with a loop.
-For example, here is the standard definition of the Fibonacci function
-but with an efficient implementation that uses a loop:
-
-<!-- %check-verify -->
-```dafny
-function Fib(n: nat): nat {
-  if n < 2 then n else Fib(n - 2) + Fib(n - 1)
-} by method {
-  var x, y := 0, 1;
-  for i := 0 to n
-    invariant x == Fib(i) && y == Fib(i + 1)
-  {
-    x, y := y, x + y;
-  }
-  return x;
-}
-```
-
-The `by method` clause is allowed only for non-ghost `function` or `predicate`
-declarations (without `twostate`, `least`, and `greatest`, but
-possibly with `static`); it inherits the in-parameters, attributes, and `requires` and `decreases`
-clauses of the function. The method also gets one out-parameter, corresponding
-to the function's result value (and the name of it, if present). Finally,
-the method gets an empty `modifies` clause and a postcondition
-`ensures r == F(args)`, where `r` is the name of the out-parameter and
-`F(args)` is the function with its arguments. In other words, the method
-body must compute and return exactly what the function says, and must
-do so without modifying any previously existing heap state.
-
-The function body of a function-by-method is allowed to be ghost, but the
-method body must be compilable. In non-ghost contexts, the compiler turns a
-call of the function-by-method into a call that leads to the method body.
-
-Note, the method body of a function-by-method may contain `print` statements.
-This means that the run-time evaluation of an expression may have print effects.
-Dafny does not track print effects, but this is the only situation that an
-expression can have a print effect.
-
-### 6.4.4. Function Transparency
-A function is said to be _transparent_ in a location if the
-body of the function is visible at that point.
-A function is said to be _opaque_ at a location if it is not
-transparent. However the specification of a function
-is always available.
-
-A function is usually transparent up to some unrolling level (up to
-1, or maybe 2 or 3). If its arguments are all literals it is
-transparent all the way.
-
-But the transparency of a function is affected by
-whether the function was given the `{:opaque}` attribute (as explained
-in [Section 11.2.8](#sec-opaque)),
-the reveal statement ([Section 8.20](#sec-reveal-statement)),
-and whether it was `reveal`ed in an export set.
-
-- Inside the module where the function is declared:
-   - if there is no `{:opaque}` attribute, the function is transparent
-   - if there is an `{:opaque}` attribute, then the function is opaque,
-   except if the function is mentioned in a `reveal` steatement, then
-   it is transparent between that `reveal` statement and the end of
-   the block containing the `reveal` statement.
-- Outside the module where the function is declared, the functio is 
-visible only if it was listed in the export set by which the contents
-of its module was imported. In that case, if the function was exported
-with `reveals`, the rules are the same within the importing module as when the function is used inside
-its declaring module. If the function is exported only with `provides` it is
-always opaque and is not permitted to be used in a reveal statement.
-
-### 6.4.5. Extreme (Least or Greatest) Predicates and Lemmas
-See [Section 12.5.3](#sec-friendliness) for descriptions
-of extreme predicates and lemmas.
-
-### 6.4.6. `older` parameters in predicates {#sec-older-parameters}
-
-A parameter of any predicate (more precisely, of any
-boolean-returning, non-extreme function) can be marked as
-`older`. This specifies that the truth of the predicate implies that
-the allocatedness of the parameter follows from the allocatedness of
-the non-`older` parameters.
-
-To understand what this means and why this attribute is useful,
-consider the following example, which specifies reachability between
-nodes in a directed graph. A `Node` is declared to have any number of
-children:
-
-<!-- %check-verify -->
-```dafny
-class Node {
-  var children: seq<Node>
-}
-``` <!-- %save Node.tmp -->
-
-There are several ways one could specify reachability between
-nodes. One way (which is used in `Test/dafny1/SchorrWaite.dfy` in the
-Dafny test suite) is to define a type `Path`, representing lists of
-`Node`s, and to define a predicate that checks if a given list of
-`Node`s is indeed a path between two given nodes:
-
-<!-- %check-verify %use Node.tmp -->
-```dafny
-datatype Path = Empty | Extend(Path, Node)
-
-predicate ReachableVia(source: Node, p: Path, sink: Node, S: set<Node>)
-  reads S
-  decreases p
-{
-  match p
-  case Empty =>
-    source == sink
-  case Extend(prefix, n) =>
-    n in S && sink in n.children && ReachableVia(source, prefix, n, S)
-}
-``` <!-- %save ReachableVia.tmp -->
-
-In a nutshell, the definition of `ReachableVia` says
-
-* An empty path lets `source` reach `sink` just when
-  `source` and `sink` are the same node.
-* A path `Extend(prefix, n)` lets `source` reach `sink` just when
-  the path `prefix` lets `source` reach `n` and `sink` is one of
-  the children nodes of `n`.
-
->>>>>>> 567a5baf
 To be admissible by Dafny, the recursive predicate must be shown to
 terminate. Termination is assured by the specification `decreases p`,
 since every such datatype value has a finite structure and every
 recursive call passes in a path that is structurally included in the
 previous. Predicate `ReachableVia` must also declare (an upper bound
-<<<<<<< HEAD
 on) which heap objects it depends on. For this purpose, the
-=======
-on) which heap objects that it depends on. For this purpose, the
->>>>>>> 567a5baf
 predicate takes an additional parameter `S`, which is used to limit
 the set of intermediate nodes in the path. More precisely, predicate
 `ReachableVia(source, p, sink, S)` returns `true` if and only if `p`
