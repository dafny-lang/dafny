--- conflicted
+++ resolved
@@ -1,18 +1,5 @@
 # 5. Types {#sec-types}
 
-<<<<<<< HEAD
-A Dafny type is a domain type (i.e., a type that can be the domain of an
-arrow type) optionally followed by an arrow and a range type.
-
-The domain types comprise the 
-* builtin scalar types, 
-* the builtin collection types, 
-* tuple types (including as a special case a parenthesized type) 
-* and reference types,
-all described in the following subsections.
-
-Dafny types may be categorized as either value types or reference types.
-=======
 A Dafny type is a (possibly-empty) set of values or heap data-structures,
 together with allowed operations on those values.
 Types are classified as mutable reference types or immutable value types,
@@ -28,7 +15,6 @@
 * [inductive](#sec-datatype) and [coinductive](#sec-coinductive-datatypes) datatypes, 
 * [function (arrow) types](#sec-arrow-subset-types), and
 * [types, such as subset types, derived from other types](#sec-subset-types).
->>>>>>> 4eea112b
 
 ## 5.1. Value Types
 The value types are those whose values do not lie in the program heap.
@@ -2657,11 +2643,7 @@
 But the transparency of a function is affected by
 whether the function was given the `{:opaque}` attribute (as explained
 in [Section 23.2.8](#sec-opaque)),
-<<<<<<< HEAD
-the reveal statement ([Section 0.0](#sec-reveal-statement)),
-=======
 the reveal statement ([Section 20.20](#sec-reveal-statement)),
->>>>>>> 4eea112b
 and whether it was `reveal`ed in an export set.
 
 - Inside the module where the function is declared:
