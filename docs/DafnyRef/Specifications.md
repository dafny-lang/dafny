--- conflicted
+++ resolved
@@ -463,11 +463,7 @@
 ```
 
 Functions are not allowed to have side effects; they may also be restricted in
-<<<<<<< HEAD
-what they can read. The _reading frame_ of a function (or predicate) is all
-=======
 what they can read. The _reading frame_ of a function (or predicate) consists of all
->>>>>>> 4eea112b
 the heap memory locations that the function is allowed to read. The reason we
 might limit what a function can read is so that when we write to memory,
 we can be sure that functions that did not read that part of memory have
@@ -536,11 +532,7 @@
 For each function value `f`, Dafny defines the function `f.reads`,
 which takes the same arguments as `f` and returns that set of objects
 that `f` reads (according to its reads clause) with those arguments.
-<<<<<<< HEAD
-`f.reads` has type `int ~> set<object>`.
-=======
 `f.reads` has type `T ~> set<object>`, where `T` is the input type(s) of `f`.
->>>>>>> 4eea112b
 
 This is particularly useful when wanting to specify the reads set of
 another function. For example, function `Sum` adds up the values of
@@ -582,11 +574,7 @@
 method N()
   modifies { }
 method Q()
-<<<<<<< HEAD
-  modifies o,p`f
-=======
   modifies o, p`f
->>>>>>> 4eea112b
 ```
 
 Frames also affect methods. Methods are not
@@ -662,13 +650,8 @@
 
 An `invariant` clause is used to specify an invariant
 for a loop. If more than one `invariant` clause is given for
-<<<<<<< HEAD
-a loop the effective invariant is the conjunction of
-the conditions specified, in their textual order.
-=======
 a loop, the effective invariant is the conjunction of
 the conditions specified, in the order given in the source text.
->>>>>>> 4eea112b
 
 The invariant must hold on entry to the loop. And assuming it
 is valid on entry to a particular iteration of the loop, 
@@ -767,11 +750,7 @@
 The `invariant` clause
 is effectively a precondition and it along with the
 negation of the loop test condition provides the postcondition.
-<<<<<<< HEAD
-The `decreaases` clause is used to prove termination.
-=======
 The `decreases` clause is used to prove termination.
->>>>>>> 4eea112b
 
 ## 19.7. Auto-generated boilerplate specifications
 
