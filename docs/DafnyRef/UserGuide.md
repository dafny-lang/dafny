--- conflicted
+++ resolved
@@ -979,63 +979,35 @@
 | [Method synthesis](#sec-synthesize-attr) |  X  |  |  |  |  |  |
 | [External classes](#sec-extern-decls) |  X  |  X  |  X  |  X  |  X  |  |
 | [Instantiating the `object` type](#sec-object-type) |  X  |  X  |  X  |  X  |  X  |  |
-<<<<<<< HEAD
-| [`forall` statements that cannot be sequentialized](#sec-forall-statement)[^feature-note-1] |  X  |  X  |  X  |  X  |  |  |
-=======
 | [`forall` statements that cannot be sequentialized](#sec-forall-statement)[^compiler-feature-forall-note] |  X  |  X  |  X  |  X  |  |  |
->>>>>>> 07575046
 | [Taking an array's length](#sec-array-types) |  X  |  X  |  X  |  X  |  X  |  |
 | [`m.Items` when `m` is a map](#sec-maps) |  X  |  X  |  X  |  X  |  X  |  |
 | [The /runAllTests option](#sec-test-attribute) |  X  |  X  |  X  |  X  |  X  |  |
 | [Integer range constraints in quantifiers (e.g. `a <= x <= b`)](#sec-quantifier-domains) |  X  |  X  |  X  |  X  |  |  X  |
 | [Exact value constraints in quantifiers (`x == C`)](#sec-quantifier-domains) |  X  |  X  |  X  |  X  |  |  |
-<<<<<<< HEAD
-| [Sequence displays of characters](#sec-sequence-displays)[^feature-note-2] |  X  |  X  |  X  |  X  |  X  |  |
-=======
 | [Sequence displays of characters](#sec-sequence-displays)[^compiler-sequence-display-of-characters-note] |  X  |  X  |  X  |  X  |  X  |  |
->>>>>>> 07575046
 | [Type test expressions (`x is T`)](#sec-as-expression) |  X  |  X  |  X  |  X  |  X  |  |
 | [Type test expressions on subset types](#sec-as-expression) |  |  |  |  |  |  |
 | [Quantifiers](#sec-quantifier-expression) |  X  |  X  |  X  |  X  |  X  |  |
 | [Bitvector RotateLeft/RotateRight functions](#sec-bit-vector-types) |  X  |  X  |  X  |  X  |  X  |  |
 | [`for` loops](#sec-for-loops) |  X  |  X  |  X  |  X  |  |  X  |
 | [`continue` statements](#sec-break-continue) |  X  |  X  |  X  |  X  |  |  X  |
-<<<<<<< HEAD
-| [Assign-such-that statements with potentially infinite bounds](#sec-update-and-call-statement)[^feature-note-3] |  X  |  X  |  X  |  X  |  |  X  |
-| [Sequence update expressions](#sec-other-sequence-expressions) |  X  |  X  |  X  |  X  |  |  X  |
-| [Sequence constructions with non-lambda initializers](#sec-sequence-displays)[^feature-note-4] |  X  |  X  |  X  |  X  |  |  X  |
-=======
 | [Assign-such-that statements with potentially infinite bounds](#sec-update-and-call-statement)[^compiler-infinite-assign-such-that-note] |  X  |  X  |  X  |  X  |  |  X  |
 | [Sequence update expressions](#sec-other-sequence-expressions) |  X  |  X  |  X  |  X  |  |  X  |
 | [Sequence constructions with non-lambda initializers](#sec-sequence-displays)[^compiler-sequence-display-nolambda-note] |  X  |  X  |  X  |  X  |  |  X  |
->>>>>>> 07575046
 | [Externally-implemented constructors](#sec-extern-decls) |  X  |  |  |  X  |  X  |  X  |
 | [Static constants](#sec-constant-field-declarations) |  X  |  X  |  X  |  X  |  |  X  |
 | [Auto-initialization of tuple variables](#sec-tuple-types) |  X  |  X  |  X  |  X  |  |  X  |
 | [Subtype constraints in quantifiers](#sec-quantifier-expression) |  X  |  X  |  X  |  X  |  |  X  |
 
-<<<<<<< HEAD
-[^feature-note-1]: 'Sequentializing' a `forall` statement refers to compiling it directly to a series of nested loops
-=======
 [^compiler-feature-forall-note]: 'Sequentializing' a `forall` statement refers to compiling it directly to a series of nested loops
->>>>>>> 07575046
     with the statement's body directly inside. The alternative, default compilation strategy
     is to calculate the quantified variable bindings separately as a collection of tuples,
     and then execute the statement's body for each tuple.
     Not all `forall` statements can be sequentialized; See [the implementation](https://github.com/dafny-lang/dafny/blob/master/Source/Dafny/Compilers/SinglePassCompiler.cs#L3493-L3528)
     for details.
 
-<<<<<<< HEAD
-[^feature-note-2]: This refers to an expression such as `['H', 'e', 'l', 'l', 'o']`, as opposed to a string literal such as "Hello".
-
-[^feature-note-3]: This refers to assign-such-that statements with multiple variables,
-    and where at least one variable has potentially infinite bounds.
-    For example, the implementation of the statement `var x: nat, y: nat :| y != 0 && x / y == 10;`
-    needs to avoid the naive approach of iterating all possible values of `x` and `y` in a nested loop.
-
-[^feature-note-4]: Sequence construction expressions often use a direct lambda expression, as in `seq(10, x => x * x)`,
-=======
-[^compiler-sequence-display-of-characters-note]: This refers to an expression such as `['H', 'e', 'l', 'l', 'o']`, as opposed to a string literal such as "Hello".
+[^compiler-sequence-display-of-characters-note]: This refers to an expression such as `['H', 'e', 'l', 'l', 'o']`, as opposed to a string literal such as `"Hello"`.
 
 [^compiler-infinite-assign-such-that-note]: This refers to assign-such-that statements with multiple variables,
     and where at least one variable has potentially infinite bounds.
@@ -1043,7 +1015,6 @@
     needs to avoid the naive approach of iterating all possible values of `x` and `y` in a nested loop.
 
 [^compiler-sequence-display-nolambda-note]: Sequence construction expressions often use a direct lambda expression, as in `seq(10, x => x * x)`,
->>>>>>> 07575046
     but they can also be used with arbitrary function values, as in `seq(10, squareFn)`.
 
 ## 24.10. Dafny Command Line Options {#sec-command-line-options}
