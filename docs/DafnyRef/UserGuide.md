--- conflicted
+++ resolved
@@ -141,7 +141,7 @@
 working directory. A command-line argument not matching a known option is considered a filepath, and likely one
 with an unsupported suffix, provoking an error message.
 - Files containing dafny code must have a `.dfy` suffix.
-- There must be at least one `.dfy` file.
+- There must be at least one `.dfy` file (except in the case of `dafny format`, see the [Dafny format section](#sec-formatting)) 
 - The command-line may contain other kinds of files appropriate to
 the language that the Dafny files are being compiled to. The kind of file is determined by its suffix.
 - Escape characters are determined by the shell executing the command-line.
@@ -301,22 +301,6 @@
   - `dafny run A.dfy 1 2 -- 3 -quiet` -- builds the Main program in `A.dfy` and then runs it with the four command-line arguments `1 2 3 -quiet`
 
 
-<<<<<<< HEAD
-The command-line also expects the following:
-- Files are designated by absolute paths or paths relative to the current
-working directory. A command-line argument not matching a known option is considered a filepath, and likely one
-with an unsupported suffix, provoking an error message..
-- Files containing dafny code must have a `.dfy` suffix.
-- There must be at least one `.dfy` file (except in the case of `dafny format`, see the [Dafny format section](#sec-formatting)) 
-- The command-line may contain other kinds of files appropriate to
-the language that the Dafny files are being compiled to.
-- The option `--` means that all subsequent command-line arguments are not options to the dafny tool; they are either files or arguments to the `dafny run` command.
-- Old-style options may begin with either a `/` (as is typical on Windows) or a `-` (as is typical on Linux)
-- If an option is repeated (e.g., with a different argument), then the later instance on the command-line supersedes the earlier instance.
-- If an option takes an argument, the option name is followed by a `:` (old-style) or `=` (new-style) and then by the argument value, with no
-intervening white space; if the argument itself contains white space, the argument must be enclosed in quotes.
-- Escape characters are determined by the shell executing the command-line.
-=======
 **Note:** `dafny run` will typically produce the same results as the executables produced by `dafny build`.  The only expected differences are these:
 - performance --- `dafny run` may not optimize as much as `dafny build`
 - target-language-specific configuration issues ---  e.g. encoding issues: `dafny run` sets language-specific flags to request UTF-8 output for the [`print`](#print-encoding) statement in all languages, whereas `dafny build` leaves language-specific runtime configuration to the user.
@@ -333,7 +317,6 @@
 The `dafny audit` command reports issues in the Dafny code that might limit the soundness claims of verification.
 
 _This command is under development._
->>>>>>> 4b0734cb
 
 The command executes the `dafny resolve` phase (accepting its options) and has the following additional options:
 
@@ -358,7 +341,18 @@
 
 #### 25.5.1.9. `dafny format` {#sec-dafny-format}
 
-This command is not yet released, but will be a command that formats source code to a consistent style.
+Dafny supports a formatter, which for now only changes the indentation of every line in a Dafny file, so that it conforms
+to the idiomatic Dafny code formatting style.
+For the formatter to work, the file should be parsed correctly by Dafny.
+
+There are four ways to use the formatter:
+
+* `dafny format file1.dfy file2.dfy ...` formats each file provided in arguments.
+* `dafny format --print:- file1.dfy file2.dfy ...` format each file but instead of writing files, output their formatted content in stdout
+* `dafny format` Look up for all the Dafny files recursively in the current repository and format them.
+* `dafny format --check` with the same options as above. It will print a message
+  and a non-zero return code if at least one file is not the same as
+  its formatted version through `dafny format`
 
 #### 25.5.1.10. `dafny test` {#sec-dafny-test}
  
@@ -465,24 +459,6 @@
 For example, if a program has parsing errors, verification or compilation will
 not be attempted.
 
-<<<<<<< HEAD
-### 25.6.1. The Dafny formatter
-
-Dafny supports a formatter, which for now only changes the indentation of every line in a Dafny file, so that it conforms
-to the idiomatic Dafny code formatting style.
-For the formatter to work, the file should be parsed correctly by Dafny.
-
-There are four ways to use the formatter:
-
-* `dafny format file1.dfy file2.dfy ...` formats each file provided in arguments.
-* `dafny format --print:- file1.dfy file2.dfy ...` format each file but instead of writing files, output their formatted content in stdout
-* `dafny format` Look up for all the Dafny files recursively in the current repository and format them.
-* `dafny format --check` with the same options as above. It will print a message
-  and a non-zero return code if at least one file is not the same as 
-  its formatted version through `dafny format`
-
-## 25.7. Verification
-=======
 Other dafny commands may have their own conventions for exit codes. 
 However in all cases, an exit code of 0 indicates successful completion of the command's
 task and small positive integer values indicate errors of some sort.
@@ -498,7 +474,6 @@
 - Dafny I/O libraries send output explicitly to either **standard-out or standard-error**
 
 ## 25.6. Verification {#sec-verification}
->>>>>>> 4b0734cb
 
 In this section, we suggest a methodology to figure out [why a single assertion might not hold](#sec-verification-debugging), we propose techniques to deal with [assertions that slow a proof down](#sec-verification-debugging-slow), we explain how to [verify assertions in parallel or in a focused way](#sec-assertion-batches), and we also give some more examples of [useful options and attributes to control verification](#sec-command-line-options-and-attributes-for-verification).
 
