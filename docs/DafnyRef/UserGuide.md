--- conflicted
+++ resolved
@@ -88,7 +88,6 @@
 within those files. It does not matter if files are repeated either as
 includes or on the command-line.[^fn-duplicate-files]
 
-<<<<<<< HEAD
 Note however that although the complete set of files, command-line plus
 included files, make up the program, by default, only those files listed on
 the command-line are verified. To do a complete verification, each file
@@ -102,15 +101,6 @@
 to be verified.
 
 [^fn-duplicate-files]: File names are considered equal if they have the same absolute path, compared as case-sensitive strings (regardless of whether the underlying file-system is case sensitive).  Using symbolic links may make the same file have a different absolute path; this will generally cause duplicate declaration errors.
-=======
-All files recursively included are always parsed and type-checked.
-However, which files are verified, built, run, or processed by other
-dafny commands depends on the individual command. 
-These commands are described in [Section 13.6.1](#sec-dafny-commands).
-
-[^fn-duplicate-files]: Files may be included more than once or both included and listed on the command line. Duplicate inclusions are detected and each file processed only once.
-For the purpose of detecting duplicates, file names are considered equal if they have the same absolute path, compared as case-sensitive strings (regardless of whether the underlying file-system is case sensitive).  Using symbolic links may make the same file have a different absolute path; this will generally cause duplicate declaration errors.
->>>>>>> 6faf1c54
 
 ### 13.3.1. Dafny Verification Artifacts: the Library Backend and .doo Files {#sec-doo-files}
 
@@ -329,11 +319,6 @@
 - Control of the proof engine
    - `--verification-time-limit`
    - `--boogie`
-<<<<<<< HEAD
-   - `--boogie-filter`
-=======
-   - `--solver-path`
->>>>>>> 6faf1c54
 
 
 #### 13.6.1.4. `dafny translate <language>` {#sec-dafny-translate}
@@ -965,13 +950,8 @@
   i := 2;
 }
 ```
-<<<<<<< HEAD
 To debug why Dafny cannot prove this assert, we need to _move this assert up_, which is similar to [_computing the weakest precondition_](https://en.wikipedia.org/wiki/Predicate_transformer_semantics#Weakest_preconditions).
-For example, if we have `x := Y; assert F;` and Dafny cannot prove `assert F;`, the weakest precondition for it to hold before `x := Y;` can be written as the assertion `assert F[x:= Y];`, where we replace every occurence of `x` in `F` into `Y`.
-=======
-To debug why this assert might not hold, we need to _move this assert up_, which is similar to [_computing the weakest precondition_](https://en.wikipedia.org/wiki/Predicate_transformer_semantics#Weakest_preconditions).
-For example, if we have `x := Y; assert F;` and the `assert F;` might not hold, the weakest precondition for it to hold before `x := Y;` can be written as the assertion `assert F[x:= Y];`, where we replace every occurrence of `x` in `F` into `Y`.
->>>>>>> 6faf1c54
+For example, if we have `x := Y; assert F;` and Dafny cannot prove `assert F;`, the weakest precondition for it to hold before `x := Y;` can be written as the assertion `assert F[x:= Y];`, where we replace every occurrence of `x` in `F` into `Y`.
 Let's do it in our example:
 <!-- %check-verify UserGuide.5.expect -->
 ```dafny
