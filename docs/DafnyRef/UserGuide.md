--- conflicted
+++ resolved
@@ -1841,22 +1841,12 @@
 
 * `--relax-definite-assignment - control the rules governing definite
   assignment, the property that every variable is eventually assigned a
-<<<<<<< HEAD
-  value before it is used.  If false (the default) definite assignment
-  rules are strictly checked (corresponding to legacy level 3); if true,
-  checking corresponds to legacy level 2.
-  The legacy option was `-definiteAssignment:<n>` with possible values
-  * `0` - ignore definite-assignment rules; this mode is unsound and is
-    for testing only.
-  * `1` (default) - enforce definite-assignment rules for compiled
-=======
   value before it is used.
   * if false (default), enforce definite-assignment for all non-yield-parameter
     variables and fields, regardless of their types
   * if false and `--enforce-determinism` is true, then also performs 
     checks in the compiler that no nondeterministic statements are used
   * if true, enforce definite-assignment rules for compiled
->>>>>>> 4eea112b
     variables and fields whose types do not support auto-initialization
     and for ghost variables and fields whose type is possibly empty.
 
