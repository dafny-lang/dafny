--- conflicted
+++ resolved
@@ -1747,8 +1747,7 @@
 the `--input` option (needed when `dafny run` has more than one input file)
 is contained [in the section on command-line structure](#command-line).
 
-<<<<<<< HEAD
-### 13.8.2. Placeholder modules
+### 13.8.2. Replaceable modules
 To enable easily customising runtime behavior across an entire Dafny program, Dafny has placeholder modules. Here follows an example:
 
 <!-- %check-run -->
@@ -1772,12 +1771,10 @@
 // ConcreteFoo can be swapped out for different replacements of Foo, to customize runtime behavior.
 ```
 
-When replacing a placeholder module, the same rules apply as when refining an abstract module. However, unlike an abstract module, a placeholder module can be used as if it is a concrete module. When executing code, using for example `dafny run` or `dafny translate`, any program that contains a placeholder module must also contain a replacement of this placeholder. When using `dafny verify`, placeholder modules do not have to be replaced.
-
-Placeholder modules are particularly useful for defining behavior that depends on which target language Dafny is translated to.
-
-=======
->>>>>>> 06057705
+When replacing a replaceable module, the same rules apply as when refining an abstract module. However, unlike an abstract module, a placeholder module can be used as if it is a concrete module. When executing code, using for example `dafny run` or `dafny translate`, any program that contains a placeholder module must also contain a replacement of this placeholder. When using `dafny verify`, placeholder modules do not have to be replaced.
+
+Replaceable modules are particularly useful for defining behavior that depends on which target language Dafny is translated to.
+
 ### 13.8.3. C\#
 
 For a simple Dafny-only program, the translation step converts a `A.dfy` file into `A.cs`;
