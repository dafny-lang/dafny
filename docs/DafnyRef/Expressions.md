--- conflicted
+++ resolved
@@ -65,11 +65,7 @@
  Primary Expressions      | 11 |
 
 
-<<<<<<< HEAD
 ## 21.1. Let and Lemma-call expressions ([grammar](#g-top-level-expression)) {#sec-top-level-expression}
-=======
-## 9.1. Top-level expressions ([grammar](#g-top-level-expression)) {#sec-top-level-expression}
->>>>>>> b6c1ea9c
 
 Examples:
 <!-- %no-check -->
@@ -126,13 +122,9 @@
 A third restriction is that `E` is not always permitted to contain a bit-wise or (`|`) operator, 
 because it would be ambiguous with the vertical bar used in comprehension expressions.
 
-<<<<<<< HEAD
 Note that the effect of the lemma call only extends to the succeeding expression `E` (which may be another `;` expression).
 
 ## 21.2. Equivalence Expressions ([grammar](#g-equivalence-expression)) {#sec-equivalence-expression}
-=======
-## 9.2. Equivalence Expressions ([grammar](#g-equivalence-expression)) {#sec-equivalence-expression}
->>>>>>> b6c1ea9c
 
 Examples:
 <!-- %no-check -->
@@ -403,7 +395,6 @@
 ! x
 ```
 
-<<<<<<< HEAD
 A unary expression applies 
 
 - logical complement (`!` -- [Section 6.1](#sec-booleans)),
@@ -411,12 +402,6 @@
 - numeric negation (`-` -- [Section 6.2](#sec-numeric-types)), or
 - bit-vector negation (`-` -- [Section 6.3](#sec-bit-vector-types))
 
-=======
-A unary expression applies either 
-logical complement (`!` -- [Section 5.2.1](#sec-booleans)),
-numeric negation (`-` -- [Section 5.2.2](#sec-numeric-types)), or
-bit-vector negation (`-` -- [Section 5.2.3](#sec-bit-vector-types))
->>>>>>> b6c1ea9c
 to its operand.
 
 ## 9.12. Primary Expressions ([grammar](#g-primary-expression)) {#sec-primary-expression}
@@ -440,14 +425,7 @@
 A number of these can be followed by 0 or more suffixes
 to select a component of the value.
 
-<<<<<<< HEAD
 ## 21.13. Lambda expressions ([grammar](#g-lambda-expression)) {#sec-lambda-expression}
-=======
-If the `allowLambda` is false then ``LambdaExpression``s are not
-recognized in this context.
-
-## 9.13. Lambda expressions ([grammar](#g-lambda-expression)) {#sec-lambda-expression}
->>>>>>> b6c1ea9c
 
 Examples:
 <!-- %no-check -->
@@ -638,14 +616,9 @@
 ```
 A havoc right-hand-side is just a `*` character.
 It produces an arbitrary value of its associated
-<<<<<<< HEAD
 type. The "assign-such-that"
 operator (`:|`) can be used to obtain a more constrained arbitrary value. 
 See [Section 20.6](#sec-update-and-call-statement).
-=======
-type. To obtain a more constrained arbitrary value the "assign-such-that"
-operator (`:|`) can be used. See [Section 8.6](#sec-update-and-call-statement).
->>>>>>> b6c1ea9c
 
 ## 9.19. Constant Or Atomic Expressions ([grammar](#g-atomic-expression)) {#sec-atomic-expression}
 
@@ -1027,11 +1000,7 @@
 domain of the map. Cardinality is not defined for infinite sets or infinite maps.
 For more information, see [Section 5.5](#sec-collection-types).
 
-<<<<<<< HEAD
 ## 21.27. Parenthesized Expressions ([grammar](#g-parenthesized-expression)) {#sec-parenthesized-expression}
-=======
-## 9.27. Parenthesized Expression ([grammar](#g-parenthesized-expression)) {#sec-parenthesized-expression}
->>>>>>> b6c1ea9c
 
 A parenthesized expression is a list of zero or more expressions
 enclosed in parentheses.
@@ -1121,16 +1090,11 @@
 assert ms == ms2;
 ```
 
-<<<<<<< HEAD
 Note that `multiset{1, 1})` is a multiset holding the value `1` with multiplicity 2,
 but in `multiset({1,1})` the multiplicity is 1, because the expression `{1,1}` is the set `{1}`,
 which is then converted to a multiset.
 
 See [Section 9.2](#sec-multisets) for more information on multisets.
-=======
-See [Section 5.5.2](#sec-multisets) for more information on
-multisets.
->>>>>>> b6c1ea9c
 
 ## 9.30. Map Display Expression ([grammar](#g-map-display-expression)) {#sec-map-display-expression}
 
@@ -1508,12 +1472,8 @@
 the overall expression returns `V.PropagateFailure()`; if there is no failure, the expression following the 
 semicolon is returned. Note that these two possible return values must have the same type (or be 
 implicitly convertible to the same type). Typically that means that `tmp.PropagateFailure()` is a failure value and
-<<<<<<< HEAD
 `E` is a value-carrying success value, both of the same failure-compatible type, 
 as described in [Section 20.7](#sec-update-with-failure-statement).
-=======
-`E` is a value-carrying success value, both of the same failure-compatible type, as described in [Section 8.7](#sec-update-with-failure-statement).
->>>>>>> b6c1ea9c
 
 The expression `:- V; E` is desugared into the _expression_
 <!-- %no-check -->
