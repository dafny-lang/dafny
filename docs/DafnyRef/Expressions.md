# 9. Expressions {#sec-expressions}

Dafny expressions come in three flavors.
- The bulk of expressions have no side-effects and can be used within
methods, functions, and specifications, and in either compiled or ghost code.
- Some expressions, called [right-hand-side expressions](#sec-rhs-expression),
do have side-effects and may only be used in specific syntactic locations,
such as the right-hand-side of update (assignment) statements; 
object allocation and method calls are two typical examples of [right-hand-side expressions](#sec-rhs-expression). Note that method calls are syntactically
indistinguishable from function calls; both are Expressions ([PrimaryExpressions](#sec-primary-expression)
with an [ArgumentList suffix](#sec-argument-list-suffix)). However, method calls are semantically permitted
only in right-hand-side expression locations.
- Some expressions are allowed only in specifications and other ghost code,
as listed [here](#sec-list-of-specification-expressions).

The grammar of Dafny expressions follows a hierarchy that
reflects the precedence of Dafny operators. The following
table shows the Dafny operators and their precedence
in order of increasing binding power.

 operator                 | precedence | description
--------------------------|:----------:|-----------------------
 `;`                      | 0 | That is [LemmaCall; Expression](#sec-top-level-expression)
--------------------------|------------------------------------
 `<==>`                   | 1 | [equivalence (if and only if)](#sec-equivalence-expression)
--------------------------|------------------------------------
 `==>`                    | 2 | [implication (implies)](#sec-implies-expression)
 `<==`                    | 2 | [reverse implication (follows from)](#sec-implies-expression)
--------------------------|------------------------------------
 `&&`, `&`                | 3 | [conjunction (and)](#sec-logical-expression)
 `||`, `|`                | 3 | [disjunction (or)](#sec-logical-expression)
--------------------------|------------------------------------
 `==`                     | 4 | equality
 `==#[k]`                 | 4 | [prefix equality (coinductive)](#sec-co-equality)
 `!=`                     | 4 | disequality
 `!=#[k]`                 | 4 | [prefix disequality (coinductive)](#sec-co-equality)
 `<`                      | 4 | less than
 `<=`                     | 4 | at most
 `>=`                     | 4 | at least
 `>`                      | 4 | greater than
 `in`                     | 4 | collection membership
 `!in`                    | 4 | collection non-membership
 `!!`                     | 4 | disjointness
--------------------------|------------------------------------
 `<<`                     | 5 | [left-shift](#sec-bit-shift-expression)
 `>>`                     | 5 | [right-shift](#sec-bit-shift-expression)
--------------------------|------------------------------------
 `+`                      | 6 | addition (plus)
 `-`                      | 6 | subtraction (minus)
--------------------------|------------------------------------
 `*`                      | 7 | multiplication (times)
 `/`                      | 7 | division (divided by)
 `%`                      | 7 | modulus (mod)
--------------------------|------------------------------------
 `|`                      | 8 | [bit-wise or](#sec-bitvector-expression)
 `&`                      | 8 | [bit-wise and](#sec-bitvector-expression)
 `^`                      | 8 | [bit-wise exclusive-or (not equal)](#sec-bitvector-expression)
--------------------------|------------------------------------
 `as` operation           | 9 | [type conversion](#sec-as-is-expression)
 `is` operation           | 9 | [type test](#sec-as-is-expression)
--------------------------|------------------------------------
 `-`                      | 10 | arithmetic negation (unary minus)
 `!`                      | 10 | logical negation, bit-wise complement
--------------------------|------------------------------------
 Primary Expressions      | 11 |


<<<<<<< HEAD
## 9.1. Top-level expressions ([grammar](#g-top-level-expression)) {#sec-top-level-expression}
=======
## 9.1. Lemma-call expressions ([grammar](#g-top-level-expression)) {#sec-top-level-expression}
>>>>>>> 567a5baf

Examples:
<!-- %no-check -->
```dafny
var a := L(a,b); a*b
```

This expression has the form `S; E`.
The type of the expression is the type of `E`.
`S` must be a lemma call (though the grammar appears more lenient).
The lemma introduces a fact necessary to establish properties of `E`.

Sometimes an expression will fail unless some relevant fact is known.
In the following example the `F_Fails` function fails to verify
because the `Fact(n)` divisor may be zero. But preceding
the expression by a lemma that ensures that the denominator
is not zero allows function `F_Succeeds` to succeed.
<!-- %check-verify Expressions.1.expect -->
```dafny
function Fact(n: nat): nat
{
  if n == 0 then 1 else n * Fact(n-1)
}

lemma L(n: nat)
  ensures 1 <= Fact(n)
{
}

function F_Fails(n: nat): int
{
  50 / Fact(n)  // error: possible division by zero
}

function F_Succeeds(n: nat): int
{
  L(n); // note, this is a lemma call in an expression
  50 / Fact(n)
}
```

One restriction is that a lemma call in this form is permitted only in situations in which the expression itself is not terminated by a semicolon.

A second restriction is that `E` is not always permitted to contain lambda expressions, such 
as in the expressions that are the body of a lambda expression itself, function, method and iterator specifications,
and if and while statements with guarded alternatives.

A third restriction is that `E` is not always permitted to contain a bit-wise or (`|`) operator, 
because it would be ambiguous with the vertical bar used in comprehension expressions.

<<<<<<< HEAD
=======
Note that the effect of the lemma call only extends to the succeeding expression `E` (which may be another `;` expression).

>>>>>>> 567a5baf
## 9.2. Equivalence Expressions ([grammar](#g-equivalence-expression)) {#sec-equivalence-expression}

Examples:
<!-- %no-check -->
```dafny
A
A <==> B
A <==> C ==> D <==> B 
```

An Equivalence Expression that contains one or more `<==>`s is
a boolean expression and all the operands
must also be boolean expressions. In that case each `<==>`
operator tests for logical equality which is the same as
ordinary equality (but with a different precedence).

See [Section 5.2.1.1](#sec-equivalence-operator) for an explanation of the
`<==>` operator as compared with the `==` operator.

The `<==>` operator is commutative and associative: `A <==> B <==> C` and `(A <==> B) <==> C` and `A <==> (B <==> C)` and `C <==> B <==> A`
are all equivalent and are all true iff an even number of operands are false.

## 9.3. Implies or Explies Expressions ([grammar](#g-implies-expression)) {#sec-implies-expression}

Examples:
<!-- %no-check -->
```dafny
A ==> B
A ==> B ==> C ==> D
B <== A
```

See [Section 5.2.1.3](#sec-implication-and-reverse-implication) for an explanation
of the `==>` and `<==` operators.

## 9.4. Logical Expressions ([grammar](#g-logical-expression)) {#sec-logical-expression}

Examples:
<!-- %no-check -->
```dafny
A && B
A || B
&& A && B && C
```

Note that the Dafny grammar allows a conjunction or disjunction to be
_prefixed_ with `&&` or `||` respectively. This form simply allows a
parallel structure to be written:
<!-- %check-resolve -->
```dafny
method m(x: object?, y:object?, z: object?) {
  var b: bool :=
    && x != null
    && y != null
    && z != null
    ;
}
```
This is purely a syntactic convenience allowing easy edits such as reordering
lines or commenting out lines without having to check that the infix
operators are always where they should be.

Note also that `&&` and `||` cannot be mixed without using parentheses:
`A && B || C` is not permitted. Write `(A && B) || C` or `A && (B || C)` instead.

See [Section 5.2.1.2](#sec-conjunction-and-disjunction) for an explanation
of the `&&` and `||` operators.

## 9.5. Relational Expressions ([grammar](#g-relational-expression)) {#sec-relational-expression}

Examples:
<!-- %no-check -->
```dafny
x == y
x != y
x < y
x >= y
x in y
x ! in y
x !! y
x ==#[k] y
```

The relation expressions compare two or more terms.
As explained in [the section about basic types](#sec-basic-type), `==`, `!=`, ``<``, `>`, `<=`, and `>=`
are _chaining_.

The `in` and `!in` operators apply to collection types as explained in
[Section 5.5](#sec-collection-types) and represent membership or non-membership
respectively.

The `!!` represents disjointness for sets and multisets as explained in
[Section 5.5.1](#sec-sets) and [Section 5.5.2](#sec-multisets).

`x ==#[k] y` is the prefix equality operator that compares
coinductive values for equality to a nesting level of k, as
explained in [the section about co-equality](#sec-co-equality).

## 9.6. Bit Shifts ([grammar](#g-bit-shift-expression)) {#sec-bit-shift-expression}

Examples:
<!-- %no-check -->
```dafny
k << 5
j >> i
```

These operators are the left and right shift operators for bit-vector values.
They take a bit-vector value and an `int`, shifting the bits by the given
amount; the result has the same bit-vector type as the LHS.
For the expression to be well-defined, the RHS value must be in the range 0 to the number of
bits in the bit-vector type, inclusive.

The operations are left-associative: `a << i >> j` is `(a << i) >> j`.

## 9.7. Terms ([grammar](#g-term)) {#sec-addition-expression}

Examples:
<!-- %no-check -->
```dafny
x + y - z
```

`Terms` combine `Factors` by adding or subtracting.
Addition has these meanings for different types:

* arithmetic addition for numeric types ([Section 5.2.2](#sec-numeric-types)])
* union for sets and multisets ([Section 5.5.1](#sec-sets) and [Section 5.5.2](#sec-multisets))
* concatenation for sequences ([Section 5.5.3](#sec-sequences))
* map merging for maps ([Section 5.5.4](#sec-maps))

Subtraction is 

* arithmetic subtraction for numeric types
* set or multiset subtraction for sets and multisets
* domain subtraction for maps.

All addition operations are associative. Arithmetic addition and union are commutative. Subtraction is neither; it groups to the left as expected:
`x - y -z` is `(x - y) -z`.

## 9.8. Factors ([grammar](#g-factor)) {#sec-multiplication-expression}

Examples:
<!-- %no-check -->
```dafny
x * y
x / y
x % y
```

A ``Factor`` combines expressions using multiplication,
division, or modulus. For numeric types these are explained in
[Section 5.2.2](#sec-numeric-types).
As explained there, `/` and `%` on `int` values represent _Euclidean_
integer division and modulus and not the typical C-like programming
language operations.

Only `*` has a non-numeric application. It represents set or multiset
intersection as explained in [Section 5.5.1](#sec-sets) and [Section 5.5.2](#sec-multisets).

`*` is commutative and associative; `/` and `%` are neither but do group to the left.

## 9.9. Bit-vector Operations ([grammar](#g-bit-vector-expression)) {#sec-bitvector-expression}

Examples:
<!-- %no-check -->
```dafny
x | y
x & y
x ^ y
```


These operations take two bit-vector values of the same type, returning
a value of the same type. The operations perform bit-wise _or_ (`|`),
_and_ (`&`), and _exclusive-or_ (`^`). To perform bit-wise equality, use
`^` and `!` (unary complement) together. (`==` is boolean equality of the whole bit-vector.)

These operations are associative and commutative but do not associate with each other.
Use parentheses: `a & b | c` is illegal; use `(a & b) | c` or `a & (b | c)`
instead.

Bit-vector operations are not allowed in some contexts.
The `|` symbol is used both for bit-wise or and as the delimiter in a
[cardinality](#sec-cardinality-expression) expression: an ambiguity arises if
the expression E in `| E |` contains a `|`. This situation is easily
remedied: just enclose E in parentheses, as in `|(E)|`.
The only type-correct way this can happen is if the expression is
a comprehension, as in `| set x: int :: x | 0x101 |`.

## 9.10. As (Conversion) and Is (type test) Expressions ([grammar](#g-as-is-expression)) {#sec-as-is-expression}

Examples:
<!-- %no-check -->
```dafny
e as MyClass
i as bv8
e is MyClass
```

The `as` expression converts the given LHS to the type stated on the RHS,
with the result being of the given type. The following combinations
of conversions are permitted:

* Any type to itself
* Any int or real based numeric type or bit-vector type to another int or real based numeric type or bit-vector type
* Any base type to a subset or newtype with that base
* Any subset or newtype to its base type or a subset or newtype of the same base
* Any type to a subset or newtype that has the type as its base
* Any trait to a class or trait that extends (perhaps recursively) that trait
* Any class or trait to a trait extended by that class or trait

Some of the conversions above are already implicitly allowed, without the
`as` operation, such as from a subset type to its base. In any case, it
must be able to be proved that the value of the given expression is a
legal value of the given type. For example, `5 as MyType` is permitted (by the verifier) only if `5` is a legitimate value of`MyType` (which must be a numeric type).

The `as` operation is like a grammatical suffix or postfix operation.
However, note that the unary operations bind more tightly than does `as`.
That is `- 5 as nat` is `(- 5) as nat` (which fails), whereas `a * b as nat`
is `a * (b as nat)`. On the other hand, `- a[4]` is `- (a[4])`.

The `is` expression is grammatically similar to the `as` expression, with the
same binding power. The `is` expression is a type test that
returns a `bool` value indicating whether the LHS expression is a legal
value of the RHS type. The expression can be used to check
whether a trait value is of a particular class type. That is, the expression
in effect checks the allocated type of a trait.

The RHS type of an `is` expression can always be a supertype of the type of the LHS
expression, in which case the result is trivally true. 
Other than that, the RHS must be based on a reference type and the
LHS expression must be assignable to the RHS type. Furthermore, in order to be
compilable, the RHS type must not be a subset type other than a non-null reference
type, and the type parameters of the RHS must be uniquely determined from the
type parameters of the LHS type. The last restriction is designed to make it
possible to perform type tests without inspecting type parameters at run time.
For example, consider the following types:

<!-- %check-resolve -->
```dafny
trait A { }
trait B<X> { }
class C<Y> extends B<Y> { }
class D<Y(==)> extends B<set<Y>> { }
class E extends B<int> { }
class F<Z> extends A { }
```

A LHS expression of type `B<set<int>>` can be used in a type test where the RHS is
`B<set<int>>`, `C<set<int>>`, or `D<int>`, and a LHS expression of type `B<int>`
can be used in a type test where the RHS is `B<int>`, `C<int>`, or `E`. Those
are always allowed in compiled (and ghost) contexts.
For an expression `a` of type `A`, the expression `a is F<int>` is a ghost expression;
it can be used in ghost contexts, but not in compiled contexts.

For an expression `e` and type `t`, `e is t` is the condition determining whether
`e as t` is well-defined (but, as noted above, is not always a legal expression).

*The repertoire of types allowed in `is` tests may be expanded in the future.*

## 9.11. Unary Expressions ([grammar](#g-unary-expression)) {#sec-unary-expression}

Examples:
<!-- %no-check -->
```dafny
-x
- - x
! x
```

<<<<<<< HEAD
A unary expression applies either 
logical complement (`!` -- [Section 5.2.1](#sec-booleans)),
numeric negation (`-` -- [Section 5.2.2](#sec-numeric-types)), or
bit-vector negation (`-` -- [Section 5.2.3](#sec-bit-vector-types))
=======
A unary expression applies 

- logical complement (`!` -- [Section 5.2.1](#sec-booleans)),
- bit-wise complement (`!` -- [Section 5.2.3](#sec-bit-vector-types)),
- numeric negation (`-` -- [Section 5.2.2](#sec-numeric-types)), or
- bit-vector negation (`-` -- [Section 5.2.3](#sec-bit-vector-types))

>>>>>>> 567a5baf
to its operand.

## 9.12. Primary Expressions ([grammar](#g-primary-expression)) {#sec-primary-expression}

Examples:
<!-- %no-check -->
```dafny
true
34
M(i,j)
b.c.d
[1,2,3]
{2,3,4}
map[1 => 2, 3 => 4]
(i:int,j:int)=>i+j
if b then 4 else 5
```

After descending through all the binary and unary operators we arrive at
the primary expressions, which are explained in subsequent sections. 
A number of these can be followed by 0 or more suffixes
to select a component of the value.

<<<<<<< HEAD
If the `allowLambda` is false then ``LambdaExpression``s are not
recognized in this context.

=======
>>>>>>> 567a5baf
## 9.13. Lambda expressions ([grammar](#g-lambda-expression)) {#sec-lambda-expression}

Examples:
<!-- %no-check -->
```dafny
x => -x
_ => true
(x,y) => x*y
(x:int, b:bool) => if b then x else -x
x requires x > 0 => x-1
```

See [Section 7.4](#sec-lambda-specification) for a description of specifications for lambda expressions.

In addition to named functions, Dafny supports expressions that define
functions.  These are called _lambda (expression)s_ (some languages
know them as _anonymous functions_).  A lambda expression has the
form:
<!-- %no-check -->
```dafny
( _params_ ) _specification_ => _body_
```
where _params_ is a comma-delimited list of parameter
declarations, each of which has the form `x` or `x: T`.  The type `T`
of a parameter can be omitted when it can be inferred.  If the
identifier `x` is not needed, it can be replaced by `_`.  If
_params_ consists of a single parameter `x` (or `_`) without an
explicit type, then the parentheses can be dropped; for example, the
function that returns the successor of a given integer can be written
as the following lambda expression:
<!-- %no-check -->
```dafny
x => x + 1
```

The _specification_ is a list of clauses `requires E` or
`reads W`, where `E` is a boolean expression and `W` is a frame
expression.

_body_ is an expression that defines the function's return
value.  The body must be well-formed for all possible values of the
parameters that satisfy the precondition (just like the bodies of
named functions and methods).  In some cases, this means it is
necessary to write explicit `requires` and `reads` clauses.  For
example, the lambda expression
<!-- %no-check -->
```dafny
x requires x != 0 => 100 / x
```
would not be well-formed if the `requires` clause were omitted,
because of the possibility of division-by-zero.

In settings where functions cannot be partial and there are no
restrictions on reading the heap, the _eta expansion_ of a function
`F: T -> U` (that is, the wrapping of `F` inside a lambda expression
in such a way that the lambda expression is equivalent to `F`) would
be written `x => F(x)`.  In Dafny, eta expansion must also account for
the precondition and reads set of the function, so the eta expansion
of `F` looks like:
<!-- %no-check -->
```dafny
x requires F.requires(x) reads F.reads(x) => F(x)
```

## 9.14. Left-Hand-Side Expressions ([grammar](#g-lhs-expression)) {#sec-lhs-expression}

Examples:
<!-- %no-check -->
```dafny
x
a[k]
LibraryModule.F().x
old(o.f).x
```

A left-hand-side expression is only used on the left hand
side of an [Update statement](#sec-update-and-call-statement)
or an [Update with Failure Statement](#sec-update-with-failure-statement).

An LHS can be

- a simple identifier: `k`
- an expression with a dot suffix: `this.x`, `f(k).y`
- an expression with an array selection: `a[k]`, `f(a8)[6]`

<<<<<<< HEAD
An example of the second (`ConstAtomExpression`) form is:

<!-- %no-check -->
```dafny
    old(o.f).x
```

=======
>>>>>>> 567a5baf
## 9.15. Right-Hand-Side Expressions ([grammar](#g-rhs-expression)) {#sec-rhs-expression}

Examples: 
<!-- %no-check -->
```dafny
new int[6]
new MyClass
new MyClass(x,y,z)
x+y+z
*
```

A Right-Hand-Side expression is an expression-like construct that may have 
side-effects. Consequently such expressions
 can only be used within certain statements
within methods, and not as general expressions or within functions or specifications.

An RHS is either an array allocation, an object allocation,
a havoc right-hand-side, a method call, or a simple expression, optionally followed
by one or more attributes.

Right-hand-side expressions (that are not just regular expressions) appear in the following constructs:

- [return statements](#sec-return-statement),
- [yield statements](#sec-yield-statement),
- [update statements](#sec-update-and-call-statement),
- [update-with-failure statements](#sec-update-with-failure-statement), or
- [variable declaration statements](#sec-variable-declaration-statement).

These are the only contexts in which arrays or objects may be
allocated or in which havoc may be stipulated.

## 9.16. Array Allocation ([grammar](#g-array-allocation-expression)) {#sec-array-allocation}

Examples:
<!-- %no-check -->
```dafny
new int[5,6]
new int[5][2,3,5,7,11]
new int[][2,3,5,7,11]
new int[5](i => i*i)
new int[2,3]((i,j) => i*j)
```

This right-hand-side expression allocates a new single or multi-dimensional array (cf. [Section 5.10](#sec-array-type)).
The initialization portion is optional. One form is an
explicit list of values, in which case the dimension is optional:
<!-- %no-check -->
```dafny
var a := new int[5];  // valid only if definiteAssignment is not strict
var b := new int[5][2,3,5,7,11];
var c := new int[][2,3,5,7,11];
var d := new int[3][4,5,6,7]; // error
```
The comprehension form requires a dimension and uses a function of
type `nat -> T` where `T` is the array element type:
<!-- %no-check -->
```dafny
var a := new int[5](i => i*i);
```

To allocate a multi-dimensional array, simply give the sizes of
each dimension. For example,
<!-- %no-check -->
```dafny
var m := new real[640, 480];
```
allocates a 640-by-480 two-dimensional array of `real`s. The initialization
portion cannot give a display of elements like in the one-dimensional
case, but it can use an initialization function. A function used to initialize
a n-dimensional array requires a function from n `nat`s to a `T`, where `T`
is the element type of the array. Here is an example:
<!-- %no-check -->
```dafny
var diag := new int[30, 30]((i, j) => if i == j then 1 else 0);
```

Array allocation is permitted in ghost contexts. If any expression
used to specify a dimension or initialization value is ghost, then the
`new` allocation can only be used in ghost contexts. Because the
elements of an array are non-ghost, an array allocated in a ghost
context in effect cannot be changed after initialization.

## 9.17. Object Allocation ([grammar](#g-object-allocation-expression)) {#sec-object-allocation}

Examples:
<!-- %no-check -->
```dafny
new MyClass
new MyClass.Init
new MyClass.Init(1,2,3)
```

This right-hand-side expression 
allocates a new object of a class type as explained
in section [Class Types](#sec-class-types).

## 9.18. Havoc Right-Hand-Side ([grammar](#g-havoc-expression)) {#sec-havoc-expression}

Examples:
<!-- %no-check -->
```dafny
*
```
A havoc right-hand-side is just a `*` character.
It produces an arbitrary value of its associated
<<<<<<< HEAD
type. To obtain a more constrained arbitrary value the "assign-such-that"
operator (`:|`) can be used. See [Section 8.6](#sec-update-and-call-statement).
=======
type. The "assign-such-that"
operator (`:|`) can be used to obtain a more constrained arbitrary value. 
See [Section 8.6](#sec-update-and-call-statement).
>>>>>>> 567a5baf

## 9.19. Constant Or Atomic Expressions ([grammar](#g-atomic-expression)) {#sec-atomic-expression}

Examples:
<!-- %no-check -->
```dafny
this
null
5
5.5
true
'a'
"dafny"
( e )
| s |
old(x)
allocated(x)
unchanged(x)
fresh(e)
```

These expressions are never l-values. They include

<<<<<<< HEAD
=======
- [literal epxressions](#sec-literal-expression)
- [parenthesized expressions](#sec-parenthesized-expression)
- [`this` expressions](#sec-this-expression)
- [fresh expressions](#sec-fresh-expression)
- [allocated expressions](#sec-allocated-expression)
- [unchanged expressions](#sec-unchanged-expression)
- [old expressions](#sec-old-expression)
- [cardinality expressions](#sec-cardinality-expression)

>>>>>>> 567a5baf
## 9.20. Literal Expressions ([grammar](#g-literal-expression)} {#sec-literal-expression}

Examples:
<!-- %no-check -->
```dafny
5
5.5
true
'a'
"dafny"
```

A literal expression is a null object reference or a boolean,
integer, real, character or string literal.

## 9.21. `this` Expression ([grammar](#g-this-expression)) {#sec-this-expression}

Examples:
<!-- %no-check -->
```dafny
this
```

The `this` token denotes the current object in the context of 
a constructor, instance method, or instance function.


## 9.22. Old and Old@ Expressions ([grammar](#g-old-expression)) {#sec-old-expression}

Examples:
<!-- %no-check -->
```dafny
old(c)
old@L(c)
```

An _old expression_ is used in postconditions or in the body of a method
or in the body or specification of any two-state function or two-state lemma;
an _old_ expression with a label is used only in the body of a method at a point
where the label dominates its use in the expression.

`old(e)` evaluates
the argument using the value of the heap on entry to the method;
`old@ident(e)` evaluates the argument using the value of the heap at the
given statement label.

Note that **old** and **old@** only affect heap dereferences,
like `o.f` and `a[i]`.
In particular, neither form has any effect on the value returned for local
variables or out-parameters (as they are not on the heap).[^Old]
If the value of an entire expression at a
particular point in the method body is needed later on in the method body,
the clearest means is to declare a ghost variable, initializing it to the
expression in question.
If the argument of `old` is a local variable or out-parameter. Dafny issues a warning.

[^Old]: The semantics of `old` in Dafny differs from similar constructs in other specification languages like ACSL or JML.

The argument of an `old` expression may not contain nested `old`,
[`fresh`](#sec-fresh-expression),
or [`unchanged`](#sec-unchanged-expression) expressions,
nor [two-state functions](#sec-two-state) or [two-state lemmas](#sec-two-state-lemma).

Here are some explanatory examples. All `assert` statements verify to be true.
<!-- %check-verify-warn Expressions.2.expect -->
```dafny
class A {

  var value: int

  method m(i: int)
    requires i == 6
    requires value == 42
    modifies this
  {
    var j: int := 17;
    value := 43;
    label L:
    j := 18;
    value := 44;
    label M:
    assert old(i) == 6; // i is local, but can't be changed anyway
    assert old(j) == 18; // j is local and not affected by old
    assert old@L(j) == 18; // j is local and not affected by old
    assert old(value) == 42;
    assert old@L(value) == 43;
    assert old@M(value) == 44 && this.value == 44;
    // value is this.value; 'this' is the same
    // same reference in current and pre state but the
    // values stored in the heap as its fields are different;
    // '.value' evaluates to 42 in the pre-state, 43 at L,
    // and 44 in the current state
  }
}
```
<!-- %check-verify -->
```dafny
class A {
  var value: int
  constructor ()
     ensures value == 10
  {
     value := 10;
  }
}

class B {
   var a: A
   constructor () { a := new A(); }

   method m()
     requires a.value == 11
     modifies this, this.a
   {
     label L:
     a.value := 12;
     label M:
     a := new A(); // Line X
     label N:
     a.value := 20;
     label P:

     assert old(a.value) == 11;
     assert old(a).value == 12; // this.a is from pre-state,
                                // but .value in current state
     assert old@L(a.value) == 11;
     assert old@L(a).value == 12; // same as above
     assert old@M(a.value) == 12; // .value in M state is 12
     assert old@M(a).value == 12;
     assert old@N(a.value) == 10; // this.a in N is the heap
                                  // reference at Line X
     assert old@N(a).value == 20; // .value in current state is 20
     assert old@P(a.value) == 20;
     assert old@P(a).value == 20;
  }
}
```
<!-- %check-verify -->
```dafny
class A {
  var value: int
  constructor ()
     ensures value == 10
  {
     value := 10;
  }
}

class B {
   var a: A
   constructor () { a := new A(); }

   method m()
     requires a.value == 11
     modifies this, this.a
   {
     label L:
     a.value := 12;
     label M:
     a := new A(); // Line X
     label N:
     a.value := 20;
     label P:

     assert old(a.value) == 11;
     assert old(a).value == 12; // this.a is from pre-state,
                                // but .value in current state
     assert old@L(a.value) == 11;
     assert old@L(a).value == 12; // same as above
     assert old@M(a.value) == 12; // .value in M state is 12
     assert old@M(a).value == 12;
     assert old@N(a.value) == 10; // this.a in N is the heap
                                  // reference at Line X
     assert old@N(a).value == 20; // .value in current state is 20
     assert old@P(a.value) == 20;
     assert old@P(a).value == 20;
  }
}
```
The next example demonstrates the interaction between `old` and array elements.
<!-- %check-verify-warn Expressions.3.expect -->
```dafny
class A {
  var z1: array<nat>
  var z2: array<nat>

  method mm()
    requires z1.Length > 10 && z1[0] == 7
    requires z2.Length > 10 && z2[0] == 17
    modifies z2
  {
    var a: array<nat> := z1;
    assert a[0] == 7;
    a := z2;
    assert a[0] == 17;
    assert old(a[0]) == 17; // a is local with value z2
    z2[0] := 27;
    assert old(a[0]) == 17; // a is local, with current value of
                            // z2; in pre-state z2[0] == 17
    assert old(a)[0] == 27; // a is local, so old(a) has no effect
  }
}
```
## 9.23. Fresh Expressions ([grammar](#g-fresh-expression)) {#sec-fresh-expression}

Examples:
<!-- %no-check -->
```dafny
fresh(e)
fresh@L(e)
```

`fresh(e)` returns a boolean value that is true if
the objects denoted by expression `e` were all
freshly allocated since the time of entry to the enclosing method,
or since [`label L:`](#sec-labeled-statement) in the variant `fresh@L(e)`.
The argument is an object or set of objects.
For example, consider this valid program:

<!-- %check-verify -->
```dafny
class C { constructor() {} }
method f(c1: C) returns (r: C)
  ensures fresh(r)
{
  assert !fresh(c1);
  var c2 := new C();
  label AfterC2:
  var c3 := new C();
  assert fresh(c2) && fresh(c3);
  assert fresh({c2, c3});
  assert !fresh@AfterC2(c2) && fresh@AfterC2(c3);
  r := c2;
}
```

The `L` in the variant `fresh@L(e)` must denote a [label](#sec-labeled-statement) that, in the
enclosing method's control flow, [dominates the expression](#sec-labeled-statement). In this
case, `fresh@L(e)` returns `true` if the objects denoted by `e` were all
freshly allocated since control flow reached label `L`.

The argument of `fresh` must be either an [`object`](#sec-object-type) reference
or a set or sequence of object references.
In this case, `fresh(e)` (respectively `fresh@L(e)` with a label)
is a synonym of [`old(!allocated(e))`](#sec-allocated-expression)
(respectively [`old@L(!allocated(e))`](#sec-allocated-expression))


## 9.24. Allocated Expressions ([grammar](#g-allocated-expression)) {#sec-allocated-expression}

Examples:
<!-- %no-check -->
```dafny
allocated(c)
allocated({c1,c2})
allocated@L(c)
```

For any expression `e`, the expression `allocated(e)` evaluates to `true`
in a state if the value of `e` is available in that state, meaning that
it could in principle have been the value of a variable in that state.

For example, consider this valid program:

<!-- %check-verify -->
```dafny
class C { constructor() {} }
datatype D = Nil | Cons(C, D)
method f() {
  var d1, d2 := Nil, Nil;
  var c1 := new C();
  label L1:
  var c2 := new C();
  label L2:
  assert old(allocated(d1) && allocated(d2));
  d1 := Cons(c1, Nil);
  assert old(!allocated(d1) && allocated(d2));
  d2 := Cons(c2, Nil);
  assert old(!allocated(d1) && !allocated(d2));
  assert allocated(d1) && allocated(d2);
  assert old@L1(allocated(d1) && !allocated(d2));
  assert old@L2(allocated(d1) && allocated(d2));
  d1 := Nil;
  assert old(allocated(d1) && !allocated(d2));
}
```

This can be useful when, for example, `allocated(e)` is evaluated in an
[`old`](#sec-old-expression) state. Like in the example, where `d1` is a local variable holding a datatype value
`Cons(c1, Nil)` where `c1` is an object that was allocated in the enclosing
method, then [`old(allocated(d))`](#sec-old-expression) is `false`.

If the expression `e` is of a reference type, then `!old(allocated(e))`
is the same as [`fresh(e)`](#sec-fresh-expression).


## 9.25. Unchanged Expressions ([grammar](#g-unchanged-expression)) {#sec-unchanged-expression}

Examples:
<!-- %no-check -->
```dafny
unchanged(c)
unchanged([c1,c2])
unchanged@L(c)
```

The `unchanged` expression returns `true` if and only if every reference
denoted by its arguments has the same value for all its fields in the
old and current state. For example, if `c` is an object with two
fields, `x` and `y`, then `unchanged(c)` is equivalent to
<!-- %no-check -->
```dafny
c.x == old(c.x) && c.y == old(c.y)
```

Each argument to `unchanged` can be a reference, a set of references, or
a sequence of references, each optionally followed by a back-tick and field name. 
This form with a frame field expresses that just the field `f`,
not necessarily all fields, has the same value in the old and current
state.
If there is such a frame field, all the references must have the same type,
which must have a field of that name.

The optional `@`-label says to use the state at that label as the old-state instead of using
the `old` state (the pre-state of the method). That is, using the example `c` from above, the expression
`unchanged@Lbl(c)` is equivalent to
<!-- %no-check -->
```dafny
c.x == old@Lbl(c.x) && c.y == old@Lbl(c.y)
```

Each reference denoted by the arguments of `unchanged` must be non-null and
must be allocated in the old-state of the expression.


## 9.26. Cardinality Expressions ([grammar](#g-cardinality-expression)) {#sec-cardinality-expression}

Examples:
<!-- %no-check -->
```dafny
|s|
|s[1..i]|
```

For a finite-collection expression `c`, `|c|` is the cardinality of `c`. For a
finite set or sequence, the cardinality is the number of elements. For
a multiset, the cardinality is the sum of the multiplicities of the
elements. For a finite map, the cardinality is the cardinality of the
domain of the map. Cardinality is not defined for infinite sets or infinite maps.
For more information, see [Section 5.5](#sec-collection-types).

<<<<<<< HEAD
## 9.27. Parenthesized Expression ([grammar](#g-parenthesized-expression)) {#sec-parenthesized-expression}
=======
## 9.27. Parenthesized Expressions ([grammar](#g-parenthesized-expression)) {#sec-parenthesized-expression}
>>>>>>> 567a5baf

A parenthesized expression is a list of zero or more expressions
enclosed in parentheses.

If there is exactly one expression enclosed then the value is just
the value of that expression.

If there are zero or more than one, the result is a `tuple` value.
See [Section 5.13](#sec-tuple-types).

## 9.28. Sequence Display Expression ([grammar](#g-sequence-display-expression)) {#sec-seq-comprehension}

Examples:
<!-- %no-check -->
```dafny
[1, 2, 3]
[1]
[]
seq(k, n => n+1)
```

A sequence display expression provides a way to construct
a sequence with given values. For example

<!-- %no-check -->
```dafny
[1, 2, 3]
```
is a sequence with three elements in it.

<!-- %no-check -->
```dafny
seq(k, n => n+1)
```
is a sequence of k elements whose values are obtained by evaluating the
second argument (a function, in this case a lambda expression) on the indices 0 up to k.

See [this section](#sec-sequences) for more information on
sequences.

## 9.29. Set Display Expression ([grammar](#g-set-display-expression)) {#sec-set-display-expression}

Examples:
<!-- %no-check -->
```dafny
{}
{1,2,3}
iset{1,2,3,4}
multiset{1,2,2,3,3,3}
multiset(s)
```

A set display expression provides a way of constructing a set with given
elements. If the keyword `iset` is present, then a potentially infinite
set (with the finite set of given elements) is constructed.

For example

<!-- %no-check -->
```dafny
{1, 2, 3}
```
is a set with three elements in it.
See [Section 5.5.1](#sec-sets) for more information on
sets.

A multiset display expression provides a way of constructing
a multiset with given elements and multiplicities. For example

<!-- %no-check -->
```dafny
multiset{1, 1, 2, 3}
```
is a multiset with three elements in it. The number 1 has a multiplicity of 2,
and the numbers 2 and 3 each have a multiplicity of 1.

A multiset cast expression converts a set or a sequence
into a multiset as shown here:

<!-- %no-check -->
```dafny
var s : set<int> := {1, 2, 3};
var ms : multiset<int> := multiset(s);
ms := ms + multiset{1};
var sq : seq<int> := [1, 1, 2, 3];
var ms2 : multiset<int> := multiset(sq);
assert ms == ms2;
```

<<<<<<< HEAD
See [Section 5.5.2](#sec-multisets) for more information on
multisets.
=======
Note that `multiset{1, 1}` is a multiset holding the value `1` with multiplicity 2,
but in `multiset({1,1})` the multiplicity is 1, because the expression `{1,1}` is the set `{1}`,
which is then converted to a multiset.

See [Section 5.5.2](#sec-multisets) for more information on multisets.
>>>>>>> 567a5baf

## 9.30. Map Display Expression ([grammar](#g-map-display-expression)) {#sec-map-display-expression}

Examples:
<!-- %no-check -->
```dafny
map[]
map[1 := "a", 2 := "b"]
imap[1 := "a", 2 := "b"]
```

A map display expression builds a finite or potentially infinite
map from explicit mappings. For example:

<!-- %check-resolve -->
```dafny
const m := map[1 := "a", 2 := "b"];
ghost const im := imap[1 := "a", 2 := "b"];
```

See [Section 5.5.4](#sec-maps) for more details on maps and imaps.

## 9.31. Endless Expression ([grammar](#g-endless-expression)) {#sec-endless-expression}

_Endless expression_ gets it name from the fact that all its alternate
productions have no terminating symbol to end them, but rather they
all end with an arbitrary expression at the end. The various
endless expression alternatives are described in the following subsections.

### 9.31.1. If Expression ([grammar](#g-if-expression)) {#sec-if-expression}

Examples:
<!-- %no-check -->
```dafny
if c then e1 else e2
if x: int :| P(x) then x else 0
```


An _if expression_ is a conditional (ternary) expression. It first evaluates
the condition expression that follows the `if`. If the condition evaluates to `true` then
the expression following the `then` is evaluated and its value is the
result of the expression. If the condition evaluates to `false` then the
expression following the `else` is evaluated and that value is the result
of the expression. It is important that only the selected expression
is evaluated as the following example shows.

<!-- %no-check -->
```dafny
var k := 10 / x; // error, may divide by 0.
var m := if x != 0 then 10 / x else 1; // ok, guarded
```

The `if` expression also permits a binding form.
In this case the condition of the `if` is an existential asking
"does there exist a value satisfying the given predicate?".
If not, the else branch is evaluated. But if so, then an
(arbitrary) value that does satisfy the given predicate is
bound to the given variable and that variable is in scope in 
the then-branch of the expression.

For example, in the code
<!-- %check-verify -->
```dafny
predicate P(x: int) {
  x == 5 || x == -5
}
method main() {
  assert P(5);
  var y := if x: int :| P(x) then x else 0;
  assert y == 5 || y == -5;
}
```
`x` is given some value that satisfies `P(x)`, namely either `5` or `-5`.
That value of `x` is the value of the expression in the `then` branch above; if there is no value satisfying `P(x)`,
then `0` is returned. Note that if `x` is declared to be a `nat` in this example, then only
the value `5` would be permissible.

This binding form of the `if` expression acts in the same way as the binding form of the [`if` statement](#sec-if-statement).

In the example given, the binder for `x` has no constraining range, so the expression is `ghost`;
if a range is given, such as `var y := if x: int :| 0 <= x < 10 && P(x) then x else 0;`,
then the `if` and `y` are no longer ghost, and `y` could be used, for example, in a `print` statement.

### 9.31.2. Case and Extended Patterns ([grammar](#g-pattern)) {#sec-case-pattern}

Patterns are used for (possibly nested)
pattern matching on inductive, coinductive or base type values.
They are used in 
[match statements](#sec-match-statement),
[match expressions](#sec-match-expression),
[let expressions](#sec-let-expression),
and [variable declarations](#sec-variable-declaration-statement).
The match expressions and statements allow literals,
symbolic constants, and disjunctive (“or”) patterns.

When matching an inductive or coinductive value in
a match statement or expression, the pattern
must correspond to one of the following:

* (0) a case disjunction (“or-pattern”)
* (1) bound variable (a simple identifier),
* (2) a constructor of the type of the value,
* (3) a literal of the correct type, or
* (4) a symbolic constant.

If the extended pattern is

* a sequence of `|`-separated sub-patterns, then the pattern matches values
  matched by any of the sub-patterns.
* a parentheses-enclosed possibly-empty list of patterns,
then the pattern matches a tuple.
* an identifier followed
by a parentheses-enclosed possibly-empty list of patterns, then the pattern
matches a constructor.
* a literal, then the pattern matches exactly that literal.
* a simple identifier, then the pattern matches
   * a parameter-less constructor if there is one defined with the correct type and the given name, else
   * the value of a symbolic constant, if a name lookup finds a declaration for
     a constant with the given name (if the name is declared but with a non-matching type, a type resolution error will occur),
   * otherwise, the identifier is a new bound variable

Disjunctive patterns may not bind variables, and may not be nested inside other
patterns.

Any patterns inside the parentheses of a constructor (or tuple) pattern are then
matched against the arguments that were given to the
constructor when the value was constructed.
The number of patterns must match the number
of parameters to the constructor (or the arity of the
tuple).

When matching a value of base type, the pattern should
either be a literal expression of the same type as the value,
or a single identifier matching all values of this type.

Patterns may be nested. The  bound variable
identifiers contained in all the patterns must be distinct.
They are bound to the corresponding values in the value being
matched. (Thus, for example, one cannot repeat a bound variable to
attempt to match a constructor that has two identical arguments.)

### 9.31.3. Match Expression ([grammar](#g-match-expression)) {#sec-match-expression}

A _match expression_ is used to conditionally evaluate and select an
expression depending on the value of an algebraic type, i.e. an inductive
type, a coinductive type, or a base type.

All of the variables in the patterns must be distinct.
If types for the identifiers are not given then types are inferred
from the types of the constructor's parameters. If types are
given then they must agree with the types of the
corresponding parameters.

The expression following the `match` keyword is called the
_selector_. A match expression is evaluated by first evaluating the selector.
The patterns of each match alternative are then compared, in order,
 with the resulting value until a matching pattern is found, as described in
the [section on case bindings](#sec-case-pattern).
If the constructor had
parameters, then the actual values used to construct the selector
value are bound to the identifiers in the identifier list.
The expression to the right of the `=>` in the matched alternative is then
evaluated in the environment enriched by this binding. The result
of that evaluation is the result of the match expression.

Note that the braces enclosing the sequence of match alternatives may be omitted.
Those braces are required if lemma or lambda expressions are used in the
body of any match alternative; they may also be needed for disambiguation if
there are nested match expressions.

### 9.31.4. Quantifier Expression ([grammar](#g-quantifier-expression)) {#sec-quantifier-expression}

Examples:
<!-- %no-check -->
```dafny
forall x: int :: x > 0
forall x: nat | x < 10 :: x*x < 100
exists x: int :: x * x == 25
```

A _quantifier expression_ is a boolean expression that specifies that a
given expression (the one following the `::`) is true for all (for
**forall**) or some (for **exists**) combination of values of the
quantified variables, namely those in the given quantifier domain.
See [Section 2.6.4](#sec-quantifier-domains) for more details on quantifier domains.

Here are some examples:
<!-- %no-check -->
```dafny
assert forall x : nat | x <= 5 :: x * x <= 25;
(forall n :: 2 <= n ==> (exists d :: n < d < 2*n))
assert forall x: nat | 0 <= x < |s|, y <- s[x] :: y < x;
```

The quantifier identifiers are _bound_ within the scope of the
expressions in the quantifier expression.

If types are not given for the quantified identifiers, then Dafny
attempts to infer their types from the context of the expressions.
It this is not possible, the program is in error.


### 9.31.5. Set Comprehension Expressions ([grammar](#g-set-comprehension-expression)) {#sec-set-comprehension-expression}

Examples:
<!-- %check-resolve -->
```dafny
const c1 := set x: nat | x < 100
const c2 := set x: nat | x < 100 :: x * x
const c3 := set x: nat, y: nat | x < y < 100 :: x * y
ghost const c4 := iset x: nat | x > 100
ghost const c5: iset<int> := iset s
const c6 := set x <- c3 :: x + 1
```

A set comprehension expression is an expression that yields a set
(possibly infinite only if `iset` is used) that
satisfies specified conditions. There are two basic forms.

If there is only one quantified variable, the optional ``"::" Expression``
need not be supplied, in which case it is as if it had been supplied
and the expression consists solely of the quantified variable.
That is,

<!-- %no-check -->
```dafny
set x : T | P(x)
```

is equivalent to

<!-- %no-check -->
```dafny
set x : T | P(x) :: x
```

For the full form

<!-- %no-check -->
```dafny
var S := set x1: T1 <- C1 | P1(x1),
             x2: T2 <- C2 | P2(x1, x2),
             ... 
             :: Q(x1, x2, ...)
```

the elements of `S` will be all values resulting from evaluation of `Q(x1, x2, ...)`
for all combinations of quantified variables `x1, x2, ...` (from their respective `C1, C2, ...`
domains) such that all predicates `P1(x1), P2(x1, x2), ...` hold. 

For example,

<!-- %no-check -->
```dafny
var S := set x:nat, y:nat | x < y < 3 :: (x, y)
```
yields `S == {(0, 1), (0, 2), (1, 2) }`

The types on the quantified variables are optional and if not given Dafny
will attempt to infer them from the contexts in which they are used in the
various expressions. The `<- C` domain expressions are also optional and default to
`iset x: T` (i.e. all values of the variable's type), as are the `| P` expressions which
default to `true`. See also [Section 2.6.4](#sec-quantifier-domains) for more details on quantifier domains.

If a finite set was specified ("set" keyword used), Dafny must be able to prove that the
result is finite otherwise the set comprehension expression will not be
accepted.

Set comprehensions involving reference types such as

<!-- %no-check -->
```dafny
set o: object
```

are allowed in ghost expressions within methods, but not in ghost functions[^set-of-objects-not-in-functions].
In particular, in ghost contexts, the
check that the result is finite should allow any set comprehension
where the bound variable is of a reference type. In non-ghost contexts,
it is not allowed, because--even though the resulting set would be
finite--it is not pleasant or practical to compute at run time.

[^set-of-objects-not-in-functions]: In order to be deterministic, the result of a function should only depend on the arguments and of the objects  it [reads](#sec-reads-clause), and Dafny does not provide a way to explicitly pass the entire heap as the argument to a function. See [this post](https://github.com/dafny-lang/dafny/issues/1366#issuecomment-906785889) for more insights.

The universe in which set comprehensions are evaluated is the set of all
_allocated_ objects, of the appropriate type and satisfying the given predicate.
For example, given

<!-- %check-resolve -->
```dafny
class I {
  var i: int
}

method test() {
  ghost var m := set x: I :: 0 <= x.i <= 10;
}
```
the set `m` contains only those instances of `I` that have been allocated
at the point in program execution that `test` is evaluated. This could be
no instances, one per value of `x.i` in the stated range, multiple instances
of `I` for each value of `x.i`, or any other combination.

### 9.31.6. Statements in an Expression ([grammar](#g-statement-in-expression)) {#sec-statement-in-an-expression}

Examples:
<!-- %no-check -->
```dafny
assert x != 0; 10/x
assert x != 0; assert y > 0; y/x
assume x != 0; 10/x
expect x != 0; 10/x
reveal M.f; M.f(x)
calc { x * 0; == 0; } x/1;
```

A ``StmtInExpr`` is a kind of statement that is allowed to
precede an expression in order to ensure that the expression
can be evaluated without error. For example:

<!-- %no-check -->
```dafny
assume x != 0; 10/x
```

`Assert`, `assume`, `expect`, `reveal` and `calc` statements can be used in this way.

### 9.31.7. Let and Let or Fail Expression ([grammar](#g-let-expression)) {#sec-let-expression}

Examples:
<!-- %no-check -->
```dafny
var x := f(y); x*x
var x :- f(y); x*x
var x :| P(x); x*x
var (x, y) := T(); x + y   // T returns a tuple
var R(x,y) := T(); x + y   // T returns a datatype value R
```


A `let` expression allows binding of intermediate values to identifiers
for use in an expression. The start of the `let` expression is
signaled by the `var` keyword. They look much like a local variable
declaration except the scope of the variable only extends to the
enclosed expression.

For example:
<!-- %no-check -->
```dafny
var sum := x + y; sum * sum
```

In the simple case, the pattern is just an identifier with optional
type (which if missing is inferred from the rhs).

The more complex case allows destructuring of constructor expressions.
For example:

<!-- %check-resolve -->
```dafny
datatype Stuff = SCons(x: int, y: int) | Other
function GhostF(z: Stuff): int
  requires z.SCons?
{
  var SCons(u, v) := z; var sum := u + v; sum * sum
}
```

The Let expression has a failure variant
that simply uses `:-` instead of `:=`. This Let-or-Fail expression also permits propagating
failure results. However, in statements ([Section 8.7](#sec-update-with-failure-statement)), failure results in
immediate return from the method; expressions do not have side effects or immediate return
mechanisms. Rather, if the expression to the right of `:-` results in a failure value `V`,
the overall expression returns `V.PropagateFailure()`; if there is no failure, the expression following the 
semicolon is returned. Note that these two possible return values must have the same type (or be 
implicitly convertible to the same type). Typically that means that `tmp.PropagateFailure()` is a failure value and
<<<<<<< HEAD
`E` is a value-carrying success value, both of the same failure-compatible type, as described in [Section 8.7](#sec-update-with-failure-statement).
=======
`E` is a value-carrying success value, both of the same failure-compatible type, 
as described in [Section 8.7](#sec-update-with-failure-statement).
>>>>>>> 567a5baf

The expression `:- V; E` is desugared into the _expression_
<!-- %no-check -->
```dafny
var tmp := V;
if tmp.IsFailure()
then tmp.PropagateFailure()
else E
```

The expression `var v :- V; E` is desugared into the _expression_
<!-- %no-check -->
```dafny
var tmp := V;
if tmp.IsFailure()
then tmp.PropagateFailure()
else var v := tmp.Extract(); E
```

If the RHS is a list of expressions then the desugaring is similar. `var v, v1 :- V, V1; E` becomes
<!-- %no-check -->
```dafny
var tmp := V;
if tmp.IsFailure()
then tmp.PropagateFailure()
else var v, v1 := tmp.Extract(), V1; E
```

So, if tmp is a failure value, then a corresponding failure value is propagated along; otherwise, the expression
is evaluated as normal.

### 9.31.8. Map Comprehension Expression ([grammar](#g-map-comprehension-expression)) {#sec-map-comprehension-expression}

Examples:
<!-- %no-check -->
```dafny
map x : int | 0 <= x <= 10 :: x * x;
map x : int | 0 <= x <= 10 :: -x := x * x;
imap x : int | 10 < x :: x * x;
```

A _map comprehension expression_  defines a finite or infinite map value
by defining a domain and for each value in the domain,
giving the mapped value using the expression following the "::".
See [Section 2.6.4](#sec-quantifier-domains) for more details on quantifier domains.

For example:
<!-- %check-resolve -->
```dafny
function square(x : int) : int { x * x }
method test()
{
  var m := map x : int | 0 <= x <= 10 :: x * x;
  ghost var im := imap x : int :: x * x;
  ghost var im2 := imap x : int :: square(x);
}
```

Dafny finite maps must be finite, so the domain must be constrained to be finite.
But imaps may be infinite as the examples show. The last example shows
creation of an infinite map that gives the same results as a function.

If the expression includes the `:=` token, that token separates
domain values from range values. For example, in the following code
<!-- %check-resolve -->
```dafny
method test()
{
  var m := map x : int | 1 <= x <= 10 :: 2*x := 3*x;
}
```
`m` maps `2` to `3`, `4` to `6`, and so on.

## 9.32. Name Segment ([grammar](#g-name-segment)) {#sec-name-segment}

Examples:
<!-- %no-check -->
```dafny
I
I<int,C>
I#[k]
I#<int>[k]
```

A _name segment_ names a Dafny entity by giving its declared
name optionally followed by information to
make the name more complete. For the simple case, it is
just an identifier. Note that a name segment may be followed
by [suffixes](#sec-suffix), including the common '.' and further name segments.

If the identifier is for a generic entity, it is followed by
a ``GenericInstantiation`` which provides actual types for
the type parameters.

<<<<<<< HEAD
To reference a prefix predicate (see [Section 5.14.3.5](#sec-copredicates)) or
prefix lemma (see [Section 5.14.3.6.3](#sec-prefix-lemmas)), the identifier
=======
To reference a prefix predicate (see [Section 5.14.3.4](#sec-copredicates)) or
prefix lemma (see [Section 5.14.3.5.3](#sec-prefix-lemmas)), the identifier
>>>>>>> 567a5baf
must be the name of the greatest predicate or greatest lemma and it must be
followed by a [_hash call_](#sec-hash-call).

## 9.33. Hash call ([grammar](#g-hash-call)) {#sec-hash-call}

A _hash call_  is used to call the prefix for a greatest predicate or greatest lemma.
In the non-generic case, just insert `"#[k]"` before the call argument
list where k is the number of recursion levels.

In the case where the `greatest lemma` is generic, the generic type
argument is given before. Here is an example:

<!-- %check-verify -->
```dafny
codatatype Stream<T> = Nil | Cons(head: int, stuff: T,
                                  tail: Stream<T>)

function append(M: Stream, N: Stream): Stream
{
  match M
  case Nil => N
  case Cons(t, s, M') => Cons(t, s, append(M', N))
}

function zeros<T>(s : T): Stream<T>
{
  Cons(0, s, zeros(s))
}

function ones<T>(s: T): Stream<T>
{
  Cons(1, s, ones(s))
}

greatest predicate atmost(a: Stream, b: Stream)
{
  match a
  case Nil => true
  case Cons(h,s,t) => b.Cons? && h <= b.head && atmost(t, b.tail)
}

greatest lemma {:induction false} Theorem0<T>(s: T)
  ensures atmost(zeros(s), ones(s))
{
  // the following shows two equivalent ways to state the
  // coinductive hypothesis
  if (*) {
    Theorem0#<T>[_k-1](s);
  } else {
    Theorem0(s);
  }
}
```

where the ``HashCall`` is `"Theorem0#<T>[_k-1](s);"`.
<<<<<<< HEAD
See [Section 5.14.3.5](#sec-copredicates) and [Section 5.14.3.6.3](#sec-prefix-lemmas).
=======
See [Section 5.14.3.4](#sec-copredicates) and [Section 5.14.3.5.3](#sec-prefix-lemmas).
>>>>>>> 567a5baf

## 9.34. Suffix ([grammar](#g-suffix)) {#sec-suffix}

A _suffix_ describes ways of deriving a new value from
the entity to which the suffix is appended. The several kinds
of suffixes are described below.

### 9.34.1. Augmented Dot Suffix ([grammar](#g-augmented-dot-suffix)) {#sec-augmented-dot-suffix}

Examples: (expression with suffix)
<!-- %no-check -->
```dafny
a.b
(a).b<int>
a.b#[k]
a.b#<int>[k]
```

An augmented dot suffix consists of a simple [dot suffix](#sec-identifier-variations) optionally
followed by either

* a ``GenericInstantiation`` (for the case where the item
selected by the ``DotSuffix`` is generic), or
* a ``HashCall`` for the case where we want to call a prefix predicate
  or prefix lemma. The result is the result of calling the prefix predicate
  or prefix lemma.

### 9.34.2. Datatype Update Suffix ([grammar](#g-datatype-update-suffix)) {#sec-datatype-update-suffix}

Examples: (expression with suffix)
<!-- %no-check -->
```dafny
a.(f := e1, g:= e2)
a.(0 := e1)
(e).(f := e1, g:= e2)
```

A _datatype update suffix_ is used to produce a new datatype value
that is the same as an old datatype value except that the
value corresponding to a given destructor has the specified value.
In a _member binding update_, the given identifier (or digit sequence) is the
name of a destructor (i.e. the formal parameter name) for one of the
constructors of the datatype. The expression to the right of the
`:=` is the new value for that formal.

All of the destructors in a datatype update suffix must be
for the same constructor, and if they do not cover all of the
destructors for that constructor then the datatype value being
updated must have a value derived from that same constructor.

Here is an example:

<!-- %check-verify Expressions.4.expect -->
```dafny
module NewSyntax {
  datatype MyDataType = MyConstructor(myint:int, mybool:bool)
                    | MyOtherConstructor(otherbool:bool)
                    | MyNumericConstructor(42:int)

  method test(datum:MyDataType, x:int)
    returns (abc:MyDataType, def:MyDataType,
             ghi:MyDataType, jkl:MyDataType)
    requires datum.MyConstructor?
    ensures abc == datum.(myint := x + 2)
    ensures def == datum.(otherbool := !datum.mybool)  // error
    ensures ghi == datum.(myint := 2).(mybool := false)
    // Resolution error: no non_destructor in MyDataType
    //ensures jkl == datum.(non_destructor := 5) // error
    ensures jkl == datum.(42 := 7)
  {
    abc := MyConstructor(x + 2, datum.mybool);
    abc := datum.(myint := x + 2);
    def := MyOtherConstructor(!datum.mybool);
    ghi := MyConstructor(2, false);
    jkl := datum.(42 := 7); // error

    assert abc.(myint := abc.myint - 2) == datum.(myint := x);
  }
}
```

### 9.34.3. Subsequence Suffix ([grammar](#g-subsequence-suffix)) {#sec-subsequence-suffix}

Examples: (with leading expression)
<!-- %no-check -->
```dafny
a[lo .. hi ]
(e)[ lo .. ]
e[ .. hi ]
e[ .. ]
```

A subsequence suffix applied to a sequence produces a new sequence whose
elements are taken from a contiguous part of the original sequence. For
example, expression `s[lo..hi]` for sequence `s`, and integer-based
numerics `lo` and `hi` satisfying `0 <= lo <= hi <= |s|`. See
[the section about other sequence expressions](#sec-other-sequence-expressions) for details.

<<<<<<< HEAD
=======
A subsequence suffix applied to an array produces a _sequence_ consisting of 
the values of the designated elements. A concise way of converting a whole 
array to a sequence is to write `a[..]`.

>>>>>>> 567a5baf
### 9.34.4. Subsequence Slices Suffix ([grammar](#g-subsequence-slices-suffix)) {#sec-subsequence-slices-suffix}

Examples: (with leading expression)
<!-- %no-check -->
```dafny
a[ 0 : 2 : 3 ]
a[ e1 : e2 : e3 ]
a[ 0 : 2 : ]
```

Applying a _subsequence slices suffix_ to a sequence produces a
sequence of subsequences of the original sequence.
See [the section about other sequence expressions](#sec-other-sequence-expressions) for details.

### 9.34.5. Sequence Update Suffix ([grammar](#g-sequence-update-suffix)) {#sec-sequence-update-suffix}

Examples:
<!-- %no-check -->
```dafny
s[1 := 2, 3 := 4]
```

For a sequence `s` and expressions `i` and `v`, the expression
`s[i := v]` is the same as the sequence `s` except that at
index `i` it has value `v`.

If the type of `s` is `seq<T>`, then `v` must have type `T`.
The index `i` can have any integer- or bit-vector-based type
(this is one situation in which Dafny implements implicit
conversion, as if an `as int` were appended to the index expression).
The expression `s[i := v]` has the same type as `s`.

### 9.34.6. Selection Suffix ([grammar](#g-selection-suffix)) {#sec-selection-suffix}

Examples:
<!-- %no-check -->
```dafny
a[9]
a[i.j.k]
```

If a selection suffix  has only one expression in it, it is a
zero-based index that may be used to select a single element of a
sequence or from a single-dimensional array.

If a selection suffix has more than one expression in it, then
it is a list of indices to index into a multi-dimensional array.
The rank of the array must be the same as the number of indices.

If the selection suffix is used with an array or a sequence,
then each index expression can have any integer- or bit-vector-based
type
(this is one situation in which Dafny implements implicit
conversion, as if an `as int` were appended to the index expression).

### 9.34.7. Argument List Suffix ([grammar](#g-argument-list-suffix)) {#sec-argument-list-suffix}

Examples:
<!-- %no-check -->
```dafny
()
(a)
(a, b)
```
An argument list suffix is a parenthesized list of expressions that
are the arguments to pass to a method or function that is being
called. Applying such a suffix causes the method or function
to be called and the result is the result of the call.

Note that method calls may only appear in [right-hand-side](#sec-rhs-expression)
locations, whereas function calls may appear in expressions and specifications;
this distinction can be made only during name and type resolution, not by the
parser.

## 9.35. Expression Lists ([grammar](#g-expression-list)) {#sec-expression-list}

Examples:
<!-- %no-check -->
```dafny
                // empty list
a
a, b
```

An expression list is a comma-separated sequence of expressions, used, for example,
as actual araguments in a method or function call or in parallel assignment.

## 9.36. Parameter Bindings ([grammar](#g-parameter-bindings)) {#sec-parameter-bindings}

Examples: 
<!-- %no-check -->
```dafny
a
a, b
a, optimize := b
```

Method calls, object-allocation calls (`new`), function calls, and
datatype constructors can be called with both positional arguments
and named arguments.

Positional arguments must be given before any named arguments.
Positional arguments are passed to the formals in the corresponding
position. Named arguments are passed to the formal of the given
name. Named arguments can be given out of order from how the corresponding
formal parameters are declared. A formal declared with the modifier
`nameonly` is not allowed to be passed positionally.
The list of bindings for a call must
provide exactly one value for every required parameter and at most one
value for each optional parameter, and must never name
non-existent formals. Any optional parameter that is not given a value
takes on the default value declared in the callee for that optional parameter.

## 9.37. Formal Parameters and Default-Value Expressions

The formal parameters of a method, constructor in a class, iterator,
function, or datatype constructor can be declared with an expression
denoting a _default value_. This makes the parameter _optional_,
as opposed to _required_. All required parameters must be declared
before any optional parameters. All nameless parameters in a datatype
constructor must be declared before any `nameonly` parameters.

The default-value expression for a parameter is allowed to mention the
other parameters, including `this` (for instance methods and instance
functions), but not the implicit `_k` parameter in least and greatest
predicates and lemmas. The default value of a parameter may mention
both preceding and subsequent parameters, but there may not be any
dependent cycle between the parameters and their default-value
expressions.

The well-formedness of default-value expressions is checked independent
of the precondition of the enclosing declaration. For a function, the
parameter default-value expressions may only read what the function's
`reads` clause allows. For a datatype constructor, parameter default-value
expressions may not read anything. A default-value expression may not be
involved in any recursive or mutually recursive calls with the enclosing
declaration.

## 9.38. Compile-Time Constants {#sec-compile-time-constants}

In certain situations in Dafny it is helpful to know what the value of a
constant is during program analysis, before verification or execution takes
place. For example, a compiler can choose an optimized representation of a
`newtype` that is a subset of `int` if it knows the range of possible values
of the subset type: if the range is within 0 to less than 256, then an
unsigned 8-bit representation can be used.

To continue this example, suppose a new type is defined as
<!-- %check-resolve -->
```dafny
const MAX := 47
newtype mytype = x | 0 <= x < MAX*4
```
In this case, we would prefer that Dafny recognize that `MAX*4` is
known to be constant with a value of `188`. The kinds of expressions
for which such an optimization is possible are called
_compile-time constants_. Note that the representation of `mytype` makes
no difference semantically, but can affect how compiled code is represented at run time.
In addition, though, using a symbolic constant (which may
well be used elsewhere as well) improves the self-documentation of the code.

In Dafny, the following expressions are compile-time constants[^CTC], recursively
(that is, the arguments of any operation must themselves be compile-time constants):

- int, bit-vector, real, boolean, char and string literals
- int operations: `+ - * / %` and unary `-` and comparisons `< <= > >= == !=`
- real operations: `+ - *` and unary `-` and comparisons `< <= > >= == !=`
- bool operations: `&& || ==> <== <==> == !=` and unary `!`
- bit-vector operations: `+ - * / % << >> & | ^` and unary `! -` and comparisons `< <= > >= == !=`
- char operations: `< <= > >= == !=`
- string operations: length: `|...|`, concatenation: `+`, comparisons `< <= == !=`, indexing `[]`
- conversions between: `int` `real` `char` bit-vector
- newtype operations: newtype arguments, but not newtype results
- symbolic values that are declared `const` and have an explicit initialization value that is a compile-time constant
- conditional (if-then-else) expressions
- parenthesized expressions

[^CTC]: This set of operations that are constant-folded may be enlarged in future versions of `dafny`.

## 9.39. List of specification expressions {#sec-list-of-specification-expressions}

The following is a list of expressions that can only appear in specification contexts or in ghost blocks.

* [Fresh expressions](#sec-fresh-expression)
* [Allocated expressions](#sec-allocated-expression)
* [Unchanged expressions](#sec-unchanged-expression)
* [Old expressions](#sec-old-expression)
* [Assert and calc expressions](#sec-statement-in-an-expression)
* [Hash Calls](#sec-hash-call)<|MERGE_RESOLUTION|>--- conflicted
+++ resolved
@@ -65,11 +65,7 @@
  Primary Expressions      | 11 |
 
 
-<<<<<<< HEAD
-## 9.1. Top-level expressions ([grammar](#g-top-level-expression)) {#sec-top-level-expression}
-=======
 ## 9.1. Lemma-call expressions ([grammar](#g-top-level-expression)) {#sec-top-level-expression}
->>>>>>> 567a5baf
 
 Examples:
 <!-- %no-check -->
@@ -120,11 +116,8 @@
 A third restriction is that `E` is not always permitted to contain a bit-wise or (`|`) operator, 
 because it would be ambiguous with the vertical bar used in comprehension expressions.
 
-<<<<<<< HEAD
-=======
 Note that the effect of the lemma call only extends to the succeeding expression `E` (which may be another `;` expression).
 
->>>>>>> 567a5baf
 ## 9.2. Equivalence Expressions ([grammar](#g-equivalence-expression)) {#sec-equivalence-expression}
 
 Examples:
@@ -396,12 +389,6 @@
 ! x
 ```
 
-<<<<<<< HEAD
-A unary expression applies either 
-logical complement (`!` -- [Section 5.2.1](#sec-booleans)),
-numeric negation (`-` -- [Section 5.2.2](#sec-numeric-types)), or
-bit-vector negation (`-` -- [Section 5.2.3](#sec-bit-vector-types))
-=======
 A unary expression applies 
 
 - logical complement (`!` -- [Section 5.2.1](#sec-booleans)),
@@ -409,7 +396,6 @@
 - numeric negation (`-` -- [Section 5.2.2](#sec-numeric-types)), or
 - bit-vector negation (`-` -- [Section 5.2.3](#sec-bit-vector-types))
 
->>>>>>> 567a5baf
 to its operand.
 
 ## 9.12. Primary Expressions ([grammar](#g-primary-expression)) {#sec-primary-expression}
@@ -433,12 +419,6 @@
 A number of these can be followed by 0 or more suffixes
 to select a component of the value.
 
-<<<<<<< HEAD
-If the `allowLambda` is false then ``LambdaExpression``s are not
-recognized in this context.
-
-=======
->>>>>>> 567a5baf
 ## 9.13. Lambda expressions ([grammar](#g-lambda-expression)) {#sec-lambda-expression}
 
 Examples:
@@ -524,16 +504,6 @@
 - an expression with a dot suffix: `this.x`, `f(k).y`
 - an expression with an array selection: `a[k]`, `f(a8)[6]`
 
-<<<<<<< HEAD
-An example of the second (`ConstAtomExpression`) form is:
-
-<!-- %no-check -->
-```dafny
-    old(o.f).x
-```
-
-=======
->>>>>>> 567a5baf
 ## 9.15. Right-Hand-Side Expressions ([grammar](#g-rhs-expression)) {#sec-rhs-expression}
 
 Examples: 
@@ -640,14 +610,9 @@
 ```
 A havoc right-hand-side is just a `*` character.
 It produces an arbitrary value of its associated
-<<<<<<< HEAD
-type. To obtain a more constrained arbitrary value the "assign-such-that"
-operator (`:|`) can be used. See [Section 8.6](#sec-update-and-call-statement).
-=======
 type. The "assign-such-that"
 operator (`:|`) can be used to obtain a more constrained arbitrary value. 
 See [Section 8.6](#sec-update-and-call-statement).
->>>>>>> 567a5baf
 
 ## 9.19. Constant Or Atomic Expressions ([grammar](#g-atomic-expression)) {#sec-atomic-expression}
 
@@ -671,8 +636,6 @@
 
 These expressions are never l-values. They include
 
-<<<<<<< HEAD
-=======
 - [literal epxressions](#sec-literal-expression)
 - [parenthesized expressions](#sec-parenthesized-expression)
 - [`this` expressions](#sec-this-expression)
@@ -682,7 +645,6 @@
 - [old expressions](#sec-old-expression)
 - [cardinality expressions](#sec-cardinality-expression)
 
->>>>>>> 567a5baf
 ## 9.20. Literal Expressions ([grammar](#g-literal-expression)} {#sec-literal-expression}
 
 Examples:
@@ -1034,11 +996,7 @@
 domain of the map. Cardinality is not defined for infinite sets or infinite maps.
 For more information, see [Section 5.5](#sec-collection-types).
 
-<<<<<<< HEAD
-## 9.27. Parenthesized Expression ([grammar](#g-parenthesized-expression)) {#sec-parenthesized-expression}
-=======
 ## 9.27. Parenthesized Expressions ([grammar](#g-parenthesized-expression)) {#sec-parenthesized-expression}
->>>>>>> 567a5baf
 
 A parenthesized expression is a list of zero or more expressions
 enclosed in parentheses.
@@ -1128,16 +1086,11 @@
 assert ms == ms2;
 ```
 
-<<<<<<< HEAD
-See [Section 5.5.2](#sec-multisets) for more information on
-multisets.
-=======
 Note that `multiset{1, 1}` is a multiset holding the value `1` with multiplicity 2,
 but in `multiset({1,1})` the multiplicity is 1, because the expression `{1,1}` is the set `{1}`,
 which is then converted to a multiset.
 
 See [Section 5.5.2](#sec-multisets) for more information on multisets.
->>>>>>> 567a5baf
 
 ## 9.30. Map Display Expression ([grammar](#g-map-display-expression)) {#sec-map-display-expression}
 
@@ -1515,12 +1468,8 @@
 the overall expression returns `V.PropagateFailure()`; if there is no failure, the expression following the 
 semicolon is returned. Note that these two possible return values must have the same type (or be 
 implicitly convertible to the same type). Typically that means that `tmp.PropagateFailure()` is a failure value and
-<<<<<<< HEAD
-`E` is a value-carrying success value, both of the same failure-compatible type, as described in [Section 8.7](#sec-update-with-failure-statement).
-=======
 `E` is a value-carrying success value, both of the same failure-compatible type, 
 as described in [Section 8.7](#sec-update-with-failure-statement).
->>>>>>> 567a5baf
 
 The expression `:- V; E` is desugared into the _expression_
 <!-- %no-check -->
@@ -1615,13 +1564,8 @@
 a ``GenericInstantiation`` which provides actual types for
 the type parameters.
 
-<<<<<<< HEAD
-To reference a prefix predicate (see [Section 5.14.3.5](#sec-copredicates)) or
-prefix lemma (see [Section 5.14.3.6.3](#sec-prefix-lemmas)), the identifier
-=======
 To reference a prefix predicate (see [Section 5.14.3.4](#sec-copredicates)) or
 prefix lemma (see [Section 5.14.3.5.3](#sec-prefix-lemmas)), the identifier
->>>>>>> 567a5baf
 must be the name of the greatest predicate or greatest lemma and it must be
 followed by a [_hash call_](#sec-hash-call).
 
@@ -1677,11 +1621,7 @@
 ```
 
 where the ``HashCall`` is `"Theorem0#<T>[_k-1](s);"`.
-<<<<<<< HEAD
-See [Section 5.14.3.5](#sec-copredicates) and [Section 5.14.3.6.3](#sec-prefix-lemmas).
-=======
 See [Section 5.14.3.4](#sec-copredicates) and [Section 5.14.3.5.3](#sec-prefix-lemmas).
->>>>>>> 567a5baf
 
 ## 9.34. Suffix ([grammar](#g-suffix)) {#sec-suffix}
 
@@ -1780,13 +1720,10 @@
 numerics `lo` and `hi` satisfying `0 <= lo <= hi <= |s|`. See
 [the section about other sequence expressions](#sec-other-sequence-expressions) for details.
 
-<<<<<<< HEAD
-=======
 A subsequence suffix applied to an array produces a _sequence_ consisting of 
 the values of the designated elements. A concise way of converting a whole 
 array to a sequence is to write `a[..]`.
 
->>>>>>> 567a5baf
 ### 9.34.4. Subsequence Slices Suffix ([grammar](#g-subsequence-slices-suffix)) {#sec-subsequence-slices-suffix}
 
 Examples: (with leading expression)
