# 21. Expressions {#sec-expressions}

Dafny expressions come in three flavors.
- The bulk of expressions have no side-effects and can be used within
methods, functions, and specifications, and in either compiled or ghost code.
- Some expressions, called [right-hand-side expressions](#sec-rhs-expression),
do have side-effects and may only be used in specific syntactic locations,
such as the right-hand-side of update (assignment) statements; 
object allocation and method calls are two typical examples of [right-hand-side expressions](#sec-rhs-expression). Note that method calls are syntactically
indistinguishable from function calls; both are Expressions ([PrimaryExpressions](#sec-primary-expression)
with an [ArgumentList suffix](#sec-argument-list-suffix)). However, method calls are semantically permitted
only in right-hand-side expression locations.
- Some expressions are allowed only in specifications and other ghost code,
as listed [here](#sec-list-of-specification-expressions).

The grammar of Dafny expressions follows a hierarchy that
reflects the precedence of Dafny operators. The following
table shows the Dafny operators and their precedence
in order of increasing binding power.

 operator                 | precedence | description
--------------------------|:----------:|-----------------------
 `;`                      | 0 | That is [LemmaCall; Expression](#sec-top-level-expression)
--------------------------|------------------------------------
 `<==>`                   | 1 | [equivalence (if and only if)](#sec-equivalence-expression)
--------------------------|------------------------------------
 `==>`                    | 2 | [implication (implies)](#sec-implies-expression)
 `<==`                    | 2 | [reverse implication (follows from)](#sec-implies-expression)
--------------------------|------------------------------------
 `&&`, `&`                | 3 | [conjunction (and)](#sec-logical-expression)
 `||`, `|`                | 3 | [disjunction (or)](#sec-logical-expression)
--------------------------|------------------------------------
 `==`                     | 4 | equality
 `==#[k]`                 | 4 | [prefix equality (coinductive)](#sec-co-equality)
 `!=`                     | 4 | disequality
 `!=#[k]`                 | 4 | [prefix disequality (coinductive)](#sec-co-equality)
 `<`                      | 4 | less than
 `<=`                     | 4 | at most
 `>=`                     | 4 | at least
 `>`                      | 4 | greater than
 `in`                     | 4 | collection membership
 `!in`                    | 4 | collection non-membership
 `!!`                     | 4 | disjointness
--------------------------|------------------------------------
 `<<`                     | 5 | [left-shift](#sec-bit-shift-expression)
 `>>`                     | 5 | [right-shift](#sec-bit-shift-expression)
--------------------------|------------------------------------
 `+`                      | 6 | addition (plus)
 `-`                      | 6 | subtraction (minus)
--------------------------|------------------------------------
 `*`                      | 7 | multiplication (times)
 `/`                      | 7 | division (divided by)
 `%`                      | 7 | modulus (mod)
--------------------------|------------------------------------
 `|`                      | 8 | [bit-wise or](#sec-bitvector-expression)
 `&`                      | 8 | [bit-wise and](#sec-bitvector-expression)
 `^`                      | 8 | [bit-wise exclusive-or (not equal)](#sec-bitvector-expression)
--------------------------|------------------------------------
 `as` operation           | 9 | [type conversion](#sec-as-is-expression)
 `is` operation           | 9 | [type test](#sec-as-is-expression)
--------------------------|------------------------------------
 `-`                      | 10 | arithmetic negation (unary minus)
 `!`                      | 10 | logical negation, bit-wise complement
--------------------------|------------------------------------
 Primary Expressions      | 11 |


## 21.1. Top-level expressions ([grammar](#g-top-level-expression)) {#sec-top-level-expression}

Examples:
<!-- %no-check -->
```dafny
<<<<<<< HEAD
let a == 2*b; a*b
=======
var a := 2*b; a*b
>>>>>>> 4eea112b
```

This top-level expression has the form `S; E`.
The type of the expression is the type of `E`.
Typically `S` is a call to a lemma that introduces a fact necessary to establish properties of `E`.
Such a lemma is permitted only in situations in which the expression itself is not terminated by a semicolon.

Sometimes an expression will fail unless some relevant fact is known.
In the following example the `F_Fails` function fails to verify
because the `Fact(n)` divisor may be zero. But preceding
the expression by a lemma that ensures that the denominator
is not zero allows function `F_Succeeds` to succeed.
<!-- %check-verify Expressions.1.expect -->
```dafny
function Fact(n: nat): nat
{
  if n == 0 then 1 else n * Fact(n-1)
}

lemma L(n: nat)
  ensures 1 <= Fact(n)
{
}

function F_Fails(n: nat): int
{
  50 / Fact(n)  // error: possible division by zero
}

function F_Succeeds(n: nat): int
{
  L(n); // note, this is a lemma call in an expression
  50 / Fact(n)
}
```

A second restriction is that `E` is not always permitted to contain lambda expressions, such 
as in the expressions that are the body of a lambda expression itself, function, method and iterator specifications,
and if and while statements with guarded alternatives.

A third restriction is that `E` is not always permitted to contain a bit-wise or (`|`) operator, 
because it would be ambiguous with the vertical bar used in comprehension expressions.

## 21.2. Equivalence Expressions ([grammar](#g-equivalence-expression)) {#sec-equivalence-expression}

Examples:
<!-- %no-check -->
```dafny
A
A <==> B
A <==> C ==> D <==> B 
```

An Equivalence Expression that contains one or more `<==>`s is
a boolean expression and all the operands
must also be boolean expressions. In that case each `<==>`
operator tests for logical equality which is the same as
ordinary equality (but with a different precedence).

See [Section 6.1.1](#sec-equivalence-operator) for an explanation of the
`<==>` operator as compared with the `==` operator.

The `<==>` operator is commutative and associative: `A <==> B <==> C` and `(A <==> B) <==> C` and `A <==> (B <==> C)` and `C <==> B <==> A`
are all equivalent and are all true iff an even number of operands are false.

## 21.3. Implies or Explies Expressions ([grammar](#g-implies-expression)) {#sec-implies-expression}

Examples:
<!-- %no-check -->
```dafny
A ==> B
A ==> B ==> C ==> D
B <== A
```

See [Section 6.1.3](#sec-implication-and-reverse-implication) for an explanation
of the `==>` and `<==` operators.

## 21.4. Logical Expressions ([grammar](#g-logical-expression)) {#sec-logical-expression}

Examples:
<!-- %no-check -->
```dafny
A && B
A || B
&& A && B && C
```

Note that the Dafny grammar allows a conjunction or disjunction to be
_prefixed_ with `&&` or `||` respectively. This form simply allows a
parallel structure to be written:
<!-- %check-resolve -->
```dafny
method m(x: object?, y:object?, z: object?) {
  var b: bool :=
    && x != null
    && y != null
    && z != null
    ;
}
```
This is purely a syntactic convenience allowing easy edits such as reordering
lines or commenting out lines without having to check that the infix
operators are always where they should be.

Note also that `&&` and `||` cannot be mixed without using parentheses:
`A && B || C` is not permitted. Write `(A && B) || C` or `A && (B || C)` instead.

See [Section 6.1.2](#sec-conjunction-and-disjunction) for an explanation
of the `&&` and `||` operators.

## 21.5. Relational Expressions ([grammar](#g-relational-expression)) {#sec-relational-expression}

Examples:
<!-- %no-check -->
```dafny
x == y
x != y
x < y
x >= y
x in y
x ! in y
x !! y
x ==#[k] y
```

The relation expressions compare two or more terms.
As explained in [the section about basic types](#sec-basic-type), `==`, `!=`, ``<``, `>`, `<=`, and `>=`
are _chaining_.

The `in` and `!in` operators apply to collection types as explained in
[Section 9](#sec-collection-types) and represent membership or non-membership
respectively.

The `!!` represents disjointness for sets and multisets as explained in
[Section 9.1](#sec-sets) and [Section 9.2](#sec-multisets).

`x ==#[k] y` is the prefix equality operator that compares
coinductive values for equality to a nesting level of k, as
explained in [the section about co-equality](#sec-co-equality).

## 21.6. Bit Shifts ([grammar](#g-bit-shift-expression)) {#sec-bit-shift-expression}

Examples:
<!-- %no-check -->
```dafny
k << 5
j >> i
```

These operators are the left and right shift operators for bit-vector values.
They take a bit-vector value and an `int`, shifting the bits by the given
amount; the result has the same bit-vector type as the LHS.
For the expression to be well-defined, the RHS value must be in the range 0 to the number of
bits in the bit-vector type, inclusive.

The operations are left-associative: `a << i >> j` is `(a << i) >> j`.

## 21.7. Terms ([grammar](#g-term)) {#sec-addition-expression}

Examples:
<!-- %no-check -->
```dafny
x + y - z
```

`Terms` combine `Factors` by adding or subtracting.
Addition has these meanings for different types:

* arithmetic addition for numeric types ([Section 6.2](#sec-numeric-types)])
* union for sets and multisets ([Section 9.1](#sec-sets) and [Section 9.2](#sec-multisets))
* concatenation for sequences ([Section 9.3](#sec-sequences))
* map merging for maps ([Section 9.4](#sec-maps))

Subtraction is 

* arithmetic subtraction for numeric types
* set or multiset subtraction for sets and multisets
* domain subtraction for maps.

Addition is commutative (except concatenation) and associative. Subtraction is neither: it groups to the left as expected:
`x - y -z` is `(x - y) -z`.

## 21.8. Factors ([grammar](#g-factor)) {#sec-multiplication-expression}

Examples:
<!-- %no-check -->
```dafny
x * y
x / y
x % y
```

<<<<<<< HEAD
A ``Factor`` combines bit-vector expressions using multiplication,
=======
A ``Factor`` combines expressions using multiplication,
>>>>>>> 4eea112b
division, or modulus. For numeric types these are explained in
[Section 6.2](#sec-numeric-types).
As explained there, `/` and `%` on `int` values represent _Euclidean_
integer division and modulus and not the typical C-like programming
language operations.

Only `*` has a non-numeric application. It represents set or multiset
intersection as explained in [Section 9.1](#sec-sets) and [Section 9.2](#sec-multisets).

`*` is commutative and associative; `/` and `%` are neither but do group to the left.

## 21.9. Bit-vector Operations ([grammar](#g-bit-vector-expression)) {#sec-bitvector-expression}

Examples:
<!-- %no-check -->
```dafny
x | y
x & y
x ^ y
```


These operations take two bit-vector values of the same type, returning
a value of the same type. The operations perform bit-wise _or_ (`|`),
_and_ (`&`), and _exclusive-or_ (`^`). To perform bit-wise equality, use
`^` and `!` (unary complement) together.

These operations are associative and commutative but do not associate with each other.
Use parentheses: `a & b | c` is illegal; use `(a & b) | c` or `a & (b | c)`
instead.

Bit-vector operations are not allowed in some contexts.
The `|` symbol is used both for bit-wise or and as the delimiter in a
[cardinality](#sec-cardinality-expression) expression: an ambiguity arises if
the expression E in `| E |` contains a `|`. This situation is easily
remedied: just enclose E in parentheses, as in `|(E)|`.
The only type-correct way this can happen is if the expression is
a comprehension, as in `| set x: int :: x | 0x101 |`.

## 21.10. As (Conversion) and Is (type test) Expressions ([grammar](#g-as-is-expression)) {#sec-as-is-expression}

Examples:
<!-- %no-check -->
```dafny
e as MyClass
i as bv8
e is MyClass
```


The `as` expression converts the given LHS to the type stated on the RHS,
with the result being of the given type. The following combinations
of conversions are permitted:

* Any type to itself
* Any int or real based numeric type or bit-vector type to another int or real based numeric type or bit-vector type
* Any base type to a subset or newtype with that base
* Any subset or newtype or to its base type or a subset or newtype of the same base
* Any type to a subset of newtype that has the type as its base
* Any trait to a class or trait that extends (perhaps recursively) that trait
* Any class or trait to a trait extended by that class or trait

Some of the conversions above are already implicitly allowed, without the
`as` operation, such as from a subset type to its base. In any case, it
must be able to be proved that the value of the given expression is a
legal value of the given type. For example, `5 as MyType` is permitted (by the verifier) only if `5` is a legitimate value of`MyType` (which must be a numeric type).

The `as` operation is like a grammatical suffix or postfix operation.
However, note that the unary operations bind more tightly than does `as`.
That is `- 5 as nat` is `(- 5) as nat` (which fails), whereas `a * b as nat`
is `a * (b as nat)`. On the other hand, `- a[4]` is `- (a[4])`.

The `is` expression is grammatically similar to the `as` expression, with the
same binding power. The `is` expression is a run-time type test that
returns a `bool` value indicating whether the LHS expression is a legal
value of the RHS type. The expression can be used to check
whether a trait value is of a particular class type. That is, the expression
in effect checks the allocated type of a trait.

The RHS type of an `is` expression can always be a supertype of the type of the LHS
expression. Other than that, the RHS must be based on a reference type and the
LHS expression must be assignable to the RHS type. Furthermore, in order to be
compilable, the RHS type must not be a subset type other than a non-null reference
type, and the type parameters of the RHS must be uniquely determined from the
type parameters of the LHS type. The last restriction is designed to make it
possible to perform type tests without inspecting type parameters at run time.
For example, consider the following types:

<!-- %check-resolve -->
```dafny
trait A { }
trait B<X> { }
class C<Y> extends B<Y> { }
class D<Y(==)> extends B<set<Y>> { }
class E extends B<int> { }
class F<Z> extends A { }
```

A LHS expression of type `B<set<int>>` can be used in a type test where the RHS is
`B<set<int>>`, `C<set<int>>`, or `D<int>`, and a LHS expression of type `B<int>`
can be used in a type test where the RHS is `B<int>`, `C<int>`, or `E`. Those
are always allowed in compiled (and ghost) contexts.
For an expression `a` of type `A`, the expression `a is F<int>` is a ghost expression;
it can be used in ghost contexts, but not in compiled contexts.

For an expression `e` and type `t`, `e is t` is the condition determining whether
`e as t` is well-defined (but, as noted above, is not always a legal expression).

*The repertoire of types allowed in `is` tests may be expanded in the future.*

## 21.11. Unary Expressions ([grammar](#g-unary-expression)) {#sec-unary-expression}

Examples:
<!-- %no-check -->
```dafny
- x
- - x
! x
```

A unary expression applies either 
logical complement (`!` -- [Section 6.1](#sec-booleans)),
numeric negation (`-` -- [Section 6.2](#sec-numeric-types)), or
bit-vector negation (`-` -- [Section 6.3](#sec-bit-vector-types))
<<<<<<< HEAD
 to its operand.
=======
to its operand.
>>>>>>> 4eea112b

## 21.12. Primary Expressions ([grammar](#g-primary-expression)) {#sec-primary-expression}

Examples:
<!-- %no-check -->
```dafny
true
34
M(i,j)
[1,2,3]
{2,3,4}
map[1 => 2, 3 => 4]
(i:int,j:int)=>i+j
if b then 4 else 5
```

After descending through all the binary and unary operators we arrive at
the primary expressions, which are explained in subsequent sections. As
can be seen, a number of these can be followed by 0 or more ``Suffix``es
to select a component of the value.

If the `allowLambda` is false then ``LambdaExpression``s are not
recognized in this context.

## 21.13. Lambda expressions ([grammar](#g-lambda-expression)) {#sec-lambda-expression}
<<<<<<< HEAD

Examples:
<!-- %no-check -->
```dafny
x => -x
_ => true
(x,y) => x*y
(x:int, b:bool) => if b then x else -x
x requires x > 0 => x-1
```

=======

Examples:
<!-- %no-check -->
```dafny
x => -x
_ => true
(x,y) => x*y
(x:int, b:bool) => if b then x else -x
x requires x > 0 => x-1
```
>>>>>>> 4eea112b

See [Section 19.4](#sec-lambda-specification) for a description of specifications for lambda expressions.

In addition to named functions, Dafny supports expressions that define
functions.  These are called _lambda (expression)s_ (some languages
know them as _anonymous functions_).  A lambda expression has the
form:
<!-- %no-check -->
```dafny
( _params_ ) _specification_ => _body_
```
where _params_ is a comma-delimited list of parameter
declarations, each of which has the form `x` or `x: T`.  The type `T`
of a parameter can be omitted when it can be inferred.  If the
identifier `x` is not needed, it can be replaced by `_`.  If
_params_ consists of a single parameter `x` (or `_`) without an
explicit type, then the parentheses can be dropped; for example, the
function that returns the successor of a given integer can be written
as the following lambda expression:
<!-- %no-check -->
```dafny
x => x + 1
```

The _specification_ is a list of clauses `requires E` or
`reads W`, where `E` is a boolean expression and `W` is a frame
expression.

_body_ is an expression that defines the function's return
value.  The body must be well-formed for all possible values of the
parameters that satisfy the precondition (just like the bodies of
named functions and methods).  In some cases, this means it is
necessary to write explicit `requires` and `reads` clauses.  For
example, the lambda expression
<!-- %no-check -->
```dafny
x requires x != 0 => 100 / x
```
would not be well-formed if the `requires` clause were omitted,
because of the possibility of division-by-zero.

In settings where functions cannot be partial and there are no
restrictions on reading the heap, the _eta expansion_ of a function
`F: T -> U` (that is, the wrapping of `F` inside a lambda expression
in such a way that the lambda expression is equivalent to `F`) would
be written `x => F(x)`.  In Dafny, eta expansion must also account for
the precondition and reads set of the function, so the eta expansion
of `F` looks like:
<!-- %no-check -->
```dafny
x requires F.requires(x) reads F.reads(x) => F(x)
```

## 21.14. Left-Hand-Side Expressions ([grammar](#g-lhs-expression)) {#sec-lhs-expression}

Examples:
<!-- %no-check -->
```dafny
x
a[k]
LibraryModule.F().x
old(o.f).x
```

A left-hand-side expression is only used on the left hand
side of an [``UpdateStmt``](#sec-update-and-call-statement)
or an [Update with Failure Statement](#sec-update-with-failure-statement).

An example of the first (`NameSegment`) form is:

<!-- %no-check -->
```dafny
    LibraryModule.F().x
```

An example of the second (`ConstAtomExpression`) form is:

<!-- %no-check -->
```dafny
    old(o.f).x
```

## 21.15. Right-Hand-Side Expressions ([grammar](#g-rhs-expression)) {#sec-rhs-expression}

Examples: 
<!-- %no-check -->
```dafny
new int[6]
new MyClass
new MyClass(x,y,z)
x+y+z
*
```

A Right-Hand-Side expression is an expression-like construct that may have 
side-effects. Consequently such expressions
 can only be used within certain statements
within methods, and not as general expressions or within functions or specifications.

An ``Rhs`` is either array allocation, an object allocation,
a havoc right-hand-side, or a simple expression, optionally followed
by one or more ``Attribute``s.

Right-hand-side expressions (that are not just regular expressions) appear in the following constructs:
[`ReturnStmt`](#sec-return-statement),
[`YieldStmt`](#sec-yield-statement),
[`UpdateStmt`](#sec-update-and-call-statement),
[`UpdateFailureStmt`](#sec-update-with-failure-statement), or
[`VarDeclStatement`](#sec-variable-declaration-statement).
These are the only contexts in which arrays or objects may be
allocated, or in which havoc may be stipulated.

## 21.16. Array Allocation ([grammar](#g-array-allocation-expression)) {#sec-array-allocation}

Examples:
<!-- %no-check -->
```dafny
new int[5,6]
new int[5][2,3,5,7,11]
new int[][2,3,5,7,11]
new int[5](i => i*i)
new int[2,3]((i,j) => i*j)
```

This right-hand-side expression allocates a new single or multi-dimensional array (cf. [Section 14](#sec-array-type)).
The initialization portion is optional. One form is an
explicit list of values, in which case the dimension is optional:
<!-- %no-check -->
```dafny
var a := new int[5];  // valid only if definiteAssignment is not strict
var b := new int[5][2,3,5,7,11];
var c := new int[][2,3,5,7,11];
var d := new int[3][4,5,6,7]; // error
```
The comprehension form requires a dimension and uses a function of
type `nat -> T` where `T` is the array element type:
<!-- %no-check -->
```dafny
var a := new int[5](i => i*i);
```

To allocate a multi-dimensional array, simply give the sizes of
each dimension. For example,
<!-- %no-check -->
```dafny
var m := new real[640, 480];
```
allocates a 640-by-480 two-dimensional array of `real`s. The initialization
portion cannot give a display of elements like in the one-dimensional
case, but it can use an initialization function. A function used to initialize
a n-dimensional array requires a function from n `nat`s to a `T`, where `T`
is element type of the array. Here is an example:
<!-- %no-check -->
```dafny
var diag := new int[30, 30]((i, j) => if i == j then 1 else 0);
```

Array allocation is permitted in ghost contexts. If any expression
used to specify a dimension or initialization value is ghost, then the
`new` allocation can only be used in ghost contexts. Because the
elements of an array are non-ghost, an array allocated in a ghost
context in effect cannot be changed after initialization.

## 21.17. Object Allocation ([grammar](#g-object-allocation-expression)) {#sec-object-allocation}

Examples:
<!-- %no-check -->
```dafny
new MyClass
mew MyClass.Init
new MyClass.Init(1,2,3)
```

This right-hand-side expression 
allocates a new object of a class type as explained
in section [Class Types](#sec-class-types).

## 21.18. Havoc Right-Hand-Side ([grammar](#g-havoc-expression)) {#sec-havoc-expression}

Examples:
<!-- %no-check -->
```dafny
*
```
A havoc right-hand-side is just a `*` character.
It produces an arbitrary value of its associated
type. To obtain a more constrained arbitrary value the "assign-such-that"
operator (`:|`) can be used. See [Section 20.6](#sec-update-and-call-statement).

## 21.19. Constant Or Atomic Expressions ([grammar](#g-atomic-expression)) {#sec-atomic-expression}

Examples:
<!-- %no-check -->
```dafny
this
null
5
5.5
true
'a'
"dafny"
( e )
| s |
old(x)
allocated(x)
unchanged(x)
fresh(e)
```

These expressions represent either a constant of some type (a literal), or an
<<<<<<< HEAD
atomic expression. They are neve l-values.
=======
atomic expression. They are never l-values.
>>>>>>> 4eea112b

## 21.20. Literal Expressions ([grammar](#g-literal-expression)} {#sec-literal-expression}

Examples:
<!-- %no-check -->
```dafny
5
5.5
true
'a'
"dafny"
```

A literal expression is a boolean literal, a null object reference,
an integer or real literal, a character or string literal.

## 21.21. `this` Expression ([grammar](#g-this-expression)) {#sec-this-expression}

Examples:
<!-- %no-check -->
```dafny
this
```

The `this` token denotes the current object in the context of 
a constructor, instance method, or instance function.


## 21.22. Old and Old@ Expressions ([grammar](#g-old-expression)) {#sec-old-expression}

Examples:
<!-- %no-check -->
```dafny
old(c)
old@L(c)
```

An _old expression_ is used in postconditions or in the body of a method
or in the body or specification of any two-state function or two-state lemma;
an _old_ expression with a label is used only in the body of a method at a point
where the label dominates its use in this expression.

`old(e)` evaluates
the argument using the value of the heap on entry to the method;
`old@ident(e)` evaluates the argument using the value of the heap at the
given statement label.

Note that **old** and **old@** only affect heap dereferences,
like `o.f` and `a[i]`.
In particular, neither form has any effect on the value returned for local
variables or out-parameters (as they are not on the heap).[^Old]
If the value of an entire expression at a
particular point in the method body is needed later on in the method body,
the clearest means is to declare a ghost variable, initializing it to the
expression in question.
If the argument of `old` is a local variable or out-parameter. Dafny issues a warning.

[^Old]: The semantics of `old` in Dafny differs from similar constructs in other specification languages like ACSL or JML.

The argument of an `old` expression may not contain nested `old`,
[`fresh`](#sec-fresh-expression),
or [`unchanged`](#sec-unchanged-expression) expressions,
nor [two-state functions](#sec-two-state) or [two-state lemmas](#sec-two-state-lemma).

Here are some explanatory examples. All `assert` statements verify to be true.
<!-- %check-verify-warn Expressions.2.expect -->
```dafny
class A {

  var value: int

  method m(i: int)
    requires i == 6
    requires value == 42
    modifies this
  {
    var j: int := 17;
    value := 43;
    label L:
    j := 18;
    value := 44;
    label M:
    assert old(i) == 6; // i is local, but can't be changed anyway
    assert old(j) == 18; // j is local and not affected by old
    assert old@L(j) == 18; // j is local and not affected by old
    assert old(value) == 42;
    assert old@L(value) == 43;
    assert old@M(value) == 44 && this.value == 44;
    // value is this.value; 'this' is the same
    // same reference in current and pre state but the
    // values stored in the heap as its fields are different;
    // '.value' evaluates to 42 in the pre-state, 43 at L,
    // and 44 in the current state
  }
}
```
<!-- %check-verify -->
```dafny
class A {
  var value: int
  constructor ()
     ensures value == 10
  {
     value := 10;
  }
}

class B {
   var a: A
   constructor () { a := new A(); }

   method m()
     requires a.value == 11
     modifies this, this.a
   {
     label L:
     a.value := 12;
     label M:
     a := new A(); // Line X
     label N:
     a.value := 20;
     label P:

     assert old(a.value) == 11;
     assert old(a).value == 12; // this.a is from pre-state,
                                // but .value in current state
     assert old@L(a.value) == 11;
     assert old@L(a).value == 12; // same as above
     assert old@M(a.value) == 12; // .value in M state is 12
     assert old@M(a).value == 12;
     assert old@N(a.value) == 10; // this.a in N is the heap
                                  // reference at Line X
     assert old@N(a).value == 20; // .value in current state is 20
     assert old@P(a.value) == 20;
     assert old@P(a).value == 20;
  }
}
```
<!-- %check-verify -->
```dafny
class A {
  var value: int
  constructor ()
     ensures value == 10
  {
     value := 10;
  }
}

class B {
   var a: A
   constructor () { a := new A(); }

   method m()
     requires a.value == 11
     modifies this, this.a
   {
     label L:
     a.value := 12;
     label M:
     a := new A(); // Line X
     label N:
     a.value := 20;
     label P:

     assert old(a.value) == 11;
     assert old(a).value == 12; // this.a is from pre-state,
                                // but .value in current state
     assert old@L(a.value) == 11;
     assert old@L(a).value == 12; // same as above
     assert old@M(a.value) == 12; // .value in M state is 12
     assert old@M(a).value == 12;
     assert old@N(a.value) == 10; // this.a in N is the heap
                                  // reference at Line X
     assert old@N(a).value == 20; // .value in current state is 20
     assert old@P(a.value) == 20;
     assert old@P(a).value == 20;
  }
}
```
The next example demonstrates the interaction between `old` and array elements.
<!-- %check-verify-warn Expressions.3.expect -->
```dafny
class A {
  var z1: array<nat>
  var z2: array<nat>

  method mm()
    requires z1.Length > 10 && z1[0] == 7
    requires z2.Length > 10 && z2[0] == 17
    modifies z2
  {
    var a: array<nat> := z1;
    assert a[0] == 7;
    a := z2;
    assert a[0] == 17;
    assert old(a[0]) == 17; // a is local with value z2
    z2[0] := 27;
    assert old(a[0]) == 17; // a is local, with current value of
                            // z2; in pre-state z2[0] == 17
    assert old(a)[0] == 27; // a is local, so old(a) has no effect
  }
}
```
## 21.23. Fresh Expressions ([grammar](#g-fresh-expression)) {#sec-fresh-expression}
<<<<<<< HEAD

Examples:
<!-- %no-check -->
```dafny
fresh(e)
fresh@L(e)
```

=======

Examples:
<!-- %no-check -->
```dafny
fresh(e)
fresh@L(e)
```

>>>>>>> 4eea112b
`fresh(e)` returns a boolean value that is true if
the objects denoted by expression `e` were all
freshly allocated since the time of entry to the enclosing method,
or since [`label L:`](#sec-labeled-statement) in the variant `fresh@L(e)`.
For example, consider this valid program:

<!-- %check-verify -->
```dafny
class C { constructor() {} }
method f(c1: C) returns (r: C)
  ensures fresh(r)
{
  assert !fresh(c1);
  var c2 := new C();
  label AfterC2:
  var c3 := new C();
  assert fresh(c2) && fresh(c3);
  assert fresh({c2, c3});
  assert !fresh@AfterC2(c2) && fresh@AfterC2(c3);
  r := c2;
}
```

The `L` in the variant `fresh@L(e)` must denote a [label](#sec-labeled-statement) that, in the
enclosing method's control flow, [dominates the expression](#sec-labeled-statement). In this
case, `fresh@L(e)` returns `true` if the objects denoted by `e` were all
freshly allocated since control flow reached label `L`.

The argument of `fresh` must be either an [`object`](#sec-object-type) reference
or a set or sequence of object references.
In this case, `fresh(e)` (respectively `fresh@L(e)` with a label)
is a synonym of [`old(!allocated(e))`](#sec-allocated-expression)
(respectively [`old@L(!allocated(e))`](#sec-allocated-expression))


## 21.24. Allocated Expressions ([grammar](#g-allocated-expression)) {#sec-allocated-expression}

Examples:
<!-- %no-check -->
```dafny
allocated(c)
allocated({c1,c2})
allocated@L(c)
```

For any expression `e`, the expression `allocated(e)` evaluates to `true`
in a state if the value of `e` is available in that state, meaning that
it could in principle have been the value of a variable in that state.

For example, consider this valid program:

<!-- %check-verify -->
```dafny
class C { constructor() {} }
datatype D = Nil | Cons(C, D)
method f() {
  var d1, d2 := Nil, Nil;
  var c1 := new C();
  label L1:
  var c2 := new C();
  label L2:
  assert old(allocated(d1) && allocated(d2));
  d1 := Cons(c1, Nil);
  assert old(!allocated(d1) && allocated(d2));
  d2 := Cons(c2, Nil);
  assert old(!allocated(d1) && !allocated(d2));
  assert allocated(d1) && allocated(d2);
  assert old@L1(allocated(d1) && !allocated(d2));
  assert old@L2(allocated(d1) && allocated(d2));
  d1 := Nil;
  assert old(allocated(d1) && !allocated(d2));
}
```

This can be useful when, for example, `allocated(e)` is evaluated in an
[`old`](#sec-old-expression) state. Like in the example, where `d1` is a local variable holding a datatype value
`Cons(c1, Nil)` where `c1` is an object that was allocated in the enclosing
method, then [`old(allocated(d))`](#sec-old-expression) is `false`.

If the expression `e` is of a reference type, then `!old(allocated(e))`
is the same as [`fresh(e)`](#sec-fresh-expression).


## 21.25. Unchanged Expressions ([grammar](#g-unchanged-expression)) {#sec-unchanged-expression}

Examples:
<!-- %no-check -->
```dafny
unchanged(c)
unchanged([c1,c2])
unchanged@L(c)
```

The `unchanged` expression returns `true` if and only if every reference
denoted by its arguments has the same value for all its fields in the
old and current state. For example, if `c` is an object with two
fields, `x` and `y`, then `unchanged(c)` is equivalent to
<!-- %no-check -->
```dafny
c.x == old(c.x) && c.y == old(c.y)
```

Each argument to `unchanged` can be a reference, a set of references, or
a sequence of references. If it is a reference, it can be followed by
`` `f``, where `f` is a field of the reference. This form expresses that the field `f`,
not necessarily all fields, has the same value in the old and current
state.

The optional `@`-label says to use the state at that label as the old-state instead of using
the `old` state (the pre-state of the method). That is, using the example `c` from above, the expression
`unchanged@Lbl(c)` is equivalent to
<!-- %no-check -->
```dafny
c.x == old@Lbl(c.x) && c.y == old@Lbl(c.y)
```

Each reference denoted by the arguments of `unchanged` must be non-null and
must be allocated in the old-state of the expression.


## 21.26. Cardinality Expressions ([grammar](#g-cardinality-expression)) {#sec-cardinality-expression}

Examples:
<!-- %no-check -->
```dafny
|s|
|s[1..i]|
```

For a finite-collection expression `c`, `|c|` is the cardinality of `c`. For a
finite set or sequence, the cardinality is the number of elements. For
a multiset, the cardinality is the sum of the multiplicities of the
elements. For a finite map, the cardinality is the cardinality of the
domain of the map. Cardinality is not defined for infinite sets or infinite maps.
For more information, see [Section 9](#sec-collection-types).

## 21.27. Parenthesized Expression ([grammar](#g-parenthesized-expression)) {#sec-parenthesized-expression}

A parenthesized expression is a list of zero or more expressions
enclosed in parentheses.

If there is exactly one expression enclosed then the value is just
the value of that expression.

If there are zero or more than one, the result is a `tuple` value.
See [Section 17](#sec-tuple-types).

## 21.28. Sequence Display Expression ([grammar](#g-sequence-display-expression)) {#sec-seq-comprehension}

Examples:
<!-- %no-check -->
```dafny
[1, 2, 3]
[1]
[]
seq(k, n => n+1)
```

A sequence display expression provides a way to construct
a sequence with given values. For example

<!-- %no-check -->
```dafny
[1, 2, 3]
```
is a sequence with three elements in it.

<!-- %no-check -->
```dafny
seq(k, n => n+1)
```
is a sequence of k elements whose values are obtained by evaluating the
second argument (a function) on the indices 0 up to k.

See [this section](#sec-sequences) for more information on
sequences.

## 21.29. Set Display Expression ([grammar](#g-set-display-expression)) {#sec-set-display-expression}

Examples:
<!-- %no-check -->
```dafny
{}
{1,2,3}
iset{1,2,3,4}
multiset{1,2,2,3,3,3}
multiset(s)
```

A set display expression provides a way of constructing a set with given
elements. If the keyword `iset` is present, then a potentially infinite
set (with the finite set of given elements) is constructed.

For example

<!-- %no-check -->
```dafny
{1, 2, 3}
```
is a set with three elements in it.
See [Section 9.1](#sec-sets) for more information on
sets.

A multiset display expression provides a way of constructing
a multiset with given elements and multiplicities. For example

<!-- %no-check -->
```dafny
multiset{1, 1, 2, 3}
```
is a multiset with three elements in it. The number 1 has a multiplicity of 2,
and the numbers 2 and 3 each have a multiplicity of 1.

A multiset cast expression converts a set or a sequence
into a multiset as shown here:

<!-- %no-check -->
```dafny
var s : set<int> := {1, 2, 3};
var ms : multiset<int> := multiset(s);
ms := ms + multiset{1};
var sq : seq<int> := [1, 1, 2, 3];
var ms2 : multiset<int> := multiset(sq);
assert ms == ms2;
```

See [Section 9.2](#sec-multisets) for more information on
multisets.

## 21.30. Map Display Expression ([grammar](#g-map-display-expression)) {#sec-map-display-expression}

Examples:
<!-- %no-check -->
```dafny
map[]
map[1 := "a", 2 := "b"]
imap[1 := "a", 2 := "b"]
```

A map display expression builds a finite or potentially infinite
map from explicit mappings. For example:

<!-- %check-resolve -->
```dafny
const m := map[1 := "a", 2 := "b"];
ghost const im := imap[1 := "a", 2 := "b"];
```

See [Section 9.4](#sec-maps) for more details on maps and imaps.

## 21.31. Endless Expression ([grammar](#g-endless-expression)) {#sec-endless-expression}

_Endless expression_ gets it name from the fact that all its alternate
productions have no terminating symbol to end them, but rather they
all end with an ``Expression`` at the end. The various
endless expression alternatives are described in the following subsections.

### 21.31.1. If Expression ([grammar](#g-if-expression)) {#sec-if-expression}

Examples:
<!-- %no-check -->
```dafny
if c then e1 else e2
if x: int :| P(x) then x else 0
```


An _if expression_ is a conditional (ternary) expression. It first evaluates
the condition expression that follows the `if`. If the condition evaluates to `true` then
the expression following the `then` is evaluated and its value is the
result of the expression. If the condition evaluates to `false` then the
expression following the `else` is evaluated and that value is the result
of the expression. It is important that only the selected expression
is evaluated as the following example shows.

<!-- %no-check -->
```dafny
var k := 10 / x; // error, may divide by 0.
var m := if x != 0 then 10 / x else 1; // ok, guarded
```

The `if` expression also permits a binding form.
In this case the condition of the `if` is an existential asking
"does there exist a value satisfying the given predicate?".
If not, the else branch is evaluated. But if so, then an
(arbitrary) value that does satisfy the given predicate is
bound to the given variable and that variable is in scope in 
the then-branch of the expression.

For example, in the code
<!-- %check-verify -->
```dafny
predicate P(x: int) {
  x == 5 || x == -5
}
method main() {
  assert P(5);
  var y := if x: int :| P(x) then x else 0;
  assert y == 5 || y == -5;
}
```
`x` is given some value that satisfies `P(x)`, namely either `5` or `-5`.
That value of `x` is the value of the expression in the `then` branch above; if there is no value satisfying `P(x)`,
then `0` is returned. Note that if `x` is declared to be a `nat` in this example, then only
the value `5` would be permissible.

This binding form of the `if` expression acts in the same way as the binding form of the [`if` statement](#sec-if-statement).

In the example given, the binder for `x` has no constraining range, so the expression is `ghost`;
if a range is given, such as `var y := if x: int :| 0 <= x < 10 && P(x) then x else 0;`,
then the `if` and `y` are no longer ghost, and `y` could be used, for example, in a `print` statement.

### 21.31.2. Case and Extended Patterns ([grammar](#g-pattern)) {#sec-case-pattern}

Patterns are used for (possibly nested)
pattern matching on inductive, coinductive or base type values.
They are used in 
[match statements](#sec-match-statement),
[match expressions](#sec-match-expression),
[let expressions](#sec-let-expression),
and [variable declarations](#sec-variable-declaration-statement).
The match expressions and statements allow literals,
symbolic constants, and disjunctive (“or”) patterns.

When matching an inductive or coinductive value in
a match statement or expression, the pattern
must correspond to one of the following:

* (0) a case disjunction (“or-pattern”)
* (1) bound variable (a simple identifier),
* (2) a constructor of the type of the value,
* (3) a literal of the correct type, or
* (4) a symbolic constant.

If the extended pattern is

* a sequence of `|`-separated sub-patterns, then the pattern matches values
  matched by any of the sub-patterns.
* a parentheses-enclosed possibly-empty list of patterns,
then the pattern matches a tuple.
* an identifier followed
by a parentheses-enclosed possibly-empty list of patterns, then the pattern
matches a constructor.
* a literal, then the pattern matches exactly that literal.
* a simple identifier, then the pattern matches
   * a parameter-less constructor if there is one defined with the correct type and the given name, else
   * the value of a symbolic constant, if a name lookup finds a declaration for
     a constant with the given name (if the name is declared but with a non-matching type, a type resolution error will occur),
   * otherwise, the identifier is a new bound variable

Disjunctive patterns may not bind variables, and may not be nested inside other
patterns.

Any patterns inside the parentheses of a constructor (or tuple) pattern are then
matched against the arguments that were given to the
constructor when the value was constructed.
The number of patterns must match the number
of parameters to the constructor (or the arity of the
tuple).

When matching a value of base type, the pattern should
either be a literal expression of the same type as the value,
or a single identifier matching all values of this type.

Patterns may be nested. The  bound variable
identifiers contained in all the patterns must be distinct.
They are bound to the corresponding values in the value being
matched. (Thus, for example, one cannot repeat a bound variable to
attempt to match a constructor that has two identical arguments.)

### 21.31.3. Match Expression ([grammar](#g-match-expression)) {#sec-match-expression}

A _match expression_ is used to conditionally evaluate and select an
expression depending on the value of an algebraic type, i.e. an inductive
type, a coinductive type, or a base type.

All of the variables in the ``ExtendedPattern``s must be distinct.
If types for the identifiers are not given then types are inferred
from the types of the constructor's parameters. If types are
given then they must agree with the types of the
corresponding parameters.

The expression following the `match` keyword is called the
_selector_. A match expression is evaluated by first evaluating the selector.
The patterns of each match alternative are then compared, in order,
 with the resulting value until a matching pattern is found, as described in
the [section on `CaseBinding`s](#sec-case-pattern).
If the constructor had
parameters, then the actual values used to construct the selector
value are bound to the identifiers in the identifier list.
The expression to the right of the `=>` in the matched alternative is then
evaluated in the environment enriched by this binding. The result
of that evaluation is the result of the match expression.

Note that the braces enclosing the sequence of match alternatives may be omitted.
Those braces are required if lemma or lambda expressions are used in the
body of any match alternative; they may also be needed for disambiguation if
there are nested match expressions.

### 21.31.4. Quantifier Expression ([grammar](#g-quantifier-expression)) {#sec-quantifier-expression}

Examples:
<!-- %no-check -->
```dafny
forall x: int :: x > 0
forall x: nat | x < 10 :: x*x < 100
exists x: int :: x * x == 25
```


A _quantifier expression_ is a boolean expression that specifies that a
given expression (the one following the `::`) is true for all (for
**forall**) or some (for **exists**) combination of values of the
quantified variables, namely those in the ``QuantifierDomain``.
See [Section 2.6.4](#sec-quantifier-domains) for more details on quantifier domains.

Here are some examples:
<!-- %no-check -->
```dafny
assert forall x : nat | x <= 5 :: x * x <= 25;
(forall n :: 2 <= n ==> (exists d :: n < d < 2*n))
assert forall x: nat | 0 <= x < |s|, y <- s[x] :: y < x;
```

The quantifier identifiers are _bound_ within the scope of the
expressions in the quantifier expression.

If types are not given for the quantified identifiers, then Dafny
attempts to infer their types from the context of the expressions.
It this is not possible, the program is in error.


### 21.31.5. Set Comprehension Expressions ([grammar](#g-set-comprehension-expression)) {#sec-set-comprehension-expression}

Examples:
<!-- %check-resolve -->
```dafny
const c1 := set x: nat | x < 100
const c2 := set x: nat | x < 100 :: x * x
const c3 := set x: nat, y: nat | x < y < 100 :: x * y
ghost const c4 := iset x: nat | x > 100
ghost const c5: iset<int> := iset s
const c6 := set x <- c3 :: x + 1
```

A set comprehension expression is an expression that yields a set
(possibly infinite only if `iset` is used) that
satisfies specified conditions. There are two basic forms.

If there is only one quantified variable, the optional ``"::" Expression``
need not be supplied, in which case it is as if it had been supplied
and the expression consists solely of the quantified variable.
That is,

<!-- %no-check -->
```dafny
set x : T | P(x)
```

is equivalent to

<!-- %no-check -->
```dafny
set x : T | P(x) :: x
```

For the full form

<!-- %no-check -->
```dafny
var S := set x1: T1 <- C1 | P1(x1),
             x2: T2 <- C2 | P2(x1, x2),
             ... 
             :: Q(x1, x2, ...)
```

the elements of `S` will be all values resulting from evaluation of `Q(x1, x2, ...)`
for all combinations of quantified variables `x1, x2, ...` (from their respective `C1, C2, ...`
domains) such that all predicates `P1(x1), P2(x1, x2), ...` hold. 

For example,

<!-- %no-check -->
```dafny
var S := set x:nat, y:nat | x < 2 && y < 2 :: (x, y)
```
yields `S == {(0, 0), (0, 1), (1, 0), (1,1) }`

The types on the quantified variables are optional and if not given Dafny
will attempt to infer them from the contexts in which they are used in the
various expressions. The `<- C` domain expressions are also optional and default to
`iset x: T` (i.e. all values of the variable's type), as are the `| P` expressions which
default to `true`. See also [Section 2.6.4](#sec-quantifier-domains) for more details on quantifier domains.

If a finite set was specified ("set" keyword used), Dafny must be able to prove that the
result is finite otherwise the set comprehension expression will not be
accepted.

Set comprehensions involving reference types such as

<!-- %no-check -->
```dafny
set o: object
```

are allowed in ghost expressions within methods, but not in ghost functions[^set-of-objects-not-in-functions].
In particular, in ghost contexts, the
check that the result is finite should allow any set comprehension
where the bound variable is of a reference type. In non-ghost contexts,
it is not allowed, because--even though the resulting set would be
finite--it is not pleasant or practical to compute at run time.

[^set-of-objects-not-in-functions]: In order to be deterministic, the result of a function should only depend on the arguments and of the objects  it [reads](#sec-reads-clause), and Dafny does not provide a way to explicitly pass the entire heap as the argument to a function. See [this post](https://github.com/dafny-lang/dafny/issues/1366#issuecomment-906785889) for more insights.

The universe in which set comprehensions are evaluated is the set of all
_allocated_ objects, of the appropriate type and satisfying the given predicate.
For example, given

<!-- %check-resolve -->
```dafny
class I {
  var i: int
}

method test() {
  ghost var m := set x: I :: 0 <= x.i <= 10;
}
```
the set `m` contains only those instances of `I` that have been allocated
at the point in program execution that `test` is evaluated. This could be
no instances, one per value of `x.i` in the stated range, multiple instances
of `I` for each value of `x.i`, or any other combination.

### 21.31.6. Statements in an Expression ([grammar](#g-statement-in-expression)) {#sec-statement-in-an-expression}

Examples:
<!-- %no-check -->
```dafny
assert x != 0; 10/x
assert x != 0; assert y > 0; y/x
assume x != 0; 10/x
expect x != 0; 10/x
reveal M.f; M.f(x)
calc { x * 0; == 0; } x/1;
```

A ``StmtInExpr`` is a kind of statement that is allowed to
precede an expression in order to ensure that the expression
can be evaluated without error. For example:

<!-- %no-check -->
```dafny
assume x != 0; 10/x
```

`Assert`, `assume`, `expect`, `reveal` and `calc` statements can be used in this way.

### 21.31.7. Let and Let or Fail Expression ([grammar](#g-let-expression)) {#sec-let-expression}

Examples:
<!-- %no-check -->
```dafny
var x := f(y); x*x
var x :- f(y); x*x
var x :| P(x); x*x
var (x, y) := T(); x + y   // T returns a tuple
var R(x,y) := T(); x + y   // T returns a datatype value R
```


A `let` expression allows binding of intermediate values to identifiers
for use in an expression. The start of the `let` expression is
signaled by the `var` keyword. They look much like a local variable
declaration except the scope of the variable only extends to the
enclosed expression.

For example:
<!-- %no-check -->
```dafny
var sum := x + y; sum * sum
```

In the simple case, the pattern is just an identifier with optional
type (which if missing is inferred from the rhs).

The more complex case allows destructuring of constructor expressions.
For example:

<!-- %check-resolve -->
```dafny
datatype Stuff = SCons(x: int, y: int) | Other
function GhostF(z: Stuff): int
  requires z.SCons?
{
  var SCons(u, v) := z; var sum := u + v; sum * sum
}
```

The Let expression has a failure variant
that simply uses `:-` instead of `:=`. This Let-or-Fail expression also permits propagating
failure results. However, in statements ([Section 20.7](#sec-update-with-failure-statement)), failure results in
immediate return from the method; expressions do not have side effects or immediate return
mechanisms. Rather, if the expression to the right of `:-` results in a failure value `V`,
the overall expression returns `V.PropagateFailure()`; if there is no failure, the expression following the 
semicolon is returned. Note that these two possible return values must have the same type (or be 
implicitly convertible to the same type). Typically that means that `tmp.PropagateFailure()` is a failure value and
`E` is a value-carrying success value, both of the same failure-compatible type, as described in [Section 20.7](#sec-update-with-failure-statement).

The expression `:- V; E` is desugared into the _expression_
<!-- %no-check -->
```dafny
var tmp := V;
if tmp.IsFailure()
then tmp.PropagateFailure()
else E
```

The expression `var v :- V; E` is desugared into the _expression_
<!-- %no-check -->
```dafny
var tmp := V;
if tmp.IsFailure()
then tmp.PropagateFailure()
else var v := tmp.Extract(); E
```

If the RHS is a list of expressions then the desugaring is similar. `var v, v1 :- V, V1; E` becomes
<!-- %no-check -->
```dafny
var tmp := V;
if tmp.IsFailure()
then tmp.PropagateFailure()
else var v, v1 := tmp.Extract(), V1; E
```

So, if tmp is a failure value, then a corresponding failure value is propagated along; otherwise, the expression
is evaluated as normal.

### 21.31.8. Map Comprehension Expression ([grammar](#g-map-comprehension-expression)) {#sec-map-comprehension-expression}

Examples:
<!-- %no-check -->
```dafny
map x : int | 0 <= x <= 10 :: x * x;
map x : int | 0 <= x <= 10 :: -x := x * x;
imap x : int | 10 < x :: x * x;
```

A _map comprehension expression_  defines a finite or infinite map value
by defining a domain and for each value in the domain,
giving the mapped value using the expression following the "::".
See [Section 2.6.4](#sec-quantifier-domains) for more details on quantifier domains.

For example:
<!-- %check-resolve -->
```dafny
function square(x : int) : int { x * x }
method test()
{
  var m := map x : int | 0 <= x <= 10 :: x * x;
  ghost var im := imap x : int :: x * x;
  ghost var im2 := imap x : int :: square(x);
}
```

Dafny finite maps must be finite, so the domain must be constrained to be finite.
But imaps may be infinite as the examples show. The last example shows
creation of an infinite map that gives the same results as a function.

If the expression includes the `:=` token, that token separates
domain values from range values. For example, in the following code
<!-- %check-resolve -->
```dafny
method test()
{
  var m := map x : int | 1 <= x <= 10 :: 2*x := 3*x;
}
```
`m` maps `2` to `3`, `4` to `6`, and so on.

## 21.32. Name Segment ([grammar](#g-name-segment)) {#sec-name-segment}

Examples:
<!-- %no-check -->
```dafny
I
I<int,C>
I#[k]
I#<int>[k]
```

A _name segment_ names a Dafny entity by giving its declared
name optionally followed by information to
make the name more complete. For the simple case, it is
just an identifier. Note that a name segment may be followed
by [suffixes](#sec-suffix), including the common '.' and further name segments.

If the identifier is for a generic entity, it is followed by
a ``GenericInstantiation`` which provides actual types for
the type parameters.

To reference a prefix predicate (see [Section 18.3.4](#sec-copredicates)) or
prefix lemma (see [Section 18.3.5.3](#sec-prefix-lemmas)), the identifier
must be the name of the greatest predicate or greatest lemma and it must be
followed by a [_hash call_](#sec-hash-call).

## 21.33. Hash call ([grammar](#g-hash-call)) {#sec-hash-call}

A _hash call_  is used to call the prefix for a greatest predicate or greatest lemma.
In the non-generic case, just insert `"#[k]"` before the call argument
list where k is the number of recursion levels.

In the case where the `greatest lemma` is generic, the generic type
argument is given before. Here is an example:

<!-- %check-verify -->
```dafny
codatatype Stream<T> = Nil | Cons(head: int, stuff: T,
                                  tail: Stream<T>)

function append(M: Stream, N: Stream): Stream
{
  match M
  case Nil => N
  case Cons(t, s, M') => Cons(t, s, append(M', N))
}

function zeros<T>(s : T): Stream<T>
{
  Cons(0, s, zeros(s))
}

function ones<T>(s: T): Stream<T>
{
  Cons(1, s, ones(s))
}

greatest predicate atmost(a: Stream, b: Stream)
{
  match a
  case Nil => true
  case Cons(h,s,t) => b.Cons? && h <= b.head && atmost(t, b.tail)
}

greatest lemma {:induction false} Theorem0<T>(s: T)
  ensures atmost(zeros(s), ones(s))
{
  // the following shows two equivalent ways to state the
  // coinductive hypothesis
  if (*) {
    Theorem0#<T>[_k-1](s);
  } else {
    Theorem0(s);
  }
}
```

where the ``HashCall`` is `"Theorem0#<T>[_k-1](s);"`.
See [Section 18.3.4](#sec-copredicates) and [Section 18.3.5.3](#sec-prefix-lemmas).

## 21.34. Suffix ([grammar](#g-suffix)) {#sec-suffix}


The ``Suffix`` non-terminal describes ways of deriving a new value from
the entity to which the suffix is appended. The several kinds
of suffixes are described below.

### 21.34.1. Augmented Dot Suffix ([grammar](#g-augmented-dot-suffix)) {#sec-augmented-dot-suffix}

Examples: (expression with suffix)
<!-- %no-check -->
```dafny
a.b
(a).b<int>
a.b#[k]
a.b#<int>[k]
```

An augmented dot suffix consists of a simple [_dot suffix](#sec-identifier-variations) optionally
followed by either

* a ``GenericInstantiation`` (for the case where the item
selected by the ``DotSuffix`` is generic), or
* a ``HashCall`` for the case where we want to call a prefix predicate
  or prefix lemma. The result is the result of calling the prefix predicate
  or prefix lemma.

### 21.34.2. Datatype Update Suffix ([grammar](#g-datatype-update-suffix)) {#sec-datatype-update-suffix}

Examples: (expression with suffix)
<!-- %no-check -->
```dafny
a.(f := e1, g:= e2)
a.(0 := e1)
(e).(f := e1, g:= e2)
```

A _datatype update suffix_ is used to produce a new datatype value
that is the same as an old datatype value except that the
value corresponding to a given destructor has the specified value.
In a ``MemberBindingUpdate``, the ``ident`` or ``digits`` is the
name of a destructor (i.e. formal parameter name) for one of the
constructors of the datatype. The expression to the right of the
`:=` is the new value for that formal.

All of the destructors in a datatype update suffix must be
for the same constructor, and if they do not cover all of the
destructors for that constructor then the datatype value being
updated must have a value derived from that same constructor.

Here is an example:

<!-- %check-verify Expressions.4.expect -->
```dafny
module NewSyntax {
  datatype MyDataType = MyConstructor(myint:int, mybool:bool)
                    | MyOtherConstructor(otherbool:bool)
                    | MyNumericConstructor(42:int)

  method test(datum:MyDataType, x:int)
    returns (abc:MyDataType, def:MyDataType,
             ghi:MyDataType, jkl:MyDataType)
    requires datum.MyConstructor?
    ensures abc == datum.(myint := x + 2)
    ensures def == datum.(otherbool := !datum.mybool)  // error
    ensures ghi == datum.(myint := 2).(mybool := false)
    // Resolution error: no non_destructor in MyDataType
    //ensures jkl == datum.(non_destructor := 5) // error
    ensures jkl == datum.(42 := 7)
  {
    abc := MyConstructor(x + 2, datum.mybool);
    abc := datum.(myint := x + 2);
    def := MyOtherConstructor(!datum.mybool);
    ghi := MyConstructor(2, false);
    jkl := datum.(42 := 7); // error

    assert abc.(myint := abc.myint - 2) == datum.(myint := x);
  }
}
```

### 21.34.3. Subsequence Suffix ([grammar](#g-subsequence-suffix)) {#sec-subsequence-suffix}

Examples: (with leading expression)
<!-- %no-check -->
```dafny
a[lo .. hi ]
(e)[ lo .. ]
e[ .. hi ]
e[ .. ]
```

A subsequence suffix applied to a sequence produces a new sequence whose
elements are taken from a contiguous part of the original sequence. For
example, expression `s[lo..hi]` for sequence `s`, and integer-based
numerics `lo` and `hi` satisfying `0 <= lo <= hi <= |s|`. See
[the section about other sequence expressions](#sec-other-sequence-expressions) for details.

### 21.34.4. Subsequence Slices Suffix ([grammar](#g-subsequence-slices-suffix)) {#sec-subsequence-slices-suffix}

Examples: (with leading expression)
<!-- %no-check -->
```dafny
a[ 0 : 2 : 3 ]
a[ e1 : e2 : e3 ]
a[ 0 : 2 : ]
```

Applying a _subsequence slices suffix_ to a sequence produces a
sequence of subsequences of the original sequence.
See [the section about other sequence expressions](#sec-other-sequence-expressions) for details.

### 21.34.5. Sequence Update Suffix ([grammar](#g-sequence-update-suffix)) {#sec-sequence-update-suffix}

Examples:
<!-- %no-check -->
```dafny
s[1 := 2, 3 := 4]
```

For a sequence `s` and expressions `i` and `v`, the expression
`s[i := v]` is the same as the sequence `s` except that at
index `i` it has value `v`.

If the type of `s` is `seq<T>`, then `v` must have type `T`.
The index `i` can have any integer- or bit-vector-based type
(this is one situation in which Dafny implements implicit
conversion, as if an `as int` were appended to the index expression).
The expression `s[i := v]` has the same type as `s`.

### 21.34.6. Selection Suffix ([grammar](#g-selection-suffix)) {#sec-selection-suffix}

Examples:
<!-- %no-check -->
```dafny
a[9]
a[i.j.k]
```

If a selection suffix  has only one expression in it, it is a
zero-based index that may be used to select a single element of a
sequence or from a single-dimensional array.

If a selection suffix has more than one expression in it, then
it is a list of indices to index into a multi-dimensional array.
The rank of the array must be the same as the number of indices.

If the selection suffix is used with an array or a sequence,
then each index expression can have any integer- or bit-vector-based
type
(this is one situation in which Dafny implements implicit
conversion, as if an `as int` were appended to the index expression).

### 21.34.7. Argument List Suffix ([grammar](#g-argument-list-suffix)) {#sec-argument-list-suffix}

Examples:
<!-- %no-check -->
```dafny
()
(a)
(a, b)
```
An argument list suffix is a parenthesized list of expressions that
are the arguments to pass to a method or function that is being
called. Applying such a suffix causes the method or function
to be called and the result is the result of the call.

Note that method calls may only appear in [right-hand-side](#sec-rhs-expression)
locations, whereas function calls may appear in expressions and specifications;
this distinction can be made oly during name and type resolution, not by the
parser.

## 21.35. Expression Lists ([grammar](#g-expression-list)) {#sec-expression-list}

Examples:
<!-- %no-check -->
```dafny
                // empty list
a
a, b
```
<<<<<<< HEAD
=======

An expression list is a comma-separated sequence of expressions, used, for example,
as actual araguments in a method or function call or in parallel assignment.
>>>>>>> 4eea112b

## 21.36. Parameter Bindings ([grammar](#g-parameter-bindings)) {#sec-parameter-bindings}

<<<<<<< HEAD
## 21.36. Parameter Bindings ([grammar](#g-parameter-bindings)) {#sec-parameter-bindings}

=======
>>>>>>> 4eea112b
Examples: 
<!-- %no-check -->
```dafny
a
a, b
a, optimze := b
```

Method calls, object-allocation calls (`new`), function calls, and
datatype constructors can be called with both positional arguments
and named arguments.

Positional arguments must be given before any named arguments.
Positional arguments are passed to the formals in the corresponding
position. Named arguments are passed to the formal of the given
name. Named arguments can be given out of order from how the corresponding
formal parameters are declared. A formal declared with the modifier
`nameonly` is not allowed to be passed positionally.
The list of bindings for a call must
provide exactly one value for every required parameter and at most one
value for each optional parameter, and must never name
non-existent formals. Any optional parameter that is not given a value
takes on the default value declared in the callee for that optional parameter.

## 21.37. Formal Parameters and Default-Value Expressions

The formal parameters of a method, constructor in a class, iterator,
function, or datatype constructor can be declared with an expression
denoting a _default value_. This makes the parameter _optional_,
as opposed to _required_. All required parameters must be declared
before any optional parameters. All nameless parameters in a datatype
constructor must be declared before any `nameonly` parameters.

The default-value expression for a parameter is allowed to mention the
other parameters, including `this` (for instance methods and instance
functions), but not the implicit `_k` parameter in least and greatest
predicates and lemmas. The default value of a parameter may mention
both preceding and subsequent parameters, but there may not be any
dependent cycle between the parameters and their default-value
expressions.

The well-formedness of default-value expressions is checked independent
of the precondition of the enclosing declaration. For a function, the
parameter default-value expressions may only read what the function's
`reads` clause allows. For a datatype constructor, parameter default-value
expressions may not read anything. A default-value expression may not be
involved in any recursive or mutually recursive calls with the enclosing
declaration.

## 21.38. Compile-Time Constants {#sec-compile-time-constants}

In certain situations in Dafny it is helpful to know what the value of a
constant is during program analysis, before verification or execution takes
place. For example, a compiler can choose an optimized representation of a
`newtype` that is a subset of `int` if it knows the range of possible values
of the subset type: if the range is within 0 to less than 256, then an
unsigned 8-bit representation can be used.

To continue this example, suppose a new type is defined as
<!-- %check-resolve -->
```dafny
const MAX := 47
newtype mytype = x | 0 <= x < MAX*4
```
In this case, we would prefer that Dafny recognize that `MAX*4` is
known to be constant with a value of `188`. The kinds of expressions
for which such an optimization is possible are called
_compile-time constants_. Note that the representation of `mytype` makes
no difference semantically, but can affect how compiled code is represented at run time.
In addition, though, using a symbolic constant (which may
well be used elsewhere as well) improves the self-documentation of the code.

In Dafny, the following expressions are compile-time constants[^CTC], recursively
(that is, the arguments of any operation must themselves be compile-time constants):

- int, bit-vector, real, boolean, char and string literals
- int operations: `+ - * / %` and unary `-` and comparisons `< <= > >= == !=`
- real operations: `+ - *` and unary `-` and comparisons `< <= > >= == !=`
- bool operations: `&& || ==> <== <==> == !=` and unary `!`
- bit-vector operations: `+ - * / % << >> & | ^` and unary `! -` and comparisons `< <= > >= == !=`
- char operations: `< <= > >= == !=`
- string operations: length: `|...|`, concatenation: `+`, comparisons `< <= == !=`, indexing `[]`
- conversions between: `int` `real` `char` bit-vector
- newtype operations: newtype arguments, but not newtype results
- symbolic values that are declared `const` and have an explicit initialization value that is a compile-time constant
- conditional (if-then-else) expressions
- parenthesized expressions

[^CTC]: This set of operations that are constant-folded may be enlarged in future versions of `dafny`.

## 21.39. List of specification expressions {#sec-list-of-specification-expressions}

The following is a list of expressions that can only appear in specification contexts or in ghost blocks.

* [Fresh expressions](#sec-fresh-expression)
* [Allocated expressions](#sec-allocated-expression)
* [Unchanged expressions](#sec-unchanged-expression)
* [Old expressions](#sec-old-expression)
* [Assert and calc expressions](#sec-statement-in-an-expression)
* [Hash Calls](#sec-hash-call)<|MERGE_RESOLUTION|>--- conflicted
+++ resolved
@@ -70,11 +70,7 @@
 Examples:
 <!-- %no-check -->
 ```dafny
-<<<<<<< HEAD
-let a == 2*b; a*b
-=======
 var a := 2*b; a*b
->>>>>>> 4eea112b
 ```
 
 This top-level expression has the form `S; E`.
@@ -268,11 +264,7 @@
 x % y
 ```
 
-<<<<<<< HEAD
-A ``Factor`` combines bit-vector expressions using multiplication,
-=======
 A ``Factor`` combines expressions using multiplication,
->>>>>>> 4eea112b
 division, or modulus. For numeric types these are explained in
 [Section 6.2](#sec-numeric-types).
 As explained there, `/` and `%` on `int` values represent _Euclidean_
@@ -397,11 +389,7 @@
 logical complement (`!` -- [Section 6.1](#sec-booleans)),
 numeric negation (`-` -- [Section 6.2](#sec-numeric-types)), or
 bit-vector negation (`-` -- [Section 6.3](#sec-bit-vector-types))
-<<<<<<< HEAD
- to its operand.
-=======
 to its operand.
->>>>>>> 4eea112b
 
 ## 21.12. Primary Expressions ([grammar](#g-primary-expression)) {#sec-primary-expression}
 
@@ -427,7 +415,6 @@
 recognized in this context.
 
 ## 21.13. Lambda expressions ([grammar](#g-lambda-expression)) {#sec-lambda-expression}
-<<<<<<< HEAD
 
 Examples:
 <!-- %no-check -->
@@ -438,19 +425,6 @@
 (x:int, b:bool) => if b then x else -x
 x requires x > 0 => x-1
 ```
-
-=======
-
-Examples:
-<!-- %no-check -->
-```dafny
-x => -x
-_ => true
-(x,y) => x*y
-(x:int, b:bool) => if b then x else -x
-x requires x > 0 => x-1
-```
->>>>>>> 4eea112b
 
 See [Section 19.4](#sec-lambda-specification) for a description of specifications for lambda expressions.
 
@@ -661,11 +635,7 @@
 ```
 
 These expressions represent either a constant of some type (a literal), or an
-<<<<<<< HEAD
-atomic expression. They are neve l-values.
-=======
 atomic expression. They are never l-values.
->>>>>>> 4eea112b
 
 ## 21.20. Literal Expressions ([grammar](#g-literal-expression)} {#sec-literal-expression}
 
@@ -871,7 +841,6 @@
 }
 ```
 ## 21.23. Fresh Expressions ([grammar](#g-fresh-expression)) {#sec-fresh-expression}
-<<<<<<< HEAD
 
 Examples:
 <!-- %no-check -->
@@ -880,16 +849,6 @@
 fresh@L(e)
 ```
 
-=======
-
-Examples:
-<!-- %no-check -->
-```dafny
-fresh(e)
-fresh@L(e)
-```
-
->>>>>>> 4eea112b
 `fresh(e)` returns a boolean value that is true if
 the objects denoted by expression `e` were all
 freshly allocated since the time of entry to the enclosing method,
@@ -1831,20 +1790,12 @@
 a
 a, b
 ```
-<<<<<<< HEAD
-=======
 
 An expression list is a comma-separated sequence of expressions, used, for example,
 as actual araguments in a method or function call or in parallel assignment.
->>>>>>> 4eea112b
 
 ## 21.36. Parameter Bindings ([grammar](#g-parameter-bindings)) {#sec-parameter-bindings}
 
-<<<<<<< HEAD
-## 21.36. Parameter Bindings ([grammar](#g-parameter-bindings)) {#sec-parameter-bindings}
-
-=======
->>>>>>> 4eea112b
 Examples: 
 <!-- %no-check -->
 ```dafny
