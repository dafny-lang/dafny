--- conflicted
+++ resolved
@@ -100,13 +100,8 @@
   ---- Language feature selection --------------------------------------------
   
   /generalTraits:<value>
-<<<<<<< HEAD
-      0 (default) - Every trait implicitly extends 'object', and thus is a reference type. Only traits and reference types can extend traits.
-      1 - A trait is a reference type only if it or one of its ancestor traits is 'object'. Any type with members can extend traits.
-=======
       0 (default) - Every trait implicitly extends 'object', and thus is a reference type. Only traits and classes can extend traits.
       1 - A trait is a reference type iff it or one of its ancestor traits is 'object'. Any type with members can extend traits.
->>>>>>> eb042e7b
 
   /ntitrace:<value>
       0 (default) - Don't print debug information for the new type system.
