--- conflicted
+++ resolved
@@ -60,11 +60,7 @@
 op:      - ! ~ x  -!~x
 op:      a + b - c * d / e % f a+b-c*d/e%f
 op:      <= >= < > == != b&&c || ==> <==> <==
-<<<<<<< HEAD
-# 29. !=# !! in !in
-=======
 op:      !=# !! in !in
->>>>>>> 22a34bd1
 op:      !in∆  !iné
 not op:  !inx
 punc:    . , :: | :| := ( ) [ ] { }
