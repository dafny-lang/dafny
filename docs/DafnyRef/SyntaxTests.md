--- conflicted
+++ resolved
@@ -1,10 +1,6 @@
 
 <!--PDF NEWPAGE-->
-<<<<<<< HEAD
-# Syntax tests
-=======
 # 29. Testing syntax rendering
->>>>>>> 42a99ef7
 
 Sample math B: $a \to b$ or
 <p style="text-align: center;">$$ a \to \pi $$</p>
