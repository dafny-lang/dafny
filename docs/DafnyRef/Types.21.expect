text.dfy(8,4): Error: field 'x', which is subject to definite-assignment rules, might be uninitialized at this point in the constructor body
<<<<<<< HEAD
text.dfy(10,13): Error: assertion could not be proved
=======
text.dfy(10,4): Error: assertion might not hold
>>>>>>> 6faf1c54

Dafny program verifier finished with 0 verified, 2 errors<|MERGE_RESOLUTION|>--- conflicted
+++ resolved
@@ -1,8 +1,4 @@
 text.dfy(8,4): Error: field 'x', which is subject to definite-assignment rules, might be uninitialized at this point in the constructor body
-<<<<<<< HEAD
-text.dfy(10,13): Error: assertion could not be proved
-=======
-text.dfy(10,4): Error: assertion might not hold
->>>>>>> 6faf1c54
+text.dfy(10,4): Error: assertion could not be proved
 
 Dafny program verifier finished with 0 verified, 2 errors