all: options
	./concat DafnyRef.md
<<<<<<< HEAD
	cat DafnyRefZ.md | sed -e '/numbered toc/d' -e '/:toc/d' -e '/PDFOMIT/d'  -e 's/<!--PDF NEWPAGE-->/\\newpage/' | pandoc --toc --number-sections --syntax-definition="../KDESyntaxDefinition/dafny.xml" --syntax-definition="../KDESyntaxDefinition/grammar.xml"  --highlight-style=../KDESyntaxDefinition/dafny.theme --pdf-engine=xelatex -H head.tex -B header.tex -V colorlinks=true -t pdf -o DafnyRef.pdf
	##cat DafnyRefZ.md | sed -e '/numbered toc/d' -e '/:toc/d' -e '/PDFOMIT/d'  -e 's/<!--PDF NEWPAGE-->/\\newpage/' | pandoc --toc --pdf-engine=xelatex --resource-path=".:../_includes" --number-sections -H head.tex -B header.tex -t pdf  --syntax-definition="../KDESyntaxDefinition/dafny.xml" --highlight-style=tango --pdf-engine=xelatex -o DafnyRef.pdf
=======
	cat DafnyRefZ.md | sed -e '/numbered toc/d' -e '/:toc/d' -e '/PDFOMIT/d'  -e 's/<!--PDF NEWPAGE-->/\\newpage/' | pandoc --toc --number-sections --syntax-definition="../KDESyntaxDefinition/dafny.xml"  --highlight-style=../KDESyntaxDefinition/dafny.theme --pdf-engine=xelatex -H head.tex -B header.tex -V colorlinks=true -t pdf -o DafnyRef.pdf
>>>>>>> ec9b45ba

tex:
	cat DafnyRef.md | sed -e '/numbered toc/d' -e '/:toc/d' -e '/PDFOMIT/d'  -e 's/<!--PDF NEWPAGE-->/\\newpage/' | ./pandoc --toc --pdf-engine=xelatex --number-sections -H head.tex -B header.tex -t latex > DafnyRef.tex

options:
	echo '```' > ../_includes/Options.txt
	dafny -help | tr -d '\r' | grep -v 'Error: ' >> ../_includes/Options.txt
	echo '```' >> ../_includes/Options.txt

clean:
	@-rm -f DafnyRef.pdf<|MERGE_RESOLUTION|>--- conflicted
+++ resolved
@@ -1,11 +1,6 @@
 all: options
 	./concat DafnyRef.md
-<<<<<<< HEAD
-	cat DafnyRefZ.md | sed -e '/numbered toc/d' -e '/:toc/d' -e '/PDFOMIT/d'  -e 's/<!--PDF NEWPAGE-->/\\newpage/' | pandoc --toc --number-sections --syntax-definition="../KDESyntaxDefinition/dafny.xml" --syntax-definition="../KDESyntaxDefinition/grammar.xml"  --highlight-style=../KDESyntaxDefinition/dafny.theme --pdf-engine=xelatex -H head.tex -B header.tex -V colorlinks=true -t pdf -o DafnyRef.pdf
-	##cat DafnyRefZ.md | sed -e '/numbered toc/d' -e '/:toc/d' -e '/PDFOMIT/d'  -e 's/<!--PDF NEWPAGE-->/\\newpage/' | pandoc --toc --pdf-engine=xelatex --resource-path=".:../_includes" --number-sections -H head.tex -B header.tex -t pdf  --syntax-definition="../KDESyntaxDefinition/dafny.xml" --highlight-style=tango --pdf-engine=xelatex -o DafnyRef.pdf
-=======
 	cat DafnyRefZ.md | sed -e '/numbered toc/d' -e '/:toc/d' -e '/PDFOMIT/d'  -e 's/<!--PDF NEWPAGE-->/\\newpage/' | pandoc --toc --number-sections --syntax-definition="../KDESyntaxDefinition/dafny.xml"  --highlight-style=../KDESyntaxDefinition/dafny.theme --pdf-engine=xelatex -H head.tex -B header.tex -V colorlinks=true -t pdf -o DafnyRef.pdf
->>>>>>> ec9b45ba
 
 tex:
 	cat DafnyRef.md | sed -e '/numbered toc/d' -e '/:toc/d' -e '/PDFOMIT/d'  -e 's/<!--PDF NEWPAGE-->/\\newpage/' | ./pandoc --toc --pdf-engine=xelatex --number-sections -H head.tex -B header.tex -t latex > DafnyRef.tex
