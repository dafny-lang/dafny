--- conflicted
+++ resolved
@@ -3,23 +3,11 @@
 XELATEX := $(shell (test -x ${XELATEXF} && echo ${XELATEXF}) || (test -x ${XELATEXB} && echo ${XELATEXB}) || echo "xelatex")
 
 all: options
-<<<<<<< HEAD
-	./concat DafnyRef.md
-	cat DafnyRefZ.md | sed -e '/numbered toc/d' -e '/:toc/d' -e '/PDFOMIT/d'  -e 's/<!--PDF NEWPAGE-->/\\newpage/' | pandoc --toc --number-sections --syntax-definition="../KDESyntaxDefinition/dafny.xml"  --highlight-style=../KDESyntaxDefinition/dafny.theme --pdf-engine="$(XELATEX)" -H head.tex -B header.tex -V colorlinks=true -t pdf -o DafnyRef.pdf
-
-tex:
-	cat DafnyRef.md | sed -e '/numbered toc/d' -e '/:toc/d' -e '/PDFOMIT/d'  -e 's/<!--PDF NEWPAGE-->/\\newpage/' | ./pandoc --toc --pdf-engine="$(XELATEX)" --number-sections -H head.tex -B header.tex -t latex > DafnyRef.tex
-
-options:
-	echo '```' > OptionsTemp.txt
-	../../Binaries/dafny -help | tr -d '\r' | grep -v 'Error: ' >> OptionsTemp.txt
-=======
 	./concat DafnyRef.md | sed -e '/numbered toc/d' -e '/:toc/d' -e '/PDFOMIT/d'  -e 's/<!--PDF NEWPAGE-->/\\newpage/' | pandoc --toc --number-sections --syntax-definition="../KDESyntaxDefinition/dafny.xml"  --highlight-style=../KDESyntaxDefinition/dafny.theme --pdf-engine=xelatex --bibliography=DafnyRef.bib --bibliography=krml250.bib --bibliography=poc.bib --bibliography=paper-full.bib --bibliography=references.bib -H head.tex -B header.tex -V colorlinks=true -t pdf -o DafnyRef.pdf
 
 options:
 	echo '```' > OptionsTemp.txt
 	dafny -help | tr -d '\r' | sed -e 's/[ ]+\n/\n/' | grep -v 'Error: ' >> OptionsTemp.txt
->>>>>>> 9cd9ed9b
 	echo '```' >> OptionsTemp.txt
 	if [ ! -e ../_includes/Options.txt ]; then cp OptionsTemp.txt ../_includes/Options.txt; fi
 	diff -q OptionsTemp.txt ../_includes/Options.txt || ( cp OptionsTemp.txt ../_includes/Options.txt && echo Updated Options.txt )
