--- conflicted
+++ resolved
@@ -8,26 +8,16 @@
 tmp=/tmp/t$pid
 cat $@ > /tmp/t
 
-<<<<<<< HEAD
-grep -q '{% include' $tmp 
-=======
 grep -q '{% include' /tmp/t
->>>>>>> 9cd9ed9b
 a=$?
 
 for (( ; $a==0 ; ))
 do
 
-<<<<<<< HEAD
-line=`grep -n '{% include' $tmp | head -1 | sed -e 's/:.*//'`
-file=`grep -n '{% include' $tmp | head -1 | sed -e 's/.*include //' -e 's/%}//' `
-la=`wc -l < $tmp`
-=======
 mv /tmp/t /tmp/tt
 grep -v 'PDFOMIT' /tmp/tt > /tmp/t
 line=`grep -n '{% include' /tmp/t | head -1 | sed -e 's/:.*//'`
 file=`grep -n '{% include' /tmp/t | head -1 | sed -e 's/.*include //' -e 's/%}//' `
->>>>>>> 9cd9ed9b
 let "ln = $line - 1"
 let "lp = $la - $line"
 #echo $line $file $la $ln $lp ../_includes/$file `wc -l $tmp`
@@ -35,18 +25,9 @@
 tail -n $lp < $tmp > /tmp/b$pid
 cat /tmp/a$pid ../_includes/$file /tmp/b$pid > $tmp
 
-<<<<<<< HEAD
-grep -q '{% include' $tmp
-=======
 grep -q '{% include' /tmp/t
->>>>>>> 9cd9ed9b
 a=$?
 
 done
 
-<<<<<<< HEAD
-mv /tmp/t DafnyRefZ.md
-rm -f /tmp/a$pid /tmp/b$pid
-=======
 cat /tmp/t
->>>>>>> 9cd9ed9b
