<link rel="stylesheet" href="../assets/main.css">
<script src="https://cdn.mathjax.org/mathjax/latest/MathJax.js?config=TeX-AMS-MML_HTMLorMML" type="text/javascript"></script>

<font size="+4"><p style="text-align: center;">Dafny Reference Manual</p></font> <!-- PDFOMIT -->
<p style="text-align: center;">K. Rustan M. Leino, Richard L. Ford, David R. Cok</p> <!-- PDFOMIT -->
<p style="text-align: center;"><script> document.write(new Date(document.lastModified)); </script></p> <!-- PDFOMIT -->

<!--PDF NEWPAGE-->

**Abstract:**
This is the Dafny reference manual; it describes the Dafny programming
language and how to use the Dafny verification system.
Parts of this manual are more tutorial in nature in order to help the
user understand how to do proofs with Dafny.

[(Link to current document as pdf)](https://github.com/dafny-lang/dafny/blob/master/docs/DafnyRef/out/DafnyRef.pdf)\
[(Link to current document as html)](https://dafny-lang.github.io/dafny/DafnyReferenceManual/DafnyRef)

- numbered toc
{:toc}

{% include Introduction.md %}

{% include Grammar.md %}

{% include Programs.md %}

{% include Modules.md %}

{% include Specifications.md %}

{% include Types.md %}

{% include Statements.md %}

{% include Expressions.md %}

{% include Attributes.md %}

{% include Topics.md %}

{% include UserGuide.md %}

# TODO

-- const, static const

-- declarations

-- inference of array sizes

-- witness, ghost witness clauses

-- customizable error messages

-- opaque types

-- traits, object

-- non-null types

-- abstemious functions

-- labels (for program locations)

-- updates to shared destructors

-- labelled assertion statements, labelled preconditions

{% include SyntaxTests.md %}

<<<<<<< HEAD
{% include SyntaxTests.md %}
=======
# References
>>>>>>> 9cd9ed9b
<|MERGE_RESOLUTION|>--- conflicted
+++ resolved
@@ -69,8 +69,4 @@
 
 {% include SyntaxTests.md %}
 
-<<<<<<< HEAD
-{% include SyntaxTests.md %}
-=======
-# References
->>>>>>> 9cd9ed9b
+# References