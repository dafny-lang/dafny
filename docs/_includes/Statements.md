--- conflicted
+++ resolved
@@ -280,11 +280,8 @@
 * the `IsFailure` and `PropagateFailure` methods may not be ghost
 * the LHS expression assigned the output of the `Extract` member is ghost precisely if `Extract` is ghost
 
-<<<<<<< HEAD
-=======
 The following subsections show various uses and alternatives.
 
->>>>>>> be710ad2
 ### 20.7.1. Failure compatible types
 
 A simple failure-compatible type is the following:
@@ -483,11 +480,7 @@
 ```
 with the semantics as described above.
 
-<<<<<<< HEAD
-### 20.7.7. Keyword alternative
-=======
 ### 20.7.7. Keyword alternative {#sec-failure-return-keyword}
->>>>>>> be710ad2
 
 In any of the above described uses of `:-`, the `:-` token may be followed immediately by the keyword `expect`, `assert` or `assume`.
 
@@ -1024,11 +1017,7 @@
 coinductive this would not have been possible since `x` might have been
 infinite.
 
-<<<<<<< HEAD
-## 21.4. Assert Statement
-=======
 ## 21.4. Assert Statement {#sec-asseret-statement}
->>>>>>> be710ad2
 ````grammar
 AssertStmt =
     "assert" { Attribute }
@@ -1053,11 +1042,7 @@
 
 TO BE WRITTEN - assert by statements
 
-<<<<<<< HEAD
-## 21.5. Assume Statement
-=======
 ## 21.5. Assume Statement {#sec-assume-statement}
->>>>>>> be710ad2
 ````grammar
 AssumeStmt =
     "assume" { Attribute }
@@ -1082,11 +1067,7 @@
 
 Using `...` as the argument of the statement is part of module refinement, as described in [Section 24.8](#sec-module-refinement).
 
-<<<<<<< HEAD
-## 21.6. Expect Statement
-=======
 ## 21.6. Expect Statement {#sec-expect-statement}
->>>>>>> be710ad2
 
 ````grammar
 ExpectStmt =
@@ -1234,11 +1215,7 @@
 override the built-in value->string conversion.  Nor is there a way to
 explicitly invoke this conversion.
 
-<<<<<<< HEAD
-## 21.8. Forall Statement
-=======
 ## 22.8. Forall Statement {#sec-forall-statement}
->>>>>>> be710ad2
 ````grammar
 ForallStmt = "forall"
   ( "(" [ QuantifierDomain ] ")"
