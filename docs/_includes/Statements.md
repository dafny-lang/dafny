--- conflicted
+++ resolved
@@ -52,44 +52,21 @@
 reaching the end of the block.
 
 For example,
-<<<<<<< HEAD
-```
-=======
-```dafny
->>>>>>> ec9b45ba
+```dafny
 L: {
   var n := ReadNext();
   if n < 0  { break L; }
   DoSomething(n);
 }
-<<<<<<< HEAD
 ```
 is equivalent to
-```
+```dafny
 {
   var n: ReadNext();
   if 0 <= n {
     DoSomething(n);
   }
 }
-```
-
-If no label is specified and the statement lists `n`
-occurrences of `break`, then the statement must be enclosed in
-at least `n` levels of loops. Control continues after exiting `n`
-enclosing loops. For example,
-
-=======
-```
-is equivalent to
-```dafny
-{
-  var n: ReadNext();
-  if 0 <= n {
-    DoSomething(n);
-  }
-}
->>>>>>> ec9b45ba
 ```
 var i := 0;
 while i < 10 {
@@ -184,11 +161,7 @@
 yields.
 
 ## Update and Call Statements {#sec-update-and-call-statement}
-<<<<<<< HEAD
-````
-=======
-````grammar
->>>>>>> ec9b45ba
+````grammar
 UpdateStmt =
     Lhs
     ( {Attribute} ";"
@@ -597,10 +570,7 @@
     [ ":=" Rhs { "," Rhs }
     | { Attribute } ":|" [ "assume" ] 
                     Expression(allowLemma: false, allowLambda: true)
-<<<<<<< HEAD
-=======
     | ":-" [ "expect" ] Expression { "," Rhs }
->>>>>>> ec9b45ba
     ]
   |
     "(" CasePattern { "," CasePattern } ")"
@@ -647,11 +617,7 @@
 ```
 
 ## Guards
-<<<<<<< HEAD
-````
-=======
-````grammar
->>>>>>> ec9b45ba
+````grammar
 Guard = ( "*" 
         | "(" "*" ")" 
         | Expression(allowLemma: true, allowLambda: true) 
@@ -1067,8 +1033,6 @@
 An `assume` statement cannot be compiled. In fact, the compiler
 will complain if it finds an **assume** anywhere where it has not
 been replaced through a refinement step.
-<<<<<<< HEAD
-=======
 
 Using `...` as the argument of the statement is part of module refinement, as described [here](#sec-module-refinement).
 
@@ -1178,7 +1142,6 @@
 and potential unsoundness will be hidden.
 
 Using `...` as the argument of the `expect` statement is part of module refinement, as described [here](#sec-module-refinement).
->>>>>>> ec9b45ba
 
 <!--
 Describe where refinement is described.
@@ -1202,11 +1165,7 @@
 Dafny automatically creates implementations of methods that convert values to strings
 for all Dafny data types. For example,
 
-<<<<<<< HEAD
-```
-=======
-```dafny
->>>>>>> ec9b45ba
+```dafny
 datatype Tree = Empty | Node(left: Tree, data: int, right: Tree)
 method Main()
 {
@@ -1288,11 +1247,7 @@
 callee. This is contained in the `CloudMake-ConsistentBuilds.dfy`
 test in the Dafny repository.
 
-<<<<<<< HEAD
-```
-=======
-```dafny
->>>>>>> ec9b45ba
+```dafny
 forall cmd', deps', e' | 
        Hash(Loc(cmd', deps', e')) == Hash(Loc(cmd, deps, e)) {
   HashProperty(cmd', deps', e', cmd, deps, e);
@@ -1401,11 +1356,7 @@
   }
 ```
 
-<<<<<<< HEAD
-```
-=======
-```dafny
->>>>>>> ec9b45ba
+```dafny
   method M3()
     modifies this
   {
