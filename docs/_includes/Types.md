--- conflicted
+++ resolved
@@ -1141,11 +1141,7 @@
 invoked at creation.
 
 A class can declare special initializing methods called _constructor methods_.
-<<<<<<< HEAD
-See Section [#sec-method-declarations].
-=======
 See [Section 0](#sec-method-declarations).
->>>>>>> 068a3089
 
 ## 12.1. Field Declarations
 ````grammar
@@ -1180,7 +1176,6 @@
 
 Fields may not be declared static.
 
-<<<<<<< HEAD
 ## Const Declarations
 ```grammar
 ConstantFieldDecl = "const" { Attribute } CIdentType [ "..." ]
@@ -1203,9 +1198,6 @@
 modifier may be omitted.
 
 ## Method Declarations
-=======
-## 12.2. Method Declarations
->>>>>>> 068a3089
 ````grammar
 MethodDecl(isGhost, allowConstructor) =
   MethodKeyword { Attribute } [ MethodName ]
