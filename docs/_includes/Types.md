# Types
````grammar
Type = DomainType [ "->" Type ]
````
A Dafny type is a domain type (i.e. a type that can be the domain of a
function type) optionally followed by an arrow and a range type.

````grammar
DomainType =
  ( BoolType_ | CharType_ | NatType_ | IntType_ | RealType_ | ObjectType_
  | FiniteSetType_ | InfiniteSetType_ | MultisetType_
  | SequenceType_ | StringType_
  | FiniteMapType_ | InfiniteMapType_ | ArrayType_
  | TupleType_ | NamedType_ )
````
The domain types comprise the builtin scalar types, the builtin
collection types, tuple types (including as a special case
a parenthesized type) and reference types.


Dafny types may be categorized as either value types or reference types.

TO BE WRITTEN -bitvector types

TO BE WRITTEN - ORDINAL type


## Value Types
The value types are those whose values do not lie in the program heap.
These are:

* The basic scalar types: `bool`, `char`, `nat`, `int`, `real`
* The built-in collection types: `set`, `multiset`, `seq`, `string`, `map`, `imap`
* Tuple Types
* Inductive and co-inductive types

Data items having value types are passed by value. Since they are not
considered to occupy _memory_, framing expressions do not reference them.

## Reference Types
Dafny offers a host of _reference types_.  These represent
_references_ to objects allocated dynamically in the program heap.  To
access the members of an object, a reference to (that is, a _pointer_
to or _object identity_ of) the object is _dereferenced_.

The reference types are class types, traits and array types.

The special value `null` is part of every reference
type.[^fn-nullable]

[^fn-nullable]: This will change in a future version of Dafny that
    will support both nullable and (by default) non-null reference
    types.

## Named Types
````grammar
NamedType_ = NameSegmentForTypeName { "." NameSegmentForTypeName }
````

A ``NamedType_`` is used to specify a user-defined type by name
(possibly module-qualified). Named types are introduced by
class, trait, inductive, co-inductive, synonym and opaque
type declarations. They are also used to refer to type variables.

````grammar
NameSegmentForTypeName = Ident  [ GenericInstantiation ]
````
A ``NameSegmentForTypeName`` is a type name optionally followed by a
``GenericInstantiation`` which supplies type parameters to a generic
type, if needed. It is a special case of a ``NameSegment``
(See Section [#sec-name-segment])
that does not allow a ``HashCall``.

The following sections describe each of these kinds of types in more detail.

# Basic types

Dafny offers these basic types: `bool` for booleans, `char` for
characters, `int` and `nat` for integers, and `real` for reals.

## Booleans
````grammar
BoolType_ = "bool"
````

There are two boolean values and each has a corresponding literal in
the language:  `false` and `true`.

In addition to equality (`==`) and disequality (`!=`), which are
defined on all types, type `bool` supports the following operations:

 operator           | description                        
--------------------|------------------------------------
 `<==>`             | equivalence (if and only if)       
--------------------|------------------------------------
 `==>`              | implication (implies)              
 `<==`              | reverse implication (follows from) 
--------------------|------------------------------------
 `&&`               | conjunction (and)                  
 `||`               | disjunction (or)                   
--------------------|------------------------------------
 `!`                | negation (not)                     

Negation is unary; the others are binary.  The table shows the operators
in groups of increasing binding power, with equality binding stronger
than conjunction and disjunction, and weaker than negation.  Within
each group, different operators do not associate, so parentheses need
to be used.  For example,
```dafny
A && B || C    // error
```
would be ambiguous and instead has to be written as either
```dafny
(A && B) || C
```
or
```dafny
A && (B || C)
```
depending on the intended meaning.

### Equivalence Operator
The expressions `A <==> B` and `A == B` give the same value, but note
that `<==>` is _associative_ whereas `==` is _chaining_.  So,
```dafny
A <==> B <==> C
```
is the same as
```dafny
A <==> (B <==> C)
```
and
```dafny
(A <==> B) <==> C
```
whereas
```dafny
A == B == C
```
is simply a shorthand for
```dafny
A == B && B == C
```

### Conjunction and Disjunction
Conjunction is associative and so is disjunction.  These operators are
_short circuiting (from left to right)_, meaning that their second
argument is evaluated only if the evaluation of the first operand does
not determine the value of the expression.  Logically speaking, the
expression `A && B` is defined when `A` is defined and either `A`
evaluates to `false` or `B` is defined.  When `A && B` is defined, its
meaning is the same as the ordinary, symmetric mathematical
conjunction &and;.  The same holds for `||` and &or;.

### Implication and  Reverse Implication
Implication is _right associative_ and is short-circuiting from left
to right.  Reverse implication `B <== A` is exactly the same as
`A ==> B`, but gives the ability to write the operands in the opposite
order.  Consequently, reverse implication is _left associative_ and is
short-circuiting from _right to left_.  To illustrate the
associativity rules, each of the following four lines expresses the
same property, for any `A`, `B`, and `C` of type `bool`:
```dafny
A ==> B ==> C
A ==> (B ==> C)  // parentheses redundant, since ==> is right associative
C <== B <== A
(C <== B) <== A  // parentheses redundant, since <== is left associative
```
To illustrate the short-circuiting rules, note that the expression
`a.Length` is defined for an array `a` only if `a` is not `null` (see
Section [#sec-reference-types]), which means the following two
expressions are well-formed:
```dafny
a != null ==> 0 <= a.Length
0 <= a.Length <== a != null
```
The contrapositive of these two expressions would be:
```dafny
a.Length < 0 ==> a == null  // not well-formed
a == null <== a.Length < 0  // not well-formed
```
but these expressions are not well-formed, since well-formedness
requires the left (and right, respectively) operand, `a.Length < 0`,
to be well-formed by itself.

Implication `A ==> B` is equivalent to the disjunction `!A || B`, but
is sometimes (especially in specifications) clearer to read.  Since,
`||` is short-circuiting from left to right, note that
```dafny
a == null || 0 <= a.Length
```
is well-formed, whereas
```dafny
0 <= a.Length || a == null  // not well-formed
```
is not.

In addition, booleans support _logical quantifiers_ (forall and
exists), described in section [#sec-quantifier-expression].


## Numeric types

````grammar
IntType_ = "int"
RealType_ = "real"
````

Dafny supports _numeric types_ of two kinds, _integer-based_, which
includes the basic type `int` of all integers, and _real-based_, which
includes the basic type `real` of all real numbers.  User-defined
numeric types based on `int` and `real`, called _newtypes_, are
described in Section [#sec-newtypes].  Also, the _subset type_
`nat`, representing the non-negative subrange of `int`, is described
in Section [#sec-subset-types].

The language includes a literal for each non-negative integer, like
`0`, `13`, and `1985`.  Integers can also be written in hexadecimal
using the prefix "`0x`", as in `0x0`, `0xD`, and `0x7c1` (always with
a lower case `x`, but the hexadecimal digits themselves are case
insensitive).  Leading zeros are allowed.  To form negative integers,
use the unary minus operator.

There are also literals for some of the non-negative reals.  These are
written as a decimal point with a nonempty sequence of decimal digits
on both sides.  For example, `1.0`, `1609.344`, and `0.5772156649`.

For integers (in both decimal and hexadecimal form) and reals,
any two digits in a literal may be separated by an underscore in order
to improve human readability of the literals.  For example:
```dafny
1_000_000        // easier to read than 1000000
0_12_345_6789    // strange but legal formatting of 123456789
0x8000_0000      // same as 0x80000000 -- hex digits are often placed in groups of 4
0.000_000_000_1  // same as 0.0000000001 -- 1 \([&Aring;ngstr&ouml;m]{.comment-color}\)
```

In addition to equality and disequality, numeric types
support the following relational operations:

 operator          | description                       
-------------------|------------------------------------
  `<`              | less than                          
  `<=`             | at most                            
  `>=`             | at least                          
  `>`              | greater than                       

Like equality and disequality, these operators are chaining, as long
as they are chained in the "same direction".  That is,
```dafny
A <= B < C == D <= E
```
is simply a shorthand for
```dafny
A <= B && B < C && C == D && D <= E
```
whereas
```dafny
A < B > C
```
is not allowed.

There are also operators on each numeric type:

 operator        | description                        
-----------------|------------------------------------
  `+`            | addition (plus)                    
  `-`            | subtraction (minus)                
-----------------|------------------------------------
  `*`            | multiplication (times)             
  `/`            | division (divided by)              
  `%`            | modulus (mod)                      
  `-`            | negation (unary minus)             

The binary operators are left associative, and they associate with
each other in the two groups.  The groups are listed in order of
increasing binding power, with equality binding more strongly than the
multiplicative operators and weaker than the unary operator.
Modulus is supported only for integer-based numeric types.  Integer
division and modulus are the _Euclidean division and modulus_.  This
means that modulus always returns a non-negative, regardless of the
signs of the two operands.  More precisely, for any integer `a` and
non-zero integer `b`,
```dafny
a == a / b * b + a % b
0 <= a % b < B
```
where `B` denotes the absolute value of `b`.

Real-based numeric types have a member `Floor` that returns the
_floor_ of the real value, that is, the largest integer not exceeding
the real value.  For example, the following properties hold, for any
`r` and `r'` of type `real`:
```dafny
3.14.Floor == 3
(-2.5).Floor == -3
-2.5.Floor == -2
real(r.Floor) <= r
r <= r' ==> r.Floor <= r'.Floor
```
Note in the third line that member access (like `.Floor`) binds
stronger than unary minus.  The fourth line uses the conversion
function `real` from `int` to `real`, as described in Section
[#sec-numeric-conversion-operations].

## Characters

````grammar
CharType_ = "char"
````

Dafny supports a type `char` of _characters_.  Character literals are
enclosed in single quotes, as in `'D'`. Their form is described
by the ``charToken`` nonterminal in the grammar.  To write a single quote as a
character literal, it is necessary to use an _escape sequence_.
Escape sequences can also be used to write other characters.  The
supported escape sequences are as follows:

 escape sequence    | meaning                                              
--------------------|-------------------------------------------------------
 `\'`               | the character `'`                                      
 `\"`               | the character `"`                        
 `\\`               | the character `\`                                    
 `\0`               | the null character, same as `\u0000`                
 `\n`               | line feed                                             
 `\r`               | carriage return                                      
 `\t`               | horizontal tab                                      
 `\u`_xxxx_         | universal character whose hexadecimal code is _xxxx_,  where each _x_ is a hexadecimal digit

The escape sequence for a double quote is redundant, because
`'"'` and `'\"'` denote the same
character---both forms are provided in order to support the same
escape sequences as for string literals (Section [#sec-strings]).
In the form `\u\(_xxxx_\)`, the `u` is always lower case, but the four
hexadecimal digits are case insensitive.

Character values are ordered and can be compared using the standard
relational operators:

 operator        | description                        
-----------------|-----------------------------------
  `<`              | less than                        
  `<=`             | at most                         
  `>=`             | at least                       
  `>`              | greater than                  

Sequences of characters represent _strings_, as described in Section
[#sec-strings].

The only other operations on characters are obtaining a character
by indexing into a string, and the implicit conversion to string
when used as a parameter of a `print` statement.

TODO: Are there any conversions between `char` values and numeric values?

# Type parameters

````grammar
GenericParameters = "<" TypeVariableName [ "(" "==" ")" ]
      { "," TypeVariableName [ "(" "==" ")" ] } ">"
````
Many of the types (as well as functions and methods) in Dafny can be
parameterized by types.  These _type parameters_ are typically
declared inside angle brackets and can stand for any type.

It is sometimes necessary to restrict these type parameters so that
they can only be instantiated by certain families of types.  As such,
Dafny distinguishes types that support the equality operation
not only in ghost contexts but also in compiled contexts.  To indicate
that a type parameter is restricted to such _equality supporting_
types, the name of the type parameter takes the suffix
"`(==)`".[^fn-type-mode]  For example,
```dafny
method Compare<T(==)>(a: T, b: T) returns (eq: bool)
{
  if a == b { eq := true; } else { eq := false; }
}
```
is a method whose type parameter is restricted to equality-supporting
types.  Again, note that _all_ types support equality in _ghost_
contexts; the difference is only for non-ghost (that is, compiled)
code.  Co-inductive datatypes, function types, as well as inductive
datatypes with ghost parameters are examples of types that are not
equality supporting.

[^fn-type-mode]:  Being equality-supporting is just one of many
    _modes_ that one can imagine types in a rich type system to have.
    For example, other modes could include having a total order,
    being zero-initializable, and possibly being uninhabited.  If
    Dafny were to support more modes in the future, the "`(\(&nbsp;\))`"-suffix
    syntax may be extended.  For now, the suffix can only indicate the
    equality-supporting mode.

Dafny has some inference support that makes certain signatures less
cluttered (described in a different part of the Dafny language
reference).  In some cases, this support will
infer that a type parameter must be restricted to equality-supporting
types, in which case Dafny adds the "`(==)`" automatically.

TO BE WRITTEN: Type parameter variance with + - = * ! default

TO BE WRITTEN: Type parameter characteristiscs: == 0 !new

TODO: Need to describe type inference somewhere.

# Generic Instantiation
````grammar
GenericInstantiation = "<" Type { "," Type } ">"
````
When a generic entity is used, actual types must be specified for each
generic parameter. This is done using a ``GenericInstantiation``.
If the `GenericInstantiation` is omitted, type inference will try
to fill these in.

# Collection types

Dafny offers several built-in collection types.

## Sets
````grammar
FiniteSetType_ = "set" [ GenericInstantiation ]
InfiniteSetType_ = "iset" [ GenericInstantiation ]
````

For any type `T`, each value of type `set<T>` is a finite set of
`T` values.

TODO:
Set membership is determined by equality in the type `T`,
so `set<T>` can be used in a non-ghost context only if `T` is equality
supporting.

For any type `T`, each value of type `iset<T>` is a potentially infinite
set of `T` values.

A set can be formed using a _set display_ expression, which is a
possibly empty, unordered, duplicate-insensitive list of expressions
enclosed in curly braces.  To illustrate,
```dafny
{}        {2, 7, 5, 3}        {4+2, 1+5, a*b}
```
are three examples of set displays. There is also a _set comprehension_
expression (with a binder, like in logical quantifications), described in
section [#sec-set-comprehension-expressions].

In addition to equality and disequality, set types
support the following relational operations:

 operator        | description                        
-----------------|------------------------------------
 `<`             | proper subset                      
 `<=`            | subset                             
 `>=`            | superset                           
 `>`             | proper superset                    

Like the arithmetic relational operators, these operators are
chaining.

Sets support the following binary operators, listed in order of
increasing binding power:

 operator      | description                        
---------------|------------------------------------
 `!!`          | disjointness                       
---------------|------------------------------------
 `+`           | set union                          
 `-`           | set difference                     
---------------|------------------------------------
 `*`           | set intersection                   

The associativity rules of `+`, `-`, and `*` are like those of the
arithmetic operators with the same names.  The expression `A !! B`,
whose binding power is the same as equality (but which neither
associates nor chains with equality), says that sets `A` and `B` have
no elements in common, that is, it is equivalent to
```dafny
A * B == {}
```
However, the disjointness operator is chaining, so `A !! B !! C !! D`
means:
```dafny
A * B == {} && (A + B) * C == {} && (A + B + C) * D == {}
```

In addition, for any set `s` of type `set<T>` or `iset<T>` and any
expression `e` of type `T`, sets support the following operations:

 expression          | description                        
---------------------|------------------------------------
 [\|s\|]{.monospace} | set cardinality                    
 `e in s`            | set membership                     
 `e !in s`           | set non-membership                 

The expression `e !in s` is a syntactic shorthand for `!(e in s)`.

## Multisets
````grammar
MultisetType_ = "multiset" [ GenericInstantiation ]
````

A _multiset_ is similar to a set, but keeps track of the multiplicity
of each element, not just its presence or absence.  For any type `T`,
each value of type `multiset<T>` is a map from `T` values to natural
numbers denoting each element's multiplicity.  Multisets in Dafny
are finite, that is, they contain a finite number of each of a finite
set of elements.  Stated differently, a multiset maps only a finite
number of elements to non-zero (finite) multiplicities.

Like sets, multiset membership is determined by equality in the type
`T`, so `multiset<T>` can be used in a non-ghost context only if `T`
is equality supporting.

A multiset can be formed using a _multiset display_ expression, which
is a possibly empty, unordered list of expressions enclosed in curly
braces after the keyword `multiset`.  To illustrate,
```dafny
multiset{}    multiset{0, 1, 1, 2, 3, 5}    multiset{4+2, 1+5, a*b}
```
are three examples of multiset displays.  There is no multiset
comprehension expression.

In addition to equality and disequality, multiset types
support the following relational operations:

 operator          | description                        
-------------------|-----------------------------------
  `<`              | proper multiset subset             
  `<=`             | multiset subset                    
  `>=`             | multiset superset                  
  `>`              | proper multiset superset           

Like the arithmetic relational operators, these operators are
chaining.

Multisets support the following binary operators, listed in order of
increasing binding power:

 operator      | description                        
---------------|------------------------------------
 `!!`          | multiset disjointness              
---------------|------------------------------------
 `+`           | multiset union                     
 `-`           | multiset difference                
---------------|------------------------------------
 `*`           | multiset intersection              

The associativity rules of `+`, `-`, and `*` are like those of the
arithmetic operators with the same names. The `+` operator
adds the multiplicity of corresponding elements, the `-` operator
subtracts them (but 0 is the minimum multiplicity),
and the `*` has multiplicity that is the minimum of the
multiplicity of the operands.

The expression `A !! B`
says that multisets `A` and `B` have no elements in common, that is,
it is equivalent to
```dafny
A * B == multiset{}
```
Like the analogous set operator, `!!` is chaining.

In addition, for any multiset `s` of type `multiset<T>`,
expression `e` of type `T`, and non-negative integer-based numeric
`n`, multisets support the following operations:

 expression          | description                              
---------------------|------------------------------------------
 `|s|`               | multiset cardinality                     
 `e in s`            | multiset membership                      
 `e !in s`           | multiset non-membership                  
 `s[e]`              | multiplicity of `e` in `s`               
 `s[e := n]`         | multiset update (change of multiplicity) 

The expression `e in s` returns `true` if and only if `s[e] != 0`.
The expression `e !in s` is a syntactic shorthand for `!(e in s)`.
The expression `s[e := n]` denotes a multiset like
`s`, but where the multiplicity of element `e` is `n`.  Note that
the multiset update `s[e := 0]` results in a multiset like `s` but
without any occurrences of `e` (whether or not `s` has occurrences of
`e` in the first place).  As another example, note that
`s - multiset{e}` is equivalent to:
```dafny
if e in s then s[e := s[e] - 1] else s
```

## Sequences
````grammar
SequenceType_ = "seq" [ GenericInstantiation ]
````

For any type `T`, a value of type `seq<T>` denotes a _sequence_ of `T`
elements, that is, a mapping from a finite downward-closed set of natural
numbers (called _indices_) to `T` values.  (Thinking of it as a map,
a sequence is therefore something of a dual of a multiset.)

### Sequence Displays
A sequence can be formed using a _sequence display_ expression, which
is a possibly empty, ordered list of expressions enclosed in square
brackets.  To illustrate,
```dafny
[]        [3, 1, 4, 1, 5, 9, 3]        [4+2, 1+5, a*b]
```
are three examples of sequence displays.  There is no sequence
comprehension expression.

### Sequence Relational Operators
In addition to equality and disequality, sequence types
support the following relational operations:

 operator        | description                        
-----------------|------------------------------------
  <              | proper prefix                      
  <=             | prefix                             

Like the arithmetic relational operators, these operators are
chaining.  Note the absence of `>` and `>=`.

### Sequence Concatenation
Sequences support the following binary operator:

 operator      | description                        
---------------|------------------------------------
 `+`           | concatenation                      

Operator `+` is associative, like the arithmetic operator with the
same name.

### Other Sequence Expressions
In addition, for any sequence `s` of type `seq<T>`, expression `e`
of type `T`, integer-based numeric `i` satisfying `0 <= i < |s|`, and
integer-based numerics `lo` and `hi` satisfying
`0 <= lo <= hi <= |s|`, sequences support the following operations:

 expression          | description                            
---------------------|----------------------------------------
 `|s|`               | sequence length                        
 `s[i]`              | sequence selection                     
 `s[i := e]`         | sequence update                        
 `e in s`            | sequence membership                    
 `e !in s`           | sequence non-membership                
 `s[lo..hi]`         | subsequence                            
 `s[lo..]`           | drop                                   
 `s[..hi]`           | take                                   
 `s[\(_slices_\)]`   | slice                                  
 `multiset(s)`       | sequence conversion to a `multiset<T>` 

Expression `s[i := e]` returns a sequence like `s`, except that the
element at index `i` is `e`.  The expression `e in s` says there
exists an index `i` such that `s[i] == e`.  It is allowed in non-ghost
contexts only if the element type `T` is equality supporting.
The expression `e !in s` is a syntactic shorthand for `!(e in s)`.

Expression `s[lo..hi]` yields a sequence formed by taking the first
`hi` elements and then dropping the first `lo` elements.  The
resulting sequence thus has length `hi - lo`.  Note that `s[0..|s|]`
equals `s`.  If the upper bound is omitted, it
defaults to `|s|`, so `s[lo..]` yields the sequence formed by dropping
the first `lo` elements of `s`.  If the lower bound is omitted, it
defaults to `0`, so `s[..hi]` yields the sequence formed by taking the
first `hi` elements of `s`.

In the sequence slice operation, `\(_slices_\)` is a nonempty list of
length designators separated and optionally terminated by a colon, and
there is at least one colon.  Each length designator is a non-negative
integer-based numeric, whose sum is no greater than `|s|`.  If there
are _k_ colons, the operation produces _k + 1_ consecutive subsequences
from `s`, each of the length indicated by the corresponding length
designator, and returns these as a sequence of
sequences.[^fn-slice-into-tuple] If `\(_slices_\)` is terminated by a
colon, then the length of the last slice extends until the end of `s`,
that is, its length is `|s|` minus the sum of the given length
designators.  For example, the following equalities hold, for any
sequence `s` of length at least `10`:
```dafny
var t := [3.14, 2.7, 1.41, 1985.44, 100.0, 37.2][1:0:3];
assert |t| == 3 && t[0] == [3.14] && t[1] == [];
assert t[2] == [2.7, 1.41, 1985.44];
var u := [true, false, false, true][1:1:];
assert |u| == 3 && u[0][0] && !u[1][0] && u[2] == [false, true];
assert s[10:][0] == s[..10];
assert s[10:][1] == s[10..];
```

[^fn-slice-into-tuple]:  Now that Dafny supports built-in tuples, the
    plan is to change the sequence slice operation to return not a
    sequence of subsequences, but a tuple of subsequences.

The operation `multiset(s)` yields the multiset of elements of
sequence `s`.  It is allowed in non-ghost contexts only if the element
type `T` is equality supporting.

### Strings
````grammar
StringType_ = "string"
````

A special case of a sequence type is `seq<char>`, for which Dafny
provides a synonym: `string`.  Strings are like other sequences, but
provide additional syntax for sequence display expressions, namely
_string literals_.  There are two forms of the syntax for string
literals:  the _standard form_ and the _verbatim form_.

String literals of the standard form are enclosed in double quotes, as
in `"Dafny"`.  To include a double quote in such a string literal,
it is necessary to use an escape sequence.  Escape sequences can also
be used to include other characters.  The supported escape sequences
are the same as those for character literals, see Section [#sec-characters].
For example, the Dafny expression `"say \"yes\""` represents the
string `'say "yes"'`.
The escape sequence for a single quote is redundant, because
[\"\'\"]{.monospace} and [\"\\\'\"]{.monospace} denote the same
string---both forms are provided in order to support the same
escape sequences as for character literals.

String literals of the verbatim form are bracketed by
[@\"]{.monospace} and [\"]{.monospace}, as in `@"Dafny"`.  To include
a double quote in such a string literal, it is necessary to use the
escape sequence [\"\"]{.monospace}, that is, to write the character
twice.  In the verbatim form, there are no other escape sequences.
Even characters like newline can be written inside the string literal
(hence spanning more than one line in the program text).

For example, the following three expressions denote the same string:
```dafny
"C:\\tmp.txt"
@"C:\tmp.txt"
['C', ':', '\\', 't', 'm', 'p', '.', 't', 'x', 't']
```

Since strings are sequences, the relational operators [<]{.monospace}
and `<=` are defined on them.  Note, however, that these operators
still denote proper prefix and prefix, respectively, not some kind of
alphabetic comparison as might be desirable, for example, when
sorting strings.

## Finite and Infinite Maps
````grammar
FiniteMapType_ = "map" [ GenericInstantiation ]
InfiniteMapType_ = "imap" [ GenericInstantiation ]
````

For any types `T` and `U`, a value of type `map<T,U>` denotes a
_(finite) map_
from `T` to `U`.  In other words, it is a look-up table indexed by
`T`.  The _domain_ of the map is a finite set of `T` values that have
associated `U` values.  Since the keys in the domain are compared
using equality in the type `T`, type `map<T,U>` can be used in a
non-ghost context only if `T` is equality supporting.

Similarly, for any types `T` and `U`, a value of type `imap<T,U>`
denotes a _(possibly) infinite map_.  In most regards, `imap<T,U>` is
like `map<T,U>`, but a map of type `imap<T,U>` is allowed to have an
infinite domain.

A map can be formed using a _map display_ expression (see ``MapDisplayExpr``),
which is a possibly empty, ordered list of _maplets_, each maplet having the
form `t := u` where `t` is an expression of type `T` and `u` is an
expression of type `U`, enclosed in square brackets after the keyword
`map`.  To illustrate,
```dafny
map[]    map[20 := true, 3 := false, 20 := false]    map[a+b := c+d]
```
are three examples of map displays.  By using the keyword `imap`
instead of `map`, the map produced will be of type `imap<T,U>`
instead of `map<T,U>`.  Note that an infinite map (`imap`) is allowed
to have a finite domain, whereas a finite map (`map`) is not allowed
to have an infinite domain.
If the same key occurs more than
once, only the last occurrence appears in the resulting
map.[^fn-map-display]  There is also a _map comprehension expression_,
explained in section [#sec-map-comprehension-expression].

[^fn-map-display]: This is likely to change in the future to disallow
    multiple occurrences of the same key.

For any map `fm` of type `map<T,U>`,
any map `m` of type `map<T,U>` or `imap<T,U>`,
any expression `t` of type `T`,
any expression `u` of type `U`, and any `d` in the domain of `m` (that
is, satisfying `d in m`), maps support the following operations:

 expression           | description                        
----------------------|------------------------------------
 `|fm|`               | map cardinality                    
 `m[d]`               | map selection                      
 `m[t := u]`          | map update                         
 `t in m`             | map domain membership              
 `t !in m`            | map domain non-membership          
 `fm.Keys`            | the domain of fm, that is, the set 
                      |  of T values used askeys           
 `fm.Values`          | the range of fm, that is, the set  
                      |  of U values present in the map   
 `fm.Items`           | set of pairs (t,u) of key-value    
                      |  associations in the map           

`|fm|` denotes the number of mappings in `fm`, that is, the
cardinality of the domain of `fm`.  Note that the cardinality operator
is not supported for infinite maps.
Expression `m[d]` returns the `U` value that `m` associates with `d`.
Expression `m[t := u]` is a map like `m`, except that the
element at key `t` is `u`.  The expression `t in m` says `t` is in the
domain of `m` and `t !in m` is a syntactic shorthand for
`!(t in m)`.[^fn-map-membership]

The expressions `m.Keys`, `m.Values`, and `m.Items` return, as sets,
the domain, the range, and the 2-tuples holding the key-value
associations in the map. Note that `m.Values` will have a different
cardinality than `m.Keys` and `m.Items` if different keys are
associated with the same value.

[^fn-map-membership]: This is likely to change in the future as
    follows:  The `in` and `!in` operations will no longer be
    supported on maps, with `x in m` replaced by `x in m.Keys`,
and similarly for `!in`.

Here is a small example, where a map `cache` of type `map<int,real>`
is used to cache computed values of Joule-Thomson coefficients for
some fixed gas at a given temperature:
```dafny
if K in cache {  // check if temperature is in domain of cache
  coeff := cache[K];  // read result in cache
} else {
  coeff := ComputeJouleThomsonCoefficient(K);  // do expensive computation
  cache := cache[K := coeff];  // update the cache
}
```

TO BE WRITTEN -- .Keys, .Values, .Items

# Types that stand for other types
````grammar
SynonymTypeDecl =
  ( SynonymTypeDefinition_ | OpaqueTypeDefinition_ ) [ ";" ]
````
It is sometimes useful to know a type by several names or to treat a
type abstractly. Synonym and opaque types serve this purpose.

## Type synonyms
````grammar
SynonymTypeDefinition_ =
  "type" { Attribute } SynonymTypeName [ GenericParameters ] "=" Type
````

A _type synonym_ declaration:
```dafny
type Y<T> = G
```
declares `Y<T>` to be a synonym for the type `G`.  Here, `T` is a
nonempty list of type parameters (each of which is optionally
designated with the suffix "`(==)`"), which can be used as free type
variables in `G`.  If the synonym has no type parameters, the "`<T>`"
is dropped.  In all cases, a type synonym is just a synonym.  That is,
there is never a difference, other than possibly in error messages
produced, between `Y<T>` and `G`.

For example, the names of the following type synonyms may improve the
readability of a program:
```dafny
type Replacements<T> = map<T,T>
type Vertex = int
```

As already described in Section [#sec-strings], `string` is a built-in
type synonym for `seq<char>`, as if it would have been declared as
follows:
```dafny
type string = seq<char>
```

## Opaque types
````grammar
OpaqueTypeDefinition_ = "type" { Attribute } SynonymTypeName
  [ "(" "==" ")" ] [ GenericParameters ]
````

A special case of a type synonym is one that is underspecified.  Such
a type is declared simply by:
```dafny
type Y<T>
```
It is known as an _opaque type_.  Its definition can be revealed in a
refining module.  To indicate that `Y` designates an
equality-supporting type, "`(==)`" can be written immediately
following the name "`Y`".

For example, the declarations
```dafny
type T
function F(t: T): T
```
can be used to model an uninterpreted function `F` on some
arbitrary type `T`.  As another example,
```dafny
type Monad<T>
```
can be used abstractly to represent an arbitrary parameterized monad.

# Well-founded Functions and Extreme Predicates
This section is a tutorial on well-founded functions and extreme predicates.
We place it here in preparation for Section [#sec-class-types]
where function and predicate definitions are described.

Recursive functions are a core part of computer science and mathematics.
Roughly speaking, when the definition of such a function spells out a
terminating computation from given arguments, we may refer to
it as a _well-founded function_.  For example, the common factorial and
Fibonacci functions are well-founded functions.

There are also other ways to define functions.  An important case
regards the definition of a boolean function as an extreme solution
(that is, a least or greatest solution) to some equation.  For
computer scientists with interests in logic or programming languages,
these _extreme predicates_ are important because they describe the
judgments that can be justified by a given set of inference rules
(see, e.g., [@CamilleriMelham:InductiveRelations;
@Winskel:FormalSemantics;
  @LeroyGrall:CoinductiveBigStep; @Pierce:SoftwareFoundations;
  @NipkowKlein:ConcreteSemantics]).

To benefit from machine-assisted reasoning, it is necessary not just
to understand extreme predicates but also to have techniques for
proving theorems about them.  A foundation for this reasoning was
developed by Paulin-Mohring [@PaulinMohring:InductiveCoq] and is the
basis of the constructive logic supported by Coq [@Coq:book] as well
as other proof assistants [@BoveDybjerNorell:BriefAgda;
@SwamyEtAl:Fstar2011].  Essentially, the idea is to represent the
knowledge that an extreme predicate holds by the proof term by which
this knowledge was derived.  For a predicate defined as the least
solution, such proof terms are values of an inductive datatype (that
is, finite proof trees), and for the greatest solution, a coinductive
datatype (that is, possibly infinite proof trees).  This means that
one can use induction and coinduction when reasoning about these proof
trees.  Therefore, these extreme predicates are known as,
respectively, _inductive predicates_ and _coinductive predicates_ (or,
_co-predicates_ for short).  Support for extreme predicates is also
available in the proof assistants Isabelle [@Paulson:CADE1994] and HOL
[@Harrison:InductiveDefs].

Dafny supports both well-founded functions and extreme predicates.
This section is a tutorial that describes the difference in general
terms, and then describes novel syntactic support in Dafny for
defining and proving lemmas with extreme predicates.  Although Dafny's
verifier has at its core a first-order SMT solver, Dafny's logical
encoding makes it possible to reason about fixpoints in an automated
way.

The encoding for coinductive predicates in Dafny was described previously
[@LeinoMoskal:Coinduction] and is here described in Section
[#sec-co-inductive-datatypes].

## Function Definitions

To define a function $f \colon X \to Y$ in terms of itself, one can
write an equation like
~ Equation {#eq-general}
<p style="text-align: center;">
$$f = \mathcal{F}(f)$$  
</p>
~

where $\mathcal{F}$ is a non-recursive function of type
$(X \to Y) \to X \to Y$.  
Because it takes a function as an argument,
$\mathcal{F}$
is referred to as a _functor_ (or _functional_, but not to be
confused by the category-theory notion of a functor).
Throughout, I will assume that 
$\mathcal{F}(f)$
by itself is well defined,
for example that it does not divide by zero.  I will also assume that 
$f$
occurs
only in fully applied calls in 
$\mathcal{F}(f)$;
 eta expansion can be applied to
ensure this.  If 
$f$
is a `boolean` function, that is, if 
$Y$
is
the type of booleans, then I call 
$f$
a _predicate_.

For example, the common Fibonacci function over the
natural numbers can be defined by the equation
<p style="text-align: center;">
$$
\mathit{fib} = \lambda n \bullet\: \mathbf{if}\:n < 2 \:\mathbf{then}\: n \:\mathbf{else}\: \mathit{fib}(n-2) + \mathit{fib}(n-1)
$$
</p>

With the understanding that the argument $n$ is universally
quantified, we can write this equation equivalently as

~ Equation {#eq-fib}
<p style="text-align: center;">
$$
\mathit{fib}(n) = \mathbf{if}\:n < 2\:\mathbf{then}\:n\:\mathbf{else}\:\mathit{fib}(n-2)%2B\mathit{fib}(n-1)
$$
</p>
~


The fact that the function being defined occurs on both sides of the equation
causes concern that we might not be defining the function properly, leading to a
logical inconsistency.  In general, there
could be many solutions to an equation like [#eq-general] or there could be none.
Let's consider two ways to make sure we're defining the function uniquely.

TO BE WRITTEN - two-state functions and predicates

TO BE WRITTEN - functions with named results

TO BE WRITTEN - various kinds of arrow types: ~> -> -->

### Well-founded Functions

A standard way to ensure that equation [#eq-general] has a unique solution in $f$ is
to make sure the recursion is well-founded, which roughly means that the
recursion terminates.  This is done by introducing any well-founded
relation $\ll$ on the domain of $f$ and making sure that the argument to each recursive
call goes down in this ordering.  More precisely, if we formulate [#eq-general] as
<p style="text-align: center;">
$$
f(x) = \mathcal{F}{'}(f)
$$
</p>

then we want to check $E \ll x$ for each call $f(E)$ in $f(x) = \mathcal{F}'(f)$.
When a function
definition satisfies  this _decrement condition_, then the function is said to be
_well-founded_.

For example, to check the decrement condition for $\mathit{fib}$
in [#eq-fib], we can pick $\ll$
to be the arithmetic less-than relation on natural numbers and check the
following, for any $n$:
<p style="text-align: center;"> $$ 2 \leq n \;\Longrightarrow\; n-2 \ll n \;\wedge\; n-1 \ll n $$
</p>

Note that we are entitled to use the antecedent 
$2 \leq n$ because that is the
condition under which the else branch in [#eq-fib] is evaluated.

A well-founded function is often thought of as "terminating" in the sense
that the recursive _depth_ in evaluating $f$
on any given argument is finite.  That is, there are no infinite descending chains
of recursive calls.  However, the evaluation of $f$ on a given argument
may fail to terminate, because its _width_ may be infinite.  For example, let $P$
be some predicate defined on the ordinals and let $\mathit{P}_\downarrow$ be a predicate on the
ordinals defined by the following equation:

<p style="text-align: center;">
$$
\mathit{P}\_\downarrow = P(o) \;\wedge\; \forall p \bullet\; p \ll o \;\Longrightarrow\; \mathit{P}\_\downarrow(p) 
$$
</p>


With $\ll$ as the usual ordering on ordinals, this equation satisfies the decrement
condition, but evaluating $\mathit{P}\_\downarrow(\omega)$ would require evaluating
$\mathit{P}\_\downarrow(n)$ for every natural number $n$.  However, what we are concerned
about here is to avoid mathematical inconsistencies, and that is
indeed a consequence of the decrement condition.

#### Example with Well-founded Functions {#sec-fib-example}

So that we can later see how inductive proofs are done in Dafny, let's prove that
for any $n$, $\mathit{fib}(n)$ is even iff $n$ is a multiple of $3$.
We split our task into
two cases.  If $n < 2$, then the property follows directly from the definition
of $\mathit{fib}$.  Otherwise, note that exactly one of the three numbers $n-2$, $n-1$, and $n$
is a multiple of 3.  If $n$ is the multiple of 3, then by invoking the
induction hypothesis on $n-2$
and $n-1$, we obtain that $\mathit{fib}(n-2) + \mathit{fib}(n-1)$ is the sum of two odd numbers,
which is even.  If $n-2$ or $n-1$ is a multiple of 3, then by invoking the induction
hypothesis on $n-2$ and $n-1$, we obtain that $\mathit{fib}(n-2) + \mathit{fib}(n-1)$ is the sum of an
even number and an odd number, which is odd.  In this proof, we invoked the induction
hypothesis on $n-2$ and on $n-1$.  This is allowed, because both are smaller than
$n$, and hence the invocations go down in the well-founded ordering on natural numbers.

### Extreme Solutions

We don't need to exclude the possibility of equation [#eq-general] having multiple
solutions---instead, we can just be clear about which one of them we want.
Let's explore this, after a smidgen of lattice theory.

For any complete lattice $(Y,\leq)$ and any set $X$, we can by _pointwise extension_ define
a complete lattice $(X \to Y, \dot{\Rightarrow})$, where for any $f,g \colon X \to Y$,


Equation
<p style="text-align: center;">
$$
f \dot{\Rightarrow} q  \;\;\equiv\;\; \forall x \bullet\; f(x) \leq g(x)
$$
</p>



In particular, if $Y$ is the set of booleans ordered by implication (`false` $\leq$ `true`),
then the set of predicates over any domain $X$ forms a complete lattice.
Tarski's Theorem [@Tarski:theorem] tells us that any monotonic function over a
complete lattice has a least and a greatest fixpoint.  In particular, this means that
$\mathcal{F}$ has a least fixpoint and a greatest fixpoint, provided $\mathcal{F}$ is monotonic.

Speaking about the _set of solutions_ in $f$ to [#eq-general] is the same as speaking
about the _set of fixpoints_ of functor $\mathcal{F}$.  In particular, the least and greatest
solutions to [#eq-general] are the same as the least and greatest fixpoints of $\mathcal{F}$.
In casual speak, it happens that we say "fixpoint of [#eq-general]", or more
grotesquely, "fixpoint of $f$" when we really mean "fixpoint of $\mathcal{F}$".

In conclusion of our little excursion into lattice theory, we have that, under the
proviso of $\mathcal{F}$ being monotonic, the set of solutions in $f$ to [#eq-general] is nonempty,
and among these solutions, there is in the $\dot{\Rightarrow}$ ordering a least solution (that is,
a function that returns `false` more often than any other) and a greatest solution (that
is, a function that returns `true` more often than any other).

When discussing extreme solutions, I will now restrict my attention to boolean functions
(that is, with $Y$ being the type of booleans).  Functor $\mathcal{F}$ is monotonic
if the calls to $f$ in $\mathcal{F}'(f)$ are in _positive positions_ (that is, under an even number
of negations).  Indeed, from now on, I will restrict my attention to such monotonic
functors $\mathcal{F}$.

Let me introduce a running example.  Consider the following equation,
where $x$ ranges over the integers:

~ Equation {#eq-EvenNat}
<p style="text-align: center;">
$$
g(x) = (x = 0 \:\vee\: g(x-2)) 
$$
</p>
~

This equation has four solutions in $g$.  With $w$ ranging over the integers, they are:


Equation
<p style="text-align: center;">
$$
 \begin{array}{r@{}l}
  g(x) \;\;\equiv\;\;{}&  x \in \{w \;|\; 0 \leq w \;\wedge\; w\textrm{ even}\} \\
  g(x) \;\;\equiv\;\;{}&  x \in \{w \;|\; w\textrm{ even}\} \\
  g(x) \;\;\equiv\;\;{}&  x \in \{w \;|\; (0 \leq w \;\wedge\; w\textrm{ even}) \:\vee\: w\textrm{ odd}\} \\
  g(x) \;\;\equiv\;\;{}&  x \in \{w \;|\; \mathit{true}\}
  \end{array} 
$$
</p>


The first of these is the least solution and the last is the greatest solution.

In the literature, the definition of an extreme predicate is often given as a set of
_inference rules_.  To designate the least solution, a single line separating the
antecedent (on top) from conclusion (on bottom) is used:

Equation {#g-ind-rule}
  $\frac{}{g(0)} \qquad\qquad \frac{g(x-2)}{g(x)}$

Through repeated applications of such rules, one can show that the predicate holds for
a particular value.  For example, the _derivation_, or _proof tree_,
to the left in Figure [#fig-proof-trees] shows that $g(6)$ holds.
(In this simple example, the derivation is a rather degenerate proof "tree".)
The use of these inference rules gives rise to a least solution, because proof trees are
accepted only if they are _finite_.

When inference rules are to designate the greatest solution, a thick
line is used:

~ Equation {#g-coind-rule}
    $\genfrac{}{}{1.2pt}0{}{g(0)}
  \qquad\qquad
    \genfrac{}{}{1.2pt}0{g(x-2)}{g(x)}$

In this case, proof trees are allowed to be infinite. 
For example, the left-hand example below shows a finite proof tree that uses the rules of [#g-ind-rule] to establish $g(6)$.  On the right is a partial depiction of an infinite proof tree that uses the rules of [#g-coind-rule] to establish $g(1)$.

<p style="text-align: center;">
$$\dfrac{
  \dfrac{
    \dfrac{
      \dfrac{}{g(0)}
      }{g(2)}
    }{g(4)}
  }{g(6)}
\qquad\qquad
\genfrac{}{}{1.2pt}0{
  \genfrac{}{}{1.2pt}0{
    \genfrac{}{}{1.2pt}0{
      \genfrac{}{}{1.2pt}0{
          {} {\vdots }
        }{g(-5)}
      }{g(-3)}
    }{g(-1)}
  }{g(1)}$$
</p>


Note that derivations may not be unique.  For example, in the case of the greatest
solution for $g$, there are two proof trees that establish $g(0)$:  one is the finite
proof tree that uses the left-hand rule of [#g-coind-rule] once, the other is the infinite
proof tree that keeps on using the right-hand rule of [#g-coind-rule].

### Working with Extreme Predicates

In general, one cannot evaluate whether or not an extreme predicate holds for some
input, because doing so may take an infinite number of steps.  For example, following
the recursive calls in the definition [#eq-EvenNat] to try to evaluate $g(7)$ would never
terminate.  However, there are useful ways to establish that an extreme predicate holds
and there are ways to make use of one once it has been established.

For any $\mathcal{F}$ as in [#eq-general], I define two infinite series of well-founded
functions, ${ {}^{\flat}\!f}_k$ and ${ {}^{\sharp}\!f}_k$
where $k$ ranges over the natural numbers:

~ Equation {#eq-least-approx}
<p style="text-align: center;">$$
   { {}^{\flat}\!f}_k(x) = \left\{
    \begin{array}{ll}
      \mathit{false}         & \textrm{if } k = 0 \\
      \mathcal{F}({ {}^{\flat}\!f}_{k-1})(x) & \textrm{if } k > 0 
    \end{array}
     \right\} $$.</p>
~
~ Equation {#eq-greatest-approx}
<p style="text-align: center;">$$
   { {}^{\sharp}\!f}_k(x) = \left\{
    \begin{array}{ll}
      \mathit{true}          & \textrm{if } k = 0 \\
      \mathcal{F}({ {}^{\sharp}\!f}_{k-1})(x) & \textrm{if } k > 0 
    \end{array}
    \right\} $$.</p>
~

These functions are called the _iterates_ of $f$, and I will also refer to them
as the _prefix predicates_ of $f$ (or the _prefix predicate_ of $f$, if we think
of $k$ as being a parameter).
Alternatively, we can define ${ {}^{\flat}\!f}_k$ and ${ {}^{\sharp}\!f}_k$ without mentioning $x$:
Let $\bot$ denote the function that always returns `false`, let $\top$
denote the function that always returns `true`, and let a superscript on $\mathcal{F}$ denote
exponentiation (for example, $\mathcal{F}^0(f) = f$ and $\mathcal{F}^2(f) = \mathcal{F}(\mathcal{F}(f))$).
Then, [#eq-least-approx] and [#eq-greatest-approx] can be stated equivalently as
${ {}^{\flat}\!f}_k = \mathcal{F}^k(\bot)$ and ${ {}^{\sharp}\!f}_k = \mathcal{F}^k(\top)$.

For any solution $f$ to equation [#eq-general], we have, for any $k$ and $\ell$
such that $k \leq \ell$:


Equation {#eq-prefix-postfix}
<p style="text-align: center;">$$
 { {}^{\flat}\!f}_k    \quad\;\dot{\Rightarrow}\;\quad { {}^{\flat}\!f}_\ell \quad\;\dot{\Rightarrow}\;\quad f      \quad\;\dot{\Rightarrow}\;\quad { {}^{\sharp}\!f}_\ell \quad\;\dot{\Rightarrow}\;\quad { {}^{\sharp}\!f}_k $$</p>

In other words, every ${ {}^{\flat}\!f}_k$ is a _pre-fixpoint_ of $f$ and every ${ {}^{\sharp}\!f}_k$ is a _post-fixpoint_
of $f$.  Next, I define two functions, $f^{\downarrow}$ and $f^{\uparrow}$, in
terms of the prefix predicates:


Equation {#eq-least-is-exists}
<p style="text-align: center;">$$
 f^{\downarrow}(x) \;=\;  \exists k \bullet\; { {}^{\flat}\!f}_k(x) $$</p>
Equation {#eq-greatest-is-forall}
<p style="text-align: center;">$$
  f^{\uparrow}(x) \;=\;  \forall k \bullet\; { {}^{\sharp}\!f}_k(x) $$</p>


By [#eq-prefix-postfix], we also have that $f^{\downarrow}$ is a pre-fixpoint of $\mathcal{F}$ and $f^{\uparrow}$
is a post-fixpoint of $\mathcal{F}$.  The marvelous thing is that, if $\mathcal{F}$ is _continuous_, then
$f^{\downarrow}$ and $f^{\uparrow}$ are the least and greatest fixpoints of $\mathcal{F}$.
These equations let us do proofs by induction when dealing with extreme predicates.
I will explain in Section [#sec-friendliness] how to check for continuity.

Let's consider two examples, both involving function $g$ in
[#eq-EvenNat].  As it turns out, $g$'s defining functor is continuous,
and therefore I will write $g^{\downarrow}$ and $g^{\uparrow}$ to denote the
least and greatest solutions for $g$ in [#eq-EvenNat].

#### Example with Least Solution {#sec-example-least-solution}

The main technique for establishing that $g^{\downarrow}(x)$ holds for some
$x$, that is, proving something of the form $Q \;\Longrightarrow\; g^{\downarrow}(x)$, is to
construct a proof tree like the one for $g(6)$ in Figure
[#fig-proof-trees].  For a proof in this direction, since we're just
applying the defining equation, the fact that
we're using a least solution for $g$ never plays a role (as long as we
limit ourselves to finite derivations).

The technique for going in the other direction, proving something _from_ an established
$g^{\downarrow}$ property, that is, showing something of the form $g^{\downarrow}(x) \;\Longrightarrow\; R$, typically
uses induction on the structure of the proof tree.  When the antecedent of our proof
obligation includes a predicate term $g^{\downarrow}(x)$, it is sound to
imagine that we have been given a proof tree for $g^{\downarrow}(x)$.  Such a proof tree
would be a data structure---to be more precise, a term in an
_inductive datatype_.
For this reason, least solutions like $g^{\downarrow}$ have been given the
name _inductive predicate_.

Let's prove $g^{\downarrow}(x) \;\Longrightarrow\; 0 \leq x \;\wedge\; x \textrm{ even}$.
We split our task into two cases, corresponding to which of the two
proof rules in [#g-ind-rule] was the
last one applied to establish $g^{\downarrow}(x)$.  If it was the left-hand rule, then $x=0$,
which makes it easy to establish the conclusion of our proof goal.  If it was the
right-hand rule, then we unfold the proof tree one level and obtain $g^{\downarrow}(x-2)$.
Since the proof tree for $g^{\downarrow}(x-2)$ is smaller than where we started, we invoke
the _induction hypothesis_ and obtain $0 \leq (x-2) \;\wedge\; (x-2) \textrm{ even}$, from which
it is easy to establish the conclusion of our proof goal.

Here's how we do the proof formally using [#eq-least-is-exists].  We massage the
general form of our proof goal:

|   | $f^{\uparrow}(x) \;\Longrightarrow\; R$                                                    |
| = | &nbsp;&nbsp;&nbsp;&nbsp; { [#eq-least-is-exists] }                        |
|   | $(\\exists k \bullet\; { {}^{\flat}\!f}_k(x)) \;\Longrightarrow\; R$                              |
| = | &nbsp;&nbsp;&nbsp;&nbsp; { distribute $\;\Longrightarrow\;$ over $\exists$ to the left } |
|   | $\forall k \bullet\; ({ {}^{\flat}\!f}_k(x) \;\Longrightarrow\; R)$                              |

The last line can be proved by induction over $k$.  So, in our case, we prove
${ {}^{\flat}\!g}\_k(x) \Longrightarrow 0 \leq x \wedge x \textrm{ even}$ for every $k$.
If $k = 0$, then ${ {}^{\flat}\!g}\_k(x)$ is `false`, so our goal holds trivially.
If $k > 0$, then ${ {}^{\flat}\!g}\_k(x) = (x = 0 \:\vee\: { {}^{\flat}\!g}\_{k-1}(x-2))$.  Our goal holds easily
for the first disjunct ($x=0$).  For the other disjunct,
we apply the induction hypothesis (on the smaller $k-1$ and with $x-2$) and
obtain $0 \leq (x-2)\;\wedge\; (x-2) \textrm{ even}$, from which our proof goal
follows.

#### Example with Greatest Solution {#sec-example-greatest-solution}

We can think of a given predicate $g^{\uparrow}(x)$ as being represented
by a proof tree---in this case a term in a _coinductive datatype_,
since the proof may be infinite.
For this reason, greatest solutions like $g^{\uparrow}$ have
been given the name _coinductive predicate_, or _co-predicate_ for short.
The main technique for proving something from a given proof tree, that
is, to prove something of the form $g^{\uparrow}(x) \;\Longrightarrow\; R$, is to
destruct the proof.  Since this is just unfolding the defining
equation, the fact that we're using a greatest solution for $g$ never
plays a role (as long as we limit ourselves to a finite number of
unfoldings).

To go in the other direction, to establish a predicate defined as a greatest solution,
like $Q \;\Longrightarrow\; g^{\uparrow}(x)$, we may need an infinite number of steps.  For this purpose,
we can use induction's dual, _coinduction_.  Were it not for one little detail, coinduction
is as simple as continuations in programming: the next part of the proof obligation
is delegated to the _coinduction hypothesis_.  The little detail is making sure that
it is the "next" part we're passing on for the continuation, not the same part.  This
detail is called _productivity_ and corresponds to the requirement in
induction of making sure we're going down a well-founded relation when
applying the induction hypothesis.  There are
many sources with more information, see for example the classic account by
Jacobs and Rutten [@JacobsRutten:IntroductionCoalgebra]
or a new attempt by Kozen and Silva
that aims to emphasize the simplicity, not the mystery, of
coinduction [@KozenSilva:Coinduction].

Let's prove $\mathit{true} \;\Longrightarrow\; g^{\uparrow}(x)$.  The intuitive coinductive proof goes like this:
According to the right-hand rule of [#g-coind-rule], $g^{\uparrow}(x)$ follows if we
establish $g^{\uparrow}(x-2)$, and that's easy to do by invoking the coinduction hypothesis.
The "little detail", productivity, is satisfied in this proof because we applied
a rule in [#g-coind-rule] before invoking the coinduction hypothesis.

For anyone who may have felt that the intuitive proof felt too easy, here is a formal
proof using [#eq-greatest-is-forall], which relies only on induction.  We massage the
general form of our proof goal:

<!--
|~~~|~~~~~~~~~~~~~~~~~~~~~~~~~~~~~~~~~~~~~~~~~~~~~~~~~~~~~~~~~~~~~~~~~~~~~~~~~~~~~|
|   | $Q \;\Longrightarrow\; f^{\uparrow}(x)$                                                      |
| = | &nbsp;&nbsp;&nbsp;&nbsp;  { [#eq-greatest-is-forall] }                      |
|   | $Q \;\Longrightarrow\; \forall k \bullet\; { {}^{\sharp}\!f}_k(x)$                                  |
| = | &nbsp;&nbsp;&nbsp;&nbsp;  { distribute $\;\Longrightarrow\;$ over $\forall$ to the right } |
|   | $\forall k \bullet\; Q \;\Longrightarrow\; { {}^{\sharp}\!f}_k(x)$                                  |
-->

The last line can be proved by induction over $k$.  So, in our case, we prove
<!--
$\mathit{true} \;\Longrightarrow\; { {}^{\sharp}\!g}_k(x)$ for every $k$.
If $k=0$, then ${ {}^{\sharp}\!g}_k(x)$ is $\mathit{true}$, so our goal holds trivially.
If $k > 0$, then ${ {}^{\sharp}\!g}_k(x) = (x = 0 \:\vee\: { {}^{\sharp}\!g}_{k-1}(x-2))$.  We establish the second
disjunct by applying the induction hypothesis (on the smaller $k-1$ and with $x-2$).
-->

### Other Techniques

Although in this paper I consider only well-founded functions and extreme
predicates, it is worth mentioning that there are additional ways of making sure that
the set of solutions to [#eq-general] is nonempty.  For example, if all calls to $f$ in
$\mathcal{F}'(f)$ are _tail-recursive calls_, then (under the assumption that $Y$ is nonempty) the set of
solutions is nonempty.  To see this, consider an attempted evaluation of $f(x)$ that fails
to determine a definite result value because of an infinite chain of calls that applies $f$
to each value of some subset $X'$ of $X$.  Then, apparently, the value of $f$ for any one
of the values in $X'$ is not determined by the equation, but picking any particular result
values for these makes for a consistent definition.
This was pointed out by Manolios and Moore [@ManoliosMoore:PartialFunctions].
Functions can be underspecified in this way in the proof assistants ACL2 [@ACL2:book]
and HOL [@Krauss:PhD].

## Functions in Dafny

In this section, I explain with examples the support in
Dafny[^fn-on-da-web] for well-founded functions, extreme predicates,
and proofs regarding these.

[^fn-on-da-web]: Dafny is open source at [dafny.codeplex.com](http://dafny.codeplex.com) and can also be used online at [rise4fun.com/dafny](http://rise4fun.com/dafny).

### Well-founded Functions in Dafny

Declarations of well-founded functions are unsurprising.  For example, the Fibonacci
function is declared as follows:

```dafny
function fib(n: nat): nat
{
  if n < 2 then n else fib(n-2) + fib(n-1)
}
```

Dafny verifies that the body (given as an expression in curly braces) is well defined.
This includes decrement checks for recursive (and mutually recursive) calls.  Dafny
predefines a well-founded relation on each type and extends it to lexicographic tuples
of any (fixed) length.  For example, the well-founded relation $x \ll y$ for integers
is $x < y \;\wedge\; 0 \leq y$, the one for reals is $x \leq y - 1.0 \;\wedge\; 0.0 \leq y$
(this is the same ordering as for integers, if you read the integer
relation as $x \leq y - 1 \;\wedge\; 0 \leq y$), the one for inductive
datatypes is structural inclusion,
and the one for coinductive datatypes is `false`.

Using a `decreases` clause, the programmer can specify the term in this predefined
order.  When a function definition omits a `decreases` clause, Dafny makes a simple
guess.  This guess (which can be inspected by hovering over the function name in the
Dafny IDE) is very often correct, so users are rarely bothered to provide explicit
`decreases` clauses.

If a function returns `bool`, one can drop the result type `: bool` and change the
keyword `function` to `predicate`.

### Proofs in Dafny

Dafny has `lemma` declarations.  These are really just special cases of methods:
they can have pre- and postcondition specifications and their body is a code block.
Here is the lemma we stated and proved in Section [#sec-fib-example]:

```dafny
lemma FibProperty(n: nat)
  ensures fib(n) % 2 == 0 <==> n % 3 == 0
{
  if n < 2 {
  } else {
    FibProperty(n-2); FibProperty(n-1);
  }
}
```

The postcondition of this lemma (keyword `ensures`) gives the proof
goal.  As in any program-correctness logic (e.g.,
[@Hoare:AxiomaticBasis]), the postcondition must
be established on every control path through the lemma's body.  For
`FibProperty`, I give the proof by
an `if` statement, hence introducing a case split.  The then branch is empty, because
Dafny can prove the postcondition automatically in this case.  The else branch
performs two recursive calls to the lemma.  These are the invocations of the induction
hypothesis and they follow the usual program-correctness rules,
namely: the precondition must hold at the call site, the call must terminate, and then
the caller gets to assume the postcondition upon return.  The "proof glue" needed
to complete the proof is done automatically by Dafny.

Dafny features an aggregate statement using which it is possible to make (possibly
infinitely) many calls at once.  For example, the induction hypothesis can be called
at once on all values `n'` smaller than `n`:

```dafny
forall n' | 0 <= n' < n {
  FibProperty(n');
}
```

For our purposes, this corresponds to _strong induction_.  More
generally, the `forall` statement has the form

```dafny
forall k | P(k)
  ensures Q(k)
{ Statements; }
```

Logically, this statement corresponds to _universal introduction_: the body proves that
`Q(k)` holds for an arbitrary `k` such that `P(k)`, and the conclusion of the `forall` statement
is then $\forall k \bullet\; P(k) \;\Longrightarrow\; Q(k)$.  When the body of the `forall` statement is
a single call (or `calc` statement), the `ensures` clause is inferred and can be omitted,
like in our `FibProperty` example.

Lemma `FibProperty` is simple enough that its whole body can be replaced by the one
`forall` statement above.  In fact, Dafny goes one step further: it automatically
inserts such a `forall` statement at the beginning of every lemma [@Leino:induction].
Thus, `FibProperty` can be declared and proved simply by:

```dafny
lemma FibProperty(n: nat)
  ensures fib(n) % 2 == 0 <==> n % 3 == 0
{ }
```

Going in the other direction from universal introduction is existential elimination,
also known as Skolemization.  Dafny has a statement for this, too:
for any variable `x` and boolean expression `Q`, the
_assign such that_ statement `x :| Q;` says to assign to `x` a value such that `Q`
will hold.  A proof obligation when using this statement is to show that there
exists an `x` such that `Q` holds.  For example, if the fact
$\\exists k \bullet\; 100 \leq \mathit{fib}(k) < 200$ is known, then the statement
`k :| 100 <= fib(k) < 200;` will assign to `k` some value (chosen arbitrarily)
for which `fib(k)` falls in the given range.

### Extreme Predicates in Dafny {#sec-friendliness}

In this previous subsection, I explained that a `predicate` declaration introduces a
well-founded predicate.  The declarations for introducing extreme predicates are
`inductive predicate` and `copredicate`.  Here is the definition of the least and
greatest solutions of $g$ from above, let's call them `g` and `G`:

```dafny
inductive predicate g(x: int) { x == 0 || g(x-2) }
copredicate G(x: int) { x == 0 || G(x-2) }
```

When Dafny receives either of these definitions, it automatically declares the corresponding
prefix predicates.  Instead of the names ${ {}^{\flat}\!g}_k$ and ${ {}^{\sharp}\!g}_k$ that I used above, Dafny
names the prefix predicates `g#[k]` and `G#[k]`, respectively, that is, the name of
the extreme predicate appended with `#`, and the subscript is given as an argument in
square brackets.  The definition of the prefix predicate derives from the body of
the extreme predicate and follows the form in [#eq-least-approx] and [#eq-greatest-approx].
Using a faux-syntax for illustrative purposes, here are the prefix
predicates that Dafny defines automatically from the extreme
predicates `g` and `G`:

```dafny
predicate g#[_k: nat](x: int) { _k != 0 && (x == 0 || g#[_k-1](x-2)) }
predicate G#[_k: nat](x: int) { _k != 0 ==> (x == 0 || G#[_k-1](x-2)) }
```

The Dafny verifier is aware of the connection between extreme predicates and their
prefix predicates, [#eq-least-is-exists] and [#eq-greatest-is-forall].

Remember that to be well defined, the defining functor of an extreme predicate
must be monotonic, and for [#eq-least-is-exists] and [#eq-greatest-is-forall] to hold,
the functor must be continuous.  Dafny enforces the former of these by checking that
recursive calls of extreme predicates are in positive positions.  The continuity
requirement comes down to checking that they are also in _continuous positions_:
that recursive calls to inductive predicates are
not inside unbounded universal quantifiers and that recursive calls to co-predicates
are not inside unbounded existential quantifiers [@Milner:CCS; @LeinoMoskal:Coinduction].

### Proofs about Extreme Predicates

From what I have presented so far, we can do the formal proofs from Sections
[#sec-example-least-solution] and [#sec-example-greatest-solution].  Here is the
former:

```dafny
lemma EvenNat(x: int)
  requires g(x)
  ensures 0 <= x && x % 2 == 0
{
  var k: nat :| g#[k](x);
  EvenNatAux(k, x);
}
lemma EvenNatAux(k: nat, x: int)
  requires g#[k](x)
  ensures 0 <= x && x % 2 == 0
{
  if x == 0 { } else { EvenNatAux(k-1, x-2); }
}
```

Lemma `EvenNat` states the property we wish to prove.  From its
precondition (keyword `requires`) and
[#eq-least-is-exists], we know there is some `k` that will make the condition in the
assign-such-that statement true.  Such a value is then assigned to `k` and passed to
the auxiliary lemma, which promises to establish the proof goal.  Given the condition
`g#[k](x)`, the definition of `g#` lets us conclude `k != 0` as well as the disjunction
`x == 0 || g#[k-1](x-2)`.  The then branch considers the case of the first disjunct,
from which the proof goal follows automatically.  The else branch can then assume
`g#[k-1](x-2)` and calls the induction hypothesis with those parameters.  The proof
glue that shows the proof goal for `x` to follow from the proof goal with `x-2` is
done automatically.

Because Dafny automatically inserts the statement

```dafny
forall k', x' | 0 <= k' < k && g#[k'](x') {
  EvenNatAux(k', x');
}
```

at the beginning of the body of `EvenNatAux`, the body can be left empty and Dafny
completes the proof automatically.

Here is the Dafny program that gives the proof from Section [#sec-example-greatest-solution]:

```dafny
lemma Always(x: int)
  ensures G(x)
{ forall k: nat { AlwaysAux(k, x); } }
lemma AlwaysAux(k: nat, x: int)
  ensures G#[k](x)
{ }
```

While each of these proofs involves only basic proof rules, the setup feels a bit clumsy,
even with the empty body of the auxiliary lemmas.  Moreover,
the proofs do not reflect the intuitive proofs I described in
Section [#sec-example-least-solution] and [#sec-example-greatest-solution].
These shortcoming are addressed in the next subsection.

### Nicer Proofs of Extreme Predicates

The proofs we just saw follow standard forms:
use Skolemization to convert the inductive predicate into a prefix predicate for some `k`
and then do the proof inductively over `k`; respectively,
by induction over `k`, prove the prefix predicate for every `k`, then use
universal introduction to convert to the coinductive predicate.
With the declarations `inductive lemma` and `colemma`, Dafny offers to
set up the proofs
in these standard forms.  What is gained is not just fewer characters in the program
text, but also a possible intuitive reading of the proofs.  (Okay, to be fair, the
reading is intuitive for simpler proofs; complicated proofs may or may not be intuitive.)

Somewhat analogous to the creation of prefix predicates from extreme predicates, Dafny
automatically creates a _prefix lemma_ `L#` from each "extreme lemma" `L`.  The pre-
and postconditions of a prefix lemma are copied from those of the extreme lemma,
except for the following replacements:
For an inductive lemma, Dafny looks in the precondition to find calls (in positive, continuous
positions) to inductive predicates `P(x)` and replaces these with `P#[_k](x)`.
For a
co-lemma, Dafny looks in the postcondition to find calls (in positive, continuous positions)
to co-predicates `P` (including equality among coinductive datatypes, which is a built-in
co-predicate) and replaces these with `P#[_k](x)`.
In each case, these predicates `P` are the lemma's _focal predicates_.

The body of the extreme lemma is moved to the prefix lemma, but with
replacing each recursive
call `L(x)` with `L#[_k-1](x)` and replacing each occurrence of a call
to a focal predicate
`P(x)` with `P#[_k-1](x)`.  The bodies of the extreme lemmas are then replaced as shown
in the previous subsection.  By construction, this new body correctly leads to the
extreme lemma's postcondition.

Let us see what effect these rewrites have on how one can write proofs.  Here are the proofs
of our running example:

```dafny
inductive lemma EvenNat(x: int)
  requires g(x)
  ensures 0 <= x && x % 2 == 0
{ if x == 0 { } else { EvenNat(x-2); } }
colemma Always(x: int)
  ensures G(x)
{ Always(x-2); }
```

Both of these proofs follow the intuitive proofs given in Sections
[#sec-example-least-solution] and [#sec-example-greatest-solution].  Note that in these
simple examples, the user is never bothered with either prefix predicates nor
prefix lemmas---the proofs just look like "what you'd expect".

Since Dafny automatically inserts calls to the induction hypothesis at the beginning of
each lemma, the bodies of the given extreme lemmas `EvenNat` and
`Always` can be empty and Dafny still completes the proofs.
Folks, it doesn't get any simpler than that!

# Class Types

````grammar
ClassDecl = "class" { Attribute } ClassName [ GenericParameters ]
  ["extends" Type {"," Type} ]
  "{" { { DeclModifier } ClassMemberDecl(moduleLevelDecl: false) } "}"
````

````grammar
ClassMemberDecl(moduleLevelDecl) =
  ( FieldDecl | FunctionDecl |
    MethodDecl(isGhost: ("ghost" was present),
               allowConstructor: !moduleLevelDecl)
  )
````
The ``ClassMemberDecl`` parameter `moduleLevelDecl` will be true if
the member declaration is at the top level or directly within a
module declaration. It will be false for ``ClassMemberDecl``s
that are part of a class or trait declaration. If `moduleLevelDecl` is
false ``FieldDecl``s are not allowed.

A _class_ `C` is a reference type declared as follows:
```dafny
class C<T> extends J1, ..., Jn
{
  \(_members_\)
}
```
where the list of type parameters `T` is optional and so is
"`extends J1, ..., Jn`", which says that the class extends traits `J1` ... `Jn`.
The members of a class are _fields_, _functions_, and
_methods_.  These are accessed or invoked by dereferencing a reference
to a `C` instance.

A function or method is invoked on an _instance_
of `C`, unless the function or method is declared `static`.
A function or method that is not `static` is called an
_instance_ function or method.

An instance function or method takes an implicit _receiver_
parameter, namely, the instance used to access the member.  In the
specification and body of an instance function or method, the receiver
parameter can be referred to explicitly by the keyword `this`.
However, in such places, members of `this` can also be mentioned
without any qualification.  To illustrate, the qualified `this.f` and
the unqualified `f` refer to the same field of the same object in the
following example:
```dafny
class C {
  var f: int
  method Example() returns (b: bool)
  {
    b := f == this.f;
  }
}
```
so the method body always assigns `true` to the out-parameter `b`.
There is no semantic difference between qualified and
unqualified accesses to the same receiver and member.

A `C` instance is created using `new`, for example:
```dafny
c := new C;
```

Note that `new` simply allocates a `C` object and returns a reference
to it; the initial values of its fields are arbitrary values of their
respective types.  Therefore, it is common to invoke a method, known
as an _initialization method_, immediately after creation, for
example:
```dafny
c := new C;
c.InitFromList(xs, 3);
```
When an initialization method has no out-parameters and modifies no
more than `this`, then the two statements above can be combined into
one:
```dafny
c := new C.InitFromList(xs, 3);
```
Note that a class can contain several initialization methods, that
these methods can be invoked at any time, not just as part of a `new`,
and that `new` does not require that an initialization method be
invoked at creation.

A clas can declare special initializing methods called _constructor methods_.
See Section [#sec-method-declarations].

## Field Declarations
````grammar
FieldDecl = "var" { Attribute } FIdentType { "," FIdentType }
````
An ``FIdentType`` is used to declare a field. The field name is either an
identifier (that is not allowed to start with a leading underscore) or
some digits. Digits are used if you want to number your fields, e.g. "0",
"1", etc.
````grammar
FIdentType = ( FieldIdent | digits ) ":" Type
````

A field x of some type T is declared as:
```dafny
var x: T
```

A field declaration declares one or more fields of the enclosing class.
Each field is a named part of the state of an object of that class. A
field declaration is similar to but distinct from a variable declaration
statement. Unlike for local variables and bound variables, the type is
required and will not be inferred.

Unlike method and function declarations, a field declaration
cannot be given at the top level. Fields can be declared in either a
class or a trait. A class that inherits from multiple traits will
have all the fields declared in any of its parent traits.

Fields that are declared as `ghost` can only be used in specifications,
not in code that will be compiled into executable code.

Fields may not be declared static.

`protected` is not allowed for fields.

## Method Declarations
````grammar
MethodDecl(isGhost, allowConstructor) =
 MethodKeyword { Attribute } [ MethodName ]
 (  MethodSignature(isGhost)  | SignatureEllipsis_ )
 MethodSpec [ BlockStmt ]
````
The `isGhost` parameter is true iff the `ghost` keyword
preceded the method declaration.

If the `allowConstructor` parameter is false then
the ``MethodDecl`` must not be a `constructor`
declaration.

````grammar
MethodKeyword = ("method" | "lemma" | "colemma"
                | "inductive" "lemma" | "constructor" )
````
The method keyword is used to specify special kinds of methods
as explained below.

````grammar
MethodSignature(isGhost) =
    [ GenericParameters ]
    Formals(allowGhost: !isGhost)
    [ "returns" Formals(allowGhost: !isGhost) ]
````
A method signature specifies the method generic parameters,
input parameters and return parameters.
The formal parameters are not allowed to have `ghost` specified
if `ghost` was already specified for the method.

````grammar
SignatureEllipsis_ = "..."
````
A ``SignatureEllipsis_`` is used when a method or function is being redeclared
in module that refines another module. In that case the signature is
copied from the module that is being refined. This works because
Dafny does not support method or function overloading, so the
name of the class method uniquely identifies it without the
signature.

````grammar
Formals(allowGhostKeyword) =
  "(" [ GIdentType(allowGhostKeyword)
        { "," GIdentType(allowGhostKeyword) } ] ")"
````
The ``Formals`` specifies the names and types of the method input or
output parameters.

See section [#sec-method-specification] for a description of ``MethodSpec``.

A method declaration adheres to the ``MethodDecl`` grammar above.
Here is an example of a method declaration.

```dafny
method {:att1}{:att2} M<T1, T2>(a: A, b: B, c: C) returns (x: X, y: Y, z: Z)
  requires Pre
  modifies Frame
  ensures Post
  decreases Rank
{
  Body
}
```

where `:att1` and `:att2` are attributes of the method,
`T1` and `T2` are type parameters of the method (if generic),
`a, b, c` are the method’s in-parameters, `x, y, z` are the
method’s out-parameters, `Pre` is a boolean expression denoting the
method’s precondition, `Frame` denotes a set of objects whose fields may
be updated by the method, `Post` is a boolean expression denoting the
method’s postcondition, `Rank` is the method’s variant function, and
`Body` is a statement that implements the method. `Frame` can be a list
of expressions, each of which is a set of objects or a single object, the
latter standing for the singleton set consisting of that one object. The
method’s frame is the union of these sets, plus the set of objects
allocated by the method body. For example, if `c` and `d` are parameters
of a class type `C`, then

```dafny
modifies {c, d}

modifies {c} + {d}

modifies c, {d}

modifies c, d
```

all mean the same thing.

A method can be declared as ghost by preceding the declaration with the
keyword ghost. By default, a method has an implicit receiver parameter,
this. This parameter can be removed by preceding the method declaration
with the keyword static. A static method M in a class C can be invoked by
C.M(…).

In a class, a method can be declared to be a constructor method by
replacing the keyword `method` with the keyword `constructor`. A constructor
can only be called at the time an object is allocated (see
object-creation examples below), and for a class that contains one or
more constructors, object creation must be done in conjunction with a
call to a constructor.

An ordinary method is declared with the `method` keyword.
Section [#sec-constructors] explains methods that instead use the
`constructor` keyword. Section [#sec-lemmas] discusses methods that are
declared with the `lemma` keyword. Methods declared with the `inductive`
`lemma` keywords are discussed later in the context of inductive
predicates (see [#sec-inductive-datatypes]). Methods declared with the
`colemma` keyword are discussed later in the context of co-inductive
types, in section [#sec-colemmas].

A method without is body is _abstract_. A method is allowed to be
abstract under the following circumstances:

* It contains an `{:axiom}` attribute
* It contains an `{:imported}` attribute
* It contains a `{:decl}` attribute
* It is a declaration in an abstract module.
Note that when there is no body, Dafny assumes that the *ensures*
clauses are true without proof.

### Constructors
To write structured object-oriented programs, one often relies on 
objects being constructed only in certain ways.  For this purpose, Dafny
provides _constructor (method)s_, which are a restricted form of
initialization methods.  A constructor is declared with the keyword
`constructor` instead of `method`.  
When a class contains a
constructor, every call to `new` for a class must be accompanied
by a call to one of its constructors.  Moreover, a constructor
cannot be called at other times, only during object creation.  Other
than these restrictions, there is no semantic difference between using
ordinary initialization methods and using constructors. Classes may
declare no constructors or one or more constructors.

#### Classes with no explicit constructors

A class that declares no constructors has a default constructor created 
for it. This constructor is called with the syntax
```dafny
c := new C;
```
This constructor simply initializes the fields of the class.
The declaration of a const field may include an initializer, that is, a right-hand side (RHS) that specifies the constant's value. 
The RHS of a const field may depend on other constant fields, but circular dependencies are not allowed.

This constructor sets each class field to an arbitrary value
of the field's type if the field declaration has no initializer 
and to the value of the initializer expression if it does declare an initializer. 
For the purposes of proving Dafny programs
correct, assigning an arbitrary initial value means that the program must 
be correct for any initial value. Compiled, executable versions of the program
may use a specific initial value 
(for example, but not necessarily, a zero-equivalent value).

#### Classes with one or more constructors
 
When one or more constructors are explicitly declared, they are named, 
which promotes using names like `InitFromList` above.
Constructors must have distinct names, even if their signatures are different.
Many classes have just
one constructor or have a typical constructor.  Therefore, Dafny
allows one _anonymous constructor_, that is, a constructor whose name
is essentially "".  For example:
```dafny
class Item {
  constructor I(xy: int) // ...
  constructor (x: int, y: int)
  // ...
}
```
The named constructor is invoked as
```dafny
  i := new Item.I(42);
```
The anonymous constructor is invoked as
```dafny
  m := new Item(45, 29);
```
dropping the "`.`".

#### Two-phase constructors

The body of a constructor contains two sections, 
an initialization phase and a post-initialization phase, separated by a `new;` statement.
If there is no `new;` statement, the entire body is the initialization phase. 
The initialization phase is intended to initialize field variables. 
In this phase, uses of the object reference `this` are restricted;
a program may use `this`

 - as the receiver on the LHS, 
 - as the entire RHS of an assignment to a field of `this`, 
 - and as a member of a set on the RHS that is being assigned to a field of `this`.

Furthermore, `const` fields may only be assigned to in an initialization phase 
(and may be assigned to more than once)
of their enclosing class, and then only if they do not already have an initialization
value in their declaration.

There are no restrictions on expressions or statements in the post-initialization phase. 

### Lemmas
Sometimes there are steps of logic required to prove a program correct,
but they are too complex for Dafny to discover and use on its own. When
this happens, we can often give Dafny assistance by providing a lemma.
This is done by declaring a method with the `lemma` keyword.
Lemmas are implicitly ghost methods and the `ghost` keyword cannot
be applied to them.

For an example, see the `FibProperty` lemma in
Section [#sec-proofs-in-dafny].

See [the Dafny Lemmas tutorial](http://rise4fun.com/Dafny/tutorial/Lemmas)
for more examples and hints for using lemmas.

TO BE WRITTEN - two-state lemmas; unchanged predicate

## Function Declarations

````grammar
FunctionDecl =
  ( "function" [ "method" ] { Attribute }
    FunctionName
    FunctionSignatureOrEllipsis_(allowGhostKeyword: ("method" present))
  | "predicate" [ "method" ] { Attribute }
    PredicateName
    PredicateSignatureOrEllipsis_(allowGhostKeyword: ("method" present))
  | "inductive" "predicate" { Attribute }
    PredicateName
    PredicateSignatureOrEllipsis_(allowGhostKeyword: false)
  | "copredicate" { Attribute }
    CopredicateName
    PredicateSignatureOrEllipsis_(allowGhostKeyword: false)
  )
  FunctionSpec [ FunctionBody ]

FunctionSignatureOrEllipsis_(allowGhostKeyword) =
    FunctionSignature_ | SignatureEllipsis_
FunctionSignature_(allowGhostKeyword) =
    [ GenericParameters ] Formals(allowGhostKeyword) ":" Type

PredicateSignatureOrEllipsis_(allowGhostKeyword) =
    PredicateSignature_(allowGhostKeyword) | SignatureEllipsis_
PredicateSignature_(allowGhostKeyword) =
    [ GenericParameters ] Formals(allowGhostKeyword)

FunctionBody = "{" Expression(allowLemma: true, allowLambda: true) "}"
````
In the above productions, allowGhostKeyword is true if the optional
"method" keyword was specified. This allows some of the
formal parameters of a function method to be specified as ghost.

See section [#sec-function-specification] for a description of ``FunctionSpec``.

A Dafny function is a pure mathematical function. It is allowed to
read memory that was specified in its `reads` expression but is not
allowed to have any side effects.

Here is an example function declaration:
```dafny
function {:att1}{:att2} F<T1, T2>(a: A, b: B, c: C): T
  requires Pre
  reads Frame
  ensures Post
  decreases Rank
{
  Body
}
```

where `:att1` and `:att2` are attributes of the function, if any, `T1`
and `T2` are type parameters of the function (if generic), `a, b, c` are
the functions’s parameters, `T` is the type of the function’s result,
`Pre` is a boolean expression denoting the function’s precondition,
`Frame` denotes a set of objects whose fields the function body may
depend on, `Post` is a boolean expression denoting the function’s
postcondition, `Rank` is the function’s variant function, and `Body` is
an expression that defines the function return value. The precondition
allows a function to be partial, that is, the precondition says when the
function is defined (and Dafny will verify that every use of the function
meets the precondition). The postcondition is usually not needed, since
the body of the function gives the full definition. However, the
postcondition can be a convenient place to declare properties of the
function that may require an inductive proof to establish. For example:

````grammar
function Factorial(n: int): int
  requires 0 <= n
  ensures 1 <= Factorial(n)
{
  if n == 0 then 1 else Factorial(n-1) * n
}
````

says that the result of Factorial is always positive, which Dafny
verifies inductively from the function body. To refer to the function’s
result in the postcondition, use the function itself, as shown in the
example.

By default, a function is *ghost*, and cannot be called from non-ghost
code. To make it non-ghost, replace the keyword function with the two
keywords "function method".

By default, a function has an implicit receiver parameter, `this`. This
parameter can be removed by preceding the function declaration with the
keyword `static`. A static function `F` in a class `C` can be invoked
by `C.F(…)`. This can give a convenient way to declare a number of helper
functions in a separate class.

As for methods, a ``SignatureEllipsis_`` is used when declaring
a function in a module refinement. For example, if module `M0` declares
function `F`, a module `M1` can be declared to refine `M0` and
`M1` can then refine `F`. The refinement function, `M1.F` can have
a ``SignatureEllipsis_`` which means to copy the signature form
`M0.F`. A refinement function can furnish a body for a function
(if `M0.F` does not provide one). It can also add **ensures**
clauses. And if `F` is a predicate, it can add conjuncts to
a previously given body.

### Function Transparency
A function is said to be _transparent_ in a location if the
contents of the body of the function is visible at that point.
A function is said to be _opaque_ at a location if it is not
transparent. However the ``FunctionSpec`` of a function
is always available.

A function is usually transparent up to some unrolling level (up to
1, or maybe 2 or 3). If its arguments are all literals it is
transparent all the way.

But the transparency of a function is affected by the following:

* whether the function was declared to be protected, and
* whether the function was given the `{:opaque}` attribute (as explained
in Section [#sec-opaque]).

The following table summarizes where the function is transparent.
The module referenced in the table is the module in which the
function is defined.

 Protected? | `{:opaque}`? | Transparent | Transparent 
            |              | Inside      | Outside     
            |              | Module      | Module      
:----------:|:------------:|:-----------:|:-----------:
 N          | N            | Y           | Y           
 Y          | N            | Y           | N           
 N          | Y            | N           | N           

When `{:opaque}` is specified for function `g`, `g` is opaque,
however the lemma `reveal_g` is available to give the semantics
of `g` whether in the defining module or outside.

It currently is not allowed to have both `protected` and
`{:opaque}` specified for a function.

### Predicates
A function that returns a `bool` results is called a _predicate_. As an
alternative syntax, a predicate can be declared by replacing the `function`
keyword with the `predicate` keyword and omitting a declaration of the
return type.

### Inductive Predicates and Lemmas
See section [#sec-friendliness] for descriptions
of inductive predicates and lemmas.

# Trait Types
````grammar
TraitDecl = "trait" { Attribute } TraitName [ GenericParameters ]
  "{" { { DeclModifier } ClassMemberDecl(moduleLevelDecl: false) } "}"
````

A _trait_ is an "abstract superclass", or call it an "interface" or
"mixin".  Traits are new to Dafny and are likely to evolve for a
while.

The declaration of a trait is much like that of a class:
```dafny
trait J
{
  \(_members_\)
}
```
where `\(_members_\)` can include fields, functions, and methods, but
no constructor methods.  The functions and methods are allowed to be
declared `static`.

A reference type `C` that extends a trait `J` is assignable to `J`, but
not the other way around.  The members of `J` are available as members
of `C`.  A member in `J` is not allowed to be redeclared in `C`,
except if the member is a non-`static` function or method without a
body in `J`.  By doing so, type `C` can supply a stronger
specification and a body for the member.

`new` is not allowed to be used with traits.  Therefore, there is no
object whose allocated type is a trait.  But there can of course be
objects of a class `C` that implements a trait `J`, and a reference to
such a `C` object can be used as a value of type `J`.

As an example, the following trait represents movable geometric shapes:
```dafny
trait Shape
{
  function method Width(): real
    reads this
  method Move(dx: real, dy: real)
    modifies this
  method MoveH(dx: real)
    modifies this
  {
    Move(dx, 0.0);
  }
}
```
Members `Width` and `Move` are _abstract_ (that is, body less) and can
be implemented differently by different classes that extend the trait.
The implementation of method `MoveH` is given in the trait and thus
gets used by all classes that extend `Shape`.  Here are two classes
that each extends `Shape`:
```dafny
class UnitSquare extends Shape
{
  var x: real, y: real
  function method Width(): real {  // note the empty reads clause
    1.0
  }
  method Move(dx: real, dy: real)
    modifies this
  {
    x, y := x + dx, y + dy;
  }
}
class LowerRightTriangle extends Shape
{
  var xNW: real, yNW: real, xSE: real, ySE: real
  function method Width(): real
    reads this
  {
    xSE - xNW
  }
  method Move(dx: real, dy: real)
    modifies this
  {
    xNW, yNW, xSE, ySE := xNW + dx, yNW + dy, xSE + dx, ySE + dy;
  }
}
```
Note that the classes can declare additional members, that they supply
implementations for the abstract members of the trait,
that they repeat the member signatures, and that they are responsible
for providing their own member specifications that both strengthen the
corresponding specification in the trait and are satisfied by the
provided body.
Finally, here is some code that creates two class instances and uses
them together as shapes:
```dafny
var myShapes: seq<Shape>;
var A := new UnitSquare;
myShapes := [A];
var tri := new LowerRightTriangle;
// myShapes contains two Shape values, of different classes
myShapes := myShapes + [tri];
// move shape 1 to the right by the width of shape 0
myShapes[1].MoveH(myShapes[0].Width());
```

# Array Types
````grammar
ArrayType_ = arrayToken [ GenericInstantiation ]
````

Dafny supports mutable fixed-length _array types_ of any positive
dimension.  Array types are reference types.

## One-dimensional arrays

A one-dimensional array of `n` `T` elements is created as follows:
```dafny
a := new T[n];
```
The initial values of the array elements are arbitrary values of type
`T`.
The length of an array is retrieved using the immutable `Length`
member.  For example, the array allocated above satisfies:
```dafny
a.Length == n
```

For any integer-based numeric `i` in the range `0 <= i < a.Length`,
the _array selection_ expression `a[i]` retrieves element `i` (that
is, the element preceded by `i` elements in the array).  The
element stored at `i` can be changed to a value `t` using the array
update statement:
```dafny
a[i] := t;
```

Caveat: The type of the array created by `new T[n]` is
`array<T>`.  A mistake that is simple to make and that can lead to
befuddlement is to write `array<T>` instead of `T` after `new`.
For example, consider the following:
```dafny
var a := new array<T>;
var b := new array<T>[n];
var c := new array<T>(n);  // resolution error
var d := new array(n);  // resolution error
```
The first statement allocates an array of type `array<T>`, but of
unknown length.  The second allocates an array of type
`array<array<T>>` of length `n`, that is, an array that holds `n`
values of type `array<T>`.  The third statement allocates an
array of type `array<T>` and then attempts to invoke an anonymous
constructor on this array, passing argument `n`.  Since `array` has no
constructors, let alone an anonymous constructor, this statement
gives rise to an error.  If the type-parameter list is omitted for a
type that expects type parameters, Dafny will attempt to fill these
in, so as long as the `array` type parameter can be inferred, it is
okay to leave off the "`<T>`" in the fourth statement above.  However,
as with the third statement, `array` has no anonymous constructor, so
an error message is generated.

One-dimensional arrays support operations that convert a stretch of
consecutive elements into a sequence.  For any array `a` of type
`array<T>`, integer-based numerics `lo` and `hi` satisfying
`0 <= lo <= hi <= a.Length`, the following operations each yields a
`seq<T>`:

 expression          | description                        
---------------------|------------------------------------
 `a[lo..hi]`         | subarray conversion to sequence    
 `a[lo..]`           | drop                               
 `a[..hi]`           | take                               
 `a[..]`             | array conversion to sequence       

The expression `a[lo..hi]` takes the first `hi` elements of the array,
then drops the first `lo` elements thereof and returns what remains as
a sequence.  The resulting sequence thus has length `hi - lo`.
The other operations are special instances of the first.  If `lo` is
omitted, it defaults to `0` and if `hi` is omitted, it defaults to
`a.Length`.
In the last operation, both `lo` and `hi` have been omitted, thus
`a[..]` returns the sequence consisting of all the array elements of
`a`.

The subarray operations are especially useful in specifications.  For
example, the loop invariant of a binary search algorithm that uses
variables `lo` and `hi` to delimit the subarray where the search `key`
may be still found can be expressed as follows:
```dafny
key !in a[..lo] && key !in a[hi..]
```
Another use is to say that a certain range of array elements have not
been changed since the beginning of a method:
```dafny
a[lo..hi] == old(a[lo..hi])
```
or since the beginning of a loop:
```dafny
ghost var prevElements := a[..];
while // ...
  invariant a[lo..hi] == prevElements[lo..hi]
{
  // ...
}
```
Note that the type of `prevElements` in this example is `seq<T>`, if
`a` has type `array<T>`.

A final example of the subarray operation lies in expressing that an
array's elements are a permutation of the array's elements at the
beginning of a method, as would be done in most sorting algorithms.
Here, the subarray operation is combined with the sequence-to-multiset
conversion:
```dafny
multiset(a[..]) == multiset(old(a[..]))
```

## Multi-dimensional arrays

An array of 2 or more dimensions is mostly like a one-dimensional
array, except that `new` takes more length arguments (one for each
dimension), and the array selection expression and the array update
statement take more indices.  For example:
```dafny
matrix := new T[m, n];
matrix[i, j], matrix[x, y] := matrix[x, y], matrix[i, j];
```
create a 2-dimensional array whose dimensions have lengths `m` and
`n`, respectively, and then swaps the elements at `i,j` and `x,y`.
The type of `matrix` is `array2<T>`, and similarly for
higher-dimensional arrays (`array3<T>`, `array4<T>`, etc.).  Note,
however, that there is no type `array0<T>`, and what could have been
`array1<T>` is actually named just `array<T>`.

The `new` operation above requires `m` and `n` to be non-negative
integer-based numerics.  These lengths can be retrieved using the
immutable fields `Length0` and `Length1`.  For example, the following
holds of the array created above:
```dafny
matrix.Length0 == m && matrix.Length1 == n
```
Higher-dimensional arrays are similar (`Length0`, `Length1`,
`Length2`, ...).  The array selection expression and array update
statement require that the indices are in bounds.  For example, the
swap statement above is well-formed only if:
```dafny
0 <= i < matrix.Length0 && 0 <= j < matrix.Length1 &&
0 <= x < matrix.Length0 && 0 <= y < matrix.Length1
```

In contrast to one-dimensional arrays, there is no operation to
convert stretches of elements from a multi-dimensional array to a
sequence.

# Type object
````grammar
ObjectType_ = "object"
````

There is a built-in trait `object` that is like a supertype of all
reference types.[^fn-object-trait] Every class automatically extends
object and so does every user-defined trait. The purpose of type `object`
is to enable a uniform treatment of _dynamic frames_. In particular, it
is useful to keep a ghost field (typically named `Repr` for
"representation") of type `set<object>`.

[^fn-object-trait]: The current compiler restriction that `object` cannot
    be used as a type parameter needs to be removed.

# Iterator types
````grammar
IteratorDecl = "iterator" { Attribute } IteratorName
  ( [ GenericParameters ]
    Formals(allowGhostKeyword: true)
    [ "yields" Formals(allowGhostKeyword: true) ]
  | "..."
  )
  IteratorSpec [ BlockStmt ]
````

See section [#sec-iterator-specification] for a description of ``IteratorSpec``.

An _iterator_ provides a programming abstraction for writing code that
iteratively returns elements.  These CLU-style iterators are
_co-routines_ in the sense that they keep track of their own program
counter and control can be transferred into and out of the iterator
body.

An iterator is declared as follows:
```dafny
iterator Iter<T>(\(_in-params_\)) yields (\(_yield-params_\))
  \(_specification_\)
{
  \(_body_\)
}
```
where `T` is a list of type parameters (as usual, if there are no type
parameters, "`<T>`" is omitted). This declaration gives rise to a
reference type with the same name, `Iter<T>`. In the signature,
in-parameters and yield-parameters are the iterator's analog of a
method's in-parameters and out-parameters. The difference is that the
out-parameters of a method are returned to a caller just once, whereas
the yield-parameters of an iterator are returned each time the iterator
body performs a `yield`. The body consists of statements, like in a
method body, but with the availability also of `yield` statements.

From the perspective of an iterator client, the `iterator` declaration
can be understood as generating a class `Iter<T>` with various
members, a simplified version of which is described next.

The `Iter<T>` class contains an anonymous constructor whose parameters
are the iterator's in-parameters:
```dafny
predicate Valid()
constructor (\(_in-params_\))
  modifies this
  ensures Valid()
```
An iterator is created using `new` and this anonymous constructor.
For example, an iterator willing to return ten consecutive integers
from `start` can be declared as follows:
```dafny
iterator Gen(start: int) yields (x: int)
{
  var i := 0;
  while i < 10 {
    x := start + i;
	yield;
	i := i + 1;
  }
}
```
An instance of this iterator is created using:
```dafny
iter := new Gen(30);
```

The predicate `Valid()` says when the iterator is in a state where one
can attempt to compute more elements.  It is a postcondition of the
constructor and occurs in the specification of the `MoveNext` member:
```dafny
method MoveNext() returns (more: bool)
  requires Valid()
  modifies this
  ensures more ==> Valid()
```
Note that the iterator remains valid as long as `MoveNext` returns
`true`.  Once `MoveNext` returns `false`, the `MoveNext` method can no
longer be called.  Note, the client is under no obligation to keep
calling `MoveNext` until it returns `false`, and the body of the
iterator is allowed to keep returning elements forever.

The in-parameters of the iterator are stored in immutable fields of
the iterator class.  To illustrate in terms of the example above, the
iterator class `Gen` contains the following field:
```dafny
var start: int
```
The yield-parameters also result in members of the iterator class:
```dafny
var x: int
```
These fields are set by the `MoveNext` method.  If `MoveNext` returns
`true`, the latest yield values are available in these fields and the
client can read them from there.

To aid in writing specifications, the iterator class also contains
ghost members that keep the history of values returned by
`MoveNext`.  The names of these ghost fields follow the names of the
yield-parameters with an "`s`" appended to the name (to suggest
plural).  Name checking rules make sure these names do not give rise
to ambiguities.  The iterator class for `Gen` above thus contains:
```dafny
ghost var xs: seq<int>
```
These history fields are changed automatically by `MoveNext`, but are
not assignable by user code.

Finally, the iterator class contains some special fields for use in
specifications.  In particular, the iterator specification gets
recorded in the following immutable fields:
```dafny
ghost var _reads: set<object>
ghost var _modifies: set<object>
ghost var _decreases0: T0
ghost var _decreases1: T1
// ...
```
where there is a `_decreases\(_i_\): T\(_i_\)` field for each
component of the iterator's `decreases`
clause.[^fn-iterator-field-names]
In addition, there is a field:
```dafny
ghost var _new: set<object>;
```
to which any objects allocated on behalf of the iterator body get
added.  The iterator body is allowed to remove elements from the
`_new` set, but cannot by assignment to `_new` add any elements.

[^fn-iterator-field-names]:  It would make sense to rename the special
    fields `_reads` and `_modifies` to have the same names as the
    corresponding keywords, `reads` and `modifies`, as is done for
    function values.  Also, the various `_decreases\(_i_\)` fields can
    combined into one field named `decreases` whose type is a
    _n_-tuple. Thse changes may be incorporated into a future version
    of Dafny.

Note, in the precondition of the iterator, which is to hold upon
construction of the iterator, the in-parameters are indeed
in-parameters, not fields of `this`.

It's regrettably tricky to use iterators. The language really
ought to have a `foreach` statement to make this easier.
Here is an example showing definition and use of an iterator.

```dafny
iterator Iter<T>(s: set<T>) yields (x: T)
  yield ensures x in s && x !in xs[..|xs|-1];
  ensures s == set z | z in xs;
{
  var r := s;
  while (r != {})
    invariant forall z :: z in xs ==> x !in r;  // r and xs are disjoint
    invariant s == r + set z | z in xs;
  {
    var y :| y in r;
    r, x := r - {y}, y;
    yield;
    assert y == xs[|xs|-1];  // needed as a lemma to prove loop invariant
  }
}

method UseIterToCopy<T>(s: set<T>) returns (t: set<T>)
  ensures s == t;
{
  t := {};
  var m := new Iter(s);
  while (true)
    invariant m.Valid() && fresh(m._new);
    invariant t == set z | z in m.xs;
    decreases s - t;
  {
    var more := m.MoveNext();
    if (!more) { break; }
    t := t + {m.x};
  }
}
```

<!--
# Async-task types

Another experimental feature in Dafny that is likely to undergo some
evolution is _asynchronous methods_.  When an asynchronous method is
called, it does not return values for the out-parameters, but instead
returns an instance of an _async-task type_.  An asynchronous method
declared in a class `C` with the following signature:
```dafny
async method AM<T>(\(_in-params_\)) returns (\(_out-params_\))
```
also gives rise to an async-task type `AM<T>` (outside the enclosing
class, the name of the type needs the qualification `C.AM<T>`).  The
async-task type is a reference type and can be understood as a class
with various members, a simplified version of which is described next.

Each in-parameter `x` of type `X` of the asynchronous method gives
rise to a immutable ghost field of the async-task type:
```dafny
ghost var x: X;
```
Each out-parameter `y` of type `Y` gives rise to a field
```dafny
var y: Y;
```
These fields are changed automatically by the time the asynchronous
method is successfully awaited, but are not assignable by user code.

The async-task type also gets a number of special fields that are used
to keep track of dependencies, outstanding tasks, newly allocated
objects, etc.  These fields will be described in more detail as the
design of asynchronous methods evolves.

-->

# Function types

````grammar
Type = DomainType "->" Type
````

Functions are first-class values in Dafny.  Function types have the form
`(T) -> U` where `T` is a comma-delimited list of types and `U` is a
type.  `T` is called the function's _domain type(s)_ and `U` is its
_range type_.  For example, the type of a function
```dafny
function F(x: int, b: bool): real
```
is `(int, bool) -> real`.  Parameters are not allowed to be ghost.

To simplify the appearance of the basic case where a function's
domain consist of a list of exactly one type, the parentheses around
the domain type can be dropped in this case, as in `T -> U`.
This innocent simplification requires additional explanation in the
case where that one type is a tuple type, since tuple types are also
written with enclosing parentheses.
If the function takes a single argument that is a tuple, an additional
set of parentheses is needed.  For example, the function
```dafny
function G(pair: (int, bool)): real
```
has type `((int, bool)) -> real`.  Note the necessary double
parentheses.  Similarly, a function that takes no arguments is
different from one that takes a 0-tuple as an argument.  For instance,
the functions
```dafny
function NoArgs(): real
function Z(unit: ()): real
```
have types `() -> real` and `(()) -> real`, respectively.

The function arrow, `->`, is right associative, so `A -> B -> C` means
`A -> (B -> C)`.  The other association requires explicit parentheses:
`(A -> B) -> C`.

Note that the receiver parameter of a named function is not part of
the type.  Rather, it is used when looking up the function and can
then be thought of as being captured into the function definition.
For example, suppose function `F` above is declared in a class `C` and
that `c` references an object of type `C`; then, the following is type
correct:
```dafny
var f: (int, bool) -> real := c.F;
```
whereas it would have been incorrect to have written something like:
```dafny
var f': (C, int, bool) -> real := F;  // not correct
```

Outside its type signature, each function value has three properties,
described next.

Every function implicitly takes the heap as an argument.  No function
ever depends on the _entire_ heap, however.  A property of the
function is its declared upper bound on the set of heap locations it
depends on for a given input.  This lets the verifier figure out that
certain heap modifications have no effect on the value returned by a
certain function.  For a function `f: T -> U` and a value `t` of type
`T`, the dependency set is denoted `f.reads(t)` and has type
`set<object>`.

The second property of functions stems from the fact that every function
is potentially _partial_. In other words, a property of a function is its
_precondition_. For a function `f: T -> U`, the precondition of `f` for a
parameter value `t` of type `T` is denoted `f.requires(t)` and has type
`bool`.

The third property of a function is more obvious---the function's
body.  For a function `f: T -> U`, the value that the function yields
for an input `t` of type `T` is denoted `f(t)` and has type `U`.

Note that `f.reads` and `f.requires` are themselves functions.
Suppose `f` has type `T -> U` and `t` has type `T`.  Then, `f.reads`
is a function of type `T -> set<object>` whose `reads` and `requires`
properties are:
```dafny
f.reads.reads(t) == f.reads(t)
f.reads.requires(t) == true
```
`f.requires` is a function of type `T -> bool` whose `reads` and
`requires` properties are:
```dafny
f.requires.reads(t) == f.reads(t)
f.requires.requires(t) == true
```

Dafny also support anonymous functions by means of
_lambda expressions_. See section [#sec-lambda-expressions].

# Algebraic Datatypes

Dafny offers two kinds of algebraic datatypes, those defined
inductively and those defined co-inductively.  The salient property of
every datatype is that each value of the type uniquely identifies one
of the datatype's constructors and each constructor is injective in
its parameters.

````grammar
DatatypeDecl = ( InductiveDatatypeDecl | CoinductiveDatatypeDecl )
````

## Inductive datatypes

````grammar
InductiveDatatypeDecl_ = "datatype" { Attribute } DatatypeName [ GenericParameters ]
  "=" [ "|" ] DatatypeMemberDecl { "|" DatatypeMemberDecl } [ ";" ]
DatatypeMemberDecl = { Attribute } DatatypeMemberName [ FormalsOptionalIds ]
````

The values of inductive datatypes can be seen as finite trees where
the leaves are values of basic types, numeric types, reference types,
co-inductive datatypes, or function types.  Indeed, values of
inductive datatypes can be compared using Dafny's well-founded
[<]{.monospace} ordering.

An inductive datatype is declared as follows:
```dafny
datatype D<T> = \(_Ctors_\)
```
where `\(_Ctors_\)` is a nonempty `|`-separated list of
_(datatype) constructors_ for the datatype.  Each constructor has the
form:
```dafny
C(\(_params_\))
```
where `\(_params_\)` is a comma-delimited list of types, optionally
preceded by a name for the parameter and a colon, and optionally
preceded by the keyword `ghost`.  If a constructor has no parameters,
the parentheses after the constructor name can be omitted.  If no
constructor takes a parameter, the type is usually called an
_enumeration_; for example:
```dafny
datatype Friends = Agnes | Agatha | Jermaine | Jack
```

For every constructor `C`, Dafny defines a _discriminator_ `C?`, which
is a member that returns `true` if and only if the datatype value has
been constructed using `C`.  For every named parameter `p` of a
constructor `C`, Dafny defines a _destructor_ `p`, which is a member
that returns the `p` parameter from the `C` call used to construct the
datatype value; its use requires that `C?` holds.  For example, for
the standard `List` type
```dafny
datatype List<T> = Nil | Cons(head: T, tail: List<T>)
```
the following holds:
```dafny
Cons(5, Nil).Cons? && Cons(5, Nil).head == 5
```
Note that the expression
```dafny
Cons(5, Nil).tail.head
```
is not well-formed, since `Cons(5, Nil).tail` does not satisfy
`Cons?`.

A constructor can have the same name as
the enclosing datatype; this is especially useful for
single-constructor datatypes, which are often called
_record types_.  For example, a record type for black-and-white pixels
might be represented as follows:
```dafny
datatype Pixel = Pixel(x: int, y: int, on: bool)
```

To call a constructor, it is usually necessary only to mention the
name of the constructor, but if this is ambiguous, it is always
possible to qualify the name of constructor by the name of the
datatype.  For example, `Cons(5, Nil)` above can be written
```dafny
List.Cons(5, List.Nil)
```

As an alternative to calling a datatype constructor explicitly, a
datatype value can be constructed as a change in one parameter from a
given datatype value using the _datatype update_ expression.  For any
`d` whose type is a datatype that includes a constructor `C` that has
a parameter (destructor) named `f` of type `T`, and any expression `t`
of type `T`,
```dafny
d.(f := t)
```
constructs a value like `d` but whose `f` parameter is `t`.  The
operation requires that `d` satisfies `C?`.  For example, the
following equality holds:
```dafny
Cons(4, Nil).(tail := Cons(3, Nil)) == Cons(4, Cons(3, Nil))
```

The datatype update expression also accepts multiple field
names, provided these are distinct. For example, a node of some
inductive datatype for trees may be updated as follows:

```dafny
node.(left := L, right := R)
```

## Tuple types
````grammar
TupleType_ = "(" [ Type { "," Type } ] ")"
````

Dafny builds in record types that correspond to tuples and gives these
a convenient special syntax, namely parentheses.  For example, what
might have been declared as:
```dafny
datatype Pair<T,U> = Pair(0: T, 1: U)
```
Dafny provides as the type `(T, U)` and the constructor `(t, u)`, as
if the datatype's name were "" and its type arguments are given in
round parentheses, and as if the constructor name were "".  Note that
the destructor names are `0` and `1`, which are legal identifier names
for members.  For example, showing the use of a tuple destructor, here
is a property that holds of 2-tuples (that is, _pairs_):
```dafny
(5, true).1 == true
```

Dafny declares _n_-tuples where _n_ is 0 or 2 or up.  There are no
1-tuples, since parentheses around a single type or a single value have
no semantic meaning.  The 0-tuple type, `()`, is often known as the
_unit type_ and its single value, also written `()`, is known as _unit_.

## Co-inductive datatypes

````grammar
CoinductiveDatatypeDecl_ = "codatatype" { Attribute } DatatypeName [ GenericParameters ]
  "=" DatatypeMemberDecl { "|" DatatypeMemberDecl } [ ";" ]
````

Whereas Dafny insists that there is a way to construct every inductive
datatype value from the ground up, Dafny also supports
_co-inductive datatypes_, whose constructors are evaluated lazily and
hence allows infinite structures.  A co-inductive datatype is declared
using the keyword `codatatype`; other than that, it is declared and
used like an inductive datatype.

For example,
```dafny
codatatype IList<T> = Nil | Cons(head: T, tail: IList<T>)
codatatype Stream<T> = More(head: T, tail: Stream<T>)
codatatype Tree<T> = Node(left: Tree<T>, value: T, right: Tree<T>)
```
declare possibly infinite lists (that is, lists that can be either
finite or infinite), infinite streams (that is, lists that are always
infinite), and infinite binary trees (that is, trees where every
branch goes on forever), respectively.

The paper [Co-induction Simply], by Leino and
Moskal[@LEINO:Dafny:Coinduction], explains Dafny's implementation and
verification of co-inductive types. We capture the key features from that
paper in this section but the reader is referred to that paper for more
complete details and to supply bibliographic references that we have
omitted.

Mathematical induction is a cornerstone of programming and program
verification. It arises in data definitions (e.g., some algebraic data
structures can be described using induction), it underlies program
semantics (e.g., it explains how to reason about finite iteration and
recursion), and it gets used in proofs (e.g., supporting lemmas about
data structures use inductive proofs). Whereas induction deals with
finite things (data, behavior, etc.), its dual, co-induction, deals with
possibly infinite things. Co-induction, too, is important in programming
and program verification, where it arises in data definitions (e.g., lazy
data structures), semantics (e.g., concurrency), and proofs (e.g.,
showing refinement in a co-inductive big-step semantics). It is thus
desirable to have good support for both induction and co-induction in a
system for constructing and reasoning about programs.

Co-datatypes and co-recursive functions make it possible to use lazily
evaluated data structures (like in Haskell or Agda). Co-predicates,
defined by greatest fix-points, let programs state properties of such
data structures (as can also be done in, for example, Coq). For the
purpose of writing co-inductive proofs in the language, we introduce
co-lemmas. Ostensibly, a co-lemma invokes the co-induction hypothesis
much like an inductive proof invokes the induction hypothesis. Underneath
the hood, our co-inductive proofs are actually approached via induction:
co-lemmas provide a syntactic veneer around this approach.

The following example gives a taste of how the co-inductive features in
Dafny come together to give straightforward definitions of infinite
matters.
```dafny
// infinite streams
codatatype IStream<T> = ICons(head: T, tail: IStream)

// pointwise product of streams
function Mult(a: IStream<int>, b: IStream<int>): IStream<int>
{ ICons(a.head * b.head, Mult(a.tail, b.tail)) }

// lexicographic order on streams
copredicate Below(a: IStream<int>, b: IStream<int>)
{ a.head <= b.head && ((a.head == b.head) ==> Below(a.tail, b.tail)) }

// a stream is Below its Square
colemma Theorem_BelowSquare(a: IStream<int>)
ensures Below(a, Mult(a, a))
{ assert a.head <= Mult(a, a).head;
  if a.head == Mult(a, a).head {
    Theorem_BelowSquare(a.tail);
  }
}

// an incorrect property and a bogus proof attempt
colemma NotATheorem_SquareBelow(a: IStream<int>)
  ensures Below(Mult(a, a), a); // ERROR
{
  NotATheorem_SquareBelow(a);
}
```

It defines a type `IStream` of infinite streams, with constructor `ICons` and
destructors `head` and `tail`. Function `Mult` performs pointwise
multiplication on infinite streams of integers, defined using a
co-recursive call (which is evaluated lazily). Co-predicate `Below` is
defined as a greatest fix-point, which intuitively means that the
co-predicate will take on the value true if the recursion goes on forever
without determining a different value. The co-lemma states the theorem
`Below(a, Mult(a, a))`. Its body gives the proof, where the recursive
invocation of the co-lemma corresponds to an invocation of the
co-induction hypothesis.

The proof of the theorem stated by the first co-lemma lends
itself to the following intuitive reading: To prove that `a` is below
`Mult(a, a)`, check that their heads are ordered and, if the heads are
equal, also prove that the tails are ordered. The second co-lemma states
a property that does not always hold; the verifier is not fooled by the
bogus proof attempt and instead reports the property as unproved.

We argue that these definitions in Dafny are simple enough to level the
playing field between induction (which is familiar) and co-induction
(which, despite being the dual of induction, is often perceived as eerily
mysterious). Moreover, the automation provided by our SMT-based verifier
reduces the tedium in writing co-inductive proofs. For example, it
verifies `Theorem_BelowSquare` from the program text given above— no
additional lemmas or tactics are needed. In fact, as a consequence of the
automatic-induction heuristic in Dafny, the verifier will
automatically verify Theorem_BelowSquare even given an empty body.

Just like there are restrictions on when an _inductive hypothesis_ can be
invoked, there are restriction on how a _co-inductive_ hypothesis can be
_used_. These are, of course, taken into consideration by our verifier.
For example, as illustrated by the second co-lemma above, invoking the
co-inductive hypothesis in an attempt to obtain the entire proof goal is
futile. (We explain how this works in section [#sec-colemmas]) Our initial experience
with co-induction in Dafny shows it to provide an intuitive, low-overhead
user experience that compares favorably to even the best of today’s
interactive proof assistants for co-induction. In addition, the
co-inductive features and verification support in Dafny have other
potential benefits. The features are a stepping stone for verifying
functional lazy programs with Dafny. Co-inductive features have also
shown to be useful in defining language semantics, as needed to verify
the correctness of a compiler, so this opens the possibility that
such verifications can benefit from SMT automation.

### Well-Founded Function/Method Definitions
The Dafny programming language supports functions and methods. A _function_
in Dafny is a mathematical function (i.e., it is well-defined,
deterministic, and pure), whereas a _method_ is a body of statements that
can mutate the state of the program. A function is defined by its given
body, which is an expression. To ensure that function definitions
are mathematically consistent, Dafny insists that recursive calls be well-founded,
enforced as follows: Dafny computes the call graph of functions. The strongly connected
components within it are _clusters_ of mutually recursive definitions arranged in
a DAG. This stratifies the functions so that a call from one cluster in the DAG to a
lower cluster is allowed arbitrarily. For an intra-cluster call, Dafny prescribes a proof
obligation that gets taken through the program verifier’s reasoning engine. Semantically,
each function activation is labeled by a _rank_—a lexicographic tuple determined
by evaluating the function’s **decreases** clause upon invocation of the function. The
proof obligation for an intra-cluster call is thus that the rank of the callee is strictly less
(in a language-defined well-founded relation) than the rank of the caller. Because
these well-founded checks correspond to proving termination of executable code, we
will often refer to them as “termination checks”. The same process applies to methods.

Lemmas in Dafny are commonly introduced by declaring a method, stating
the property of the lemma in the _postcondition_ (keyword **ensures**) of
the method, perhaps restricting the domain of the lemma by also giving a
_precondition_ (keyword **requires**), and using the lemma by invoking
the method. Lemmas are stated, used, and proved as methods, but
since they have no use at run time, such lemma methods are typically
declared as _ghost_, meaning that they are not compiled into code. The
keyword **lemma** introduces such a method. Control flow statements
correspond to proof techniques—case splits are introduced with if
statements, recursion and loops are used for induction, and method calls
for structuring the proof. Additionally, the statement:
```dafny
forall x | P(x) { Lemma(x); }
```
is used to invoke `Lemma(x)` on all `x` for which `P(x)` holds. If
`Lemma(x)` ensures `Q(x)`, then the forall statement establishes
```dafny
forall x :: P(x) ==> Q(x).
```

### Defining Co-inductive Datatypes
Each value of an inductive datatype is finite, in the sense that it can
be constructed by a finite number of calls to datatype constructors. In
contrast, values of a co-inductive datatype, or co-datatype for short,
can be infinite. For example, a co-datatype can be used to represent
infinite trees.

Syntactically, the declaration of a co-datatype in Dafny looks like that
of a datatype, giving prominence to the constructors (following Coq). The
following example defines a co-datatype Stream of possibly
infinite lists.

```dafny
codatatype Stream<T> = SNil | SCons(head: T, tail: Stream)
function Up(n: int): Stream<int> { SCons(n, Up(n+1)) }
function FivesUp(n: int): Stream<int>
  decreases 4 - (n - 1) % 5
{
  if (n % 5 == 0) then
    SCons(n, FivesUp(n+1))
  else
    FivesUp(n+1)
}
```

`Stream` is a co-inductive datatype whose values are possibly infinite
lists. Function `Up` returns a stream consisting of all integers upwards
of `n` and `FivesUp` returns a stream consisting of all multiples of 5
upwards of `n` . The self-call in `Up` and the first self-call in `FivesUp`
sit in productive positions and are therefore classified as co-recursive
calls, exempt from termination checks. The second self-call in `FivesUp` is
not in a productive position and is therefore subject to termination
checking; in particular, each recursive call must decrease the rank
defined by the **decreases** clause.

Analogous to the common finite list datatype, Stream declares two
constructors, `SNil` and `SCons`. Values can be destructed using match
expressions and statements. In addition, like for inductive datatypes,
each constructor `C` automatically gives rise to a discriminator `C?` and
each parameter of a constructor can be named in order to introduce a
corresponding destructor. For example, if `xs` is the stream
`SCons(x, ys)`, then `xs.SCons?` and `xs.head == x` hold. In contrast
to datatype declarations, there is no grounding check for
co-datatypes—since a codatatype admits infinite values, the type is
nevertheless inhabited.

### Creating Values of Co-datatypes
To define values of co-datatypes, one could imagine a “co-function”
language feature: the body of a “co-function” could include possibly
never-ending self-calls that are interpreted by a greatest fix-point
semantics (akin to a **CoFixpoint** in Coq). Dafny uses a different design:
it offers only functions (not “co-functions”), but it classifies each
intra-cluster call as either _recursive_ or _co-recursive_. Recursive calls
are subject to termination checks. Co-recursive calls may be
never-ending, which is what is needed to define infinite values of a
co-datatype. For example, function `Up(n )` in the preceding example is defined as the
stream of numbers from `n` upward: it returns a stream that starts with `n`
and continues as the co-recursive call `Up(n + 1)`.

To ensure that co-recursive calls give rise to mathematically consistent definitions,
they must occur only in productive positions. This says that it must be possible to determine
each successive piece of a co-datatype value after a finite amount of work. This
condition is satisfied if every co-recursive call is syntactically guarded by a constructor
of a co-datatype, which is the criterion Dafny uses to classify intra-cluster calls as being
either co-recursive or recursive. Calls that are classified as co-recursive are exempt from
termination checks.

A consequence of the productivity checks and termination checks is that, even in the
absence of talking about least or greatest fix-points of self-calling functions, all functions
in Dafny are deterministic. Since there is no issue of several possible fix-points,
the language allows one function to be involved in both recursive and co-recursive calls,
as we illustrate by the function `FivesUp`.

### Copredicates
Determining properties of co-datatype values may require an infinite
number of observations. To that avail, Dafny provides _co-predicates_
which are function declarations that use the `copredicate` keyword.
Self-calls to a co-predicate need not terminate. Instead, the value
defined is the greatest fix-point of the given recurrence equations.
Continuing the preceding example, the following code defines a
co-predicate that holds for exactly those streams whose payload consists
solely of positive integers. The co-predicate definition implicitly also
gives rise to a corresponding prefix predicate, `Pos#`. The syntax for
calling a prefix predicate sets apart the argument that specifies the
prefix length, as shown in the last line; for this figure, we took the
liberty of making up a coordinating syntax for the signature of the
automatically generated prefix predicate (which is not part of
Dafny syntax).

```dafny
copredicate Pos(s: Stream<int>)
{
  match s
  case SNil => true
  case SCons(x, rest) => x > 0 && Pos(rest)
}
// Automatically generated by the Dafny compiler:
predicate Pos#[_k: nat](s: Stream<int>)
  decreases _k
{ if _k = 0 then true else
  match s
  case SNil => true
  case SCons(x, rest) => x > 0 && Pos#[_k-1](rest)
}
```

Some restrictions apply. To guarantee that the greatest fix-point always
exists, the (implicit functor defining the) co-predicate must be
monotonic. This is enforced by a syntactic restriction on the form of the
body of co-predicates: after conversion to negation normal form (i.e.,
pushing negations down to the atoms), intra-cluster calls of
co-predicates must appear only in _positive_ positions—that is, they must
appear as atoms and must not be negated. Additionally, to guarantee
soundness later on, we require that they appear in _co-friendly_
positions—that is, in negation normal form, when they appear under
existential quantification, the quantification needs to be limited to a
finite range[^fn-copredicate-restriction]. Since the evaluation of a co-predicate might not
terminate, co-predicates are always ghost. There is also a restriction on
the call graph that a cluster containing a co-predicate must contain only
co-predicates, no other kinds of functions.

[^fn-copredicate-restriction]: Higher-order function support in Dafny is
    rather modest and typical reasoning patterns do not involve them, so this
    restriction is not as limiting as it would have been in, e.g., Coq.

A **copredicate** declaration of `P` defines not just a co-predicate, but
also a corresponding _prefix predicate_ `P#`. A prefix predicate is a
finite unrolling of a co-predicate. The prefix predicate is constructed
from the co-predicate by

* adding a parameter _k of type nat to denote the prefix length,

* adding the clause "**decreases** `_k;`" to the prefix predicate (the
  co-predicate itself is not allowed to have a decreases clause),

* replacing in the body of the co-predicate every intra-cluster
  call `Q(args)` to a copredicate by a call `Q#[_k - 1](args)`
  to the corresponding prefix predicate, and then

* prepending the body with `if _k = 0 then true else`.

For example, for co-predicate `Pos`, the definition of the prefix
predicate `Pos#` is as suggested above. Syntactically, the prefix-length
argument passed to a prefix predicate to indicate how many times to
unroll the definition is written in square brackets, as in `Pos#[k](s)`.
In the Dafny grammar this is called a ``HashCall``. The definition of
`Pos#` is available only at clusters strictly higher than that of `Pos`;
that is, `Pos` and `Pos#` must not be in the same cluster. In other
words, the definition of `Pos` cannot depend on `Pos#`.

#### Co-Equality
Equality between two values of a co-datatype is a built-in co-predicate.
It has the usual equality syntax `s == t`, and the corresponding prefix
equality is written `s ==#[k] t`. And similarly for `s != t`
and `s !=#[k] t`.

### Co-inductive Proofs
From what we have said so far, a program can make use of properties of
co-datatypes. For example, a method that declares `Pos(s)` as a
precondition can rely on the stream `s` containing only positive integers.
In this section, we consider how such properties are established in the
first place.

#### Properties About Prefix Predicates
Among other possible strategies for establishing co-inductive properties
we take the time-honored approach of reducing co-induction to
induction. More precisely, Dafny passes to the SMT solver an
assumption `D(P)` for every co-predicate `P`, where:

```dafny
D(P) = ? x • P(x) <==> ? k • P#[k](x)
```

In other words, a co-predicate is true iff its corresponding prefix
predicate is true for all finite unrollings.

In Sec. 4 of the paper [Co-induction Simply] a soundness theorem of such
assumptions is given, provided the co-predicates meet the co-friendly
restrictions. An example proof of `Pos(Up(n))` for every `n > 0` is
here shown:

```dafny
lemma UpPosLemma(n: int)
  requires n > 0
  ensures Pos(Up(n))
{
  forall k | 0 <= k { UpPosLemmaK(k, n); }
}

lemma UpPosLemmaK(k: nat, n: int)
  requires n > 0
  ensures Pos#[k](Up(n))
  decreases k
{
  if k != 0 {
    // this establishes Pos#[k-1](Up(n).tail)
    UpPosLemmaK(k-1, n+1);
  }
}
```

The lemma `UpPosLemma` proves `Pos(Up(n))` for every `n > 0`. We first
show `Pos#[k](Up(n ))`, for `n > 0` and an arbitrary `k`, and then use
the forall statement to show `? k • Pos#[k](Up(n))`. Finally, the axiom
`D(Pos)` is used (automatically) to establish the co-predicate.


#### Colemmas
As we just showed, with help of the `D` axiom we can now prove a
co-predicate by inductively proving that the corresponding prefix
predicate holds for all prefix lengths `k` . In this section, we introduce
_co-lemma_ declarations, which bring about two benefits. The first benefit
is that co-lemmas are syntactic sugar and reduce the tedium of having to
write explicit quantifications over `k` . The second benefit is that, in
simple cases, the bodies of co-lemmas can be understood as co-inductive
proofs directly. As an example consider the following co-lemma.

```dafny
colemma UpPosLemma(n: int)
  requires n > 0
  ensures Pos(Up(n))
{
  UpPosLemma(n+1);
}
```
This co-lemma can be understood as follows: `UpPosLemma` invokes itself
co-recursively to obtain the proof for `Pos(Up(n).tail)` (since `Up(n).tail`
equals `Up(n+1)`). The proof glue needed to then conclude `Pos(Up(n))` is
provided automatically, thanks to the power of the SMT-based verifier.

#### Prefix Lemmas
To understand why the above `UpPosLemma` co-lemma code is a sound proof,
let us now describe the details of the desugaring of co-lemmas. In
analogy to how a **copredicate** declaration defines both a co-predicate and
a prefix predicate, a **colemma** declaration defines both a co-lemma and
_prefix lemma_. In the call graph, the cluster containing a co-lemma must
contain only co-lemmas and prefix lemmas, no other methods or function.
By decree, a co-lemma and its corresponding prefix lemma are always
placed in the same cluster. Both co-lemmas and prefix lemmas are always
ghosts.

The prefix lemma is constructed from the co-lemma by

* adding a parameter `_k` of type `nat` to denote the prefix length,

* replacing in the co-lemma’s postcondition the positive co-friendly
  occurrences of co-predicates by corresponding prefix predicates,
  passing in `_k` as the prefix-length argument,

* prepending `_k` to the (typically implicit) **decreases** clause of the co-lemma,

* replacing in the body of the co-lemma every intra-cluster call
  `M(args)` to a colemma by a call `M#[_k - 1](args)` to the
  corresponding prefix lemma, and then

* making the body’s execution conditional on `_k != 0`.

Note that this rewriting removes all co-recursive calls of co-lemmas,
replacing them with recursive calls to prefix lemmas. These recursive
call are, as usual, checked to be terminating. We allow the pre-declared
identifier `_k` to appear in the original body of the
co-lemma.[^fn-co-predicate-co-lemma-diffs]

[^fn-co-predicate-co-lemma-diffs]: Note, two places where co-predicates
    and co-lemmas are not analogous are: co-predicates must not make
    recursive calls to their prefix predicates, and co-predicates cannot
    mention _k.

We can now think of the body of the co-lemma as being replaced by a
**forall** call, for every _k_ , to the prefix lemma. By construction,
this new body will establish the colemma’s declared postcondition (on
account of the `D` axiom, and remembering that only the positive
co-friendly occurrences of co-predicates in the co-lemma’s postcondition
are rewritten), so there is no reason for the program verifier to check
it.

The actual desugaring of our co-lemma `UpPosLemma` is in fact the
previous code for the `UpPosLemma` lemma except that `UpPosLemmaK` is
named `UpPosLemma#` and modulo a minor syntactic difference in how the
`k` argument is passed.

In the recursive call of the prefix lemma, there is a proof obligation
that the prefixlength argument `_k - 1` is a natural number.
Conveniently, this follows from the fact that the body has been wrapped
in an `if _k != 0` statement. This also means that the postcondition must
hold trivially when `_k = 0`, or else a postcondition violation will be
reported. This is an appropriate design for our desugaring, because
co-lemmas are expected to be used to establish co-predicates, whose
corresponding prefix predicates hold trivially when `_k = 0`. (To prove
other predicates, use an ordinary lemma, not a co-lemma.)

It is interesting to compare the intuitive understanding of the
co-inductive proof in using a co-lemma with the inductive proof in using
the lemma. Whereas the inductive proof is performing proofs for deeper
and deeper equalities, the co-lemma can be understood as producing the
infinite proof on demand.

# Newtypes
````grammar
NewtypeDecl = "newtype" { Attribute } NewtypeName "="
  ( NumericTypeName [ ":" Type ] "|" Expression(allowLemma: false, allowLambda: true)
  | Type
  )
````

A new numeric type can be declared with the _newtype_
declaration, for example:
```dafny
newtype N = x: M | Q
```
where `M` is a numeric type and `Q` is a boolean expression that can
use `x` as a free variable.  If `M` is an integer-based numeric type,
then so is `N`; if `M` is real-based, then so is `N`.  If the type `M`
can be inferred from `Q`, the "`: M`" can be omitted.  If `Q` is just
`true`, then the declaration can be given simply as:
```dafny
newtype N = M
```
Type `M` is known as the _base type_ of `N`.


A newtype is a numeric type that supports the same operations as its
base type.  The newtype is distinct from and incompatible with other
numeric types; in particular, it is not assignable to its base type
without an explicit conversion.  An important difference between the
operations on a newtype and the operations on its base type is that
the newtype operations are defined only if the result satisfies the
predicate `Q`, and likewise for the literals of the
newtype.[^fn-newtype-design-question]

[^fn-newtype-design-question]: Would it be useful to also
    automatically define `predicate N?(x: M) { Q }`?

For example, suppose `lo` and `hi` are integer-based numerics that
satisfy `0 <= lo <= hi` and consider the following code fragment:
```dafny
var mid := (lo + hi) / 2;
```
If `lo` and `hi` have type `int`, then the code fragment is legal; in
particular, it never overflows, since `int` has no upper bound.  In
contrast, if `lo` and `hi` are variables of a newtype `int32` declared
as follows:
```dafny
newtype int32 = x | -0x80000000 <= x < 0x80000000
```
then the code fragment is erroneous, since the result of the addition
may fail to satisfy the predicate in the definition of `int32`.  The
code fragment can be rewritten as
```dafny
var mid := lo + (hi - lo) / 2;
```
in which case it is legal for both `int` and `int32`.

Since a newtype is incompatible with its base type and since all
results of the newtype's operations are members of the newtype, a
compiler for Dafny is free to specialize the run-time representation
of the newtype.  For example, by scrutinizing the definition of
`int32` above, a compiler may decide to store `int32` values using
signed 32-bit integers in the target hardware.

Note that the bound variable `x` in `Q` has type `M`, not `N`.
Consequently, it may not be possible to state `Q` about the `N`
value.  For example, consider the following type of 8-bit 2's
complement integers:
```dafny
newtype int8 = x: int | -128 <= x < 128
```
and consider a variable `c` of type `int8`.  The expression
```dafny
-128 <= c < 128
```
is not well-defined, because the comparisons require each operand to
have type `int8`, which means the literal `128` is checked to be of
type `int8`, which it is not.  A proper way to write this expression
would be to use a conversion operation, described next, on `c` to
convert it to the base type:
```dafny
-128 <= int(c) < 128
```

If possible, Dafny will represent values of the newtype using
a native data type for the sake of efficiency. This action can
be inhibited or a specific native data type selected by
using the `{:nativeType}` attribute, as explained in
section [#sec-nativetype].

There is a restriction that the value `0` must be part of every
newtype.[^fn-newtype-zero]

Furthermore, for the compiler to be able to make an appropriate choice of
representation, the constants in the defining expression as shown above must be
known constants at compile-time. They need not be numeric literals; combinations
of basic operations and symbolic constants are also allowed as described 
in [Section: Compile-Time Constants](#sec-compile-time-constants).

[^fn-newtype-zero]: The restriction is due to a current limitation in
    the compiler.  This will change in the future and will also open
    up the possibility for subset types and non-null reference
    types.

## Numeric conversion operations

For every numeric type `N`, there is a conversion function with the
same name.  It is a partial identity function.  It is defined when the
given value, which can be of any numeric type, is a member of the type
converted to.  When the conversion is from a real-based numeric type
to an integer-based numeric type, the operation requires that the
real-based argument has no fractional part.  (To round a real-based
numeric value down to the nearest integer, use the `.Floor` member,
see Section [#sec-numeric-types].)

To illustrate using the example from above, if `lo` and `hi` have type
`int32`, then the code fragment can legally be written as follows:
```dafny
var mid := (int(lo) + int(hi)) / 2;
```
where the type of `mid` is inferred to be `int`.  Since the result
value of the division is a member of type `int32`, one can introduce
yet another conversion operation to make the type of `mid` be `int32`:
```dafny
var mid := int32((int(lo) + int(hi)) / 2);
```
If the compiler does specialize the run-time representation for
`int32`, then these statements come at the expense of two,
respectively three, run-time conversions.

# Subset types
TO BE WRITTEN: add `-->` (subset of `~>`), `->` (subset of `-->`), non-null types subset of nullable types

<<<<<<< HEAD
````
=======
````grammar
>>>>>>> ec9b45ba
NatType_ = "nat"
````

A _subset type_ is a restricted use of an existing type, called
the _base type_ of the subset type.  A subset type is like a
combined use of the base type and a predicate on the base
type.

An assignment from a subset type to its base type is always
allowed.  An assignment in the other direction, from the base type to
a subset type, is allowed provided the value assigned does indeed
satisfy the predicate of the subset type.
(Note, in contrast, assignments between a newtype and its base type
are never allowed, even if the value assigned is a value of the target
type.  For such assignments, an explicit conversion must be used, see
Section [#sec-numeric-conversion-operations].)

Dafny supports one subset type, namely the built-in type `nat`,
whose base type is `int`.[^fn-more-subset-types]  Type `nat`
designates the non-negative subrange of `int`.  A simple example that
puts subset type `nat` to good use is the standard Fibonacci
function:
```dafny
function Fib(n: nat): nat
{
  if n < 2 then n else Fib(n-2) + Fib(n-1)
}
```
An equivalent, but clumsy, formulation of this function (modulo the
wording of any error messages produced at call sites) would be to use
type `int` and to write the restricting predicate in pre- and
postconditions:
```dafny
function Fib(n: int): int
  requires 0 <= n  // the function argument must be non-negative
  ensures 0 <= Fib(n)  // the function result is non-negative
{
  if n < 2 then n else Fib(n-2) + Fib(n-1)
}
```

[^fn-more-subset-types]:  A future version of Dafny will support
    user-defined subset types.

Type inference will never infer the type of a variable to be a
subset type.  It will instead infer the type to be the base type
of the subset type.  For example, the type of `x` in
```dafny
forall x :: P(x)
```
will be `int`, even if predicate `P` declares its argument to have
type `nat`.<|MERGE_RESOLUTION|>--- conflicted
+++ resolved
@@ -3464,11 +3464,7 @@
 # Subset types
 TO BE WRITTEN: add `-->` (subset of `~>`), `->` (subset of `-->`), non-null types subset of nullable types
 
-<<<<<<< HEAD
-````
-=======
-````grammar
->>>>>>> ec9b45ba
+````grammar
 NatType_ = "nat"
 ````
 
