# Specifications
Specifications describe logical properties of Dafny methods, functions,
lambdas, iterators and loops. They specify preconditions, postconditions,
invariants, what memory locations may be read or modified, and
termination information by means of _specification clauses_.
For each kind of specification, zero or more specification
clauses (of the type accepted for that type of specification)
may be given, in any order.

We document specifications at these levels:

- At the lowest level are the various kinds of specification clauses,
  e.g., a ``RequiresClause_``.
- Next are the specifications for entities that need them,
  e.g., a ``MethodSpec``.
- At the top level are the entity declarations that include
  the specifications, e.g., ``MethodDecl``.

This section documents the first two of these in a bottom-up manner.
We first document the clauses and then the specifications
that use them.

## Specification Clauses

### Requires Clause

````grammar
RequiresClause_ =
  "requires" Expression(allowLemma: false, allowLambda: false)
````

The `requires` clauses specify preconditions for methods,
functions, lambda expressions and iterators. Dafny checks
that the preconditions are met at all call sites. The
callee may then assume the preconditions hold on entry.

If no `requires` clause is specified it is taken to be `true`.

If more than one `requires` clause is given, then the
precondition is the conjunction of all of the expressions
from all of the `requires` clauses. The order of conjunctions
(and hence the order of `requires` clauses with respect to each other)
can be important: earlier conjuncts can set conditions that
establish that later conjuncts are well-defined.

### Ensures Clause

````grammar
EnsuresClause_ =
  "ensures" { Attribute } Expression(allowLemma: false,
                                     allowLambda: false)

ForAllEnsuresClause_ =
  "ensures" Expression(allowLemma: false, allowLambda: true)

FunctionEnsuresClause_ =
  "ensures" Expression(allowLemma: false, allowLambda: false)
````

An `ensures` clause specifies the post condition for a
method, function or iterator.

If no `ensures` clause is specified it is taken to be `true`.

If more than one `ensures` clause is given, then the
postcondition is the conjunction of all of the expressions
from all of the `ensures` clauses.
The order of conjunctions
(and hence the order of `ensures` clauses with respect to each other)
can be important: earlier conjuncts can set conditions that
establish that later conjuncts are well-defined.

TODO: In the present sources ``FunctionEnsuresClause_`` differs from
``EnsuresClause_`` only in that it is not allowed to specify
``Attribute``s. This seems like a bug and will likely
be fixed in a future version.

### Decreases Clause
````grammar
DecreasesClause_(allowWildcard, allowLambda) =
  "decreases" { Attribute } DecreasesList(allowWildcard,
                                          allowLambda)

FunctionDecreasesClause_(allowWildcard, allowLambda) =
  "decreases" DecreasesList(allowWildcard, allowLambda)

DecreasesList(allowWildcard, allowLambda) =
  PossiblyWildExpression(allowLambda)
  { "," PossiblyWildExpression(allowLambda) }
````
If `allowWildcard` is false but one of the
``PossiblyWildExpression``s is a wild-card, an error is
reported.

TODO: A ``FunctionDecreasesClause_`` is not allowed to specify
``Attribute``s. this will be fixed in a future version.

<<<<<<< HEAD
Decreases` clauses are used to prove termination in the
=======
Decreases clauses are used to prove termination in the
>>>>>>> ff0bb1e9
presence of recursion. if more than one `decreases` clause is given
it is as if a single `decreases` clause had been given with the
collected list of arguments. That is,

```dafny
decreases A, B
decreases C, D
```

is equivalent to

```dafny
decreases A, B, C, D
```
Note that changing the order of multiple `decreases` clauses will change
the order of the expressions within the equivalent single `decreases`
clause, and will therefore have different semantics.

If any of the expressions in the `decreases` clause are wild (i.e., `*`)
then the proof of termination will be skipped.

Termination metrics in Dafny, which are declared by `decreases` clauses,
are lexicographic tuples of expressions. At each recursive (or mutually
recursive) call to a function or method, Dafny checks that the effective
`decreases` clause of the callee is strictly smaller than the effective
`decreases` clause of the caller.

 What does "strictly smaller" mean? Dafny provides a built-in
 well-founded order for every type and, in some cases, between types. For
 example, the Boolean "false" is strictly smaller than "true", the
 integer 78 is strictly smaller than 102, the set `{2,5}` is strictly
 smaller than the set `{2,3,5}`, and for "s" of type `seq<Color>` where
 `Color` is some inductive datatype, the color `s[0]` is strictly less than
 `s` (provided `s` is nonempty).

What does "effective decreases clause" mean? Dafny always appends a
"top" element to the lexicographic tuple given by the user. This top
element cannot be syntactically denoted in a Dafny program and it never
occurs as a run-time value either. Rather, it is a fictitious value,
which here we will denote $\top$, such that each value that can ever occur
in a Dafny program is strictly less than $\top$. Dafny sometimes also
prepends expressions to the lexicographic tuple given by the user. The
effective decreases clause is any such prefix, followed by the
user-provided decreases clause, followed by $\top$. We said "user-provided
decreases clause", but if the user completely omits a `decreases` clause,
then Dafny will usually make a guess at one, in which case the effective
decreases clause is any prefix followed by the guess followed by $\top$.
(If you're using the Dafny IDE in Visual Studio, you can hover the mouse
over the name of a recursive function or method, or the "while" keyword
for a loop, to see the `decreases` clause that Dafny guessed, if any.)

Here is a simple but interesting example: the Fibonacci function.

```dafny
function Fib(n: nat) : nat
{
  if n < 2 then n else Fib(n-2) + Fib(n-1)
}

```

In this example, if you hover your mouse over the function name
you will see that Dafny has supplied a `decreases n` clause.

Let's take a look at the kind of example where a mysterious-looking
decreases clause like "Rank, 0" is useful.

Consider two mutually recursive methods, `A` and `B`:
```dafny
method A(x: nat)
{
  B(x);
}

method B(x: nat)
{
  if x != 0 { A(x-1); }
}
```

To prove termination of `A` and `B`, Dafny needs to have effective
decreases clauses for A and B such that:

* the measure for the callee `B(x)` is strictly smaller than the measure
  for the caller `A(x)`, and

* the measure for the callee `A(x-1)` is strictly smaller than the measure
  for the caller `B(x)`.

Satisfying the second of these conditions is easy, but what about the
first? Note, for example, that declaring both `A` and `B` with "decreases x"
does not work, because that won't prove a strict decrease for the call
from `A(x)` to `B(x)`.

Here's one possibility (for brevity, we will omit the method bodies):
```dafny
method A(x: nat)
  decreases x, 1

method B(x: nat)
  decreases x, 0
```

For the call from `A(x)` to `B(x)`, the lexicographic tuple `"x, 0"` is
strictly smaller than `"x, 1"`, and for the call from `B(x)` to `A(x-1)`, the
lexicographic tuple `"x-1, 1"` is strictly smaller than `"x, 0"`.

 Two things to note: First, the choice of "0" and "1" as the second
 components of these lexicographic tuples is rather arbitrary. It could
 just as well have been "false" and "true", respectively, or the sets
 `{2,5}` and `{2,3,5}`. Second, the keyword `decreases` often gives rise to
 an intuitive English reading of the declaration. For example, you might
 say that the recursive calls in the definition of the familiar Fibonacci
 function `Fib(n)` "decreases n". But when the lexicographic tuple contains
 constants, the English reading of the declaration becomes mysterious and
 may give rise to questions like "how can you decrease the constant 0?".
 The keyword is just that---a keyword. It says "here comes a list of
 expressions that make up the lexicographic tuple we want to use for the
 termination measure". What is important is that one effective decreases
 clause is compared against another one, and it certainly makes sense to
 compare something to a constant (and to compare one constant to
 another).

 We can simplify things a little bit by remembering that Dafny appends
 $\top$ to the user-supplied decreases clause. For the A-and-B example,
 this lets us drop the constant from the `decreases` clause of A:

```dafny
method A(x: nat)
   decreases x

method B(x: nat)
  decreases x, 0
```

The effective decreases clause of `A` is $(x, \top)$ and the effective
decreases clause of `B` is $(x, 0, \top)$. These tuples still satisfy the two
conditions $(x, 0, \top) < (x, \top)$ and $(x-1, \top) < (x, 0, \top)$. And
as before, the constant "0" is arbitrary; anything less than $\top$ (which
is any Dafny expression) would work.

Let's take a look at one more example that better illustrates the utility
of $\top$. Consider again two mutually recursive methods, call them `Outer`
and `Inner`, representing the recursive counterparts of what iteratively
might be two nested loops:
```dafny
method Outer(x: nat)
{
  // set y to an arbitrary non-negative integer
  var y :| 0 <= y;
  Inner(x, y);
}

method Inner(x: nat, y: nat)
{
  if y != 0 {
    Inner(x, y-1);
  } else if x != 0 {
    Outer(x-1);
  }
}
```
The body of `Outer` uses an assign-such-that statement to represent some
computation that takes place before `Inner` is called. It sets "y" to some
arbitrary non-negative value. In a more concrete example, `Inner` would do
some work for each "y" and then continue as `Outer` on the next smaller
"x".

Using a `decreases` clause $(x, y)$ for `Inner` seems natural, but if
we don't have any bound on the size of the $y$ computed by `Outer`,
there is no expression we can write in the `decreases` clause of `Outer`
that is sure to lead to a strictly smaller value for $y$ when `Inner`
is called. $\top$ to the rescue. If we arrange for the effective
decreases clause of `Outer` to be $(x, \top)$ and the effective decreases
clause for `Inner` to be $(x, y, \top)$, then we can show the strict
decreases as required. Since $\top$ is implicitly appended, the two
decreases clauses declared in the program text can be:
```dafny
method Outer(x: nat)
  decreases x

method Inner(x: nat, y: nat)
  decreases x, y
```
Moreover, remember that if a function or method has no user-declared
`decreases` clause, Dafny will make a guess. The guess is (usually)
the list of arguments of the function/method, in the order given. This is
exactly the decreases clauses needed here. Thus, Dafny successfully
verifies the program without any explicit decreases clauses:
```dafny
method Outer(x: nat)
{
  var y :| 0 <= y;
  Inner(x, y);
}

method Inner(x: nat, y: nat)
{
  if y != 0 {
    Inner(x, y-1);
  } else if x != 0 {
    Outer(x-1);
  }
}
```
The ingredients are simple, but the end result may seem like magic. For many users, however, there may be no magic at all -- the end result may be so natural that the user never even has to be bothered to think about that there was a need to prove termination in the first place.


### Framing
````grammar
FrameExpression(allowLemma, allowLambda) =
  ( Expression(allowLemma, allowLambda) [ FrameField ]
  | FrameField )

FrameField = "`" Ident

PossiblyWildFrameExpression(allowLemma) =
  ( "*" | FrameExpression(allowLemma, allowLambda: false) )
````

Frame expressions are used to denote the set of memory locations
that a Dafny program element may read or write. A frame
expression is a set expression. The form `{}` (that is, the empty set)
says that no memory locations may be modified,
which is also the default if no `modifies` clause is given explicitly.

Note that framing only applies to the heap, or memory accessed through
references. Local variables are not stored on the heap, so they cannot be
mentioned (well, they are not in scope in the declaration) in reads
annotations. Note also that types like sets, sequences, and multisets are
value types, and are treated like integers or local variables. Arrays and
objects are reference types, and they are stored on the heap (though as
always there is a subtle distinction between the reference itself and the
value it points to.)

The ``FrameField`` construct is used to specify a field of a
class object. The identifier following the back-quote is the
name of the field being referenced.
If the `FrameField` is preceded by an expression the expression
must be a reference to an object having that field.
If the `FrameField` is not preceded by an expression then
the frame expression is referring to that field of the current
object. This form is only used within a method of a class or trait.

The use of ``FrameField`` is discouraged as in practice it has not
been shown to either be more concise or to perform better.
Also, there's (unfortunately) no form of it for array
elements---one could imagine

```dafny
  modifies a`[j]
```
Also, ``FrameField`` is not taken into consideration for
lambda expressions.

### Reads Clause
````grammar
FunctionReadsClause_ =
  "reads"
  PossiblyWildFrameExpression (allowLemma: false)
  { "," PossiblyWildFrameExpression(allowLemma: false) }

LambdaReadsClause_ =
  "reads" PossiblyWildFrameExpression(allowLemma: true)
  { "," PossiblyWildFrameExpression(allowLemma: true) }

IteratorReadsClause_ =
  "reads" { Attribute }
  FrameExpression(allowLemma: false, allowLambda: false)
  { "," FrameExpression(allowLemma: false, allowLambda: false) }

PossiblyWildExpression(allowLambda) =
  ( "*" | Expression(allowLemma: false, allowLambda) )
````

Functions are not allowed to have side effects; they may also be restricted in
what they can read. The _reading frame_ of a function (or predicate) is all
the memory locations that the function is allowed to read. The reason we
might limit what a function can read is so that when we write to memory,
we can be sure that functions that did not read that part of memory have
the same value they did before. For example, we might have two arrays,
one of which we know is sorted. If we did not put a reads annotation on
the sorted predicate, then when we modify the unsorted array, we cannot
determine whether the other array stopped being sorted. While we might be
able to give invariants to preserve it in this case, it gets even more
complex when manipulating data structures. In this case, framing is
essential to making the verification process feasible.

It is not just the body of a function that is subject to `reads`
checks, but also its precondition and the `reads` clause itself.

A reads clause can list a wildcard `*`, which allows the enclosing
function to read anything. In many cases, and in particular in all cases
where the function is defined recursively, this makes it next to
impossible to make any use of the function. Nevertheless, as an
experimental feature, the language allows it (and it is sound).
Note that a `*` makes the rest of the frame expression irrelevant.

A `reads` clause specifies the set of memory locations that a function,
lambda, or iterator may read. If more than one `reads` clause is given
in a specification the effective read set is the union of the sets
specified. If there are no `reads` clauses the effective read set is
empty. If `*` is given in a `reads` clause it means any memory may be
read.

TODO: It would be nice if the different forms of read clauses could be
combined. In a future version the single form of read clause will allow
a list and attributes.

TO BE WRITTEN: multiset of objects allowed in reads clauses

### Modifies Clause

````grammar
ModifiesClause_ =
  "modifies" { Attribute }
  FrameExpression(allowLemma: false, allowLambda: false)
  { "," FrameExpression(allowLemma: false, allowLambda: false) }
````

Frames also affect methods. Methods are not
required to list the things they read. Methods are allowed to read
whatever memory they like, but they are required to list which parts of
memory they modify, with a `modifies` annotation. These are almost identical
to their reads cousins, except they say what can be changed, rather than
what the value of the function depends on. In combination with reads,
modification restrictions allow Dafny to prove properties of code that
would otherwise be very difficult or impossible. Reads and modifies are
one of the tools that allow Dafny to work on one method at a time,
because they restrict what would otherwise be arbitrary modifications of
memory to something that Dafny can reason about.

If an object is newly allocated within the body of a method
or within the scope of a modifies statement or a loop's modifies clause,
 then the fields of that object may always be modified.

It is also possible to frame what can be modified by a block statement
by means of the block form of the
[modify statement](#sec-modify-statement) (Section [#sec-modify-statement]).

A `modifies` clause specifies the set of memory locations that a
method, iterator or loop body may modify. If more than one `modifies`
clause is given in a specification, the effective modifies set is the
union of the sets specified. If no `modifies` clause is given the
effective modifies set is empty. A loop can also have a
`modifies` clause. If none is given, the loop may modify anything
the enclosing context is allowed to modify.

Note that _modifies_ here is used in the sense of _writes_. That is, a field
that may not be modified may not be written to, even with the same value it
already has or even if the value is restored later. The terminology and
semantics varies among specification languages. Some define frame conditions
in this sense (a) of _writes_ and others in the sense (b) that allows writing
a field with the same value or changing the value so long as the original
value is restored by the end of the scope. For example, JML defines
`assignable` and `modifies` as synonyms in the sense (a), though KeY
interprets JML's `assigns/modifies` in sense (b).
ACSL and ACSL++ use the `assigns` keyword, but with _modify_ (b) semantics.
Ada/SPARK's dataflow contracts encode _write_ (a) semantics.

### Invariant Clause
````grammar
InvariantClause_ =
  "invariant" { Attribute }
  Expression(allowLemma: false, allowLambda: true)
````

An `invariant` clause is used to specify an invariant
for a loop. If more than one `invariant` clause is given for
a loop the effective invariant is the conjunction of
the conditions specified.

The invariant must hold on entry to the loop. And assuming it
is valid on entry, Dafny must be able to prove that it then
holds at the end of the loop.

## Method Specification
````grammar
MethodSpec =
  { ModifiesClause_
  | RequiresClause_
  | EnsuresClause_
  | DecreasesClause_(allowWildcard: true, allowLambda: false)
  }
````

A method specification is zero or more `modifies` `requires`
`ensures` or `decreases` clauses, in any order.
A method does not have `reads` clauses because methods are allowed to
read any memory.

## Function Specification
````grammar
FunctionSpec =
  { RequiresClause_
  | FunctionReadsClause_
  | FunctionEnsuresClause_
  | FunctionDecreasesClause_(allowWildcard: false, allowLambda: false)
  }
````

A function specification is zero or more `reads` `requires`
`ensures` or `decreases` clauses, in any order. A function
specification does not have `modifies` clauses because functions are not
allowed to modify any memory.

## Lambda Specification
````grammar
LambdaSpec_ =
  { LambdaReadsClause_
  | RequiresClause_
  }
````

A lambda specification is zero or more `reads` or `requires` clauses.
Lambda specifications do not have `ensures` clauses because the body
is never opaque.
Lambda specifications do not have `decreases`
clauses because they do not have names and thus cannot be recursive. A
lambda specification does not have `modifies` clauses because lambdas
are not allowed to modify any memory.

## Iterator Specification
````grammar
IteratorSpec =
  { IteratorReadsClause_
  | ModifiesClause_
  | [ "yield" ] RequiresClause_
  | [ "yield" ] EnsuresClause_
  | DecreasesClause_(allowWildcard: false, allowLambda: false)
  }
````

An iterator specification applies both to the iterator's constructor
method and to its `MoveNext` method. The `reads` and `modifies`
clauses apply to both of them. For the `requires` and `ensures`
clauses, if `yield` is not present they apply to the constructor,
but if `yield` is present they apply to the `MoveNext` method.

TODO: What is the meaning of a `decreases` clause on an iterator?
Does it apply to `MoveNext`? Make sure our description of
iterators explains these.

TODO: What is the relationship between the post condition and
the `Valid()` predicate?

## Loop Specification
````grammar
LoopSpec =
  { InvariantClause_
  | DecreasesClause_(allowWildcard: true, allowLambda: true)
  | ModifiesClause_
  }
````

A loop specification provides the information Dafny needs to
prove properties of a loop. The ``InvariantClause_`` clause
is effectively a precondition and it along with the
negation of the loop test condition provides the postcondition.
The ``DecreasesClause_`` clause is used to prove termination.

## Auto-generated boilerplate specifications

TO BE WRITTEN - {:autocontracts}<|MERGE_RESOLUTION|>--- conflicted
+++ resolved
@@ -95,11 +95,7 @@
 TODO: A ``FunctionDecreasesClause_`` is not allowed to specify
 ``Attribute``s. this will be fixed in a future version.
 
-<<<<<<< HEAD
-Decreases` clauses are used to prove termination in the
-=======
 Decreases clauses are used to prove termination in the
->>>>>>> ff0bb1e9
 presence of recursion. if more than one `decreases` clause is given
 it is as if a single `decreases` clause had been given with the
 collected list of arguments. That is,
