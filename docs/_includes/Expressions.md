--- conflicted
+++ resolved
@@ -412,16 +412,12 @@
 The argument of `fresh` must be either an object reference
 or a collection of object references.
 
-<<<<<<< HEAD
-## Old Expressions {#sec-old-expression}
-=======
 ## Allocated expression
 
 TO BE WRITTEN -- allocated predicate
 
 ## Old and Old@ Expressions {#sec-old-expression}
 
->>>>>>> ec9b45ba
 ````
 OldExpression_ = "old" [ "@" ident ] "(" Expression(allowLemma: true, allowLambda: true) ")"
 ````
