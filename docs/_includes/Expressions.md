# Expressions
The grammar of Dafny expressions follows a hierarchy that
reflects the precedence of Dafny operators. The following
table shows the Dafny operators and their precedence
in order of increasing binding power.

 operator                 | description                        
--------------------------|------------------------------------
 `;`                      | In LemmaCall;Expression            
--------------------------|------------------------------------
 `<==>`, &hArr;           | equivalence (if and only if)       
--------------------------|------------------------------------
 `==>`, &rArr;            | implication (implies)              
 `<==`, &lArr;            | reverse implication (follows from) 
--------------------------|------------------------------------
 `&&`, `&`                | conjunction (and)                  
 `||`, `|`                | disjunction (or)                   
--------------------------|------------------------------------
 `==`                     | equality                           
 `==#[k]`                 | prefix equality (co-inductive)    
 `!=`                     | disequality                        
 `!=#[k]`                 | prefix disequality (co-inductive)  
 `<`                      | less than                          
 `<=`                     | at most                            
 `>=`                     | at least                           
 `>`                      | greater than                       
 `in`                     | collection membership              
 `!in`                    | collection non-membership          
 `!!`                     | disjointness                       
--------------------------|------------------------------------
 `+`                      | addition (plus)                    
 `-`                      | subtraction (minus)                
--------------------------|------------------------------------
 `*`                      | multiplication (times)             
 `/`                      | division (divided by)              
 `%`                      | modulus (mod)                      
--------------------------|------------------------------------
 `-`                      | arithmetic negation (unary minus)  
 `!`, &not;               | logical negation                   
 Primary Expressions      |                                    

We are calling the ``UnaryExpression``s that are neither
arithmetic nor logical negation the _primary expressions_.
They are the most tightly bound.

In the grammar entries below we explain the meaning when the
operator for that precedence level is present. If the
operator is not present then we just descend to the
next precedence level.

## Top-level expressions
````grammar
Expression(allowLemma, allowLambda) =
    EquivExpression(allowLemma, allowLambda)
    [ ";" Expression(allowLemma, allowLambda) ]
````

The "allowLemma" argument says whether or not the expression
to be parsed is allowed to have the form S;E where S is a call to a lemma.
"allowLemma" should be passed in as "false" whenever the expression to
be parsed sits in a context that itself is terminated by a semi-colon.

The "allowLambda" says whether or not the expression to be parsed is
allowed to be a lambda expression.  More precisely, an identifier or
parenthesized-enclosed comma-delimited list of identifiers is allowed to
continue as a lambda expression (that is, continue with a "reads", "requires",
or "=>") only if "allowLambda" is true.  This affects function/method/iterator
specifications, if/while statements with guarded alternatives, and expressions
in the specification of a lambda expression itself.

Sometimes an expression will fail unless some relevant fact is known.
In the following example the `F_Fails` function fails to verify
because the `Fact(n)` divisor may be zero. But preceding
the expression by a lemma that ensures that the denominator
is not zero allows function `F_Succeeds` to succeed.
```dafny
function Fact(n: nat): nat
{
  if n == 0 then 1 else n * Fact(n-1)
}

lemma L(n: nat)
  ensures 1 <= Fact(n)
{
}

function F_Fails(n: nat): int
{
  50 / Fact(n)  // error: possible division by zero
}

function F_Succeeds(n: nat): int
{
  L(n); // note, this is a lemma call in an expression
  50 / Fact(n)
}
```

## Equivalence Expressions
````grammar
EquivExpression(allowLemma, allowLambda) =
  ImpliesExpliesExpression(allowLemma, allowLambda)
  { "<==>" ImpliesExpliesExpression(allowLemma, allowLambda) }
````
An ``EquivExpression`` that contains one or more "<==>"s is
a boolean expression and all the contained ``ImpliesExpliesExpression``
must also be boolean expressions. In that case each "<==>"
operator tests for logical equality which is the same as
ordinary equality.

See section [#sec-equivalence-operator] for an explanation of the
`<==>` operator as compared with the `==` operator.

## Implies or Explies Expressions
````grammar
ImpliesExpliesExpression(allowLemma, allowLambda) =
  LogicalExpression(allowLemma, allowLambda)
  [ (  "==>" ImpliesExpression(allowLemma, allowLambda)
    | "<==" LogicalExpression(allowLemma, allowLambda)
            { "<==" LogicalExpression(allowLemma, allowLambda) }
    )
  ]

ImpliesExpression(allowLemma, allowLambda) =
  LogicalExpression(allowLemma, allowLambda)
  [  "==>" ImpliesExpression(allowLemma, allowLambda) ]
````

See section [#sec-implication-and-reverse-implication] for an explanation
of the `==>` and `<==` operators.

## Logical Expressions

````grammar
LogicalExpression(allowLemma, allowLambda) =
  RelationalExpression(allowLemma, allowLambda)
  [ ( "&&" RelationalExpression(allowLemma, allowLambda)
           { "&&" RelationalExpression(allowLemma, allowLambda) }
    | "||" RelationalExpression(allowLemma, allowLambda)
           { "||" RelationalExpression(allowLemma, allowLambda) }
    )
  ]
````

TO BE WRITTEN -- prefixed && and ||

See section [#sec-conjunction-and-disjunction] for an explanation
of the `&&` (or &and;) and `||` (or &or;) operators.

## Relational Expressions
````grammar
RelationalExpression(allowLemma, allowLambda) =
  Term(allowLemma, allowLambda)
  { RelOp Term(allowLemma, allowLambda) }

RelOp =
  ( "==" [ "#" "[" Expression(allowLemma: true, allowLambda: true) "]" ]
  | "<" | ">" | "<=" | ">="
  | "!=" [ "#" "[" Expression(allowLemma: true, allowLambda: true) "]" ]
  | "in"
  | "!in"
  | "!!"
  )

````

The relation expressions that have a ``RelOp`` compare two or more terms.
As explained in section [#sec-basic-types], `==`, `!=`, ``<``, `>`, `<=`, and `>=`
and their corresponding Unicode equivalents are _chaining_.

The `in` and `!in` operators apply to collection types as explained in
section [#sec-collection-types] and represent membership or non-membership
respectively.

The `!!` represents disjointness for sets and multisets as explained in
sections [#sec-sets] and [#sec-multisets].

Note that `x ==#[k] y` is the prefix equality operator that compares
co-inductive values for equality to a nesting level of k, as
explained in section [#sec-co-equality].

## Terms
````grammar
Term(allowLemma, allowLambda) =
  Factor(allowLemma, allowLambda)
  { AddOp Factor(allowLemma, allowLambda) }
AddOp = ( "+" | "-" )
````

`Terms` combine `Factors` by adding or subtracting.
Addition has these meanings for different types:

* Arithmetic addition for numeric types (section [#sec-numeric-types]).
* Union for sets and multisets (sections [#sec-sets] and [#sec-multisets])
* Concatenation for sequences (section [#sec-sequences])

Subtraction is arithmetic subtraction for numeric types, and set or multiset
difference for sets and multisets.

## Factors
````grammar
Factor(allowLemma, allowLambda) =
  UnaryExpression(allowLemma, allowLambda)
  { MulOp UnaryExpression(allowLemma, allowLambda) }
MulOp = ( "*" | "/" | "%" )
````

A ``Factor`` combines ``UnaryExpression``s using multiplication,
division, or modulus. For numeric types these are explained in
section [#sec-numeric-types].

Only `*` has a non-numeric application. It represents set or multiset
intersection as explained in sections [#sec-sets] and [#sec-multisets].

## Unary Expressions

````grammar
UnaryExpression(allowLemma, allowLambda) =
  ( "-" UnaryExpression(allowLemma, allowLambda)
  | "!" UnaryExpression(allowLemma, allowLambda)
  | PrimaryExpression_(allowLemma, allowLambda)
  )

````

A ``UnaryExpression`` applies either numeric (section [#sec-numeric-types])
or logical (section [#sec-booleans]) negation to its operand.

## Primary Expressions
<!-- These are introduced for explanatory purposes as are not in the grammar. -->
````grammar
PrimaryExpression_(allowLemma, allowLambda) =
  ( NameSegment { Suffix }
  | LambdaExpression(allowLemma)
  | MapDisplayExpr { Suffix }
  | SeqDisplayExpr { Suffix }
  | SetDisplayExpr { Suffix }
  | MultiSetExpr { Suffix }
  | EndlessExpression(allowLemma, allowLambda)
  | ConstAtomExpression { Suffix }
  )

````

After descending through all the binary and unary operators we arrive at
the primary expressions which are explained in subsequent sections. As
can be seen, a number of these can be followed by 0 or more ``Suffix``es
to select a component of the value.

If the `allowLambda` is false then ``LambdaExpression``s are not
recognized in this context.

## Lambda expressions
````grammar
LambdaExpression(allowLemma) =
  ( WildIdent
  | "(" [ IdentTypeOptional { "," IdentTypeOptional } ] ")"
  )
  LambdaSpec_
  "=>" Expression(allowLemma, allowLambda: true)
````

See section [#sec-lambda-specification] for a description of ``LambdaSpec``.

In addition to named functions, Dafny supports expressions that define
functions.  These are called _lambda (expression)s_ (some languages
know them as _anonymous functions_).  A lambda expression has the
form:
```dafny
(\(_params_\)) \(_specification_\) => \(_body_\)
```
where `\(_params_\)` is a comma-delimited list of parameter
declarations, each of which has the form `x` or `x: T`.  The type `T`
of a parameter can be omitted when it can be inferred.  If the
identifier `x` is not needed, it can be replaced by "`_`".  If
`\(_params_\)` consists of a single parameter `x` (or `_`) without an
explicit type, then the parentheses can be dropped; for example, the
function that returns the successor of a given integer can be written
as the following lambda expression:
```dafny
x => x + 1
```

The `\(_specification_\)` is a list of clauses `requires E` or
`reads W`, where `E` is a boolean expression and `W` is a frame
expression.

`\(_body_\)` is an expression that defines the function's return
value.  The body must be well-formed for all possible values of the
parameters that satisfy the precondition (just like the bodies of
named functions and methods).  In some cases, this means it is
necessary to write explicit `requires` and `reads` clauses.  For
example, the lambda expression
```dafny
x requires x != 0 => 100 / x
```
would not be well-formed if the `requires` clause were omitted,
because of the possibility of division-by-zero.

In settings where functions cannot be partial and there are no
restrictions on reading the heap, the _eta expansion_ of a function
`F: T -> U` (that is, the wrapping of `F` inside a lambda expression
in such a way that the lambda expression is equivalent to `F`) would
be written `x => F(x)`.  In Dafny, eta expansion must also account for
the precondition and reads set of the function, so the eta expansion
of `F` looks like:
```dafny
x requires F.requires(x) reads F.reads(x) => F(x)
```

## Left-Hand-Side Expressions
````grammar
Lhs =
  ( NameSegment { Suffix }
  | ConstAtomExpression Suffix { Suffix }
  )
````

A left-hand-side expression is only used on the left hand
side of an ``UpdateStmt``.

An example of the first (`NameSegment`) form is:

```dafny
    LibraryModule.F().x
```

An example of the second (`ConstAtomExpression`) form is:

```dafny
    old(o.f).x
```

## Right-Hand-Side Expressions
````grammar
Rhs =
  ( ArrayAllocation_
  | ObjectAllocation_
  | Expression(allowLemma: false, allowLambda: true)
  | HavocRhs_
  )
  { Attribute }
````

An ``Rhs`` is either array allocation, an object allocation,
an expression, or a havoc right-hand-side, optionally followed
by one or more ``Attribute``s.

Right-hand-side expressions appear in the following constructs:
``ReturnStmt``, ``YieldStmt``, ``UpdateStmt``, or ``VarDeclStatement``.
These are the only contexts in which arrays or objects may be
allocated, or in which havoc may be produced.

## Array Allocation
````grammar
ArrayAllocation_ = "new" Type "[" Expressions "]"
````

This allocates a new single or multi-dimensional array as explained in
section [#sec-array-types].

TO BE WRITTEN - argument that describes how to initialize the array

## Object Allocation
````grammar
ObjectAllocation_ = "new" Type [ "(" [ Expressions ] ")" ]
````

This allocated a new object of a class type as explained
in section [#sec-class-types].

## Havoc Right-Hand-Side
````grammar
HavocRhs_ = "*"
````
A havoc right-hand-side produces an arbitrary value of its associated
type. To get a more constrained arbitrary value the "assign-such-that"
operator (`:|`) can be used. See section [#sec-update-and-call-statements].

## Constant Or Atomic Expressions
````grammar
ConstAtomExpression =
  ( LiteralExpression_
  | FreshExpression_
  | OldExpression_
  | CardinalityExpression_
  | NumericConversionExpression_
  | ParensExpression
  )
````
A ``ConstAtomExpression`` represent either a constant of some type, or an
atomic expression. A ``ConstAtomExpression`` is never an l-value.
## Literal Expressions
````grammar
LiteralExpression_ =
 ( "false" | "true" | "null" | Nat | Dec |
   charToken | stringToken | "this")
````
A literal expression is a boolean literal, a null object reference,
an unsigned integer or real literal, a character or string literal,
or "this" which denote the current object in the context of
an instance method or function.

## Fresh Expressions
````grammar
FreshExpression_ = "fresh" "(" Expression(allowLemma: true, allowLambda: true) ")"
````

`fresh(e)` returns a boolean value that is true if
the objects referenced in expression `e` were all
freshly allocated in the current method invocation.
The argument of `fresh` must be either an object reference
or a collection of object references.

## Allocated expression

TO BE WRITTEN -- allocated predicate

## Old Expressions {#sec-old-expression}

````grammar
OldExpression_ = "old" [ "@" ident ] "(" Expression(allowLemma: true, allowLambda: true) ")"
````

An _old expression_ is used in postconditions. `old(e)` evaluates to
the value expression `e` had on entry to the current method.
Note that **old** only affects heap dereferences, like `o.f` and `a[i]`.
In particular, **old** has no effect on the value returned for local
variables or out-parameters.

TO BE WRITTEN -- Inside an old, disallow unchanged, fresh, two-state functions, two-state lemmas, and nested old

## Unchanged Expressions

TO BE WRITTEN -- including with labels

## Cardinality Expressions
````grammar
CardinalityExpression_ = "|" Expression(allowLemma: true, allowLambda: true) "|"
````

For a finite-collection expression `c`, `|c|` is the cardinality of `c`. For a
finite set or sequence, the cardinality is the number of elements. For
a multiset, the cardinality is the sum of the multiplicities of the
elements. For a finite map, the cardinality is the cardinality of the
domain of the map. Cardinality is not defined for infinite sets or infinite maps.
For more, see section [#sec-collection-types].

## Numeric Conversion Expressions
````grammar
NumericConversionExpression_ =
    ( "int" | "real" ) "(" Expression(allowLemma: true, allowLambda: true) ")"
````
Numeric conversion expressions give the name of the target type
followed by the expression being converted in parentheses.
This production is for `int` and `real` as the target types
but this also applies more generally to other numeric types,
e.g. `newtypes`. See section [#sec-numeric-conversion-operations].

## Parenthesized Expression
````grammar
ParensExpression =
  "(" [ Expressions ] ")"
````
A ``ParensExpression`` is a list of zero or more expressions
enclosed in parentheses.

If there is exactly one expression enclosed then the value is just
the value of that expression.

If there are zero or more than one, the result is a `tuple` value.
See section [#sec-tuple-types].

## Sequence Display Expression
````grammar
SeqDisplayExpr = "[" [ Expressions ] "]"
````
A sequence display expression provide a way to constructing
a sequence with given values. For example

```dafny
[1, 2, 3]
```
is a sequence with three elements in it.
See section [#sec-sequences] for more information on
sequences.

## Set Display Expression
````grammar
SetDisplayExpr = [ "iset" ] "{" [ Expressions ] "}"
````

A set display expression provides a way of constructing a set with given
elements. If the keyword `iset` is present, then a potentially infinite
set (with the finiite set of given elements) is constructed.

For example

```dafny
{1, 2, 3}
```
is a set with three elements in it.
See section [#sec-sets] for more information on
sets.

TO BE WRITTEN - use of initializing display expression in new-array allocation

## Multiset Display or Cast Expression
````grammar
MultiSetExpr =
    "multiset"
    ( "{" [ Expressions ] "}"
    | "(" Expression(allowLemma: true, allowLambda: true) ")"
    )
````

A multiset display expression provides a way of constructing
a multiset with given elements and multiplicities. For example

```dafny
multiset{1, 1, 2, 3}
```
is a multiset with three elements in it. The number 1 has a multiplicity of 2,
the others a multiplicity of 1.

On the other hand, a multiset cast expression converts a set or a sequence
into a multiset as shown here:

```dafny
var s : set<int> := {1, 2, 3};
var ms : multiset<int> := multiset(s);
ms := ms + multiset{1};
var sq : seq<int> := [1, 1, 2, 3];
var ms2 : multiset<int> := multiset(sq);
assert ms == ms2;
```

See section [#sec-multisets] for more information on
multisets.

## Map Display Expression
````grammar
MapDisplayExpr = ("map" | "imap" ) "[" [ MapLiteralExpressions ] "]"
MapLiteralExpressions =
    Expression(allowLemma: true, allowLambda: true)
    ":=" Expression(allowLemma: true, allowLambda: true)
    { "," Expression(allowLemma: true, allowLambda: true)
          ":=" Expression(allowLemma: true, allowLambda: true)
    }
````

A map display expression builds a finite or potentially infinite
map from explicit ``MapLiteralExpressions``. For example:

```dafny
var m := map[1 := "a", 2 := "b"];
ghost var im := imap[1 := "a", 2 := "b"];
```

See section [#sec-finite-and-infinite-maps] for more details on maps and imaps.

## Endless Expression
````grammar
EndlessExpression(allowLemma, allowLambda) =
  ( IfExpression_(allowLemma, allowLambda)
  | MatchExpression(allowLemma, allowLambda)
  | QuantifierExpression(allowLemma, allowLambda)
  | SetComprehensionExpr(allowLemma, allowLambda)
  | StmtInExpr Expression(allowLemma, allowLambda)
  | LetExpr(allowLemma, allowLambda)
  | MapComprehensionExpr(allowLemma, allowLambda)
  )
````
<!-- Experimental - do not document.
  | NamedExpr(allowLemma, allowLambda)
-->

``EndlessExpression`` gets it name from the fact that all its alternate
productions have no terminating symbol to end them, but rather they
all end with an ``Expression`` at the end. The various
``EndlessExpression`` alternatives are described below.

## If Expression
````grammar
IfExpression_(allowLemma, allowLambda) =
    "if" Expression(allowLemma: true, allowLambda: true)
    "then" Expression(allowLemma: true, allowLambda: true)
    "else" Expression(allowLemma, allowLambda)
````

The ``IfExpression`` is a conditional expression. It first evaluates
the expression following the `if`. If it evaluates to `true` then
it evaluates the expression following the `then` and that is the
result of the expression. If it evaluates to `false` then the
expression following the `else` is evaluated and that is the result
of the expression. It is important that only the selected expression
is evaluated as the following example shows.

```dafny
var k := 10 / x; // error, may divide by 0.
var m := if x != 0 then 10 / x else 1; // ok, guarded
```

## Binding If Expression

TO BE WRITTEN

## Case Bindings, Patterns, and Extended Patterns
````grammar
CaseBinding_ =
  "case"
  ( ExtendedPattern
  | "(" [ ExtendedPattern { "," ExtendedPattern } ] ")"
  )

CasePattern =
  ( Ident "(" [ CasePattern { "," CasePattern } ] ")"
  | "(" [ CasePattern { "," Casepattern } ] ")"
  | IdentTypeOptional
  )


ExtendedPattern =
  ( LiteralExpression_
  ( Ident [ "(" ExtendedPattern { "," ExtendedPattern } ")" ]
````

Case bindings and extended patterns are used for (possibly nested)
pattern matching on inductive, coinductive or base type values.
The ``CaseBinding_`` construct is used in
``CaseStatement`` and ``CaseExpression``s.
``CasePattern``s are used
in ``LetExpr``s and ``VarDeclStatement``s.

When matching an inductive or coinductive value in
a ``MatchStmt`` or ``MatchExpression``, the ``ExtendedPattern``
must either correspond to a constructor of the type of the value,
or a bound variable. A tuple is
considered to have a single constructor.
The ``Ident`` of the ``CaseBinding_`` must either match the name
of a constructor (or in the case of a tuple, the ``Ident`` is
absent and the second alternative is chosen), or not be applied to a tuple of ``ExtendedPattern``.
The ``ExtendedPattern``s inside the parentheses are then
matched against the arguments that were given to the
constructor when the value was constructed.
The number of ``ExtendedPattern`` must match the number
of parameters to the constructor (or the arity of the
tuple).
When matching a value of base type, the ``ExtendedPattern`` should
either be a ``LiteralExpression_`` of the same type as the value,
or a single identifier matching all values of this type.

The ``CasePattern``s may be nested. The set of non-constructor-name
identifiers contained in a ``CaseBinding_`` must be distinct.
They are bound to the corresponding values in the value being
matched.

## Match Expression

````grammar
MatchExpression(allowLemma, allowLambda) =
  "match" Expression(allowLemma, allowLambda)
  ( "{" { CaseExpression(allowLemma: true, allowLambda: true) } "}"
  | { CaseExpression(allowLemma, allowLambda) }
  )

CaseExpression(allowLemma, allowLambda) =
    CaseBinding_ "=>" Expression(allowLemma, allowLambda)
````

A ``MatchExpression`` is used to conditionally evaluate and select an
expression depending on the value of an algebraic type, i.e. an inductive
type, a co-inductive type, or a base type.

The ``Expression`` following the `match` keyword is called the
_selector_. The selector is evaluated and then matched against each ``CaseExpression`` in order until a matching clause is found. An ``Ident`` following the `case` keyword in a
``CaseExpression`` is either the name of a constructor of the selector's type, or a bound variable.
It may be absent if the expression being matched is a tuple since these
have no constructor name.

If the constructor has parameters then in the ``CaseExpression`` the
constructor name must be followed by a parenthesized list of ``CasePattern``s
with one ``CasePattern`` for each constructor parameter.

If the constructor has no parameters then the
``CaseExpression`` must not have a following ``CasePattern`` list (though
optional empty parentheses are allowed).

All of the variables in the ``CasePattern``s must be distinct.
If types for the identifiers are not given then types are inferred
from the types of the constructor's parameters. If types are
given then they must agree with the types of the
corresponding parameters.

A ``MatchExpression`` is evaluated by first evaluating the selector.
The ``ExtendedPattern`` of each ``CaseClause`` are then compared in order
 with the resulting value until a matching pattern is found.
If the constructor had
parameters then the actual values used to construct the selector
value are bound to the identifiers in the identifier list.
The expression to the right of the `=>` in the ``CaseClause`` is then
evaluated in the environment enriched by this binding. The result
of that evaluation is the result of the ``MatchExpression``.

Note that the braces enclosing the ``CaseClause``s may be omitted.

## Quantifier Expression
````grammar
QuantifierExpression(allowLemma, allowLambda) =
    ( "forall" | "exists" ) QuantifierDomain "::"
    Expression(allowLemma, allowLambda)

QuantifierDomain =
  IdentTypeOptional { "," IdentTypeOptional } { Attribute }
  [ "|" Expression(allowLemma: true, allowLambda: true) ]
````

A ``QuantifierExpression`` is a boolean expression that specifies that a
given expression (the one following the `::`) is true for all (for
**forall**) or some (for **exists**) combination of values of the
quantified variables, namely those in the ``QuantifierDomain``.

Here are some examples:
```dafny
assert forall x : nat | x <= 5 :: x * x <= 25;
(forall n :: 2 <= n ==> (exists d :: n < d < 2*n))
```

or using the Unicode symbols:
<pre><code>
assert &forall; x : nat | x <= 5 &bull; x * x <= 25;
(&forall; n &bull; 2 <= n ==> (&exist; d &bull; n < d < 2*n))
</code></pre>

The quantifier identifiers are _bound_ within the scope of the
expressions in the ``QuantifierExpression``.

If types are not given for the quantified identifiers, then Dafny
attempts to infer their types from the context of the expressions.
It this is not possible, the program is in error.


## Set Comprehension Expressions
````grammar
SetComprehensionExpr(allowLemma, allowLambda) =
  [ "set" | "iset" ]
  IdentTypeOptional { "," IdentTypeOptional } { Attribute }
  "|" Expression(allowLemma, allowLambda)
  [ "::" Expression(allowLemma, allowLambda) ]
````

A set comprehension expression is an expressions that yields a set
(possibly infinite if `iset` is used) that
satisfies specified conditions. There are two basic forms.

If there is only one quantified variable, the optional ``"::" Expression``
need not be supplied, in which case it is as if it had been supplied
and the expression consists solely of the quantified variable.
That is,

```dafny
set x : T | P(x)
```

is equivalent to

```dafny
set x : T | P(x) :: x
```

For the full form

```dafny
var S := set x1:T1, x2:T2 ... | P(x1, x2, ...) :: Q(x1, x2, ...)
```

the elements of `S` will be all values resulting from evaluation of `Q(x1, x2, ...)`
for all combinations of quantified variables `x1, x2, ...` such that
predicate `P(x1, x2, ...)` holds. For example,

```dafny
var S := set x:nat, y:nat | x < 2 && y < 2 :: (x, y)
```
yields `S == {(0, 0), (0, 1), (1, 0), (1,1) }`

The types on the quantified variables are optional and if not given Dafny
will attempt to infer them from the contexts in which they are used in the
`P` or `Q` expressions.

If a finite set was specified ("set" keyword used), Dafny must be able to prove that the
result is finite otherwise the set comprehension expression will not be
accepted.

Set comprehensions involving reference types such as

```dafny
set o: object | true
```

are allowed in ghost contexts. In particular, in ghost contexts, the
check that the result is finite should allow any set comprehension
where the bound variable is of a reference type. In non-ghost contexts,
it is not allowed, because--even though the resulting set would be
finite--it is not pleasant or practical to compute at run time.

## Statements in an Expression
````grammar
StmtInExpr = ( AssertStmt | AssumeStmt | ExpectStmt | CalcStmt )
````

A ``StmtInExpr`` is a kind of statement that is allowed to
precede an expression in order to ensure that the expression
can be evaluated without error. For example:

```dafny
assume x != 0; 10/x
```

`Assert`, `assume` and `calc` statements can be used in this way.

## Let Expression

````grammar
LetExpr(allowLemma, allowLambda) =
    [ "ghost" ] "var" CasePattern { "," CasePattern }
    ( ":=" | { Attribute } ":|" )
    Expression(allowLemma: false, allowLambda: true)
    { "," Expression(allowLemma: false, allowLambda: true) } ";"
    Expression(allowLemma, allowLambda)
````

A `let` expression allows binding of intermediate values to identifiers
for use in an expression. The start of the `let` expression is
signaled by the `var` keyword. They look much like a local variable
declaration except the scope of the variable only extends to the
enclosed expression.

For example:
```dafny
var sum := x + y; sum * sum
```

In the simple case, the ``CasePattern`` is just an identifier with optional
type (which if missing is inferred from the rhs).

The more complex case allows destructuring of constructor expressions.
For example:

```dafny
datatype Stuff = SCons(x: int, y: int) | Other
function GhostF(z: Stuff): int
  requires z.SCons?
{
  var SCons(u, v) := z; var sum := u + v; sum * sum
}
```

## Map Comprehension Expression
````grammar
MapComprehensionExpr(allowLemma, allowLambda) =
  ( "map" | "imap" ) IdentTypeOptional { Attribute }
  [ "|" Expression(allowLemma: true, allowLambda: true) ]
  "::" Expression(allowLemma, allowLambda)
````

A ``MapComprehensionExpr`` defines a finite or infinite map value
by defining a domain (using the ``IdentTypeOptional`` and the optional
condition following the "|") and for each value in the domain,
giving the mapped value using the expression following the "::".

For example:
```dafny
function square(x : int) : int { x * x }
method test()
{
  var m := map x : int | 0 <= x <= 10 :: x * x;
  ghost var im := imap x : int :: x * x;
  ghost var im2 := imap x : int :: square(x);
}
```

Dafny finite maps must be finite, so the domain must be constrained to be finite.
But imaps may be infinite as the example shows. The last example shows
creation of an infinite map that gives the same results as a function.

<!-- Experimental - do not document.

## Named Expression
````grammar
NamedExpr(allowLemma, allowLambda) =
    "label" LabelName ":" Expression(allowLemma, allowLambda)
````

A ``NamedExpr`` is an expression that has been tagged with a name.
For example:
```dafny
label squareit: x * x
```

This is an experimental feature.
TODO: When is this useful. Is there any way to refer to the label?
Should we remove the description?
-->

## Name Segment
````grammar
NameSegment = Ident [ GenericInstantiation | HashCall ]
````

A ``NameSegment`` names a Dafny entity by giving its declared
name optionally followed by information to
make the name more complete. For the simple case, it is
just an identifier.

If the identifier is for a generic entity, it is followed by
a ``GenericInstantiation`` which provides actual types for
the type parameters.

To reference a prefix predicate (see section [#sec-copredicates]) or
prefix lemma (see section [#sec-prefix-lemmas]), the identifier
must be the name of the copredicate or colemma and it must be
followed by a ``HashCall``.

## Hash Call
````grammar
HashCall = "#" [ GenericInstantiation ]
  "[" Expression(allowLemma: true, allowLambda: true) "]"
  "(" [ Expressions ] ")"
````
A ``HashCall`` is used to call the prefix for a copredicate or colemma.
In the non-generic case, just insert `"#[k]"` before the call argument
list where k is the number of recursion levels.

In the case where the `colemma` is generic, the generic type
argument is given before. Here is an example:

```dafny
codatatype Stream<T> = Nil | Cons(head: int, stuff: T, tail: Stream)

function append(M: Stream, N: Stream): Stream
{
  match M
  case Nil => N
  case Cons(t, s, M') => Cons(t, s, append(M', N))
}

function zeros<T>(s : T): Stream<T>
{
  Cons(0, s, zeros(s))
}

function ones<T>(s: T): Stream<T>
{
  Cons(1, s, ones(s))
}

copredicate atmost(a: Stream, b: Stream)
{
  match a
  case Nil => true
  case Cons(h,s,t) => b.Cons? && h <= b.head && atmost(t, b.tail)
}

colemma {:induction false} Theorem0<T>(s: T)
  ensures atmost(zeros(s), ones(s))
{
  // the following shows two equivalent ways to getting essentially the
  // co-inductive hypothesis
  if (*) {
    Theorem0#<T>[_k-1](s);
  } else {
    Theorem0(s);
  }
}

```

where the ``HashCall`` is `"Theorem0#<T>[_k-1](s);"`.
See sections [#sec-copredicates] and [#sec-prefix-lemmas].

## Suffix
````grammar
Suffix =
  ( AugmentedDotSuffix_
  | DatatypeUpdateSuffix_
  | SubsequenceSuffix_
  | SlicesByLengthSuffix_
  | SequenceUpdateSuffix_
  | SelectionSuffix_
  | ArgumentListSuffix_
  )
````

The ``Suffix`` non-terminal describes ways of deriving a new value from
the entity to which the suffix is appended. There are six kinds
of suffixes which are described below.

### Augmented Dot Suffix
````grammar
AugmentedDotSuffix_ = ". " DotSuffix [ GenericInstantiation | HashCall ]
````

An augmented dot suffix consists of a simple ``DotSuffix`` optionally
followed by either

* a ``GenericInstantiation`` (for the case where the item
selected by the ``DotSuffix`` is generic), or
* a ``HashCall`` for the case where we want to call a prefix copredicate
  or colemma. The result is the result of calling the prefix copredicate
  or colemma.

### Datatype Update Suffix

````grammar
DatatypeUpdateSuffix_ =
  "." "(" MemberBindingUpdate { "," MemberBindingUpdate } ")"

MemberBindingUpdate =
  ( ident | digits ) ":=" Expression(allowLemma: true, allowLambda: true)
````

A datatype update suffix is used to produce a new datatype value
that is the same as an old datatype value except that the
value corresponding to a given destructor has the specified value.
In a ``MemberBindingUpdate``, the ``ident`` or ``digits`` is the
name of a destructor (i.e. formal parameter name) for one of the
constructors of the datatype. The expression to the right of the
`:=` is the new value for that formal.

All of the destructors in a ``DatatypeUpdateSuffix_`` must be
for the same constructor, and if they do not cover all of the
destructors for that constructor then the datatype value being
updated must have a value derived from that same constructor.

Here is an example:

```dafny
module NewSyntax {
datatype MyDataType = MyConstructor(myint:int, mybool:bool)
                    | MyOtherConstructor(otherbool:bool)
                    | MyNumericConstructor(42:int)

method test(datum:MyDataType, x:int)
    returns (abc:MyDataType, def:MyDataType, ghi:MyDataType, jkl:MyDataType)
    requires datum.MyConstructor?;
    ensures abc == datum.(myint := x + 2);
    ensures def == datum.(otherbool := !datum.mybool);
    ensures ghi == datum.(myint := 2).(mybool := false);
    // Resolution error: no non_destructor in MyDataType
    //ensures jkl == datum.(non_destructor := 5);
    ensures jkl == datum.(42 := 7);
{
    abc := MyConstructor(x + 2, datum.mybool);
    abc := datum.(myint := x + 2);
    def := MyOtherConstructor(!datum.mybool);
    ghi := MyConstructor(2, false);
    jkl := datum.(42 := 7);

    assert abc.(myint := abc.myint - 2) == datum.(myint := x);
}
}
```



### Subsequence Suffix
````grammar
SubsequenceSuffix_ =
  "[" [ Expression(allowLemma: true, allowLambda: true) ]
      ".." [ Expression(allowLemma: true, allowLambda: true) ]
  "]"
````
A subsequence suffix applied to a sequence produces a new sequence whose
elements are taken from a contiguous part of the original sequence. For
example, expression `s[lo..hi]` for sequence `s`, and integer-based
numerics `lo` and `hi` satisfying `0 <= lo <= hi <= |s|`. See
section [#sec-other-sequence-expressions] for details.

### Slices By Length Suffix
````grammar
SlicesByLengthSuffix_ =
  "[" Expression(allowLemma: true, allowLambda: true) ":"
      [
        Expression(allowLemma: true, allowLambda: true)
        { ":" Expression(allowLemma: true, allowLambda: true) }
        [ ":" ]
      ]
  "]"
````

Applying a ``SlicesByLengthSuffix_`` to a sequence produces a
sequence of subsequences of the original sequence.
See section [#sec-other-sequence-expressions] for details.

### Sequence Update Suffix
````grammar
SequenceUpdateSuffix_ =
  "[" Expression(allowLemma: true, allowLambda: true)
      ":=" Expression(allowLemma: true, allowLambda: true)
  "]"
````

For a sequence `s` and expressions `i` and `v`, the expression
`s[i := v]` is the same as the sequence `s` except that at
index `i` it has value `v`.

If the type of `s` is `seq<T>`, then `v` must have type `T`.
The index `i` can have any integer- and bitvector-based type.
The expression `s[i := v]` has the same type as `s`.

### Selection Suffix
````grammar
SelectionSuffix_ =
  "[" Expression(allowLemma: true, allowLambda: true)
      { "," Expression(allowLemma: true, allowLambda: true) }
  "]"
````

If a ``SelectionSuffix_`` has only one expression in it, it is a
zero-based index that may be used to select a single element of a
sequence or from a single-dimensional array.

If a ``SelectionSuffix_`` has more than one expression in it, then
it is a list of indices to index into a multi-dimensional array.
The rank of the array must be the same as the number of indices.

If the ``SelectionSuffix_`` is used with an array or a sequence,
then each index expression can have any integer- or bitvector-based
type.

### Argument List Suffix
````grammar
ArgumentListSuffix_ = "(" [ Expressions ] ")"
````

An argument list suffix is a parenthesized list of expressions that
are the arguments to pass to a method or function that is being
called. Applying such a suffix causes the method or function
to be called and the result is the result of the call.

## Expression Lists
````grammar
Expressions =
    Expression(allowLemma: true, allowLambda: true)
    { "," Expression(allowLemma: true, allowLambda: true) }
````

The ``Expressions`` non-terminal represents a list of
one or more expressions separated by a comma.

<<<<<<< HEAD
## Compile-Time Constants {#sec-compile-time-constants}

In certain situations in Dafny it is helpful to know what the value of a 
constant is during program analysis, before verification or execution takes
place. For example, a compiler can choose an optimized representation of a 
`newtype` that is a subset of `int` if it knows the range of possible values 
of the subset type: if the range is within 0 to 255 (inclusive), then an 
unsigned 8-bit representation can be used.

To continue this example, suppose a new type is defined as
```
const MAX := 47
newtype mytype = x | 0 <= x < MAX*4
```
In this case, we would prefer that Dafny recognize that `MAX*4` is 
known to be constant with a value of `188`. The kinds of expressions 
for which such an optimization is possible are called
_compile-time constants_. Note that the representation of `mytype` makes
no difference semantically, but can affect how compiled code is represented at run time.
In addition, though, using a symbolic constant (which may 
well be used elsewhere as well) improves the self-documentation of the code.

In Dafny, the following expressions are compile-time constants[^CTC], recursively 
(that is, the arguments of any operation must themselves be compile-time constants):
- int, bitvector, real, boolean, and string literals
- builtin unary operations: `-` (int and real), `!` (bool and bitvector), and `|...|` (string length)
- binary operations: `+ - * / %` (int and real), `<< >>` (bitvector), `+` (string concatenation), `&& ||` (bool)
- bit operations: `& | ^` (bitvector)
- comparison operations: `< <= > >=` (int and real), `== !=` (int, real, bool, string)
- conversion operations: int <-> real, int <-> bitvector
- symbolic values that are declared `const` and have an explicit initialization value that is a compile-time constant
- parenthesized expressions

[^CTC]: This set of operations that are constant-folded may be enlarged in 
future versions of Dafny.
=======
## Map comprehensions

TO BE WRITTEN
>>>>>>> 461bb386
<|MERGE_RESOLUTION|>--- conflicted
+++ resolved
@@ -1148,7 +1148,6 @@
 The ``Expressions`` non-terminal represents a list of
 one or more expressions separated by a comma.
 
-<<<<<<< HEAD
 ## Compile-Time Constants {#sec-compile-time-constants}
 
 In certain situations in Dafny it is helpful to know what the value of a 
@@ -1184,8 +1183,7 @@
 
 [^CTC]: This set of operations that are constant-folded may be enlarged in 
 future versions of Dafny.
-=======
+
 ## Map comprehensions
 
-TO BE WRITTEN
->>>>>>> 461bb386
+TO BE WRITTEN