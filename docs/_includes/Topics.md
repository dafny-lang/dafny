# 24. Advanced Topics

## 24.1. Type Parameter Completion {#sec-type-parameter-completion}

[http://leino.science/papers/krml270.html](http://leino.science/papers/krml270.html)

TO BE WRITTEN

## 24.2. Type Inference {#sec-type-inference}

TO BE WRITTEN

## 24.3. Ghost Inference

TO BE WRITTEN

## 24.4. Well-founded Functions and Extreme Predicates
<<<<<<< HEAD
=======

TODO: This section needs rewriting

>>>>>>> 9c63e75c
This section is a tutorial on well-founded functions and extreme predicates.
We place it here in preparation for Section [#sec-class-types]
where function and predicate definitions are described.

Recursive functions are a core part of computer science and mathematics.
Roughly speaking, when the definition of such a function spells out a
terminating computation from given arguments, we may refer to
it as a _well-founded function_.  For example, the common factorial and
Fibonacci functions are well-founded functions.

There are also other ways to define functions.  An important case
regards the definition of a boolean function as an extreme solution
(that is, a least or greatest solution) to some equation.  For
computer scientists with interests in logic or programming languages,
these _extreme predicates_ are important because they describe the
judgments that can be justified by a given set of inference rules
(see, e.g., [@CamilleriMelham:InductiveRelations;
@Winskel:FormalSemantics;
  @LeroyGrall:CoinductiveBigStep; @Pierce:SoftwareFoundations;
  @NipkowKlein:ConcreteSemantics]).

To benefit from machine-assisted reasoning, it is necessary not just
to understand extreme predicates but also to have techniques for
proving theorems about them.  A foundation for this reasoning was
developed by Paulin-Mohring [@PaulinMohring:InductiveCoq] and is the
basis of the constructive logic supported by Coq [@Coq:book] as well
as other proof assistants [@BoveDybjerNorell:BriefAgda;
@SwamyEtAl:Fstar2011].  Essentially, the idea is to represent the
knowledge that an extreme predicate holds by the proof term by which
this knowledge was derived.  For a predicate defined as the least
solution, such proof terms are values of an inductive datatype (that
is, finite proof trees), and for the greatest solution, a coinductive
datatype (that is, possibly infinite proof trees).  This means that
one can use induction and coinduction when reasoning about these proof
trees.  Therefore, these extreme predicates are known as,
respectively, _inductive predicates_ and _coinductive predicates_ (or,
_co-predicates_ for short).  Support for extreme predicates is also
available in the proof assistants Isabelle [@Paulson:CADE1994] and HOL
[@Harrison:InductiveDefs].

Dafny supports both well-founded functions and extreme predicates.
This section is a tutorial that describes the difference in general
terms, and then describes novel syntactic support in Dafny for
defining and proving lemmas with extreme predicates.  Although Dafny's
verifier has at its core a first-order SMT solver, Dafny's logical
encoding makes it possible to reason about fixpoints in an automated
way.

The encoding for coinductive predicates in Dafny was described previously
[@LeinoMoskal:Coinduction] and is here described in Section
[#sec-co-inductive-datatypes].

### 24.4.1. Function Definitions

To define a function $f \colon X \to Y$ in terms of itself, one can
write an equation like
~ Equation {#eq-general}
<p style="text-align: center;">
$$f = \mathcal{F}(f)$$
</p>
~

where $\mathcal{F}$ is a non-recursive function of type
$(X \to Y) \to X \to Y$.
Because it takes a function as an argument,
$\mathcal{F}$
is referred to as a _functor_ (or _functional_, but not to be
confused by the category-theory notion of a functor).
Throughout, I will assume that
$\mathcal{F}(f)$
by itself is well defined,
for example that it does not divide by zero.  I will also assume that
$f$
occurs
only in fully applied calls in
$\mathcal{F}(f)$;
 eta expansion can be applied to
ensure this.  If
$f$
is a `boolean` function, that is, if
$Y$
is
the type of booleans, then I call
$f$
a _predicate_.

For example, the common Fibonacci function over the
natural numbers can be defined by the equation
<p style="text-align: center;">
$$
\mathit{fib} = \lambda n \bullet\: \mathbf{if}\:n < 2 \:\mathbf{then}\: n \:\mathbf{else}\: \mathit{fib}(n-2) + \mathit{fib}(n-1)
$$
</p>

With the understanding that the argument $n$ is universally
quantified, we can write this equation equivalently as

~ Equation {#eq-fib}
<p style="text-align: center;">
$$
\mathit{fib}(n) = \mathbf{if}\:n < 2\:\mathbf{then}\:n\:\mathbf{else}\:\mathit{fib}(n-2)%2B\mathit{fib}(n-1)
$$
</p>
~


The fact that the function being defined occurs on both sides of the equation
causes concern that we might not be defining the function properly, leading to a
logical inconsistency.  In general, there
could be many solutions to an equation like [#eq-general] or there could be none.
Let's consider two ways to make sure we're defining the function uniquely.

TO BE WRITTEN - two-state functions and predicates

TO BE WRITTEN - functions with named results

TO BE WRITTEN - various kinds of arrow types: ~> -> -->

#### 24.4.1.1. Well-founded Functions

A standard way to ensure that equation [#eq-general] has a unique solution in $f$ is
to make sure the recursion is well-founded, which roughly means that the
recursion terminates.  This is done by introducing any well-founded
relation $\ll$ on the domain of $f$ and making sure that the argument to each recursive
call goes down in this ordering.  More precisely, if we formulate [#eq-general] as
<p style="text-align: center;">
$$
f(x) = \mathcal{F}{'}(f)
$$
</p>

then we want to check $E \ll x$ for each call $f(E)$ in $f(x) = \mathcal{F}'(f)$.
When a function
definition satisfies  this _decrement condition_, then the function is said to be
_well-founded_.

For example, to check the decrement condition for $\mathit{fib}$
in [#eq-fib], we can pick $\ll$
to be the arithmetic less-than relation on natural numbers and check the
following, for any $n$:
<p style="text-align: center;"> $$ 2 \leq n \;\Longrightarrow\; n-2 \ll n \;\wedge\; n-1 \ll n $$
</p>

Note that we are entitled to use the antecedent
$2 \leq n$ because that is the
condition under which the else branch in [#eq-fib] is evaluated.

A well-founded function is often thought of as "terminating" in the sense
that the recursive _depth_ in evaluating $f$
on any given argument is finite.  That is, there are no infinite descending chains
of recursive calls.  However, the evaluation of $f$ on a given argument
may fail to terminate, because its _width_ may be infinite.  For example, let $P$
be some predicate defined on the ordinals and let $\mathit{P}_\downarrow$ be a predicate on the
ordinals defined by the following equation:

<p style="text-align: center;">
$$
\mathit{P}\_\downarrow = P(o) \;\wedge\; \forall p \bullet\; p \ll o \;\Longrightarrow\; \mathit{P}\_\downarrow(p)
$$
</p>


With $\ll$ as the usual ordering on ordinals, this equation satisfies the decrement
condition, but evaluating $\mathit{P}\_\downarrow(\omega)$ would require evaluating
$\mathit{P}\_\downarrow(n)$ for every natural number $n$.  However, what we are concerned
about here is to avoid mathematical inconsistencies, and that is
indeed a consequence of the decrement condition.

#### 24.4.1.2. Example with Well-founded Functions {#sec-fib-example}

So that we can later see how inductive proofs are done in Dafny, let's prove that
for any $n$, $\mathit{fib}(n)$ is even iff $n$ is a multiple of $3$.
We split our task into
two cases.  If $n < 2$, then the property follows directly from the definition
of $\mathit{fib}$.  Otherwise, note that exactly one of the three numbers $n-2$, $n-1$, and $n$
is a multiple of 3.  If $n$ is the multiple of 3, then by invoking the
induction hypothesis on $n-2$
and $n-1$, we obtain that $\mathit{fib}(n-2) + \mathit{fib}(n-1)$ is the sum of two odd numbers,
which is even.  If $n-2$ or $n-1$ is a multiple of 3, then by invoking the induction
hypothesis on $n-2$ and $n-1$, we obtain that $\mathit{fib}(n-2) + \mathit{fib}(n-1)$ is the sum of an
even number and an odd number, which is odd.  In this proof, we invoked the induction
hypothesis on $n-2$ and on $n-1$.  This is allowed, because both are smaller than
$n$, and hence the invocations go down in the well-founded ordering on natural numbers.

#### 24.4.1.3. Extreme Solutions

We don't need to exclude the possibility of equation [#eq-general] having multiple
solutions---instead, we can just be clear about which one of them we want.
Let's explore this, after a smidgen of lattice theory.

For any complete lattice $(Y,\leq)$ and any set $X$, we can by _pointwise extension_ define
a complete lattice $(X \to Y, \dot{\Rightarrow})$, where for any $f,g \colon X \to Y$,


Equation
<p style="text-align: center;">
$$
f \dot{\Rightarrow} q  \;\;\equiv\;\; \forall x \bullet\; f(x) \leq g(x)
$$
</p>



In particular, if $Y$ is the set of booleans ordered by implication (`false` $\leq$ `true`),
then the set of predicates over any domain $X$ forms a complete lattice.
Tarski's Theorem [@Tarski:theorem] tells us that any monotonic function over a
complete lattice has a least and a greatest fixpoint.  In particular, this means that
$\mathcal{F}$ has a least fixpoint and a greatest fixpoint, provided $\mathcal{F}$ is monotonic.

Speaking about the _set of solutions_ in $f$ to [#eq-general] is the same as speaking
about the _set of fixpoints_ of functor $\mathcal{F}$.  In particular, the least and greatest
solutions to [#eq-general] are the same as the least and greatest fixpoints of $\mathcal{F}$.
In casual speak, it happens that we say "fixpoint of [#eq-general]", or more
grotesquely, "fixpoint of $f$" when we really mean "fixpoint of $\mathcal{F}$".

In conclusion of our little excursion into lattice theory, we have that, under the
proviso of $\mathcal{F}$ being monotonic, the set of solutions in $f$ to [#eq-general] is nonempty,
and among these solutions, there is in the $\dot{\Rightarrow}$ ordering a least solution (that is,
a function that returns `false` more often than any other) and a greatest solution (that
is, a function that returns `true` more often than any other).

When discussing extreme solutions, I will now restrict my attention to boolean functions
(that is, with $Y$ being the type of booleans).  Functor $\mathcal{F}$ is monotonic
if the calls to $f$ in $\mathcal{F}'(f)$ are in _positive positions_ (that is, under an even number
of negations).  Indeed, from now on, I will restrict my attention to such monotonic
functors $\mathcal{F}$.

Let me introduce a running example.  Consider the following equation,
where $x$ ranges over the integers:

~ Equation {#eq-EvenNat}
<p style="text-align: center;">
$$
g(x) = (x = 0 \:\vee\: g(x-2))
$$
</p>
~

This equation has four solutions in $g$.  With $w$ ranging over the integers, they are:


Equation
<p style="text-align: center;">
$$
 \begin{array}{r@{}l}
  g(x) \;\;\equiv\;\;{}&  x \in \{w \;|\; 0 \leq w \;\wedge\; w\textrm{ even}\} \\
  g(x) \;\;\equiv\;\;{}&  x \in \{w \;|\; w\textrm{ even}\} \\
  g(x) \;\;\equiv\;\;{}&  x \in \{w \;|\; (0 \leq w \;\wedge\; w\textrm{ even}) \:\vee\: w\textrm{ odd}\} \\
  g(x) \;\;\equiv\;\;{}&  x \in \{w \;|\; \mathit{true}\}
  \end{array}
$$
</p>


The first of these is the least solution and the last is the greatest solution.

In the literature, the definition of an extreme predicate is often given as a set of
_inference rules_.  To designate the least solution, a single line separating the
antecedent (on top) from conclusion (on bottom) is used:

Equation {#g-ind-rule}
  $\frac{}{g(0)} \qquad\qquad \frac{g(x-2)}{g(x)}$

Through repeated applications of such rules, one can show that the predicate holds for
a particular value.  For example, the _derivation_, or _proof tree_,
to the left in Figure [#fig-proof-trees] shows that $g(6)$ holds.
(In this simple example, the derivation is a rather degenerate proof "tree".)
The use of these inference rules gives rise to a least solution, because proof trees are
accepted only if they are _finite_.

When inference rules are to designate the greatest solution, a thick
line is used:

~ Equation {#g-coind-rule}
    $\genfrac{}{}{1.2pt}0{}{g(0)}
  \qquad\qquad
    \genfrac{}{}{1.2pt}0{g(x-2)}{g(x)}$

In this case, proof trees are allowed to be infinite.
For example, the left-hand example below shows a finite proof tree that uses the rules of [#g-ind-rule] to establish $g(6)$.  On the right is a partial depiction of an infinite proof tree that uses the rules of [#g-coind-rule] to establish $g(1)$.

<p style="text-align: center;">
$$\dfrac{
  \dfrac{
    \dfrac{
      \dfrac{}{g(0)}
      }{g(2)}
    }{g(4)}
  }{g(6)}
\qquad\qquad
\genfrac{}{}{1.2pt}0{
  \genfrac{}{}{1.2pt}0{
    \genfrac{}{}{1.2pt}0{
      \genfrac{}{}{1.2pt}0{
          {} {\vdots }
        }{g(-5)}
      }{g(-3)}
    }{g(-1)}
  }{g(1)}$$
</p>


Note that derivations may not be unique.  For example, in the case of the greatest
solution for $g$, there are two proof trees that establish $g(0)$:  one is the finite
proof tree that uses the left-hand rule of [#g-coind-rule] once, the other is the infinite
proof tree that keeps on using the right-hand rule of [#g-coind-rule].

### 24.4.2. Working with Extreme Predicates

In general, one cannot evaluate whether or not an extreme predicate holds for some
input, because doing so may take an infinite number of steps.  For example, following
the recursive calls in the definition [#eq-EvenNat] to try to evaluate $g(7)$ would never
terminate.  However, there are useful ways to establish that an extreme predicate holds
and there are ways to make use of one once it has been established.

For any $\mathcal{F}$ as in [#eq-general], I define two infinite series of well-founded
functions, ${ {}^{\flat}\!f}_k$ and ${ {}^{\sharp}\!f}_k$
where $k$ ranges over the natural numbers:

~ Equation {#eq-least-approx}
<p style="text-align: center;">$$
   { {}^{\flat}\!f}_k(x) = \left\{
    \begin{array}{ll}
      \mathit{false}         & \textrm{if } k = 0 \\
      \mathcal{F}({ {}^{\flat}\!f}_{k-1})(x) & \textrm{if } k > 0
    \end{array}
     \right\} $$.</p>
~
~ Equation {#eq-greatest-approx}
<p style="text-align: center;">$$
   { {}^{\sharp}\!f}_k(x) = \left\{
    \begin{array}{ll}
      \mathit{true}          & \textrm{if } k = 0 \\
      \mathcal{F}({ {}^{\sharp}\!f}_{k-1})(x) & \textrm{if } k > 0
    \end{array}
    \right\} $$.</p>
~

These functions are called the _iterates_ of $f$, and I will also refer to them
as the _prefix predicates_ of $f$ (or the _prefix predicate_ of $f$, if we think
of $k$ as being a parameter).
Alternatively, we can define ${ {}^{\flat}\!f}_k$ and ${ {}^{\sharp}\!f}_k$ without mentioning $x$:
Let $\bot$ denote the function that always returns `false`, let $\top$
denote the function that always returns `true`, and let a superscript on $\mathcal{F}$ denote
exponentiation (for example, $\mathcal{F}^0(f) = f$ and $\mathcal{F}^2(f) = \mathcal{F}(\mathcal{F}(f))$).
Then, [#eq-least-approx] and [#eq-greatest-approx] can be stated equivalently as
${ {}^{\flat}\!f}_k = \mathcal{F}^k(\bot)$ and ${ {}^{\sharp}\!f}_k = \mathcal{F}^k(\top)$.

For any solution $f$ to equation [#eq-general], we have, for any $k$ and $\ell$
such that $k \leq \ell$:


Equation {#eq-prefix-postfix}
<p style="text-align: center;">$$
 { {}^{\flat}\!f}_k    \quad\;\dot{\Rightarrow}\;\quad { {}^{\flat}\!f}_\ell \quad\;\dot{\Rightarrow}\;\quad f      \quad\;\dot{\Rightarrow}\;\quad { {}^{\sharp}\!f}_\ell \quad\;\dot{\Rightarrow}\;\quad { {}^{\sharp}\!f}_k $$</p>

In other words, every ${ {}^{\flat}\!f}_k$ is a _pre-fixpoint_ of $f$ and every ${ {}^{\sharp}\!f}_k$ is a _post-fixpoint_
of $f$.  Next, I define two functions, $f^{\downarrow}$ and $f^{\uparrow}$, in
terms of the prefix predicates:


Equation {#eq-least-is-exists}
<p style="text-align: center;">$$
 f^{\downarrow}(x) \;=\;  \exists k \bullet\; { {}^{\flat}\!f}_k(x) $$</p>
Equation {#eq-greatest-is-forall}
<p style="text-align: center;">$$
  f^{\uparrow}(x) \;=\;  \forall k \bullet\; { {}^{\sharp}\!f}_k(x) $$</p>


By [#eq-prefix-postfix], we also have that $f^{\downarrow}$ is a pre-fixpoint of $\mathcal{F}$ and $f^{\uparrow}$
is a post-fixpoint of $\mathcal{F}$.  The marvelous thing is that, if $\mathcal{F}$ is _continuous_, then
$f^{\downarrow}$ and $f^{\uparrow}$ are the least and greatest fixpoints of $\mathcal{F}$.
These equations let us do proofs by induction when dealing with extreme predicates.
I will explain in Section [#sec-friendliness] how to check for continuity.

Let's consider two examples, both involving function $g$ in
[#eq-EvenNat].  As it turns out, $g$'s defining functor is continuous,
and therefore I will write $g^{\downarrow}$ and $g^{\uparrow}$ to denote the
least and greatest solutions for $g$ in [#eq-EvenNat].

#### 24.4.2.1. Example with Least Solution {#sec-example-least-solution}

The main technique for establishing that $g^{\downarrow}(x)$ holds for some
$x$, that is, proving something of the form $Q \;\Longrightarrow\; g^{\downarrow}(x)$, is to
construct a proof tree like the one for $g(6)$ in Figure
[#fig-proof-trees].  For a proof in this direction, since we're just
applying the defining equation, the fact that
we're using a least solution for $g$ never plays a role (as long as we
limit ourselves to finite derivations).

The technique for going in the other direction, proving something _from_ an established
$g^{\downarrow}$ property, that is, showing something of the form $g^{\downarrow}(x) \;\Longrightarrow\; R$, typically
uses induction on the structure of the proof tree.  When the antecedent of our proof
obligation includes a predicate term $g^{\downarrow}(x)$, it is sound to
imagine that we have been given a proof tree for $g^{\downarrow}(x)$.  Such a proof tree
would be a data structure---to be more precise, a term in an
_inductive datatype_.
For this reason, least solutions like $g^{\downarrow}$ have been given the
name _inductive predicate_.

Let's prove $g^{\downarrow}(x) \;\Longrightarrow\; 0 \leq x \;\wedge\; x \textrm{ even}$.
We split our task into two cases, corresponding to which of the two
proof rules in [#g-ind-rule] was the
last one applied to establish $g^{\downarrow}(x)$.  If it was the left-hand rule, then $x=0$,
which makes it easy to establish the conclusion of our proof goal.  If it was the
right-hand rule, then we unfold the proof tree one level and obtain $g^{\downarrow}(x-2)$.
Since the proof tree for $g^{\downarrow}(x-2)$ is smaller than where we started, we invoke
the _induction hypothesis_ and obtain $0 \leq (x-2) \;\wedge\; (x-2) \textrm{ even}$, from which
it is easy to establish the conclusion of our proof goal.

Here's how we do the proof formally using [#eq-least-is-exists].  We massage the
general form of our proof goal:

|   | $f^{\uparrow}(x) \;\Longrightarrow\; R$                                                    |
| = | &nbsp;&nbsp;&nbsp;&nbsp; { [#eq-least-is-exists] }                        |
|   | $(\\exists k \bullet\; { {}^{\flat}\!f}_k(x)) \;\Longrightarrow\; R$                              |
| = | &nbsp;&nbsp;&nbsp;&nbsp; { distribute $\;\Longrightarrow\;$ over $\exists$ to the left } |
|   | $\forall k \bullet\; ({ {}^{\flat}\!f}_k(x) \;\Longrightarrow\; R)$                              |

The last line can be proved by induction over $k$.  So, in our case, we prove
${ {}^{\flat}\!g}\_k(x) \Longrightarrow 0 \leq x \wedge x \textrm{ even}$ for every $k$.
If $k = 0$, then ${ {}^{\flat}\!g}\_k(x)$ is `false`, so our goal holds trivially.
If $k > 0$, then ${ {}^{\flat}\!g}\_k(x) = (x = 0 \:\vee\: { {}^{\flat}\!g}\_{k-1}(x-2))$.  Our goal holds easily
for the first disjunct ($x=0$).  For the other disjunct,
we apply the induction hypothesis (on the smaller $k-1$ and with $x-2$) and
obtain $0 \leq (x-2)\;\wedge\; (x-2) \textrm{ even}$, from which our proof goal
follows.

#### 24.4.2.2. Example with Greatest Solution {#sec-example-greatest-solution}

We can think of a given predicate $g^{\uparrow}(x)$ as being represented
by a proof tree---in this case a term in a _coinductive datatype_,
since the proof may be infinite.
For this reason, greatest solutions like $g^{\uparrow}$ have
been given the name _coinductive predicate_, or _co-predicate_ for short.
The main technique for proving something from a given proof tree, that
is, to prove something of the form $g^{\uparrow}(x) \;\Longrightarrow\; R$, is to
destruct the proof.  Since this is just unfolding the defining
equation, the fact that we're using a greatest solution for $g$ never
plays a role (as long as we limit ourselves to a finite number of
unfoldings).

To go in the other direction, to establish a predicate defined as a greatest solution,
like $Q \;\Longrightarrow\; g^{\uparrow}(x)$, we may need an infinite number of steps.  For this purpose,
we can use induction's dual, _coinduction_.  Were it not for one little detail, coinduction
is as simple as continuations in programming: the next part of the proof obligation
is delegated to the _coinduction hypothesis_.  The little detail is making sure that
it is the "next" part we're passing on for the continuation, not the same part.  This
detail is called _productivity_ and corresponds to the requirement in
induction of making sure we're going down a well-founded relation when
applying the induction hypothesis.  There are
many sources with more information, see for example the classic account by
Jacobs and Rutten [@JacobsRutten:IntroductionCoalgebra]
or a new attempt by Kozen and Silva
that aims to emphasize the simplicity, not the mystery, of
coinduction [@KozenSilva:Coinduction].

Let's prove $\mathit{true} \;\Longrightarrow\; g^{\uparrow}(x)$.  The intuitive coinductive proof goes like this:
According to the right-hand rule of [#g-coind-rule], $g^{\uparrow}(x)$ follows if we
establish $g^{\uparrow}(x-2)$, and that's easy to do by invoking the coinduction hypothesis.
The "little detail", productivity, is satisfied in this proof because we applied
a rule in [#g-coind-rule] before invoking the coinduction hypothesis.

For anyone who may have felt that the intuitive proof felt too easy, here is a formal
proof using [#eq-greatest-is-forall], which relies only on induction.  We massage the
general form of our proof goal:

<!--
|~~~|~~~~~~~~~~~~~~~~~~~~~~~~~~~~~~~~~~~~~~~~~~~~~~~~~~~~~~~~~~~~~~~~~~~~~~~~~~~~~|
|   | $Q \;\Longrightarrow\; f^{\uparrow}(x)$                                                      |
| = | &nbsp;&nbsp;&nbsp;&nbsp;  { [#eq-greatest-is-forall] }                      |
|   | $Q \;\Longrightarrow\; \forall k \bullet\; { {}^{\sharp}\!f}_k(x)$                                  |
| = | &nbsp;&nbsp;&nbsp;&nbsp;  { distribute $\;\Longrightarrow\;$ over $\forall$ to the right } |
|   | $\forall k \bullet\; Q \;\Longrightarrow\; { {}^{\sharp}\!f}_k(x)$                                  |
-->

The last line can be proved by induction over $k$.  So, in our case, we prove
<!--
$\mathit{true} \;\Longrightarrow\; { {}^{\sharp}\!g}_k(x)$ for every $k$.
If $k=0$, then ${ {}^{\sharp}\!g}_k(x)$ is $\mathit{true}$, so our goal holds trivially.
If $k > 0$, then ${ {}^{\sharp}\!g}_k(x) = (x = 0 \:\vee\: { {}^{\sharp}\!g}_{k-1}(x-2))$.  We establish the second
disjunct by applying the induction hypothesis (on the smaller $k-1$ and with $x-2$).
-->

### 24.4.3. Other Techniques

Although in this paper I consider only well-founded functions and extreme
predicates, it is worth mentioning that there are additional ways of making sure that
the set of solutions to [#eq-general] is nonempty.  For example, if all calls to $f$ in
$\mathcal{F}'(f)$ are _tail-recursive calls_, then (under the assumption that $Y$ is nonempty) the set of
solutions is nonempty.  To see this, consider an attempted evaluation of $f(x)$ that fails
to determine a definite result value because of an infinite chain of calls that applies $f$
to each value of some subset $X'$ of $X$.  Then, apparently, the value of $f$ for any one
of the values in $X'$ is not determined by the equation, but picking any particular result
values for these makes for a consistent definition.
This was pointed out by Manolios and Moore [@ManoliosMoore:PartialFunctions].
Functions can be underspecified in this way in the proof assistants ACL2 [@ACL2:book]
and HOL [@Krauss:PhD].

## 24.5. Functions in Dafny

In this section, I explain with examples the support in
Dafny[^fn-on-da-web] for well-founded functions, extreme predicates,
and proofs regarding these.

[^fn-on-da-web]: Dafny is open source at [dafny.codeplex.com](http://dafny.codeplex.com) and can also be used online at [rise4fun.com/dafny](http://rise4fun.com/dafny).

### 24.5.1. Well-founded Functions in Dafny

Declarations of well-founded functions are unsurprising.  For example, the Fibonacci
function is declared as follows:

```dafny
function fib(n: nat): nat
{
  if n < 2 then n else fib(n-2) + fib(n-1)
}
```

Dafny verifies that the body (given as an expression in curly braces) is well defined.
This includes decrement checks for recursive (and mutually recursive) calls.  Dafny
predefines a well-founded relation on each type and extends it to lexicographic tuples
of any (fixed) length.  For example, the well-founded relation $x \ll y$ for integers
is $x < y \;\wedge\; 0 \leq y$, the one for reals is $x \leq y - 1.0 \;\wedge\; 0.0 \leq y$
(this is the same ordering as for integers, if you read the integer
relation as $x \leq y - 1 \;\wedge\; 0 \leq y$), the one for inductive
datatypes is structural inclusion,
and the one for coinductive datatypes is `false`.

Using a `decreases` clause, the programmer can specify the term in this predefined
order.  When a function definition omits a `decreases` clause, Dafny makes a simple
guess.  This guess (which can be inspected by hovering over the function name in the
Dafny IDE) is very often correct, so users are rarely bothered to provide explicit
`decreases` clauses.

If a function returns `bool`, one can drop the result type `: bool` and change the
keyword `function` to `predicate`.

### 24.5.2. Proofs in Dafny

Dafny has `lemma` declarations.  These are really just special cases of methods:
they can have pre- and postcondition specifications and their body is a code block.
Here is the lemma we stated and proved in Section [#sec-fib-example]:

```dafny
lemma FibProperty(n: nat)
  ensures fib(n) % 2 == 0 <==> n % 3 == 0
{
  if n < 2 {
  } else {
    FibProperty(n-2); FibProperty(n-1);
  }
}
```

The postcondition of this lemma (keyword `ensures`) gives the proof
goal.  As in any program-correctness logic (e.g.,
[@Hoare:AxiomaticBasis]), the postcondition must
be established on every control path through the lemma's body.  For
`FibProperty`, I give the proof by
an `if` statement, hence introducing a case split.  The then branch is empty, because
Dafny can prove the postcondition automatically in this case.  The else branch
performs two recursive calls to the lemma.  These are the invocations of the induction
hypothesis and they follow the usual program-correctness rules,
namely: the precondition must hold at the call site, the call must terminate, and then
the caller gets to assume the postcondition upon return.  The "proof glue" needed
to complete the proof is done automatically by Dafny.

Dafny features an aggregate statement using which it is possible to make (possibly
infinitely) many calls at once.  For example, the induction hypothesis can be called
at once on all values `n'` smaller than `n`:

```dafny
forall n' | 0 <= n' < n {
  FibProperty(n');
}
```

For our purposes, this corresponds to _strong induction_.  More
generally, the `forall` statement has the form

```dafny
forall k | P(k)
  ensures Q(k)
{ Statements; }
```

Logically, this statement corresponds to _universal introduction_: the body proves that
`Q(k)` holds for an arbitrary `k` such that `P(k)`, and the conclusion of the `forall` statement
is then $\forall k \bullet\; P(k) \;\Longrightarrow\; Q(k)$.  When the body of the `forall` statement is
a single call (or `calc` statement), the `ensures` clause is inferred and can be omitted,
like in our `FibProperty` example.

Lemma `FibProperty` is simple enough that its whole body can be replaced by the one
`forall` statement above.  In fact, Dafny goes one step further: it automatically
inserts such a `forall` statement at the beginning of every lemma [@Leino:induction].
Thus, `FibProperty` can be declared and proved simply by:

```dafny
lemma FibProperty(n: nat)
  ensures fib(n) % 2 == 0 <==> n % 3 == 0
{ }
```

Going in the other direction from universal introduction is existential elimination,
also known as Skolemization.  Dafny has a statement for this, too:
for any variable `x` and boolean expression `Q`, the
_assign such that_ statement `x :| Q;` says to assign to `x` a value such that `Q`
will hold.  A proof obligation when using this statement is to show that there
exists an `x` such that `Q` holds.  For example, if the fact
$\\exists k \bullet\; 100 \leq \mathit{fib}(k) < 200$ is known, then the statement
`k :| 100 <= fib(k) < 200;` will assign to `k` some value (chosen arbitrarily)
for which `fib(k)` falls in the given range.

### 24.5.3. Extreme Predicates in Dafny {#sec-friendliness}

In this previous subsection, I explained that a `predicate` declaration introduces a
well-founded predicate.  The declarations for introducing extreme predicates are
`inductive predicate` and `copredicate`.  Here is the definition of the least and
greatest solutions of $g$ from above, let's call them `g` and `G`:

```dafny
inductive predicate g(x: int) { x == 0 || g(x-2) }
copredicate G(x: int) { x == 0 || G(x-2) }
```

When Dafny receives either of these definitions, it automatically declares the corresponding
prefix predicates.  Instead of the names ${ {}^{\flat}\!g}_k$ and ${ {}^{\sharp}\!g}_k$ that I used above, Dafny
names the prefix predicates `g#[k]` and `G#[k]`, respectively, that is, the name of
the extreme predicate appended with `#`, and the subscript is given as an argument in
square brackets.  The definition of the prefix predicate derives from the body of
the extreme predicate and follows the form in [#eq-least-approx] and [#eq-greatest-approx].
Using a faux-syntax for illustrative purposes, here are the prefix
predicates that Dafny defines automatically from the extreme
predicates `g` and `G`:

```dafny
predicate g#[_k: nat](x: int) { _k != 0 && (x == 0 || g#[_k-1](x-2)) }
predicate G#[_k: nat](x: int) { _k != 0 ==> (x == 0 || G#[_k-1](x-2)) }
```

The Dafny verifier is aware of the connection between extreme predicates and their
prefix predicates, [#eq-least-is-exists] and [#eq-greatest-is-forall].

Remember that to be well defined, the defining functor of an extreme predicate
must be monotonic, and for [#eq-least-is-exists] and [#eq-greatest-is-forall] to hold,
the functor must be continuous.  Dafny enforces the former of these by checking that
recursive calls of extreme predicates are in positive positions.  The continuity
requirement comes down to checking that they are also in _continuous positions_:
that recursive calls to inductive predicates are
not inside unbounded universal quantifiers and that recursive calls to co-predicates
are not inside unbounded existential quantifiers [@Milner:CCS; @LeinoMoskal:Coinduction].

### 24.5.4. Proofs about Extreme Predicates

From what I have presented so far, we can do the formal proofs from Sections
[#sec-example-least-solution] and [#sec-example-greatest-solution].  Here is the
former:

```dafny
lemma EvenNat(x: int)
  requires g(x)
  ensures 0 <= x && x % 2 == 0
{
  var k: nat :| g#[k](x);
  EvenNatAux(k, x);
}
lemma EvenNatAux(k: nat, x: int)
  requires g#[k](x)
  ensures 0 <= x && x % 2 == 0
{
  if x == 0 { } else { EvenNatAux(k-1, x-2); }
}
```

Lemma `EvenNat` states the property we wish to prove.  From its
precondition (keyword `requires`) and
[#eq-least-is-exists], we know there is some `k` that will make the condition in the
assign-such-that statement true.  Such a value is then assigned to `k` and passed to
the auxiliary lemma, which promises to establish the proof goal.  Given the condition
`g#[k](x)`, the definition of `g#` lets us conclude `k != 0` as well as the disjunction
`x == 0 || g#[k-1](x-2)`.  The then branch considers the case of the first disjunct,
from which the proof goal follows automatically.  The else branch can then assume
`g#[k-1](x-2)` and calls the induction hypothesis with those parameters.  The proof
glue that shows the proof goal for `x` to follow from the proof goal with `x-2` is
done automatically.

Because Dafny automatically inserts the statement

```dafny
forall k', x' | 0 <= k' < k && g#[k'](x') {
  EvenNatAux(k', x');
}
```

at the beginning of the body of `EvenNatAux`, the body can be left empty and Dafny
completes the proof automatically.

Here is the Dafny program that gives the proof from Section [#sec-example-greatest-solution]:

```dafny
lemma Always(x: int)
  ensures G(x)
{ forall k: nat { AlwaysAux(k, x); } }
lemma AlwaysAux(k: nat, x: int)
  ensures G#[k](x)
{ }
```

While each of these proofs involves only basic proof rules, the setup feels a bit clumsy,
even with the empty body of the auxiliary lemmas.  Moreover,
the proofs do not reflect the intuitive proofs I described in
Section [#sec-example-least-solution] and [#sec-example-greatest-solution].
These shortcoming are addressed in the next subsection.

### 24.5.5. Nicer Proofs of Extreme Predicates

The proofs we just saw follow standard forms:
use Skolemization to convert the inductive predicate into a prefix predicate for some `k`
and then do the proof inductively over `k`; respectively,
by induction over `k`, prove the prefix predicate for every `k`, then use
universal introduction to convert to the coinductive predicate.
With the declarations `inductive lemma` and `colemma`, Dafny offers to
set up the proofs
in these standard forms.  What is gained is not just fewer characters in the program
text, but also a possible intuitive reading of the proofs.  (Okay, to be fair, the
reading is intuitive for simpler proofs; complicated proofs may or may not be intuitive.)

Somewhat analogous to the creation of prefix predicates from extreme predicates, Dafny
automatically creates a _prefix lemma_ `L#` from each "extreme lemma" `L`.  The pre-
and postconditions of a prefix lemma are copied from those of the extreme lemma,
except for the following replacements:
For an inductive lemma, Dafny looks in the precondition to find calls (in positive, continuous
positions) to inductive predicates `P(x)` and replaces these with `P#[_k](x)`.
For a
co-lemma, Dafny looks in the postcondition to find calls (in positive, continuous positions)
to co-predicates `P` (including equality among coinductive datatypes, which is a built-in
co-predicate) and replaces these with `P#[_k](x)`.
In each case, these predicates `P` are the lemma's _focal predicates_.

The body of the extreme lemma is moved to the prefix lemma, but with
replacing each recursive
call `L(x)` with `L#[_k-1](x)` and replacing each occurrence of a call
to a focal predicate
`P(x)` with `P#[_k-1](x)`.  The bodies of the extreme lemmas are then replaced as shown
in the previous subsection.  By construction, this new body correctly leads to the
extreme lemma's postcondition.

Let us see what effect these rewrites have on how one can write proofs.  Here are the proofs
of our running example:

```dafny
inductive lemma EvenNat(x: int)
  requires g(x)
  ensures 0 <= x && x % 2 == 0
{ if x == 0 { } else { EvenNat(x-2); } }
colemma Always(x: int)
  ensures G(x)
{ Always(x-2); }
```

Both of these proofs follow the intuitive proofs given in Sections
[#sec-example-least-solution] and [#sec-example-greatest-solution].  Note that in these
simple examples, the user is never bothered with either prefix predicates nor
prefix lemmas---the proofs just look like "what you'd expect".

Since Dafny automatically inserts calls to the induction hypothesis at the beginning of
each lemma, the bodies of the given extreme lemmas `EvenNat` and
`Always` can be empty and Dafny still completes the proofs.
Folks, it doesn't get any simpler than that!

## 24.6. Variable Initialization and Definite Assignment {#sec-definite-assignment}

TO BE WRITTEN -- rules for default initialization; resulting rules for constructors; definite assignment rules

## 24.7. Well-founded Orders {#sec-well-founded-orders}

The well-founded order relations for a variety of built-in types in Dafny
are given in the following table:

| type of `X` and `x`    | `x` strictly below `X`   |
|:-----------------------|:---------------------------------------------------------------|
| `bool`                 | `X && !x`                                                      |
| `int`                  | `x < X && 0 <= X`                                              |
| `real`                 | `x <= X - 1.0 && 0.0 <= X`                                     |
| `set<T>`               | `x` is a proper subset of `X`                                  |
| `multiset<T>`               | `x` is a proper multiset-subset of `X`                                  |
| `seq<T>`               | `x` is a consecutive proper sub-sequence of `X`                |
| `map<K, V>`               | `x.Keys` is a proper subset of `X.Keys`                |
| inductive datatypes    | `x` is structurally included in `X`                            |
| reference types | `x == null && X != null` |
| co-inductive datatypes | `false` |
| type parameter | `false` |
| arrow types | `false` |

Also, there are a few relations between the rows in the table above. For example, a datatype value `x` sitting inside a set that sits inside another datatype value `X` is considered to be strictly below `x`. Here's an illustration of that order, in a program that verifies:

``` dafny
datatype D = D(s: set<D>)

method TestD(dd: D) {
  var d := dd;
  while d != D({})
    decreases d
  {
    var x :| x in d.s;
    d := x;
  }
}
```


TODO: Write this section; revise the above

<<<<<<< HEAD
=======
## 24.8. Module Refinement {#sec-module-refinement}

TODO: Write this section.
>>>>>>> 9c63e75c
<|MERGE_RESOLUTION|>--- conflicted
+++ resolved
@@ -15,12 +15,9 @@
 TO BE WRITTEN
 
 ## 24.4. Well-founded Functions and Extreme Predicates
-<<<<<<< HEAD
-=======
 
 TODO: This section needs rewriting
 
->>>>>>> 9c63e75c
 This section is a tutorial on well-founded functions and extreme predicates.
 We place it here in preparation for Section [#sec-class-types]
 where function and predicate definitions are described.
@@ -834,10 +831,3 @@
 
 
 TODO: Write this section; revise the above
-
-<<<<<<< HEAD
-=======
-## 24.8. Module Refinement {#sec-module-refinement}
-
-TODO: Write this section.
->>>>>>> 9c63e75c
