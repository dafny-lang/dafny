# 2. Lexical and Low Level Grammar
Dafny uses the Coco/R lexer and parser generator for its lexer and parser
(<http://www.ssw.uni-linz.ac.at/Research/Projects/Coco>)[@Linz:Coco].
The Dafny input file to Coco/R is the `Dafny.atg` file in the source tree.
A Coco/R input file consists of code written in the target language
(e.g., C\#) intermixed with these special sections:

0. The [Characters section](#sec-character-classes)
    which defines classes of characters that are used
   in defining the lexer.
1. The [Tokens section](#sec-tokens) which defines the lexical tokens.
2. The [Productions section](#sec-grammar)
 which defines the grammar. The grammar productions
are distributed in the later parts of this document in the places where
those constructs are explained.

The grammar presented in this document was derived from the `Dafny.atg`
file but has been simplified by removing details that, though needed by
the parser, are not needed to understand the grammar. In particular, the
following transformations have been performed.

* The semantics actions, enclosed by "(." and ".)", were removed.
* There are some elements in the grammar used for error recovery
  ("SYNC"). These were removed.
* There are some elements in the grammar for resolving conflicts
  ("IF(b)"). These have been removed.
* Some comments related to Coco/R parsing details have been removed.
* A Coco/R grammar is an attributed grammar where the attributes enable
  the productions to have input and output parameters. These attributes
  were removed except that boolean input parameters that affect
  the parsing are kept.
  * In our representation we represent these
    in a definition by giving the names of the parameters following
    the non-terminal name. For example `entity1(allowsX)`.
  * In the case of uses of the parameter, the common case is that the
    parameter is just passed to a lower-level non-terminal. In that
    case we just give the name, e.g. `entity2(allowsX)`.
  * If we want to given an explicit value to a parameter, we specify it in
    a keyword notation like this: `entity2(allowsX: true)`.
  * In some cases the value to be passed depends on the grammatical context.
    In such cases we give a description of the conditions under which the
    parameter is true, enclosed in parenthesis. For example:

      `FunctionSignatureOrEllipsis_(allowGhostKeyword: ("method" present))`

    means that the `allowGhostKeyword` parameter is true if the
    "method" keyword was given in the associated ``FunctionDecl``.
  * Where a parameter affects the parsing of a non-terminal we will
    explain the effect of the parameter.


The names of character sets and tokens start with a lower case
letter; the names of grammar non-terminals start with
an upper-case letter.

The grammar uses Extended BNF notation. See the [Coco/R Referenced
manual](http://www.ssw.uni-linz.ac.at/Research/Projects/Coco/Doc/UserManual.pdf)
for details. In summary:

* identifiers starting with a lower case letter denote
terminal symbols
* identifiers starting with an upper case letter denote nonterminal
symbols
* strings (a sequence of characters enclosed by double quote characters)
denote the sequence of enclosed characters
* `=` separates the sides of a production, e.g. `A = a b c`
* in the Coco grammars "." terminates a production, but for readability
  in this document a production starts with the defined identifier in
  the left margin and may be continued on subsequent lines if they
  are indented
* `|` separates alternatives, e.g. `a b | c | d e` means `a b` or `c or d e`
* `(` `)` groups alternatives, e.g. `(a | b) c` means `a c` or `b c`
* `[ ]` option, e.g. `[a] b` means `a b` or `b`
* `{ }` iteration (0 or more times), e.g. `{a} b` means `b` or `a b` or `a a b` or ...
* We allow `|` inside `[ ]` and `{ }`. So `[a | b]` is short for `[(a | b)]`
  and `{a | b}` is short for `{(a | b)}`.
* The first production defines the name of the grammar, in this case `Dafny`.

In addition to the Coco rules, for the sake of readability we have adopted
these additional conventions.

* We allow `-` to be used. `a - b` means it matches if it matches `a` but not `b`.
* To aid in explaining the grammar we have added some additional productions
that are not present in the original grammar. We name these with a trailing
underscore. If you inline these where they are referenced, the result should
let you reconstruct the original grammar.

**For the convenience of the reader, any references to character sets,
tokens, or grammar non-terminals in this document are hyper-links that
will link to the definition of the entity.**

<!-- TODO: Those grammar hyperlinks are not implemented -->

## 2.1. Dafny Input {#sec-unicode}

Dafny source code files are readable text encoded as UTF-8 Unicode
(because this is what the Coco/R-generated scanner and parser read).
All program text other than the contents of comments, character, string and verbatim string literals
are printable and white-space ASCII characters,
that is, ASCII characters in the range `!` to `~`, plus space, tab, cr and nl (ASCII, 9, 10, 13, 32)  characters,

However, a current limitation is that the Coco/R tool used by `dafny`
and consequently, only printable and white-space ASCII characters can be used.
Use `\u` escapes in string and character literals to insert unicode characters.
Unicode in comments will work fine unless the unicode is interpreted as an end-of-comment indication.
Unicode in verbatim strings will likely not be interpreted as intended. [Outstanding issue #818].

## 2.2. Tokens and whitespace
The characters used in a Dafny program fall into four groups:

* White space characters
* alphanumerics: letters, digits, underscore (`_`), apostrophe (`'`), and question mark (`?`)
* punctuation: ``(){}[],.`;``
* operator characters (the other printable characters)

Each Dafny token consists of a sequence of consecutive characters from just one of these
groups, excluding white-space. White-space is ignored except that it
separates tokens.

A sequence of alphanumeric characters (with no preceding or following additional
alphanumeric characters) is a _single_ token. This is true even if the token
is syntactially or semantically invalid and the sequence could be separated into
more than one valid token. For example, `assert56` is one identifier token,
not a keyword `assert` followed by a number; `ifb!=0` begins with the token
`ifb` and not with the keyword `if` and token `b`; `0xFFFFZZ` is an illegal
token, not a valid hex number `0xFFFF` followed by an identifier `ZZ`.
White-space must be used to separate two such tokens in a program.

Somewhat differently, operator tokens need not be separated.
Only specific sequences of operator characters are recognized and these
are somewhat context-sensitive. For example, in `seq<set<int>>`, the grammar
knows that `>>` is two individual `>` tokens terminating the nested
type parameter lists; the right shift operator `>>` would never be valid here. Similarly, the
sequence `==>` is always one token; even if it were invalid in its context,
separating it into `==` and `>` would always still be invalid.

In summary, except for required white space between alphanumeric tokens,
adding white space between tokens or removing white space can never result in changing the meaning of a Dafny program.
For the rest of this document, we consider Dafny programs as sequences of tokens.

## 2.3. Character Classes {#sec-character-classes}
This section defines character classes used later in the token definitions.
In this section a backslash is used to start an escape sequence; so for example
`'\n'` denotes the single linefeed character. Also in this section, double quotes
enclose the set of characters constituting a character class; enclosing single
quotes are used when there is just one character in the class. `+` indicates
the union of two character classes; `-` is the set-difference between the
two classes. `ANY` designates all [unicode characters](#sec-unicode).

````grammar
letter = "ABCDEFGHIJKLMNOPQRSTUVWXYZabcdefghijklmnopqrstuvwxyz"
````
At present, a letter is an ASCII upper or lowercase letter. Other Unicode letters
are not supported.

````grammar
digit = "0123456789"
````
A digit is just one of the base-10 digits.

````grammar
posDigit = "123456789"
posDigit2 = "23456789"
````
A ``posDigit`` is a digit, excluding 0. ``posDigit2`` excludes both 0 and 1.

````grammar
hexdigit = "0123456789ABCDEFabcdef"
````
A ``hexdigit`` character is a digit or one of the letters from 'A' to 'F' in either case.

````grammar
special = "'_?"
````
The _special_ characters are the characters in addition to alphanumeric characters
that are allowed to appear in a Dafny identifier. These are

* `'` because mathematicians like to put primes on identifiers and some ML
  programmers like to start names of type parameters with a `'`,
* `_` because computer scientists expect to be able to have underscores in identifiers, and
* `?` because it is useful to have `?` at the end of names of predicates,
  e.g., "Cons?".

````grammar
cr        = '\r'
````
A carriage return character.

````grammar
lf        = '\n'
````
A line feed character.

````grammar
tab       = '\t'
````
A tab character.

````grammar
space     = ' '
````
A space character.

````grammar
nondigitIdChar = letter + special
````
The characters that can be used in an identifier minus the digits.

````grammar
idchar = nondigitIdChar + digit
````
The characters that can be used in an identifier.

````grammar
nonidchar = ANY - idchar
````
Any character except those that can be used in an identifier.
Here the scanner generator will interpret `ANY` as any unicode character.
However, `nonidchar` is used only to mark the end of the `!in` token;
in this context any character other than [whitespace or printable ASCII](#sec-unicode)
will trigger a subsequent scanning or parsing error.

````grammar
charChar = ANY - '\'' - '\\' - cr - lf
````
Characters that can appear in a character constant.
See the [discussion on unicode support](#sec-unicode).

````grammar
stringChar = ANY - '"' - '\\' - cr - lf
````
Characters that can appear in a string constant.
See the [discussion on unicode support](#sec-unicode).

````grammar
verbatimStringChar = ANY - '"'
````
Characters that can appear in a verbatim string.
See the [discussion on unicode support](#sec-unicode).

<<<<<<< HEAD
## Comments
=======
### 2.3.1. Comments
>>>>>>> 068a3089
Comments are in two forms.

* They may go from `/*` to `*/` .
* They may go from `//` to the end of the line.

Comments may be nested,
but note that the nesting of multi-line comments is behavior that is different
from most programming languages. In Dafny,
```dafny
method m() {
  /* comment
     /* nested comment
     */
     rest of outer comment
  */
}
```
is permitted; this feature is convenient for commenting out blocks of
program statements that already have multi-line comments within them.
Other than looking for  end-of-comment delimiters,
the contents of a comment are not interpreted.
Comments may contain any unicode character, but see the [discussion on unicode support](#sec-unicode) for more information.

Note that the nesting is not fool-proof. In
```dafny
method m() {
  /* var i: int;
     // */ line comment
     var j: int;
  */
}
```
and
```dafny
method m() {
  /* var i: int;
     var s: string := "a*/b";
     var j: int;
   */
}
```
the `*/` inside the line comment and the string are seen as the end of the outer
comment, leaving trailing text that will provoke parsing errors.

## 2.4. Tokens {#sec-tokens}
As with most languages, Dafny syntax is defined in two levels. First the stream
of input characters is broken up into _tokens_. Then these tokens are parsed
using the Dafny grammar. The Dafny tokens are defined in this section.

### 2.4.1. Reserved Words
The following reserved words appear in the Dafny grammar and may not be used
as identifiers of user-defined entities:

```
reservedword =
    "abstract" | "allocated" | "as" | "assert" | "assume" |
    "bool" | "break" | "by" |
    "calc" | "case" | "char" | "class" | "codatatype" |
    "colemma" | "const" | "constructor" | "copredicate" |
    "datatype" | "decreases" | "default" |
    "else" | "ensures" | "exists" | "export" | "extends" |
    "false" | "forall" | "fresh" | "function" | "ghost" |
    "if" | "imap" | "import" | "in" | "include" | "inductive" |
    "int" | "invariant" | "is" | "iset" | "iterator" |
    "label" | "lemma" | "map" | "match" | "method" |
    "modifies" | "modify" | "module" | "multiset" |
    "nat" | "new" | "newtype" | "null" |
    "object" | "object?" | "old" | "opened" | "ORDINAL"
    "predicate" | "print" | "provides" |
    "reads" | "real" | "refines" | "requires" | "return" |
    "returns" | "reveal" | "reveals" |
    "seq" | "set" | "static" | "string" |
    "then" | "this" | "trait" | "true" | "twostate" | "type" |
    "unchanged" | "var" | "where" | "while" | "witness" |
    "yield" | "yields" |
    arrayToken | bvToken

arrayToken = "array" [ posdigit2 | posDigit digit { digit }]["?"]

bvToken = "bv" ( 0 | posDigit { digit } )
```

An ``arrayToken`` is a reserved word that denotes an array type of
given rank. `array` is an array type of rank 1 (aka a vector). `array2`
is the type of two-dimensional arrays, etc.
`array1` and `array1?` are not reserved words; they are just ordinary identifiers.
Similarly, `bv0`, `bv1`, and `bv8` are reserved words, but `bv02` is an
ordinary identifier.

### 2.4.2. Identifiers

````grammar
ident = nondigitIdChar { idchar } - charToken - reservedword
````
In general Dafny identifiers are sequences of ``idchar`` characters where
the first character is a ``nondigitIdChar``. However tokens that fit this pattern
are not identifiers if they look like a character literal,
or a reserved word (including array or bit-vvector type tokens).
Also, `ident` tokens that begin with an `_` are not permitted as user identifiers.

### 2.4.3. Digits
````grammar
digits = digit {['_'] digit}
````

A sequence of decimal digits, possibly interspersed with underscores for readability (but not beginning or ending with an underscore).
Example: `1_234_567`.
````
hexdigits = "0x" hexdigit {['_'] hexdigit}
````

A hexadecimal constant, possibly interspersed with underscores for readability (but not beginning or ending with an underscore).
Example: `0xffff_ffff`.

````grammar
decimaldigits = digit {['_'] digit} '.' digit {['_'] digit}
````
A decimal fraction constant, possibly interspersed with underscores for readability (but not beginning or ending with an underscore).
Example: `123_456.789_123`.

### 2.4.4. Escaped Character
In this section the "\\" characters are literal.
````grammar
escapedChar =
    ( "\'" | "\"" | "\\" | "\0" | "\n" | "\r" | "\t"
      | "\u" hexdigit hexdigit hexdigit hexdigit
    )
````

In Dafny character or string literals, escaped characters may be used
to specify the presence of a single- or double-quote character, backslash,
null, new line, carriage return, tab, or a
Unicode character with given hexadecimal representation.

### 2.4.5. Character Constant Token
````grammar
charToken = "'" ( charChar | escapedChar ) "'"
````

A character constant is enclosed by `'` and includes either a character
from the ``charChar`` set or an escaped character. Note that although Unicode
letters are not allowed in Dafny identifiers, Dafny does support [Unicode
in its character, string, and verbatim strings constants and in its comments](#sec-unicode). A character
constant has type `char`.


### 2.4.6. String Constant Token
````grammar
stringToken =
    '"' { stringChar | escapedChar }  '"'
  | '@' '"' { verbatimStringChar | '"' '"' } '"'
````

A string constant is either a normal string constant or a verbatim string constant.
A normal string constant is enclosed by `"` and can contain characters from the
``stringChar`` set and escapes.

A verbatim string constant is enclosed between `@"` and `"` and can
consist of any characters (including newline characters) except that two
successive double quotes represent one quote character inside
the string. This is the mechanism for escaping a double quote character,
which is the only character needing escaping in a verbatim string.

## 2.5. Low Level Grammar Productions {#sec-grammar}

### 2.5.1. Identifier Variations

````grammar
Ident = ident
````
The ``Ident`` non-terminal is just an ``ident`` token and represents an ordinary
identifier.

````grammar
DotSuffix =
  ( ident | digits | "requires" | "reads" )
````
When using the _dot_ notation to denote a component of a compound entity,
the token following the "." may be an identifier,
 a natural number, or one of the keywords `requires` or `reads`.

* Digits can be used to name fields of classes and destructors of
  datatypes. For example, the built-in tuple datatypes have destructors
  named 0, 1, 2, etc. Note that as a field or destructor name a digit sequence
  is treated as a string, not a number: internal
  underscores matter, so `10` is different from `1_0` and from `010`.
* `m.requires` is used to denote the precondition for method `m`.
* `m.reads` is used to denote the things that method `m` may read.

````grammar
NoUSIdent = ident - "_" { idchar }
````
A ``NoUSIdent`` is an identifier except that identifiers with a **leading**
underscore are not allowed. The names of user-defined entities are
required to be ``NoUSIdent``s. We introduce more mnemonic names
for these below (e.g. ``ClassName``).

````grammar
WildIdent = NoUSIdent | "_"
````
Identifier, disallowing leading underscores, except the "wildcard"
identifier `_`. When `_` appears it is replaced by a unique generated
identifier distinct from user identifiers. This wildcard has several uses
in the language, but it is not used as part of expressions.

### 2.5.2. NoUSIdent Synonyms
In the productions for the declaration of user-defined entities the name of the
user-defined entity is required to be an identifier that does not start
with an underscore, i.e., a ``NoUSIdent``. To make the productions more
mnemonic, we introduce the following synonyms for ``NoUSIdent``.

````grammar
ModuleName = NoUSIdent
ClassName = NoUSIdent
TraitName = NoUSIdent
DatatypeName = NoUSIdent
DatatypeMemberName = NoUSIdent
NewtypeName = NoUSIdent
NumericTypeName = NoUSIdent
SynonymTypeName = NoUSIdent
IteratorName = NoUSIdent
TypeVariableName = NoUSIdent
MethodName = NoUSIdent
FunctionName = NoUSIdent
PredicateName = NoUSIdent
LabelName = NoUSIdent
AttributeName = NoUSIdent
FieldIdent = NoUSIdent
````
A ``FieldIdent`` is one of the ways to identify a field. The other is
using digits.

<<<<<<< HEAD
### Qualified Names
```grammar
QualifiedModuleName = ModuleName { "." ModuleName }
```
=======
### 2.5.3. Qualified Names
>>>>>>> 068a3089
A qualified name starts with the name of the top-level entity and then is followed by
zero or more ``DotSuffix``s which denote a component. Examples:

* `Module.MyType1`
* `MyTuple.1`
* `MyMethod.requires`
* `A.B.C.D`

The grammar does not actually have a production for qualified names
except in the special case of a qualified name that is known to be
a module name, i.e. a ``QualifiedModuleName``.

### 2.5.4. Identifier-Type Combinations
In this section, we describe some nonterminals that combine an identifier and a type.

````grammar
IdentType = WildIdent ":" Type
````
In Dafny, a variable or field is typically declared by giving its name followed by
a ``colon`` and its type. An ``IdentType`` is such a construct.

````grammar
GIdentType(allowGhostKeyword) = [ "ghost" ] IdentType
````
A ``GIdentType`` is a typed entity declaration optionally preceded by `ghost`. The _ghost_
qualifier means the entity is only used during verification and not in the generated code.
Ghost variables are useful for abstractly representing internal state in specifications.
If `allowGhostKeyword` is false then `ghost` is not allowed.

````grammar
LocalIdentTypeOptional = WildIdent [ ":" Type ]
````
A ``LocalIdentTypeOptional`` is used when declaring local variables.
If a value is specified for the variable, the
type may be omitted because it can be inferred from the initial value.
An initial value is not required.

````grammar
IdentTypeOptional = WildIdent [ ":" Type ]
````
A ``IdentTypeOptional`` is typically used in a context where the type of the identifier
may be inferred from the context. Examples are in pattern matching or quantifiers.

````grammar
TypeIdentOptional = [ "ghost" ] [ ( NoUSIdent | digits ) ":" ] Type
````
``TypeIdentOptional``s are used in ``FormalsOptionalIds``. This represents situations
where a type is given but there may not be an identifier.

````grammar
FormalsOptionalIds = "(" [ TypeIdentOptional
                           { "," TypeIdentOptional } ] ")"
````
A ``FormalsOptionalIds`` is a formal parameter list in which the types are required
but the names of the parameters are optional. This is used in algebraic
datatype definitions.

### 2.5.5. Numeric Literals
````grammar
Nat = ( digits | hexdigits )
````
A ``Nat`` represents a natural number expressed in either decimal or hexadecimal.

````grammar
Dec = decimaldigits
````
A ``Dec`` represents a decimal fraction literal.<|MERGE_RESOLUTION|>--- conflicted
+++ resolved
@@ -238,11 +238,7 @@
 Characters that can appear in a verbatim string.
 See the [discussion on unicode support](#sec-unicode).
 
-<<<<<<< HEAD
 ## Comments
-=======
-### 2.3.1. Comments
->>>>>>> 068a3089
 Comments are in two forms.
 
 * They may go from `/*` to `*/` .
@@ -475,14 +471,10 @@
 A ``FieldIdent`` is one of the ways to identify a field. The other is
 using digits.
 
-<<<<<<< HEAD
 ### Qualified Names
 ```grammar
 QualifiedModuleName = ModuleName { "." ModuleName }
 ```
-=======
-### 2.5.3. Qualified Names
->>>>>>> 068a3089
 A qualified name starts with the name of the top-level entity and then is followed by
 zero or more ``DotSuffix``s which denote a component. Examples:
 
