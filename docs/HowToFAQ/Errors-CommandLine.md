
<!-- %default %useHeadings %check-ids -->

<!-- DafnyDriver/DafnyDriver.cs -->

## **Error: No compiler found for target _target_; expecting one of _known_** {#cli_unknown_compiler}

<!-- %check-cli -->
```bash
dafny build -t:zzz
```

The `-t` or `--target` options specifies which backend compiler to use for 
those dafny commands that compile dafny to other programming languages. 
This error message says that the named language is not supported.

## **Error: No input files were specified in command-line _command_** {#cli_no_files}

<!-- %check-cli -->
```bash
dafny resolve
```

Any valid dafny invocation requires at least one .dfy file. 
The only exceptions are the special commands like `--help` and `--version`.


## ***** Error: _file_: Central Directory corrupt.** {#cli_bad_doo}

<!-- %no-check --> <!-- TODO - not working on CI because of extra file -->
```bash
dafny resolve --use-basename-for-filename testsource/test1.dfy testsource/BadDoo.doo
```

This error message says that the `.doo` file was not able to be successfully unzipped.
It indicates that the file is either corrupted or misnamed (it should not be a .doo file).

## **Error: file _name_ not found** {#cli_file_not_found}

<!-- %check-cli -->
```bash
dafny build -t:java testfiles/a.dfy zzz.java
```

This error message simply states that the named file could not be found
by the dafny tool. Note that files on the command-line are named
relative to the current working directory of the shell in which the
command is invoked or are absolute file paths. In particular, this
instance of this error message identifies non-.dfy files that still
have permitted extensions (according to the target platform) but
cannot be found in the file system.

## **Error: Command-line argument '_arg_' is neither a recognized option nor a filename with a supported extension (_ext_).** {#cli_bad_option}

<!-- %check-cli -->
```bash
dafny resolve --zzz
```

The named command-line argument is either a misspelled option or a filename
in an unrecognized form (e.g., with no filename extension).
An invalid option with a filename as value can look like either one, such as `--out:a.doo`.

## **Error: Command-line argument '_arg_' is neither a recognized option nor a filename with a supported extension (_ext_).** {#cli_bad_option_legacy}

<!-- %check-cli -->
```bash
dafny -zzz
```

The named command-line argument is either a misspelled option or a filename
in an unrecognized form (e.g., with no filename extension).

## **Error: '_name_': Filename extension '_ext_' is not supported. Input files must be Dafny programs (.dfy) or supported auxiliary files (_ext_)** {#cli_bad_extension}

<!-- %check-cli -->
```bash
dafny resolve z.zzz
```

Dafny programs are in files with a `.dfy` extension.
A Dafny program may be combined with other files appropriate to the
target programming language being used, such as `.dll` files for C#
or `.java` or `.jar` files for Java. The stated extension is not
recognized.

## **Error: The command-line contains no .dfy files** {#cli-no-dafny-file_2}

<!-- TODO - this appears to be no longer reachable -->

## **Error: The command-line contains no .dfy files** {#cli-no-dafny-folder}

<!-- TODO - this appears to be no longer reachable -->

## **Error: Only one .dfy file can be specified for testing** {#cli-test-generation}

<!-- %no-check -->
```bash
dafny generate-tests block x.dfy y.dfy
```

The test-generation tool is still experimental.
However, it is expected to take just a single `.dfy` file as input.


## **Error: ModelView file must be specified when attempting counterexample extraction** {#cli-counterexample}

<!-- %no-check --> <!-- TODO - not working on CI because of extra file -->
```bash
dafny /extractCounterexample testsource/test1.dfy
```

When requesting a counterexample to be generated, some additional options must be specified:
a model view file using `/mv:<file>` and
`/proverOpt:O:model.completion=true` and
`/proverOpt:O:model_compress=false` (for z3 version < 4.8.7) or
`/proverOpt:O:model.compact=false `(for z3 version >= 4.8.7).

The model view file is an arbitrary non-existent file that is created and used as a temporary file
during the creation of the counterexamples.

## **Error: Feature not supported for this compilation target: _feature_** {#f_unsupported_feature}

<!-- %check-run %exit 3 %options -t:cpp --unicode-char=true -->
```dafny
method m() {}
```

The backends that Dafny supports have their own limitations on the ability to implement some of Dafny's features. 
This error message indicates that the Dafny program in question has hit one of these limitations. 
Some limitations are inherent in the language, but others are a question of implementation priorities to date.
If the feature is an important one for your project, communicate with the Dafny team to determine if the 
omission can be corrected.

## **Please use the '--check' and/or '--print' option as stdin cannot be formatted in place.** {#f_missing_format_option}

<!-- %check-cli -->
```bash
dafny format --stdin
```

The dafny `format` command formats its input dafny program. The default behavior is to format the input files
in place. It can instead just check that the file is formatted (`--check`) or print the formatted version to 
stdout (`--print`). If the `--stdin` option is used, the input dafny program is taken from stdin, in which case
it cannot be formatted in place, so either the `--check` or `--print` options must be used in conjunction with `--stdin`.

## **The file _file_ needs to be formatted** {#f_file_needs_formatting}

<!-- %check-cli -->
dafny format testsource/test2.dfy
-->

This message is not an error. Rather it is the expected output of the `dafny format` command when
`--check` is used: it states that the named input file is not formatted according to Dafny style.
You can use `--print` to see the output. Also for an input file `test.dfy`, the command
`dafny format --print test.dfy | diff test.dfy -` provides a diff between the original and the formatted files
(without making any changes).

<!-- DafnyCore/DafnyOptions.cs -->

## **dafny: Error: Invalid argument _argument_ to option print-mode_help_** {#cli_print_mode}

<!-- %check-cli -->
```bash 
dafny -printMode:zzz
```

The `printMode` option has a number of alternative values that are spelled out in the help document (`dafny -?`).
It is also recommended to use the new CLI, with the option `--print-mode`.

## Unsupported diagnostic format: _format_; expecting one of 'json', 'text'.** {#cli_diagnostic_format}

<!-- %check-cli -->
```bash
dafny /diagnosticsFormat:zzz
```

This option controls the format of error messages. Typically the 'text' format is used (and is the default).
But 'json' is also an option. Any other choice is illegal and results in this error message.

## **dafny: Error: Invalid argument _argument_ to option functionSyntax_help_** {#cli_function_syntax}

<!-- %check-cli -->
```bash 
dafny -functionSyntax:z
```

The `functionSyntax` option has a number of alternative values that are spelled out in the help document (`dafny -?`),
most commonly the values '3' and '4' ('4' for dafny version 4.0 and later).
It is also recommended to use the new CLI, with the option `--function-syntax`.

## **dafny: Error: Invalid argument _argument_ to option quantifierSyntax_help_** {#cli_quantifier_syntax}

<!-- %check-cli -->
```bash 
dafny -quantifierSyntax:z
```

The `quantifierSyntax ` option has a number of alternative values that are spelled out in the help document (`dafny -?`),
most commonly the values '3' and '4' ('4' for dafny version 4.0 and later).
It is also recommended to use the new CLI, with the option `--quantifier-syntax`.

## **dafny: Error: Invalid argument _argument_ to option verificationLogger _help_** {#cli_verification_logger}

<!-- %check-cli -->
```bash 
dafny -verificationLogger:z
```

The `verificationLogger` option has these alternatives: trx, csv, text.
The option name in the new CLI is `--log-format`.

## **dafny: Error: Invalid argument _argument_ to option testContracts_help_** {#cli_test_contracts}

<!-- %check-cli -->
```bash 
dafny -testContracts:z
```

The `testContracts` option has these alternatives: Externs, TestedExterns.
The similar option in the new CLI is `--test-assumptions`.

## **dafny: Error: Invalid argument _argument_ to option printIncludes_help_** {#cli_print_includes}

<!-- %check-cli -->
```bash 
dafny -printIncludes:z
```

The `printIncludes` option has these alternatives: None, Immediate, Transitive.

## **Argument '_argument_' not recognized. _Alternatives_** {#cli_quantifier_syntax}

<<<<<<< HEAD
<!-- %check-cli -->
=======
<!-- %no-check TODO: Outputs the help document  -->
>>>>>>> cda490c6
```bash 
dafny resolve --show-snippets:false --quantifier-syntax:2 null.dfy
```

This is a generic error message about command-line arguments,
indicating that the value given (after the `:` or `=` or as the next command-line argument) is not recognized as a valid value for the given option.

The correct spellings of the valid values should be stated 
in the help document (`dafny -?` or `dafny <command> -h`).


<!-- In boogie option processing -->

## **Error: unknown switch: _switch_** {#cli_unknown_legacy_option}

<!-- %check-cli -->
```bash
dafny --stdin
```

This error results from using an unknown command-line option in the 
legacy CLI, such as one that begins with a double hyphen.
It is recommended to use the new CLI in which the command-line begins
with an action verb (e.g., resolve, verify, run) followed by 
files, folders, and options written with double-hyphen prefixes.<|MERGE_RESOLUTION|>--- conflicted
+++ resolved
@@ -231,11 +231,7 @@
 
 ## **Argument '_argument_' not recognized. _Alternatives_** {#cli_quantifier_syntax}
 
-<<<<<<< HEAD
-<!-- %check-cli -->
-=======
 <!-- %no-check TODO: Outputs the help document  -->
->>>>>>> cda490c6
 ```bash 
 dafny resolve --show-snippets:false --quantifier-syntax:2 null.dfy
 ```
