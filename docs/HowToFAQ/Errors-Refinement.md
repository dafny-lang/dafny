
<!-- %check-resolve %default %useHeadings -->


<!-- FILE ./DafnyCore/Rewriters/RefinementTransformer.cd -->

## **Error: _submod_ in _module_ cannot be imported with "opened" because it does not match the corresponding import in the refinement base _base_.** {#ref_refinement_import_must_match_opened_base}

<!-- TODO -->

## **Error: _submod_ in _module_ must be imported with "opened"  to match the corresponding import in its refinement base _base_.** {#ref_refinement_import_must_match_non_opened_base}

<!-- TODO -->

## **Error: a type synonym (_name_) is not allowed to replace a _kind_ from the refined module (_refined_), even if it denotes the same type** {#ref_refinement_type_must_match_base}

```dafny
module P {
  type T = int
}
module Q refines P {
  type T = int
}
```

A refining declaration must make the base declaration more specific. It may not just be the same declaration (although sometimes that might be convenient).

## **Error: to redeclare and refine declaration '_name_' from module '_refined_', you must use the refining (`...`) notation** {#ref_refining_notation_needed}

<!-- TODO -->

## **Error: declaration '_name_' indicates refining (notation `...`), but does not refine anything** {#ref_refining_notation_does_not_refine}

```dafny
module P {
}
module Q refines P {
  export A ...
}
```

A refining declaration that uses `...` must actually be refining a corresponding declaration in the base module.

## **Error: can't change if a module export is default (_name_)** {#ref_default_export_unchangeable}

```dafny
module P {
  const c: int
  export reveals c
}
module Q refines P {
  export P ...
}
```

If a base module P has a default export (implicitly named P), then a refining module, Q, may not declare an export set P with the intention of refining it.

## **Error: a module (_name_) must refine another module** {#ref_module_must_refine_module}

<!-- TODO -->

## **Error: a module export (_name_) must refine another export** {#ref_export_must_refine_export}

<!-- TODO -- suspect not reachable -->

## **Error: a module (_name_) can only refine a module facade** {#ref_base_module_must_be_facade}

<!-- TODO -->

## **Error: a module (_name_) must refine another module** {#ref_module_must_refine_module_2}

```dafny
module P {
  type W
}
module Q refines P {
  module W {}
}
```

A submodule M within a module that is refining some base module must refine some submodule M in the base module.

<<<<<<< HEAD
## **Error: to be a refinement of _kind_ '_name_' declared with (==), _kind_ '_name_' must support equality {#ref_mismatched_type_characteristics}
=======
## **Error: to be a refinement of _kind_ '_name_' declared with (==), _kind_ '_name_' must support equality {#ref_mismatched_type_characteristics_equality}
>>>>>>> 32909d91

```dafny
module P {
  type T(==)
}
module Q refines P {
  type T = AlwaysAndForeverMore
  codatatype AlwaysAndForeverMore = Cons(int, AlwaysAndForeverMore)
}
```

The abstract type `T` in module `P` says it supports equality, but its attempted refinement in module `Q` does not.
Codatatypes do not generally support equality and so cannot be refinements of equality-supporting abstract types.

<<<<<<< HEAD
## **Error: to be a refinement of _kind_ '_name_' declared with (!new), _kind_ '_name_' must contain no references {#ref_mismatched_type_characteristics}
=======
## **Error: to be a refinement of _kind_ '_name_' declared with (!new), _kind_ '_name_' must contain no references {#ref_mismatched_type_characteristics_noreferences}
>>>>>>> 32909d91

```dafny
module P {
  type T(!new)
}
module Q refines P {
  type T = (int, bool, array<real>)
}
```

The abstract type `T` in module `P` says it contains no reference, but its attempted refinement in module `Q` does.
A refining type must support the type characteristics declared of the refined type.

<<<<<<< HEAD
## **Error: to be a refinement of _kind_ '_name_' declared with (00), _kind_ '_name_' must be nonempty {#ref_mismatched_type_characteristics}
=======
## **Error: to be a refinement of _kind_ '_name_' declared with (00), _kind_ '_name_' must be nonempty {#ref_mismatched_type_characteristics_nonempty}
>>>>>>> 32909d91

```dafny
module P {
  type T(00)
}
module Q refines P {
  type T = A
  class A { }
}
```

The abstract type `T` in module `P` uses the type characteristic `(00)` to say that it is nonempty. However, a class type is
not generally known to be nonempty, so `A` cannot be used as a refinement for `T` in `Q`.

For this particular situation, a possible remedy would be to instead use `type T = A?`, since the nullable type `A?` is known to be nonempty.

<<<<<<< HEAD
## **Error: to be a refinement of _kind_ '_name_' declared with (0), _kind_ '_name_' must support auto-initialization {#ref_mismatched_type_characteristics}
=======
## **Error: to be a refinement of _kind_ '_name_' declared with (0), _kind_ '_name_' must support auto-initialization {#ref_mismatched_type_characteristics_autoinit}
>>>>>>> 32909d91

```dafny
module P {
  type T(0)
}
module Q refines P {
  type T = A
  class A { }
}
```

The abstract type `T` in module `P` uses the type characteristic `(00)` to say that it can be auto-initialized. However, a class type does
not support auto-initialization, so `A` cannot be used as a refinement for `T` in `Q`.

For this particular situation, a possible remedy would be to instead use `type T = A?`, since the nullable type `A?` does support auto-initialization.

## **Error: a _kind_ (_name_) cannot declare members, so it cannot refine an abstract type with members** {#ref_mismatched_type_with_members}

```dafny
module P {
  type T {
    method m() {}
  }
}
module Q refines P {
  type T = int
}
```

When refining a declaration, the refined declaration has all the characteristics of the base declaration, including any members of the base declaration.
Some declarations do not have members, such as subset types and type synonyms, so they cannot refine a declaration that has members declared in the base.

## **Error: an abstract type declaration (_name_) in a refining module cannot replace a more specific type declaration in the refinement base** {#ref_mismatched_abstractness}

```dafny
module P {
  type T = int
}
module Q refines P {
  type T ...
}
```

The purpose of refinement is to replace abstract or incompletely defined declarations with more specific declarations.
Hence a type that is defined in a refinement base cannot be an abstract type in the refining module.

## **Error: a _kind_ declaration (_name_) in a refinement module can only refine a _kind_ declaration or replace an abstract type declaration** {#ref_declaration_must_refine}

```dafny
module P {
  type T = int
}
module Q refines P {
  datatype T ... {}
}
```

The purpose of refinement is to replace abstract or incompletely defined declarations with more specific declarations.
The refining declaration needs to be the same kind of declaration as in the base.


## **Error: an iterator declaration (_name_) in a refining module cannot replace a different kind of declaration in the refinement base** {#ref_iterator_must_refine_iterator}

<!-- %check-resolve %first -->
```dafny
module P {
  class I {}
}
module Q refines P {
  iterator I...
}
```

Iterators may only refine iterator declarations.

## **Error: a type (_name_) in a refining module may not replace an already defined type (even with the same value)** {#ref_base_type_cannot_be_refined}

<!-- TODO - does not appear to be reachable -->

## **Error: a module (_name_) can only be refined by an alias module or a module facade** {#ref_base_module_must_be_abstract_or_alias}

<!-- TODO  - not sure this is reachable-->

## **Error: a refining iterator is not allowed to add preconditions** {#ref_no_new_iterator_preconditions}

```dafny
module P {
  iterator I() yields (x: int)
}
module Q refines P {
  iterator I... requires true
}
```

There are restrictions on what may change when refining an iterator. In particular, no new preconditions may be added
even if they are implied by the base declarations's preconditions.

## **Error: a refining iterator is not allowed to add yield preconditions** {#ref_no_new_iterator_yield_preconditions}

```dafny
module P {
  iterator I() yields (x: int)
}
module Q refines P {
  iterator I... yield requires true
}
```

There are restrictions on what may change when refining an iterator. In particular, no new yield preconditions may be added
even if they are implied by the base declarations's preconditions.


## **Error: a refining iterator is not allowed to extend the reads clause** {#ref_no_new_iterator_reads}

```dafny
module P {
  iterator I() yields (x: int)
}
module Q refines P {
  iterator I... reads {}
}
```

There are restrictions on what may change when refining an iterator. In particular, no new reads clauses may be added
even if they are contained within the base declarations's reads clauses.


## **Error: a refining iterator is not allowed to extend the modifies clause** {#ref_no_new_iterator_modifies}

```dafny
module P {
  iterator I() yields (x: int)
}
module Q refines P {
  iterator I... modifies {}
}
```

There are restrictions on what may change when refining an iterator. In particular, no new modifies clauses may be added
even if they list objects that are contained within the base declarations's modifies clauses.


## **Error: a refining iterator is not allowed to extend the decreases clause** {#ref_no_new_iterator_decreases}

```dafny
module P {
  iterator I() yields (x: int)
}
module Q refines P {
  iterator I... decreases 1 {}
}
```

There are restrictions on what may change when refining an iterator. In particular, no new decreases clause may be added
even if it is the same as or implied by the base declaration's decreases clause.


## **Error: a const declaration (_name_) in a refining class (_class_) must replace a const in the refinement base** {#ref_const_must_refine_const}

```dafny
module P {
  class A { var c: int }
}
module Q refines P {
  class A ... { const c: int }
}
```

Following the general rule that declarations in the base module are replaced by more specific declarations of the same kind in the refining module,
a `const` declaration in the refining module must replace a `const` declaration in the base module (with the same type).

## **Error: the type of a const declaration (_name_) in a refining class (_class_) must be syntactically the same as for the const being refined** {#ref_no_changed_const_type}

```dafny
module P {
  type T = bool
  class A { const c: bool }
}
module Q refines P {
  class A ... { const c: T }
}
```

The declarations in a refining module must have the same type as in the base module. In fact, to enable easier checking that the type
has not changed, the type must be expressed in the same syntactic form in the two declarations. For example, it is not permitted to use a type in a base declaration and 
an equivalent type synonym for the corresponding variable in the refinement.

## **Error: a const re-declaration (_name_) can give an initializing expression only if the const in the refinement base does not** {#ref_no_refining_const_initializer}

```dafny
module P {
  const c := 7
}
module Q refines P {
  const c := 8
}
```

A refined declaration of a `const` may add an initializer, but it cannot replace an initializer declared in the base,
even if it is syntactically the same value, such as an explicit literal in one place and an equivalent expression in the other.

## **Error: a const in a refining module cannot be changed from static to non-static or vice versa: _name_** {#ref_mismatched_module_static}

```dafny
module P {
 class A {const c: int }
}
module Q refines P {
  class A ... { static const c := 7 }
}
```

A `const` declaration that is in a class that is being refined cannot change its static-ness.

## **Error: a const re-declaration (_name_) is not allowed to remove 'ghost' from the const declaration** {#ref_mismatched_const_ghost}

```dafny
module P {
  ghost const c := 7
}
module Q refines P {
  const c: int
}
```

A `const` refining declaration cannot change the declaration from `ghost` to non-ghost.

## **Error: a const re-declaration (_name_) must be to add 'ghost' to the const declaration_info_** {#ref_refinement_must_add_const_ghost}

```dafny
module P {
  const c := 7
}
module Q refines P {
  const c: int
}
```

A `const` refinement must change something. It can add a `ghost` modifier or it can add an initializer.

## **Error: a field declaration (_name_) in a refining class (_class_) must replace a field in the refinement base** {#ref_field_must_refine_field}

```dafny
module P {
  type T = int
  class A { const c: int }
}
module Q refines P {
  class A ... { var c: T }
}
```

Following the general rule that declarations in the base module are replaced by more specific declarations of the same kind in the refining module,
a `var` declaration in a refining class must replace a `var` declaration in the class of the base module (with the same type).


## **Error: a field declaration (_name_) in a refining class (_class_) must repeat the syntactically same type as the field has in the refinement base** {#ref_mismatched_field_name}

```dafny
module P {
  type T = int
  class A { var c: int }
}
module Q refines P {
  class A ... { var c: T }
}
```

The field declarations in a refining class must have the same type as in the class in the base module. In fact, to enable easier checking that the type
has not changed, the type must be expressed in the same syntactic form in the two declarations. For example, it is not permitted to use a type 
in a base declaration and an equivalent type synonym in the corresponding place in the refinement.


## **Error: a field re-declaration (_name_) must be to add 'ghost' to the field declaration** {#ref_refinement_field_must_add_ghost}

```dafny
module P {
  class A { var c: int }
}
module Q refines P {
  class A ... { var c: int }
}
```

When a class is being refined, any field declaration in the base is copied into the refinement.
If there is a redeclaration of the field, it must be to add a `ghost` modifier.

## **Error: a _kind_ declaration (_name_) can only refine a _kind_** {#ref_mismatched_refinement_kind}

```dafny
module P {
  function f(i: int): bool
}
module Q refines P {
  predicate f(i: int) { true }
}
```

The refining declaration must be the same kind of declaration as the base declaration.
For example both must be predicates or both must be functions (even if the function is one that returns a `bool`).

## **Error: a refining _kind_ is not allowed to add preconditions** {#ref_refinement_no_new_preconditions}

```dafny
module P {
  predicate m(i: nat)
}
module Q refines P {
  predicate m(i: nat) requires true { true }
}
```

A function in a refining module must be able to be used in the same way as the abstract function in the base module.
If there are additional preconditions, then the call contexts for the refined function may be more restricted than for the base function.
Thus no new preconditions may be added. This is a syntactic check, so no preconditions can be added even if they
are implied by the existing preconditions.

## **Error: a refining _kind_ is not allowed to extend the reads clause** {#ref_refinement_no_new_reads}

```dafny
module P {
  predicate m() reads {}
}
module Q refines P {
  predicate m() reads this {true }
}
```

A function in a refining module must be able to be used in the same way as the abstract function in the base module.
Extending the reads clause with additional objects cxhanges this equivalence and is not allowed.
This change is syntactic. The refining function is not allowed to write any reads clauses. It just inherits those from
the base declaration. This is the case even if the new reads clause is a repetition or subset of the base declaration.

## **Error: decreases clause on refining _kind_ not supported** {#ref_no_new_decreases}

```dafny
module P {
  predicate m(i: nat) reads {}
}
module Q refines P {
  predicate m(i: nat) decreases i {true }
}
```

For simplicity, a refining function is not allowed to add decreases clauses to its declaration.

## **Error: a function in a refining module cannot be changed from static to non-static or vice versa: _name_** {#ref_mismatched_function_static}

```dafny
module P {
  class A { predicate m(i: nat) }
}
module Q refines P {
  class A ... { static predicate m(i: nat) {true } }
}
```

The static-ness of a function declaration in a refining class must be the same as in the base class.

## **Error: a compiled function cannot be changed into a ghost function in a refining module: _name_** {#ref_mismatched_function_compile}

```dafny
module P {
  predicate m(i: nat)
}
module Q refines P {
  ghost predicate m(i: nat)
}
```

If a function is declared as non-ghost in the base module, it may not be declared `ghost` in the refining module.

## **Error: a ghost function can be changed into a compiled function in a refining module only if the function has not yet been given a body: _name_** {#ref_no_refinement_function_with_body}

<!-- %check-resolve %first -->
```dafny
module P {
  ghost predicate m(i: nat) { true }
}
module Q refines P {
  predicate m(i: nat) { true }
}
```

If a function is declared ghost in a base module, it can then be given a body and declared non-ghost in the refined version of the module.
But in the case where the the base declaration already has a body and is `ghost`, the refined declaration cannot then change the function to non-ghost.

## **Error: the name of function return value '_function_'(_result_) differs from the name of corresponding function return value in the module it refines (_otherresult_)** {#ref_mismatched_function_return_name}

```dafny
module P {
  function f(a: int): (r: int)
}
module Q refines P {
  function f(a: int): (s: int) { 0 }
}
```

When refining a function, the input and output signature must stay precisely the same -- formals, types, and names -- including the name of the function result.


## **Error: the result type of function '_function_' (_type_) differs from the result type of the corresponding function in the module it refines (_othertype_)** {#ref_mismatched_function_return_type}

```dafny
module P {
  function f(a: int): int { 0 }
}
module Q refines P {
  function f(a: int): bool
}
```

When refining a function, the input and output signature must stay precisely the same -- formals, types, and names --
including the type of the function result. The types must be syntactically identical; it is not allowed
to use a type and an equivalent type synonym, for example.

## **Error: a refining _kind_ is not allowed to extend/change the body** {#ref_mismatched_refinement_body}

```dafny
module P {
  function f(a: int): int { 0 }
}
module Q refines P {
  function f(a: int): int { 0 }
}
```

When refining a function, the refining declaration can not include a body if the base declaration has a body, even if the texts of the bodies are identical.

## **Error: a method declaration (_name_) can only refine a method** {#ref_method_refines_method}

```dafny
module P {
  function m(a: int): int
}
module Q refines P {
  method m(a: int)  {}
}
```

The refining declaration must be the same kind of declaration as the base declaration.
For example both must be methods.


## **Error: a refining method is not allowed to add preconditions** {#ref_no_new_method_precondition}

```dafny
module P {
  method m() {}
}
module Q refines P {
  method m() requires true {}
}
```

A method in a refining module must be able to be used in the same way as the abstract method in the base module.
If there are additional preconditions, then the calling contexts permitted for the refined method may be more restricted than those for the abstract base method.
Thus no new preconditions may be added. This is a syntactic check, so no preconditions can be added even if they
are implied by the existing preconditions.


## **Error: a refining method is not allowed to extend the modifies clause** {#ref_no_new_method_modifies}

```dafny
module P {
  method m(i: nat)
}
module Q refines P {
  method m(i: nat) modifies {} { }
}
```

A method in a refining module must be able to be used in the same way as the abstract method in the base module.
If there are additional objects in the modifies clause, then the usage of the refined module may have more effect than known by the base method signature.
Thus no new modifies clauses may be added. This is a syntactic check, so no modifies clauses can be added even if they
do not actually add any new objects to the modifies set.

## **Error: decreases clause on refining method not supported, unless the refined method was specified with 'decreases *'** {#ref_no_new_method_decreases}

```dafny
module P {
  method m(a: int)
}
module Q refines P {
  method m(a: int) decreases a {}
}
```

A decreases clause is not permitted in a refining method declaration, even if it is syntactically identical to the clause in the base declaration.
The one exception is that if the base declares `decreases *` then the refinement may give a decreases clause (even `decreases`*`).
Note that if the refining declaration does not state a decreases clause (the usual case), the refining declaration gets a copy of the base declarations clause.

## **Error: a method in a refining module cannot be changed from static to non-static or vice versa: _name_** {#ref_mismatched_method_static}

```dafny
module P {
  class A { method m(i: nat) }
}
module Q refines P {
  class A ... { static method m(i: nat) { } }
}
```

There are restrictions on what can be changed in a refinement. In particular, a basic characteristic like being or not being `static`
may not change for any kind of declaration.

## **Error: a ghost method cannot be changed into a non-ghost method in a refining module: _name_** {#ref_mismatched_method_non_ghost}

```dafny
module P {
  ghost method m(i: nat) 
}
module Q refines P {
  method m(i: nat) { } 
}
```

There are restrictions on what can be changed in a refinement. In particular, a basic characteristic like being or not being `ghost`
may not change for methods.

## **Error: a method cannot be changed into a ghost method in a refining module: _name_** {#ref_mismatched_method_ghost}

```dafny
module P {
  method m(i: nat) 
}
module Q refines P {
  ghost method m(i: nat) { } 
}
```

There are restrictions on what can be changed in a refinement. In particular, a basic characteristic like being or not being `ghost`
may not change for methods.


## **Error: _what_ '_name_' is declared with a different number of type parameters (_count_ instead of _oldcount_) than the corresponding _what_ in the module it refines** {#ref_mismatched_type_parameters_count}

```dafny
module P {
  method m<T>(i: nat) 
}
module Q refines P {
  method m<T,U>(i: nat) { } 
}
```

There are restrictions on what can be changed in a refinement. In particular, a basic characteristic like the number of type parameters
may not change for any declaration.


## **Error: type parameters are not allowed to be renamed from the names given in the _kind_ in the module being refined (expected '_oldname_', found '_name_')** {#ref_mismatched_type_parameter_name}

```dafny
module P {
  method m<T,U>(i: nat) 
}
module Q refines P {
  method m<T,W>(i: nat) { } 
}
```

There are restrictions on what can be changed in a refinement. 
In particular, for convenience and readability, the names of type parameters
may not change for any declaration.

## **Error: type parameter '_name_' is not allowed to change the requirement of supporting equality** {#ref_mismatched_type_parameter_equality}

```dafny
module P {
  method m<T,U(==)>(i: nat) 
}
module Q refines P {
  method m<T,U>(i: nat) { } 
}
```

There are restrictions on what can be changed in a refinement. 
In particular, any characteristics of type parameters must remain the same.

## **Error: type parameter '_name_' is not allowed to change the requirement of supporting auto-initialization** {#ref_mismatched_type_parameter_auto_init}

```dafny
module P {
  method m<T,U(0)>(i: nat) 
}
module Q refines P {
  method m<T,U>(i: nat) { } 
}
```

There are restrictions on what can be changed in a refinement. 
In particular, any characteristics of type parameters must remain the same.

## **Error: type parameter '_name_' is not allowed to change the requirement of being nonempty** {#ref_mismatched_type_parameter_nonempty}

```dafny
module P {
  method m<T,U(00)>(i: nat) 
}
module Q refines P {
  method m<T,U>(i: nat) { } 
}
```

There are restrictions on what can be changed in a refinement. 
In particular, any characteristics of type parameters must remain the same.


## **Error: type parameter '_name_' is not allowed to change the no-reference-type requirement** {#ref_mismatched_type_parameter_not_reference}

```dafny
module P {
  method m<T,U(!new)>(i: nat) 
}
module Q refines P {
  method m<T,U>(i: nat) { } 
}
```

There are restrictions on what can be changed in a refinement. 
In particular, any characteristics of type parameters must remain the same.


## **Error: type parameter '_name_' is not allowed to change variance (here, from '_oldvariance_' to '_variance_')** {#ref_mismatched_type_parameter_variance}

```dafny
module P {
  type T<+U> 
}
module Q refines P {
  type T<U> = int
}
```

There are restrictions on what can be changed in a refinement. 
In particular, the variance of type parameters must remain the same.


## **Error: _kind_ '_name_' is declared with a different number of _what_ (_num_ instead of _oldnum_) than the corresponding _kind_ in the module it refines** {#ref_mismatched_kind_count}

```dafny
module P {
  method m(i: int)
}
module Q refines P {
  method m(i: int, j: int) {}
}
```

There are restrictions on what can be changed in a refinement. 
In particular, the number, type and names of formal parameters must remain the same.

## **Error: there is a difference in name of _kind_ _num_ ('_name_' versus '_oldname_') of _kind_ _name_ compared to corresponding _kind_ in the module it refines** {#ref_mismatched_kind_name}

```dafny
module P {
  method m(i: int)
}
module Q refines P {
  method m(j: int) {}
}
```

There are restrictions on what can be changed in a refinement. 
In particular, for convenience and readability, the names of formal parameters
may not change for any declaration.


## **Error: _kind_ '_name_' of _kind_ _container_ cannot be changed, compared to the corresponding _kind_ in the module it refines, from non-ghost to ghost** {#ref_mismatched_kind_ghost}

```dafny
module P {
  method m(i: int)
}
module Q refines P {
  method m(ghost i: int) {}
}
```

There are restrictions on what can be changed in a refinement. 
In particular, ghost-ness of formal parameters
may not change for any declaration.

## **Error: _kind_ '_name_' of _kind_ _container_ cannot be changed, compared to the corresponding _kind_ in the module it refines, from ghost to non-ghost** {#ref_mismatched_kind_non_ghost}

```dafny
module P {
  method m(ghost i: int)
}
module Q refines P {
  method m(i: int) {}
}
```

There are restrictions on what can be changed in a refinement. 
In particular, ghost-ness of formal parameters
may not change for any declaration.

## **Error: _kind_ '_name_' of _kind_ _container_ cannot be changed, compared to the corresponding _kind_ in the module it refines, from new to non-new** {#ref_mismatched_kind_non_new}

<!-- TODO -->

## **Error: _kind_ '_name_' of _kind_ _container_ cannot be changed, compared to the corresponding _kind_ in the module it refines, from non-new to new** {#ref_mismatched_kind_new}

<!-- TODO -->

## **Error: _kind_ '_name_' of _kind_ _container_ cannot be changed, compared to the corresponding _kind_ in the module it refines, from non-older to older** {#ref_mismatched_kind_older}

```dafny
module P {
  class A {}
  predicate m(a: A)
}
module Q refines P {
  predicate m(older a: A) { true }
}
```

When refining a predicate, a formal parameter may not change from older to non-older or vice versa.

## **Error: _kind_ '_name_' of _kind_ _container_ cannot be changed, compared to the corresponding _kind_ in the module it refines, from older to non-older** {#ref_mismatched_kind_non_older}

```dafny
module P {
  class A {}
  predicate m(older a: A)
}
module Q refines P {
  predicate m(a: A) { true }
}
```

When refining a predicate, a formal parameter may not change from older to non-older or vice versa.

## **Error: the type of _kind_ '_n_' is different from the type of the same _kind_ in the corresponding _thing_ in the module it refines ('_name_' instead of '_oldname_')** {#ref_mismatched_parameter_type}

```dafny
module P {
  method m(a: bool)
}
module Q refines P {
  method m(a: int) {}
}
```

The types in a signature in a refining declaration must be the same as the corresponding types in the base declaration.
The types must be syntactically identical. For example one cannot be a type synonym of the other.

## **Error: a refining formal parameter ('_name_') in a refinement module is not allowed to give a default-value expression** {#ref_refined_formal_may_not_have_default}

```dafny
module P {
  method m(i: int)
}
module Q refines P {
  method m(i: int := 9) {}
}
```

There are restrictions on what changes can be made in refining a base declaration. 
When refining methods, one restriction is that the refining declaration may not have default value declarations.
The refining method has precisely the same default values as the base declaration.

## **Error: skeleton statement does not match old statement** {#ref_mismatched_skeleton}

_Refining statements are no longer supported in Dafny._

## **Error: assert template does not match inherited statement** {#ref_mismatched_assert}

_Refining statements are no longer supported in Dafny._

## **Error: expect template does not match inherited statement** {#ref_mismatched_expect}

_Refining statements are no longer supported in Dafny._

## **Error: assume template does not match inherited statement** {#ref_mismatched_assume}

_Refining statements are no longer supported in Dafny._

## **Error: if-statement template does not match inherited statement** {#ref_mismatched_if_statement}

_Refining statements are no longer supported in Dafny._

## **Error: while-statement template does not match inherited statement** {#ref_mismatched_while_statement}

_Refining statements are no longer supported in Dafny._

## **Error: a skeleton while statement with a guard can only replace a while statement with a non-deterministic guard** {#ref_mismatched_while_statement_guard}

_Refining statements are no longer supported in Dafny._

## **Error: modify template does not match inherited statement** {#ref_mismatched_modify_statement}

_Refining statements are no longer supported in Dafny._

## **Error: modify template must have a body if the inherited modify statement does** {#ref_mismatched_statement_body}

_Refining statements are no longer supported in Dafny._

## **Error: a refining loop can provide a decreases clause only if the loop being refined was declared with 'decreases *'** {#ref_mismatched_loop_decreases}

_Refining statements are no longer supported in Dafny._

## **Error: while template must have a body if the inherited while statement does** {#ref_mismatched_while_body}

_Refining statements are no longer supported in Dafny._

## **Error: skeleton statement may not be used here; it does not have a matching statement in what is being replaced** {#ref_misplaced_skeleton}

_Refining statements are no longer supported in Dafny._

## **Error: yield statements are not allowed in skeletons** {#ref_misplaced_yield}

_Refining statements are no longer supported in Dafny._

## **Error: _kind_ statement in skeleton is not allowed to break outside the skeleton fragment** {#ref_invalid_break_in_skeleton}

_Refining statements are no longer supported in Dafny._

## **Error: cannot have assignment statement** {#ref_misplaced_assignment}

_Refining statements are no longer supported in Dafny._

## **Error: cannot have call statement** {#ref_misplaced_call}

_Refining statements are no longer supported in Dafny._

## **Error: refinement method cannot assign to variable defined in parent module ('_name_')** {#ref_invalid_variable_assignment}

_Refining statements are no longer supported in Dafny._

## **Error: refinement method cannot assign to a field defined in parent module ('{0}')** {#ref_invalid_field_assignment}

_Refining statements are no longer supported in Dafny._

## **Error: new assignments in a refinement method can only assign to state that the module defines (which never includes array elements)** {#ref_invalid_new_assignments}

_Refining statements are no longer supported in Dafny._

## **Error: assignment RHS in refinement method is not allowed to affect previously defined state** {#ref_invalid_assignment_rhs}

_Refining statements are no longer supported in Dafny._
<|MERGE_RESOLUTION|>--- conflicted
+++ resolved
@@ -80,11 +80,7 @@
 
 A submodule M within a module that is refining some base module must refine some submodule M in the base module.
 
-<<<<<<< HEAD
-## **Error: to be a refinement of _kind_ '_name_' declared with (==), _kind_ '_name_' must support equality {#ref_mismatched_type_characteristics}
-=======
 ## **Error: to be a refinement of _kind_ '_name_' declared with (==), _kind_ '_name_' must support equality {#ref_mismatched_type_characteristics_equality}
->>>>>>> 32909d91
 
 ```dafny
 module P {
@@ -99,11 +95,7 @@
 The abstract type `T` in module `P` says it supports equality, but its attempted refinement in module `Q` does not.
 Codatatypes do not generally support equality and so cannot be refinements of equality-supporting abstract types.
 
-<<<<<<< HEAD
-## **Error: to be a refinement of _kind_ '_name_' declared with (!new), _kind_ '_name_' must contain no references {#ref_mismatched_type_characteristics}
-=======
 ## **Error: to be a refinement of _kind_ '_name_' declared with (!new), _kind_ '_name_' must contain no references {#ref_mismatched_type_characteristics_noreferences}
->>>>>>> 32909d91
 
 ```dafny
 module P {
@@ -117,11 +109,7 @@
 The abstract type `T` in module `P` says it contains no reference, but its attempted refinement in module `Q` does.
 A refining type must support the type characteristics declared of the refined type.
 
-<<<<<<< HEAD
-## **Error: to be a refinement of _kind_ '_name_' declared with (00), _kind_ '_name_' must be nonempty {#ref_mismatched_type_characteristics}
-=======
 ## **Error: to be a refinement of _kind_ '_name_' declared with (00), _kind_ '_name_' must be nonempty {#ref_mismatched_type_characteristics_nonempty}
->>>>>>> 32909d91
 
 ```dafny
 module P {
@@ -138,11 +126,7 @@
 
 For this particular situation, a possible remedy would be to instead use `type T = A?`, since the nullable type `A?` is known to be nonempty.
 
-<<<<<<< HEAD
-## **Error: to be a refinement of _kind_ '_name_' declared with (0), _kind_ '_name_' must support auto-initialization {#ref_mismatched_type_characteristics}
-=======
 ## **Error: to be a refinement of _kind_ '_name_' declared with (0), _kind_ '_name_' must support auto-initialization {#ref_mismatched_type_characteristics_autoinit}
->>>>>>> 32909d91
 
 ```dafny
 module P {
