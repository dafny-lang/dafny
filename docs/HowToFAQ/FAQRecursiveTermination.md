--- conflicted
+++ resolved
@@ -19,15 +19,9 @@
 
 ## Answer
 
-<<<<<<< HEAD
-In general, to prove termination of any recursive structure one needs to declare a 
+In general, to prove termination of any recursive structure, one needs to declare a 
 ([well-founded](../DafnyRef/DafnyRef#sec-well-founded-orders)) measure that decreases on each iteration or recursive invocation;
 because a well-founded measure has no infinitely decreasing sequences, the recursion must eventually terminate.
-=======
-In general, to prove termination of any recursive structure, one needs to declare a 
-(well-founded) measure that decreases on each iteration or recursive invocation;
-because a well-founded measure has a lower limit, the recursion must eventually terminate.
->>>>>>> 9815eb04
 In many cases, Dafny will deduce a satisfactory (provable) measure to apply by default.
 But where it cannot, the user must supply such a measure. A user-supplied measure is 
 declared in a `decreases` clause. Such a measure is a sequence of expressions, ordered lexicographically by the
