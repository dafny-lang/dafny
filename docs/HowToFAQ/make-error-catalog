#! /usr/bin/env bash
dir=$(dirname "${BASH_SOURCE[0]}")
cd "$dir"

FAIL=0
<<<<<<< HEAD
java MakeErrorCatalog.java Errors-Compiler.template \
      ../../Source/DafnyCore/Backends/GeneratorErrors.cs 
=======
../../Scripts/dafny documentation Errors-Compiler.template
>>>>>>> 6292c818
if [ "$?" != "0" ] ; then echo "Java build-run failed"; exit 1; fi

diff Errors-Compiler.tmp Errors-Compiler.md || \
   { echo "Errors-Compiler.md has been altered -- check and commit the edits"; FAIL=1; }

../../Scripts/dafny documentation Errors-Parser.template
if [ "$?" != "0" ] ; then echo "Java build-run failed"; exit 1; fi

diff Errors-Parser.tmp Errors-Parser.md || \
   { echo "Errors-Parser.md has been altered -- check and commit the edits"; FAIL=1; }

if [ "$FAIL" != "0" ]; then echo FAILURE; exit 1; fi

<|MERGE_RESOLUTION|>--- conflicted
+++ resolved
@@ -3,12 +3,7 @@
 cd "$dir"
 
 FAIL=0
-<<<<<<< HEAD
-java MakeErrorCatalog.java Errors-Compiler.template \
-      ../../Source/DafnyCore/Backends/GeneratorErrors.cs 
-=======
 ../../Scripts/dafny documentation Errors-Compiler.template
->>>>>>> 6292c818
 if [ "$?" != "0" ] ; then echo "Java build-run failed"; exit 1; fi
 
 diff Errors-Compiler.tmp Errors-Compiler.md || \
