--- conflicted
+++ resolved
@@ -366,11 +366,7 @@
 Not all pairs of types have implicit or even explicit conversions. But there are conversions
 to int types from numeric types, including the ORDINAL type; for any source type, the value of 
 the numeric expression must be in the range for the int type (if it is a subset type or a newtype).
-<<<<<<< HEAD
-Even `char` values have an integer representation 
-=======
 Even `char` values have an integer representation (and thus a representation as an `int`) 
->>>>>>> 48addb63
 corresponding to their unicode value.
 
 ## **Error: type conversion to a real-based type is allowed only from numeric and bitvector types, char, and ORDINAL (got _type_)**
