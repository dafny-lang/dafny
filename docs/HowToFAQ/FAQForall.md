--- conflicted
+++ resolved
@@ -4,11 +4,7 @@
 
 ## Question
 
-<<<<<<< HEAD
-If I'm trying to prove a lemma in Dafny with a `forall` statement that needs help in the body ( {} ) of the lemma, how do I make an arbitrary variable (specifically of type string32 ) in the body of the lemma to help prove the `forall` statement?
-=======
 If I'm trying to prove a lemma in Dafny with a `forall` statement that needs help in the body (`{}`) of the lemma, how do I make an arbitrary variable in the body of the lemma to help prove the `forall` statement?
->>>>>>> c5e1d52f
 
 ## Answer
 
