


<!-- %check-resolve %default %useHeadings -->

<!-- FILE DafnyCore/Resolver/ExpressionTester.cs -->

## **Error: ghost variables such as _name_ are allowed only in specification contexts. _name_ was inferred to be ghost based on its declaration or initialization.** {#r_ghost_var_only_in_specifications}

<!-- %check-resolve -->
```dafny
method m() {
  ghost var i := 6;
  var j := i;
  print j;
}
```

By their nature, ghost variables and ghost expressions generally may not affect the
compiled code. So ghost variables may not be used in any non-ghost (compiled) statement.
Note that variables can be ghost because they are explicitly declared to be ghost
or because they are initialized with a value that is derived from a ghost expression.

## **Error: a _what_ is allowed only in specification contexts** {#r_only_in_specification}

```dafny
datatype A = A(x: int, ghost y: int)
method m(a: A) returns (r: int) {
    return a.y;
}
```

Ghost expressions, including ghost fields or destructors, are allowed only in ghost code.

## **Error: a _what_ with ghost parameters can be used as a value only in specification contexts** {#r_ghost_parameters_only_in_specification}

```dafny
class A { 
  function f(ghost i: int): int {0}
}
method m(a:A) 
{
  print a.f;
}
```

Functions may have some (or all) formal parameters be ghost. Such parameters can only be used in ghost expressions
within the function body. There are limits though on where such a function may be used.
For example, passing the value of the function itself (not a call of the function) is restricted to ghost contexts.

## **Error: _what_ '_name_' can be used only in specification contexts** {#r_used_only_in_specification}

```dafny
datatype D = J | ghost K(i: int)
method m(d:D) 
  requires d.K?
{
  print d.i;
}
```

<<<<<<< HEAD
```dafny
datatype GG = A | ghost B( i: int)
method g(h: GG) returns (r: GG) requires h.B? {
  return h.(i := 7);
}
```

A datatype can have ghost constructors and the values of that constructors destructors 
can be updated, producing a new value of that datatype. 
However, such an update expression is a ghost expression; so such expressions cannot appear
in contexts that are required to be compiled, such as `return` and `print` statements.
=======
A datatype may have ghost constructors, but accessing the value of one of the fields (destructors) of such a ghost constructor is
a ghost operation. Consequently an expression like `d.i` (where `i` is a destructor of a ghost constructor for the datatype of which `d` is a value)
is allowed only in ghost contexts.
>>>>>>> 50568bcf

## **Error: in a compiled context, update of _deconstructors_ cannot be applied to a datatype value of a ghost variant (ghost constructor _constructor_)** {#r_ghost_destructor_update_not_compilable}

```dafny
datatype D = A | ghost B(c: int)
method m(d:D) 
  requires d.B?
{
  print d.(c := 0);
}
```

Datatypes may have ghost variants (where the datatype constructor is itself declared ghost), but constructing or updating such variants is a ghost operation.
Consequently such expressions may not be present in compiled code.

## **Error: a call to a _kind_ is allowed only in specification contexts_hint_** {#r_ghost_call_only_in_specification}

```dafny
twostate function f(): int { 42 }
method m() returns (r: int) {
  r := f();
}
```

`twostate` declarations, extreme predicates, and prefix lemmas are always ghost (even without a `ghost` keyword).
Thus they may never be used outside a ghost context.

## **Error: a call to a ghost _what_ is allowed only in specification contexts (consider declaring the _what_ without the 'ghost' keyword)** {#r_ghost_call_only_in_specification_function_4}
For Dafny 4:
<!-- %check-resolve %options --function-syntax:4 -->
```dafny
ghost function f(): int { 42 }
method m() returns (a: int)
{
  a := f();
}
```

A ghost function can only be called in a ghost context; assigning to an out-parameter is
always a non-ghost context. If you declare the function to be compilable, then it can be used
in a non-ghost context. In Dafny 3 a non-ghost function is declared as `function method` (and just `function` is ghost);
in Dafny 4, `function` is non-ghost and `ghost function` is ghost (like the declarations
for methods). See [the reference manual on --function-syntax](../DafnyRef/DafnyRef#sec-function-syntax).

## **Error: a call to a ghost _what_ is allowed only in specification contexts (consider declaring the _what_ with 'function method')** {#r_ghost_call_only_in_specification_function_3}

For Dafny 3:
<!-- %check-resolve %options --function-syntax:3 -->
```dafny
function f(): int { 42 }
method m() returns (a: int)
{
  a := f();
}
```

A ghost function can only be called in a ghost context; assigning to an out-parameter is
always a non-ghost context. If you declare the function to be compilable, then it can be used
in a non-ghost context. In Dafny 3 a non-ghost function is declared as `function method` (and just `function` is ghost);
in Dafny 4, `function` is non-ghost and `ghost function` is ghost (like the declarations
for methods). See [the reference manual on --function-syntax](../DafnyRef/DafnyRef#sec-function-syntax).

## **Error: ghost constructor is allowed only in specification contexts** {#r_ghost_constructors_only_in_ghost_context}

<!-- %check-resolve -->
```dafny
datatype D = A | ghost C
method m(i: int) returns (r: D){
  if i == 0 { r := A; }
  if i != 0 { r := C; }
}
```

A datatype can have a mix of non-ghost and ghost constructors, but the ghost constructors
may only be used in ghost contexts.
For example, a ghost constructor cannot be assigned to a non-ghost out-parameter
or used in the then- or else-branch of a non-ghost if statment.

## **Error: old expressions are allowed only in specification and ghost contexts** {#r_old_expressions_only_in_ghost_context}

```dafny
class A {}
method m(a: A) returns (r: A){
  r := old(a);
}
```

The `old` construct is only used in ghost contexts. Typically using `old`
forces an expression to be ghost.
But in situations where it is definitely not a ghost context, such as
assigning to a non-ghost out-parameter or the actual argument for a
non-ghost formal parameter, then `old` cannot be used.

## **Error: an expression of type '_type_' is not run-time checkable to be a '_type_'** {#r_type_test_not_runtime_checkable}

<!-- TODO -->

## **Error: fresh expressions are allowed only in specification and ghost contexts** {#r_fresh_expressions_only_in_ghost_context}

```dafny
class A {}
method m(a: A) returns (b: bool) {
  b := fresh(a);
}
```

The `fresh` construct is only used in ghost contexts. Typically using `fresh`
forces an expression to be ghost.
So `fresh` cannot be used in situations where it is definitely not a ghost context, such as
assigning to a non-ghost out-parameter or the actual argument for a
non-ghost formal parameter.

## **Error: unchanged expressions are allowed only in specification and ghost contexts** {#r_unchanged_expressions_only_in_ghost_context}

```dafny
class A {}
method m(a: A) returns (b: bool){
  b := unchanged(a);
}
```

The `unchanged` construct is only used in ghost contexts. Typically using `unchanged`
forces an expression to be ghost.
So `unchanged` cannot be used in situations where it is definitely not a ghost context, such as
assigning to a non-ghost out-parameter or the actual argument for a
non-ghost formal parameter.

## **Error: rank comparisons are allowed only in specification and ghost contexts** {#r_rank_expressions_only_in_ghost_context}

```dafny
datatype D = A | B
method m(dd: D) 
{
  var d := A;
  print d < dd;
}
```

The `<` operator for two datatype values denotes _rank comparison_. That is,
the right-hand operand must be structurally deeper than the left for the result
of the operator to be true. However, this operation is always a ghost operation 
and is never compiled. So it cannot appear in a non-ghost context.

## **Error: prefix equalities are allowed only in specification and ghost contexts** {#r_prefix_equalities_only_in_ghost_context}

```dafny
codatatype Stream = SNil | SCons(head: int, tail: Stream)
const s: Stream
const t: Stream
const b := s == #[1] t
```

The `==#[k]` syntax is [_prefix equality_](../DafnyRef/DafnyRef#sec-co-equality) on two values of the same codatatype.
It means that the two values have the same prefix of k values.
Such operations are not compilable and only allowed in ghost contexts.

## **Error: _what_ in non-ghost contexts must be compilable, but Dafny's heuristics can't figure out how to produce or compile a bounded set of values for '_name_'** {#r_unknown_bounds}

```dafny
const s := iset i: int :: i*2 
```

Implicit iterations over unbounded ranges are not compilable. 
More typically a _range_ predicate is given that limits the range of the local variable.
The dafny tool analyzes this predicate, using various heuristics, to find lower and
upper bounds by which to constrain the range. If the heuristics fail, then dafny
does not know how to, and will not, compile the code. Where possible, adding in a
range predicate, even if it is a superset of the actual range, can give the compiler
enough hints to construct a compiled version of the program.

## **Error: match expression is not compilable, because it depends on a ghost constructor** {#r_match_not_compilable}

<!-- TODO - does not fail -->
<!-- %no-check -->
```dafny
datatype D = A | ghost B
method m(dd: D) 
{
  print match dd { case A => 0 case B => 1 };
}
```

If one of the cases in a match expression uses a ghost constructor, then the whole
match expression is ghost. That match expression cannot then be used in a compiled
context, such as a print statement.


<!-- FILE ./DafnyCore/Resolver/TypeInferenceChecker.cs -->

## **Error: newtype's base type is not fully determined; add an explicit type for '_name_'** {#r_newtype_base_undetermined}

<!-- TODO -->

## **Error: subset type's base type is not fully determined; add an explicit type for '_name_'** {#r_subset_type_base_undetermined}

<!-- TODO -->

## **Error: shared destructors must have the same type, but '_name_' has type '_type_' in constructor '_name_' and type '_type_' in constructor '_name_'** {#r_shared_destructors_have_different_types}

```dafny
datatype D = A(x: int) | B (x: bool)
```

In defining a datatype, two constructors can both refer to a common destructor, but if they 
do, the two instances must be declared with the same type. To correct this, either
(a) the writer intends there to be two different destructor values, but accidentally
used the same name, in which case change the name of one of them, or (b) they are
intended to be the same, in which case a common type must be chosen.

## **Error: literal (_literal_) is too large for the bitvector type _type_** {#r_literal_too_large_for_bitvector}

```dafny
const b: bv4 := 30
```

An integer literal can be converted implicitly to a value of a bitvector type,
but only if the integer literal is in the range for the target type.
For example, the type `bv4` has 4 bits and holds the values 0 through 15 inclusive.
So a `bv4` can be initialized with a value in that range.
Negative values are allowed: a value of -n corresponds to the bit vector
value which, when added to the bitvector value of n, gives 0.
For bv4, -n is the same as 16-n.

## **Error: unary minus (-_num_, type _type_) not allowed in case pattern** {#r_no_unary_minus_in_case_patterns}

```dafny
const d: bv4
const c := match d { case -0 => 0 case _ => 1 }
```

In a case value of a match expression with a bitvector type, the literals in the cases
may not be negative literals, even though those may be used as bitvector literals in
some other places in Dafny.

<!-- NOTE: This message is also present in Expressions/LitPattern.cs; I believe the message
here in TypeInferenceChecker is never reachable. -->

## **Error: type of type parameter could not be determined; please specify the type explicitly** {#r_type_parameter_undetermined}

<!-- TODO -->

## **Error: type of bound variable '_name_' could not be determined; please specify the type explicitly** {#r_bound_variable_undetermined}

<!-- TODO -->

## **Error: type of bound variable '_name_' ('_type_') is not allowed to use type ORDINAL** {#r_bound_variable_may_not_be_ORDINAL}

<!-- TODO -->

## **Warning: the quantifier has the form 'exists x :: A ==> B', which most often is a typo for 'exists x :: A && B'; if you think otherwise, rewrite as 'exists x :: (A ==> B)' or 'exists x :: !A || B' to suppress this warning** {#r_exists_quantifier_warning}

<!-- %check-resolve-warn -->
```dafny
ghost const c := exists i: int :: true ==> true
```

The implication `A ==> B` is true if `A` is false or `B` is true. In a `forall` statement one might write,
for example, `0 <= i < 10 ==> a[i] == 0`, claiming that the array element is 0 for the first 10 array elements.
But if one wrote `exists i :: 0 <= i < 10 ==> a[i] == 0` then a value of 10 for `i` satisfies the predicate.
More often one means `exists i :: 0 <= i < 10 && a[i] == 0`, that is, is there an `i` between 0 and 10 for
which the array element is 0. This is such a common mistake that this warning warns about it and asks for
a syntax that explicitly states that the writer means it.

## **Error: type parameter '_name_' (inferred to be '_type_') to the _kind_ '_name_' could not be determined** {#r_type_parameter_not_determined}

<!-- TODO -->

## **Error: type parameter '_name_' (passed in as '_type_') to the _kind_ '_name_' is not allowed to use ORDINAL** {#r_type_parameter_may_not_be_ORDINAL}

<!-- TODO -->

## **Error: type parameter '_name_' (inferred to be '_type_') in the function call to '_name_' could not be determined** {#r_function_type_parameter_undetermined}

<!-- TODO -->

## **Error: type parameter '_name_' (passed in as '_type_') to function call '_name_' is not allowed to use ORDINAL** {#r_function_type_parameter_may_not_be_ORDINAL}

<!-- TODO -->

## **Error: the type of the bound variable '_var_' could not be determined** {#r_bound_variable_type_undetermined}

<!-- TODO -->

## **Error: a type cast to a reference type (_type_) must be from a compatible type (got _type_); this cast could never succeed** {#r_never_succeeding_type_cast}

<!-- TODO -->

## **Error: a type test to '_type_' must be from a compatible type (got '_type_')** {#r_never_succeeding_type_test}

<!-- TODO -->

## **Error: a non-trivial type test is allowed only for reference types (tried to test if '_type_' is a '_type_')** {#r_unsupported_type_test}

```dafny
type Small = i: nat | i < 10
const i := 10
const b := i is Small
```

The `is` type test is currently somewhat limited in Dafny, and more limited than the companion `as` conversion.
In particular, `is` is not allowed to test that a value is a member of a subset type.

## **Warning: the type of the other operand is a non-null type, so this comparison with 'null' will always return '_bool_'_hint_** {#r_trivial_null_test}

<!-- %check-resolve-warn -->
```dafny
class C {}
function f(): C
method m(c: C) {
  var b: bool := f() != null;
  var a: bool := c != null;
}
```

Dafny does have a `null` value and expressions of types that include `null` can have a `null` value.
But in Dafny, for each class type `C` there is a corresponding type `C?`; `C` does not include `null`,
whereas `C?` does. So if an expression `e` having type `C` is compared against `null`, as in `e == null`,
that comparison will always be `false`. If the logic of the program allows `e` to be sometimes `null`,
then it should be declared with a type like `C?`.

## **Warning: the type of the other operand is a _what_ of non-null elements, so the _non_inclusion test of 'null' will always return '_bool_'** {#r_trivial_null_inclusion_test}

<!-- %check-resolve-warn -->
```dafny
class C {}
method m(c: seq<C>, cc: seq<C?>) {
  var bb := null in cc;  // OK
  var b  := null in c;   // Warning
}
```

This error refers to the `in` (or `!in`) operation and notes that the test is whether `null` is in the given container.
But the elements of the container are of a type that does not include `null`, so the given test will always
be `false` (or `true`).  Either the type of the container's elements should be a nullable type (a `C?` instead of a `C`)
or the test is unnecessary. 

## **Warning: the type of the other operand is a map to a non-null type, so the inclusion test of 'null' will always return '_bool_'** {#r_trivial_map_null_inclusion_test}

<!-- %check-resolve-warn -->
```dafny
trait T {}
const m: map<T,T>
const c := null in m
```

The operation is testing whether `null` is a member of the domain of the map value given as the right-hand operand.
But the domain of that map type (the first type parameter) is a non-null type. So this test will trivially always
fail (for `in`) or succeed (for `!in`). If it is actually the case that the map's domain is allowed to contain `null`
then the domain type should be a nullable type like `T?`. If it is not the case that null could be in the domain,
then this test is not needed at all.

## **Error: the type of this _var_ is underspecified** {#r_var_type_undetermined}

<!-- TODO -->

## **Error: an ORDINAL type is not allowed to be used as a type argument** {#r_no_ORDINAL_as_type_parameter}
<!-- TODO _ this one is misplaced -->
<!-- %no-check This example does not work TODO -->
```dafny
type X<T>
method m(c: X<ORDINAL>) {
}
```

The ORDINAL type corresponds to a mathematical type "larger" than the natural numbers. That is, there
are ORDINALs that are larger than any `nat`. Logical reasoning with ORDINALs is tricky and
a bit counter-intuitive at times. For logical implementation reasons, Dafny limits where
ORDINALs can be used; one restriction is that the ORDINAL type may not be a type argument.

<!-- FILE ./DafnyCore/Resolver/Abstemious.cs -->

## **Error: the value returned by an abstemious function must come from invoking a co-constructor** {#r_abstemious_needs_conconstructor}

```dafny
codatatype D = A | B
function {:abstemious} f(): int {0}
```

<!-- TODO -->
_Abstemious functions are not documented. Please report occurences of this error message._

## **Error: an abstemious function is allowed to invoke a codatatype destructor only on its parameters** {#r_bad_astemious_destructor}

```dafny
codatatype EnormousTree<X> = Node(left: EnormousTree, val: X, right: EnormousTree)
ghost function {:abstemious} BadDestruct(t: EnormousTree): EnormousTree
{ 
  Node(t.left, t.val, t.right.right)  // error: cannot destruct t.right
}   
```

<!-- TODO -->
_Abstemious functions are not documented. Please report occurences of this error message._

## **Error: an abstemious function is allowed to codatatype-match only on its parameters** {#r_bad_astemious_nested_match}

```dafny
codatatype EnormousTree<X> = Node(left: EnormousTree, val: X, right: EnormousTree)
ghost function {:abstemious} BadMatch(t: EnormousTree): EnormousTree
{ 
  match t.right  // error: cannot destruct t.right
  case Node(a, x, b) =>
    Node(a, x, b)
}
```

<!-- TODO -->
_Abstemious functions are not documented. Please report occurences of this error message._

## **Error: an abstemious function is allowed to codatatype-match only on its parameters** {#r_bad_astemious_match}

```dafny
codatatype EnormousTree<X> = Node(left: EnormousTree, val: X, right: EnormousTree)
ghost function {:abstemious} BadMatch(t: EnormousTree): EnormousTree
{ 
  match t.right  // error: cannot destruct t.right
  case Node(a, x, b) =>
    Node(a, x, b)
}
```

<!-- TODO -->
_Abstemious functions are not documented. Please report occurences of this error message._

## **Error: an abstemious function is not allowed to check codatatype equality** {#r_bad_astemious_codatatype_equality}

```dafny
codatatype D = A | B(i: bool)
ghost function {:abstemious} f(d: D, e: D): D { B(d == e) }
```

Abstemious functions have some restrictions. One of these is that an abstemious function
may not invoke test of equality over codatatypes, even though this is allowed for
non-abstemious ghost functions.
See the [reference manual](../DafnyRef/DafnyRef#sec-abstemious) for more information on using abstemious functions.


<!-- FILE ./DafnyCore/Resolver/GhostInterestVisitor.cs -->

## **Error: expect statement is not allowed in this context (because this is a ghost method or because the statement is guarded by a specification-only expression)** {#r_expect_statement_is_not_ghost}

<!-- %check-resolve -->
```dafny
method m(ghost b: bool)
{
  var x := 0;
  if b { expect x == 0; }
}
```

`expect` statements are not allowed in ghost contexts; use an `assert` statement instead.
Ghost context can be explicitly clear, such as the body of a method or function declared `ghost`.
But a ghost context can also be implicit, and not so obvious: if part of a statement,
such as the condition of an if statement or loop or the expression being matched in a match 
statement, is ghost, then the rest of the statement may be required to be ghost.

## **Error: print statement is not allowed in this context (because this is a ghost method or because the statement is guarded by a specification-only expression)** {#r_print_statement_is_not_ghost}

<!-- %check-resolve -->
```dafny
method m(ghost b: bool)
{
  if b { print true; }
}
```

`print` statements are not allowed in ghost contexts, because they have external effects.
Ghost context can be explicitly clear, such as the body of a method or function declared `ghost`.
But a ghost context can also be implicit, and not so obvious: if something ghost is part of a statement,
such as the condition of an `if` statement or loop or the expression being matched in a match 
statement, then the rest of the statement may be required to be ghost.

<<<<<<< HEAD
## **Error: ghost-context _kind_ statement is not allowed to _kind_ out of non-ghost _target_**
=======
In addition, methods must be marked with the `{:print}` attribute if 
it has `print` statements or calls methods marked with `{:print}`
and `--track-print-effects` is enabled.
[See the reference manual discussion on :print and tracking print effects](../DafnyRef/DafnyRef#sec-print).

## **Error: ghost-context _kind_ statement is not allowed to _kind_ out of non-ghost _target_** {#r_ghost_break}
>>>>>>> 50568bcf

```dafny
method m(i: int) {
  ghost var b: bool := true;
  label x: while i > 0 {
    while (b) {
      break x;
    }
  }
}
```

A `break` or `continue` statement might be in a ghost loop or block, for example, because the
condition of the loop is ghost. It then may direct the flow of control to break out of some outer enclosing 
loop or block or continue an iteration in an enclosing loop. If that enclosing loop or block is
non-ghost, we have the situation of ghost code affecting the flow of control of non-ghost code.
Consequently a ghost break or continue statement must have as its target some enclosing ghost
block or loop. 

## **Error: _kind_ statement is not allowed in this context (because it is guarded by a specification-only expression)** {#r_produce_statement_not_allowed_in_ghost}

```dafny
method m() {
  ghost var b: bool := true;
  if b { return; }
}
```

If the condition of a `if` or `match` statement is a ghost expression, then the whole statement is
considered ghost. And then the statement can contain no substatements that are forbidden to be ghost.
`return` and `yield` stastements are never ghost, so they cannot appear in a statement whose guarding
value is ghost.

<<<<<<< HEAD
## **Error: cannot assign to _var_ in a ghost context**

```dafny
method m(ghost bb: bool) {
  var i := 0;
  if (bb) { i :| i > 7; }
}
```

In a ghost context, such as the branches of an if-expression whose condition is ghost, 
non-ghost variables may not be assigned. Such assignments violate the rule that
ghost computations may not affect nonj-ghost code.

## **Error: _var_ cannot be assigned a value that depends on a ghost**

```dafny
method m(ghost k: int) {
  var i := 7;
  i :| i > k;
}
```

An expression is ghost if it contains ghost subexpressions. 
The value assigned to a non-ghost variable may not depend on any ghost expressions.
Such assignments violate the rule that
ghost computations may not affect nonj-ghost code.
=======
## **Error: cannot assign to _var_ in a ghost context** {#r_no_assign_to_var_in_ghost}

```dafny
method m(ghost c: int) 
{
  var x := 7;
  if (c == 1) { x :| x < 8; }
}
```

No changes to non-ghost variables may occur in ghost contexts.
Ghost context can be implicit, such as the branches of an if-statement
whose condition is a ghost expression.

## **Error: non-ghost _var_ cannot be assigned a value that depends on a ghost** {#r_no_assign_ghost_to_var}

```dafny
method m(ghost c: int) 
{
  var x := 8;
  x :| x < c;
}
```

In a assign-such-that statement, the LHS gets some value that satisfies the boolean expression on the RHS.
If the LHS is non-ghost, then the RHS must be non-ghost, because non-ghost code may not depend on
ghost code.

## **Error: assumption variable must be of type 'bool'** {#r_assumption_var_must_be_bool}

```dafny
method m() {
  ghost var {:assumption} b: int;
}
```

Variables marked with `{:assumption}` must have bool type.
See [the reference manual](#../DafnyRef/DafnyRef#sec-assumption) for more detail on the use of this attribute.

>>>>>>> 50568bcf

## **Error: assumption variable must be ghost** {#r_assumption_var_must_be_ghost}

```dafny
method m() {
  var {:assumption} b: bool;
}
```

Variables marked with `{:assumption}` must be ghost.
See [the reference manual](#../DafnyRef/DafnyRef#sec-assumption) for more detail on the use of this attribute.


## **Error: assumption variables can only be declared in a method** {#r_assumption_var_must_be_in_method}

<!-- TODO - not sure this is reachable -->

Variables marked with `{:assumption}` must be declared within methods.
See [the reference manual](#../DafnyRef/DafnyRef#sec-assumption) for more detail on the use of this attribute.


## **Error: in _proof_, calls are allowed only to lemmas** {#r_no_calls_in_proof}

```dafny
method n() {}
method m()
{  
  var i: int;
  assert true by {
    n();
  }
}
```

Proof contexts are blocks of statements that are used to construct a proof.
Examples are the bodies of lemma, the by-blocks of assert-by statements
and calc statements. A proof context is a ghost context.
In ghost context, no methods may be called, even ghost methods.
Only lemmas may be called.

## **Error: only ghost methods can be called from this context** {#r_only_ghost_calls}

```dafny
method n() {}
ghost method m()
{ 
  n();
}
```

The body of a ghost method is a ghost context. So if there are any
method calls in that body, they must be ghost.
Lemmas and ghost functions may also be called.

## **Error: actual out-parameter _parameter_ is required to be a ghost variable** {#r_out_parameter_must_be_ghost}

```dafny
method n() returns (r: int, ghost s: int) {}
method m(a: array<int>) returns (r: bool)
  requires a.Length > 1
{ 
  var x: int;
  var y: int;
  x, y := n();
  a[0] := 0;
}
```

The method being called returns a ghost value as one of its out-parameters.
The variable receiving that value is required to be ghost as well.
Note that out-parameters are numbered beginning with 0.

This message can also arise when the receiving left-hand-side expression
is an array element (e.g. a[0]). This is not permitted at all because
arrays are never ghost.

<!-- 2 instances -->

## **Error: actual out-parameter _parameter_ is required to be a ghost field** {#r_out_parameter_must_be_ghost_field}

```dafny
class A { var a: int }
method n() returns (r: int, ghost s: int) {}
method m(a: A) returns (r: bool)
{ 
  var x: int;
  var y: int;
  x, a.a := n();
}
```

The method being called returns a ghost value as one of its out-parameters.
The left-hand-side expression receiving that value is required to be ghost as well.
In this case, the LHS expression is a field of an object;
the field itself must be ghost, not simply the whole object.
Note that out-parameters are numbered beginning with 0.


## **Error: a loop in _context_ is not allowed to use 'modifies' clauses** {#r_loop_may_not_use_modifies}

```dafny
class A { var a: int }
method m(aa: A)
  modifies aa
{ 
  assert true by {
    var i:= 10;
    while (i > 0) 
      decreases i
      modifies aa
    {
    i := i - 1;
    }
  }
}
```

Proof contexts are blocks of statements that are used to construct a proof.
Examples are the bodies of lemma, the by-blocks of assert-by statements
and calc statements. A proof context is a ghost context. One of the rules
for ghost contexts is that nothing on the heap may be modified in ghost context.
Consequently there is no need for a modifies clause for loops that might
be used to support the proof in the `by` block.

## **Error: 'decreases *' is not allowed on ghost loops** {#r_decreases_forbidden_on_ghost_loops}

<!-- %check-resolve -->
```dafny
method m()
  decreases *
{
  ghost var c := 10;
  while 0 <= c 
    invariant 0 <= c <= 10;
    decreases *
  {
    c := c - 1;
  }
}
```

A while loop is ghost if its controlling condition is a ghost expression.
Similarly, a for loop is ghost if the range over which the index variable ranges is ghost.
Ghost code is meant to aid proofs; for sound proofs any constructs in the ghost code must be terminating.
Hence, indications of non-terminating loops, that is, `decreases *`, are not permitted.

This does mean that the specifier has to do the work of designing a valid terminating condition and proving it.

<!-- 3 instances -->

## **Error: a loop in _proof_ is not allowed to use 'modifies' clauses** {#r_loop_in_proof_may_not_use_modifies}

```dafny
class A {  }
lemma m(j: int, a: A) {
  var i := j;
  while (i > 0) 
    modifies a
  {
  }
}
```

A proof context, such as the body of a lemma, is ghost context and thus is not allowed to modify
anything on the heap. If there is nothing that may be modified, then there is no need for
a `modifies` clause for a loop. Note that the `modifies` clause does not list any local 
variables that are changed in a loop in any case.

<!-- 2 instances -->

## **Error: a ghost loop must be terminating; make the end-expression specific or add a 'decreases' clause** {#r_ghost_loop_must_terminate}

<!-- TODO -->

## **Error: _proof_ is not allowed to perform an aggregate heap update** {#r_no_aggregate_heap_update_in_proof}

```dafny
<<<<<<< HEAD
lemma m(k: array<int>)
{
  forall  i | 0 <= i < k.Length { k[i] := 0; }
}
```

forall-statements (a.k.a aggregate updates) that assign values to heap objects (such as arrays)
are not permitted within proof context, such as lemmas.
=======
lemma p(a: array<int>)
{
  forall i | 0 <= i < a.Length { a[i] := 0; } 
}
```
>>>>>>> 50568bcf

Proof contexts, such as bodies of lemmas or by-blocks, cannot perform any changes to the heap.
In particular that disallows assignments to array elements using a `forall` aggregate update.

## **Error: forall statements in non-ghost contexts must be compilable, but Dafny's heuristics can't figure out how to produce or compile a bounded set of values for '_name_'** {#r_unknown_bounds_for_forall}

<!-- TODO ; this might be shadowed by a similar message in ExpressionTester -->

## **Error: a modify statement is not allowed in _proof_** {#r_modify_forbidden_in_proof}

```dafny
class A {  }
lemma m(a: A)
 {
  modify a;
}
```

A proof context, such as the body of a lemma or a `by` block, is ghost context and thus is 
not allowed to modify anything on the heap. If there is nothing that may be modified, 
then there is no need for a `modify` statement in such a context.

## **Error: _proof_ is not allowed to use 'new'** {#r_new_forbidden_in_proof}

```dafny
class A {  }
lemma m(a: A)
{
  var aa := new A;
}
```

A proof context, such as the body of a lemma or a `by` block, is ghost context and thus is 
not allowed to modify anything on the heap. That includes allocating new things in the 
heap, as a `new` expression does. Typically a proof uses expressions that are value types
(sequences, sets, maps) to formulate the proof and not heap operations.

## **Error: _proof_ is not allowed to make heap updates** {#r_no_heap_update_in_proof}

```dafny
class A { ghost var k: int }
lemma m(a: A)
{
  a.k := 9;
}
```

An update to a field of a heap object is not allowed in a proof context such as the body of a lemma.
This is the case even if the field in question is a ghost field of its containing class or trait.

## **Error: assignment to _kind_ is not allowed in this context, because _reason_** {#r_assignment_forbidden_in_context}

```dafny
class A { var a: int }
lemma lem(aa: A) {
  aa.a := 1;
}
method m(aa: A) {
  ghost var b := true;
  if b { aa.a := 1; }
}
```

This message can occur in many program situations: the fault is an assignment to a field in the heap
that is not permitted because the assignment statement occurs in a ghost context within a generally
non-ghost environment. A common example is the then or else branch of a `if` statement that is
deemed a ghost context because the controlling condition for the loop is a ghost expression.
Similar situations arise for loops and match statements.

## **Error: the result of a ghost constructor can only be assigned to a ghost variable** {#r_assignment_to_ghost_constructor_only_in_ghost}

```dafny
class A { constructor I() {} ghost constructor Init(i: int) {} }
method m() returns (a: A)
{
  a := new A.Init(23);
}
```

Classes may have ghost constructors along with regular, non-ghost constructors.
However, ghost constructors may only be called in ghost context, including that
the newly allocated object be assigned to a ghost location (such as a ghost variable). 

<|MERGE_RESOLUTION|>--- conflicted
+++ resolved
@@ -59,23 +59,9 @@
 }
 ```
 
-<<<<<<< HEAD
-```dafny
-datatype GG = A | ghost B( i: int)
-method g(h: GG) returns (r: GG) requires h.B? {
-  return h.(i := 7);
-}
-```
-
-A datatype can have ghost constructors and the values of that constructors destructors 
-can be updated, producing a new value of that datatype. 
-However, such an update expression is a ghost expression; so such expressions cannot appear
-in contexts that are required to be compiled, such as `return` and `print` statements.
-=======
 A datatype may have ghost constructors, but accessing the value of one of the fields (destructors) of such a ghost constructor is
 a ghost operation. Consequently an expression like `d.i` (where `i` is a destructor of a ghost constructor for the datatype of which `d` is a value)
 is allowed only in ghost contexts.
->>>>>>> 50568bcf
 
 ## **Error: in a compiled context, update of _deconstructors_ cannot be applied to a datatype value of a ghost variant (ghost constructor _constructor_)** {#r_ghost_destructor_update_not_compilable}
 
@@ -548,16 +534,12 @@
 such as the condition of an `if` statement or loop or the expression being matched in a match 
 statement, then the rest of the statement may be required to be ghost.
 
-<<<<<<< HEAD
-## **Error: ghost-context _kind_ statement is not allowed to _kind_ out of non-ghost _target_**
-=======
 In addition, methods must be marked with the `{:print}` attribute if 
 it has `print` statements or calls methods marked with `{:print}`
 and `--track-print-effects` is enabled.
 [See the reference manual discussion on :print and tracking print effects](../DafnyRef/DafnyRef#sec-print).
 
 ## **Error: ghost-context _kind_ statement is not allowed to _kind_ out of non-ghost _target_** {#r_ghost_break}
->>>>>>> 50568bcf
 
 ```dafny
 method m(i: int) {
@@ -591,34 +573,6 @@
 `return` and `yield` stastements are never ghost, so they cannot appear in a statement whose guarding
 value is ghost.
 
-<<<<<<< HEAD
-## **Error: cannot assign to _var_ in a ghost context**
-
-```dafny
-method m(ghost bb: bool) {
-  var i := 0;
-  if (bb) { i :| i > 7; }
-}
-```
-
-In a ghost context, such as the branches of an if-expression whose condition is ghost, 
-non-ghost variables may not be assigned. Such assignments violate the rule that
-ghost computations may not affect nonj-ghost code.
-
-## **Error: _var_ cannot be assigned a value that depends on a ghost**
-
-```dafny
-method m(ghost k: int) {
-  var i := 7;
-  i :| i > k;
-}
-```
-
-An expression is ghost if it contains ghost subexpressions. 
-The value assigned to a non-ghost variable may not depend on any ghost expressions.
-Such assignments violate the rule that
-ghost computations may not affect nonj-ghost code.
-=======
 ## **Error: cannot assign to _var_ in a ghost context** {#r_no_assign_to_var_in_ghost}
 
 ```dafny
@@ -658,7 +612,6 @@
 Variables marked with `{:assumption}` must have bool type.
 See [the reference manual](#../DafnyRef/DafnyRef#sec-assumption) for more detail on the use of this attribute.
 
->>>>>>> 50568bcf
 
 ## **Error: assumption variable must be ghost** {#r_assumption_var_must_be_ghost}
 
@@ -836,22 +789,11 @@
 ## **Error: _proof_ is not allowed to perform an aggregate heap update** {#r_no_aggregate_heap_update_in_proof}
 
 ```dafny
-<<<<<<< HEAD
-lemma m(k: array<int>)
-{
-  forall  i | 0 <= i < k.Length { k[i] := 0; }
-}
-```
-
-forall-statements (a.k.a aggregate updates) that assign values to heap objects (such as arrays)
-are not permitted within proof context, such as lemmas.
-=======
 lemma p(a: array<int>)
 {
   forall i | 0 <= i < a.Length { a[i] := 0; } 
 }
 ```
->>>>>>> 50568bcf
 
 Proof contexts, such as bodies of lemmas or by-blocks, cannot perform any changes to the heap.
 In particular that disallows assignments to array elements using a `forall` aggregate update.
