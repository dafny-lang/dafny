<!-- %default %useHeadings -->

<!-- The file Errors-Compiler.template is used along with Compiler-Errors.cs to produce Errors-Compiler.md.
     Errors-Compiler.template holds the structure of the markdown file and the examples of each error message.
     Compiler-Errors.cs holds the text of error explanations, so they are just in the source code rather than duplicated also in markdown.
     The content of Errors-Compiler.template and Compiler-Errors.cs are tied together by the errorids.
     Thus Errors-Compiler.md is a generated file that should not be edited itself.
     The program make-error-catalog does the file generation.
-->

<!-- DafnyCore/Compilers/ExecutableBackend.cs -->

## **Error: _process_ Process exited with exit code _code_** {#c_process_exit}

<!-- INSERT-TEXT -->

## **Error: Unable to start _target_** {#c_process_failed_to_start}

<!-- INSERT-TEXT -->

<!-- DafnyCore/Compilers/SinglePassCompiler.cs -->

## **Error: Error: '_feature_' is not an element of the _target_ compiler's UnsupportedFeatures set** {#c_unsupported_feature}

<!-- INSERT-TEXT -->

## **Error: Abstract type ('_type_') with extern attribute requires a compile hint. Expected {:extern _hint_}** {#c_abstract_type_needs_hint}

<!-- %check-run -->
```dafny
type {:extern } T
```

<!-- INSERT-TEXT -->

## **Error: Abstract type (_name_) cannot be compiled; perhaps make it a type synonym or use :extern.** {#c_abstract_type_cannot_be_compiled}

<!-- %check-run -->
```dafny
type T
```

<!-- INSERT-TEXT -->

## **Error: since yield parameters are initialized arbitrarily, iterators are forbidden by the --enforce-determinism option** {#c_iterators_are_not_deterministic}

<!-- %check-run %options --enforce-determinism -->
```dafny
iterator Gen(start: int) yields (x: int)
  yield ensures |xs| <= 10 && x == start + |xs| - 1
{
  var i := 0;
  while i < 10 invariant |xs| == i {
    x := start + i;
    yield;
    i := i + 1;
  }
}
```

<!-- INSERT-TEXT -->

## **Error: iterator _name_ has no body** {#c_iterator_has_no_body}

<!-- %check-run -->
```dafny
iterator Gen(start: int) yields (x: int)
  yield ensures |xs| <= 10 && x == start + |xs| - 1
```

<!-- INSERT-TEXT -->

## **Error: since fields are initialized arbitrarily, constructor-less classes are forbidden by the --enforce-determinism option** {#c_constructorless_class_forbidden}

<!-- %check-run %options --enforce-determinism -->
```dafny
class A { var j: int }
```

<!-- INSERT-TEXT -->

## **Error: The method '_name_' is not permitted as a main method (_reason_).** {#c_method_may_not_be_main_method}

<!-- %check-legacy %options -compile:2 -Main:mmm -->
```dafny
method mmm(i: int) {}
```

<!-- INSERT-TEXT -->

## **Error: Could not find the method named by the -Main option: _name_** {#c_could_not_find_stipulated_main_method}

<!-- %check-legacy %options /compile:2 -Main:m -->
```dafny
class A { static method mm() {} }
```

<!-- INSERT-TEXT -->

## **Error: More than one method is marked {:main}. First declaration appeared at _location_.** {#c_more_than_one_explicit_main_method}

<!-- %check-run -->
```dafny
method {:main} M(s: seq<string>) {}
method {:main} P() {}
```

<!-- INSERT-TEXT -->

## **Error: This method marked {:main} is not permitted as a main method (_name_).** {#c_method_not_permitted_as_main}

<!-- %check-run -->
```dafny
method {:main} M(i: int) {}
```

<!-- INSERT-TEXT -->

## **Error: More than one method is declared as 'Main'. First declaration appeared at _location_.** {#c_more_than_one_default_Main_method}

<!-- %check-run -->
```dafny
method Main(s: seq<string>) {}
class A {
  static method Main() {}
}
```

<!-- INSERT-TEXT -->

## **Error: This method 'Main' is not permitted as a main method (_reason_).** {#c_Main_method_not_permitted}

<!-- %check-run -->
```dafny
method Main(i: int) {}
```

<!-- INSERT-TEXT -->

## **Error: Function _name_ has no body** {#c_function_has_no_body}

<!-- %check-run -->
```dafny
function f(): int
```

<!-- INSERT-TEXT -->

## **Error: Function _name_ must be compiled to use the {:test} attribute** {#c_test_function_must_be_compilable}

<!-- %check-run -->
```dafny
ghost function {:test} f(): int { 42 }
```

<!-- INSERT-TEXT -->

## **Error: Method _name_ is annotated with :synthesize but is not static, has a body, or does not return anything** {#c_invalid_synthesize_method}

<!-- TODO: Need example? -->
<!-- INSERT-TEXT -->

## **Error: Method _name_ has no body** {#c_method_has_no_body}

<!-- %check-run -->
```dafny
method m()
```

<!-- INSERT-TEXT -->

## **Error: an assume statement cannot be compiled (use the {:axiom} attribute to let the compiler ignore the statement)** {#c_assume_statement_may_not_be_compiled}

<!-- %check-run -->
```dafny
method m(x: int) {
  assume x > 0;
}
```

<!-- INSERT-TEXT -->

## **Error: a forall statement without a body cannot be compiled** {#c_forall_statement_has_no_body}

<!-- %no-check  FIX: now has multiple lines of error messages -->
```dafny
predicate P(i: int)
method m(a: array<int>) {
  forall x: int | P(x) 
  var y := 3;
}
```

<!-- INSERT-TEXT -->

## **Error: a loop without a body cannot be compiled** {#c_loop_has_no_body}

<!-- %no-check  FIX: now has multiple lines of error messages -->
```dafny
ghost method m(i: int) {
  var x: int := i;
  while x > 0 
  x := 3;
}
```

<!-- INSERT-TEXT -->

## **Error: nondeterministic assignment forbidden by the --enforce-determinism option** {#c_nondeterminism_forbidden}

<!-- %check-run %options --enforce-determinism -->
```dafny
method m() {
  var x: int;
  x := *;
}
```

<!-- INSERT-TEXT -->

<!-- TODO - test all 3 instances -->

## **Error: assign-such-that statement forbidden by the --enforce-determinism option** {#c_assign_such_that_forbidden}

<!-- %check-run %options --enforce-determinism -->
```dafny
method m() {
  var x: int;
  x :| x < 5;
}
```

<!-- INSERT-TEXT -->

## **Error: this assign-such-that statement is too advanced for the current compiler; Dafny's heuristics cannot find any bound for variable '_name_'** {#c_assign_such_that_is_too_complex}

<!-- TODO - needs example -->
<!-- INSERT-TEXT -->

## **Error: nondeterministic if statement forbidden by the --enforce-determinism option** {#c_nondeterministic_if_forbidden}

<!-- %check-run %options --enforce-determinism -->
```dafny
method m() {
var y: int;
  if * { y:= 0; } else { y:= 1; }
}
```

<!-- INSERT-TEXT -->

## **Error: binding if statement forbidden by the --enforce-determinism option** {#c_binding_if_forbidden}

<!-- TODO: a binding guard is a ghost statement so how could this situation ever happen? -->

<!-- %no-check %options --enforce-determinism -->
```dafny
method m(k: int) {
  var i := k;
  var y: int;
  if i :| i < 5 {  } else { y := 1; }
}
```

<!-- INSERT-TEXT -->

## **Error: case-based if statement forbidden by the --enforce-determinism option** {#c_case_based_if_forbidden}

<!-- %check-run %options --enforce-determinism -->
```dafny
method m(k: int) {
  var i := k;
  if
  {
    case i >= 0 => i := i - 1;
    case i <= 0 => i := i + 1;
  }
}
```

<!-- INSERT-TEXT -->

## **Error: nondeterministic loop forbidden by the --enforce-determinism option** {#c_non_deterministic_loop_forbidden}

<!-- %check-run %options --enforce-determinism -->
```dafny
method m(b: bool) decreases * {
  while * 
    decreases *
  { }
}
```

<!-- INSERT-TEXT -->

## **Error: case-based loop forbidden by the --enforce-determinism option** {#c_case_based_loop_forbidden}

<!-- %check-run %options --enforce-determinism -->
```dafny
method m(k: int) {
  var i := k;
  while 
    decreases if i < 0 then -i else i
  {
    case i > 0 => i := i - 1;
    case i < 0 => i := i + 1;
  }
}
```

<!-- INSERT-TEXT -->

## **Error: compiler currently does not support assignments to more-than-6-dimensional arrays in forall statements** {#c_no_assignments_to_seven_d_arrays}

<!-- TODO -- needs example and explanation -->
<!-- INSERT-TEXT -->

## **Error: modify statement without a body forbidden by the --enforce-determinism option** {#c_bodyless_modify_statement_forbidden}

<!-- %check-run %options --enforce-determinism -->
```dafny
class A { constructor A(){}}

method m(k: int, o: A) 
  modifies o
{
  var i := k;
  modify o;
}
```

<!-- INSERT-TEXT -->

## **Error: this let-such-that expression is too advanced for the current compiler; Dafny's heuristics cannot find any bound for variable '_name_'** {#c_let_such_that_is_too_complex}

<!-- TODO: needs example and explanataion -->
<!-- INSERT-TEXT -->

<!-- DafnyCore/Compilers/CSharp/Synthesizer-Csharp.cs -->

## **Error: Post-conditions on function _function_ might be unsatisfied when synthesizing code for method _name_" {#c_possibly_unsatisfied_postconditions}

<!-- TODO: Example? Say more? Better documentation? -->
<!-- INSERT-TEXT -->

## **Error: Stubbing fields is not recommended (field _name_ of object _object_ inside method _method_)** {#c_stubbing_fields_not_recommended}

<!-- TODO: Example? Say more? Better documentation? -->
<!-- INSERT-TEXT -->

<!-- DafnyCore/Compilers/Cplusplus/Compiler-Cpp.cs -->

 
<<<<<<< HEAD
## **Error: Opaque type ('_type_') with unrecognized extern attribute {1} cannot be compiled.  Expected {:extern compile_type_hint}, e.g., 'struct'.** {#c_abstract_type_cannot_be_compiled_extern}
=======
## **Error: Abstract type ('_type_') with unrecognized extern attribute {1} cannot be compiled.  Expected {:extern compile_type_hint}, e.g., 'struct'.** {#c_abstract_type_cannot_be_compiled_extern}
>>>>>>> b90b422b

<!-- %check-run %options --enforce-determinism --target cpp --unicode-char:false -->
```dafny
type {:extern "class" } T
```

<!-- INSERT-TEXT -->

<!-- DafnyCore/Compilers/Compiler-go.cs -->
# Errors specific to the Go compiler

## **Error: Unsupported field _name_ in extern trait** {#c_Go_unsupported_field}

<!-- TODO: needs example and explanation -->
<!-- INSERT-TEXT -->

## **Error: Cannot convert from _type_ to _target-type_** {#c_Go_infeasible_conversion}

<!-- TODO - may not be feasible -->
<!-- INSERT-TEXT --><|MERGE_RESOLUTION|>--- conflicted
+++ resolved
@@ -351,11 +351,7 @@
 <!-- DafnyCore/Compilers/Cplusplus/Compiler-Cpp.cs -->
 
  
-<<<<<<< HEAD
-## **Error: Opaque type ('_type_') with unrecognized extern attribute {1} cannot be compiled.  Expected {:extern compile_type_hint}, e.g., 'struct'.** {#c_abstract_type_cannot_be_compiled_extern}
-=======
-## **Error: Abstract type ('_type_') with unrecognized extern attribute {1} cannot be compiled.  Expected {:extern compile_type_hint}, e.g., 'struct'.** {#c_abstract_type_cannot_be_compiled_extern}
->>>>>>> b90b422b
+## **Error: Abstract type ('_type_') with unrecognized extern attribute _attr_ cannot be compiled.  Expected {:extern compile_type_hint}, e.g., 'struct'.** {#c_abstract_type_cannot_be_compiled_extern}
 
 <!-- %check-run %options --enforce-determinism --target cpp --unicode-char:false -->
 ```dafny
