<!-- %check-resolve %default %useHeadings -->

<!-- Parser.cs, but not Deprecated warnings or syntactic errors -->

## **Error: Duplicate declaration modifier: abstract** {#p_duplicate_modifier}

```dafny
abstract abstract module M {}
```

No Dafny modifier, such as [`abstract`, `static`, `ghost`](../DafnyRef/DafnyRef#sec-declaration-modifiers) may be repeated
Such repetition would be superfluous even if allowed.

## **Error: a _decl_ cannot be declared 'abstract'** {#p_abstract_not_allowed}
 
```dafny
abstract const c := 4
```

Only modules may be declared abstract.

## **Error: a function-by-method has a ghost function body and a non-ghost method body; a function-by-method declaration does not use the 'ghost' keyword.** {#p_no_ghost_for_by_method}

```dafny
ghost function f(): int
{
  42
} by method {
  return 42;
}
```

## **Error: _decl_ cannot be declared 'ghost' (it is 'ghost' by default when using --function-syntax:3)** {#p_ghost_forbidden_default}

```dafny
module {:options "--function-syntax:3"} M {
  ghost function f(): int { 42 }
}
```

For versions prior to Dafny 4, the `function` keyword meant a ghost function
and `function method` meant a non-ghost function. 
From Dafny 4 on, `ghost function` means a ghost function and 
`function` means a non-ghost function. 
See the discussion [here](../DafnyRef/DafnyRef#sec-function-syntax) for
a discussion of options to control this feature.

## **Error: a _decl_ cannot be declared 'ghost'** {#p_ghost_forbidden}

```dafny
ghost module M {}
```

Only some kinds of declarations can be declared `ghost`, most often functions,
fields, and local declarations. In the example, a `module` may not be `ghost`.

## **Error: a _decl_ cannot be declared 'static'** {#p_no_static}

```dafny
static module M {}
```

Only some kinds of declarations can be declared 'static', most often 
fields, constants, methods, and functions, and only within classes.
Modules and the declarations within them are already always static.

## **Error: a _decl_ cannot be declared 'opaque'** {#p_no_opaque}

```dafny
opaque module M {}
```

Only some kinds of declarations can be declared 'opaque':
const fields and the various kinds of functions.

## **Warning: Attribute _attribute_ is deprecated and will be removed in Dafny 4.0 {#p_deprecated_attribute}

Deprecated attributes have been removed. This message should not currently appear.

## **Error: argument to :options attribute must be a literal string** {#p_literal_string_required}

```dafny
module N { const opt := "--function-syntax:4" }
import opened N
module {:options opt} M{}
```

The value of an options attribute cannot be a computed expression. It must be a literal string.

## **Error: cannot declare identifier beginning with underscore** {#p_no_leading_underscore}

// TODO - check that both errors are checked
```dafny
const _myconst := 5
function m(): (_: int) {0}
```

User-declared identifiers may not begin with an underscore; 
such identifiers are reserved for internal use. 
In match statements and expressions, an identifier
that is a single underscore is used as a wild-card match.


## **Error: sorry, bitvectors that wide (_number_) are not supported** {#p_bitvector_too_large}

```dafny
const b: bv2147483648
```

A bitvector type name is the characters 'bv' followed by a non-negative
integer literal. However, dafny only supports widths up to the largest
signed 32-bit integer (2147483647).

## **Error: sorry, arrays of that many dimensions (_number_) are not supported** {#p_array_dimension_too_large}

```dafny
const a: array2147483648<int>
```

A multi-dimensional array type name is the characters 'array' followed by
a positive integer literal. However, dafny only supports numbers of 
dimensions up to the largest signed 32-bit integer (2147483647).
In practice (as of v3.9.1) dimensions of more than a few can take 
overly long to resolve ([Issue #3180](https://github.com/dafny-lang/dafny/issues/3180)).

## **Error: There is no point to an export declaration at the top level** {#p_superfluous_export}

```dafny
export M
method M() {}
```

Although all top-level declarations are contained in an implicit top-level module, there is no syntax to import that module.
Such an import would likely cause a circular module dependency error.
If the implicit module cannot be imported, there is no point to any export declarations inside the implicit module.

## **Error: expected either a '{' or a 'refines' keyword here, found _token_** {#p_bad_module_decl}

```dafny
module M {}
module N refine M {}
```

The [syntax for a module declaration](../DafnyRef/DafnyRef#sec-modules) is either `module M { ... }` or
`module M refines N { ... }` with optional attributes after the `module` keyword.
This error message often occurs if the `refines` keyword is misspelled.

## **Error: no comma is allowed between provides and reveals and extends clauses in an export declaration** {#p_extraneous_comma_in_export}

```dafny
module M {
  export A reveals b, a, reveals b
  export B reveals b, a, provides b
  export C provides b, a, reveals b
  export D provides b, a, provides b
  const a: int
  const b: int
}
```

An export declaration consists of one or more `reveals`, `provides`, and extends clauses. Each clause contains
a comma-separated list of identifiers, but the clauses themselves are not separated by any delimiter.
So in the example above, the comma after `a` is wrong in each export declaration. 
This mistake is easy to make when the clauses are on the same line.

## **Error: fields are not allowed to be declared at the module level; instead, wrap the field in a 'class' declaration** {#p_top_level_field}

```dafny
module M {
  var c: int
}
```

`var` declarations are used to declare mutable fields of classes, local variables in method bodies, and identifiers in let-expressions.
But mutable field declarations are not permitted at the static module level, including in the (implicit) toplevel module.
Rather, you may want the declaration to be a `const` declaration or you may want the mutable field to be declared in the body of a class.

## **Error: in refining a datatype, the '...' replaces the '=' token and everything up to a left brace starting the declaration of the body; only members of the body may be changed in a datatype refinement** {#p_bad_datatype_refinement}

```dafny
abstract module M { datatype D = A | B }
module N refines M { datatype D = ... Y | Z }
```

There are limitations on refining a datatype, namely that the set of constructors cannot be changed.
It is only allowed to add members to the body of the datatype.

## **Error: mutable fields are not allowed in value types** {#p_no_mutable_fields_in_value_types}

```dafny
datatype D = A | B  { var c: D }
```

The `var` declaration declares a mutable field, which is only permitted within
classes, traits and iterators. 
`const` declarations can be members of value-types, such as datatypes.

## **Error: expected an identifier after 'const' and any attributes** {#p_const_decl_missing_identifier}

```dafny
const c := 5
const
const d := 5
```

This error arises from a truncated declarations of a const field, namely just a const keyword.
To correct the error, add an identifier and either or both a type and initializing expression (or remove the const keyword).

## **Error: a const field should be initialized using ':=', not '='** {#p_bad_const_initialize_op}

```dafny
const c: int = 5
```

Dafny's syntax for initialization of const fields uses `:=`, not `=`.
In Dafny `=` is used only in type definitions.

## **Error: a const declaration must have a type or a RHS value** {#p_const_is_missing_type_or_init}

```dafny
const i
```

A `const` declaration needs its type indicated by either an explicit type
or a right-hand-side expression, whose type is then the type of the 
declared identifier. 
So use syntax either like `const i: int` or `const i := 5` (or both together).

## **Error: in refining a newtype, the '...' replaces the '=' token and everything up to the left brace starting the declaration of the newtype body (if any); a newtype refinement may not change the base type of the newtype** {#p_misplaced_ellipsis_in_newtype}

```dafny
abstract module M { newtype T = int }
module N refines M { newtype T = ... int }
```

<<<<<<< HEAD
There are limitations on refining a newtype, namely that the base type cannot be changed. You can change an opaque type into a newtype, however.
When refining a newtype by adding a body, the ... stands in place of both the '=' and the base type.
=======
There are limitations on refining a newtype, namely that the base type cannot be changed. You can change an abstract type into a newtype, however.
>>>>>>> 76dcc6b3

## **Error: formal cannot be declared 'ghost' in this context** {#p_output_of_function_not_ghost}

```dafny
twostate function p(i: int): (ghost r: int) { true }
```

The output of a predicate or function cannot be ghost.
It is implicitly ghost if the function is ghost itself.

<!-- MISPLACED TODO -->
## **Error: formal cannot be declared 'ghost' in this context** {#p_ghost_function_output_not_ghost}

```dafny
ghost function m(ghost i: int): int {
  42
}
```

If a method, function, or predicate is declared as ghost, then its formal parameters may not also be declared ghost.
Any use of this construct will always be in ghost contexts.

## **Error: formal cannot be declared 'new' in this context** {#p_no_new_on_output_formals}

```dafny
method m(i: int) returns (new r: int) { r := 0; }
```

The `new` modifier only applies to input parameters.

## **Error: formal cannot be declared 'nameonly' in this context** {#p_no_nameonly_on_output_formals}

```dafny
method m(i: int) returns (nameonly r: int) { r := 0; }
```

The `nameonly` modifier only applies to input parameters.

## **Error: formal cannot be declared 'older' in this context** {#p_no_older_on_output_formals}

```dafny
method m(i: int) returns (older r: int) { r := 0; }
```

The `older` modifier only applies to input parameters.


## **Error: a mutable field must be declared with a type** {#p_var_decl_must_have_type}

```dafny
class A {
  var f
  const g := 5
}
```

Because a mutable field does not have initializer, it must have a type (as in `var f: int`).
`const` declarations may have initializers; if they do they do not need an explicit type.

## **Error: a mutable field may not have an initializer** {#p_no_init_for_var_field}

```dafny
class A {
  var x: int := 6
  var y: int, x: int := 6, z: int
}
```

Dafny does not allow field declarations to have initializers. They are initialized in constructors.
Local variable declarations (which also begin with `var`) may have initializers.

## **Error: invalid formal-parameter name in datatype constructor** {#p_datatype_formal_is_not_id}

```dafny
datatype D = Nil | D(int: uint8) 
```

Datatype constructors can have formal parameters, declared with the usual syntax: 'name: type'.
In datatype constructors the 'name :' is optional; one can just state the type.
However, if there is a name, it may not be a typename.
The formal parameter name should be a simple identifier that is not a reserved word.


## **Error: use of the 'nameonly' modifier must be accompanied with a parameter name** {#p_nameonly_must_have_parameter_name}

```dafny
datatype D = D (i: int, nameonly int) {}
```

The parameters of a datatype constructor do not need to have names -- it is allowed to just give the type.
However, if `nameonly` is used, meaning the constructor can be called using named parameters,
then the name must be given, as in `datatype D = D (i: int, nameonly j: int) {}`

More detail is given [here](../DafnyRef/DafnyRef#sec-parameter-bindings).

## **Error: iterators don't have a 'returns' clause; did you mean 'yields'?** {#p_should_be_yields_instead_of_returns}

```dafny
iterator Count(n: nat) returns (x: nat) {
  var i := 0;
  while i < n {
    x := i;
    yield;
    i := i + 1;
  }
}
```

An [iterator](../DafnyRef/DafnyRef#sec-iterator-types) is like a co-routine: 
its control flow produces (yields) a value, but the execution continues from that point (a yield statement) to go on to produce the next value, rather than exiting the method. 
To accentuate this difference, a `yield` statement is used to say when the next value of the iterator is ready, rather than a `return` statement.
In addition, the declaration does not use `returns` to state the out-parameter, as a method would. Rather it has a `yields` clause.
The example above is a valid example if `returns` is replaced by `yields`.


## **Error: type-parameter variance is not allowed to be specified in this context** {#p_type_parameter_variance_forbidden}

```dafny
type List<T>
method m<+T>(i: int, list: List<T>) {}
method m<T,-U>(i: int, list: List<T>) {}
```

[Type-parameter variance](../DafnyRef/DafnyRef#sec-type-parameter-variance) is specified by a 
`+`, `-`, `*` or `!` before the type-parameter name.
Such designations are allowed in generic type declarations but not in generic method, function, or predicate declarations.

<!-- There are two instances of this error, one for the first item in a type parameter list, and one for subsequent items -->

## **Error: unexpected type characteristic: '000' should be one of == or 0 or 00 or !new** {#p_unexpected_type_characteristic}

```dafny
type T(000)
```

[Type parameters](../DafnyRef/DafnyRef#sec-type-parameters), 
indicated in parentheses after the type name, state properties of the otherwise uninterpreted or abstract type.
The currently defined type parameters are designated by `==` (equality-supporting), `0` (auto-initializable), `00` (non-empty), and `!new` (non-reference).

## **Error: extra comma or missing type characteristic: should be one of == or 0 or 00 or !new** {#p_missing_type_characteristic}

<!-- %no-check - TODO - fix to better error recovery after 4.0 -->
```dafny
type T(0,,0)
```

[Type parameters](../DafnyRef/DafnyRef#sec-type-parameters), 
indicated in parentheses after the type name, state properties of the otherwise uninterpreted or abstract type.
The currently defined type parameters are designated by `==` (equality-supporting), `0` (auto-initializable), `00` (non-empty), and `!new` (non-reference).


## **Error: illegal type characteristic: '_token_' should be one of == or 0 or 00 or !new** {#p_illegal_type_characteristic}

```dafny
type T(X)
```

[Type parameters](../DafnyRef/DafnyRef#sec-type-parameters), 
indicated in parentheses after the type name, state properties of the otherwise uninterpreted or abstract type.
The currently defined type parameters are designated by `==` (equality-supporting), `0` (auto-initializable), `00` (non-empty), and `!new` (non-reference).

## **Warning: the old keyword 'colemma' has been renamed to the keyword phrase 'greatest lemma'** {#p_deprecated_colemma}

<!-- %check-resolve-warn -->
```dafny
colemma m() ensures true {}
```

The adjectives `least` and `greatest` for lemmas and functions are more consistent with the nomenclature for coinduction.

## **Warning: the old keyword phrase 'inductive lemma' has been renamed to 'least lemma'** {#p_deprecated_inductive_lemma}

<!-- %check-resolve-warn -->
```dafny
inductive lemma m() ensures true {}
```

The adjectives `least` and `greatest` for lemmas and functions are more consistent with the nomenclature for coinduction.

## **Error: constructors are allowed only in classes** {#p_constructor_not_in_class}

```dafny
module M {
  constructor M() {}
}
```

Constructors are methods that initialize class instances. That is, when a new instance of a class is being created, 
using the `new` object syntax, some constructor of the class is called, perhaps a default anonymous one.
So constructor declarations only make sense within classes.

## **Error: a method must be given a name (expecting identifier)** {#p_method_missing_name}

```dafny
method {:extern "M"} (i: int) {}
```

A method declaration always requires an identifier between the `method` keyword and the `(` that starts the formal parameter list.
This is the case even when, as in the example above, a name is specified using `:extern`. The extern name is only used in the
compiled code; it is not the name used to refer to the method in Dafny code

## **Error: type of _k_ can only be specified for least and greatest lemmas** {#p_extraneous_k}

```dafny
lemma b[nat](i: int) { }
```

Least and greatest lemmas and predicates have a special parameter named `k`.
Its type is specified in square brackets between the lemma/predicate name and the rest of the signature.
The type may be either `nat` or `ORDINAL`.
But this type is specified only for `least` and `greatest` constructs.

## **Error: constructors cannot have out-parameters** {#p_constructors_have_no_out_parameters}

```dafny
class C {
  constructor (i: int) returns (j: int) {}
}
```

Constructors are used to initalize the state of an instance of a class.
Thus they typically set the values of the fields of the class instance.
Constructors are used in `new` object expressions, which return 
a reference to the newly constructed object (as in `new C(42)`).
There is no syntax to receive out-parameter values of a constructor
and they may not be declared. 
(This is similar to constructors in other programming languages, like Java.)


## **Error: A 'reads' clause that contains '*' is not allowed to contain any other expressions** {#p_reads_star_must_be_alone}

```dafny
const a: object
function f(): int
  reads a, *
{
  0
}
```

A reads clause lists the objects whose fields the function is allowed to read (or expressions 
containing such objects). `reads *` means the function may read anything.
So it does not make sense to list `*` along with something more specific.
If you mean that the function should be able to read anything, just list `*`.
Otherwise, omit the `*` and list expressions containing all the objects that are read.

## **Error: out-parameters cannot have default-value expressions** {#p_no_defaults_for_out_parameters}

```dafny
method m(i: int) returns (j: int := 0) { return 42; }
```

Out-parameters of a method are declared (inside the parentheses after the `returns` keyword)
with just an identifier and a type, separated by a colon. 
No initializing value may be given. If a default value is needed, assign the out-parameter
that value as a first statement in the body of the method.


## **Error: set type expects only one type argument** {#p_set_only_one_type_parameter}

```dafny
const c: set<int,bool>
```

A `set` type has one type parameter, namely the type of the elements of the set.
The error message states that the parser sees some number of type parameters different than one.
The type parameters are listed in a comma-separated list between `<` and `>`, after the type name.

## **Error: iset type expects only one type argument** {#p_iset_only_one_type_parameter}

```dafny
const c: iset<int,bool>
```

A `iset` type has one type parameter, namely the type of the elements of the set.
The error message states that the parser sees some number of type parameters different than one.
The type parameters are listed in a comma-separated list between `<` and `>`, after the type name.

## **Error: multiset type expects only one type argument** {#p_multiset_only_one_type_parameter}

```dafny
const c: multiset<int,bool>
```

A `multiset` type has one type parameter, namely the type of the elements of the multiset.
The error message states that the parser sees some number of type parameters different than one.
The type parameters are listed in a comma-separated list between `<` and `>`, after the type name.

## **Error: seq type expects only one type argument** {#p_seq_only_one_type_parameter}

```dafny
const c: seq<int,bool>
const s := seq<int,int>(3, i=>i+1)
```

A `seq` type has one type parameter, namely the type of the elements of the sequence.
The error message states that the parser sees some number of type parameters different than one.
The type parameters are listed in a comma-separated list between `<` and `>`, after the type name.

<!-- There are two instances of this error. -->

## **Error: map type expects two type arguments** {#p_map_needs_two_type_parameters}

```dafny
const m: map<int,bool,string>
```

A `map` type has two type parameters: the type of the keys and the type of the values.
The error message states that the parser sees some number of type parameters different than two.


## **Error: imap type expects two type arguments** {#p_imap_needs_two_type_parameters}

```dafny
const m: imap<int,bool,string>
```

A `imap` type has two type parameters: the type of the keys and the type of the values.
The error message states that the parser sees some number of type parameters different than two.

## **Error: arrow-type arguments may not be declared as 'ghost'** {#p_no_ghost_arrow_type_arguments}

```dafny
const f: (ghost int, bool) -> int
```

[Arrow types](../DafnyRef/DafnyRef#sec-arrow-types) are the types of functions in Dafny.
They are designated with the arrow syntax, as shown in the example,
except that the types used cannot be declared as ghost.

## **Error: empty type parameter lists are not permitted** {#p_no_empty_type_parameter_list}

An instantiation of a generic type consists of the generic type name followed by a comma-separated
list of type arguments enclosed in angle brackets. If a type has no type arguments, then
there is no list and no angle brackets either.

However, this particular error message is not reachable in the current parser. 
If the message is seen, please report the code that caused it so that the bug or documentation can be corrected.

## **Error: a formal [ ] declaration is only allowed for least and greatest predicates** {#p_formal_ktype_only_in_least_and_greatest_predicates}

```dafny
predicate p[nat]() { true }
```

A declaration of an extreme predicate includes a special formal 
in addition to the regular parenthesis-enclosed list of formals.
The type of that special formal is given in square brackets between the 
predicate name and the opening parenthesis of the formals.
The type may be either `nat` or `ORDINAL`.
This special formal is not permitted in a regular (non-extreme) predicate.

## **Error: a 'by method' implementation is not allowed on a twostate _what_** {#p_no_by_method_in_twostate}

```dafny
class Cell { var data: int  constructor(i: int) { data := i; } }
twostate predicate Increasing(c: Cell)
  reads c
{
  old(c.data) <= c.data
} by method {
  return old(c.data) <= c.data;
}
```

Two state functions and predicates are always ghost and do not have a compiled representation.
Such functions use values from two different program (heap) states, which is not 
something that can be implemented (at least with any degree of good performance) in conventional programming languages.

Because there is no feasible compiled verion of a two-state function, it cannot have a `by method` block (which is always compiled).

## **Error: a 'by method' implementation is not allowed on an extreme predicate** {#p_no_by_method_in_extreme_predicate}

```dafny
least predicate g() { 42 } by method { return 42; }
```

Least and greatest predicates are always ghost and do not have a compiled representation, 
so it makes no sense to have a `by method` alternative implementation.


## **Error: to use a 'by method' implementation with a _what_, declare _id_ using _what_, not '_what_ method'** {#p_no_by_method_for_ghost_function}

```dafny
function method m(): int {
  42
} by method {
  return 42;
}
```

`by method` constructs combine a ghost function (or predicate) with a non-ghost method.
The two parts compute the same result, and are verified to do so.
Uses of the function are verified using the function body, but the method body is used when the function is compiled.

Thus the function part is always implicitly `ghost` and may not be explicitly declared `ghost`.


## **Error: a _adjective_ _what_ is supported only as ghost, not as a compiled _what_** {#p_twostate_and_extreme_are_always_ghost}

```dafny
twostate function method m(): int {
  42
}
```

The `twostate`, `least`, and `greatest` functions and predicates are always ghost and cannot be compiled, so they cannot be
declared as a `function method` (v3 only).


## **Error: a _what_ is always ghost and is declared with '_what_'** {#p_old_ghost_syntax}

```dafny
module {:options "--function-syntax:experimentalPredicateAlwaysGhost"} M {
  predicate method p() { true }
}
```

This error only occurs when the `experimentalPredicateAlwaysGhost` option is chosen.
It indicates that `predicates` are always ghost and cannot be declared with the (Dafny 3) syntax `predicate method`.
- If you intend to predicate to be ghost, remove `method`.
- If you intend the predicate to be non-ghost, you either cannot use `experimentalPredicateAlwaysGhost` or you should use `function` with a `bool` return type instead of `predicate`

## **Error: the phrase '_what_ method' is not allowed when using --function-syntax:4; to declare a compiled function, use just 'function'** {#p_deprecating_predicate_method}

```dafny
module {:options "--function-syntax:4"} M {
  function method f(): int { 42 }
}
```

In Dafny 4 on, the phrases `function method` and `predicate method` are no
longer accepted. Use `function` for compiled, non-ghost functions and
`ghost function` for non-compiled, ghost functions, and similarly for predicates.
See [the documentation here](../DafnyRef/DafnyRef#sec-function-syntax).

## **Error: the phrase '_what_ method' is not allowed when using --function-syntax:4; to declare a compiled function, use just 'function'** {#p_deprecating_function_method}

```dafny
module {:options "--function-syntax:4"} M {
  function method f(): int { 42 }
}
```

In Dafny 4 on, the phrases `function method` and `predicate method` are no
longer accepted. Use `function` for compiled, non-ghost functions and
`ghost function` for non-compiled, ghost functions, and similarly for predicates.
See [the documentation here](../DafnyRef/DafnyRef#sec-function-syntax).

## **Error: there is no such thing as a 'ghost _what_ method'** {#p_no_ghost_function_method}

```dafny
module {:options "--function-syntax:experimentalDefaultGhost"} M {
  ghost function method f(): int { 42 }
}
```

Pre-Dafny 4, a `function method` and a `predicate method` are explicitly
non-ghost, compiled functions, and therefore cannot be declared `ghost` as well.
If indeed the function or predicate is intended to be ghost, leave out `method`;
 if it is intended to be non-ghost, leave out `ghost`.

From Dafny 4 on, a ghost function is declared `ghost function` and a non-ghost function is declared `function` 
and there is no longer any declaration of the form `function method`, and similarly for predicates. 

See [the documentation here](../DafnyRef/DafnyRef#sec-function-syntax).

## **Error: there is no such thing as a 'ghost _what_ method'** {#p_no_ghost_predicate_method}

```dafny
module {:options "--function-syntax:experimentalDefaultGhost"} M {
  ghost function method f(): int { 42 }
}
```

Pre-Dafny 4, a `function method` and a `predicate method` are explicitly
non-ghost, compiled functions, and therefore cannot be declared `ghost` as well.
If indeed the function or predicate is intended to be ghost, leave out `method`;
 if it is intended to be non-ghost, leave out `ghost`.

From Dafny 4 on, a ghost function is declared `ghost function` and a non-ghost function is declared `function` 
and there is no longer any declaration of the form `function method`, and similarly for predicates. 

See [the documentation here](../DafnyRef/DafnyRef#sec-function-syntax).

## **Error: a _what_ must be declared as either 'ghost _what_' or '_what_ method' when using --function-syntax:migration3to4** {#p_migration_syntax}

```dafny
module {:options "--function-syntax:migration3to4"} M {
  function f(): int { 42 }
}
```

This error occurs only when using `migration3to4`. With this option, ghost functions are declared using `ghost function` and compiled functions using `function method`.
Change `function` in the declaration to one of these.

## **Error: formal cannot be declared 'ghost' in this context** {#p_no_ghost_formal}

```dafny
ghost predicate p(ghost i: int) { true }
```

A ghost predicate or function effectively has all ghost formal parameters, so they cannot be declared ghost in addition.


## **Error: 'decreases' clauses are meaningless for least and greatest predicates, so they are not allowed** {#p_no_decreases_for_extreme_predicates}

```dafny
least predicate m(i: int)
  decreases i
{
  true
}
```

Least and greatest predicates are not checked for termination. In fact, unbounded recursion is part of being coinductive.
Hence `decreases` clauses are inappropriate and not allowed.

## **Error: _name_ return type should be bool, got _type_** {#p_predicate_return_type_must_be_bool}

```dafny
predicate b(): (r: boolean) { 4 }
```

A predicate is a function that returns `bool`. The return type here is something else.
If you mean to have a non-`bool` return type, use `function` instead of `predicate`.

## **Error: _name_s do not have an explicitly declared return type; it is always bool. Unless you want to name the result: ': (result: bool)'** {#p_no_return_type_for_predicate}

<!-- %no-check TODO - this example crashes -->
```dafny
predicate p(): bool { true } 
```

A `predicate` is simply a `function` that returns a `bool` value.
Accordingly, the type is (required to be) omitted, unless the result is being named.
So `predicate p(): (res: bool) { true }` is permitted.

## **Error: A '*' expression is not allowed here** {#p_no_wild_expression}

```dafny
function m(i: int): int
  decreases *
{
  42
}
```

A method or loop with a `decreases *` clause is not checked for termination.
This is only permitted for non-ghost methods and loops.
Insert an actual decreases expression.


## **Error: A '*' frame expression is not permitted here** {#p_no_wild_frame_expression}

```dafny
iterator Gen(start: int) yields (x: int)
  reads *
{
  var i := 0;
  while i < 10 invariant |xs| == i {
    x := start + i;
    yield;
    i := i + 1;
  }
}
```

A `reads *` clause means the reads clause allows the functions it specifies to read anything.
Such a clause is not allowed in an iterator specification.
Insert a specific reads expression.

## **Error: invalid statement beginning here (is a 'label' keyword missing? or a 'const' or 'var' keyword?)** {#p_invalid_colon}

```dafny
method m(n: nat) {
  x: while (0 < n) { break x; }
}
```

In this situation the parser sees the identifier (x) and the following colon.
This is not a legal start to a statement. Most commonly either
* a `var` or `const` keyword is missing, and the `x:` is the beginning of a declaration, or
* a `label` keyword is missing and the identifier is the label for the statement that follows.
(The second error is somewhat common because in C/C++ and Java, there is no keyword introducing a label, just the identifier and the colon.)

## **Error: An initializing element display is allowed only for 1-dimensional arrays** {#p_initializing_display_only_for_1D_arrays}

```dafny
method m() {
  var a := new int[2,2] [1,2,3,4];
}
```

One-dimensional arrays can be initialized like `var s := new int[][1,2,3,4];`,
but multi-dimensional arrays cannot. The alternatives are to initialize the array
in a loop after it is allocated, or to initialize with a function, as in
`var a:= new int[2,2]((i: int, j: int)=>i+j)`.

## **Error: a local variable should be initialized using ':=', ':-', or ':|', not '='** {#p_no_equal_for_initializing}

```dafny
method m() {
  var x = 5;
}
```

Local variables are initialized with `:=` (and sometimes with `:-` or `:|`), but not with `=`.
In Dafny `=` is used only in type definitions.

## **Error: LHS of assign-such-that expression must be variables, not general patterns** {#p_no_patterns_and_such_that}

```dafny
datatype D = D(x: int, y: int)
method m() {
  var D(x,y) :| x + y == 5;
}
```

The `:|` syntax is called _assign-such-that_: the variables on the left-hand-side are initialized or assigned
some non-deterministic values that satisfy the predicate on the right-hand-side.

However, Dafny only allows a list of simple variables on the left, not datatype deconstructor patterns, as seen here.


## **Error: 'modifies' clauses are not allowed on refining loops** {#p_no_modifies_on_refining_loops}

<!-- TODO _ example -->

_Refining statements, including loops, are deprecated._


## **Error: Expected 'to' or 'downto'** {#p_to_or_downto}

```dafny
method m(n: nat) {
  for i := n DownTo 0 {}
}
```

A for loop can express a computation to be performed for each value of a _loop index_.
In Dafny, the loop index is an int-based variable that is either 
- incremented up from a starting value to just before an ending value: `3 to 7` means 3, 4, 5, and 6
- or decremented from just below a starting value down to an ending value: `7 downto 3` means 6, 5, 4, and 3.

The contextual keywords `to` and `downto` indicate incrementing and decrementing, respectively.
No other words are allowed here, including writing them with different case.

These two words have special meaning only in this part of a for-loop; they are not reserved words elsewhere.
That is, the code
<!-- %check-resolve %exit 0 -->
```dafny
method m() {
  var to: int := 6;
  var downto: int := 8;
  for to := to to downto {}
}
```
is legal, but not at all recommended.


## **Error: A 'decreases' clause that contains '*' is not allowed to contain any other expressions** {#p_no_decreases_expressions_with_star}

```dafny
method f(n: int) returns (r: int)
  decreases *, n
{
  r := if n == 0 then n else -1-f(n-1);
}
```

A `decreases` clause provides a metric that must decrease from one call to the next, 
in order to assure termination of a sequence of recursive calls. 
In loops it assures termination of the loop iteration.

`decreases *` means to skip the termination check.
So it does not make sense to both list a metric and to list '*'.
Use one or the other.

## **Error: expected either 'by' or a semicolon following the assert expression** {#p_assert_needs_by_or_semicolon}

```dafny
method m() {
  assert true
}
```

Assert statements, like all statements, end in either a semicolon or a block. Most assert statements end in semicolons,
but an assert-by statement has the form `assert expr by { ... }` where the by-block contains statements such as lemma calls
that assist in proving the validity of the asserted expression.

## **Error: a forall statement with an ensures clause must have a body** {#p_forall_with_ensures_must_have_body}

<!-- TODO: This example does not yet work in the new CLI because there is no way to turn on /noCheating in the new CLI -->

<!-- %check-legacy %options -compile:0 -noCheating:1 -->
```dafny
module M {
  predicate f(i: int) { true }
  method  m(a: seq<int>) {
    forall i | 0 <= i < 10
       ensures f(i)
  }
}
```

A forall statement without a body is like an assume statement: the ensures clause is assumed in the following code.
Assumptions like that are a risk to soundness because there is no check that the assumption is true.
Thus in a context in which open assumptions are not allowed, body-less forall statements are also not allowed.


## **Error: the main operator of a calculation must be transitive** {#p_calc_operator_must_be_transitive}

```dafny
lemma abs(a: int, b: int, c: int)
  ensures a + b + c == c + b + a
{
  calc != {
    a + b + c;
    a + c + b;
    c + a + b;
  }
}
```
A [calc statement](../DafnyRef/DafnyRef#sec-calc-statement)
contains a sequence of expressions interleaved by operators.
Such a sequence aids the verifier in establishing a desired conclusion.
But the sequence of operators must obey certain patterns similar to chaining expressions.
In this case a default operator is stated (the `!=` between `calc` and `{`).
This default operator is the implicit operator between each consecutive pair of expressions
in the body of the calc statement.

But the operator has to be transitive: `!=` is not allowed; `==`, `<`, `<=`, '>' and '>=' are allowed.


## **Error: this operator cannot continue this calculation** {#p_invalid_calc_op_combination}

```dafny
lemma abs(a: int, b: int, c: int)
  ensures a + b + c == c + b + a
{
  calc {
    a + b + c;
    !=
    a + c + b;
    !=
    c + a + b;
  }
}
```
A [calc statement](../DafnyRef/DafnyRef#sec-calc-statement)
contains a sequence of expressions interleaved by operators.
Such a sequence aids the verifier in establishing a desired conclusion.
But the sequence of operators must obey certain patterns similar to chaining expressions.

In particular, this error message is complaining that it sees an unacceptable operator.
In this case, the reason is that the sequence may contain only one `!=` operator;
another reason causing this message would be a combination of `<` and `>` operators.

## **Error: a calculation cannot end with an operator** {#p_calc_dangling_operator}

```dafny
lemma abs(a: int, b: int, c: int)
  ensures a + b + c == c + b + a
{
  calc {
    a + b + c;
    ==
  }
}
```

A [calc statement](../DafnyRef/DafnyRef#sec-calc-statement)
contains a sequence of expressions interleaved by operators.
Such a sequence aids the verifier in establishing a desired conclusion.
But the sequence must begin and end with (semicolon-terminated) expressions.

This error message is complaining that it sees an operator ending the sequence.
This may be because there is no following expression or that the parser 
does not recognize the material after the last operator as a legal ending expression.

## **Error: Calls with side-effects such as constructors are not allowed in expressions.** {#p_no_side_effects_in_expressions}

```dafny
class A { function f(): int { 0 } }
const c := (new A).f()
```

Dafny expressions may not have side-effects. This prohibits both assignments to local variables and any
changes to the heap. Thus method and constructor calls may not occur in expressions.
This check is syntactic, so even methods that do not modify anything are not permitted in expressions.

## **Error: Ambiguous use of ==> and <==. Use parentheses to disambiguate.** {#p_ambiguous_implies}

```dafny
const b := true ==> false <== true
```

The `==>` and `<==` operators have the same precedence but do not associate with each other.
You must use parentheses to show how they are grouped. Write `p ==> q <== r` as either
`(p ==> q) <== r` or `p ==> (q <== r)`.

In contrast, `p ==> q ==> r` is `p ==> (q ==> r)` and
`p <== q <== r` is `(p <== q) <== r`.

See [this section](../DafnyRef/DafnyRef#sec-implication-and-reverse-implication) for more information.

<!-- There are two instances of this error, one in which the first operator is ==> and one in which it is <== -->

## **Error: Ambiguous use of && and ||. Use parentheses to disambiguate.** {#p_ambiguous_and_or}

```dafny
const b := true && false || true
```

The `&&` and `||` operators have the same precedence but do not associate with each other.
You must use parentheses to show how they are grouped. Write `p && q || r` as either
`(p && q) || r` or `p && (q || r)`.

## **Error: chaining not allowed from the previous operator** {#p_invalid_equal_chaining}

```dafny
const c := 1 in {1} == true
```

[Chained operations](../DafnyRef/DafnyRef#sec-basic-types)
are a sequence of binary operations without parentheses: _a op b op c op d op e_.
But there are limitations on which operators can be in one chain together.

In particular, the relational operators `in` and `!in` may not be part of a chain.
Use parentheses as necessary to group the operations.

## **Error: a chain cannot have more than one != operator** {#p_invalid_notequal_chaining}

```dafny
const c := 1 != 2 != 3
```

[Chained operations](../DafnyRef/DafnyRef#sec-basic-types)
are a sequence of binary operations without parentheses: _a op b op c op d op e_.
But there are limitations on which operators can be in one chain together.

In particular for this error message, one cannot have chains that include more than one `!=` operator.

## **Error: this operator chain cannot continue with an ascending operator** {#p_invalid_descending_chaining}

```dafny
const c := 4 > 3 < 2
```

[Chained operations](../DafnyRef/DafnyRef#sec-basic-types)
are a sequence of binary operations without parentheses: _a op b op c op d op e_.
But there are limitations on which operators can be in one chain together.

In particular for this error message, one cannot have chains that include both
less-than operations (either `<` or `<=`) and greater-than operations (either `>` or `>=`).


## **Error: this operator chain cannot continue with a descending operator** {#p_invalid_ascending_chaining}

```dafny
const c := 2 < 3 > 4
```

[Chained operations](../DafnyRef/DafnyRef#sec-basic-types)
are a sequence of binary operations without parentheses: _a op b op c op d op e_.
But there are limitations on which operators can be in one chain together.

In particular for this error message, one cannot have chains that include both
less-than operations (either `<` or `<=`) and greater-than operations (either `>` or `>=`).

## **Error: can only chain disjoint (!!) with itself** {#p_invalid_disjoint_chaining}

```dafny
const c := 2 < 3 !! 4
```

[Chained operations](../DafnyRef/DafnyRef#sec-basic-types)
are a sequence of binary operations without parentheses: _a op b op c op d op e_.
But there are limitations on which operators can be in one chain together.

In particular for this error message, a disjoint operator (`!!`) can appear in a chain
only if all the operators in the chain are disjoint operators.

As described [here](../DafnyRef/DafnyRef#sec-collection-types),
`a !! b !! c !! d` means that `a`, `b`, `c`, and `d` are all mutually disjoint
(which is a different rewriting of the chain than for other operations).

## **Error: this operator cannot be part of a chain** {#p_operator_does_not_chain}

```dafny
const c := 2 < 3 in 4
```

The operators `in` and `!in` are relational operators, but they may not occur in a chain.
Use parentheses if necessary. Such expressions are usually not type-correct in any case.

## **Error: invalid relational operator** {#p_bang_not_a_relational_op}

```dafny
const s : set<int>
const r := s ! s
```

The parser is expecting a relational expression, that is, two expressions separated by a relational operator
(one of `==`, `!=`, `>`, `>=`, `<`, `<=`, `!!`, `in`, `!in`). But the parser saw just a `!` ,
which could be the beginning of `!=`, `!!`, or `!in`, but is not continued as such.
So perhaps there is extraneous white space or something else entirely is intended.

## **Error: invalid relational operator (perhaps you intended \"!!\" with no intervening whitespace?)** {#p_invalid_relational_op}

```dafny
const s : set<int>
const r := s ! ! s
```

The parser is expecting a relational expression, that is, two expressions separated by a relational operator
(one of `==`, `!=`, `>`, `>=`, `<`, `<=`, `!!`, `in`, `!in`). But the parser saw two `!` separated by
white space. This is possibly meant to be a `!!` operator, but it could also just be an illegal expression.

## **Error: Ambiguous use of &, |, ^. Use parentheses to disambiguate.** {#p_ambiguous_bitop}

```dafny
const i: int := 5 | 6 & 7
```

The bit-operators `&`, `|`, and `^` have the same precedence but do not associate with each other.
So if they are used within the same expression, parentheses have to be used to show how they
are grouped. The example `5 | 6 & 7` should be written as either `(5 | 6) & 7` or `5 | (6 & 7)`.

## **Error: too many characters in character literal** {#p_invalid_char_literal}

<!-- %check-resolve --unicode-char:false -->
```dafny
const c := '🚀'
```

A character literal can only contain a single value of the built-in char type.
When --unicode-char is disabled, the char type represents UTF-16 code units, 
so this means a character literal can only contain a character that can be represented
with a single such unit, i.e. characters in the Basic Multilingual Plane. 
The rocket ship emoji above, however, is encoded with two surrogate code points.

This can be fixed by enabling the --unicode-char mode, as that defines char as any
Unicode scalar value, but be aware that it may change the meaning of your program.

More detail is given [here](../DafnyRef/DafnyRef#sec-character-constant-token) and [here](../DafnyRef/DafnyRef#sec-escaped-characters).;

## **Error: binding not allowed in parenthesized expression** {#p_no_parenthesized_binding}

```dafny
method m() {
  var c := ( 4 := 5 );
}
```

Bindings of the form `x := y` are used in map-display expressions, in which case they are enclosed in square brackets,
not parentheses. `var c := ( 4 := 5 )` should be `var c := map[ 4 := 5 ]`.

## **Error: A forming expression must be a multiset** {#p_must_be_multiset}

A set/iset/multiset display expression can have two forms. 
One form is a list of values enclosed by curly braces: `var c := multiset{1,2,2,3}`.
The other appears as a conversion operation: `var c := multiset(s)`.
However, this second form can only be used to convert a set to a multiset.

In the current parser, however, this error message is unreachable.
The tests that check for this error case are already known to be false by previous testing.

## **Error: seq type expects only one type argument** {#p_seq_has_one_type_argument}

```dafny
const c: seq<int,int>
```

The built-in `seq` (sequence) type takes one type parameter, which in some situations is inferred.
That type parameter is the type of the sequence elements.

## **Error: a map comprehension with more than one bound variable must have a term expression of the form 'Expr := Expr'** {#p_map_comprehension_must_have_term_expression}

```dafny
const s := map x, y  | 0 <= x < y < 10 :: x*y
```

A map comprehension defines a map, which associates a value with each member of a set of keys.
The full syntax for a map comprehension looks like `map x | 0 <= x < 5:: x*2 => x*3`
which maps the keys `0, 2, 4, 6, 8` to the values `0, 3, 6, 9, 12` respectively.

One can abbreviate the above syntax to expressions like `map x | 0 <= x < 5 :: x*3`,
which is equivalent to `map x | 0 <= x < 5 :: x => x*3`. The missing expression before
the `=>` is just the declared identifier.

One can also have multiple variables involved as in `map x, y | 0 < x < y < 5 :: 10*x+y => 10*y+x`,
which defines the mappings `(12=>21, 13=>31, 14=>41, 23=>32, 24=>42, 34=>43)`.

But when there are multiple variables, one cannot abbreviate the `=>` syntax with just its right-hand expression,
because it is not clear what the left-hand expression should be. 

Incorrect text like `const s := map x, y  | 0 <= x < y < 10 :: x*y` should be written
 as `const s := map x, y  | 0 <= x < y < 10 :: f(x,y) => x*y` for some `f(x,y)` that gives
a unique value for each pair of `x,y` permitted by the range expression (here `0 <= x < y < 10`).

## **Error: LHS of let-such-that expression must be variables, not general patterns** {#p_no_patterns_in_let_such_that}

```dafny
datatype Data = D(i: int, j: int)
const c: int := var Data(d,dd) :| d == 10 && dd == 11; d
```

The let-such-that expression initializes a variable to some value satisfying a given condition.
For example, one might write `const cc := var x: int :| x <= 10; x`,
where `cc` would get some value `x` satisfying `x < 10`.

For simplicity, however, Dafny requires the variables being initialized to be simple names, not patterns.

## **Error: a variable in a let expression should be initialized using ':=', ':-', or ':|', not '='** {#p_no_equal_in_let_initialization}

```dafny
method m() {
  var x := var y = 5; y*y;
}
```

Like local variables, let variables are initialized with `:=` (and sometimes with `:-` or `:|`), but not with `=`.
In Dafny `=` is used only in type definitions.

## **Error: ':-' can have at most one left-hand side** {#p_elephant_has_one_lhs}

```dafny
datatype Outcome<T> = 
  | Success(value: T) 
  | Failure(error: string) 
{ predicate IsFailure() { this.Failure? } 
  function PropagateFailure<U>(): Outcome<U> 
    requires IsFailure() 
  { Outcome<U>.Failure(this.error) // this is Outcome<U>.Failure(...) 
  }
 
  function Extract(): T requires !IsFailure() { this.value } 
}

function m(): Outcome<int> { Outcome<int>.Success(0) }
function test(): Outcome<int> {
  var rr, rrr :- m(); Outcome.Success(1) 
}
```

Within a function, the `:-` operator is limited to a most one left-hand-side and exactly one-right-hand-side.

## **Error: ':-' must have exactly one right-hand side** {#p_elephant_has_one_rhs}

```dafny
datatype Outcome<T> = 
  | Success(value: T) 
  | Failure(error: string) 
{ predicate IsFailure() { this.Failure? } 
  function PropagateFailure<U>(): Outcome<U> 
    requires IsFailure() 
  { Outcome<U>.Failure(this.error) // this is Outcome<U>.Failure(...) 
  }
 
  function Extract(): T requires !IsFailure() { this.value } 
}

function m(): Outcome<int> { Outcome<int>.Success(0) }
function test(): Outcome<int> {
  var rr :- m(), 44; Outcome.Success(1) 
}
```

This error only occurs when using the elephant operator `:-` in conjunction with
[failure-compatible types](../DafnyRef/DafnyRef#sec-failure-compatible-types)
and in the context of a let-or-fail expression.

In contrast to the let expression (`:=`), which allows multiple parallel initializations, 
the let-or-fail expression (`:-`) is implemented to
only allow at most a single left-hand-side and exactly one right-hand-side.



## **Error: a set comprehension with more than one bound variable must have a term expression** {#p_set_comprehension_needs_term_expression}

```dafny
const s := set x, y | 0 <= x < y < 10 
```

A set comprehension (1) declares one or more variables, (2) possibly states some limits on those variables, 
and (3) states an expression over those variables that are the values in the set.

If there is no expression, then the expression is taken to be just the _one_ declared variable.
For instance one could write `set b: bool`, which is equivalent to `set b: bool :: b` and would be the set of all `bool` values.
Another example is `set x: nat | x < 5, which is equivalent to `set x: nat | x < 5:: x` and would be the set `{0, 1, 2, 3, 4}`.

But if more than one variable is declared, then there is no natural implicit expression to fill in after the `::` if it is omitted, 
so some expression is required. The failing example above, for example, might use the expression `x * y`, as in 
`set x, y  | 0 <= x < y < 10 :: x * y`, or any other expression over `x` and `y`.


## **Error: invalid name after a '.'** {#p_invalid_name_after_dot}

This error message is not reachable in current Dafny.
If it occurs, please report an internal bug (or obsolete documentation).


## **Error: incorrectly formatted number** {#p_bad_number_format}{#p_bad_hex_number_format}{#p_bad_decimal_number_format}

This error can only result from an internal bug in the Dafny parser.
The parser recognizes a legitimate sequence of digits or sequence of hexdigits or
a decimal number and then passes that string to a libary routine to create a BigInteger
or BigDecimal. Given the parser logic, that parsing should never fail.

<!-- There are three instances of this message, one for digits one for hexdigits, one for decimaldigits -->

<!-- Scanner.frame -->

## **Warning: deprecated style: a semi-colon is not needed here {#p_deprecated_semicolon}

<!-- %check-legacy %exit 0 %options /compile:0 /deprecation:2 -->
```dafny
const c := 5;
```

Semicolons are required after statements and declarations in method bodies,  
but are deprecated after declarations within modules and types.

## **Error: Malformed _template_ pragma: #_source_** {#sc_malformed_pragma}

<!-- %no-check -->
```dafny
const s := @"
#line S
"
```

This pragma syntax is no longer supported. If this message is seen, please report it to the Dafny development team.
The Dafny scanner once supported pragmas of the form `#line <lineno> <filename>`, with the filename optional.
This message indicates that the pragma was not readable, most likely because the line number was not a
parsable numeral.

## **Error: Unrecognized pragma: #_source_** {#sc_unknown_pragma}

<!-- %no-check -->
```dafny
const s := @"
# I love hashes
"
```

This pragma syntax is no longer supported. If this message is seen, please report it to the Dafny development team.
The Dafny scanner saw a pragma -- the first character of the line is a # character. But it is not one that the
scanner recognizes. The only pragma ever recognized was `#line`.
<|MERGE_RESOLUTION|>--- conflicted
+++ resolved
@@ -233,12 +233,8 @@
 module N refines M { newtype T = ... int }
 ```
 
-<<<<<<< HEAD
-There are limitations on refining a newtype, namely that the base type cannot be changed. You can change an opaque type into a newtype, however.
+There are limitations on refining a newtype, namely that the base type cannot be changed. You can change an abstract type into a newtype, however.
 When refining a newtype by adding a body, the ... stands in place of both the '=' and the base type.
-=======
-There are limitations on refining a newtype, namely that the base type cannot be changed. You can change an abstract type into a newtype, however.
->>>>>>> 76dcc6b3
 
 ## **Error: formal cannot be declared 'ghost' in this context** {#p_output_of_function_not_ghost}
 
