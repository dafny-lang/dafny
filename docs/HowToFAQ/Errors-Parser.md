<!-- %check-resolve %default %useHeadings %check-ids -->

<!-- The file Errors-Parser.template is used along with Parser-Errors.cs to produce Errors-Parser.md.
     Errors-Parser.template holds the structure of the markdown file and the examples of each error message.
     Parser-Errors.cs holds the text of error explanations, so they are just in the source code rather than duplicated also in markdown.
     The content of Errors-Parser.template and Parser-Errors.cs are tied together by the errorids.
     Thus Errors-Parser.md is a generated file that should not be edited itself.
     The program make-error-catalog does the file generation.
-->

<!-- ./DafnyCore/Dafny.atg -->

## **Error: Duplicate declaration modifier: abstract** {#p_duplicate_modifier}

```dafny
abstract abstract module M {}
```

No Dafny modifier, such as [`abstract`, `static`, `ghost`](https://dafny.org/latest/DafnyRef/DafnyRef#sec-declaration-modifiers) may be repeated
Such repetition would be superfluous even if allowed.

## **Error: a _decl_ cannot be declared 'abstract'** {#p_abstract_not_allowed}
 
```dafny
abstract const c := 4
```

Only modules may be declared abstract.

## **Error: a function-by-method has a ghost function body and a non-ghost method body; a function-by-method declaration does not use the 'ghost' keyword.** {#p_no_ghost_for_by_method}

```dafny
ghost function f(): int
{
  42
} by method {
  return 42;
}
```

Functions with a [by method](https://dafny.org/latest/DafnyRef/DafnyRef#sec-function-declarations)
section to their body can be used both in ghost contexts and in non-ghost contexts; 
in ghost contexts the function body is used and in compiled contexts
the by-method body is used. The `ghost` keyword is not permitted on the
declaration.

## **Error: _decl_ cannot be declared 'ghost' (it is 'ghost' by default when using --function-syntax:3)** {#p_ghost_forbidden_default_3}

```dafny
module {:options "--function-syntax:3"} M {
  ghost function f(): int { 42 }
}
```

For versions prior to Dafny 4, the `function` keyword meant a ghost function
and `function method` meant a non-ghost function. 
From Dafny 4 on, `ghost function` means a ghost function and 
`function` means a non-ghost function. 
See the discussion [here](https://dafny.org/latest/DafnyRef/DafnyRef#sec-function-syntax) for
a discussion of options to control this feature.

## **Error: _decl_ cannot be declared 'ghost' (it is 'ghost' by default)** {#p_ghost_forbidden_default}

```dafny
module {:options "--function-syntax:4"} M {
  ghost least predicate p()
}
```

For versions prior to Dafny 4, the `function` keyword meant a ghost function
and `function method` meant a non-ghost function. 
From Dafny 4 on, `ghost function` means a ghost function and 
`function` means a non-ghost function. 
See the discussion [here](https://dafny.org/latest/DafnyRef/DafnyRef#sec-function-syntax) for
a discussion of options to control this feature.

## **Error: a _decl_ cannot be declared 'ghost'** {#p_ghost_forbidden}

```dafny
ghost module M {}
```

Only some kinds of declarations can be declared `ghost`, most often functions,
fields, and local declarations.

## **Error: a _decl_ cannot be declared 'static'** {#p_no_static}

```dafny
static module M {}
```

Only some kinds of declarations can be declared 'static', most often
fields, constants, methods, and functions, and only within classes.
Modules and the declarations within them are already always static.

## **Error: a _decl_ cannot be declared 'opaque'** {#p_no_opaque}

```dafny
opaque module M {}
```

Only some kinds of declarations can be declared 'opaque':
const fields and the various kinds of functions.

## **Warning: attribute _attribute_ is deprecated {#p_deprecated_attribute}

This attribute is obsolete and unmaintained. It will be removed from dafny in the future.

## **Error: argument to :options attribute must be a literal string** {#p_literal_string_required}

```dafny
module N { const opt := "--function-syntax:4" }
import opened N
module {:options opt} M{}
```

The value of an options attribute cannot be a computed expression. It must be a literal string.

## **Error: cannot declare identifier beginning with underscore** {#p_no_leading_underscore}

```dafny
function m(): (_: int) {0}
```

User-declared identifiers may not begin with an underscore;
such identifiers are reserved for internal use.
In match statements and expressions, an identifier
that is a single underscore is used as a wild-card match.

## **Error: sorry, bitvectors that wide (_number_) are not supported** {#p_bitvector_too_large}

```dafny
const b: bv2147483648
```

A bitvector type name is the characters 'bv' followed by a non-negative
integer literal. However, dafny only supports widths up to the largest
signed 32-bit integer (2147483647).

## **Error: sorry, arrays of that many dimensions (_number_) are not supported** {#p_array_dimension_too_large}

```dafny
const a: array2147483648<int>
```

A multi-dimensional array type name is the characters 'array' followed by
a positive integer literal. However, dafny only supports numbers of 
dimensions up to the largest signed 32-bit integer (2147483647).
In practice (as of v3.9.1) dimensions of more than a few can take 
overly long to resolve ([Issue #3180](https://github.com/dafny-lang/dafny/issues/3180)).

## **Error: There is no point to an export declaration at the top level** {#p_superfluous_export}

```dafny
export M
method M() {}
```

Although all top-level declarations are contained in an implicit top-level module, there is no syntax to import that module.
Such an import would likely cause a circular module dependency error.
If the implicit module cannot be imported, there is no point to any export declarations inside the implicit module.

## **Error: expected either a '{' or a 'refines' keyword here, found _token_** {#p_bad_module_decl}

<!-- %check-resolve %first -->
```dafny
module M {}
module N refine M {}
```

The [syntax for a module declaration](https://dafny.org/latest/DafnyRef/DafnyRef#sec-modules) is either `module M { ... }` or
`module M refines N { ... }` with optional attributes after the `module` keyword.
This error message often occurs if the `refines` keyword is misspelled.

## **Warning: the _name_ token is the identifier for the export set, not an adjective for an extreme predicate** {#p_misplaced_least_or_greatest}

<!-- %check-resolve-warn -->
```dafny
module M {
  export
  least predicate p()
}
```

A `least` or `greatest` token between `export` and `predicate` is a bit ambiguous:
it can be either the name of the export set or associated with the `predicate` declaration.
The parser associates it with the `export`. To avoid this warning, do not put the
`least` or `greatest` token on the same line as the `predicate` token.
If you intend for the `least` to go with the predicate, change the order of the declarations.

## **Error: no comma is allowed between provides and reveals and extends clauses in an export declaration** {#p_extraneous_comma_in_export}

```dafny
module M {
  export A reveals b, a, reveals b
  export B reveals b, a, provides b
  export C provides b, a, reveals b
  export D provides b, a, provides b
  const a: int
  const b: int
}
```

An export declaration consists of one or more `reveals`, `provides`, and extends clauses. Each clause contains
a comma-separated list of identifiers, but the clauses themselves are not separated by any delimiter.
So in the example above, the comma after `a` is wrong in each export declaration. 
This mistake is easy to make when the clauses are on the same line.

## **Error: fields are not allowed to be declared at the module level; instead, wrap the field in a 'class' declaration** {#p_top_level_field}

```dafny
module M {
  var c: int
}
```

`var` declarations are used to declare mutable fields of classes, local variables in method bodies, and identifiers in let-expressions.
But mutable field declarations are not permitted at the static module level, including in the (implicit) toplevel module.
Rather, you may want the declaration to be a `const` declaration or you may want the mutable field to be declared in the body of a class.

## **Warning: module-level functions are always non-instance, so the 'static' keyword is not allowed here** {#p_module_level_function_always_static}

<!-- %check-resolve-warn -->
```dafny
static predicate p() { true }
```

All names declared in a module (outside a class-like entity) are implicitly `static`.
Dafny does not allow them to be explictly, redundantly, declared `static`.

## **Warning: module-level methods are always non-instance, so the 'static' keyword is not allowed here** {#p_module_level_method_always_static}

<!-- %check-resolve-warn -->
```dafny
static method m() {}
```

All names declared in a module (outside a class-like entity) are implicitly `static`.
Dafny does not allow them to be explictly, redundantly, declared `static`.

## **Error: in refining a datatype, the '...' replaces the '=' token and everything up to a left brace starting the declaration of the body; only members of the body may be changed in a datatype refinement** {#p_bad_datatype_refinement}

```dafny
abstract module M { datatype D = A | B }
module N refines M { datatype D = ... Y | Z }
```

There are limitations on refining a datatype, namely that the set of constructors cannot be changed.
It is only allowed to add members to the body of the datatype.

<<<<<<< HEAD
## **Error: datatype using traits is a beta feature; use /generalTraits:1 to engage** {#p_general_traits_beta}
=======
## **Error: datatype extending traits is a beta feature; use /generalTraits:1 to engage** {#p_general_traits_beta}
>>>>>>> eb042e7b

```dafny
trait Trait { }
datatype D extends Trait = A | B
```

Use of traits as non-reference types is a beta feature. To engage, use /generalTraits:1.

## **Warning: module-level const declarations are always non-instance, so the 'static' keyword is not allowed here {#p_module_level_const_always_static}

<!-- %check-resolve-warn -->
```dafny
static const i := 9
```

All names declared in a module (outside a class-like entity) are implicitly `static`.
Dafny does not allow them to be explictly, redundantly, declared `static`.

## **Error: expected an identifier after 'const' and any attributes** {#p_const_decl_missing_identifier}

```dafny
const c := 5
const
const d := 5
```

This error arises from a truncated declarations of a const field, namely just a const keyword.
To correct the error, add an identifier and either or both a type and initializing expression (or remove the const keyword).

## **Error: a const field should be initialized using ':=', not '='** {#p_bad_const_initialize_op}

```dafny
const c: int = 5
```

Dafny's syntax for initialization of const fields uses `:=`, not `=`.
In Dafny, `=` is used only in type definitions.

## **Error: a const declaration must have a type or a RHS value** {#p_const_is_missing_type_or_init}

```dafny
const i
```

A `const` declaration needs its type indicated by either an explicit type
or a right-hand-side expression, whose type is then the type of the 
declared identifier. 
So use syntax either like `const i: int` or `const i := 5` (or both together).

## **Error: in refining a newtype, the '...' replaces the '=' token and everything up to the left brace starting the declaration of the newtype body (if any); a newtype refinement may not change the base type of the newtype** {#p_misplaced_ellipsis_in_newtype}

```dafny
abstract module M { newtype T = int }
module N refines M { newtype T = ... int }
```

There are limitations on refining a newtype, namely that the base type cannot be changed. You can change an abstract type into a newtype, however.
When refining a newtype by adding a body, the ... stands in place of both the '=' and the base type.

## **Error: formal cannot be declared 'ghost' in this context** {#p_output_of_function_not_ghost}

```dafny
twostate function p(i: int): (ghost r: int) { true }
```

The output of a predicate or function cannot be ghost.
It is implicitly ghost if the function is ghost itself.

## **Error: formal cannot be declared 'new' in this context** {#p_no_new_on_output_formals}

```dafny
method m(i: int) returns (new r: int) { r := 0; }
```

The `new` modifier only applies to input parameters.

## **Error: formal cannot be declared 'nameonly' in this context** {#p_no_nameonly_on_output_formals}

```dafny
method m(i: int) returns (nameonly r: int) { r := 0; }
```

The `nameonly` modifier only applies to input parameters.

## **Error: formal cannot be declared 'older' in this context** {#p_no_older_on_output_formals}

```dafny
method m(i: int) returns (older r: int) { r := 0; }
```

The `older` modifier only applies to input parameters.

## **Error: a mutable field must be declared with a type** {#p_var_decl_must_have_type}

```dafny
class A {
  var f
  const g := 5
}
```

Because a mutable field does not have initializer, it must have a type (as in `var f: int`).
`const` declarations may have initializers; if they do they do not need an explicit type.

## **Error: a mutable field may not have an initializer** {#p_no_init_for_var_field}

```dafny
class A {
  var x: int := 6
  var y: int, x: int := 6, z: int
}
```

Dafny does not allow field declarations to have initializers. They are initialized in constructors.
Local variable declarations (which also begin with `var`) may have initializers.

## **Error: invalid formal-parameter name in datatype constructor** {#p_datatype_formal_is_not_id}

```dafny
datatype D = Nil | D(int: uint8) 
```

Datatype constructors can have formal parameters, declared with the usual syntax: 'name: type'.
In datatype constructors the 'name :' is optional; one can just state the type.
However, if there is a name, it may not be a typename.
The formal parameter name should be a simple identifier that is not a reserved word.

## **Error: use of the 'nameonly' modifier must be accompanied with a parameter name** {#p_nameonly_must_have_parameter_name}

```dafny
datatype D = D (i: int, nameonly int) {}
```

The parameters of a datatype constructor do not need to have names -- it is allowed to just give the type.
However, if `nameonly` is used, meaning the constructor can be called using named parameters,
then the name must be given, as in `datatype D = D (i: int, nameonly j: int) {}`

More detail is given [here](https://dafny.org/latest/DafnyRef/DafnyRef#sec-parameter-bindings).

## **Error: iterators don't have a 'returns' clause; did you mean 'yields'?** {#p_should_be_yields_instead_of_returns}

```dafny
iterator Count(n: nat) returns (x: nat) {
  var i := 0;
  while i < n {
    x := i;
    yield;
    i := i + 1;
  }
}
```

An [iterator](https://dafny.org/latest/DafnyRef/DafnyRef#sec-iterator-types) is like a co-routine: 
its control flow produces (yields) a value, but the execution continues from that point (a yield statement) to go on to produce the next value, rather than exiting the method. 
To accentuate this difference, a `yield` statement is used to say when the next value of the iterator is ready, rather than a `return` statement.
In addition, the declaration does not use `returns` to state the out-parameter, as a method would. Rather it has a `yields` clause.
The example above is a valid example if `returns` is replaced by `yields`.

## **Error: type-parameter variance is not allowed to be specified in this context** {#p_type_parameter_variance_forbidden}

```dafny
type List<T>
method m<+T>(i: int, list: List<T>) {}
method m<T,-U>(i: int, list: List<T>) {}
```

[Type-parameter variance](https://dafny.org/latest/DafnyRef/DafnyRef#sec-type-parameter-variance) is specified by a 
`+`, `-`, `*` or `!` before the type-parameter name.
Such designations are allowed in generic type declarations but not in generic method, function, or predicate declarations.

<!-- There are two instances of this error, one for the first item in a type parameter list, and one for subsequent items -->

## **Error: unexpected type characteristic: '000' should be one of == or 0 or 00 or !new** {#p_unexpected_type_characteristic}

```dafny
type T(000)
```

[Type characteristics](https://dafny.org/latest/DafnyRef/DafnyRef#sec-type-parameters), 
indicated in parentheses after the type name, state properties of the otherwise uninterpreted or abstract type.
The currently defined type characteristics are designated by `==` (equality-supporting), `0` (auto-initializable), `00` (non-empty), and `!new` (non-reference).

## **Error: extra comma or missing type characteristic: should be one of == or 0 or 00 or !new** {#p_missing_type_characteristic}

<!-- %no-check - TODO - fix to better error recovery after 4.0 -->
```dafny
type T(0,,0)
```

[Type characteristics](https://dafny.org/latest/DafnyRef/DafnyRef#sec-type-parameters), 
state properties of the otherwise uninterpreted or abstract type.
They are given in a parentheses-enclosed, comma-separated list after the type name.
The currently defined type characteristics are designated by `==` (equality - supporting),
`0` (auto - initializable), `00` (non - empty), and `!new` (non - reference).

## **Error: illegal type characteristic: '_token_' should be one of == or 0 or 00 or !new** {#p_illegal_type_characteristic}

```dafny
type T(X)
```

[Type characteristics](https://dafny.org/latest/DafnyRef/DafnyRef#sec-type-parameters),
indicated in parentheses after the type name, state properties of the otherwise uninterpreted or abstract type.
The currently defined type characteristics are designated by `==` (equality - supporting),
`0` (auto - initializable), `00` (non - empty), and `!new` (non - reference).
Type characteristics are given in a parentheses-enclosed, comma-separated list after the type name.

## **Warning: the old keyword 'colemma' has been renamed to the keyword phrase 'greatest lemma'** {#p_deprecated_colemma}

<!-- %check-resolve-warn -->
```dafny
colemma m() ensures true {}
```

The adjectives `least` and `greatest` for lemmas and functions are more consistent with the nomenclature for coinduction.

## **Warning: the old keyword phrase 'inductive lemma' has been renamed to 'least lemma'** {#p_deprecated_inductive_lemma}

<!-- %check-resolve-warn -->
```dafny
inductive lemma m() ensures true {}
```

The adjectives `least` and `greatest` for lemmas and functions are more consistent with the nomenclature for coinduction.

## **Error: constructors are allowed only in classes** {#p_constructor_not_in_class}

```dafny
module M {
  constructor M() {}
}
```

Constructors are methods that initialize class instances. That is, when a new instance of a class is being created, 
using the `new` object syntax, some constructor of the class is called, perhaps a default anonymous one.
So, constructor declarations only make sense within classes.

## **Error: a method must be given a name (expecting identifier)** {#p_method_missing_name}

```dafny
method {:extern "M"} (i: int) {}
```

A method declaration always requires an identifier between the `method` keyword and the `(` that starts the formal parameter list.
This is the case even when, as in the example above, a name is specified using `:extern`. The extern name is only used in the
compiled code; it is not the name used to refer to the method in Dafny code

## **Error: type of _k_ can only be specified for least and greatest lemmas** {#p_extraneous_k}

```dafny
lemma b[nat](i: int) { }
```

Least and greatest lemmas and predicates have a special parameter named `k`.
Its type is specified in square brackets between the lemma/predicate name and the rest of the signature.
The type may be either `nat` or `ORDINAL`.
But this type is specified only for `least` and `greatest` constructs.

## **Error: constructors cannot have out-parameters** {#p_constructors_have_no_out_parameters}

```dafny
class C {
  constructor (i: int) returns (j: int) {}
}
```

Constructors are used to initalize the state of an instance of a class.
Thus they typically set the values of the fields of the class instance.
Constructors are used in `new` object expressions, which return 
a reference to the newly constructed object (as in `new C(42)`).
There is no syntax to receive out-parameter values of a constructor
and they may not be declared. 
(This is similar to constructors in other programming languages, like Java.)

## **Error: A 'reads' clause that contains '*' is not allowed to contain any other expressions** {#p_reads_star_must_be_alone}

```dafny
const a: object
function f(): int
  reads a, *
{
  0
}
```

A reads clause lists the objects whose fields the function is allowed to read (or expressions 
containing such objects). `reads *` means the function may read anything.
So it does not make sense to list `*` along with something more specific.
If you mean that the function should be able to read anything, just list `*`.
Otherwise, omit the `*` and list expressions containing all the objects that are read.

## **Error: out-parameters cannot have default-value expressions** {#p_no_defaults_for_out_parameters}

```dafny
method m(i: int) returns (j: int := 0) { return 42; }
```

Out-parameters of a method are declared (inside the parentheses after the `returns` keyword)
with just an identifier and a type, separated by a colon. 
No initializing value may be given. If a default value is needed, assign the out-parameter
that value as a first statement in the body of the method.

## **Error: set type expects only one type argument** {#p_set_only_one_type_parameter}

```dafny
const c: set<int,bool>
```

A `set` type has one type parameter, namely the type of the elements of the set.
The error message states that the parser sees some number of type parameters different than one.
The type parameters are listed in a comma-separated list between `<` and `>`, after the type name.

## **Error: iset type expects only one type argument** {#p_iset_only_one_type_parameter}

```dafny
const c: iset<int,bool>
```

A `iset` type has one type parameter, namely the type of the elements of the set.
The error message states that the parser sees some number of type parameters different than one.
The type parameters are listed in a comma-separated list between `<` and `>`, after the type name.

## **Error: multiset type expects only one type argument** {#p_multiset_only_one_type_parameter}

```dafny
const c: multiset<int,bool>
```

A `multiset` type has one type parameter, namely the type of the elements of the multiset.
The error message states that the parser sees some number of type parameters different than one.
The type parameters are listed in a comma-separated list between `<` and `>`, after the type name.

## **Error: seq type expects only one type argument** {#p_seq_only_one_type_parameter}

```dafny
const c: seq<int,bool>
```

A `seq` type has one type parameter, namely the type of the elements of the sequence.
The error message states that the parser sees some number of type parameters different than one.
The type parameters are listed in a comma-separated list between `<` and `>`, after the type name.

## **Error: map type expects two type arguments** {#p_map_needs_two_type_parameters}

```dafny
const m: map<int,bool,string>
```

A `map` type has two type parameters: the type of the keys and the type of the values.
The error message states that the parser sees some number of type parameters different than two.

## **Error: imap type expects two type arguments** {#p_imap_needs_two_type_parameters}

```dafny
const m: imap<int,bool,string>
```

A `imap` type has two type parameters: the type of the keys and the type of the values.
The error message states that the parser sees some number of type parameters different than two.

## **Error: arrow-type arguments may not be declared as 'ghost'** {#p_no_ghost_arrow_type_arguments}

```dafny
const f: (ghost int, bool) -> int
```

[Arrow types](../DafnyRef/DafnyRef#sec-arrow-types) are the types of functions in Dafny.
They are designated with the arrow syntax, as shown in the example,
except that the types used cannot be declared as ghost.

## **Error: empty type parameter lists are not permitted** {#p_no_empty_type_parameter_list}

<!-- Not reachable -->

An instantiation of a generic type consists of the generic type name followed by a comma-separated
list of type arguments enclosed in angle brackets. If a type has no type arguments, then
there is no list and no angle brackets either.

However, this particular error message is not reachable in the current parser. 
If the message is seen, please report the code that caused it so that the bug or documentation can be corrected.

## **Error: a formal [ ] declaration is only allowed for least and greatest predicates** {#p_formal_ktype_only_in_least_and_greatest_predicates}

```dafny
predicate p[nat]() { true }
```

A declaration of an extreme predicate includes a special formal 
in addition to the regular parenthesis-enclosed list of formals.
The type of that special formal is given in square brackets between the 
predicate name and the opening parenthesis of the formals.
The type may be either `nat` or `ORDINAL`.
This special formal is not permitted in a regular (non-extreme) predicate.

## **Warning: the old keyword phrase 'inductive predicate' has been renamed to 'least predicate' {#p_deprecated_inductive_predicate}

<!-- %check-resolve-warn -->
```dafny
inductive predicate p()
```

The terms `least predicate` and `greatest predicate` are more descriptive of the relationship between them than was the old terminology.

## **Warning: the old keyword 'copredicate' has been renamed to the keyword phrase 'greatest predicate' {#p_deprecated_copredicate}

<!-- %check-resolve-warn -->
```dafny
copredicate p()
```

The terms `least predicate` and `greatest predicate` are more descriptive of the relationship between them than was the old terminology.

## **Error: a 'by method' implementation is not allowed on a twostate _what_** {#p_no_by_method_in_twostate}

```dafny
class Cell { var data: int  constructor(i: int) { data := i; } }
twostate predicate Increasing(c: Cell)
  reads c
{
  old(c.data) <= c.data
} by method {
  return old(c.data) <= c.data;
}
```

Two state functions and predicates are always ghost and do not have a compiled representation.
Such functions use values from two different program (heap) states, which is not 
something that can be implemented (at least with any degree of good performance) in conventional programming languages.

Because there is no feasible compiled verion of a two-state function, it cannot have a `by method` block (which is always compiled).

## **Error: a 'by method' implementation is not allowed on an extreme predicate** {#p_no_by_method_in_extreme_predicate}

```dafny
least predicate g() { 42 } by method { return 42; }
```

Least and greatest predicates are always ghost and do not have a compiled representation, 
so it makes no sense to have a `by method` alternative implementation.

## **Error: to use a 'by method' implementation with a _what_, declare _id_ using _what_, not '_what_ method'** {#p_no_by_method_for_ghost_function}

```dafny
function method m(): int {
  42
} by method {
  return 42;
}
```

`by method` constructs combine a ghost function (or predicate) with a non-ghost method.
The two parts compute the same result, and are verified to do so.
Uses of the function are verified using the function body, but the method body is used when the function is compiled.

Thus the function part is always implicitly `ghost` and may not be explicitly declared `ghost`.

## **Error: a _adjective_ _what_ is supported only as ghost, not as a compiled _what_** {#p_twostate_and_extreme_are_always_ghost}

```dafny
twostate function method m(): int {
  42
}
```

The `twostate`, `least`, and `greatest` functions and predicates are always ghost and cannot be compiled, so they cannot be
declared as a `function method` (v3 only).

## **Error: a _what_ is always ghost and is declared with '_what_'** {#p_old_ghost_syntax}

```dafny
module {:options "--function-syntax:experimentalPredicateAlwaysGhost"} M {
  predicate method p() { true }
}
```

This error only occurs when the `experimentalPredicateAlwaysGhost` option is chosen.
It indicates that `predicates` are always ghost and cannot be declared with the (Dafny 3) syntax `predicate method`.
- If you intend to predicate to be ghost, remove `method`.
- If you intend the predicate to be non-ghost, you either cannot use `experimentalPredicateAlwaysGhost` or you should use `function` with a `bool` return type instead of `predicate`

## **Error: the phrase '_what_ method' is not allowed when using --function-syntax:4; to declare a compiled predicate, use just 'predicate'** {#p_deprecating_predicate_method}

```dafny
module {:options "--function-syntax:4"} M {
  predicate method f() { true }
}
```

From Dafny 4 on, the phrases `function method` and `predicate method` are no
longer accepted. Use `function` for compiled, non-ghost functions and
`ghost function` for non-compiled, ghost functions, and similarly for predicates.
See [the documentation here](https://dafny.org/latest/DafnyRef/DafnyRef#sec-function-syntax).

## **Error: the phrase '_what_ method' is not allowed when using --function-syntax:4; to declare a compiled function, use just 'function'** {#p_deprecating_function_method}

```dafny
module {:options "--function-syntax:4"} M {
  function method f(): int { 42 }
}
```

From Dafny 4 on, the phrases `function method` and `predicate method` are no
longer accepted. Use `function` for compiled, non-ghost functions and
`ghost function` for non-compiled, ghost functions, and similarly for predicates.
See [the documentation here](https://dafny.org/latest/DafnyRef/DafnyRef#sec-function-syntax).

## **Error: there is no such thing as a 'ghost predicate method'** {#p_no_ghost_predicate_method}

```dafny
module {:options "--function-syntax:experimentalDefaultGhost"} M {
  ghost predicate method f() { true }
}
```

Pre-Dafny 4, a `function method` and a `predicate method` are explicitly
non-ghost, compiled functions, and therefore cannot be declared `ghost` as well.
If indeed the function or predicate is intended to be ghost, leave out `method`;
 if it is intended to be non-ghost, leave out `ghost`.

From Dafny 4 on, a ghost function is declared `ghost function` and a non-ghost function is declared `function` 
and there is no longer any declaration of the form `function method`, and similarly for predicates. 

See [the documentation here](../DafnyRef/DafnyRef#sec-function-syntax).

## **Error: there is no such thing as a 'ghost function method'** {#p_no_ghost_function_method}

```dafny
module {:options "--function-syntax:experimentalDefaultGhost"} M {
  ghost function method f(): int { 42 }
}
```

Pre-Dafny 4, a `function method` and a `predicate method` are explicitly
non-ghost, compiled functions, and therefore cannot be declared `ghost` as well.
If indeed the function or predicate is intended to be ghost, leave out `method`;
 if it is intended to be non-ghost, leave out `ghost`.

From Dafny 4 on, a ghost function is declared `ghost function` and a non-ghost function is declared `function` 
and there is no longer any declaration of the form `function method`, and similarly for predicates. 

See [the documentation here](../DafnyRef/DafnyRef#sec-function-syntax).

## **Error: a _what_ must be declared as either 'ghost _what_' or '_what_ method' when using --function-syntax:migration3to4** {#p_migration_syntax}

```dafny
module {:options "--function-syntax:migration3to4"} M {
  function f(): int { 42 }
}
```

This error occurs only when using `migration3to4`. With this option, ghost functions are declared using `ghost function` and compiled functions using `function method`.
Change `function` in the declaration to one of these.

## **Error: formal cannot be declared 'ghost' in this context** {#p_no_ghost_formal}

```dafny
ghost predicate p(ghost i: int) { true }
```

A ghost predicate or function effectively has all ghost formal parameters, so they cannot be declared ghost in addition.

## **Error: 'decreases' clauses are meaningless for least and greatest predicates, so they are not allowed** {#p_no_decreases_for_extreme_predicates}

```dafny
least predicate m(i: int)
  decreases i
{
  true
}
```

Least and greatest predicates are not checked for termination. In fact, unbounded recursion is part of being coinductive.
Hence `decreases` clauses are inappropriate and not allowed.

## **Error: _name_ return type should be bool, got _type_** {#p_predicate_return_type_must_be_bool}

```dafny
predicate b(): (r: boolean) { 4 }
```

A predicate is a function that returns `bool`. The return type here is something else.
If you mean to have a non-`bool` return type, use `function` instead of `predicate`.

## **Error: _name_s do not have an explicitly declared return type; it is always bool. Unless you want to name the result: ': (result: bool)'** {#p_no_return_type_for_predicate}

<!-- %no-check TODO - this example crashes -->
```dafny
predicate p(): bool { true } 
```

A `predicate` is simply a `function` that returns a `bool` value.
Accordingly, the type is (required to be) omitted, unless the result is being named.
So `predicate p(): (res: bool) { true }` is permitted.

## **Error: A '*' expression is not allowed here** {#p_no_wild_expression}

```dafny
function m(i: int): int
  decreases *
{
  42
}
```

A method or loop with a `decreases *` clause is not checked for termination.
This is only permitted for non-ghost methods and loops.
Insert an actual decreases expression.

## **Error: A '*' frame expression is not permitted here** {#p_no_wild_frame_expression}

```dafny
iterator Gen(start: int) yields (x: int)
  reads *
{
  var i := 0;
  while i < 10 invariant |xs| == i {
    x := start + i;
    yield;
    i := i + 1;
  }
}
```

A `reads *` clause means the reads clause allows the functions it specifies to read anything.
Such a clause is not allowed in an iterator specification.
Insert a specific reads expression.

## **Warning: _kind_ refinement is deprecated** {#p_deprecated_statement_refinement}

<!-- TODO -->

Statement refinement has been deprecated. Refinement is restricted to changing declarations, not bodies of methods or functions.

## **Error: invalid statement beginning here (is a 'label' keyword missing? or a 'const' or 'var' keyword?)** {#p_invalid_colon}

```dafny
method m(n: nat) {
  x: while (0 < n) { break x; }
}
```

In this situation the parser sees the identifier (x) and the following colon.
This is not a legal start to a statement. Most commonly either
* a `var` or `const` keyword is missing, and the `x:` is the beginning of a declaration, or
* a `label` keyword is missing and the identifier is the label for the statement that follows.
(The second error is somewhat common because in C/C++ and Java, there is no keyword introducing a label, just the identifier and the colon.)

## **Error: An initializing element display is allowed only for 1-dimensional arrays** {#p_initializing_display_only_for_1D_arrays}

```dafny
method m() {
  var a := new int[2,2] [1,2,3,4];
}
```

One-dimensional arrays can be initialized like `var s := new int[][1,2,3,4];`,
but multi-dimensional arrays cannot. The alternatives are to initialize the array
in a loop after it is allocated, or to initialize with a function, as in
`var a:= new int[2,2]((i: int, j: int)=>i+j)`.

## **Error: a local variable should be initialized using ':=', ':-', or ':|', not '='** {#p_no_equal_for_initializing}

```dafny
method m() {
  var x = 5;
}
```

Local variables are initialized with `:=` (and sometimes with `:-` or `:|`), but not with `=`.
In Dafny `=` is used only in type definitions.

## **Error: LHS of assign-such-that expression must be variables, not general patterns** {#p_no_patterns_and_such_that}

```dafny
datatype D = D(x: int, y: int)
method m() {
  var D(x,y) :| x + y == 5;
}
```

The `:|` syntax is called _assign-such-that_: the variables on the left-hand-side are initialized or assigned
some non-deterministic values that satisfy the predicate on the right-hand-side.

However, Dafny only allows a list of simple variables on the left, not datatype deconstructor patterns, as seen here.

## **Error: 'modifies' clauses are not allowed on refining loops** {#p_no_modifies_on_refining_loops}

<!-- TODO _ example -->

_Refining statements, including loops, are deprecated._

## **Error: Expected 'to' or 'downto'** {#p_to_or_downto}

```dafny
method m(n: nat) {
  for i := n DownTo 0 {}
}
```

A for loop can express a computation to be performed for each value of a _loop index_.
In Dafny, the loop index is an int-based variable that is either 
- incremented up from a starting value to just before an ending value: `3 to 7` means 3, 4, 5, and 6
- or decremented from just below a starting value down to an ending value: `7 downto 3` means 6, 5, 4, and 3.

The contextual keywords `to` and `downto` indicate incrementing and decrementing, respectively.
No other words are allowed here, including writing them with different case.

These two words have special meaning only in this part of a for-loop; they are not reserved words elsewhere.
That is, the code
<!-- %check-resolve %exit 0 %nomsg -->
```dafny
method m() {
  var to: int := 6;
  var downto: int := 8;
  for to := to to downto {}
}
```
is legal, but not at all recommended.

## **Error: A 'decreases' clause that contains '*' is not allowed to contain any other expressions** {#p_no_decreases_expressions_with_star}

```dafny
method f(n: int) returns (r: int)
  decreases *, n
{
  r := if n == 0 then n else -1-f(n-1);
}
```

A `decreases` clause provides a metric that must decrease from one call to the next, 
in order to assure termination of a sequence of recursive calls. 
In loops it assures termination of the loop iteration.

`decreases *` means to skip the termination check.
So it does not make sense to both list a metric and to list '*'.
Use one or the other.

## **Error: expected either 'by' or a semicolon following the assert expression** {#p_assert_needs_by_or_semicolon}

```dafny
method m() {
  assert true
}
```

Assert statements, like all statements, end in either a semicolon or a block. Most assert statements end in semicolons,
but an assert-by statement has the form `assert expr by { ... }` where the by-block contains statements such as lemma calls
that assist in proving the validity of the asserted expression.

## **Warning: a forall statement with no bound variables is deprecated; use an 'assert by' statement instead** {#p_deprecated_forall_with_no_bound_variables}

<!-- TODO -->

## **Error: a forall statement with an ensures clause must have a body** {#p_forall_with_ensures_must_have_body}

<!-- TODO: This example does not yet work in the new CLI because there is no way to turn on /noCheating in the new CLI -->

<!-- %check-legacy %options -compile:0 -noCheating:1 -->
```dafny
module M {
  predicate f(i: int) { true }
  method  m(a: seq<int>) {
    forall i | 0 <= i < 10
       ensures f(i)
  }
}
```

A forall statement without a body is like an assume statement: the ensures clause is assumed in the following code.
Assumptions like that are a risk to soundness because there is no check that the assumption is true.
Thus in a context in which open assumptions are not allowed, body-less forall statements are also not allowed.

## **Warning: the modify statement with a block statement is deprecated** {#p_deprecated_modify_statement_with_block}

<!-- TODO-->

## **Error: the main operator of a calculation must be transitive** {#p_calc_operator_must_be_transitive}

```dafny
lemma abs(a: int, b: int, c: int)
  ensures a + b + c == c + b + a
{
  calc != {
    a + b + c;
    a + c + b;
    c + a + b;
  }
}
```

A [calc statement](../DafnyRef/DafnyRef#sec-calc-statement)
contains a sequence of expressions interleaved by operators.
Such a sequence aids the verifier in establishing a desired conclusion.
But the sequence of operators must obey certain patterns similar to chaining expressions.
In this case a default operator is stated (the `!=` between `calc` and `{`).
This default operator is the implicit operator between each consecutive pair of expressions
in the body of the calc statement.

But the operator has to be transitive: `!=` is not allowed; `==`, `<`, `<=`, '>' and '>=' are allowed.

## **Error: this operator cannot continue this calculation** {#p_invalid_calc_op_combination}

```dafny
lemma abs(a: int, b: int, c: int)
  ensures a + b + c == c + b + a
{
  calc {
    a + b + c;
    !=
    a + c + b;
    !=
    c + a + b;
  }
}
```

A [calc statement](../DafnyRef/DafnyRef#sec-calc-statement)
contains a sequence of expressions interleaved by operators.
Such a sequence aids the verifier in establishing a desired conclusion.
But the sequence of operators must obey certain patterns similar to chaining expressions.

In particular, this error message is complaining that it sees an unacceptable operator.
In this case, the reason is that the sequence may contain only one `!=` operator;
another reason causing this message would be a combination of `<` and `>` operators.

## **Error: a calculation cannot end with an operator** {#p_calc_dangling_operator}

```dafny
lemma abs(a: int, b: int, c: int)
  ensures a + b + c == c + b + a
{
  calc {
    a + b + c;
    ==
  }
}
```

A [calc statement](../DafnyRef/DafnyRef#sec-calc-statement)
contains a sequence of expressions interleaved by operators.
Such a sequence aids the verifier in establishing a desired conclusion.
But the sequence must begin and end with (semicolon-terminated) expressions.

This error message is complaining that it sees an operator ending the sequence.
This may be because there is no following expression or that the parser 
does not recognize the material after the last operator as a legal ending expression.

## **Error: Calls with side-effects such as constructors are not allowed in expressions.** {#p_no_side_effects_in_expressions}

```dafny
class A { function f(): int { 0 } }
const c := (new A).f()
```

Dafny expressions may not have side-effects. This prohibits both assignments to local variables and any
changes to the heap. Thus method and constructor calls may not occur in expressions.
This check is syntactic, so even methods that do not modify anything are not permitted in expressions.

## **Error: Ambiguous use of ==> and <==. Use parentheses to disambiguate.** {#p_ambiguous_implies}

```dafny
const b := true <== false ==> true
```

The `==>` and `<==` operators have the same precedence but do not associate with each other.
You must use parentheses to show how they are grouped. Write `p ==> q <== r` as either
`(p ==> q) <== r` or `p ==> (q <== r)`.

In contrast, `p ==> q ==> r` is `p ==> (q ==> r)` and
`p <== q <== r` is `(p <== q) <== r`.

See [this section](../DafnyRef/DafnyRef#sec-implication-and-reverse-implication) for more information.

## **Error: Ambiguous use of ==> and <==. Use parentheses to disambiguate.** {#p_ambiguous_implies_2}

```dafny
const b := true ==> false <== true
```

The `==>` and `<==` operators have the same precedence but do not associate with each other.
You must use parentheses to show how they are grouped. Write `p ==> q <== r` as either
`(p ==> q) <== r` or `p ==> (q <== r)`.

In contrast, `p ==> q ==> r` is `p ==> (q ==> r)` and
`p <== q <== r` is `(p <== q) <== r`.

See [this section](../DafnyRef/DafnyRef#sec-implication-and-reverse-implication) for more information.

<!-- There are two instances of this error, one in which the first operator is ==> and one in which it is <== -->

## **Error: Ambiguous use of && and ||. Use parentheses to disambiguate.** {#p_ambiguous_and_or}

```dafny
const b := true && false || true
```

The `&&` and `||` operators have the same precedence but do not associate with each other.
You must use parentheses to show how they are grouped. Write `p && q || r` as either
`(p && q) || r` or `p && (q || r)`.

## **Error: chaining not allowed from the previous operator** {#p_invalid_equal_chaining}

```dafny
const c := 1 in {1} == true
```

[Chained operations](../DafnyRef/DafnyRef#sec-basic-types)
are a sequence of binary operations without parentheses: _a op b op c op d op e_.
But there are limitations on which operators can be in one chain together.

In particular, the relational operators `in` and `!in` may not be part of a chain.
Use parentheses as necessary to group the operations.

## **Error: a chain cannot have more than one != operator** {#p_invalid_notequal_chaining}

```dafny
const c := 1 != 2 != 3
```

[Chained operations](../DafnyRef/DafnyRef#sec-basic-types)
are a sequence of binary operations without parentheses: _a op b op c op d op e_.
But there are limitations on which operators can be in one chain together.

In particular for this error message, one cannot have chains that include more than one `!=` operator.

## **Error: this operator cannot continue this chain** {#p_invalid_operator_in_chain}

```dafny
const c := {} !! {} != {}
```

[Chained operations](../DafnyRef/DafnyRef#sec-basic-types)
are a sequence of binary operations without parentheses: _a op b op c op d op e_.
But there are limitations on which operators can be in one chain together.

In particular for this error message, the designated operator is not permitted to extend the existing chain.

## **Error: this operator chain cannot continue with an ascending operator** {#p_invalid_descending_chaining}

```dafny
const c := 2 > 3 < 4
```

[Chained operations](../DafnyRef/DafnyRef#sec-basic-types)
are a sequence of binary operations without parentheses: _a op b op c op d op e_.
But there are limitations on which operators can be in one chain together.

In particular for this error message, one cannot have chains that include both
less-than operations (either `<` or `<=`) and greater-than operations (either `>` or `>=`).

## **Error: this operator chain cannot continue with a descending operator** {#p_invalid_ascending_chaining}

```dafny
const c := 2 < 3 > 4
```

[Chained operations](../DafnyRef/DafnyRef#sec-basic-types)
are a sequence of binary operations without parentheses: _a op b op c op d op e_.
But there are limitations on which operators can be in one chain together.

In particular for this error message, one cannot have chains that include both
less-than operations (either `<` or `<=`) and greater-than operations (either `>` or `>=`).

## **Error: can only chain disjoint (!!) with itself** {#p_invalid_disjoint_chaining}

```dafny
const c := 2 < 3 !! 4
```

[Chained operations](../DafnyRef/DafnyRef#sec-basic-types)
are a sequence of binary operations without parentheses: _a op b op c op d op e_.
But there are limitations on which operators can be in one chain together.

In particular for this error message, a disjoint operator (`!!`) can appear in a chain
only if all the operators in the chain are disjoint operators.

As described [here](../DafnyRef/DafnyRef#sec-collection-types),
`a !! b !! c !! d` means that `a`, `b`, `c`, and `d` are all mutually disjoint
(which is a different rewriting of the chain than for other operations).

## **Error: this operator cannot be part of a chain** {#p_operator_does_not_chain}

```dafny
const c := 2 < 3 in 4
```

The operators `in` and `!in` are relational operators, but they may not occur in a chain.
Use parentheses if necessary. Such expressions are usually not type-correct in any case.

## **Error: invalid relational operator** {#p_bang_not_a_relational_op}

```dafny
const s : set<int>
const r := s ! s
```

The parser is expecting a relational expression, that is, two expressions separated by a relational operator
(one of `==`, `!=`, `>`, `>=`, `<`, `<=`, `!!`, `in`, `!in`). But the parser saw just a `!` ,
which could be the beginning of `!=`, `!!`, or `!in`, but is not continued as such.
So perhaps there is extraneous white space or something else entirely is intended.

## **Error: invalid relational operator (perhaps you intended \"!!\" with no intervening whitespace?)** {#p_invalid_relational_op}

```dafny
const s : set<int>
const r := s ! ! s
```

The parser is expecting a relational expression, that is, two expressions separated by a relational operator
(one of `==`, `!=`, `>`, `>=`, `<`, `<=`, `!!`, `in`, `!in`). But the parser saw two `!` separated by
white space. This is possibly meant to be a `!!` operator, but it could also just be an illegal expression.

## **Error: Ambiguous use of &, |, ^. Use parentheses to disambiguate.** {#p_ambiguous_bitop}

```dafny
const i: int := 5 | 6 & 7
```

The bit-operators `&`, `|`, and `^` have the same precedence but do not associate with each other.
So if they are used within the same expression, parentheses have to be used to show how they
are grouped. The example `5 | 6 & 7` should be written as either `(5 | 6) & 7` or `5 | (6 & 7)`.

## **Error: too many characters in character literal** {#p_invalid_char_literal}

<!-- %check-resolve --unicode-char:false -->
```dafny
const c := '🚀'
```

A character literal can only contain a single value of the built-in char type.
When --unicode-char is disabled, the char type represents UTF-16 code units, 
so this means a character literal can only contain a character that can be represented
with a single such unit, i.e. characters in the Basic Multilingual Plane. 
The rocket ship emoji ('🚀'), for example, is encoded with two surrogate code points.

This can be fixed by enabling the --unicode-char mode, as that defines char as any
Unicode scalar value, but be aware that it may change the meaning of your program.

More detail is given [here](../DafnyRef/DafnyRef#sec-character-constant-token) and [here](../DafnyRef/DafnyRef#sec-escaped-characters).;

## **Error: binding not allowed in parenthesized expression** {#p_no_parenthesized_binding}

```dafny
method m() {
  var c := ( 4 := 5 );
}
```

Bindings of the form `x := y` are used in map-display expressions, in which case they are enclosed in square brackets,
not parentheses. `var c := ( 4 := 5 )` should be `var c := map[ 4 := 5 ]`.

## **Error: A forming expression must be a multiset** {#p_must_be_multiset}

A set/iset/multiset display expression can have two forms. 
One form is a list of values enclosed by curly braces: `var c := multiset{1,2,2,3}`.
The other appears as a conversion operation: `var c := multiset(s)`.
However, this second form can only be used to convert a set to a multiset.

In the current parser, however, this error message is unreachable,
so if it appears please report the error.
The tests that check for this error case are already known to be false by previous testing.

## **Error: seq type expects only one type argument** {#p_seq_display_has_one_type_argument}

```dafny
const c := seq<int,int>(5, i=>i)
```

The built-in `seq` (sequence) type takes one type parameter, which in some situations is inferred.
That type parameter is the type of the sequence elements.

## **Error: a map comprehension with more than one bound variable must have a term expression of the form 'Expr := Expr'** {#p_map_comprehension_must_have_term_expression}

```dafny
const s := map x, y  | 0 <= x < y < 10 :: x*y
```

A map comprehension defines a map, which associates a value with each member of a set of keys.
The full syntax for a map comprehension looks like `map x | 0 <= x < 5 :: x*2 := x*3`
which maps the keys `0, 2, 4, 6, 8` to the values `0, 3, 6, 9, 12` respectively.

One can abbreviate the above syntax to expressions like `map x | 0 <= x < 5 :: x*3`,
which is equivalent to `map x | 0 <= x < 5 :: x := x*3`. The missing expression before
the `:=` is just the declared identifier.

One can also have multiple variables involved as in `map x, y | 0 < x < y < 5 :: 10*x+y := 10*y+x`,
which defines the mappings `(12=>21, 13=>31, 14=>41, 23=>32, 24=>42, 34=>43)`.

But when there are multiple variables, one cannot abbreviate the `:=` syntax with just its right-hand expression,
because it is not clear what the left-hand expression should be. 

Incorrect text like `const s := map x, y | 0 <= x < y < 10 :: x*y` should be written
as `const s := map x, y | 0 <= x < y < 10 :: f(x,y) := x*y` for some `f(x,y)` that gives
a unique value for each pair of `x,y` permitted by the range expression (here `0 <= x < y < 10`).

## **Error: LHS of let-such-that expression must be variables, not general patterns** {#p_no_patterns_in_let_such_that}

```dafny
datatype Data = D(i: int, j: int)
const c: int := var Data(d,dd) :| d == 10 && dd == 11; d
```

The let-such-that expression initializes a variable to some value satisfying a given condition.
For example, one might write `const cc := var x: int :| x <= 10; x`,
where `cc` would get some value `x` satisfying `x < 10`.

For simplicity, however, Dafny requires the variables being initialized to be simple names, not patterns.

## **Error: a variable in a let expression should be initialized using ':=', ':-', or ':|', not '='** {#p_no_equal_in_let_initialization}

```dafny
method m() {
  var x := var y = 5; y*y;
}
```

Like local variables, let variables are initialized with `:=` (and sometimes with `:-` or `:|`), but not with `=`.
In Dafny `=` is used only in type definitions.

## **Error: ':-' can have at most one left-hand side** {#p_elephant_has_one_lhs}

```dafny
datatype Outcome<T> = 
  | Success(value: T) 
  | Failure(error: string) 
{ predicate IsFailure() { this.Failure? } 
  function PropagateFailure<U>(): Outcome<U> 
    requires IsFailure() 
  { Outcome<U>.Failure(this.error) // this is Outcome<U>.Failure(...) 
  }
 
  function Extract(): T requires !IsFailure() { this.value } 
}

function m(): Outcome<int> { Outcome<int>.Success(0) }
function test(): Outcome<int> {
  var rr, rrr :- m(); Outcome.Success(1) 
}
```

Within a function, the `:-` operator is limited to a most one left-hand-side and exactly one-right-hand-side.

## **Error: ':-' must have exactly one right-hand side** {#p_elephant_has_one_rhs}

```dafny
datatype Outcome<T> = 
  | Success(value: T) 
  | Failure(error: string) 
{ predicate IsFailure() { this.Failure? } 
  function PropagateFailure<U>(): Outcome<U> 
    requires IsFailure() 
  { Outcome<U>.Failure(this.error) // this is Outcome<U>.Failure(...) 
  }
 
  function Extract(): T requires !IsFailure() { this.value } 
}

function m(): Outcome<int> { Outcome<int>.Success(0) }
function test(): Outcome<int> {
  var rr :- m(), 44; Outcome.Success(1) 
}
```

This error only occurs when using the elephant operator `:-` in conjunction with
[failure-compatible types](../DafnyRef/DafnyRef#sec-failure-compatible-types)
and in the context of a let-or-fail expression.

In contrast to the let expression (`:=`), which allows multiple parallel initializations, 
the let-or-fail expression (`:-`) is implemented to
only allow at most a single left-hand-side and exactly one right-hand-side.

## **Error: a set comprehension with more than one bound variable must have a term expression** {#p_set_comprehension_needs_term_expression}

```dafny
const s := set x, y | 0 <= x < y < 10 
```

A set comprehension (1) declares one or more variables, (2) possibly states some limits on those variables, 
and (3) states an expression over those variables that are the values in the set.

If there is no expression, then the expression is taken to be just the _one_ declared variable.
For instance one could write `set b: bool`, which is equivalent to `set b: bool :: b` and would be the set of all `bool` values.
Another example is `set x: nat | x < 5, which is equivalent to `set x: nat | x < 5:: x` and would be the set `{0, 1, 2, 3, 4}`.

But if more than one variable is declared, then there is no natural implicit expression to fill in after the `::` if it is omitted, 
so some expression is required. The failing example above, for example, might use the expression `x * y`, as in 
`set x, y  | 0 <= x < y < 10 :: x * y`, or any other expression over `x` and `y`.

## **Warning: opaque is deprecated as an identifier. It will soon become a reserved word. Use a different name.** {#p_deprecated_opaque_as_identifier}

<!-- %check-resolve-warn -->
```dafny
const opaque: int
```

Because of the value to proof success of using `opaque` declarations and `reveal`ing them in appropriate contexts,
the word `opaque` is being converted to a reserved keyword, whereas it used to be a normal identifier.
Please rename your use of opaque as an identifier to some other name.

## **Error: invalid name after a '.'** {#p_invalid_name_after_dot}

This error message is not reachable in current Dafny.
If it occurs, please report an internal bug (or obsolete documentation).

## **Error: cannot declare identifier beginning with underscore** {#p_no_leading_underscore_2}

```dafny
const _myconst := 5
```

User-declared identifiers may not begin with an underscore;
such identifiers are reserved for internal use.
In match statements and expressions, an identifier
that is a single underscore is used as a wild-card match.

## **Warning: deprecated style: a semi-colon is not needed here {#p_deprecated_semicolon}

<!-- %check-legacy %exit 0 %options /compile:0 /deprecation:2 -->
```dafny
const c := 5;
```

Semicolons are required after statements and declarations in method bodies,  
but are deprecated after declarations within modules and types.

## **Error: incorrectly formatted number** {#p_bad_number_format}

<!-- not reachable -->

This error can only result from an internal bug in the Dafny parser.
The parser recognizes a legitimate sequence of digits (as an integer literal
and then passes that string to a library routine to create a BigInteger
or BigDecimal. Given the parser logic, that parsing should never fail.

## **Error: incorrectly formatted number** {#p_bad_hex_number_format}

<!-- not reachable -->

This error can only result from an internal bug in the Dafny parser.
The parser recognizes a legitimate sequence of hexdigits
and then passes that string to a library routine to create a BigInteger. 
Given the parser logic, that parsing should never fail.

## **Error: incorrectly formatted number** {#p_bad_decimal_number_format}

<!-- not reachable -->

This error can only result from an internal bug in the Dafny parser.
The parser recognizes a legitimate Dafny decimal number 
and then passes that string to a library routine to create a BigDecimal. 
Given the parser logic, that parsing should never fail.

<!-- FILE ./DafnyCore/CoCo/Parser.frame -->

## **Error: invalid _entity_** {#p_generic_syntax_error}

<!-- TODO -->

This "invalid something" message where the something is typically
the name of an internal parser non-terminal means that the text being parsed
is a badly malformed instance of whatever parser entity was being parsed.
This is an automatically generated message by the CoCo parser generator
for a situation in which no specific recovery or a
more informative error message has been implemented.

The only advice we can give is to carefully scrutinize the location of the
error to see what might be wrong with the text. If you think this is a
common or confusing enough occurrence to warrant special error handling,
please suggest the improvement, with this sample code, to the Dafny team.

<!-- FILE ./DafnyCore/CoCo/Scanner.frame -->

## **Error: Malformed _template_ pragma: #_source_** {#sc_malformed_pragma}

<!-- %no-check -->
```dafny
const s := @"
#line S
"
```

This pragma syntax is no longer supported. If this message is seen, please report it to the Dafny development team.
The Dafny scanner once supported pragmas of the form `#line <lineno> <filename>`, with the filename optional.
This message indicates that the pragma was not readable, most likely because the line number was not a
parsable numeral.

## **Error: Unrecognized pragma: #_source_** {#sc_unknown_pragma}

<!-- %no-check -->
```dafny
const s := @"
# I love hashes
"
```

This pragma syntax is no longer supported. If this message is seen, please report it to the Dafny development team.
The Dafny scanner saw a pragma -- the first character of the line is a # character. But it is not one that the
scanner recognizes. The only pragma ever recognized was `#line`.

<!-- ./DafnyCore/AST/Grammar/ProgramParser.cs -->

## **Warning: File contains no code** {#p_file_has_no_code}

<!-- %check-resolve-warn -->
```dafny
// const c := 42
```

The indicated file has no code. This can be because the file is empty, because some parse error
left the top-level module with no well-formed declarations, or because a unclosed comment
has commented-out the whole file.

## **Error: [internal error] Parser exception: _message_** {#p_internal_exception}

This error indicates an internal crashing bug in Dafny. Please report it with as much of 
the source code that causes the problem as possible.<|MERGE_RESOLUTION|>--- conflicted
+++ resolved
@@ -248,11 +248,7 @@
 There are limitations on refining a datatype, namely that the set of constructors cannot be changed.
 It is only allowed to add members to the body of the datatype.
 
-<<<<<<< HEAD
-## **Error: datatype using traits is a beta feature; use /generalTraits:1 to engage** {#p_general_traits_beta}
-=======
 ## **Error: datatype extending traits is a beta feature; use /generalTraits:1 to engage** {#p_general_traits_beta}
->>>>>>> eb042e7b
 
 ```dafny
 trait Trait { }
