--- conflicted
+++ resolved
@@ -191,11 +191,7 @@
       fi
       if [ "$command" == "%no-check" ]; then
         echo -n ""
-<<<<<<< HEAD
-      elif [ "$command" == "%check-verify" -o "$command" == "%check-verify-warn" -o "$command" == "%check-resolve"  -o "$command" == "%check-run" -o "$command" == "%check-translate" -o "$command" == "%check-test" -o "$command" == "%check-resolve-warn" ]; then
-=======
-      elif [ "$command" == "%check-verify" -o "$command" == "%check-verify-warn" -o "$command" == "%check-resolve"  -o "$command" == "%check-run" -o "$command" == "%check-translate" -o "$command" == "%check-legacy" ]; then
->>>>>>> c1d71216
+      elif [ "$command" == "%check-verify" -o "$command" == "%check-verify-warn" -o "$command" == "%check-resolve"  -o "$command" == "%check-run" -o "$command" == "%check-translate" -o "$command" == "%check-test" -o "$command" == "%check-resolve-warn"  -o "$command" == "%check-legacy" ]; then
         capture=1
         dOptions=$defOptions
         if [ "$command" == "%check-verify" ]; then
@@ -216,11 +212,9 @@
         elif [ "$command" == "%check-run" ]; then
           com=run
           ec=0
-<<<<<<< HEAD
         elif [ "$command" == "%check-test" ]; then
           com=test
           ec=2
-=======
           if [ "$useHeadings" == "1" ]; then ec=3; fi
         elif [ "$command" == "%check-legacy" ]; then
           com=
@@ -228,7 +222,6 @@
           dOptions=$legacyOptions
           if [ "$useHeadings" == "1" ]; then ec=3; fi
           if [ "$defaultCommand" == "%check-resolve" ]; then ec=2 ; fi
->>>>>>> c1d71216
         fi
         if [ "$lang" != "dafny" ]; then
           echo EXPECTED A dafny BLOCK, NOT $lang
