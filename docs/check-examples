#! /usr/bin/env bash

## This file accepts a couple options (before any files)
## and then iterates over the remaining command-line arguments as files.
## The options are
##    -d <name>  -- here <name> is a default command (see below)
##    -l <lang>  -- <lang> is the name of a language to use as default
##                   (a language name as used with ```, e.g.,
##                   dafny, java, text, cli, ...)
##    -x <int>   -- <int> is an (non-negative) integer literal giving 
##                  a default exit code
##    -m         -- compare against error messages in headings
## It expects a file to be in github markdown format.
##
## It extracts each block of text that is between lines bounded by a pair
## of lines beginning with ```. The opening ``` is typically follwed
## immediately (without whitespace) by a language identifier. If no
## language identifier is present, the default language specified by the -l
## option is used; if there is no such option, an error is output.
## The extracted text is placed in a temporary file.
##
## If the text blocks are not in matching pairs of ``` markers or if 
## markers other than 3 backticks are used, the script will fail -- it is
## not robust against such non-well-formedness.
## Also, the backticks must start the line without leading whitespace and 
## the language identifier must follow without whitespace.
##
## Each block of extracted text is tested by applying a command.
## The command is stated by including in the ```dafny line the string
## <!-- command --> where in that HTML comment string, the 'command' is one
## of the commands below. If there is no such HTML comment, then the default
## command given by an option is used; if there is no such option, an error
## message is issued.
##
## In the description of behavior below, if -m has been given as an option
## then the comparison of the output line containing 'Error' is against the
## error message as recorded in the '##' heading just before the test
##
## Commands (here $F is the name of a file containing the dafny source code
## under test):
##   %no-check : do nothing
##   %check-verify <expect> or
##   %check-verify-warn : runs the command 
##              "dafny verify --use-basename-for-filename $F" and checks
##              (1) if <expect> is absent then the exit code is 0 and
##                  the output is just a success message
##              (2) if <expect> is non-empty. then the exit code is 4 and
##                  the actual output matches the content of the file <expect>
##                  if the command is %check-verify-warn, the exit code is 0
##   %check-resolve <expect> : runs the command
##              "dafny resolve --use-basename-for-filename $F" and checks
##              (1) if <expect> is absent then the exit code is 0 and
##                  the output is just a success message
##              (2) if <expect> is non-empty. then the exit code is 2 and
##                  the actual output matches the content of the file <expect>
##   %check-translate <expect> : runs the command
##              "dafny translate --useBaseNameForFileName --unicode-char=true $F" and checks
##              (1) if <expect> is absent then the exit code is 0 and
##                  the output is just a success message
##              (2) if <expect> is non-empty. then the exit code is r32 and
##                  the actual output matches the content of the file <expect>
##   %check-run <expect> : runs the command
##              "dafny run --use-basename-for-filename $F" and,
##              if <expect> is present, checks that the output matches the
##              content of the file names <expect>
##   %check-error
##   check

dir=$(dirname "${BASH_SOURCE[0]}")
dafny="$dir/../Scripts/dafny"
outdir="$dir/../Test/docexamples"

defaultCommand=
defaultExit=
defaultLang=
useHeadings=0
coverage=0
defOptions="--function-syntax:4 --use-basename-for-filename --unicode-char:false"
legacyOptions="-functionSyntax:4 -useBaseNameForFileName"

while getopts 'cmd:x:l:' opt; do
  case "$opt" in
    "d") defaultCommand="$OPTARG";;
    "x") defaultExit="$OPTARG";;
    "l") defaultLang="$OPTARG";;
    "m") useHeadings=1 ;;
    "c") coverage=1; rm -rf $outdir; mkdir -p $outdir ;;
  esac
done
shift $(($OPTIND - 1))

## Temporary file
text=text.dfy

## Tracks if there have been any failures
ANYFAIL=0

## Loop over all remaining command-line arguments
for file in $@ ; do
dir=$(dirname "$file")

## Whether this file fails
FAIL=0
## line number
n=0
## if inblock==1 we are in a ```-delimited block
inblock=0

msg=
## Read and process each line of the file.  The file is input on stdin 
## by redirection after the 'done' corresponding to this while-do
use=
command=
expect=
options=( )
default=0
while IFS= read -r line
do 
  let n++

<<<<<<< HEAD
  ## For header lines, extract the error message from
  ## the header text (everything but the initial ##[ ]* )
  ## Using @ to delimit sed patterns because it seems the caracter least likely to be in an error message
  ( echo "$line" | grep -E -e '[#][#] ' > /dev/null ) \
   && msg=`echo "$line" | sed -E -e 's@^##[ ]*[*]*@@' -e 's@[*]*$@@' -e 's@\\*@\\\\*@' -e 's@_[a-z]+_@.*@g'`
=======
  ## For header lines, extract the error message from the header text
  ## everything but the initial ##[ ]*, the enclosing ** and the appended {#_errorid_}
  ## The sed commands turn this into a pattern matching regex to match against the output of applying dafny to the example in the text:
  ## remove the trailing error id if present; remove initial ## **; remove trailing '**'; turn any italicized text, which marks some
  ## hole in the template to a '.*' matcher.
  ## May not be robust against parentheses, brackets or other regex-special symbols in the error message -- none of these encountered so far.

  ( echo "$line" | grep -E -e '[#][#] ' > /dev/null ) \
   && msg=`echo "$line" | sed -E -e 's/ \{#.*\}[ ]*$//' -e 's/^##[ ]*[*]*//' -e 's/[*]*$//' -e 's/\\*/\\\\*/' -e 's/_[a-z]+_/.*/g'`
>>>>>>> 35fefa0e

  ## Check for the test command information
  echo "$line" | grep '^[ ]*<!-- [ ]*%' > /dev/null
  if [ "$?" == "0" ]; then 
      ##echo COMMAND "$line"
      contents=( `echo "$line" | sed -e 's/[^<]*<!--//' -e 's/-->//'` )
      echo "$line" | grep -e '%default' > /dev/null
      if [ "$?" == "0" ]; then 
        default=1; 
        echo "$line" | grep -e '%useHeadings' > /dev/null
        if [ "$?" == "0" ]; then useHeadings=1; fi
        defaultCommand=${contents[0]}
        continue
      fi
      command=${contents[0]}
      contents=( ${contents[@]:1} )
      while [ ${#contents[@]} != "0" ]; do
        if [ "${contents[0]}" == "%use" ]; then
          use=${contents[1]}
          contents=( ${contents[@]:2} )
        elif [ "${contents[0]}" == "%save" ]; then
          save=${contents[1]}
          contents=( ${contents[@]:2} )
        elif [ "${contents[0]}" == "%exit" ]; then
          ex=${contents[1]}
          contents=( ${contents[@]:2} )
        elif [ "${contents[0]}" == "%options" ]; then
          contents=${contents[@]:1}
          options=${contents[@]}
          contents=()
        elif [ -z "${contents[0]}" ]; then
          contents=()
        else
          expect=${contents[0]}
          contents=( ${contents[@]:1} )
        fi
      done
  fi
  ## Check for the marker
  echo "$line" | grep -e '^[ ]*[`][`][`]' > /dev/null 
  if [ "$?" == "0" ]; then
    if [ "$inblock" == "0" ]; then
      ## get language
      lang=`echo "$line" | sed -e 's/^[ ]*\`\`\`[\`]*//' -e 's/[ ]*$//'`
      if [ -z "$lang" ]; then
        lang=$defaultLang
        if [ -z "$lang" ]; then
          echo NO LANGUAGE LABEL $n "$line"
          FAIL=1
        fi
      fi

      inblock=1
      rm -f $text
      touch $text
    else
      ## End of backtick block, so check the text
      if [ -z "$command" -a "$lang" == "dafny" ]; then
        command="$defaultCommand"
        if [ -z "$command" ]; then
          echo "NO COMMAND GIVEN $n $line"
          FAIL=1
        fi
      fi
      inblock=0
      if [ -n "$use" ]; then
        ##echo " " USING $use
        cat "$use" >> $text
      fi
      if [ -n "$save" ]; then
         cp $text $save
         save=
      fi
      if [ "$lang" == "dafny" -o "$lang" == "cli" ]; then
        echo TESTING $n $file "$command" $expect
      fi
      if [ "$command" == "%no-check" ]; then
        echo -n ""
      elif [ "$command" == "%check-verify" -o "$command" == "%check-verify-warn" -o "$command" == "%check-resolve"  -o "$command" == "%check-run" -o "$command" == "%check-translate" -o "$command" == "%check-test" -o "$command" == "%check-resolve-warn" -o "$command" == "%check-build" -o "$command" == "%check-legacy" ]; then
        capture=1
        dOptions=$defOptions
        if [ "$command" == "%check-verify" ]; then
          ##cat $text
          com=verify
          ec=4
        elif [ "$command" == "%check-verify-warn" ]; then
          com=verify
          ec=0
        elif [ "$command" == "%check-resolve" ]; then
          com=resolve
          ec=2
        elif [ "$command" == "%check-resolve-warn" ]; then
          com=resolve
          ec=0
        elif [ "$command" == "%check-translate" ]; then
          com=translate
          ec=3
        elif [ "$command" == "%check-build" ]; then
          com=build
          ec=0
        elif [ "$command" == "%check-run" ]; then
          com=run
          ec=0
          if [ "$useHeadings" == "1" ]; then ec=3; fi
        elif [ "$command" == "%check-test" ]; then
          com=test
          ec=2
          ##if [ "$useHeadings" == "1" ]; then ec=3; fi
        elif [ "$command" == "%check-legacy" ]; then
          com=
          ec=0
          dOptions=$legacyOptions
          if [ "$useHeadings" == "1" ]; then ec=3; fi
          if [ "$defaultCommand" == "%check-resolve" ]; then ec=2 ; fi
        fi
        if [ -n "$ex" ]; then ec=$ex ; ex= ; fi
        if [ "$lang" != "dafny" ]; then
          echo EXPECTED A dafny BLOCK, NOT $lang
          FAIL=1
        elif [ "$coverage" == "1" ] ; then
          f=$outdir/$(basename $file)_${n}.dfy
          if  [ "$command" == "%check-legacy" ]; then
            echo "// RUN: %exits-with" $ec "%baredafny" $com $dOptions ${options[@]} '"%s" > "%t"' > $f
            ##echo '// RUN: %diff "%s.expect" "%t"' >> $f 
            echo " " >> $f
            cat $text >> $f
          else
            echo "// RUN: %exits-with" $ec "%baredafny" $com "--function-syntax:4" $dOptions ${options[@]} '"%s" > "%t"' > $f
            ##echo '// RUN: %diff "%s.expect" "%t"' >> $f
            echo " " >> $f
            cat $text >> $f
          fi
        else
          if [ "$capture" == "2" ]; then
            "$dafny" $com $dOptions ${options[@]} $text 2> actual > /dev/null
          elif [ "$command" == "%check-legacy" ]; then
            "$dafny" $com $dOptions ${options[@]} $text > actual
          else
            "$dafny" $com --function-syntax:4 $dOptions ${options[@]} $text > actual
          fi
          actualec=$?
          if [ "$useHeadings" == "1" ]; then
            act=`cat actual | grep -E '(Error|Warning)' | sed -e 's/^[^:]*: //'`
            if [ -n "$msg" ]; then
              dif=`echo $act | sed -e "s@$msg@@g" | sed -e 's/[ ]*//'`
              if [ -z "$act" ] ; then
                 echo NO ERROR MESSAGE FOUND
                 FAIL=1
              fi
              if [ -n "$dif" ] ; then
                 echo NO MATCH 
                 echo PAT "$msg"
                 echo ACT "$act"
                 echo DIF "$dif"
                 FAIL=1
              fi
              if [ "$actualec" != "$ec" ]; then
                echo EXPECTED EXIT CODE $ec, got $actualec
                FAIL=1
              fi
            else 
              if [ -n "$act" ]; then
                echo "EXPECTED NO ERROR, got " $act
                FAIL=1
              fi
              if [ "$actualec" != "0" ]; then
                echo EXPECTED EXIT CODE 0, got $actualec
                FAIL=1
              fi
            fi
          elif [ -z "$expect" ]; then
            if [ "$actualec" != "0" ]; then
              echo "TEST FAILED" $file line $n  $command $expect
              cat $text
              cat actual
              FAIL=1
            fi
            if [ `cat actual | wc -l ` != "2" ]; then
              echo ACTUAL ERROR OUTPUT BUT NONE EXPECTED
              cat actual
              FAIL=1
            fi
          else
            if [ "$actualec" != "$ec" ]; then
              echo EXPECTED EXIT CODE $ec, got $actualec
              FAIL=1
            fi
            if [ -e "$dir/$expect" ]; then
              diff actual "$dir/$expect"
              if [ "$?" != "0" ]; then
                FAIL=1
                echo Actual output differs from expected
                echo "TEST FAILED" $file line $n  $command $expect
                cat $text
                cat actual
              fi
            else
              echo EXPECT FILE $expect DOES NOT EXIST
              cat actual
              FAIL=1
            fi
          fi
        fi
      elif [ "$command" == "%check-cli" ]; then
        if [ "$lang" != "bash" ]; then
          echo EXPECTED A bash BLOCK, NOT $lang
          FAIL=1
        else
          . $text > actual
          ec=$?
          if [ "$ec" != "1" ]; then
             echo EXPECTED EXIT CODE OF 1, GOT $ec
             FAIL=1
          else
            act=`cat actual`
	    dif=`echo $act | sed -e "s/$msg//"`
            if [ -n "$dif" ]; then
              echo ACTUAL OUTPUT DOES NOT MATCH EXPECTED: "$msg" VS "$act"
              FAIL=1
            fi
          fi
        fi
      elif [ "$command" == "%check-error" ]; then
        "$dafny" resolve -useBaseNameForFileName --unicode-char:true $text | head -1 | sed -e 's/[^:]*: //' > actual
        act=`cat actual`
	dif=`echo "$act" | sed -e "s/$msg//"`
        if [ -n "$dif" ] ; then
           echo NO MATCH "$msg" VS "$act"
           FAIL=1
        fi
        msg=
      elif [ "$lang" == "dafny" ]; then
         echo UNKNOWN TEST COMMAND $command
         FAIL=1
      fi
      use=
      command=
      expect=
      options=( )
    fi
  elif [ "$inblock" == "1" ]; then
    ## If in a backtick block, save the text to the temporary file
    echo "$line" | sed -e 's/^[ ]*\.\.\./   /' >> $text
  fi
done < $file
rm -rf *.tmp $text.*

if [ "$inblock" == "1" ]; then
  echo UNCLOSED BACKTICK BLOCK
  FAIL=1
fi

if [ "$FAIL" == "1" ] ; then 
  echo Test Failure: $file
  ANYFAIL=1
fi

rm -f actual $text *.tmp
done
exit $ANYFAIL<|MERGE_RESOLUTION|>--- conflicted
+++ resolved
@@ -118,15 +118,8 @@
 do 
   let n++
 
-<<<<<<< HEAD
-  ## For header lines, extract the error message from
-  ## the header text (everything but the initial ##[ ]* )
-  ## Using @ to delimit sed patterns because it seems the caracter least likely to be in an error message
-  ( echo "$line" | grep -E -e '[#][#] ' > /dev/null ) \
-   && msg=`echo "$line" | sed -E -e 's@^##[ ]*[*]*@@' -e 's@[*]*$@@' -e 's@\\*@\\\\*@' -e 's@_[a-z]+_@.*@g'`
-=======
   ## For header lines, extract the error message from the header text
-  ## everything but the initial ##[ ]*, the enclosing ** and the appended {#_errorid_}
+  ## (everything but the initial ##[ ]*, the enclosing ** and the appended {#_errorid_}
   ## The sed commands turn this into a pattern matching regex to match against the output of applying dafny to the example in the text:
   ## remove the trailing error id if present; remove initial ## **; remove trailing '**'; turn any italicized text, which marks some
   ## hole in the template to a '.*' matcher.
@@ -134,7 +127,6 @@
 
   ( echo "$line" | grep -E -e '[#][#] ' > /dev/null ) \
    && msg=`echo "$line" | sed -E -e 's/ \{#.*\}[ ]*$//' -e 's/^##[ ]*[*]*//' -e 's/[*]*$//' -e 's/\\*/\\\\*/' -e 's/_[a-z]+_/.*/g'`
->>>>>>> 35fefa0e
 
   ## Check for the test command information
   echo "$line" | grep '^[ ]*<!-- [ ]*%' > /dev/null
