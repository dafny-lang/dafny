#! /usr/bin/env bash

## This file accepts a couple options (before any files)
## and then iterates over the remaining command-line arguments as files.
## The options are
##    -d <name>  -- here <name> is a default command (see below)
##    -l <lang>  -- <lang> is the name of a language to use as default
##                   (a language name as used with ```, e.g.,
##                   dafny, java, text, cli, ...)
##    -x <int>   -- <int> is an (non-negative) integer literal giving 
##                  a default exit code
## It expects a file to be in github markdown format.
##
## It extracts each block of text that is between lines bounded by a pair
## of lines beginning with ```. The opening ``` is typically follwed
## immediately (without whitespace) by a language identifier. If no
## language identifier is present, the default language specified by the -l
## option is used; if there is no such option, an error is output.
## The extracted text is placed in a temporary file.
##
## If the text blocks are not in matching pairs of ``` markers or if 
## markers other than 3 backticks are used, the script will fail -- it is
## not robust against such non-well-formedness.
## Also, the backticks must start the line without leading whitespace and 
## the language identifier must follow without whitespace.
##
## Each block of extracted text is tested by applying a command.
## The command is stated by including in the ```dafny line the string
## <!-- command --> where in that HTML comment string, the 'command' is one
## of the commands below. If there is no such HTML comment, then the default
## command given by an option is used; if there is no such option, an error
## message is issued.
##
## Commands (here $F is the name of a file containing the dafny source code
## under test):
##   %no-check : do nothing
##   %check-verify <expect> or
##   %check-verify-warn : runs the command 
##              "dafny verify --useBaseNameForFileName $F" and checks 
##              (1) if <expect> is absent then the exit code is 0 and
##                  the output is just a success message
##              (2) if <expect> is non-empty. then the exit code is 4 and
##                  the actual output matches the content of the file <expect>
##                  if the command is %check-verify-warn, the exit code is 0
##   %check-resolve <expect> : runs the command
##              "dafny resolve --useBaseNameForFileName $F" and checks
##              (1) if <expect> is absent then the exit code is 0 and
##                  the output is just a success message
##              (2) if <expect> is non-empty. then the exit code is 2 and
##                  the actual output matches the content of the file <expect>
##   %check-error
##   check

dir=$(dirname "${BASH_SOURCE[0]}")
dafny="$dir/../Scripts/dafny"

defaultCommand=
defaultExit=
defaultLang=

while getopts 'd:x:l:' opt; do
  case "$opt" in
    "d") defaultCommand="$OPTARG";;
    "x") defaultExit="$OPTARG";;
    "l") defaultLang="$OPTARG";;
  esac
done
shift $(($OPTIND - 1))

## Temporary file
text=text.dfy

## Tracks if there have been any failures
ANYFAIL=0

## Loop over all remaining command-line arguments
for file in $@ ; do
dir=$(dirname "$file")

## Whether this file fails
FAIL=0
## line number
n=0
## if inblock==1 we are in a ```-delimited block
inblock=0

command= 
expect= 
msg=
checkingErrors=1
## Read and process each line of the file.  The file is input on stdin 
## by redirection after the 'done' corresponding to this while-do
while IFS= read -r line
do 
  let n++

  ## For header lines (check-errors test), extract the error message from
  ## the header text (everything but the initial ##[ ]* )
  ( echo "$line" | grep -E -e '[#][#] ' > /dev/null ) \
   && msg=`echo "$line" | sed -E -e 's/^##[ ]*//' -e 's/_[a-z]+_/.*/g'`

  ## Check for the marker
<<<<<<< HEAD
  echo $line | grep -e '^[ ]*```' > /dev/null
=======
  echo $line | grep -e '^```' > /dev/null
>>>>>>> 9ef66f05
  if [ "$?" == "0" ]; then
    ##echo FOUND BACKTICKS IN $n "$line"
    if [ "$inblock" == "0" ]; then
      ## get language
<<<<<<< HEAD
      lang=`echo "$line" | sed -e 's/^[ ]*\`\`\`[\`]*//' -e 's/[ ].*$//'`
=======
      lang=`echo "$line" | sed -e 's/^\`\`\`[\`]*//' -e 's/[ ].*$//'`
>>>>>>> 9ef66f05
      if [ -z "$lang" ]; then
        lang=$defaultLang
        if [ -z "$lang" ]; then
          echo NO LANGUAGE LABEL $n "$line"
          FAIL=1
        fi
      fi

      command=
      expect=
      ( echo "$line" | grep -e '<!--' > /dev/null ) \
          && action=( `echo "$line" | sed -e 's/[^<]*<!--//' -e 's/-->//'` ) \
          && command=${action[0]} && expect=${action[1]}
      if [ "lang" == "dafny" -a -z "$command" ]; then
        command="$defaultCommand"
        if [ -z "$command" ]; then
          echo "NO COMMAND GIVEN $n $line"
          FAIL=1
        fi
      fi

      inblock=1
      rm -f $text
      touch $text
    else
      ## End of backtick block, so check the text
      inblock=0
      if [ "$lang" == "dafny" -o "$lang" == "cli" ]; then
        echo TESTING $n $file $command $expect
      fi
      if [ "$command" == "%no-check" ]; then
        echo -n ""
      elif [ "$command" == "%check-verify" -o "$command" == "%check-verify-warn" -o "$command" == "%check-resolve" ]; then
        if [ "$command" == "%check-verify" ]; then
          com=verify
          ec=4
        elif [ "$command" == "%check-verify-warn" ]; then
          com=verify
          ec=0
        elif [ "$command" == "%check-resolve" ]; then
          com=resolve
          ec=2
        fi
        if [ "$lang" != "dafny" ]; then
          echo EXPECTED A dafny BLOCK, NOT $lang
          FAIL=1
        else
          "$dafny" $com --useBaseNameForFileName $text > actual
          actualec=$?
          if [ -z "$expect" ]; then
            if [ "$actualec" != "0" ]; then
              echo "TEST FAILED" $file line $n  $command $expect
              cat $text
              cat actual
              FAIL=1
            fi
            if [ `cat actual | wc -l ` != "2" ]; then
              echo ACTUAL ERROR OUTPUT BUT NONE EXPECTED
              cat actual
              FAIL=1
            fi
          else
            if [ "$actualec" != "$ec" ]; then
              echo EXPECTED EXIT CODE $ec, got $actualec
              FAIL=1
            fi
<<<<<<< HEAD
            if [ -e "$expect" ]; then
              diff actual "$expect"
=======
            if [ -e "$dir/$expect" ]; then
              diff actual "$dir/$expect"
>>>>>>> 9ef66f05
              if [ "$?" -ne "0" ]; then
                FAIL=1
                echo Actual output differs from expected
                echo "TEST FAILED" $file line $n  $command $expect
                cat $text
                cat actual
              fi
            else
              echo EXPECT FILE $expect DOES NOT EXIST
              cat actual
              FAIL=1
            fi
          fi
        fi
      elif [ "$command" == "%check-cli" ]; then
        if [ "$lang" != "dafny" ]; then
          echo EXPECTED A cli BLOCK, NOT $lang
          FAIL=1
        else
          bash $command
          ec=$?
          if [ "$ec" != "1" ]; then
             echo EXPECTED EXIT CODE OF 1, GOT $ec
             FAIL=1
          else
            act=`cat actual`
	    dif=`echo $act | sed -e "s/$msg//"`
            if [ -n "$dif" ]; then
              echo ACTUAL OUTPUT DOES NOT MATCH EXPECTED: "$msg" VS "$act"
              FAIL=1
            fi
          fi
        fi
      elif [ "$command" == "%check-error" ]; then
        "$dafny" resolve -useBaseNameForFileName $text | head -1 | sed -e 's/[^:]*: //' > actual
        act=`cat actual`
	dif=`echo $act | sed -e "s/$msg//"`
        if [ -n "$dif" ] ; then
           echo NO MATCH "$msg" VS "$act"
           FAIL=1
        fi
        msg=
      elif [ "$lang" == "dafny" ]; then
         echo UNKNOWN TEST COMMAND $command
         FAIL=1
      fi
    fi
  elif [ "$inblock" == "1" ]; then
    ## If in a backtick block, save the text to the temporary file
    echo "$line" | sed -e 's/\.\.\./   /' >> $text
  fi
done < $file

if [ "$inblock" == "1" ]; then
  echo UNCLOSED BACKTICK BLOCK
  FAIL=1
fi

if [ $FAIL -eq "1" ] ; then 
  echo Test Failure: $file
  ANYFAIL=1
fi

done
rm -f actual $text
exit $ANYFAIL<|MERGE_RESOLUTION|>--- conflicted
+++ resolved
@@ -100,20 +100,12 @@
    && msg=`echo "$line" | sed -E -e 's/^##[ ]*//' -e 's/_[a-z]+_/.*/g'`
 
   ## Check for the marker
-<<<<<<< HEAD
   echo $line | grep -e '^[ ]*```' > /dev/null
-=======
-  echo $line | grep -e '^```' > /dev/null
->>>>>>> 9ef66f05
   if [ "$?" == "0" ]; then
     ##echo FOUND BACKTICKS IN $n "$line"
     if [ "$inblock" == "0" ]; then
       ## get language
-<<<<<<< HEAD
       lang=`echo "$line" | sed -e 's/^[ ]*\`\`\`[\`]*//' -e 's/[ ].*$//'`
-=======
-      lang=`echo "$line" | sed -e 's/^\`\`\`[\`]*//' -e 's/[ ].*$//'`
->>>>>>> 9ef66f05
       if [ -z "$lang" ]; then
         lang=$defaultLang
         if [ -z "$lang" ]; then
@@ -180,13 +172,8 @@
               echo EXPECTED EXIT CODE $ec, got $actualec
               FAIL=1
             fi
-<<<<<<< HEAD
-            if [ -e "$expect" ]; then
-              diff actual "$expect"
-=======
             if [ -e "$dir/$expect" ]; then
               diff actual "$dir/$expect"
->>>>>>> 9ef66f05
               if [ "$?" -ne "0" ]; then
                 FAIL=1
                 echo Actual output differs from expected
