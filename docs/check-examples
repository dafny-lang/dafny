#! /usr/bin/env bash

## This bash script checks that example code in markdown files runs as expected.
##  -- the script expects to be located in dafny/docs
##      and finds other parts of the dafny working tree
##      relative to that location
##  -- it is intended to be run within a development or CI environment. That is, it finds 
##     an executable dafny presuming such an environment. (The variable $dafny in the
##     script says what executable to use.)
##  -- There is only one command-line option, '-c', which
##     if present must be first. It sets the coverage mode
##     described below.
##
## What is checked?
## In each input file in turn, each code block delineated by
## markdown ``` pairs is checked, as described below.
## -- Each block is expected to have a language tag. Often this
##    tag is "dafny" (as in ```dafny) but may be other tags as well.
##    A reasonable tag to disable checking is "text".
##    If there is no tag a default tag is used (see below).
##    The script warns if there is no tag and no default.
## -- No whitespace is permitted between ``` and the tag.
## -- Markdown itself does not allow any other text on this delimiter line.
## -- The script is not robust against mismatched ``` pairs.
##
## Operational modes -- there are three modes of operation.
##    -- checking the code against an expected output file (the default behavior)
##    -- checking the code for a given error message (if %useHeadings has been set)
##    -- producing lit files for coverage checking (if the -c command-line option is present)
##
## What command is used to check?
## Instructions for checking each code block are given in a single-line HTML
## comment (which is also a markdown comment), namely, keywords
## enclosed in <!-- and -->, with the first character of the enclosed text being a '%'. 
## The text inside any such comment is interpreted as potential command information. 
##
## Global defaults.
## If the command information line contains '%default', then the 
## contents of the line are used to set defaults that apply for the
## remainder of the file (until a subsequent default setting command).
## Possible settings are:
## - if '%useHeadings' is present then the checks are against error messages, as described below
## - if '%check-ids' is present, the error-ids are checked as described below
## - if '%lang=' is present, then the alpha-numeric word after the = sign is now the default language
## - if '%options' is present, then everything that follows is the default string of command options
## - the first word of a default line is taken as the default command, if that word is not %default
##   e.g. <!-- %check-resolve %default --> sets the default command to %check-resolve
##
## Each code block is checked according to command information set just before the code block.
## If there is no such line, the defaults above are used. The information just before a code block
## applies only to that code block.
## For example:
##   <!-- %check-resolve -->
##   ```dafny
##     ... code...
##   ```
## The command information has the format <!-- command [ expected-output ] [ other options ]  -->
## - The command has one of the forms
##    %no-check  -- meaning to skip any checking of this block
##    %check-cli -- meaning to execute the code as bash shell commands. The language must be 'bash'
##    %check-legacy -- meaning to check with dafny's legacy cli
##    %check-verb -- where 'verb' is one of dafny's new-cli verbs (e.g. resolve or verify or test)
##    The %check-verb form can have '-warn' appended to indicate that only warnings, not errors are expected
## - If the expected-output is present it is a file name (of a file in the same folder as the markdown file 
##    being tested). If the name is present, then the output of the command is checked against the content of the file
##    (and is expected to match exactly).
## - The 'other options' can be any one of these:
##    %save <file> -- save the code block (including anything appended from %use) in the given temporary file
##    %use <file> -- append to the code block the content of the given file (often a temporary saved by a previous %save)
##    %nomsg -- forget the error pattern from the heading (in the case of subsequent working examples in the explanation)
##    %exit <n> -- set the expected exit code of the command. The default exit code is
##          -- 0 if there is no output file and %iuseHeadings is not being used
##          -- 0 if the command includes 'warn'
##          -- if there is an output file and no 'warn', then the default exit code depends on the verb
##    %options ... -- must be last; everything that follows is the list of options to use. If not present, then the default
##          option list is used. If that is not present a built-in default is used.
##
## Mode: Compare against output file
##   In this mode, the command is assembled as stated above and run against the code block.
##   Note that the code block (together with anything included via %use) must be a full dafny
##   program. There is no support for testing just simple expressions.
##   The exit code is compared against the expected exit code.
##   The actual output is compared aginst the stated output file, if any, and otherwise ignored.
##
## Mode: Compare against error message
##   This mode is for the special case of checking the error catalog (the HowToFAQ/Errors-*.md files).
##   These files consist of sections, each of which has a heading stating an error message and errorid,
##   a ```-delineated code snippet that is an example of the error message, and then more explanation of the error.
##   The heading line (which starts with '## **Error:' or '## **Warning:') is parsed to
##   determine the errorid and a regular expression that matches the expected error messages.
##   The test consists of running the command against the code snippet, extracting the error message and errorid
##   from the output and checking those against the expected values.
##
##   The error message as given in the header has italicized words (markdown: _word_) for variable text in the error 
##   message. The script turns these headings into regular expressions, taking into account the presence of 
##   characters special to regex processing.
##
## Mode: Generate lit
##   The -c option to the script causes lit files to be generated and written to Test/docexamples (see $outdir in the script below)
##   If these files are generated during CI prior to running integration tests, then they are both executed
##   as part of the integration tests and included in the coverage metrics. Importantly, all the error
##   catalog tests are then part of the coverage metrics.
##
##   In this mode, the code is not checked, just the lit files generated.
##
##   Also, currently, the generated lit commands just run dafny against the given dafny code and check the exit code.
##   They do not check the results other than the exit code.
##   Perhaps someday the full test will be made into a lit test and we won't need this script to do the testing.


dir=$(dirname "${BASH_SOURCE[0]}")
dafny="$dir/../Scripts/dafny"
outdir="$dir/../Test/docexamples"

defaultCommand=
defaultExit=
defaultLang=
useHeadings=0
checkIds=0
coverage=0
defOptions="--function-syntax:4 --use-basename-for-filename --unicode-char:false"
legacyOptions="-functionSyntax:4 -useBaseNameForFileName"

while getopts 'c' opt; do
  case "$opt" in
    "c") coverage=1; rm -rf $outdir; mkdir -p $outdir ;;
  esac
done
shift $(($OPTIND - 1))

## Temporary file
text=text.dfy

## Tracks if there have been any failures
ANYFAIL=0

## Loop over all remaining command-line arguments
for file in $@ ; do
dir=$(dirname "$file")

## Whether this file fails
FAIL=0
## line number
n=0
## if inblock==1 we are in a ```-delimited block
inblock=0

msg=
use=
expectedExit=
command=
expectFile=
options=( )
default=0
## Read and process each line of the file.  The file is input on stdin 
## by redirection after the 'done' corresponding to this while-do
while IFS= read -r line
do 
  let n++

  ## For header lines, extract the error message from the header text
  ## (everything but the initial ##[ ]*, the enclosing ** and the appended {#_errorid_})
  ## The sed commands turn this into a pattern matching regex to match against the output of applying dafny to the example in the text:
  ## remove the trailing error id if present; remove initial ## **; remove trailing '**' and errorid; turn any italicized text, which marks some
  ## hole in the template to a '.*' matcher. Also, escape any regex-special characters.

  ( echo "$line" | grep -E -e '[#][#] ' > /dev/null ) \
<<<<<<< HEAD
   && msg=`echo "$line" | sed -E -e 's/ [ ]*\{#.*\}[ ]*$//' -e 's/^##[ ]*[*]*//' -e 's/[*]*$//' -e 's/\\*/\\\\*/' -e 's/_[-A-Za-z]+_/.*/g'` \
   && expid=`echo $line | sed -e 's/^.*[\{][\#]//' -e 's/[\}]$//'`
  if [ "$checkIds" == "0" ]; then expid= ; fi
  ## msg - the error message turned into a regex
  ## expid -- the expected errorId if any
=======
   && msg=`echo "$line" | sed -E -e 's/ [ ]*\{#.*\}[ ]*$//' -e 's/^##[ ]*[*]*//' -e 's/[*]*$//' -e 's/\\*/\\\\*/' -e 's/\[/\\\[/g' -e 's/\]/\\\]/g' -e 's/_[A-Za-z]+_/.*/g'`
>>>>>>> 7e5dadad

  ## Check for the test command information
  echo "$line" | grep '^[ ]*<!-- [ ]*%' > /dev/null
  if [ "$?" == "0" ]; then 
      ##echo COMMAND "$line"
      contents=( `echo "$line" | sed -e 's/[^<]*<!--//' -e 's/-->//'` )
      echo "$line" | grep -e '%default' > /dev/null
      if [ "$?" == "0" ]; then 
        default=1; 
        echo "$line" | grep -e '%useHeadings' > /dev/null
        if [ "$?" == "0" ]; then useHeadings=1; fi
        echo "$line" | grep -e '%lang=' > /dev/null
        if [ "$?" == "0" ]; then defaultLang=`echo "$line" | sed -e 's/^.*%lang=//' | sed -e 's/ .*$//'` ; fi
        echo "$line" | grep -e '%check-ids' > /dev/null
        if [ "$?" == "0" ]; then checkIds=1; fi
        defaultCommand=${contents[0]}
        continue
      fi
      command=${contents[0]}
      contents=( ${contents[@]:1} )
      while [ ${#contents[@]} != "0" ]; do
        if [ "${contents[0]}" == "%use" ]; then
          use=${contents[1]}
          contents=( ${contents[@]:2} )
        elif [ "${contents[0]}" == "%save" ]; then
          save=${contents[1]}
          contents=( ${contents[@]:2} )
        elif [ "${contents[0]}" == "%exit" ]; then
          expectedExit=${contents[1]}
          contents=( ${contents[@]:2} )
        elif [ "${contents[0]}" == "%nomsg" ]; then
          msg=
          contents=( ${contents[@]:1} )
        elif [ "${contents[0]}" == "%options" ]; then
          contents=${contents[@]:1}
          options=${contents[@]}
          contents=()
        elif [ -z "${contents[0]}" ]; then
          contents=()
        else
          expect=${contents[0]}
          contents=( ${contents[@]:1} )
        fi
      done
  fi
  ## Check for the marker
  echo "$line" | grep -e '^[ ]*[`][`][`]' > /dev/null 
  if [ "$?" != "0" ]; then
    if [ "$inblock" == "1" ]; then
      ## If in a backtick block, save the text to the temporary file - erase any ... which are just placeholders in some examples
      echo "$line" | sed -e 's/^[ ]*\.\.\./   /' >> $text
    fi
  elif [ "$inblock" == "0" ]; then
    ## Start of backtick block
    ## get language
    lang=`echo "$line" | sed -e 's/^[ ]*\`\`\`[\`]*//' -e 's/[ ]*$//'`
    if [ -z "$lang" ]; then
      lang=$defaultLang
      if [ -z "$lang" ]; then
        echo NO LANGUAGE LABEL $n "$line"
        FAIL=1
      fi
    fi

    inblock=1
    rm -f $text
    touch $text
  else
      ## End of backtick block, so check the text
      if [ -z "$command" -a "$lang" == "dafny" ]; then
        command="$defaultCommand"
        if [ -z "$command" ]; then
          echo "NO COMMAND GIVEN $n $line"
          FAIL=1
        fi
      fi
      inblock=0
      if [ -n "$use" ]; then
        cat "$use" >> $text
      fi
      if [ -n "$save" ]; then
         cp $text $save
         save=
      fi
      if [ "$lang" == "dafny" -o "$lang" == "cli" -o "$lang" == "bash" ]; then
        ## This script can take some time, so this reports progress
        echo "TESTING $n $file $command $expect $expid"
      fi
      ischeck=0
      echo $command | grep '%check-' >> /dev/null
      if [ "$?" == "0" ]; then ischeck=1; fi
      iswarn=0
      echo $command | grep 'warn' >> /dev/null
      if [ "$?" == "0" ]; then iswarn=1; fi
      verb=`echo $command | sed -e 's/%check-//' -e 's/-warn//'`
      if [ "$command" == "%no-check" ]; then
        echo -n ""
      elif [ "$command" == "%check-cli" ]; then
        // These are command-line error tests, so the expected exit is typically 1
        if [ -z "$expectedExit" ]; then expectedExit=1 ; fi
        if [ "$lang" != "bash" ]; then
          echo EXPECTED A bash BLOCK, NOT $lang
          FAIL=1
        elif [ "$coverage" == "1" ]; then
          ## The lit tests currently expect the text of the test to start with 'dafny' and become '%baredafny'
          
	  f=$outdir/$(basename $file)_${n}.dfy
          if  [ "$command" == "%check-legacy" ]; then
            echo "// RUN: %exits-with" $expectedExit "%baredafny" $dOptions ${options[@]} '"%s" > "%t"' > $f
            echo " " >> $f
            cat $text >> $f
          elif [ "$command" == "%check-cli" ]; then
            echo "// RUN: %exits-with" $expectedExit "%bare`cat $text`" " > /dev/null 2> /dev/null" > $f
          else
            echo "// RUN: %exits-with" $expectedExit "%baredafny" $verb $dOptions ${options[@]} '"%s" > "%t"' > $f
            echo " " >> $f
            cat $text >> $f
          fi
        else
          . $text > actual 2> errortext
          actualExit=$?
          if [ "$actualExit" != "$expectedExit" ]; then
             echo EXPECTED EXIT CODE OF $expectedExit, GOT $actualExit
             FAIL=1
          else
            act=`cat actual | sed -e 's/^[*]*[ ]*//'`
            dif=`echo "$act" | tr "\n" " " | sed -e 's/[ ]*$//' -e "s@$msg@@"`
            if [ -n "$dif" ]; then
              echo ACTUAL OUTPUT DOES NOT MATCH EXPECTED: "$msg" VS "$act"
              FAIL=1
            fi
          fi
        fi
      elif [ "$ischeck" == "1" ]; then ## Not cli though
        dOptions=$defOptions
        if [ "$iswarn" == "1" ]; then
          defaultExit=0
        elif [ "$verb" == "verify" ]; then
          defaultExit=4
        elif [ "$verb" == "resolve" ]; then
          defaultExit=2
        elif [ "$verb" == "translate" ]; then
          defaultExit=3
        elif [ "$verb" == "build" ]; then
          defaultExit=0
        elif [ "$verb" == "run" ]; then
          defaultExit=0
          if [ "$useHeadings" == "1" ]; then defaultExit=3; fi
        elif [ "$verb" == "test" ]; then
          defaultExit=2
        elif [ "$verb" == "legacy" ]; then
          verb=
          defaultExit=0
          dOptions=$legacyOptions
          if [ "$useHeadings" == "1" ]; then defaultExit=3; fi
          if [ "$defaultCommand" == "%check-resolve" ]; then defaultExit=2 ; fi
        fi
        if [ -z "$expectedExit" ]; then expectedExit=$defaultExit ; fi
        if [ "$lang" != "dafny" ]; then
          echo EXPECTED A dafny BLOCK, NOT $lang
          FAIL=1
        elif [ "$coverage" == "1" ] ; then
          f=$outdir/$(basename $file)_${n}.dfy
          if  [ "$command" == "%check-legacy" ]; then
            echo "// RUN: %exits-with" $expectedExit "%baredafny" $verb $dOptions ${options[@]} '"%s" > "%t"' > $f
            echo " " >> $f
            cat $text >> $f
          elif [ "$command" == "%check-cli" ]; then
            echo "// RUN: %exits-with" $ec "%bare$text" " > /dev/null 2> /dev/null" > $f
          else
            echo "// RUN: %exits-with" $expectedExit "%baredafny" $verb $dOptions ${options[@]} '"%s" > "%t"' > $f
            echo " " >> $f
            cat $text >> $f
          fi
        else
          if [ "$command" == "%check-legacy" ]; then
            isverbose=
            if [ "$checkIds" == "1" ]; then isverbose="/compileVerbose:0" ; fi
            "$dafny" $verb $dOptions $isverbose ${options[@]} $text  > actual
          else
            isverbose=
            if [ "$checkIds" == "1" ]; then isverbose="--verbose" ; fi
            "$dafny" $verb --function-syntax:4 $isverbose $dOptions ${options[@]} $text > actual
          fi
          actualExit=$?
          if [ "$useHeadings" == "1" ]; then
            cat actual | grep -E '(Error|Warning):' > actual_error
            actualid=
            grep 'ID:' actual_error > /dev/null
            if [ "$?" == "0" -a "$checkIds" == "1" ]; then
              actualid=`cat actual_error | sed -e 's/^.*[\(]ID: //' -e 's/[\)]$//'`
            fi
            act=`cat actual_error | sed -e 's/^[^:]*: //' -e 's/ [ ]*[\(]ID: .*$//'`
            if [ "$checkIds" == "1" -a "$actualid" != "$expid" ] ; then
              echo ERROR ID MISMATCH "$actualid : $expid"
            fi
            if [ -n "$msg" ]; then
              dif=`echo "$act" | sed -e "s@$msg@@g" | sed -e 's/[ ]*//'`
              if [ -z "$act" -a "$expectedExit" != "0" ] ; then
                 echo NO ERROR MESSAGE FOUND
                 FAIL=1
              fi
              if [ -n "$dif" ] ; then
                 echo NO MATCH 
                 echo PAT "$msg"
                 echo ACT "$act"
                 echo DIF "$dif"
                 FAIL=1
              fi
              if [ "$actualExit" != "$defaultExit" ]; then
                echo EXPECTED EXIT CODE $defaultExit, got $actualec
                FAIL=1
              fi
            else 
              if [ -n "$act" ]; then
                echo "EXPECTED NO ERROR, got " $act
                FAIL=1
              fi
              if [ "$actualExit" != "0" ]; then
                echo EXPECTED EXIT CODE 0, got $actualec
                FAIL=1
              fi
            fi
          elif [ -z "$expect" ]; then
            # No output file -- so no error expected
            if [ "$actualExit" != "0" ]; then
              echo "TEST FAILED" $file line $n  $command $expect
              cat $text
              cat actual
              FAIL=1
            fi
            if [ `cat actual | wc -l ` != "2" ]; then
              echo ACTUAL ERROR OUTPUT BUT NONE EXPECTED
              cat actual
              FAIL=1
            fi
          else
            if [ "$actualExit" != "$expectedExit" ]; then
              echo EXPECTED EXIT CODE $expectedExit, got $actualExit
              FAIL=1
            fi
            if [ -e "$dir/$expect" ]; then
              diff actual "$dir/$expect"
              if [ "$?" != "0" ]; then
                FAIL=1
                echo Actual output differs from expected
                echo "TEST FAILED" $file line $n  $command $expect
                cat $text
                cat actual
              fi
            else
              echo EXPECT FILE $expect DOES NOT EXIST
              cat actual
              FAIL=1
            fi
          fi
        fi
      elif [ "$lang" == "dafny" ]; then
         echo UNKNOWN TEST COMMAND $command
         FAIL=1
      fi
      use=
      command=
      expect=
      expectedExit=
      options=( )
  fi
done < $file
rm -rf *.tmp $text.*

if [ "$inblock" == "1" ]; then
  echo UNCLOSED BACKTICK BLOCK
  FAIL=1
fi

if [ "$FAIL" == "1" ] ; then 
  echo Test Failure: $file
  ANYFAIL=1
fi

rm -f actual $text *.tmp
done
exit $ANYFAIL<|MERGE_RESOLUTION|>--- conflicted
+++ resolved
@@ -165,15 +165,11 @@
   ## hole in the template to a '.*' matcher. Also, escape any regex-special characters.
 
   ( echo "$line" | grep -E -e '[#][#] ' > /dev/null ) \
-<<<<<<< HEAD
-   && msg=`echo "$line" | sed -E -e 's/ [ ]*\{#.*\}[ ]*$//' -e 's/^##[ ]*[*]*//' -e 's/[*]*$//' -e 's/\\*/\\\\*/' -e 's/_[-A-Za-z]+_/.*/g'` \
+   && msg=`echo "$line" | sed -E -e 's/ [ ]*\{#.*\}[ ]*$//' -e 's/^##[ ]*[*]*//' -e 's/[*]*$//' -e 's/\\*/\\\\*/' -e 's/\[/\\\[/g' -e 's/\]/\\\]/g' -e 's/_[A-Za-z]+_/.*/g'`\
    && expid=`echo $line | sed -e 's/^.*[\{][\#]//' -e 's/[\}]$//'`
   if [ "$checkIds" == "0" ]; then expid= ; fi
   ## msg - the error message turned into a regex
   ## expid -- the expected errorId if any
-=======
-   && msg=`echo "$line" | sed -E -e 's/ [ ]*\{#.*\}[ ]*$//' -e 's/^##[ ]*[*]*//' -e 's/[*]*$//' -e 's/\\*/\\\\*/' -e 's/\[/\\\[/g' -e 's/\]/\\\]/g' -e 's/_[A-Za-z]+_/.*/g'`
->>>>>>> 7e5dadad
 
   ## Check for the test command information
   echo "$line" | grep '^[ ]*<!-- [ ]*%' > /dev/null
