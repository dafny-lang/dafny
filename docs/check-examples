--- conflicted
+++ resolved
@@ -380,19 +380,11 @@
         else
           if [ "$command" == "%check-legacy" ]; then
             isverbose=-compileVerbose:$checkIds
-<<<<<<< HEAD
-            (cd "$dir"; "$dafny" $verb /showSnippets:0 $dOptions $isverbose ${options[@]} $text   ) > "$actualOut"
+            (cd "$dir"; "$dafny" $verb /showSnippets:0 $dOptions $isverbose ${options[@]} $text   ) > "$actualOut" 2> "$actualError"
           else
             isverbose=
             if [ "$checkIds" == "1" ]; then isverbose="--verbose" ; fi
-            ( cd "$dir" ; "$dafny" $verb $isverbose $permOptions $dOptions ${options[@]} $text ) > "$actualOut"
-=======
-            (cd "$dir"; "$dafny" $verb $dOptions $isverbose ${options[@]} $text   ) > "$actualOut" 2> "$actualError"
-          else
-            isverbose=
-            if [ "$checkIds" == "1" ]; then isverbose="--verbose" ; fi
-            ( cd "$dir" ; "$dafny" $verb $isverbose $dOptions ${options[@]} $text ) > "$actualOut" 2> "$actualError"
->>>>>>> 164c316b
+            ( cd "$dir" ; "$dafny" $verb $isverbose $permOptions $dOptions ${options[@]} $text ) > "$actualOut" 2> "$actualError"
           fi
           actualExit=$?
           if [ "$useHeadings" == "1" ]; then
