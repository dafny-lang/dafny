--- conflicted
+++ resolved
@@ -53,21 +53,16 @@
 ##                  the output is just a success message
 ##              (2) if <expect> is non-empty. then the exit code is 2 and
 ##                  the actual output matches the content of the file <expect>
-<<<<<<< HEAD
 ##   %check-translate <expect> : runs the command
 ##              "dafny translate --useBaseNameForFileName $F" and checks
 ##              (1) if <expect> is absent then the exit code is 0 and
 ##                  the output is just a success message
 ##              (2) if <expect> is non-empty. then the exit code is r32 and
 ##                  the actual output matches the content of the file <expect>
-=======
 ##   %check-run <expect> : runs the command
 ##              "dafny run --useBaseNameForFileName $F" and, 
-##              if <expect> is present, then the output matches the
-##              content of the file names <expect>
-##   %check-error
-##   check
->>>>>>> 271c77b9
+##              if <expect> is present, then check that the output matches the
+##              content of the file names <expect> and that the exit code is 0
 
 dir=$(dirname "${BASH_SOURCE[0]}")
 dafny="$dir/../Scripts/dafny"
@@ -151,11 +146,7 @@
       if [ "${action[2]}" == "%use" ]; then
         use=${action[3]}
       fi
-<<<<<<< HEAD
       if [ -z "$command" ]; then
-=======
-      if [ "lang" == "dafny" -a -z "$command" ]; then
->>>>>>> 271c77b9
         command="$defaultCommand"
         if [ -z "$command" ]; then
           echo "NO COMMAND GIVEN $n $line"
@@ -185,12 +176,8 @@
       fi
       if [ "$command" == "%no-check" ]; then
         echo -n ""
-<<<<<<< HEAD
       elif [ "$command" == "%check-verify" -o "$command" == "%check-verify-warn" -o "$command" == "%check-resolve"  -o "$command" == "%check-run" -o "$command" == "%check-translate" ]; then
         capture=1
-=======
-      elif [ "$command" == "%check-verify" -o "$command" == "%check-verify-warn" -o "$command" == "%check-resolve" -o "$command" == "%check-run" ]; then
->>>>>>> 271c77b9
         if [ "$command" == "%check-verify" ]; then
           com=verify
           ec=4
@@ -200,12 +187,9 @@
         elif [ "$command" == "%check-resolve" ]; then
           com=resolve
           ec=2
-<<<<<<< HEAD
         elif [ "$command" == "%check-translate" ]; then
           com=translate
           ec=3
-=======
->>>>>>> 271c77b9
         elif [ "$command" == "%check-run" ]; then
           com=run
           ec=0
@@ -214,15 +198,11 @@
           echo EXPECTED A dafny BLOCK, NOT $lang
           FAIL=1
         else
-<<<<<<< HEAD
           if [ "$capture" == "2" ]; then
             "$dafny" $com --useBaseNameForFileName $options $text 2> actual > /dev/null
           else
             "$dafny" $com --useBaseNameForFileName $options $text > actual
           fi
-=======
-          "$dafny" $com --useBaseNameForFileName $options $text > actual
->>>>>>> 271c77b9
           actualec=$?
           if [ "$useHeadings" == "1" ]; then
             if [ "$actualec" != "$ec" ]; then
@@ -295,11 +275,7 @@
     fi
   elif [ "$inblock" == "1" ]; then
     ## If in a backtick block, save the text to the temporary file
-<<<<<<< HEAD
-    echo "$line" | sed -e 's/[ ]*\.\.\./   /' >> $text
-=======
     echo "$line" | sed -e 's/^[ ]*\.\.\./   /' >> $text
->>>>>>> 271c77b9
   fi
 done < $file
 rm -rf *.tmp
