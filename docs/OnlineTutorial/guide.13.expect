text.dfy(5,21): Error: this loop invariant could not be proved on entry
text.dfy(5,21): Related message: loop invariant violation
<<<<<<< HEAD
text.dfy(5,21): Error: This loop invariant could not be proved to be maintained by the loop.
=======
text.dfy(5,21): Error: this invariant could not be proved to be maintained by the loop
>>>>>>> 7012d0c7
text.dfy(5,21): Related message: loop invariant violation

Dafny program verifier finished with 0 verified, 2 errors<|MERGE_RESOLUTION|>--- conflicted
+++ resolved
@@ -1,10 +1,6 @@
 text.dfy(5,21): Error: this loop invariant could not be proved on entry
 text.dfy(5,21): Related message: loop invariant violation
-<<<<<<< HEAD
-text.dfy(5,21): Error: This loop invariant could not be proved to be maintained by the loop.
-=======
 text.dfy(5,21): Error: this invariant could not be proved to be maintained by the loop
->>>>>>> 7012d0c7
 text.dfy(5,21): Related message: loop invariant violation
 
 Dafny program verifier finished with 0 verified, 2 errors