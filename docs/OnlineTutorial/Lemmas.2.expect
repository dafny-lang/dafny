--- conflicted
+++ resolved
@@ -1,8 +1,4 @@
-<<<<<<< HEAD
-text.dfy(10,14): Error: This loop invariant could not be proved to be maintained by the loop.
-=======
 text.dfy(10,14): Error: this invariant could not be proved to be maintained by the loop
->>>>>>> 7012d0c7
 text.dfy(10,14): Related message: loop invariant violation
 
 Dafny program verifier finished with 1 verified, 1 error