<!--madoko
Title       : Dafny Reference Manual
Title Note  : draft, &date; &time;
Author      : Richard L. Ford
Email       : richford@microsoft.com
Author      : K. Rustan M. Leino
Email       : leino@microsoft.com
Doc Class   : [12pt,twoside]article
Package     : [left=1.0in, right=0.75in]geometry
Heading Base: 2
Toc Depth   : 5
Heading Depth: 5
xMath Mode   : dynamic

Bibliography: DafnyRef.bib
Bibliography: references.bib
Bibliography: paper-full.bib
Bibliography: poc.bib
Bibliography: krml250.bib
Cite All: false

[INCLUDE=zero]
Tex Header  : \setcounter{footnote}{-1}
xPackage     : times
xTex Header  : \IfFileExists{luximono.sty}{\usepackage[scaled=0.81]{luximono}}{\usepackage[scaled=0.81]{beramono}}
Colorizer: dafny
Colorizer: dafnyx
~Pre,.code1 : replace="//\\forall\s/\(&forall;[&thinsp;]{font-family=serif}\)\
                       //\bexists\s/\(&exist;[&thinsp;]{font-family=serif}\)\
                       //g"
              language=dafnyx
              font-size=small
~Pre        : margin-left=1em

~Exercise   : .block @Exercise=arabic0 label='[@Exercise]{.Exercise-label}'
              before='[**Exercise\ &label;.** ]{.Exercise-before}'
	            after=' &box;'

Comment     : We use four backticks (````) for grammar productions. We use the Java
              colorizer as that seems good enough for grammars.
Colorizer   : java

.pre-fenced4: language=java .grammar-def
.code2      : language=java .grammar-ref

.grammar-def: replace='//(^|\n)([A-Z]\w+)/\1\([\2]{#1_\L\2\E .ntdef}\)\
                       //(^|\n)([a-z]\w+)/\1\([\2]{#2_\L\2\E .ntdef}\)\
                       //\/\/.*/\0\
                       //\/\*[\s\S]*?\*\//\0\
                       //"([^"|\s]*)"/\([\"\1\"]{.terminal}\)\
                       //([^\[\(\{\w#.&])([A-Z]\w+)\b/\1\([\2](#1_\L\2\E){.ntref}\)\
                       //([^\[\(\{\w#.&])([a-z]\w+)\b/\1\([\2](#2_\L\2\E){.ntref}\)\
                       //cg'

.grammar-ref: replace='//\/\/.*/\0\
                       //\/\*[\s\S]*?\*\//\0\
                       //"([^"\s]*)"/\([\"\1\"]{.terminal}\)\
                       //([^\[\(\{\w#.&])([A-Z]\w+)\b/\1\([\2](#1_\L\2\E){.ntref}\)\
                       //([^\[\(\{\w#.&])([a-z]\w+)\b/\1\([\2](#2_\L\2\E){.ntref}\)\
                       //^([A-Z]\w+)$/\([\1](#1_\L\1\E){.ntref}\)\
                       //^([a-z]\w+)$/\([\1](#2_\L\1\E){.ntref}\)\
                       //cg'
.terminal   : font-weight=bold color=black
.ntref      : color=maroon
.ntdef      : color=olive

.AuthorNote : before="**&author;: **"
~Daan       : .AuthorNote color=purple author="Daan"
~Rich       : .AuthorNote color=teal author="Rich"
~Rustan     : .AuthorNote color=darkgreen author="Rustan"

.grammar    : .framed padding=1ex margin-left=0ex language=java

Css Header  : body { text-rendering=optimizeLegibility }


<style>
.code-escaped .comment-color { color: darkgreen }

.token.java.string     { color: black; font-weight: bold }
.token.java.type       { color: black; font-weight: normal }
.token.java.operator,
.token.java.delimiter  { color: blue; }
</style>

~ MathDefs
\newcommand{\F}{\mathcal{F}}
\newcommand{\Equal}{\;\;\;=\;\;\;}
\newcommand{\Equiv}{\;\;\equiv\;\;}
\newcommand{\ES}{\;\;}
\newcommand{\ite}[3]{\textrm{if}\ES #1 \ES\textrm{then}\ES #2 \ES\textrm{else}\ES #3}
\newcommand{\Less}{\ll}
\newcommand{\Imp}{\;\Longrightarrow\;}
\renewcommand{\And}{\;\wedge\;}
\newcommand{\Or}{\;\vee\;}
\newcommand{\FBelow}{\ES\dot{\Rightarrow}\ES}
\newcommand{\least}{^{\downarrow}}
\newcommand{\greatest}{^{\uparrow}}
\newcommand{\Dfrac}[2]{%
  \ooalign{%
    $\genfrac{}{}{1.8pt}0{#1}{#2}$\cr%
    $\color{white}\genfrac{}{}{1pt}0{\phantom{#1}}{\phantom{#2}}$}%
}
\newcommand{\DfracA}[2]{%
  \ooalign{%
    $\genfrac{}{}{1.2pt}0{#1}{#2}$\cr%
    $\color{white}\genfrac{}{}{0.6pt}0{\phantom{#1}}{\phantom{#2}}$}%
}
\newcommand{\false}{\mathit{false}}
\newcommand{\true}{\mathit{true}}
\newcommand{\fib}{\mathit{fib}}
\newcommand{\PDownward}{\mathit{PDownward}}
\newcommand{\iterX}[1]{\hat{#1}}
\newcommand{\IterX}[1]{\check{#1}}
\renewcommand\vec[1]{\overrightarrow{#1}}
\newcommand\cev[1]{\overleftarrow{#1}}
\newcommand{\iterY}[1]{\vec{#1}}
\newcommand{\IterY}[1]{\cev{#1}}
\newcommand{\iter}[1]{{{}^{\flat}\!#1}}
\newcommand{\Iter}[1]{{{}^{\sharp}\!#1}}

% daan's fractions
\newcommand\xstrut{\vrule height 9.4pt depth 4.6pt width 0pt\relax}
\newcommand\xupstrut{\vrule height 9.4pt depth 0pt width 0pt\relax}

\renewcommand{\Dfrac}[2]{%
  \ooalign{%
    % first a thick fraction line
    $\genfrac{}{}{1.4pt}1{\displaystyle #1\strut}{\displaystyle #2\strut}$\cr%
    % and then a thinner white fraction line on top of it
    $\color{white}\genfrac{}{}{0.6pt}1{\phantom{\displaystyle #1\strut}}{\phantom{\displaystyle #2\strut}}$}%
}
\renewcommand{\dfrac}[2]{%
   \displaystyle\genfrac{}{}{0.4pt}1{\displaystyle #1}{\displaystyle #2}%
}
~

-->

[TITLE]

~ Abstract
This is the Dafny reference manual which describes the Dafny programming
language and how to use the Dafny verification system.
Parts of this manual are more tutorial in nature in order to help the
user understand how to do proofs with Dafny.
~

[TOC]


# Introduction

Dafny [@Leino:Dafny:LPAR16] is a programming language with built-in specification constructs.
The Dafny static program verifier can be used to verify the functional
correctness of programs.

The Dafny programming language is designed to support the static
verification of programs. It is imperative, sequential, supports generic
classes, methods and functions, dynamic allocation, inductive and
co-inductive datatypes, and specification constructs. The
specifications include pre- and postconditions, frame specifications
(read and write sets), and termination metrics. To further support
specifications, the language also offers updatable ghost variables,
recursive functions, and types like sets and sequences. Specifications
and ghost constructs are used only during verification; the compiler
omits them from the executable code.

The Dafny verifier is run as part of the compiler. As such, a programmer
interacts with it much in the same way as with the static type
checker—when the tool produces errors, the programmer responds by
changing the program’s type declarations, specifications, and statements.

The easiest way to try out [Dafny is in your web browser at
rise4fun](http://rise4fun.com/Dafny)[@Rise4fun:dafny]. Once you get a bit
more serious, you may prefer to [download](http://dafny.codeplex.com/) it
to run it on your machine. Although Dafny can be run from the command
line (on Windows or other platforms), the preferred way to run it is in
Microsoft Visual Studio 2012 (or newer) or using emacs, where the Dafny
verifier runs in the background while the programmer is editing the
program.

The Dafny verifier is powered
by [Boogie](http://research.microsoft.com/boogie)
[@Boogie:Architecture;@Leino:Boogie2-RefMan;@LeinoRuemmer:Boogie2]
and [Z3](https://github.com/z3prover)[@deMouraBjorner:Z3:overview].

From verified programs, the Dafny compiler produces code (`.dll` or
`.exe`) for the .NET platform via intermediate C# files. However, the
facilities for interfacing with other .NET code are minimal.

This is the reference manual for the Dafny verification system. It is
based on the following references:
[@Leino:Dafny:LPAR16;@MSR:dafny:main;
@MSR:dafny:source;@MSR:dafny:quickref; @LEINO:Dafny:Calc;
@LEINO:Dafny:Coinduction;
and the tutorials at @Rise4fun:dafny]

The main part of the reference manual is in top down order except for an
initial section that deals with the lowest level constructs.

[Co-induction Simply]: http://research.microsoft.com/en-us/um/people/leino/papers/krml230.pdf  "Co-induction Simply: Automatic Co-inductive Proofs in a Program Verifier"

## Dafny Example
To give a flavor of Dafny, here is the solution to a competition problem.

```
// VSComp 2010, problem 3, find a 0 in a linked list and return how many
// nodes were skipped until the first 0 (or end-of-list) was found.
// Rustan Leino, 18 August 2010.
//
// The difficulty in this problem lies in specifying what the return
// value 'r' denotes and in proving that the program terminates.  Both of
// these are addressed by declaring a ghost field 'List' in each
// linked-list node, abstractly representing the linked-list elements
// from the node to the end of the linked list.  The specification can
// now talk about that sequence of elements and can use 'r' as an index
// into the sequence, and termination can be proved from the fact that
// all sequences in Dafny are finite.
//
// We only want to deal with linked lists whose 'List' field is properly
// filled in (which can only happen in an acyclic list, for example).  To
// that avail, the standard idiom in Dafny is to declare a predicate
// 'Valid()' that is true of an object when the data structure
// representing object's abstract value is properly formed.  The
// definition of 'Valid()' is what one intuitively would think of as the
// ''object invariant'', and it is mentioned explicitly in method pre-
// and postconditions.  As part of this standard idiom, one also declared
// a ghost variable 'Repr' that is maintained as the set of objects that
// make up the representation of the aggregate object--in this case, the
// Node itself and all its successors.

class Node {
  ghost var List: seq<int>
  ghost var Repr: set<Node>
  var head: int
  var next: Node

  predicate Valid()
    reads this, Repr
  {
    this in Repr &&
    1 <= |List| && List[0] == head &&
    (next == null ==> |List| == 1) &&
    (next != null ==>
      next in Repr && next.Repr <= Repr && this !in next.Repr &&
      next.Valid() && next.List == List[1..])
  }

  static method Cons(x: int, tail: Node) returns (n: Node)
    requires tail == null || tail.Valid()
    ensures n != null && n.Valid()
    ensures if tail == null then n.List == [x]
                            else n.List == [x] + tail.List
  {
    n := new Node;
    n.head, n.next := x, tail;
    if (tail == null) {
      n.List := [x];
      n.Repr := {n};
    } else {
      n.List := [x] + tail.List;
      n.Repr := {n} + tail.Repr;
    }
  }
}

method Search(ll: Node) returns (r: int)
  requires ll == null || ll.Valid()
  ensures ll == null ==> r == 0
  ensures ll != null ==>
            0 <= r && r <= |ll.List| &&
            (r < |ll.List| ==> ll.List[r] == 0 && 0 !in ll.List[..r]) &&
            (r == |ll.List| ==> 0 !in ll.List)
{
  if (ll == null) {
    r := 0;
  } else {
    var jj,i := ll,0;
    while (jj != null && jj.head != 0)
      invariant jj != null ==> jj.Valid() && i + |jj.List| == |ll.List| &&
                               ll.List[i..] == jj.List
      invariant jj == null ==> i == |ll.List|
      invariant 0 !in ll.List[..i]
      decreases |ll.List| - i
    {
      jj := jj.next;
      i := i + 1;
    }
    r := i;
  }
}

method Main()
{
  var list: Node := null;
  list := list.Cons(0, list);
  list := list.Cons(5, list);
  list := list.Cons(0, list);
  list := list.Cons(8, list);
  var r := Search(list);
  print "Search returns ", r, "\n";
  assert r == 1;
}
```


# Lexical and Low Level Grammar
Dafny uses the Coco/R lexer and parser generator for its lexer and parser
(<http://www.ssw.uni-linz.ac.at/Research/Projects/Coco>)[@Linz:Coco].
The Dafny input file to Coco/R is the `Dafny.atg` file in the source tree.
A Coco/R input file consists of code written in the target language
(&eg; C#) intermixed with these special sections:

0. The Characters section which defines classes of characters that are used
   in defining the lexer (Section [#sec-character-classes]).
1. The Tokens section which defines the lexical tokens (Section [#sec-tokens]).
2. The Productions section which defines the grammar. The grammar productions
are distributed in the later parts of this document in the parts where
those constructs are explained.

The grammar presented in this document was derived from the `Dafny.atg`
file but has been simplified by removing details that, though needed by
the parser, are not needed to understand the grammar. In particular, the
following transformations have been performed.

* The semantics actions, enclosed by "(." and ".)", were removed.
* There are some elements in the grammar used for error recovery
  ("SYNC"). These were removed.
* There are some elements in the grammar for resolving conflicts
  ("IF(b)"). These have been removed.
* Some comments related to Coco/R parsing details have been removed.
* A Coco/R grammar is an attributed grammar where the attributes enable
  the productions to have input and output parameters. These attributes
  were removed except that boolean input parameters that affect
  the parsing are kept.
  * In our representation we represent these
    in a definition by giving the names of the parameters following
    the non-terminal name. For example `entity1(allowsX)`.
  * In the case of uses of the parameter, the common case is that the
    parameter is just passed to a lower-level non-terminal. In that
    case we just give the name, e.g. `entity2(allowsX)`.
  * If we want to given an explicit value to a parameter, we specify it in
    a keyword notation like this: `entity2(allowsX: true)`.
  * In some cases the value to be passed depends on the grammatical context.
    In such cases we give a description of the conditions under which the
    parameter is true, enclosed in parenthesis. For example:

      `FunctionSignatureOrEllipsis_(allowGhostKeyword: ("method" present))`

    means that the `allowGhostKeyword` parameter is true if the
    "method" keyword was given in the associated ``FunctionDecl``.
  * Where a parameter affects the parsing of a non-terminal we will
    explain the effect of the parameter.


The names of character sets and tokens start with a lower case
letter but the names of grammar non-terminals start with
an upper-case letter.

The grammar uses Extended BNF notation. See the [Coco/R Referenced
manual](http://www.ssw.uni-linz.ac.at/Research/Projects/Coco/Doc/UserManual.pdf)
for details. But in summary:

* identifiers starting with a lower case letter denote
terminal symbols,
* identifiers starting with an upper case letter denote nonterminal
symbols.
* Strings denote themselves.
* `=` separates the sides of a production, &eg; `A = a b c`
* In the Coco grammars "." terminates a production, but for readability
  in this document a production starts with the defined identifier in
  the left margin and may be continued on subsequent lines if they
  are indented.
* `|` separates alternatives, &eg; `a b | c | d e` means `a b` or `c or d e`
* `(` `)` groups alternatives, &eg; (a | b) c means a c or b c
* `[ ]` option, &eg; `[a] b` means `a b` or `b`
* `{ }` iteration (0 or more times), &eg; `{a} b` means `b` or `a b` or `a a b` or ...
* We allow `|` inside `[ ]` and `{ }`. So `[a | b]` is short for `[(a | b)]`
  and `{a | b}` is short for `{(a | b)}`.
* The first production defines the name of the grammar, in this case `Dafny`.

In addition to the Coco rules, for the sake of readability we have adopted
these additional conventions.

* We allow `-` to be used. `a - b` means it matches if it matches `a` but not `b`.
* To aid in explaining the grammar we have added some additional productions
that are not present in the original grammar. We name these with a trailing
underscore. If you inline these where they are referenced, the result should
let you reconstruct the original grammar.

**For the convenience of the reader, any references to character sets,
tokens, or grammar non-terminals in this document are hyper-links that
will link to the definition of the entity.**

## Character Classes
This section defines character classes used later in the token definitions.
In this section backslash is used to start an escape sequence, so for example
'\n' denotes the single linefeed character.

````
letter = "ABCDEFGHIJKLMNOPQRSTUVWXYZabcdefghijklmnopqrstuvwxyz"
````
At present, a letter is an ASCII upper or lowercase letter. Other Unicode letters
are not supported.

````
digit = "0123456789"
````
A digit is just one of the base-10 digits.

````
posDigit = "123456789"
````
A ``posDigit`` is a digit, excluding 0.

````
hexdigit = "0123456789ABCDEFabcdef"
````
A ``hexdigit`` character is a digit or one of the letters from 'A' to 'F' in either case.

````
special = "'_?"
````
The _special_ characters are the characters in addition to alphanumeric characters
that are allowed to appear in a Dafny identifier. These are

* `"'"` because mathematicians like to put primes on identifiers and some ML
  programmers like to start names of type parameters with a "'".
* "_" because computer scientists expect to be able to have underscores in identifiers.
* "?" because it is useful to have "?" at the end of names of predicates,
  e.g. "Cons?".

````
cr        = '\r'
````
A carriage return character.

````
lf        = '\n'
````
A line feed character.

````
tab       = '\t'
````
A tab character.

````
space = ' '
````
A space character.

````
nondigitIdChar = letter + special
````
The characters that can be used in an identifier minus the digits.

````
idchar = nondigitIdChar + digit
````
The characters that can be used in an identifier.

````
nonidchar = ANY - idchar
````
Any character except those that can be used in an identifier.

````
charChar = ANY - '\'' - '\\' - cr - lf
````
Characters that can appear in a character constant.

````
stringChar = ANY - '"' - '\\' - cr - lf
````
Characters that can appear in a string constant.

````
verbatimStringChar = ANY - '"'
````
Characters that can appear in a verbatim string.

### Comments
Comments are in two forms.

* They may go from "/*" to "*/" and be nested.
* They may go from "//" to the end of the line.

## Tokens
As with most languages, Dafny syntax is defined in two levels. First the stream
of input characters is broken up into _tokens_. Then these tokens are parsed
using the Dafny grammar. The Dafny tokens are defined in this section.

### Reserved Words
The following reserved words appear in the Dafny grammar and may not be used
as identifiers of user-defined entities:

````
reservedword =
    "abstract" | "array" | "as" | "assert" | "assume" | "bool" | "break" |
    "calc" | "case" | "char" | "class" | "codatatype" | "colemma" |
    "constructor" | "copredicate" | "datatype" | "decreases" |
    "default" | "else" | "ensures" | "exists" | "extends" | "false" |
    "forall" | "free" | "fresh" | "function" | "ghost" | "if" | "imap" | "import" |
    "in" | "include" | "inductive" | "int" | "invariant" | "iset" | "iterator" | "label" |
    "lemma" | "map" | "match" | "method" | "modifies" | "modify" |
    "module" | "multiset" | "nat" | "new" | "newtype" | "null" | "object" |
    "old" | "opened" | "predicate" | "print" | "protected" |
    "reads" | "real" | "refines" | "requires" | "return" | "returns" | "seq" |
    "set" | "static" | "string" | "then" | "this" | "trait" | "true" | "type" |
    "var" | "where" | "while" | "yield" | "yields" | arrayToken

arrayToken = "array" [ posDigit { digit }]
````

An ``arrayToken`` is a reserved word that denotes an array type of
given rank. `array` is an array type of rank 1 (aka a vector). `array2`
is the type of two-dimensional arrays, etc.

TODO: Is "_" is reserved word?

### Identifiers

````
ident = nondigitIdChar { idchar } - arraytoken - chartoken - reservedword
````
In general Dafny identifiers are sequences of ``idChar`` characters where
the first character is a ``nondigitIdChar``. However tokens that fit this pattern
are not identifiers if they look like an array type token, a character literal,
or a reserved work.

### Digits
````
digits = digit {['_'] digit}
````

A sequence of decimal digits, possibly interspersed with underscores for readability. Example: `1_234_567`.
````
hexdigits = "0x" hexdigit {['_'] hexdigit}
````

A hexadecimal constant, possibly interspersed with underscores for readability.
Example: `0xffff_ffff`.

````
decimaldigits = digit {['_'] digit} '.' digit {['_'] digit}
````
A decimal fraction constant, possibly interspersed with underscores for readability.
Example: `123_456.789_123`.

### Escaped Character
In this section the "\\" characters are literal.
````
escapedChar =
    ( "\\\'" | "\\&quot;" | "\\\\" | "\\0" | "\\n" | "\\r" | "\\t"
      | "\\u" hexdigit hexdigit hexdigit hexdigit
    )
````

In Dafny character or string literals escaped characters may be used
to specify the presence of the delimiting quote, or back slash,
or null, or new line, or carriage return or tab, or the
Unicode character with given hexadecimal representation.

### Character Constant Token
````
charToken = "'" ( charChar | escapedChar ) "'"
````

A character constant is enclosed by "'" and includes either a character
from the ``charChar`` set, or an escaped character. Note that although Unicode
letters are not allowed in Dafny identifiers, Dafny does support Unicode
in its character and string constants and in its data. A character
constant has type `char`.


### String Constant Token
````
stringToken =
    '"' { stringChar | escapedChar }  '"'
  | '@' '"' { verbatimStringChar | '"' '"' } '"'
````

A string constant is either a normal string constant or a verbatim string constant.
A normal string constant is enclosed by '"' and can contain characters from the
``stringChar`` set and escapes.

A verbatim string constant is enclosed between '@"' and '"' and can
consists of any characters (including newline characters) except that two
successive double quotes give a way to escape one quote character inside
the string.

## Low Level Grammar Productions

### Identifier Variations

````
Ident = ident
````
The ``Ident`` non-terminal is just an ``ident`` token and represents an ordinary
identifier.

````
DotSuffix =
  ( ident | digits | "requires" | "reads" )
````
When using the _dot_ notation to denote a component of a compound entity
the token following the ".", in addition to being an identifier,
can also be a natural number, or one of the keywords `requires` or `reads`.

* Digits can be used to name fields of classes and destructors of
  datatypes. For example, the built-in tuple datatypes have destructors
  named 0, 1, 2, etc. Note that as a field or destructor name, internal
  underscores matter, so 10 is different from 1_0.
* `m.requires` is used to denote the precondition for method m.
* `m.reads` is used to denote the things that method m may read.

````
NoUSIdent = ident - "_" { idChar }
````
A ``NoUSIdent`` is an identifier except that identifiers with a **leading**
underscore are not allowed. The names of user-defined entities are
required to be ``NoUSIdent``s. We introduce more mnemonic names
for these below (e.g. ``ClassName``).

````
WildIdent = NoUSIdent | "_"
````
Identifier, disallowing leading underscores, except the "wildcard"
identifier "_". When "_" appears it is replaced by a unique generated
identifier distinct from user identifiers.

### NoUSIdent Synonyms
In the productions for the declaration of user-defined entities the name of the
user-defined entity is required to be an identifier that does not start
with an underscore, i.e., a ``NoUSIdent``. To make the productions more
mnemonic, we introduce the following synonyms for ``NoUSIdent``.

````
ModuleName = NoUSIdent
ClassName = NoUSIdent
TraitName = NoUSIdent
DatatypeName = NoUSIdent
DatatypeMemberName = NoUSIdent
NewtypeName = NoUSIdent
NumericTypeName = NoUSIdent
SynonymTypeName = NoUSIdent
IteratorName = NoUSIdent
TypeVariableName = NoUSIdent
MethodName = NoUSIdent
FunctionName = NoUSIdent
PredicateName = NoUSIdent
CopredicateName = NoUSIdent
LabelName = NoUSIdent
AttributeName = NoUSIdent
FieldIdent = NoUSIdent
````
A ``FieldIdent`` is one of the ways to identify a field. The other is
using digits.

### Qualified Names
A qualified name starts with the name of the top-level entity and then is followed by
zero or more ``DotSuffix``s which denote a component. Examples:

* `Module.MyType1`
* `MyTuple.1`
* `MyMethod.requires`

The grammar does not actually have a production for qualified names
except in the special case of a qualified name that is known to be
a module name, i.e. a ``QualifiedModuleName``.

### Identifier-Type Combinations
In this section, we describe some nonterminals that combine an identifier and a type.

````
IdentType = WildIdent ":" Type
````
In Dafny, a variable or field is typically declared by giving its name followed by
a ``colon`` and its type. An ``IdentType`` is such a construct.

````
GIdentType(allowGhostKeyword) = [ "ghost" ] IdentType
````
A ``GIdentType`` is a typed entity declaration optionally preceded by "ghost". The _ghost_
qualifier means the entity is only used during verification but not in the generated code.
Ghost variables are useful for abstractly representing internal state in specifications.
If `allowGhostKeyword` is false then "ghost" is not allowed.

````
LocalIdentTypeOptional = WildIdent [ ":" Type ]
````
A ``LocalIdentTypeOptional`` is used when declaring local variables. In
such a case a value may be specified for the variable in which case the
type may be omitted because it can be inferred from the initial value.
The initial value value may also be omitted.

````
IdentTypeOptional = WildIdent [ ":" Type ]
````
A ``IdentTypeOptional`` is typically used in a context where the type of the identifier
may be inferred from the context. Examples are in pattern matching or quantifiers.

````
TypeIdentOptional = [ "ghost" ] ( NoUSIdent | digits ) ":" ] Type
````
``TypeIdentOptional``s are used in ``FormalsOptionalIds``. This represents situations
where a type is given but there may not be an identifier.

````
FormalsOptionalIds = "(" [TypeIdentOptional  { "," TypeIdentOptional } ] ")"
````
A ``FormalsOptionalIds`` is a formal parameter list in which the types are required
but the names of the parameters is optional. This is used in algebraic
datatype definitions.

### Numeric Literals
````
Nat = ( digits | hexdigits )
````
A ``Nat`` represents a natural number expressed in either decimal or hexadecimal.

````
Dec = (decimaldigits )
````
A ``Dec`` represents a decimal fraction literal.

# Programs
````
Dafny = { IncludeDirective_ } { TopDecl } EOF
````
At the top level, a Dafny program (stored as files with extension `.dfy`)
is a set of declarations. The declarations introduce (module-level)
methods and functions, as well as types (classes, traits, inductive and
co-inductive datatypes, new_types, type synonyms, opaque types, and
iterators) and modules, where the order of introduction is irrelevant. A
class also contains a set of declarations, introducing fields, methods,
and functions.

When asked to compile a program, Dafny looks for the existence of a
Main() method. If a legal Main() method is found, the compiler will emit
a `.EXE`; otherwise, it will emit a `.DLL`.

 (If there is more than one Main(), Dafny will try to emit an .EXE, but
 this may cause the C# compiler to complain. One could imagine improving
 this functionality so that Dafny will produce a polite error message in
 this case.)

In order to be a legal Main() method, the following must be true:

* The method takes no parameters
* The method is not a ghost method
* The method has no requires clause
* The method has no modifies clause
* If the method is an instance (that is, non-static) method in a class,
  then the enclosing class must not declare any constructor

Note, however, that the following are allowed:

* The method is allowed to be an instance method as long as the enclosing
  class does not declare any constructor. In this case, the runtime
  system will allocate an object of the enclosing class and will invoke
  Main() on it.
* The method is allowed to have `ensures` clauses
* The method is allowed to have `decreases` clauses, including a
  `decreases *`. (If Main() has a `decreases *`, then its execution may
  go on forever, but in the absence of a `decreases *` on Main(), Dafny
  will have verified that the entire execution will eventually
  terminate.)

An invocation of Dafny may specify a number of source files.
Each Dafny file follows the grammar of the ``Dafny`` non-terminal.

It consists of a sequence of optional _include_ directives followed by top
level declarations followed by the end of the file.

## Include Directives
````
IncludeDirective_ = "include" stringToken
````

Include directives have the form ``"include" stringToken`` where
the string token is either a normal string token or a
verbatim string token. The ``stringToken`` is interpreted as the name of
a file that will be included in the Dafny source. These included
files also obey the ``Dafny`` grammar. Dafny parses and processes the
transitive closure of the original source files and all the included files,
but will not invoke the verifier on these unless they have been listed
explicitly on the command line.

## Top Level Declarations
````
TopDecl = { { DeclModifier }
  ( SubModuleDecl
  | ClassDecl
  | DatatypeDecl
  | NewtypeDecl
  | SynonymTypeDecl
  | IteratorDecl
  | TraitDecl
  | ClassMemberDecl(moduleLevelDecl: true)
  }
````
Top-level declarations may appear either at the top level of a Dafny file,
or within a ``SubModuleDecl``. A top-level declaration is one of the following
types of declarations which are described later.

The ``ClassDecl``, ``DatatypeDecl``, ``NewtypeDecl``,
``SynonymTypeDecl``, ``IteratorDecl``, and ``TraitDecl`` declarations are
type declarations and are describe in Section [#sec-types]. Ordinarily
``ClassMemberDecl``s appear in class declarations but they can also
appear at the top level. In that case they are included as part of an
implicit top-level class and are implicitly `static` (but cannot be
declared as static). In addition a ``ClassMemberDecl`` that appears at
the top level cannot be a ``FieldDecl``.

## Declaration Modifiers
````
DeclModifier =
  ( "abstract" | "ghost" | "static" | "protected"
  | "extern" [ stringToken]
  )
````

Top level declarations may be preceded by zero or more declaration
modifiers. Not all of these are allowed in all contexts.

The "abstract" modifiers may only be used for module declarations.
An abstract module can leave some entities underspecified.
Abstract modules are not compiled to C#.

The ghost modifier is used to mark entities as being used for
specification only, not for compilation to code.

The static modifier is used for class members that that
are associated with the class as a whole rather than with
an instance of the class.

The protected modifier is used to control the visibility of the
body of functions.

The extern modifier is used to alter the CompileName of
entities. The CompileName is the name for the entity
when translating to Boogie or C#.

The following table shows modifiers that are available
for each of the kinds of declaration. In the table
we use already-ghost to denote that the item is not
allowed to have the ghost modifier because it is already
implicitly ghost.

+--------------------------+---------------------------------------+
| Declaration              | allowed modifiers                     |
+--------------------------+---------------------------------------+
| module                   | abstract                              |
| class                    | extern                                |
| trait                    | -                                     |
| datatype or codatatype   | -                                     |
| field                    | ghost                                 |
| newtype                  | -                                     |
| synonym types            | -                                     |
| iterators                | -                                     |
| method                   | ghost static extern                   |
| lemma, colemma, comethod | already-ghost static protected        |
| inductive lemma          | already-ghost static                  |
| constructor              | -                                     |
| function (non-method)    | already-ghost static protected        |
| function method          | already-ghost static protected extern |
| predicate (non-method)   | already-ghost static protected        |
| predicate method         | already-ghost static protected extern |
| inductive predicate      | already-ghost static protected        |
| copredicate              | already-ghost static protected        |
+--------------------------+---------------------------------------+


# Modules

````
SubModuleDecl = ( ModuleDefinition_ | ModuleImport_ )
````

Structuring a program by breaking it into parts is an important part of
creating large programs. In Dafny, this is accomplished via _modules_.
Modules provide a way to group together related types, classes, methods,
functions, and other modules together, as well as control the scope of
declarations. Modules may import each other for code reuse, and it is
possible to abstract over modules to separate an implementation from an
interface.

## Declaring New Modules
````
ModuleDefinition_ = "module" { Attribute } ModuleName
        [ [  "exclusively" ] "refines" QualifiedModuleName ]
        "{" { TopDecl } "}"
QualifiedModuleName = Ident { "." Ident }
````
A qualified name that is known to refer to a module.

A new module is declared with the `module` keyword, followed by the name
of the new module, and a pair of curly braces ({}) enclosing the body
of the module:

```
module Mod {
  ...
}
```

A module body can consist of anything that you could put at the top
level. This includes classes, datatypes, types, methods, functions, etc.

```
module Mod {
  class C {
    var f: int
    method m()
  }
  datatype Option = A(int) | B(int)
  type T
  method m()
  function f(): int
}
```

You can also put a module inside another, in a nested fashion:

```
module Mod {
  module Helpers {
    class C {
      method doIt()
      var f: int
    }
  }
}
```

Then you can refer to the members of the `Helpers` module within the
`Mod` module by prefixing them with "Helpers.". For example:

```
module Mod {
  module Helpers { ... }
  method m() {
    var x := new Helpers.C;
    x.doIt();
    x.f := 4;
  }
}
```

Methods and functions defined at the module level are available like
classes, with just the module name prefixing them. They are also
available in the methods and functions of the classes in the same
module.

```
module Mod {
  module Helpers {
    function method addOne(n: nat): nat {
      n + 1
    }
  }
  method m() {
    var x := 5;
    x := Helpers.addOne(x); // x is now 6
  }
}
```

## Importing Modules
````
ModuleImport_ = "import" ["opened" ] ModuleName
    [ "=" QualifiedModuleName
    | "as" QualifiedModuleName ["default" QualifiedModuleName ]
    ]
    [ ";" ]
````

Declaring new submodules is useful, but sometimes you want to refer to
things from an existing module, such as a library. In this case, you
can _import_ one module into another. This is done via the `import`
keyword, and there are a few different forms, each of which has a
different meaning. The simplest kind is the concrete import, and has
the form `import A = B`. This declaration creates a reference to the
module `B` (which must already exist), and binds it to the new name
`A`. Note this new name, i.e. `A`, is only bound in the module containing
the import declaration; it does not create a global alias. For
example, if `Helpers` was defined outside of `Mod`, then we could import
it:

```
module Helpers {
  ...
}
module Mod {
  import A = Helpers
  method m() {
    assert A.addOne(5) == 6;
  }
}
```

Note that inside `m()`, we have to use `A` instead of `Helpers`, as we bound
it to a different name. The name `Helpers` is not available inside `m()`,
as only names that have been bound inside `Mod` are available. In order
to use the members from another module, it either has to be declared
there with `module` or imported with `import`.

We don't have to give `Helpers` a new name, though, if we don't want
to. We can write `import Helpers = Helpers` if we want to, and Dafny
even provides the shorthand `import Helpers` for this behavior. You
can't bind two modules with the same name at the same time, so
sometimes you have to use the = version to ensure the names do not
clash.

The ``QualifiedModuleName`` in the ``ModuleImport_`` starts with a
sibling module of the importing module, or with a submodule of the
importing module. There is no wya to refer to the parent module, only
sibling modules (and their submodules).

## Opening Modules

Sometimes, prefixing the members of the module you imported with the
name is tedious and ugly, even if you select a short name when
importing it. In this case, you can import the module as `opened`,
which causes all of its members to be available without adding the
module name. The `opened` keyword must immediately follow `import`, if it
is present. For example, we could write the previous example as:

```
module Mod {
  import opened Helpers
  method m() {
    assert addOne(5) == 6;
  }
}
```

When opening modules, the newly bound members will have low priority,
so they will be hidden by local definitions. This means if you define
a local function called `addOne`, the function from `Helpers` will no
longer be available under that name. When modules are opened, the
original name binding is still present however, so you can always use
the name that was bound to get to anything that is hidden.

```
module Mod {
  import opened Helpers
  function addOne(n: nat): nat {
    n - 1
  }
  method m() {
    assert addOne(5) == 6; // this is now false,
                           // as this is the function just defined
    assert Helpers.addOne(5) == 6; // this is still true
  }
}
```

If you open two modules that both declare members with the same name,
then neither member can be referred to without a module prefix, as it
would be ambiguous which one was meant. Just opening the two modules
is not an error, however, as long as you don't attempt to use members
with common names. The `opened` keyword can be used with any kind of
`import` declaration, including the module abstraction form.

## Module Abstraction

Sometimes, using a specific implementation is unnecessary; instead,
all that is needed is a module that implements some interface.  In
that case, you can use an _abstract_ module import. In Dafny, this is
written `import A : B`.  This means bind the name `A` as before, but
instead of getting the exact module `B`, you get any module which is a
_adheres_ of `B`.  Typically, the module `B` may have abstract type
definitions, classes with bodyless methods, or otherwise be unsuitable
to use directly.  Because of the way refinement is defined, any
refinement of `B` can be used safely. For example, if we start with:

```
module Interface {
  function method addSome(n: nat): nat
    ensures addSome(n) > n
}
module Mod {
  import A : Interface
  method m() {
    assert 6 <= A.addSome(5);
  }
}
```

then we can be more precise if we know that `addSome` actually adds
exactly one. The following module has this behavior. Further, the
postcondition is stronger, so this is actually a refinement of the
Interface module.

```
module Implementation {
  function method addSome(n: nat): nat
    ensures addSome(n) == n + 1
  {
    n + 1
  }
}
```

We can then substitute `Implementation` for `A` in a new module, by
declaring a refinement of `Mod` which defines  `A` to be `Implementation`.

```
module Mod2 refines Mod {
  import A = Implementation
  ...
}
```

You can also give an implementation directly, without introducing a
refinement, by giving a default to the abstract import:

```
module Interface {
  function method addSome(n: nat): nat
    ensures addSome(n) > n
}
module Mod {
  import A : Interface default Implementation
  method m() {
    assert 6 <= A.addSome(5);
  }
}
module Implementation {
  function method addSome(n: nat): nat
    ensures addSome(n) == n + 1
  {
    n + 1
  }
}
module Mod2 refines Mod {
  import A : Interface default Implementation
  ...
}
```

Regardless of whether there is a default, the only things known about
`A` in this example is that it has a function `addSome` that returns a
strictly bigger result, so even with the default we still can't prove
that `A.addSome(5) == 6`, only that `6 <= A.addSome(5)`.

When you refine an abstract import into a concrete one, or giving a
default, Dafny checkes that the concrete module is a
refinement of the abstract one. This means that the methods must have
compatible signatures, all the classes and datatypes with their
constructors and fields in the abstract one must be present in the
concrete one, the specifications must be compatible, etc.

## Module Ordering and Dependencies

Dafny isn't particular about which order the modules appear in, but
they must follow some rules to be well formed. As a rule of thumb,
there should be a way to order the modules in a program such that each
only refers to things defined **before** it in the source text. That
doesn't mean the modules have to be given in that order. Dafny will
figure out that order for you, assuming you haven't made any circular
references. For example, this is pretty clearly meaningless:

```
import A = B
import B = A
```

You can have import statements at the toplevel, and you can import
modules defined at the same level:

```
import A = B
method m() {
  A.whatever();
}
module B { ... }
```

In this case, everything is well defined because we can put `B` first,
followed by the `A` import, and then finally `m()`. If there is no
ordering, then Dafny will give an error, complaining about a cyclic
dependency.

Note that when rearranging modules and imports, they have to be kept
in the same containing module, which disallows some pathological
module structures. Also, the imports and submodules are always
considered to be first, even at the toplevel. This means that the
following is not well formed:

```
method doIt() { }
module M {
  method m() {
    doIt();
  }
}
```

because the module `M` must come before any other kind of members, such
as methods. To define global functions like this, you can put them in
a module (called `Globals`, say) and open it into any module that needs
its functionality. Finally, if you import via a path, such as `import A
= B.C`, then this creates a dependency of `A` on `B`, as we need to know
what `B` is (is it abstract or concrete, or a refinement?).

## Name Resolution

When Dafny sees something like `A<T>.B<U>.C<V>`, how does it know what each part
refers to? The process Dafny uses to determine what identifier
sequences like this refer to is name resolution. Though the rules may
seem complex, usually they do what you would expect. Dafny first looks
up the initial identifier. Depending on what the first identifier
refers to, the rest of the identifier is looked up in the appropriate
context.

In terms of the grammar, sequences like the above are represented as
a ``NameSegment`` followed by 0 or more ``Suffix``es. A ``Suffix`` is
more general and the form shown above would be for when the
``Suffix`` is an ``AugmentedDotSuffix_``.

The resolution is different depending on whether it is in
an expression context or a type context.

### Expression Context Name Resolution

The leading ``NameSegment`` is resolved using the first following
rule that succeeds.

0. Local variables, parameters and bound variables. These are things like
   `x`, `y`, and `i` in `var x;, ... returns (y: int)`, and
   `forall i :: ....` The declaration chosen is the match from the
   innermost matching scope.

1. If in a class, try to match a member of the class. If the member that
   is found is not static an implicit `this` is inserted. This works for
   fields, functions, and methods of the current class (if in a static
   context, then only static methods and functions are allowed). You can
   refer to fields of the current class either as `this.f` or `f`,
   assuming of course that `f` hasn't be hidden by one of the above. You
   can always prefix this if needed, which cannot be hidden. (Note, a
   field whose name is a string of digits must always have some prefix.)

2. If there is no ``Suffix``, then look for a datatype constructor, if
   unambiguous. Any datatypes that don't need qualification (so the
   datatype name itself doesn't need a prefix), and also have a uniquely
   named constructor, can be referred to just by its name. So if
   `datatype List = Cons(List) | Nil` is the only datatype that declares
   `Cons` and `Nil` constructors, then you can write `Cons(Cons(Nil))`.
   If the constructor name is not unique, then you need to prefix it with
   the name of the datatype (for example `List.Cons(List.Nil)))`. This is
   done per constructor, not per datatype.

3. Look for a member of the enclosing module.

4. Module-level (static) functions and methods

TODO: Not sure about the following paragraph.
Opened modules are treated at each level, after the declarations in the
current module. Opened modules only affect steps 2, 3 and 5. If a
ambiguous name is found, an error is generated, rather than continuing
down the list. After the first identifier, the rules are basically the
same, except in the new context. For example, if the first identifier is
a module, then the next identifier looks into that module. Opened modules
only apply within the module it is opened into. When looking up into
another module, only things explicitly declared in that module are
considered.

To resolve expression `E.id`:

First resolve expression E and any type arguments.

* If `E` resolved to a module `M`:
  0. If `E.id<T>` is not followed by any further suffixes, look for
     unambiguous datatype constructor.
  1. Member of module M: a sub-module (including submodules of imports),
     class, datatype, etc.
  2. Static function or method.
* If `E` denotes a type:
  3. Look up id as a member of that type
* If `E` denotes an expression:
  4. Let T be the type of E. Look up id in T.

### Type Context Name Resolution

In a type context the priority of ``NameSegment`` resolution is:

1. Type parameters.

2. Member of enclosing module (type name or the name of a module).

To resolve expression `E.id`:

* If `E` resolved to a module `M`:
  0. Member of module M: a sub-module (including submodules of imports),
     class, datatype, etc.
* If `E` denotes a type:
  1. If `allowDanglingDotName`: Return the type of `E` and the given `E.id`,
     letting the caller try to make sense of the final dot-name.
     TODO: I don't under this sentence. What is `allowDanglingDotName`?

# Specifications
Specifications describe logical properties of Dafny methods, functions,
lambdas, iterators and loops. They specify preconditions, postconditions,
invariants, what memory locations may be read or modified, and
termination information by means of _specification clauses_.
For each kind of specification zero or more specification
clauses (of the type accepted for that type of specification)
may be given, in any order.

We document specifications at these levels:

- At the lowest level are the various kinds of specification clauses,
  e.g. a ``RequiresClause_``.
- Next are the specifications for entities that need them,
  e.g. a ``MethodSpec``.
- At the top level are the entity declarations that include
  the specifications, e.g. ``MethodDecl``.

This section documents the first two of these in a bottom-up manner.
We first document the clauses and then the specifications
that use them.

## Specification Clauses

### Requires Clause

````
RequiresClause_ =
    "requires" Expression(allowLemma: false, allowLambda: false)
````

The **requires** clauses specify preconditions for methods,
functions, lambda expressions and iterators. Dafny checks
that the preconditions are met at all call sites. The
callee may then assume the preconditions hold on entry.

If no **requires** clause is specified it is taken to be `true`.

If more than one **requires** clause is given, then the
precondition is the conjunction of all of the expressions
from all of the **requires** clauses.

### Ensures Clause

````
EnsuresClause_ =
    "ensures" { Attribute } Expression(allowLemma: false, allowLambda: false)
ForAllEnsuresClause_ =
    "ensures" Expression(allowLemma: false, allowLambda: true)
FunctionEnsuresClause_ =
    "ensures" Expression(allowLemma: false, allowLambda: false)
````

An **ensures** clause specifies the post condition for a
method, function or iterator.

If no **ensures** clause is specified it is taken to be `true`.

If more than one **ensures** clause is given, then the
postcondition is the conjunction of all of the expressions
from all of the **ensures** clauses.

TODO: In the present sources ``FunctionEnsuresClause_`` differs from
``EnsuresClause_`` only in that it is not allowed to specify
``Attribute``s. This seems like a bug and will likely
be fixed in a future version.

### Decreases Clause
````
DecreasesClause_(allowWildcard, allowLambda) =
    "decreases" { Attribute } DecreasesList(allowWildcard, allowLambda)
FunctionDecreasesClause_(allowWildcard, allowLambda) =
    "decreases" DecreasesList(allowWildcard, allowLambda)
````

````
DecreasesList(allowWildcard, allowLambda) =
  PossiblyWildExpression(allowLambda)
  { "," PossiblyWildExpression(allowLambda) }
````
If `allowWildcard` is false but one of the
``PossiblyWildExpression``s is a wild-card, an error is
reported.

TODO: A ``FunctionDecreasesClause_`` is not allowed to specify
``Attribute``s. this will be fixed in a future version.

**Decreases** clauses are used to prove termination in the
presence of recursion. if more than one **decreases** clause is given
it is as if a single **decreases** clause had been given with the
collected list of arguments. That is,

```
decreases A, B
decreases C, D
```

is equivalent to

```
decreases A, B, C, D
```

If any of the expressions in the **decreases** clause are wild (i.e. "*")
then proof of termination will be skipped.

Termination metrics in Dafny, which are declared by **decreases** clauses,
are lexicographic tuples of expressions. At each recursive (or mutually
recursive) call to a function or method, Dafny checks that the effective
**decreases** clause of the callee is strictly smaller than the effective
**decreases** clause of the caller.

 What does "strictly smaller" mean? Dafny provides a built-in
 well-founded order for every type and, in some cases, between types. For
 example, the Boolean "false" is strictly smaller than "true", the
 integer 78 is strictly smaller than 102, the set `{2,5}` is strictly
 smaller than the set `{2,3,5}`, and for "s" of type `seq<Color>` where
 `Color` is some inductive datatype, the color `s[0]` is strictly less than
 `s` (provided `s` is nonempty).

What does "effective decreases clause" mean? Dafny always appends a
"top" element to the lexicographic tuple given by the user. This top
element cannot be syntactically denoted in a Dafny program and it never
occurs as a run-time value either. Rather, it is a fictitious value,
which here we will denote \top, such that each value that can ever occur
in a Dafny program is strictly less than \top. Dafny sometimes also
prepends expressions to the lexicographic tuple given by the user. The
effective decreases clause is any such prefix, followed by the
user-provided decreases clause, followed by \top. We said "user-provided
decreases clause", but if the user completely omits a "decreases" clause,
then Dafny will usually make a guess at one, in which case the effective
decreases clause is any prefix followed by the guess followed by \top.
(If you're using the Dafny IDE in Visual Studio, you can hover the mouse
over the name of a recursive function or method, or the "while" keyword
for a loop, to see the "decreases" clause that Dafny guessed, if any.)

Here is a simple but interesting example: the Fibonacci function.

```
function Fib(n: nat) : nat
{
  if n < 2 then n else Fib(n-2) + Fib(n-1)
}

```

In this example, if you hover your mouse over the function name
you will see that Dafny has supplied a `**decreases** n` clause.

Let's take a look at the kind of example where a mysterious-looking
decreases clause like "Rank, 0" is useful.

Consider two mutually recursive methods, `A` and `B`:
```
method A(x: nat)
{
  B(x);
}

method B(x: nat)
{
  if x != 0 { A(x-1); }
}
```

To prove termination of `A` and `B`, Dafny needs to have effective
decreases clauses for A and B such that:

* the measure for the callee `B(x)` is strictly smaller than the measure
  for the caller `A(x)`, and

* the measure for the callee `A(x-1)` is strictly smaller than the measure
  for the caller `B(x)`.

Satisfying the second of these conditions is easy, but what about the
first? Note, for example, that declaring both `A` and `B` with "decreases x"
does not work, because that won't prove a strict decrease for the call
from `A(x)` to `B(x)`.

Here's one possibility (for brevity, we will omit the method bodies):
```
method A(x: nat)
  decreases x, 1

method B(x: nat)
  decreases x, 0
```

For the call from `A(x)` to `B(x)`, the lexicographic tuple `"x, 0"` is
strictly smaller than `"x, 1"`, and for the call from `B(x)` to `A(x-1)`, the
lexicographic tuple `"x-1, 1"` is strictly smaller than `"x, 0"`.

 Two things to note: First, the choice of "0" and "1" as the second
 components of these lexicographic tuples is rather arbitrary. It could
 just as well have been "false" and "true", respectively, or the sets
 `{2,5}` and `{2,3,5}`. Second, the keyword **decreases** often gives rise to
 an intuitive English reading of the declaration. For example, you might
 say that the recursive calls in the definition of the familiar Fibonacci
 function `Fib(n)` "decreases n". But when the lexicographic tuple contains
 constants, the English reading of the declaration becomes mysterious and
 may give rise to questions like "how can you decrease the constant 0?".
 The keyword is just that---a keyword. It says "here comes a list of
 expressions that make up the lexicographic tuple we want to use for the
 termination measure". What is important is that one effective decreases
 clause is compared against another one, and it certainly makes sense to
 compare something to a constant (and to compare one constant to
 another).

 We can simplify things a little bit by remembering that Dafny appends
 \top to the user-supplied decreases clause. For the A-and-B example,
 this lets us drop the constant from the **decreases** clause of A:

```
 method A(x: nat)
   decreases x

method B(x: nat)
  decreases x, 0
```

The effective decreases clause of `A` is `"x, \top"` and the effective
decreases clause of `B` is `"x, 0, \top"`. These tuples still satisfy the two
conditions `(x, 0, \top) < (x, \top)` and `(x-1, \top) < (x, 0, \top)`. And
as before, the constant "0" is arbitrary; anything less than \top (which
is any Dafny expression) would work.

Let's take a look at one more example that better illustrates the utility
of `\top`. Consider again two mutually recursive methods, call them `Outer`
and `Inner`, representing the recursive counterparts of what iteratively
might be two nested loops:
```
method Outer(x: nat)
{
  // set y to an arbitrary non-negative integer
  var y :| 0 <= y;
  Inner(x, y);
}

method Inner(x: nat, y: nat)
{
  if y != 0 {
    Inner(x, y-1);
  } else if x != 0 {
    Outer(x-1);
  }
}
```
The body of `Outer` uses an assign-such-that statement to represent some
computation that takes place before `Inner` is called. It sets "y" to some
arbitrary non-negative value. In a more concrete example, `Inner` would do
some work for each "y" and then continue as `Outer` on the next smaller
"x".

Using a **decreases** clause `"x, y"` for `Inner` seems natural, but if
we don't have any bound on the size of the `"y"` computed by `Outer`,
there is no expression we can write in **decreases** clause of `Outer`
that is sure to lead to a strictly smaller value for `"y"` when `Inner`
is called. `\top` to the rescue. If we arrange for the effective
decreases clause of `Outer` to be `"x, \top"` and the effective decreases
clause for `Inner` to be `"x, y, \top"`, then we can show the strict
decreases as required. Since `\top` is implicitly appended, the two
decreases clauses declared in the program text can be:
```
method Outer(x: nat)
  decreases x

method Inner(x: nat, y: nat)
  decreases x, y
```
Moreover, remember that if a function or method has no user-declared
**decreases** clause, Dafny will make a guess. The guess is (usually)
the list of arguments of the function/method, in the order given. This is
exactly the decreases clauses needed here. Thus, Dafny successfully
verifies the program without any explicit decreases clauses:
```
method Outer(x: nat)
{
  var y :| 0 <= y;
  Inner(x, y);
}

method Inner(x: nat, y: nat)
{
  if y != 0 {
    Inner(x, y-1);
  } else if x != 0 {
    Outer(x-1);
  }
}
```
The ingredients are simple, but the end result may seem like magic. For many users, however, there may be no magic at all -- the end result may be so natural that the user never even has to bothered to think about that there was a need to prove termination in the first place.


### Framing
````
FrameExpression(allowLemma, allowLambda) =
  ( Expression(allowLemma, allowLambda) [ FrameField ]
  | FrameField )
````

````
FrameField = "`" Ident
````

````
PossiblyWildFrameExpression(allowLemma) =
    ( "*" | FrameExpression(allowLemma, allowLambda: false) )
````

Frame expressions are used to denote the set of memory locations
that a Dafny program element may read or write. A frame
expression is a set expression. The form `{}` (that is, the empty set)
says that no memory locations may be modified,
which is also the default if no **modifies** clause is given explicitly.

Note that framing only applies to the heap, or memory accessed through
references. Local variables are not stored on the heap, so they cannot be
mentioned (well, they are not in scope in the declaration) in reads
annotations. Note also that types like sets, sequences, and multisets are
value types, and are treated like integers or local variables. Arrays and
objects are reference types, and they are stored on the heap (though as
always there is a subtle distinction between the reference itself and the
value it points to.)

The ``FrameField`` construct is used to specify a field of a
class object. The identifier following the back-quote is the
name of the field being referenced.
If the `FrameField` is preceded by an expression the expression
must be a reference to an object having that field.
If the `FrameField` is not preceded by an expression then
the frame expression is referring to that field of the current
object. This form is only used from a method of a class.

The use of ``FrameField`` is discouraged as in practice it has not
been shown to either be more concise or to perform better.
Also, there's (unfortunately) no form of it for array
elements---one could imagine

```
  modifies a`[j]
```
Also, ``FrameField`` is not taken into consideration for
lambda expressions.

### Reads Clause
````
FunctionReadsClause_ =
  "reads"
  PossiblyWildFrameExpression (allowLemma: false)
  { "," PossiblyWildFrameExpression(allowLemma: false) }
LambdaReadsClause_ =
  "reads" PossiblyWildFrameExpression(allowLemma: true)
IteratorReadsClause_ =
  "reads" { Attribute }
  FrameExpression(allowLemma: false, allowLambda: false)
  { "," FrameExpression(allowLemma: false, allowLambda: false) }
PossiblyWildExpression(allowLambda) =
    ( "*" | Expression(allowLemma: false, allowLambda) )
````

Functions are not allowed to have side effects but may be restricted in
what they can read. The _reading frame_ of a function (or predicate) is all
the memory locations that the function is allowed to read. The reason we
might limit what a function can read is so that when we write to memory,
we can be sure that functions that did not read that part of memory have
the same value they did before. For example, we might have two arrays,
one of which we know is sorted. If we did not put a reads annotation on
the sorted predicate, then when we modify the unsorted array, we cannot
determine whether the other array stopped being sorted. While we might be
able to give invariants to preserve it in this case, it gets even more
complex when manipulating data structures. In this case, framing is
essential to making the verification process feasible.

It is not just the body of a function that is subject to **reads**
checks, but also its precondition and the **reads** clause itself.

A reads clause can list a wildcard ("*"), which allows the enclosing
function to read anything. In many cases, and in particular in all cases
where the function is defined recursively, this makes it next to
impossible to make any use of the function. Nevertheless, as an
experimental feature, the language allows it (and it is sound).
Note that a "*" makes the rest of the frame expression irrelevant.

A **reads** clause specifies the set of memory locations that a function,
lambda, or iterator may read. If more than one **reads** clause is given
in a specification the effective read set is the union of the sets
specified. If there are no **reads** clauses the effective read set is
empty. If `"*"` is given in a **reads** clause it means any memory may be
read.

TODO: It would be nice if the different forms of read clauses could be
combined. In a future version the single form of read clause will allow
a list and attributes.

### Modifies Clause

````
ModifiesClause_ =
  "modifies" { Attribute }
  FrameExpression(allowLemma: false, allowLambda: false)
  { "," FrameExpression(allowLemma: false, allowLambda: false) }
````

Frames also affect methods. As you might have guessed, methods are not
required to list the things they read. Methods are allowed to read
whatever memory they like, but they are required to list which parts of
memory they modify, with a modifies annotation. They are almost identical
to their reads cousins, except they say what can be changed, rather than
what the value of the function depends on. In combination with reads,
modification restrictions allow Dafny to prove properties of code that
would otherwise be very difficult or impossible. Reads and modifies are
one of the tools that allow Dafny to work on one method at a time,
because they restrict what would otherwise be arbitrary modifications of
memory to something that Dafny can reason about.

Note that fields of newly allocated objects can always be modified.

It is also possible to frame what can be modified by a block statement
by means of the block form of the
[modify statement](#sec-modify-statement) (Section [#sec-modify-statement]).

A **modifies** clause specifies the set of memory locations that a
method, iterator or loop body may modify. If more than one **modifies**
clause is given in a specification, the effective modifies set is the
union of the sets specified. If no **modifies** clause is given the
effective modifies set is empty. A loop can also have a
**modifies** clause. If none is given, the loop gets to modify anything
the enclosing context is allowed to modify.

### Invariant Clause
````
InvariantClause_ =
    "invariant" { Attribute }
    Expression(allowLemma: false, allowLambda: true)
````

An **invariant** clause is used to specify an invariant
for a loop. If more than one **invariant** clause is given for
a loop the effective invariant is the conjunction of
the conditions specified.

The invariant must hold on entry to the loop. And assuming it
is valid on entry, Dafny must be able to prove that it then
holds at the end of the loop.

## Method Specification
````
MethodSpec =
  { ModifiesClause_
  | RequiresClause_
  | EnsuresClause_
  | DecreasesClause_(allowWildcard: true, allowLambda: false)
  }
````

A method specification is zero or more **modifies**, **requires**,
**ensures** or **decreases** clauses, in any order.
A method does not have **reads** clauses because methods are allowed to
read any memory.

## Function Specification
````
FunctionSpec =
  { RequiresClause_
  | FunctionReadsClause_
  | FunctionEnsuresClause_
  | FunctionDecreasesClause_(allowWildcard: false, allowLambda: false)
  }
````

A function specification is zero or more **reads**, **requires**,
**ensures** or **decreases** clauses, in any order. A function
specification does not have **modifies** clauses because functions are not
allowed to modify any memory.

## Lambda Specification
````
LambdaSpec_ =
  { LambdaReadsClause_
  | RequiresClause_
  }
````

A lambda specification is zero or more **reads** or **requires** clauses.
Lambda specifications do not have **ensures** clauses because the body
is never opaque.
Lambda specifications do not have **decreases**
clauses because they do not have names and thus cannot be recursive. A
lambda specification does not have **modifies** clauses because lambdas
are not allowed to modify any memory.

## Iterator Specification
````
IteratorSpec =
  { IteratorReadsClause_
  | ModifiesClause_
  | [ "yield" ] RequiresClause_
  | [ "yield" ] EnsuresClause_
  | DecreasesClause_(allowWildcard: false, allowLambda: false)
  }
````

An iterator specification applies both to the iterator's constructor
method and to its `MoveNext` method. The **reads** and **modifies**
clauses apply to both of them. For the **requires** and **ensures**
clauses, if `yield` is not present they apply to the constructor,
but if `yield` is present they apply to the `MoveNext` method.

TODO: What is the meaning of a **decreases** clause on an iterator?
Does it apply to `MoveNext`? Make sure our description of
iterators explains these.

TODO: What is the relationship between the post condition and
the `Valid()` predicate?

## Loop Specification
````
LoopSpec =
  { InvariantClause_
  | DecreasesClause_(allowWildcard: true, allowLambda: true)
  | ModifiesClause_
  }
````

A loop specification provides the information Dafny needs to
prove properties of a loop. The ``InvariantClause_`` clause
is effectively a precondition and it along with the
negation of the loop test condition provides the postcondition.
The ``DecreasesClause_`` clause is used to prove termination.

# Types
````
Type = DomainType [ "->" Type ]
````
A Dafny type is a domain type (i.e. a type that can be the domain of a
function type) optionally followed by an arrow and a range type.

````
DomainType =
  ( BoolType_ | CharType_ | NatType_ | IntType_ | RealType_ | ObjectType_
  | FiniteSetType_ | InfiniteSetType_ | MultisetType_
  | SequenceType_ | StringType_
  | FiniteMapType_ | InfiniteMapType_ | ArrayType_
  | TupleType_ | NamedType_ )
````
The domain types comprise the builtin scalar types, the builtin
collection types, tuple types (including as a special case
a parenthesized type) and reference types.


Dafny types may be categorized as either value types or reference types.

## Value Types
The value types are those whose values do not lie in the program heap.
These are:

* The basic scalar types: `bool`, `char`, `nat`, `int`, `real`
* The built-in collection types: `set`, `multiset`, `seq`, `string`, `map`, `imap`
* Tuple Types
* Inductive and co-inductive types

Data items having value types are passed by value. Since they are not
considered to occupy _memory_, framing expressions do not reference them.

## Reference Types
Dafny offers a host of _reference types_.  These represent
_references_ to objects allocated dynamically in the program heap.  To
access the members of an object, a reference to (that is, a _pointer_
to or _object identity_ of) the object is _dereferenced_.

The reference types are class types, traits and array types.

The special value `null` is part of every reference
type.[^fn-nullable]

[^fn-nullable]: This will change in a future version of Dafny that
    will support both nullable and (by default) non-null reference
    types.

## Named Types
````
NamedType_ = NameSegmentForTypeName { "." NameSegmentForTypeName }
````

A ``NamedType_`` is used to specify a user-defined type by name
(possibly module-qualified). Named types are introduced by
class, trait, inductive, co-inductive, synonym and opaque
type declarations. They are also used to refer to type variables.

````
NameSegmentForTypeName = Ident  [ GenericInstantiation ]
````
A ``NameSegmentForTypeName`` is a type name optionally followed by a
``GenericInstantiation`` which supplies type parameters to a generic
type, if needed. It is a special case of a ``NameSegment``
(See Section [#sec-name-segment])
that does not allow a ``HashCall``.

The following sections describe each of these kinds of types in more detail.

# Basic types

Dafny offers these basic types: `bool` for booleans, `char` for
characters, `int` and `nat` for integers, and `real` for reals.

## Booleans
````
BoolType_ = "bool"
````

There are two boolean values and each has a corresponding literal in
the language:  `false` and `true`.

In addition to equality (`==`) and disequality (`!=`), which are
defined on all types, type `bool` supports the following operations:

+--------------------+------------------------------------+
| operator           | description                        |
+--------------------+------------------------------------+
| `<==>`             | equivalence (if and only if)       |
+--------------------+------------------------------------+
| `==>`              | implication (implies)              |
| `<==`              | reverse implication (follows from) |
+--------------------+------------------------------------+
| `&&`               | conjunction (and)                  |
| [\|\|]{.monospace} | disjunction (or)                   |
+--------------------+------------------------------------+
| `!`                | negation (not)                     |
+--------------------+------------------------------------+

Negation is unary; the others are binary.  The table shows the operators
in groups of increasing binding power, with equality binding stronger
than conjunction and disjunction, and weaker than negation.  Within
each group, different operators do not associate, so parentheses need
to be used.  For example,
```
A && B || C    // error
```
would be ambiguous and instead has to be written as either
```
(A && B) || C
```
or
```
A && (B || C)
```
depending on the intended meaning.

### Equivalence Operator
The expressions `A <==> B` and `A == B` give the same value, but note
that `<==>` is _associative_ whereas `==` is _chaining_.  So,
```
A <==> B <==> C
```
is the same as
```
A <==> (B <==> C)
```
and
```
(A <==> B) <==> C
```
whereas
```
A == B == C
```
is simply a shorthand for
```
A == B && B == C
```

### Conjunction and Disjunction
Conjunction is associative and so is disjunction.  These operators are
_short circuiting (from left to right)_, meaning that their second
argument is evaluated only if the evaluation of the first operand does
not determine the value of the expression.  Logically speaking, the
expression `A && B` is defined when `A` is defined and either `A`
evaluates to `false` or `B` is defined.  When `A && B` is defined, its
meaning is the same as the ordinary, symmetric mathematical
conjunction &and;.  The same holds for `||` and &or;.

### Implication and  Reverse Implication
Implication is _right associative_ and is short-circuiting from left
to right.  Reverse implication `B <== A` is exactly the same as
`A ==> B`, but gives the ability to write the operands in the opposite
order.  Consequently, reverse implication is _left associative_ and is
short-circuiting from _right to left_.  To illustrate the
associativity rules, each of the following four lines expresses the
same property, for any `A`, `B`, and `C` of type `bool`:
```
A ==> B ==> C
A ==> (B ==> C)  // parentheses redundant, since ==> is right associative
C <== B <== A
(C <== B) <== A  // parentheses redundant, since <== is left associative
```
To illustrate the short-circuiting rules, note that the expression
`a.Length` is defined for an array `a` only if `a` is not `null` (see
Section [#sec-reference-types]), which means the following two
expressions are well-formed:
```
a != null ==> 0 <= a.Length
0 <= a.Length <== a != null
```
The contrapositive of these two expressions would be:
```
a.Length < 0 ==> a == null  // not well-formed
a == null <== a.Length < 0  // not well-formed
```
but these expressions are not well-formed, since well-formedness
requires the left (and right, respectively) operand, `a.Length < 0`,
to be well-formed by itself.

Implication `A ==> B` is equivalent to the disjunction `!A || B`, but
is sometimes (especially in specifications) clearer to read.  Since,
`||` is short-circuiting from left to right, note that
```
a == null || 0 <= a.Length
```
is well-formed, whereas
```
0 <= a.Length || a == null  // not well-formed
```
is not.

In addition, booleans support _logical quantifiers_ (forall and
exists), described in section [#sec-quantifier-expression].


## Numeric types

````
IntType_ = "int"
RealType_ = "real"
````

Dafny supports _numeric types_ of two kinds, _integer-based_, which
includes the basic type `int` of all integers, and _real-based_, which
includes the basic type `real` of all real numbers.  User-defined
numeric types based on `int` and `real`, called _newtypes_, are
described in Section [#sec-newtypes].  Also, the _subset type_
`nat`, representing the non-negative subrange of `int`, is described
in Section [#sec-subset-types].

The language includes a literal for each non-negative integer, like
`0`, `13`, and `1985`.  Integers can also be written in hexadecimal
using the prefix "`0x`", as in `0x0`, `0xD`, and `0x7c1` (always with
a lower case `x`, but the hexadecimal digits themselves are case
insensitive).  Leading zeros are allowed.  To form negative integers,
use the unary minus operator.

There are also literals for some of the non-negative reals.  These are
written as a decimal point with a nonempty sequence of decimal digits
on both sides.  For example, `1.0`, `1609.344`, and `0.5772156649`.

For integers (in both decimal and hexadecimal form) and reals,
any two digits in a literal may be separated by an underscore in order
to improve human readability of the literals.  For example:
```
1_000_000        // easier to read than 1000000
0_12_345_6789    // strange but legal formatting of 123456789
0x8000_0000      // same as 0x80000000 -- hex digits are often placed in groups of 4
0.000_000_000_1  // same as 0.0000000001 -- 1 \([&Aring;ngstr&ouml;m]{.comment-color}\)
```

In addition to equality and disequality, numeric types
support the following relational operations:

+-----------------+------------------------------------+
| operator        | description                        |
+-----------------+------------------------------------+
| [<]{.monospace} | less than                          |
| `<=`            | at most                            |
| `>=`            | at least                           |
| `>`             | greater than                       |
+-----------------+------------------------------------+

Like equality and disequality, these operators are chaining, as long
as they are chained in the "same direction".  That is,
```
A <= B < C == D <= E
```
is simply a shorthand for
```
A <= B && B < C && C == D && D <= E
```
whereas
```
A < B > C
```
is not allowed.

There are also operators on each numeric type:

+---------------+------------------------------------+
| operator      | description                        |
+---------------+------------------------------------+
| `+`           | addition (plus)                    |
| `-`           | subtraction (minus)                |
+---------------+------------------------------------+
| `*`           | multiplication (times)             |
| `/`           | division (divided by)              |
| `%`           | modulus (mod)                      |
+---------------+------------------------------------+
| `-`           | negation (unary minus)             |
+---------------+------------------------------------+

The binary operators are left associative, and they associate with
each other in the two groups.  The groups are listed in order of
increasing binding power, with equality binding more strongly than the
multiplicative operators and weaker than the unary operator.
Modulus is supported only for integer-based numeric types.  Integer
division and modulus are the _Euclidean division and modulus_.  This
means that modulus always returns a non-negative, regardless of the
signs of the two operands.  More precisely, for any integer `a` and
non-zero integer `b`,
```
a == a / b * b + a % b
0 <= a % b < B
```
where `B` denotes the absolute value of `b`.

Real-based numeric types have a member `Floor` that returns the
_floor_ of the real value, that is, the largest integer not exceeding
the real value.  For example, the following properties hold, for any
`r` and `r'` of type `real`:
```
3.14.Floor == 3
(-2.5).Floor == -3
-2.5.Floor == -2
real(r.Floor) <= r
r <= r' ==> r.Floor <= r'.Floor
```
Note in the third line that member access (like `.Floor`) binds
stronger than unary minus.  The fourth line uses the conversion
function `real` from `int` to `real`, as described in Section
[#sec-numeric-conversion-operations].

## Characters

````
CharType_ = "char"
````

Dafny supports a type `char` of _characters_.  Character literals are
enclosed in single quotes, as in `'D'`. Their form is described
by the ``charToken`` nonterminal in the grammar.  To write a single quote as a
character literal, it is necessary to use an _escape sequence_.
Escape sequences can also be used to write other characters.  The
supported escape sequences are as follows:

+--------------------+------------------------------------------------------------+
| escape sequence    | meaning                                                    |
+--------------------+------------------------------------------------------------+
| `\'`               | the character `'`                                          |
| [\\\"]{.monospace} | the character [\"]{.monospace}                             |
| `\\`               | the character `\`                                          |
| `\0`               | the null character, same as `\u0000`                       |
| `\n`               | line feed                                                  |
| `\r`               | carriage return                                            |
| `\t`               | horizontal tab                                             |
| `\u\(_xxxx_\)`     | universal character whose hexadecimal code is `\(_xxxx_\)` |
+--------------------+------------------------------------------------------------+

The escape sequence for a double quote is redundant, because
[\'\"\']{.monospace} and [\'\\\"\']{.monospace} denote the same
character---both forms are provided in order to support the same
escape sequences as for string literals (Section [#sec-strings]).
In the form `\u\(_xxxx_\)`, the `u` is always lower case, but the four
hexadecimal digits are case insensitive.

Character values are ordered and can be compared using the standard
relational operators:

+-----------------+------------------------------------+
| operator        | description                        |
+-----------------+------------------------------------+
| [<]{.monospace} | less than                          |
| `<=`            | at most                            |
| `>=`            | at least                           |
| `>`             | greater than                       |
+-----------------+------------------------------------+

Sequences of characters represent _strings_, as described in Section
[#sec-strings].

The only other operations on characters are obtaining a character
by indexing into a string, and the implicit conversion to string
when used as a parameter of a `print` statement.

TODO: Are there any conversions between `char` values and numeric values?

# Type parameters

````
GenericParameters = "<" TypeVariableName [ "(" "==" ")" ]
      { "," TypeVariableName [ "(" "==" ")" ] } ">"
````
Many of the types (as well as functions and methods) in Dafny can be
parameterized by types.  These _type parameters_ are typically
declared inside angle brackets and can stand for any type.

It is sometimes necessary to restrict these type parameters so that
they can only be instantiated by certain families of types.  As such,
Dafny distinguishes types that support the equality operation
not only in ghost contexts but also in compiled contexts.  To indicate
that a type parameter is restricted to such _equality supporting_
types, the name of the type parameter takes the suffix
"`(==)`".[^fn-type-mode]  For example,
```
method Compare<T(==)>(a: T, b: T) returns (eq: bool)
{
  if a == b { eq := true; } else { eq := false; }
}
```
is a method whose type parameter is restricted to equality-supporting
types.  Again, note that _all_ types support equality in _ghost_
contexts; the difference is only for non-ghost (that is, compiled)
code.  Co-inductive datatypes, function types, as well as inductive
datatypes with ghost parameters are examples of types that are not
equality supporting.

[^fn-type-mode]:  Being equality-supporting is just one of many
    _modes_ that one can imagine types in a rich type system to have.
    For example, other modes could include having a total order,
    being zero-initializable, and possibly being uninhabited.  If
    Dafny were to support more modes in the future, the "`(\(&nbsp;\))`"-suffix
    syntax may be extended.  For now, the suffix can only indicate the
    equality-supporting mode.

Dafny has some inference support that makes certain signatures less
cluttered (described in a different part of the Dafny language
reference).  In some cases, this support will
infer that a type parameter must be restricted to equality-supporting
types, in which case Dafny adds the "`(==)`" automatically.

TODO: Need to describe type inference somewhere.

# Generic Instantiation
````
GenericInstantiation = "<" Type { "," Type } ">"
````
When a generic entity is used, actual types must be specified for each
generic parameter. This is done using a ``GenericInstantiation``.
If the `GenericInstantiation` is omitted, type inference will try
to fill these in.

# Collection types

Dafny offers several built-in collection types.

## Sets
````
FiniteSetType_ = "set" [ GenericInstantiation ]
InfiniteSetType_ = "iset" [ GenericInstantiation ]
````

For any type `T`, each value of type `set<T>` is a finite set of
`T` values.

TODO:
Set membership is determined by equality in the type `T`,
so `set<T>` can be used in a non-ghost context only if `T` is equality
supporting.

For any type `T`, each value of type `iset<T>` is a potentially infinite
set of `T` values.

A set can be formed using a _set display_ expression, which is a
possibly empty, unordered, duplicate-insensitive list of expressions
enclosed in curly braces.  To illustrate,
```
{}        {2, 7, 5, 3}        {4+2, 1+5, a*b}
```
are three examples of set displays. There is also a _set comprehension_
expression (with a binder, like in logical quantifications), described in
section [#sec-set-comprehension-expressions].

In addition to equality and disequality, set types
support the following relational operations:

+-----------------+------------------------------------+
| operator        | description                        |
+-----------------+------------------------------------+
| [<]{.monospace} | proper subset                      |
| `<=`            | subset                             |
| `>=`            | superset                           |
| `>`             | proper superset                    |
+-----------------+------------------------------------+

Like the arithmetic relational operators, these operators are
chaining.

Sets support the following binary operators, listed in order of
increasing binding power:

+---------------+------------------------------------+
| operator      | description                        |
+---------------+------------------------------------+
| `!!`          | disjointness                       |
+---------------+------------------------------------+
| `+`           | set union                          |
| `-`           | set difference                     |
+---------------+------------------------------------+
| `*`           | set intersection                   |
+---------------+------------------------------------+

The associativity rules of `+`, `-`, and `*` are like those of the
arithmetic operators with the same names.  The expression `A !! B`,
whose binding power is the same as equality (but which neither
associates nor chains with equality), says that sets `A` and `B` have
no elements in common, that is, it is equivalent to
```
A * B == {}
```
However, the disjointness operator is chaining, so `A !! B !! C !! D`
means:
```
A * B == {} && (A + B) * C == {} && (A + B + C) * D == {}
```

In addition, for any set `s` of type `set<T>` or `iset<T>` and any
expression `e` of type `T`, sets support the following operations:

+---------------------+------------------------------------+
| expression          | description                        |
+---------------------+------------------------------------+
| [\|s\|]{.monospace} | set cardinality                    |
| `e in s`            | set membership                     |
| `e !in s`           | set non-membership                 |
+---------------------+------------------------------------+

The expression `e !in s` is a syntactic shorthand for `!(e in s)`.

## Multisets
````
MultisetType_ = "multiset" [ GenericInstantiation ]
````

A _multiset_ is similar to a set, but keeps track of the multiplicity
of each element, not just its presence or absence.  For any type `T`,
each value of type `multiset<T>` is a map from `T` values to natural
numbers denoting each element's multiplicity.  Multisets in Dafny
are finite, that is, they contain a finite number of each of a finite
set of elements.  Stated differently, a multiset maps only a finite
number of elements to non-zero (finite) multiplicities.

Like sets, multiset membership is determined by equality in the type
`T`, so `multiset<T>` can be used in a non-ghost context only if `T`
is equality supporting.

A multiset can be formed using a _multiset display_ expression, which
is a possibly empty, unordered list of expressions enclosed in curly
braces after the keyword `multiset`.  To illustrate,
```
multiset{}    multiset{0, 1, 1, 2, 3, 5}    multiset{4+2, 1+5, a*b}
```
are three examples of multiset displays.  There is no multiset
comprehension expression.

In addition to equality and disequality, multiset types
support the following relational operations:

+-----------------+------------------------------------+
| operator        | description                        |
+-----------------+------------------------------------+
| [<]{.monospace} | proper multiset subset             |
| `<=`            | multiset subset                    |
| `>=`            | multiset superset                  |
| `>`             | proper multiset superset           |
+-----------------+------------------------------------+

Like the arithmetic relational operators, these operators are
chaining.

Multisets support the following binary operators, listed in order of
increasing binding power:

+---------------+------------------------------------+
| operator      | description                        |
+---------------+------------------------------------+
| `!!`          | multiset disjointness              |
+---------------+------------------------------------+
| `+`           | multiset union                     |
| `-`           | multiset difference                |
+---------------+------------------------------------+
| `*`           | multiset intersection              |
+---------------+------------------------------------+

The associativity rules of `+`, `-`, and `*` are like those of the
arithmetic operators with the same names. The `+` operator
adds the multiplicity of corresponding elements, the `-` operator
subtracts them (but 0 is the minimum multiplicity),
and the `*` has multiplicity that is the minimum of the
multiplicity of the operands.

The expression `A !! B`
says that multisets `A` and `B` have no elements in common, that is,
it is equivalent to
```
A * B == multiset{}
```
Like the analogous set operator, `!!` is chaining.

In addition, for any multiset `s` of type `multiset<T>`,
expression `e` of type `T`, and non-negative integer-based numeric
`n`, multisets support the following operations:

+---------------------+------------------------------------------+
| expression          | description                              |
+---------------------+------------------------------------------+
| [\|s\|]{.monospace} | multiset cardinality                     |
| `e in s`            | multiset membership                      |
| `e !in s`           | multiset non-membership                  |
| `s[e]`              | multiplicity of `e` in `s`               |
| `s[e := n]`         | multiset update (change of multiplicity) |
+---------------------+------------------------------------------+

The expression `e in s` returns `true` if and only if `s[e] != 0`.
The expression `e !in s` is a syntactic shorthand for `!(e in s)`.
The expression `s[e := n]` denotes a multiset like
`s`, but where the multiplicity of element `e` is `n`.  Note that
the multiset update `s[e := 0]` results in a multiset like `s` but
without any occurrences of `e` (whether or not `s` has occurrences of
`e` in the first place).  As another example, note that
`s - multiset{e}` is equivalent to:
```
if e in s then s[e := s[e] - 1] else s
```

## Sequences
````
SequenceType_ = "seq" [ GenericInstantiation ]
````

For any type `T`, a value of type `seq<T>` denotes a _sequence_ of `T`
elements, that is, a mapping from a finite downward-closed set of natural
numbers (called _indices_) to `T` values.  (Thinking of it as a map,
a sequence is therefore something of a dual of a multiset.)

### Sequence Displays
A sequence can be formed using a _sequence display_ expression, which
is a possibly empty, ordered list of expressions enclosed in square
brackets.  To illustrate,
```
[]        [3, 1, 4, 1, 5, 9, 3]        [4+2, 1+5, a*b]
```
are three examples of sequence displays.  There is no sequence
comprehension expression.

### Sequence Relational Operators
In addition to equality and disequality, sequence types
support the following relational operations:

+-----------------+------------------------------------+
| operator        | description                        |
+-----------------+------------------------------------+
| [<]{.monospace} | proper prefix                      |
| `<=`            | prefix                             |
+-----------------+------------------------------------+

Like the arithmetic relational operators, these operators are
chaining.  Note the absence of `>` and `>=`.

### Sequence Concatenation
Sequences support the following binary operator:

+---------------+------------------------------------+
| operator      | description                        |
+---------------+------------------------------------+
| `+`           | concatenation                      |
+---------------+------------------------------------+

Operator `+` is associative, like the arithmetic operator with the
same name.

### Other Sequence Expressions
In addition, for any sequence `s` of type `seq<T>`, expression `e`
of type `T`, integer-based numeric `i` satisfying `0 <= i < |s|`, and
integer-based numerics `lo` and `hi` satisfying
`0 <= lo <= hi <= |s|`, sequences support the following operations:

+---------------------+----------------------------------------+
| expression          | description                            |
+---------------------+----------------------------------------+
| [\|s\|]{.monospace} | sequence length                        |
| `s[i]`              | sequence selection                     |
| `s[i := e]`         | sequence update                        |
| `e in s`            | sequence membership                    |
| `e !in s`           | sequence non-membership                |
| `s[lo..hi]`         | subsequence                            |
| `s[lo..]`           | drop                                   |
| `s[..hi]`           | take                                   |
| `s[\(_slices_\)]`   | slice                                  |
| `multiset(s)`       | sequence conversion to a `multiset<T>` |
+---------------------+----------------------------------------+

Expression `s[i := e]` returns a sequence like `s`, except that the
element at index `i` is `e`.  The expression `e in s` says there
exists an index `i` such that `s[i] == e`.  It is allowed in non-ghost
contexts only if the element type `T` is equality supporting.
The expression `e !in s` is a syntactic shorthand for `!(e in s)`.

Expression `s[lo..hi]` yields a sequence formed by taking the first
`hi` elements and then dropping the first `lo` elements.  The
resulting sequence thus has length `hi - lo`.  Note that `s[0..|s|]`
equals `s`.  If the upper bound is omitted, it
defaults to `|s|`, so `s[lo..]` yields the sequence formed by dropping
the first `lo` elements of `s`.  If the lower bound is omitted, it
defaults to `0`, so `s[..hi]` yields the sequence formed by taking the
first `hi` elements of `s`.

In the sequence slice operation, `\(_slices_\)` is a nonempty list of
length designators separated and optionally terminated by a colon, and
there is at least one colon.  Each length designator is a non-negative
integer-based numeric, whose sum is no greater than `|s|`.  If there
are _k_ colons, the operation produces _k + 1_ consecutive subsequences
from `s`, each of the length indicated by the corresponding length
designator, and returns these as a sequence of
sequences.[^fn-slice-into-tuple] If `\(_slices_\)` is terminated by a
colon, then the length of the last slice extends until the end of `s`,
that is, its length is `|s|` minus the sum of the given length
designators.  For example, the following equalities hold, for any
sequence `s` of length at least `10`:
```
var t := [3.14, 2.7, 1.41, 1985.44, 100.0, 37.2][1:0:3];
assert |t| == 3 && t[0] == [3.14] && t[1] == [];
assert t[2] == [2.7, 1.41, 1985.44];
var u := [true, false, false, true][1:1:];
assert |u| == 3 && u[0][0] && !u[1][0] && u[2] == [false, true];
assert s[10:][0] == s[..10];
assert s[10:][1] == s[10..];
```

[^fn-slice-into-tuple]:  Now that Dafny supports built-in tuples, the
    plan is to change the sequence slice operation to return not a
    sequence of subsequences, but a tuple of subsequences.

The operation `multiset(s)` yields the multiset of elements of
sequence `s`.  It is allowed in non-ghost contexts only if the element
type `T` is equality supporting.

### Strings
````
StringType_ = "string"
````

A special case of a sequence type is `seq<char>`, for which Dafny
provides a synonym: `string`.  Strings are like other sequences, but
provide additional syntax for sequence display expressions, namely
_string literals_.  There are two forms of the syntax for string
literals:  the _standard form_ and the _verbatim form_.

String literals of the standard form are enclosed in double quotes, as
in `"Dafny"`.  To include a double quote in such a string literal,
it is necessary to use an escape sequence.  Escape sequences can also
be used to include other characters.  The supported escape sequences
are the same as those for character literals, see Section [#sec-characters].
For example, the Dafny expression `"say \"yes\""` represents the
string `'say "yes"'`.
The escape sequence for a single quote is redundant, because
[\"\'\"]{.monospace} and [\"\\\'\"]{.monospace} denote the same
string---both forms are provided in order to support the same
escape sequences as for character literals.

String literals of the verbatim form are bracketed by
[@\"]{.monospace} and [\"]{.monospace}, as in `@"Dafny"`.  To include
a double quote in such a string literal, it is necessary to use the
escape sequence [\"\"]{.monospace}, that is, to write the character
twice.  In the verbatim form, there are no other escape sequences.
Even characters like newline can be written inside the string literal
(hence spanning more than one line in the program text).

For example, the following three expressions denote the same string:
```
"C:\\tmp.txt"
@"C:\tmp.txt"
['C', ':', '\\', 't', 'm', 'p', '.', 't', 'x', 't']
```

Since strings are sequences, the relational operators [<]{.monospace}
and `<=` are defined on them.  Note, however, that these operators
still denote proper prefix and prefix, respectively, not some kind of
alphabetic comparison as might be desirable, for example, when
sorting strings.

## Finite and Infinite Maps
````
FiniteMapType_ = "map" [ GenericInstantiation ]
InfiniteMapType_ = "imap" [ GenericInstantiation ]
````

For any types `T` and `U`, a value of type `map<T,U>` denotes a
_(finite) map_
from `T` to `U`.  In other words, it is a look-up table indexed by
`T`.  The _domain_ of the map is a finite set of `T` values that have
associated `U` values.  Since the keys in the domain are compared
using equality in the type `T`, type `map<T,U>` can be used in a
non-ghost context only if `T` is equality supporting.

Similarly, for any types `T` and `U`, a value of type `imap<T,U>`
denotes a _(possibly) infinite map_.  In most regards, `imap<T,U>` is
like `map<T,U>`, but a map of type `imap<T,U>` is allowed to have an
infinite domain.

A map can be formed using a _map display_ expression (see ``MapDisplayExpr``),
which is a possibly empty, ordered list of _maplets_, each maplet having the
form `t := u` where `t` is an expression of type `T` and `u` is an
expression of type `U`, enclosed in square brackets after the keyword
`map`.  To illustrate,
```
map[]    map[20 := true, 3 := false, 20 := false]    map[a+b := c+d]
```
are three examples of map displays.  By using the keyword `imap`
instead of `map`, the map produced will be of type `imap<T,U>`
instead of `map<T,U>`.  Note that an infinite map (`imap`) is allowed
to have a finite domain, whereas a finite map (`map`) is not allowed
to have an infinite domain.
If the same key occurs more than
once, only the last occurrence appears in the resulting
map.[^fn-map-display]  There is also a _map comprehension expression_,
explained in section [#sec-map-comprehension-expression].

[^fn-map-display]: This is likely to change in the future to disallow
    multiple occurrences of the same key.

For any map `fm` of type `map<T,U>`,
any map `m` of type `map<T,U>` or `imap<T,U>`,
any expression `t` of type `T`,
any expression `u` of type `U`, and any `d` in the domain of `m` (that
is, satisfying `d in m`), maps support the following operations:

+----------------------+------------------------------------+
| expression           | description                        |
+----------------------+------------------------------------+
| [\|fm\|]{.monospace} | map cardinality                    |
| `m[d]`               | map selection                      |
| `m[t := u]`          | map update                         |
| `t in m`             | map domain membership              |
| `t !in m`            | map domain non-membership          |
+----------------------+------------------------------------+

`|fm|` denotes the number of mappings in `fm`, that is, the
cardinality of the domain of `fm`.  Note that the cardinality operator
is not supported for infinite maps.
Expression `m[d]` returns the `U` value that `m` associates with `d`.
Expression `m[t := u]` is a map like `m`, except that the
element at key `t` is `u`.  The expression `t in m` says `t` is in the
domain of `m` and `t !in m` is a syntactic shorthand for
`!(t in m)`.[^fn-map-membership]

[^fn-map-membership]: This is likely to change in the future as
    follows:  The `in` and `!in` operations will no longer be
    supported on maps.  Instead, for any map `m`, `m.Domain` will
    return its domain as a set and `m.Range` will return, also as a
    set, the image of `m` under its domain.

Here is a small example, where a map `cache` of type `map<int,real>`
is used to cache computed values of Joule-Thomson coefficients for
some fixed gas at a given temperature:
```
if K in cache {  // check if temperature is in domain of cache
  coeff := cache[K];  // read result in cache
} else {
  coeff := ComputeJouleThomsonCoefficient(K);  // do expensive computation
  cache := cache[K := coeff];  // update the cache
}
```

# Types that stand for other types
````
SynonymTypeDecl =
  ( SynonymTypeDefinition_ | OpaqueTypeDefinition_ ) [ ";" ]
````
It is sometimes useful to know a type by several names or to treat a
type abstractly. Synonym and opaque types serve this purpose.

## Type synonyms
````
SynonymTypeDefinition_ =
  "type" { Attribute } SynonymTypeName [ GenericParameters ] "=" Type
````

A _type synonym_ declaration:
```
type Y<T> = G
```
declares `Y<T>` to be a synonym for the type `G`.  Here, `T` is a
nonempty list of type parameters (each of which is optionally
designated with the suffix "`(==)`"), which can be used as free type
variables in `G`.  If the synonym has no type parameters, the "`<T>`"
is dropped.  In all cases, a type synonym is just a synonym.  That is,
there is never a difference, other than possibly in error messages
produced, between `Y<T>` and `G`.

For example, the names of the following type synonyms may improve the
readability of a program:
```
type Replacements<T> = map<T,T>
type Vertex = int
```

As already described in Section [#sec-strings], `string` is a built-in
type synonym for `seq<char>`, as if it would have been declared as
follows:
```
type string = seq<char>
```

## Opaque types
````
OpaqueTypeDefinition_ = "type" { Attribute } SynonymTypeName
  [ "(" "==" ")" ] [ GenericParameters ]
````

A special case of a type synonym is one that is underspecified.  Such
a type is declared simply by:
```
type Y<T>
```
It is known as an _opaque type_.  Its definition can be revealed in a
refining module.  To indicate that `Y` designates an
equality-supporting type, "`(==)`" can be written immediately
following the name "`Y`".

For example, the declarations
```
type T
function F(t: T): T
```
can be used to model an uninterpreted function `F` on some
arbitrary type `T`.  As another example,
```
type Monad<T>
```
can be used abstractly to represent an arbitrary parameterized monad.

# Well-founded Functions and Extreme Predicates
This section is a tutorial on well-founded functions and extreme predicates.
We place it here in preparation for Section [#sec-class-types]
where function and predicate definitions are described.

Recursive functions are a core part of computer science and mathematics.
Roughly speaking, when the definition of such a function spells out a
terminating computation from given arguments, we may refer to
it as a _well-founded function_.  For example, the common factorial and
Fibonacci functions are well-founded functions.

There are also other ways to define functions.  An important case
regards the definition of a boolean function as an extreme solution
(that is, a least or greatest solution) to some equation.  For
computer scientists with interests in logic or programming languages,
these _extreme predicates_ are important because they describe the
judgments that can be justified by a given set of inference rules
(see, e.g., [@CamilleriMelham:InductiveRelations;
@Winskel:FormalSemantics;
  @LeroyGrall:CoinductiveBigStep; @Pierce:SoftwareFoundations;
  @NipkowKlein:ConcreteSemantics]).

To benefit from machine-assisted reasoning, it is necessary not just
to understand extreme predicates but also to have techniques for
proving theorems about them.  A foundation for this reasoning was
developed by Paulin-Mohring [@PaulinMohring:InductiveCoq] and is the
basis of the constructive logic supported by Coq [@Coq:book] as well
as other proof assistants [@BoveDybjerNorell:BriefAgda;
@SwamyEtAl:Fstar2011].  Essentially, the idea is to represent the
knowledge that an extreme predicate holds by the proof term by which
this knowledge was derived.  For a predicate defined as the least
solution, such proof terms are values of an inductive datatype (that
is, finite proof trees), and for the greatest solution, a coinductive
datatype (that is, possibly infinite proof trees).  This means that
one can use induction and coinduction when reasoning about these proof
trees.  Therefore, these extreme predicates are known as,
respectively, _inductive predicates_ and _coinductive predicates_ (or,
_co-predicates_ for short).  Support for extreme predicates is also
available in the proof assistants Isabelle [@Paulson:CADE1994] and HOL
[@Harrison:InductiveDefs].

Dafny supports both well-founded functions and extreme predicates.
This section is a tutorial that describes the difference in general
terms, and then describes novel syntactic support in Dafny for
defining and proving lemmas with extreme predicates.  Although Dafny's
verifier has at its core a first-order SMT solver, Dafny's logical
encoding makes it possible to reason about fixpoints in an automated
way.

The encoding for coinductive predicates in Dafny was described previously
[@LeinoMoskal:Coinduction] and is here described in Section
[#sec-co-inductive-datatypes].

## Function Definitions

To define a function $f \colon X \to Y$ in terms of itself, one can
write an equation like

~ Equation {#eq-general}
  f \Equal \F(f)
~

where $\mathcal{F}$ is a non-recursive function of type
$(X \to Y) \to X \to Y$.  Because it takes a function as an argument,
$\mathcal{F}$ is referred to as a _functor_ (or _functional_, but not to be
confused by the category-theory notion of a functor).
Throughout, I will assume that $\F(f)$ by itself is well defined,
for example that it does not divide by zero.  I will also assume that $f$ occurs
only in fully applied calls in $\F(f)$; eta expansion can be applied to
ensure this.  If $f$ is a boolean function, that is, if $Y$ is
the type of booleans, then I call $f$ a _predicate_.

For example, the common Fibonacci function over the
natural numbers can be defined by the equation

~ Equation
  \fib \Equal
  \lambda n \bullet\; \ite{n < 2}{n}{\fib(n-2) + \fib(n-1)}
~

With the understanding that the argument $n$ is universally
quantified, we can write this equation equivalently as

~ Equation {#eq-fib}
  \fib(n) \Equal
  \ite{n < 2}{n}{\fib(n-2) + \fib(n-1)}
~

The fact that the function being defined occurs on both sides of the equation
causes concern that we might not be defining the function properly, leading to a
logical inconsistency.  In general, there
could be many solutions to an equation like [#eq-general] or there could be none.
Let's consider two ways to make sure we're defining the function uniquely.

### Well-founded Functions

A standard way to ensure that equation [#eq-general] has a unique solution in $f$ is
to make sure the recursion is well-founded, which roughly means that the
recursion terminates.  This is done by introducing any well-founded
relation $\Less$ on the domain of $f$ and making sure that the argument to each recursive
call goes down in this ordering.  More precisely, if we formulate [#eq-general] as

~ Equation
  f(x) \Equal \F'(f)
~

then we want to check $E \Less x$ for each call $f(E)$ in $\F'(f)$.  When a function
definition satisfies  this _decrement condition_, then the function is said to be
_well-founded_.

For example, to check the decrement condition for $\fib$ in [#eq-fib], we can pick
$\Less$ to be the arithmetic less-than relation on natural numbers and check the
following, for any $n$:

~ Equation
  2 \leq n \;\;\Imp\;\; n-2 \Less n \;\And\; n-1 \Less n
~

Note that we are entitled to using the antecedent $2 \leq n$, because that is the
condition under which the else branch in [#eq-fib] is evaluated.

A well-founded function is often thought of as "terminating" in the sense
that the recursive _depth_ in evaluating $f$
on any given argument is finite.  That is, there are no infinite descending chains
of recursive calls.  However, the evaluation of $f$ on a given argument
may fail to terminate, because its _width_ may be infinite.  For example, let $P$
be some predicate defined on the ordinals and let $\PDownward$ be a predicate on the
ordinals defined by the following equation:

~ Equation
  \PDownward(o)  \Equal
  P(o) \And \forall p \bullet\; p \Less o \Imp \PDownward(p)
~

With $\Less$ as the usual ordering on ordinals, this equation satisfies the decrement
condition, but evaluating $\PDownward(\omega)$ would require evaluating
$\PDownward(n)$ for every natural number $n$.  However, what we are concerned
about here is to avoid mathematical inconsistencies, and that is
indeed a consequence of the decrement condition.

#### Example with Well-founded Functions {#sec-fib-example}

So that we can later see how inductive proofs are done in Dafny, let's prove that
for any $n$, $\fib(n)$ is even iff $n$ is a multiple of $3$.
We split our task into
two cases.  If $n < 2$, then the property follows directly from the definition
of $\fib$.  Otherwise, note that exactly one of the three numbers $n-2$, $n-1$, and $n$
is a multiple of 3.  If $n$ is the multiple of 3, then by invoking the
induction hypothesis on $n-2$
and $n-1$, we obtain that $\fib(n-2) + \fib(n-1)$ is the sum of two odd numbers,
which is even.  If $n-2$ or $n-1$ is a multiple of 3, then by invoking the induction
hypothesis on $n-2$ and $n-1$, we obtain that $\fib(n-2) + \fib(n-1)$ is the sum of an
even number and an odd number, which is odd.  In this proof, we invoked the induction
hypothesis on $n-2$ and on $n-1$.  This is allowed, because both are smaller than
$n$, and hence the invocations go down in the well-founded ordering on natural numbers.

### Extreme Solutions

We don't need to exclude the possibility of equation [#eq-general] having multiple
solutions---instead, we can just be clear about which one of them we want.
Let's explore this, after a smidgen of lattice theory.

For any complete lattice $(Y,\leq)$ and any set $X$, we can by _pointwise extension_ define
a complete lattice $(X \to Y, \FBelow)$, where for any $f,g \colon X \to Y$,

~ Equation
  f \FBelow q  \Equiv
  \forall x \bullet\; f(x) \leq g(x)
~

In particular, if $Y$ is the set of booleans ordered by implication ($\false \leq \true$),
then the set of predicates over any domain $X$ forms a complete lattice.
Tarski's Theorem [@Tarski:theorem] tells us that any monotonic function over a
complete lattice has a least and a greatest fixpoint.  In particular, this means that
$\F$ has a least fixpoint and a greatest fixpoint, provided $\F$ is monotonic.

Speaking about the _set of solutions_ in $f$ to [#eq-general] is the same as speaking
about the _set of fixpoints_ of functor $\F$.  In particular, the least and greatest
solutions to [#eq-general] are the same as the least and greatest fixpoints of $\F$.
In casual speak, it happens that we say "fixpoint of [#eq-general]", or more
grotesquely, "fixpoint of $f$" when we really mean "fixpoint of $\F$".

In conclusion of our little excursion into lattice theory, we have that, under the
proviso of $\F$ being monotonic, the set of solutions in $f$ to [#eq-general] is nonempty,
and among these solutions, there is in the $\FBelow$ ordering a least solution (that is,
a function that returns $\false$ more often than any other) and a greatest solution (that
is, a function that returns $\true$ more often than any other).

When discussing extreme solutions, I will now restrict my attention to boolean functions
(that is, with $Y$ being the type of booleans).  Functor $\F$ is monotonic
if the calls to $f$ in $\F'(f)$ are in _positive positions_ (that is, under an even number
of negations).  Indeed, from now on, I will restrict my attention to such monotonic
functors $\F$.

Let me introduce a running example.  Consider the following equation,
where $x$ ranges over the integers:

~ Equation {#eq-EvenNat}
  g(x) \Equal (x = 0 \Or g(x-2))
~

This equation has four solutions in $g$.  With $w$ ranging over the integers, they are:

~ Equation
  \begin{array}{r@{}l}
  g(x) \Equiv{}&  x \in \{w \;|\; 0 \leq w \And w\textrm{ even}\} \\
  g(x) \Equiv{}&  x \in \{w \;|\; w\textrm{ even}\} \\
  g(x) \Equiv{}&  x \in \{w \;|\; (0 \leq w \And w\textrm{ even}) \Or w\textrm{ odd}\} \\
  g(x) \Equiv{}&  x \in \{w \;|\; \true\}
  \end{array}
~

The first of these is the least solution and the last is the greatest solution.

In the literature, the definition of an extreme predicate is often given as a set of
_inference rules_.  To designate the least solution, a single line separating the
antecedent (on top) from conclusion (on bottom) is used:

~ Equation {#g-ind-rule}
  \frac{}{g(0)}
  \qquad\qquad
  \frac{g(x-2)}{g(x)}
~

Through repeated applications of such rules, one can show that the predicate holds for
a particular value.  For example, the _derivation_, or _proof tree_,
to the left in Figure [#fig-proof-trees] shows that $g(6)$ holds.
(In this simple example, the derivation is a rather degenerate proof "tree".)
The use of these inference rules gives rise to a least solution, because proof trees are
accepted only if they are _finite_.

~ Begin Figure { #fig-proof-trees caption="Left: a finite proof tree that uses the rules of [#g-ind-rule] to establish $g(6)$.  Right: an infinite proof tree that uses the rules of [#g-coind-rule] to establish $g(1)$." }
~ Begin Columns
~~ Column { vertical-align=bottom }
~ Math
\dfrac{
  \dfrac{
    \dfrac{
      \dfrac{}{g(0)\xstrut}
      }{g(2)\xstrut}
    }{g(4)\xstrut}
  }{g(6)\xupstrut}
~
~~
~~ Column { width=5em }

~~
~~ Column { vertical-align=bottom }
~ Math
\Dfrac{
  \Dfrac{
    \Dfrac{
      \Dfrac{
          {}_{\vdots }
        }{{g(-5)}}
      }{{g(-3)}}
    }{{g(-1)}}
  }{g(1)}
~
~~
~ End Columns
~ End Figure

When inference rules are to designate the greatest solution, a double
line is used:

~ Equation {#g-coind-rule}
  \Dfrac{}{g(0)}
  \qquad\qquad
  \Dfrac{g(x-2)}{g(x)}
~

In this case, proof trees are allowed to be infinite.  For example, the (partial depiction
of the) infinite proof tree on the right in Figure [#fig-proof-trees] shows that $g(1)$ holds.

Note that derivations may not be unique.  For example, in the case of the greatest
solution for $g$, there are two proof trees that establish $g(0)$:  one is the finite
proof tree that uses the left-hand rule of [#g-coind-rule] once, the other is the infinite
proof tree that keeps on using the right-hand rule of [#g-coind-rule].

### Working with Extreme Predicates

In general, one cannot evaluate whether or not an extreme predicate holds for some
input, because doing so may take an infinite number of steps.  For example, following
the recursive calls in the definition [#eq-EvenNat] to try to evaluate $g(7)$ would never
terminate.  However, there are useful ways to establish that an extreme predicate holds
and there are ways to make use of one once it has been established.

For any $\F$ as in [#eq-general], I define two infinite series of well-founded
functions, $\iter{f}_k$ and $\Iter{f}_k$
where $k$ ranges over the natural numbers:

~ Equation {#eq-least-approx}
  \iter{f}_k(x) \Equal \left\{
    \begin{array}{ll}
      \false         & \textrm{if } k = 0 \\
      \F(\iter{f}_{k-1})(x) & \textrm{if } k > 0
    \end{array}
    \right.
~
~ Equation {#eq-greatest-approx}
  \Iter{f}_k(x) \Equal \left\{
    \begin{array}{ll}
      \true          & \textrm{if } k = 0 \\
      \F(\Iter{f}_{k-1})(x) & \textrm{if } k > 0
    \end{array}
    \right.
~

These functions are called the _iterates_ of $f$, and I will also refer to them
as the _prefix predicates_ of $f$ (or the _prefix predicate_ of $f$, if we think
of $k$ as being a parameter).
Alternatively, we can define $\iter{f}_k$ and $\Iter{f}_k$ without mentioning $x$:
Let $\bot$ denote the function that always returns $\false$, let $\top$
denote the function that always returns $\true$, and let a superscript on $\F$ denote
exponentiation (for example, $\F^0(f) = f$ and $\F^2(f) = \F(\F(f))$).
Then, [#eq-least-approx] and [#eq-greatest-approx] can be stated equivalently as
$\iter{f}_k = \F^k(\bot)$ and $\Iter{f}_k = \F^k(\top)$.

For any solution $f$ to equation [#eq-general], we have, for any $k$ and $\ell$
such that $k \leq \ell$:

~ Equation {#eq-prefix-postfix}
  \iter{f}_k    \quad\FBelow\quad
  \iter{f}_\ell \quad\FBelow\quad
  f      \quad\FBelow\quad
  \Iter{f}_\ell \quad\FBelow\quad
  \Iter{f}_k
~

In other words, every $\iter{f}_k$ is a _pre-fixpoint_ of $f$ and every $\Iter{f}_k$ is a _post-fixpoint_
of $f$.  Next, I define two functions, $f\least$ and $f\greatest$, in
terms of the prefix predicates:

~ Equation {#eq-least-is-exists}
  f\least(x) \Equal  \exists k \bullet\; \iter{f}_k(x)
~
~ Equation {#eq-greatest-is-forall}
  f\greatest(x) \Equal  \forall k \bullet\; \Iter{f}_k(x)
~

By [#eq-prefix-postfix], we also have that $f\least$ is a pre-fixpoint of $\F$ and $f\greatest$
is a post-fixpoint of $\F$.  The marvelous thing is that, if $\F$ is _continuous_, then
$f\least$ and $f\greatest$ are the least and greatest fixpoints of $\F$.
These equations let us do proofs by induction when dealing with extreme predicates.
I will explain in Section [#sec-friendliness] how to check for continuity.

Let's consider two examples, both involving function $g$ in
[#eq-EvenNat].  As it turns out, $g$'s defining functor is continuous,
and therefore I will write $g\least$ and $g\greatest$ to denote the
least and greatest solutions for $g$ in [#eq-EvenNat].

#### Example with Least Solution {#sec-example-least-solution}

The main technique for establishing that $g\least(x)$ holds for some
$x$, that is, proving something of the form $Q \Imp g\least(x)$, is to
construct a proof tree like the one for $g(6)$ in Figure
[#fig-proof-trees].  For a proof in this direction, since we're just
applying the defining equation, the fact that
we're using a least solution for $g$ never plays a role (as long as we
limit ourselves to finite derivations).

The technique for going in the other direction, proving something _from_ an established
$g\least$ property, that is, showing something of the form $g\least(x) \Imp R$, typically
uses induction on the structure of the proof tree.  When the antecedent of our proof
obligation includes a predicate term $g\least(x)$, it is sound to
imagine that we have been given a proof tree for $g\least(x)$.  Such a proof tree
would be a data structure---to be more precise, a term in an
_inductive datatype_.
For this reason, least solutions like $g\least$ have been given the
name _inductive predicate_.

Let's prove $g\least(x) \Imp 0 \leq x \And x \textrm{ even}$.
We split our task into two cases, corresponding to which of the two
proof rules in [#g-ind-rule] was the
last one applied to establish $g\least(x)$.  If it was the left-hand rule, then $x=0$,
which makes it easy to establish the conclusion of our proof goal.  If it was the
right-hand rule, then we unfold the proof tree one level and obtain $g\least(x-2)$.
Since the proof tree for $g\least(x-2)$ is smaller than where we started, we invoke
the _induction hypothesis_ and obtain $0 \leq (x-2) \And (x-2) \textrm{ even}$, from which
it is easy to establish the conclusion of our proof goal.

Here's how we do the proof formally using [#eq-least-is-exists].  We massage the
general form of our proof goal:

|~~~|~~~~~~~~~~~~~~~~~~~~~~~~~~~~~~~~~~~~~~~~~~~~~~~~~~~~~~~~~~~~~~~~~~~~~~~~~~~|
|   | $f\greatest(x) \Imp R$                                                    |
| = | &nbsp;&nbsp;&nbsp;&nbsp; { [#eq-least-is-exists] }                        |
|   | $(\exists k \bullet\; \iter{f}_k(x)) \Imp R$                              |
| = | &nbsp;&nbsp;&nbsp;&nbsp; { distribute $\Imp$ over $\exists$ to the left } |
|   | $\forall k \bullet\; (\iter{f}_k(x) \Imp R)$                              |

The last line can be proved by induction over $k$.  So, in our case, we prove
$\iter{g}_k(x) \Imp 0 \leq x \And x \textrm{ even}$ for every $k$.
If $k=0$, then $\iter{g}_k(x)$ is $\false$, so our goal holds trivially.
If $k > 0$, then $\iter{g}_k(x) = (x = 0 \Or \iter{g}_{k-1}(x-2))$.  Our goal holds easily
for the first disjunct ($x=0$).  For the other disjunct,
we apply the induction hypothesis (on the smaller $k-1$ and with $x-2$) and
obtain $0 \leq (x-2) \And (x-2) \textrm{ even}$, from which our proof goal
follows.

#### Example with Greatest Solution {#sec-example-greatest-solution}

We can think of a given predicate $g\greatest(x)$ as being represented
by a proof tree---in this case a term in a _coinductive datatype_,
since the proof may be infinite.
For this reason, greatest solutions like $g\greatest$ have
been given the name _coinductive predicate_, or _co-predicate_ for short.
The main technique for proving something from a given proof tree, that
is, to prove something of the form $g\greatest(x) \Imp R$, is to
destruct the proof.  Since this is just unfolding the defining
equation, the fact that we're using a greatest solution for $g$ never
plays a role (as long as we limit ourselves to a finite number of
unfoldings).

To go in the other direction, to establish a predicate defined as a greatest solution,
like $Q \Imp g\greatest(x)$, we may need an infinite number of steps.  For this purpose,
we can use induction's dual, _coinduction_.  Were it not for one little detail, coinduction
is as simple as continuations in programming: the next part of the proof obligation
is delegated to the _coinduction hypothesis_.  The little detail is making sure that
it is the "next" part we're passing on for the continuation, not the same part.  This
detail is called _productivity_ and corresponds to the requirement in
induction of making sure we're going down a well-founded relation when
applying the induction hypothesis.  There are
many sources with more information, see for example the classic account by
Jacobs and Rutten [@JacobsRutten:IntroductionCoalgebra]
or a new attempt by Kozen and Silva
that aims to emphasize the simplicity, not the mystery, of
coinduction [@KozenSilva:Coinduction].

Let's prove $\true \Imp g\greatest(x)$.  The intuitive coinductive proof goes like this:
According to the right-hand rule of [#g-coind-rule], $g\greatest(x)$ follows if we
establish $g\greatest(x-2)$, and that's easy to do by invoking the coinduction hypothesis.
The "little detail", productivity, is satisfied in this proof because we applied
a rule in [#g-coind-rule] before invoking the coinduction hypothesis.

For anyone who may have felt that the intuitive proof felt too easy, here is a formal
proof using [#eq-greatest-is-forall], which relies only on induction.  We massage the
general form of our proof goal:

|~~~|~~~~~~~~~~~~~~~~~~~~~~~~~~~~~~~~~~~~~~~~~~~~~~~~~~~~~~~~~~~~~~~~~~~~~~~~~~~~~|
|   | $Q \Imp f\greatest(x)$                                                      |
| = | &nbsp;&nbsp;&nbsp;&nbsp;  { [#eq-greatest-is-forall] }                      |
|   | $Q \Imp \forall k \bullet\; \Iter{f}_k(x)$                                  |
| = | &nbsp;&nbsp;&nbsp;&nbsp;  { distribute $\Imp$ over $\forall$ to the right } |
|   | $\forall k \bullet\; Q \Imp \Iter{f}_k(x)$                                  |

The last line can be proved by induction over $k$.  So, in our case, we prove
$\true \Imp \Iter{g}_k(x)$ for every $k$.
If $k=0$, then $\Iter{g}_k(x)$ is $\true$, so our goal holds trivially.
If $k > 0$, then $\Iter{g}_k(x) = (x = 0 \Or \Iter{g}_{k-1}(x-2))$.  We establish the second
disjunct by applying the induction hypothesis (on the smaller $k-1$ and with $x-2$).

### Other Techniques

Although in this paper I consider only well-founded functions and extreme
predicates, it is worth mentioning that there are additional ways of making sure that
the set of solutions to [#eq-general] is nonempty.  For example, if all calls to $f$ in
$\F'(f)$ are _tail-recursive calls_, then (under the assumption that $Y$ is nonempty) the set of
solutions is nonempty.  To see this, consider an attempted evaluation of $f(x)$ that fails
to determine a definite result value because of an infinite chain of calls that applies $f$
to each value of some subset $X'$ of $X$.  Then, apparently, the value of $f$ for any one
of the values in $X'$ is not determined by the equation, but picking any particular result
values for these makes for a consistent definition.
This was pointed out by Manolios and Moore [@ManoliosMoore:PartialFunctions].
Functions can be underspecified in this way in the proof assistants ACL2 [@ACL2:book]
and HOL [@Krauss:PhD].

## Functions in Dafny

In this section, I explain with examples the support in
Dafny[^fn-on-da-web] for well-founded functions, extreme predicates,
and proofs regarding these.

[^fn-on-da-web]: Dafny is open source at [dafny.codeplex.com](http://dafny.codeplex.com) and can also be used online at [rise4fun.com/dafny](http://rise4fun.com/dafny).

### Well-founded Functions in Dafny

Declarations of well-founded functions are unsurprising.  For example, the Fibonacci
function is declared as follows:

```
function fib(n: nat): nat
{
  if n < 2 then n else fib(n-2) + fib(n-1)
}
```

Dafny verifies that the body (given as an expression in curly braces) is well defined.
This includes decrement checks for recursive (and mutually recursive) calls.  Dafny
predefines a well-founded relation on each type and extends it to lexicographic tuples
of any (fixed) length.  For example, the well-founded relation $x \Less y$ for integers
is $x < y \And 0 \leq y$, the one for reals is $x \leq y - 1.0 \And 0.0 \leq y$
(this is the same ordering as for integers, if you read the integer
relation as $x \leq y - 1 \And 0 \leq y$), the one for inductive
datatypes is structural inclusion,
and the one for coinductive datatypes is $\false$.

Using a `decreases` clause, the programmer can specify the term in this predefined
order.  When a function definition omits a `decreases` clause, Dafny makes a simple
guess.  This guess (which can be inspected by hovering over the function name in the
Dafny IDE) is very often correct, so users are rarely bothered to provide explicit
`decreases` clauses.

If a function returns `bool`, one can drop the result type `: bool` and change the
keyword `function` to `predicate`.

### Proofs in Dafny

Dafny has `lemma` declarations.  These are really just special cases of methods:
they can have pre- and postcondition specifications and their body is a code block.
Here is the lemma we stated and proved in Section [#sec-fib-example]:

```
lemma FibProperty(n: nat)
  ensures fib(n) % 2 == 0 <==> n % 3 == 0
{
  if n < 2 {
  } else {
    FibProperty(n-2); FibProperty(n-1);
  }
}
```

The postcondition of this lemma (keyword `ensures`) gives the proof
goal.  As in any program-correctness logic (e.g.,
[@Hoare:AxiomaticBasis]), the postcondition must
be established on every control path through the lemma's body.  For
`FibProperty`, I give the proof by
an `if` statement, hence introducing a case split.  The then branch is empty, because
Dafny can prove the postcondition automatically in this case.  The else branch
performs two recursive calls to the lemma.  These are the invocations of the induction
hypothesis and they follow the usual program-correctness rules,
namely: the precondition must hold at the call site, the call must terminate, and then
the caller gets to assume the postcondition upon return.  The "proof glue" needed
to complete the proof is done automatically by Dafny.

Dafny features an aggregate statement using which it is possible to make (possibly
infinitely) many calls at once.  For example, the induction hypothesis can be called
at once on all values `n'` smaller than `n`:

```
forall n' | 0 <= n' < n {
  FibProperty(n');
}
```

For our purposes, this corresponds to _strong induction_.  More
generally, the `forall` statement has the form

```
forall k | P(k)
  ensures Q(k)
{ Statements; }
```

Logically, this statement corresponds to _universal introduction_: the body proves that
`Q(k)` holds for an arbitrary `k` such that `P(k)`, and the conclusion of the `forall` statement
is then $\forall k \bullet\; P(k) \Imp Q(k)$.  When the body of the `forall` statement is
a single call (or `calc` statement), the `ensures` clause is inferred and can be omitted,
like in our `FibProperty` example.

Lemma `FibProperty` is simple enough that its whole body can be replaced by the one
`forall` statement above.  In fact, Dafny goes one step further: it automatically
inserts such a `forall` statement at the beginning of every lemma [@Leino:induction].
Thus, `FibProperty` can be declared and proved simply by:

``` {.para-end}
lemma FibProperty(n: nat)
  ensures fib(n) % 2 == 0 <==> n % 3 == 0
{ }
```

Going in the other direction from universal introduction is existential elimination,
also known as Skolemization.  Dafny has a statement for this, too:
for any variable `x` and boolean expression `Q`, the
_assign such that_ statement `x :| Q;` says to assign to `x` a value such that `Q`
will hold.  A proof obligation when using this statement is to show that there
exists an `x` such that `Q` holds.  For example, if the fact
$\exists k \bullet\; 100 \leq \fib(k) < 200$ is known, then the statement
`k :| 100 <= fib(k) < 200;` will assign to `k` some value (chosen arbitrarily)
for which `fib(k)` falls in the given range.

### Extreme Predicates in Dafny {#sec-friendliness}

In this previous subsection, I explained that a `predicate` declaration introduces a
well-founded predicate.  The declarations for introducing extreme predicates are
`inductive predicate` and `copredicate`.  Here is the definition of the least and
greatest solutions of $g$ from above, let's call them `g` and `G`:

```
inductive predicate g(x: int) { x == 0 || g(x-2) }
copredicate G(x: int) { x == 0 || G(x-2) }
```

When Dafny receives either of these definitions, it automatically declares the corresponding
prefix predicates.  Instead of the names $\iter{g}_k$ and $\Iter{g}_k$ that I used above, Dafny
names the prefix predicates `g#[k]` and `G#[k]`, respectively, that is, the name of
the extreme predicate appended with `#`, and the subscript is given as an argument in
square brackets.  The definition of the prefix predicate derives from the body of
the extreme predicate and follows the form in [#eq-least-approx] and [#eq-greatest-approx].
Using a faux-syntax for illustrative purposes, here are the prefix
predicates that Dafny defines automatically from the extreme
predicates `g` and `G`:

```
predicate g#[_k: nat](x: int) { _k != 0 && (x == 0 || g#[_k-1](x-2)) }
predicate G#[_k: nat](x: int) { _k != 0 ==> (x == 0 || G#[_k-1](x-2)) }
```

The Dafny verifier is aware of the connection between extreme predicates and their
prefix predicates, [#eq-least-is-exists] and [#eq-greatest-is-forall].

Remember that to be well defined, the defining functor of an extreme predicate
must be monotonic, and for [#eq-least-is-exists] and [#eq-greatest-is-forall] to hold,
the functor must be continuous.  Dafny enforces the former of these by checking that
recursive calls of extreme predicates are in positive positions.  The continuity
requirement comes down to checking that they are also in _continuous positions_:
that recursive calls to inductive predicates are
not inside unbounded universal quantifiers and that recursive calls to co-predicates
are not inside unbounded existential quantifiers [@Milner:CCS; @LeinoMoskal:Coinduction].

### Proofs about Extreme Predicates

From what I have presented so far, we can do the formal proofs from Sections
[#sec-example-least-solution] and [#sec-example-greatest-solution].  Here is the
former:

```
lemma EvenNat(x: int)
  requires g(x)
  ensures 0 <= x && x % 2 == 0
{
  var k: nat :| g#[k](x);
  EvenNatAux(k, x);
}
lemma EvenNatAux(k: nat, x: int)
  requires g#[k](x)
  ensures 0 <= x && x % 2 == 0
{
  if x == 0 { } else { EvenNatAux(k-1, x-2); }
}
```

Lemma `EvenNat` states the property we wish to prove.  From its
precondition (keyword `requires`) and
[#eq-least-is-exists], we know there is some `k` that will make the condition in the
assign-such-that statement true.  Such a value is then assigned to `k` and passed to
the auxiliary lemma, which promises to establish the proof goal.  Given the condition
`g#[k](x)`, the definition of `g#` lets us conclude `k != 0` as well as the disjunction
`x == 0 || g#[k-1](x-2)`.  The then branch considers the case of the first disjunct,
from which the proof goal follows automatically.  The else branch can then assume
`g#[k-1](x-2)` and calls the induction hypothesis with those parameters.  The proof
glue that shows the proof goal for `x` to follow from the proof goal with `x-2` is
done automatically.

Because Dafny automatically inserts the statement

```
forall k', x' | 0 <= k' < k && g#[k'](x') {
  EvenNatAux(k', x');
}
```

at the beginning of the body of `EvenNatAux`, the body can be left empty and Dafny
completes the proof automatically.

Here is the Dafny program that gives the proof from Section [#sec-example-greatest-solution]:

``` {.para-end}
lemma Always(x: int)
  ensures G(x)
{ forall k: nat { AlwaysAux(k, x); } }
lemma AlwaysAux(k: nat, x: int)
  ensures G#[k](x)
{ }
```

While each of these proofs involves only basic proof rules, the setup feels a bit clumsy,
even with the empty body of the auxiliary lemmas.  Moreover,
the proofs do not reflect the intuitive proofs I described in
Section [#sec-example-least-solution] and [#sec-example-greatest-solution].
These shortcoming are addressed in the next subsection.

### Nicer Proofs of Extreme Predicates

The proofs we just saw follow standard forms:
use Skolemization to convert the inductive predicate into a prefix predicate for some `k`
and then do the proof inductively over `k`; respectively,
by induction over `k`, prove the prefix predicate for every `k`, then use
universal introduction to convert to the coinductive predicate.
With the declarations `inductive lemma` and `colemma`, Dafny offers to
set up the proofs
in these standard forms.  What is gained is not just fewer characters in the program
text, but also a possible intuitive reading of the proofs.  (Okay, to be fair, the
reading is intuitive for simpler proofs; complicated proofs may or may not be intuitive.)

Somewhat analogous to the creation of prefix predicates from extreme predicates, Dafny
automatically creates a _prefix lemma_ `L#` from each "extreme lemma" `L`.  The pre-
and postconditions of a prefix lemma are copied from those of the extreme lemma,
except for the following replacements:
For an inductive lemma, Dafny looks in the precondition to find calls (in positive, continuous
positions) to inductive predicates `P(x)` and replaces these with `P#[_k](x)`.
For a
co-lemma, Dafny looks in the postcondition to find calls (in positive, continuous positions)
to co-predicates `P` (including equality among coinductive datatypes, which is a built-in
co-predicate) and replaces these with `P#[_k](x)`.
In each case, these predicates `P` are the lemma's _focal predicates_.

The body of the extreme lemma is moved to the prefix lemma, but with
replacing each recursive
call `L(x)` with `L#[_k-1](x)` and replacing each occurrence of a call
to a focal predicate
`P(x)` with `P#[_k-1](x)`.  The bodies of the extreme lemmas are then replaced as shown
in the previous subsection.  By construction, this new body correctly leads to the
extreme lemma's postcondition.

Let us see what effect these rewrites have on how one can write proofs.  Here are the proofs
of our running example:

```
inductive lemma EvenNat(x: int)
  requires g(x)
  ensures 0 <= x && x % 2 == 0
{ if x == 0 { } else { EvenNat(x-2); } }
colemma Always(x: int)
  ensures G(x)
{ Always(x-2); }
```

Both of these proofs follow the intuitive proofs given in Sections
[#sec-example-least-solution] and [#sec-example-greatest-solution].  Note that in these
simple examples, the user is never bothered with either prefix predicates nor
prefix lemmas---the proofs just look like "what you'd expect".

Since Dafny automatically inserts calls to the induction hypothesis at the beginning of
each lemma, the bodies of the given extreme lemmas `EvenNat` and
`Always` can be empty and Dafny still completes the proofs.
Folks, it doesn't get any simpler than that!

# Class Types

````
ClassDecl = "class" { Attribute } ClassName [ GenericParameters ]
  ["extends" Type {"," Type} ]
  "{" { { DeclModifier } ClassMemberDecl(moduleLevelDecl: false) } "}"
````

````
ClassMemberDecl(moduleLevelDecl) =
  ( FieldDecl | FunctionDecl |
    MethodDecl(isGhost: ("ghost" was present),
               allowConstructor: !moduleLevelDecl)
  )
````
The ``ClassMemberDecl`` parameter `moduleLevelDecl` will be true if
the member declaration is at the top level or directly within a
module declaration. It will be false for ``ClassMemberDecl``s
that are part of a class or trait declaration. If `moduleLevelDecl` is
false ``FieldDecl``s are not allowed.

A _class_ `C` is a reference type declared as follows:
```
class C<T> extends J1, ..., Jn
{
  \(_members_\)
}
```
where the list of type parameters `T` is optional and so is
"`extends J1, ..., Jn`", which says that the class extends traits `J1` ... `Jn`.
The members of a class are _fields_, _functions_, and
_methods_.  These are accessed or invoked by dereferencing a reference
to a `C` instance.

A function or method is invoked on an _instance_
of `C`, unless the function or method is declared `static`.
A function or method that is not `static` is called an
_instance_ function or method.

An instance function or method takes an implicit _receiver_
parameter, namely, the instance used to access the member.  In the
specification and body of an instance function or method, the receiver
parameter can be referred to explicitly by the keyword `this`.
However, in such places, members of `this` can also be mentioned
without any qualification.  To illustrate, the qualified `this.f` and
the unqualified `f` refer to the same field of the same object in the
following example:
```
class C {
  var f: int
  method Example() returns (b: bool)
  {
    b := f == this.f;
  }
}
```
so the method body always assigns `true` to the out-parameter `b`.
There is no semantic difference between qualified and
unqualified accesses to the same receiver and member.

A `C` instance is created using `new`, for example:
```
c := new C;
```

Note that `new` simply allocates a `C` object and returns a reference
to it; the initial values of its fields are arbitrary values of their
respective types.  Therefore, it is common to invoke a method, known
as an _initialization method_, immediately after creation, for
example:
```
c := new C;
c.InitFromList(xs, 3);
```
When an initialization method has no out-parameters and modifies no
more than `this`, then the two statements above can be combined into
one:
```
c := new C.InitFromList(xs, 3);
```
Note that a class can contain several initialization methods, that
these methods can be invoked at any time, not just as part of a `new`,
and that `new` does not require that an initialization method be
invoked at creation.

A clas can declare special initializing methods called _constructor methods_.
See Section [#sec-method-declarations].

## Field Declarations
````
FieldDecl = "var" { Attribute } FIdentType { "," FIdentType }
````
An ``FIdentType`` is used to declare a field. The field name is either an
identifier (that is not allowed to start with a leading underscore) or
some digits. Digits are used if you want to number your fields, e.g. "0",
"1", etc.
````
FIdentType = ( FieldIdent | digits ) ":" Type
````

A field x of some type T is declared as:
```
var x: T
```

A field declaration declares one or more fields of the enclosing class.
Each field is a named part of the state of an object of that class. A
field declaration is similar to but distinct from a variable declaration
statement. Unlike for local variables and bound variables, the type is
required and will not be inferred.

Unlike method and function declarations, a field declaration
cannot be given at the top level. Fields can be declared in either a
class or a trait. A class that inherits from multiple traits will
have all the fields declared in any of its parent traits.

Fields that are declared as `ghost` can only be used in specifications,
not in code that will be compiled into executable code.

Fields may not be declared static.

`protected` is not allowed for fields.

## Method Declarations
````
MethodDecl(isGhost, allowConstructor) =
 MethodKeyword { Attribute } [ MethodName ]
 (  MethodSignature(isGhost)  | SignatureEllipsis_ )
 MethodSpec [ BlockStmt ]
````
The `isGhost` parameter is true iff the `ghost` keyword
preceded the method declaration.

If the `allowConstructor` parameter is false then
the ``MethodDecl`` must not be a `constructor`
declaration.

````
MethodKeyword = ("method" | "lemma" | "colemma"
                | "inductive" "lemma" | "constructor" )
````
The method keyword is used to specify special kinds of methods
as explained below.

````
MethodSignature(isGhost) =
    [ GenericParameters ]
    Formals(allowGhost: !isGhost)
    [ "returns" Formals(allowGhost: !isGhost) ]
````
A method signature specifies the method generic parameters,
input parameters and return parameters.
The formal parameters are not allowed to have `ghost` specified
if `ghost` was already specified for the method.

````
SignatureEllipsis_ = "..."
````
A ``SignatureEllipsis_`` is used when a method or function is being redeclared
in module that refines another module. In that case the signature is
copied from the module that is being refined. This works because
Dafny does not support method or function overloading, so the
name of the class method uniquely identifies it without the
signature.

````
Formals(allowGhostKeyword) =
  "(" [ GIdentType(allowGhostKeyword)
        { "," GIdentType(allowGhostKeyword) } ] ")"
````
The ``Formals`` specifies the names and types of the method input or
output parameters.

See section [#sec-method-specification] for a description of ``MethodSpec``.

A method declaration adheres to the ``MethodDecl`` grammar above.
Here is an example of a method declaration.

```
method {:att1}{:att2} M<T1, T2>(a: A, b: B, c: C) returns (x: X, y: Y, z: Z)
  requires Pre
  modifies Frame
  ensures Post
  decreases Rank
{
  Body
}
```

where `:att1` and `:att2` are attributes of the method,
`T1` and `T2` are type parameters of the method (if generic),
`a, b, c` are the method’s in-parameters, `x, y, z` are the
method’s out-parameters, `Pre` is a boolean expression denoting the
method’s precondition, `Frame` denotes a set of objects whose fields may
be updated by the method, `Post` is a boolean expression denoting the
method’s postcondition, `Rank` is the method’s variant function, and
`Body` is a statement that implements the method. `Frame` can be a list
of expressions, each of which is a set of objects or a single object, the
latter standing for the singleton set consisting of that one object. The
method’s frame is the union of these sets, plus the set of objects
allocated by the method body. For example, if `c` and `d` are parameters
of a class type `C`, then

```
modifies {c, d}

modifies {c} + {d}

modifies c, {d}

modifies c, d
```

all mean the same thing.

A method can be declared as ghost by preceding the declaration with the
keyword ghost. By default, a method has an implicit receiver parameter,
this. This parameter can be removed by preceding the method declaration
with the keyword static. A static method M in a class C can be invoked by
C.M(…).

In a class, a method can be declared to be a constructor method by
replacing the keyword `method` with the keyword `constructor`. A constructor
can only be called at the time an object is allocated (see
object-creation examples below), and for a class that contains one or
more constructors, object creation must be done in conjunction with a
call to a constructor.

An ordinary method is declared with the `method` keyword.
Section [#sec-constructors] explains methods that instead use the
`constructor` keyword. Section [#sec-lemmas] discusses methods that are
declared with the `lemma` keyword. Methods declared with the `inductive`
`lemma` keywords are discussed later in the context of inductive
predicates (see [#sec-inductive-datatypes]). Methods declared with the
`colemma` keyword are discussed later in the context of co-inductive
types, in section [#sec-colemmas].

A method without is body is _abstract_. A method is allowed to be
abstract under the following circumstances:

* It contains an `{:axiom}` attribute
* It contains an `{:imported}` attribute
* It contains a `{:decl}` attribute
* It is a declaration in an abstract module.
Note that when there is no body, Dafny assumes that the *ensures*
clauses are true without proof.

### Constructors
To write structured object-oriented programs, one often relies on that
objects are constructed only in certain ways.  For this purpose, Dafny
provides _constructor (method)s_, which are a restricted form of
initialization methods.  A constructor is declared with the keyword
`constructor` instead of `method`.  When a class contains a
constructor, every call to `new` for that class must be accompanied
with a call to one of the constructors.  Moreover, a constructor
cannot be called at other times, only during object creation.  Other
than these restrictions, there is no semantic difference between using
ordinary initialization methods and using constructors.

The Dafny design allows the constructors to be named, which promotes
using names like `InitFromList` above.  Still, many classes have just
one constructor or have a typical constructor.  Therefore, Dafny
allows one _anonymous constructor_, that is, a constructor whose name
is essentially "".  For example:
```
class Item {
  constructor (x: int, y: int)
  // ...
}
```
When invoking this constructor, the "`.`" is dropped, as in:
```
m := new Item(45, 29);
```
Note that an anonymous constructor is just one way to name a
constructor; there can be other constructors as well.

### Lemmas
Sometimes there are steps of logic required to prove a program correct,
but they are too complex for Dafny to discover and use on its own. When
this happens, we can often give Dafny assistance by providing a lemma.
This is done by declaring a method with the `lemma` keyword.
Lemmas are implicitly ghost methods and the `ghost` keyword cannot
be applied to them.

For an example, see the `FibProperty` lemma in
Section [#sec-proofs-in-dafny].

See [the Dafny Lemmas tutorial](http://rise4fun.com/Dafny/tutorial/Lemmas)
for more examples and hints for using lemmas.

## Function Declarations

````
FunctionDecl =
  ( "function" [ "method" ] { Attribute }
    FunctionName
    FunctionSignatureOrEllipsis_(allowGhostKeyword: ("method" present))
  | "predicate" [ "method" ] { Attribute }
    PredicateName
    PredicateSignatureOrEllipsis_(allowGhostKeyword: ("method" present))
  | "inductive" "predicate" { Attribute }
    PredicateName
    PredicateSignatureOrEllipsis_(allowGhostKeyword: false)
  | "copredicate" { Attribute }
    CopredicateName
    PredicateSignatureOrEllipsis_(allowGhostKeyword: false)
  )
  FunctionSpec [ FunctionBody ]

FunctionSignatureOrEllipsis_(allowGhostKeyword) =
    FunctionSignature_ | SignatureEllipsis_
FunctionSignature_(allowGhostKeyword) =
    [ GenericParameters ] Formals(allowGhostKeyword) ":" Type

PredicateSignatureOrEllipsis_(allowGhostKeyword) =
    PredicateSignature_(allowGhostKeyword) | SignatureEllipsis_
PredicateSignature_(allowGhostKeyword) =
    [ GenericParameters ] Formals(allowGhostKeyword)

FunctionBody = "{" Expression(allowLemma: true, allowLambda: true) "}"
````
In the above productions, allowGhostKeyword is true if the optional
"method" keyword was specified. This allows some of the
formal parameters of a function method to be specified as ghost.

See section [#sec-function-specification] for a description of ``FunctionSpec``.

A Dafny function is a pure mathematical function. It is allowed to
read memory that was specified in its `reads` expression but is not
allowed to have any side effects.

Here is an example function declaration:
```
function {:att1}{:att2} F<T1, T2>(a: A, b: B, c: C): T
  requires Pre
  reads Frame
  ensures Post
  decreases Rank
{
  Body
}
```

where `:att1` and `:att2` are attributes of the function, if any, `T1`
and `T2` are type parameters of the function (if generic), `a, b, c` are
the functions’s parameters, `T` is the type of the function’s result,
`Pre` is a boolean expression denoting the function’s precondition,
`Frame` denotes a set of objects whose fields the function body may
depend on, `Post` is a boolean expression denoting the function’s
postcondition, `Rank` is the function’s variant function, and `Body` is
an expression that defines the function return value. The precondition
allows a function to be partial, that is, the precondition says when the
function is defined (and Dafny will verify that every use of the function
meets the precondition). The postcondition is usually not needed, since
the body of the function gives the full definition. However, the
postcondition can be a convenient place to declare properties of the
function that may require an inductive proof to establish. For example:

````
function Factorial(n: int): int
  requires 0 <= n
  ensures 1 <= Factorial(n)
{
  if n == 0 then 1 else Factorial(n-1) * n
}
````

says that the result of Factorial is always positive, which Dafny
verifies inductively from the function body. To refer to the function’s
result in the postcondition, use the function itself, as shown in the
example.

By default, a function is *ghost*, and cannot be called from non-ghost
code. To make it non-ghost, replace the keyword function with the two
keywords "function method".

By default, a function has an implicit receiver parameter, `this`. This
parameter can be removed by preceding the function declaration with the
keyword `static`. A static function `F` in a class `C` can be invoked
by `C.F(…)`. This can give a convenient way to declare a number of helper
functions in a separate class.

As for methods, a ``SignatureEllipsis_`` is used when declaring
a function in a module refinement. For example, if module `M0` declares
function `F`, a module `M1` can be declared to refine `M0` and
`M1` can then refine `F`. The refinement function, `M1.F` can have
a ``SignatureEllipsis_`` which means to copy the signature form
`M0.F`. A refinement function can furnish a body for a function
(if `M0.F` does not provide one). It can also add **ensures**
clauses. And if `F` is a predicate, it can add conjuncts to
a previously given body.

### Function Transparency
A function is said to be _transparent_ in a location if the
contents of the body of the function is visible at that point.
A function is said to be _opaque_ at a location if it is not
transparent. However the ``FunctionSpec`` of a function
is always available.

A function is usually transparent up to some unrolling level (up to
1, or maybe 2 or 3). If its arguments are all literals it is
transparent all the way.

But the transparency of a function is affected by the following:

* whether the function was declared to be protected, and
* whether the function was given the `{:opaque}` attribute (as explained
in Section [#sec-opaque]).

The following table summarizes where the function is transparent.
The module referenced in the table is the module in which the
function is defined.

+------------+--------------+-------------+-------------+
| Protected? | `{:opaque}`? | Transparent | Transparent |
|            |              | Inside      | Outside     |
|            |              | Module      | Module      |
+:----------:+:------------:+:-----------:+:-----------:+
| N          | N            | Y           | Y           |
| Y          | N            | Y           | N           |
| N          | Y            | N           | N           |
+------------+--------------+-------------+-------------+

When `{:opaque}` is specified for function `g`, `g` is opaque,
however the lemma `reveal_g` is available to give the semantics
of `g` whether in the defining module or outside.

It currently is not allowed to have both `protected` and
`{:opaque}` specified for a function.

### Predicates
A function that returns a `bool` results is called a _predicate_. As an
alternative syntax, a predicate can be declared by replacing the `function`
keyword with the `predicate` keyword and omitting a declaration of the
return type.

### Inductive Predicates and Lemmas
See section [#sec-friendliness] for descriptions
of inductive predicates and lemmas.

# Trait Types
````
TraitDecl = "trait" { Attribute } TraitName [ GenericParameters ]
  "{" { { DeclModifier } ClassMemberDecl(moduleLevelDecl: false) } "}"
````

A _trait_ is an "abstract superclass", or call it an "interface" or
"mixin".  Traits are new to Dafny and are likely to evolve for a
while.

The declaration of a trait is much like that of a class:
```
trait J
{
  \(_members_\)
}
```
where `\(_members_\)` can include fields, functions, and methods, but
no constructor methods.  The functions and methods are allowed to be
declared `static`.

A reference type `C` that extends a trait `J` is assignable to `J`, but
not the other way around.  The members of `J` are available as members
of `C`.  A member in `J` is not allowed to be redeclared in `C`,
except if the member is a non-`static` function or method without a
body in `J`.  By doing so, type `C` can supply a stronger
specification and a body for the member.

`new` is not allowed to be used with traits.  Therefore, there is no
object whose allocated type is a trait.  But there can of course be
objects of a class `C` that implements a trait `J`, and a reference to
such a `C` object can be used as a value of type `J`.

As an example, the following trait represents movable geometric shapes:
```
trait Shape
{
  function method Width(): real
    reads this
  method Move(dx: real, dy: real)
    modifies this
  method MoveH(dx: real)
    modifies this
  {
    Move(dx, 0.0);
  }
}
```
Members `Width` and `Move` are _abstract_ (that is, body less) and can
be implemented differently by different classes that extend the trait.
The implementation of method `MoveH` is given in the trait and thus
gets used by all classes that extend `Shape`.  Here are two classes
that each extends `Shape`:
```
class UnitSquare extends Shape
{
  var x: real, y: real
  function method Width(): real {  // note the empty reads clause
    1.0
  }
  method Move(dx: real, dy: real)
    modifies this
  {
    x, y := x + dx, y + dy;
  }
}
class LowerRightTriangle extends Shape
{
  var xNW: real, yNW: real, xSE: real, ySE: real
  function method Width(): real
    reads this
  {
    xSE - xNW
  }
  method Move(dx: real, dy: real)
    modifies this
  {
    xNW, yNW, xSE, ySE := xNW + dx, yNW + dy, xSE + dx, ySE + dy;
  }
}
```
Note that the classes can declare additional members, that they supply
implementations for the abstract members of the trait,
that they repeat the member signatures, and that they are responsible
for providing their own member specifications that both strengthen the
corresponding specification in the trait and are satisfied by the
provided body.
Finally, here is some code that creates two class instances and uses
them together as shapes:
```
var myShapes: seq<Shape>;
var A := new UnitSquare;
myShapes := [A];
var tri := new LowerRightTriangle;
// myShapes contains two Shape values, of different classes
myShapes := myShapes + [tri];
// move shape 1 to the right by the width of shape 0
myShapes[1].MoveH(myShapes[0].Width());
```

# Array Types
````
ArrayType_ = arrayToken [ GenericInstantiation ]
````

Dafny supports mutable fixed-length _array types_ of any positive
dimension.  Array types are reference types.

## One-dimensional arrays

A one-dimensional array of `n` `T` elements is created as follows:
```
a := new T[n];
```
The initial values of the array elements are arbitrary values of type
`T`.
The length of an array is retrieved using the immutable `Length`
member.  For example, the array allocated above satisfies:
```
a.Length == n
```

For any integer-based numeric `i` in the range `0 <= i < a.Length`,
the _array selection_ expression `a[i]` retrieves element `i` (that
is, the element preceded by `i` elements in the array).  The
element stored at `i` can be changed to a value `t` using the array
update statement:
```
a[i] := t;
```

Caveat: The type of the array created by `new T[n]` is
`array<T>`.  A mistake that is simple to make and that can lead to
befuddlement is to write `array<T>` instead of `T` after `new`.
For example, consider the following:
```
var a := new array<T>;
var b := new array<T>[n];
var c := new array<T>(n);  // resolution error
var d := new array(n);  // resolution error
```
The first statement allocates an array of type `array<T>`, but of
unknown length.  The second allocates an array of type
`array<array<T>>` of length `n`, that is, an array that holds `n`
values of type `array<T>`.  The third statement allocates an
array of type `array<T>` and then attempts to invoke an anonymous
constructor on this array, passing argument `n`.  Since `array` has no
constructors, let alone an anonymous constructor, this statement
gives rise to an error.  If the type-parameter list is omitted for a
type that expects type parameters, Dafny will attempt to fill these
in, so as long as the `array` type parameter can be inferred, it is
okay to leave off the "`<T>`" in the fourth statement above.  However,
as with the third statement, `array` has no anonymous constructor, so
an error message is generated.

One-dimensional arrays support operations that convert a stretch of
consecutive elements into a sequence.  For any array `a` of type
`array<T>`, integer-based numerics `lo` and `hi` satisfying
`0 <= lo <= hi <= a.Length`, the following operations each yields a
`seq<T>`:

+---------------------+------------------------------------+
| expression          | description                        |
+---------------------+------------------------------------+
| `a[lo..hi]`         | subarray conversion to sequence    |
| `a[lo..]`           | drop                               |
| `a[..hi]`           | take                               |
| `a[..]`             | array conversion to sequence       |
+---------------------+------------------------------------+

The expression `a[lo..hi]` takes the first `hi` elements of the array,
then drops the first `lo` elements thereof and returns what remains as
a sequence.  The resulting sequence thus has length `hi - lo`.
The other operations are special instances of the first.  If `lo` is
omitted, it defaults to `0` and if `hi` is omitted, it defaults to
`a.Length`.
In the last operation, both `lo` and `hi` have been omitted, thus
`a[..]` returns the sequence consisting of all the array elements of
`a`.

The subarray operations are especially useful in specifications.  For
example, the loop invariant of a binary search algorithm that uses
variables `lo` and `hi` to delimit the subarray where the search `key`
may be still found can be expressed as follows:
```
key !in a[..lo] && key !in a[hi..]
```
Another use is to say that a certain range of array elements have not
been changed since the beginning of a method:
```
a[lo..hi] == old(a[lo..hi])
```
or since the beginning of a loop:
```
ghost var prevElements := a[..];
while // ...
  invariant a[lo..hi] == prevElements[lo..hi]
{
  // ...
}
```
Note that the type of `prevElements` in this example is `seq<T>`, if
`a` has type `array<T>`.

A final example of the subarray operation lies in expressing that an
array's elements are a permutation of the array's elements at the
beginning of a method, as would be done in most sorting algorithms.
Here, the subarray operation is combined with the sequence-to-multiset
conversion:
```
multiset(a[..]) == multiset(old(a[..]))
```

## Multi-dimensional arrays

An array of 2 or more dimensions is mostly like a one-dimensional
array, except that `new` takes more length arguments (one for each
dimension), and the array selection expression and the array update
statement take more indices.  For example:
```
matrix := new T[m, n];
matrix[i, j], matrix[x, y] := matrix[x, y], matrix[i, j];
```
create a 2-dimensional array whose dimensions have lengths `m` and
`n`, respectively, and then swaps the elements at `i,j` and `x,y`.
The type of `matrix` is `array2<T>`, and similarly for
higher-dimensional arrays (`array3<T>`, `array4<T>`, etc.).  Note,
however, that there is no type `array0<T>`, and what could have been
`array1<T>` is actually named just `array<T>`.

The `new` operation above requires `m` and `n` to be non-negative
integer-based numerics.  These lengths can be retrieved using the
immutable fields `Length0` and `Length1`.  For example, the following
holds of the array created above:
```
matrix.Length0 == m && matrix.Length1 == n
```
Higher-dimensional arrays are similar (`Length0`, `Length1`,
`Length2`, ...).  The array selection expression and array update
statement require that the indices are in bounds.  For example, the
swap statement above is well-formed only if:
```
0 <= i < matrix.Length0 && 0 <= j < matrix.Length1 &&
0 <= x < matrix.Length0 && 0 <= y < matrix.Length1
```

In contrast to one-dimensional arrays, there is no operation to
convert stretches of elements from a multi-dimensional array to a
sequence.

# Type object
````
ObjectType_ = "object"
````

There is a built-in trait `object` that is like a supertype of all
reference types.[^fn-object-trait] Every class automatically extends
object and so does every user-defined trait. The purpose of type `object`
is to enable a uniform treatment of _dynamic frames_. In particular, it
is useful to keep a ghost field (typically named `Repr` for
"representation") of type `set<object>`.

[^fn-object-trait]: The current compiler restriction that `object` cannot
    be used as a type parameter needs to be removed.

# Iterator types
````
IteratorDecl = "iterator" { Attribute } IteratorName
  ( [ GenericParameters ]
    Formals(allowGhostKeyword: true)
    [ "yields" Formals(allowGhostKeyword: true) ]
  | "..."
  )
  IteratorSpec [ BlockStmt ]
````

See section [#sec-iterator-specification] for a description of ``IteratorSpec``.

An _iterator_ provides a programming abstraction for writing code that
iteratively returns elements.  These CLU-style iterators are
_co-routines_ in the sense that they keep track of their own program
counter and control can be transferred into and out of the iterator
body.

An iterator is declared as follows:
```
iterator Iter<T>(\(_in-params_\)) yields (\(_yield-params_\))
  \(_specification_\)
{
  \(_body_\)
}
```
where `T` is a list of type parameters (as usual, if there are no type
parameters, "`<T>`" is omitted). This declaration gives rise to a
reference type with the same name, `Iter<T>`. In the signature,
in-parameters and yield-parameters are the iterator's analog of a
method's in-parameters and out-parameters. The difference is that the
out-parameters of a method are returned to a caller just once, whereas
the yield-parameters of an iterator are returned each time the iterator
body performs a `yield`. The body consists of statements, like in a
method body, but with the availability also of `yield` statements.

From the perspective of an iterator client, the `iterator` declaration
can be understood as generating a class `Iter<T>` with various
members, a simplified version of which is described next.

The `Iter<T>` class contains an anonymous constructor whose parameters
are the iterator's in-parameters:
```
predicate Valid()
constructor (\(_in-params_\))
  modifies this
  ensures Valid()
```
An iterator is created using `new` and this anonymous constructor.
For example, an iterator willing to return ten consecutive integers
from `start` can be declared as follows:
```
iterator Gen(start: int) yields (x: int)
{
  var i := 0;
  while i < 10 {
    x := start + i;
	yield;
	i := i + 1;
  }
}
```
An instance of this iterator is created using:
```
iter := new Gen(30);
```

The predicate `Valid()` says when the iterator is in a state where one
can attempt to compute more elements.  It is a postcondition of the
constructor and occurs in the specification of the `MoveNext` member:
```
method MoveNext() returns (more: bool)
  requires Valid()
  modifies this
  ensures more ==> Valid()
```
Note that the iterator remains valid as long as `MoveNext` returns
`true`.  Once `MoveNext` returns `false`, the `MoveNext` method can no
longer be called.  Note, the client is under no obligation to keep
calling `MoveNext` until it returns `false`, and the body of the
iterator is allowed to keep returning elements forever.

The in-parameters of the iterator are stored in immutable fields of
the iterator class.  To illustrate in terms of the example above, the
iterator class `Gen` contains the following field:
```
var start: int
```
The yield-parameters also result in members of the iterator class:
```
var x: int
```
These fields are set by the `MoveNext` method.  If `MoveNext` returns
`true`, the latest yield values are available in these fields and the
client can read them from there.

To aid in writing specifications, the iterator class also contains
ghost members that keep the history of values returned by
`MoveNext`.  The names of these ghost fields follow the names of the
yield-parameters with an "`s`" appended to the name (to suggest
plural).  Name checking rules make sure these names do not give rise
to ambiguities.  The iterator class for `Gen` above thus contains:
```
ghost var xs: seq<int>
```
These history fields are changed automatically by `MoveNext`, but are
not assignable by user code.

Finally, the iterator class contains some special fields for use in
specifications.  In particular, the iterator specification gets
recorded in the following immutable fields:
```
ghost var _reads: set<object>
ghost var _modifies: set<object>
ghost var _decreases0: T0
ghost var _decreases1: T1
// ...
```
where there is a `_decreases\(_i_\): T\(_i_\)` field for each
component of the iterator's `decreases`
clause.[^fn-iterator-field-names]
In addition, there is a field:
```
ghost var _new: set<object>;
```
to which any objects allocated on behalf of the iterator body get
added.  The iterator body is allowed to remove elements from the
`_new` set, but cannot by assignment to `_new` add any elements.

[^fn-iterator-field-names]:  It would make sense to rename the special
    fields `_reads` and `_modifies` to have the same names as the
    corresponding keywords, `reads` and `modifies`, as is done for
    function values.  Also, the various `_decreases\(_i_\)` fields can
    combined into one field named `decreases` whose type is a
    _n_-tuple. Thse changes may be incorporated into a future version
    of Dafny.

Note, in the precondition of the iterator, which is to hold upon
construction of the iterator, the in-parameters are indeed
in-parameters, not fields of `this`.

It's regrettably tricky to use iterators. The language really
ought to have a `foreach` statement to make this easier.
Here is an example showing definition and use of an iterator.

```
iterator Iter<T>(s: set<T>) yields (x: T)
  yield ensures x in s && x !in xs[..|xs|-1];
  ensures s == set z | z in xs;
{
  var r := s;
  while (r != {})
    invariant forall z :: z in xs ==> x !in r;  // r and xs are disjoint
    invariant s == r + set z | z in xs;
  {
    var y :| y in r;
    r, x := r - {y}, y;
    yield;
    assert y == xs[|xs|-1];  // needed as a lemma to prove loop invariant
  }
}

method UseIterToCopy<T>(s: set<T>) returns (t: set<T>)
  ensures s == t;
{
  t := {};
  var m := new Iter(s);
  while (true)
    invariant m.Valid() && fresh(m._new);
    invariant t == set z | z in m.xs;
    decreases s - t;
  {
    var more := m.MoveNext();
    if (!more) { break; }
    t := t + {m.x};
  }
}
```

<!--
# Async-task types

Another experimental feature in Dafny that is likely to undergo some
evolution is _asynchronous methods_.  When an asynchronous method is
called, it does not return values for the out-parameters, but instead
returns an instance of an _async-task type_.  An asynchronous method
declared in a class `C` with the following signature:
```
async method AM<T>(\(_in-params_\)) returns (\(_out-params_\))
```
also gives rise to an async-task type `AM<T>` (outside the enclosing
class, the name of the type needs the qualification `C.AM<T>`).  The
async-task type is a reference type and can be understood as a class
with various members, a simplified version of which is described next.

Each in-parameter `x` of type `X` of the asynchronous method gives
rise to a immutable ghost field of the async-task type:
```
ghost var x: X;
```
Each out-parameter `y` of type `Y` gives rise to a field
```
var y: Y;
```
These fields are changed automatically by the time the asynchronous
method is successfully awaited, but are not assignable by user code.

The async-task type also gets a number of special fields that are used
to keep track of dependencies, outstanding tasks, newly allocated
objects, etc.  These fields will be described in more detail as the
design of asynchronous methods evolves.

-->

# Function types

````
Type = DomainType "->" Type
````

Functions are first-class values in Dafny.  Function types have the form
`(T) -> U` where `T` is a comma-delimited list of types and `U` is a
type.  `T` is called the function's _domain type(s)_ and `U` is its
_range type_.  For example, the type of a function
```
function F(x: int, b: bool): real
```
is `(int, bool) -> real`.  Parameters are not allowed to be ghost.

To simplify the appearance of the basic case where a function's
domain consist of a list of exactly one type, the parentheses around
the domain type can be dropped in this case, as in `T -> U`.
This innocent simplification requires additional explanation in the
case where that one type is a tuple type, since tuple types are also
written with enclosing parentheses.
If the function takes a single argument that is a tuple, an additional
set of parentheses is needed.  For example, the function
```
function G(pair: (int, bool)): real
```
has type `((int, bool)) -> real`.  Note the necessary double
parentheses.  Similarly, a function that takes no arguments is
different from one that takes a 0-tuple as an argument.  For instance,
the functions
```
function NoArgs(): real
function Z(unit: ()): real
```
have types `() -> real` and `(()) -> real`, respectively.

The function arrow, `->`, is right associative, so `A -> B -> C` means
`A -> (B -> C)`.  The other association requires explicit parentheses:
`(A -> B) -> C`.

Note that the receiver parameter of a named function is not part of
the type.  Rather, it is used when looking up the function and can
then be thought of as being captured into the function definition.
For example, suppose function `F` above is declared in a class `C` and
that `c` references an object of type `C`; then, the following is type
correct:
```
var f: (int, bool) -> real := c.F;
```
whereas it would have been incorrect to have written something like:
```
var f': (C, int, bool) -> real := F;  // not correct
```

Outside its type signature, each function value has three properties,
described next.

Every function implicitly takes the heap as an argument.  No function
ever depends on the _entire_ heap, however.  A property of the
function is its declared upper bound on the set of heap locations it
depends on for a given input.  This lets the verifier figure out that
certain heap modifications have no effect on the value returned by a
certain function.  For a function `f: T -> U` and a value `t` of type
`T`, the dependency set is denoted `f.reads(t)` and has type
`set<object>`.

The second property of functions stems from the fact that every function
is potentially _partial_. In other words, a property of a function is its
_precondition_. For a function `f: T -> U`, the precondition of `f` for a
parameter value `t` of type `T` is denoted `f.requires(t)` and has type
`bool`.

The third property of a function is more obvious---the function's
body.  For a function `f: T -> U`, the value that the function yields
for an input `t` of type `T` is denoted `f(t)` and has type `U`.

Note that `f.reads` and `f.requires` are themselves functions.
Suppose `f` has type `T -> U` and `t` has type `T`.  Then, `f.reads`
is a function of type `T -> set<object>` whose `reads` and `requires`
properties are:
```
f.reads.reads(t) == f.reads(t)
f.reads.requires(t) == true
```
`f.requires` is a function of type `T -> bool` whose `reads` and
`requires` properties are:
```
f.requires.reads(t) == f.reads(t)
f.requires.requires(t) == true
```

Dafny also support anonymous functions by means of
_lambda expressions_. See section [#sec-lambda-expressions].

# Algebraic Datatypes

Dafny offers two kinds of algebraic datatypes, those defined
inductively and those defined co-inductively.  The salient property of
every datatype is that each value of the type uniquely identifies one
of the datatype's constructors and each constructor is injective in
its parameters.

````
DatatypeDecl = ( InductiveDatatypeDecl | CoinductiveDatatypeDecl )
````

## Inductive datatypes

````
InductiveDatatypeDecl_ = "datatype" { Attribute } DatatypeName [ GenericParameters ]
  "=" DatatypeMemberDecl { "|" DatatypeMemberDecl } [ ";" ]
DatatypeMemberDecl = { Attribute } DatatypeMemberName [ FormalsOptionalIds ]
````

The values of inductive datatypes can be seen as finite trees where
the leaves are values of basic types, numeric types, reference types,
co-inductive datatypes, or function types.  Indeed, values of
inductive datatypes can be compared using Dafny's well-founded
[<]{.monospace} ordering.

An inductive datatype is declared as follows:
```
datatype D<T> = \(_Ctors_\)
```
where `\(_Ctors_\)` is a nonempty `|`-separated list of
_(datatype) constructors_ for the datatype.  Each constructor has the
form:
```
C(\(_params_\))
```
where `\(_params_\)` is a comma-delimited list of types, optionally
preceded by a name for the parameter and a colon, and optionally
preceded by the keyword `ghost`.  If a constructor has no parameters,
the parentheses after the constructor name can be omitted.  If no
constructor takes a parameter, the type is usually called an
_enumeration_; for example:
```
datatype Friends = Agnes | Agatha | Jermaine | Jack
```

For every constructor `C`, Dafny defines a _discriminator_ `C?`, which
is a member that returns `true` if and only if the datatype value has
been constructed using `C`.  For every named parameter `p` of a
constructor `C`, Dafny defines a _destructor_ `p`, which is a member
that returns the `p` parameter from the `C` call used to construct the
datatype value; its use requires that `C?` holds.  For example, for
the standard `List` type
```
datatype List<T> = Nil | Cons(head: T, tail: List<T>)
```
the following holds:
```
Cons(5, Nil).Cons? && Cons(5, Nil).head == 5
```
Note that the expression
```
Cons(5, Nil).tail.head
```
is not well-formed, since `Cons(5, Nil).tail` does not satisfy
`Cons?`.

The names of the destructors must be unique across all the
constructors of the datatype.  A constructor can have the same name as
the enclosing datatype; this is especially useful for
single-constructor datatypes, which are often called
_record types_.  For example, a record type for black-and-white pixels
might be represented as follows:
```
datatype Pixel = Pixel(x: int, y: int, on: bool)
```

To call a constructor, it is usually necessary only to mention the
name of the constructor, but if this is ambiguous, it is always
possible to qualify the name of constructor by the name of the
datatype.  For example, `Cons(5, Nil)` above can be written
```
List.Cons(5, List.Nil)
```

As an alternative to calling a datatype constructor explicitly, a
datatype value can be constructed as a change in one parameter from a
given datatype value using the _datatype update_ expression.  For any
`d` whose type is a datatype that includes a constructor `C` that has
a parameter (destructor) named `f` of type `T`, and any expression `t`
of type `T`,
```
d[f := t]
```
constructs a value like `d` but whose `f` parameter is `t`.  The
operation requires that `d` satisfies `C?`.  For example, the
following equality holds:
```
Cons(4, Nil)[tail := Cons(3, Nil)] == Cons(4, Cons(3, Nil))
```

The datatype update expression also accepts multiple field
names, provided these are distinct. For example, a node of some
inductive datatype for trees may be updated as follows:

```
node[left := L, right := R]
```

## Tuple types
````
TupleType_ = "(" [ Type { "," Type } ] ")"
````

Dafny builds in record types that correspond to tuples and gives these
a convenient special syntax, namely parentheses.  For example, what
might have been declared as:
```
datatype Pair<T,U> = Pair(0: T, 1: U)
```
Dafny provides as the type `(T, U)` and the constructor `(t, u)`, as
if the datatype's name were "" and its type arguments are given in
round parentheses, and as if the constructor name were "".  Note that
the destructor names are `0` and `1`, which are legal identifier names
for members.  For example, showing the use of a tuple destructor, here
is a property that holds of 2-tuples (that is, _pairs_):
```
(5, true).1 == true
```

Dafny declares _n_-tuples where _n_ is 0 or 2 or up.  There are no
1-tuples, since parentheses around a single type or a single value have
no semantic meaning.  The 0-tuple type, `()`, is often known as the
_unit type_ and its single value, also written `()`, is known as _unit_.

## Co-inductive datatypes

````
CoinductiveDatatypeDecl_ = "codatatype" { Attribute } DatatypeName [ GenericParameters ]
  "=" DatatypeMemberDecl { "|" DatatypeMemberDecl } [ ";" ]
````

Whereas Dafny insists that there is a way to construct every inductive
datatype value from the ground up, Dafny also supports
_co-inductive datatypes_, whose constructors are evaluated lazily and
hence allows infinite structures.  A co-inductive datatype is declared
using the keyword `codatatype`; other than that, it is declared and
used like an inductive datatype.

For example,
```
codatatype IList<T> = Nil | Cons(head: T, tail: IList<T>)
codatatype Stream<T> = More(head: T, tail: Stream<T>)
codatatype Tree<T> = Node(left: Tree<T>, value: T, right: Tree<T>)
```
declare possibly infinite lists (that is, lists that can be either
finite or infinite), infinite streams (that is, lists that are always
infinite), and infinite binary trees (that is, trees where every
branch goes on forever), respectively.

The paper [Co-induction Simply], by Leino and
Moskal[@LEINO:Dafny:Coinduction], explains Dafny's implementation and
verification of co-inductive types. We capture the key features from that
paper in this section but the reader is referred to that paper for more
complete details and to supply bibliographic references that we have
omitted.

Mathematical induction is a cornerstone of programming and program
verification. It arises in data definitions (e.g., some algebraic data
structures can be described using induction), it underlies program
semantics (e.g., it explains how to reason about finite iteration and
recursion), and it gets used in proofs (e.g., supporting lemmas about
data structures use inductive proofs). Whereas induction deals with
finite things (data, behavior, etc.), its dual, co-induction, deals with
possibly infinite things. Co-induction, too, is important in programming
and program verification, where it arises in data definitions (e.g., lazy
data structures), semantics (e.g., concurrency), and proofs (e.g.,
showing refinement in a co-inductive big-step semantics). It is thus
desirable to have good support for both induction and co-induction in a
system for constructing and reasoning about programs.

Co-datatypes and co-recursive functions make it possible to use lazily
evaluated data structures (like in Haskell or Agda). Co-predicates,
defined by greatest fix-points, let programs state properties of such
data structures (as can also be done in, for example, Coq). For the
purpose of writing co-inductive proofs in the language, we introduce
co-lemmas. Ostensibly, a co-lemma invokes the co-induction hypothesis
much like an inductive proof invokes the induction hypothesis. Underneath
the hood, our co-inductive proofs are actually approached via induction:
co-lemmas provide a syntactic veneer around this approach.

The following example gives a taste of how the co-inductive features in
Dafny come together to give straightforward definitions of infinite
matters.
```
// infinite streams
codatatype IStream<T> = ICons(head: T, tail: IStream)

// pointwise product of streams
function Mult(a: IStream<int>, b: IStream<int>): IStream<int>
{ ICons(a.head * b.head, Mult(a.tail, b.tail)) }

// lexicographic order on streams
copredicate Below(a: IStream<int>, b: IStream<int>)
{ a.head <= b.head && ((a.head == b.head) ==> Below(a.tail, b.tail)) }

// a stream is Below its Square
colemma Theorem_BelowSquare(a: IStream<int>)
ensures Below(a, Mult(a, a))
{ assert a.head <= Mult(a, a).head;
  if a.head == Mult(a, a).head {
    Theorem_BelowSquare(a.tail);
  }
}

// an incorrect property and a bogus proof attempt
colemma NotATheorem_SquareBelow(a: IStream<int>)
  ensures Below(Mult(a, a), a); // ERROR
{
  NotATheorem_SquareBelow(a);
}
```

It defines a type `IStream` of infinite streams, with constructor `ICons` and
destructors `head` and `tail`. Function `Mult` performs pointwise
multiplication on infinite streams of integers, defined using a
co-recursive call (which is evaluated lazily). Co-predicate `Below` is
defined as a greatest fix-point, which intuitively means that the
co-predicate will take on the value true if the recursion goes on forever
without determining a different value. The co-lemma states the theorem
`Below(a, Mult(a, a))`. Its body gives the proof, where the recursive
invocation of the co-lemma corresponds to an invocation of the
co-induction hypothesis.

The proof of the theorem stated by the first co-lemma lends
itself to the following intuitive reading: To prove that `a` is below
`Mult(a, a)`, check that their heads are ordered and, if the heads are
equal, also prove that the tails are ordered. The second co-lemma states
a property that does not always hold; the verifier is not fooled by the
bogus proof attempt and instead reports the property as unproved.

We argue that these definitions in Dafny are simple enough to level the
playing field between induction (which is familiar) and co-induction
(which, despite being the dual of induction, is often perceived as eerily
mysterious). Moreover, the automation provided by our SMT-based verifier
reduces the tedium in writing co-inductive proofs. For example, it
verifies `Theorem_BelowSquare` from the program text given above— no
additional lemmas or tactics are needed. In fact, as a consequence of the
automatic-induction heuristic in Dafny, the verifier will
automatically verify Theorem_BelowSquare even given an empty body.

Just like there are restrictions on when an _inductive hypothesis_ can be
invoked, there are restriction on how a _co-inductive_ hypothesis can be
_used_. These are, of course, taken into consideration by our verifier.
For example, as illustrated by the second co-lemma above, invoking the
co-inductive hypothesis in an attempt to obtain the entire proof goal is
futile. (We explain how this works in section [#sec-colemmas]) Our initial experience
with co-induction in Dafny shows it to provide an intuitive, low-overhead
user experience that compares favorably to even the best of today’s
interactive proof assistants for co-induction. In addition, the
co-inductive features and verification support in Dafny have other
potential benefits. The features are a stepping stone for verifying
functional lazy programs with Dafny. Co-inductive features have also
shown to be useful in defining language semantics, as needed to verify
the correctness of a compiler, so this opens the possibility that
such verifications can benefit from SMT automation.

### Well-Founded Function/Method Definitions
The Dafny programming language supports functions and methods. A _function_
in Dafny is a mathematical function (i.e., it is well-defined,
deterministic, and pure), whereas a _method_ is a body of statements that
can mutate the state of the program. A function is defined by its given
body, which is an expression. To ensure that function definitions
are mathematically consistent, Dafny insists that recursive calls be well-founded,
enforced as follows: Dafny computes the call graph of functions. The strongly connected
components within it are _clusters_ of mutually recursive definitions arranged in
a DAG. This stratifies the functions so that a call from one cluster in the DAG to a
lower cluster is allowed arbitrarily. For an intra-cluster call, Dafny prescribes a proof
obligation that gets taken through the program verifier’s reasoning engine. Semantically,
each function activation is labeled by a _rank_—a lexicographic tuple determined
by evaluating the function’s **decreases** clause upon invocation of the function. The
proof obligation for an intra-cluster call is thus that the rank of the callee is strictly less
(in a language-defined well-founded relation) than the rank of the caller. Because
these well-founded checks correspond to proving termination of executable code, we
will often refer to them as “termination checks”. The same process applies to methods.

Lemmas in Dafny are commonly introduced by declaring a method, stating
the property of the lemma in the _postcondition_ (keyword **ensures**) of
the method, perhaps restricting the domain of the lemma by also giving a
_precondition_ (keyword **requires**), and using the lemma by invoking
the method. Lemmas are stated, used, and proved as methods, but
since they have no use at run time, such lemma methods are typically
declared as _ghost_, meaning that they are not compiled into code. The
keyword **lemma** introduces such a method. Control flow statements
correspond to proof techniques—case splits are introduced with if
statements, recursion and loops are used for induction, and method calls
for structuring the proof. Additionally, the statement:
```
forall x | P(x) { Lemma(x); }
```
is used to invoke `Lemma(x)` on all `x` for which `P(x)` holds. If
`Lemma(x)` ensures `Q(x)`, then the forall statement establishes
```
forall x :: P(x) ==> Q(x).
```

### Defining Co-inductive Datatypes
Each value of an inductive datatype is finite, in the sense that it can
be constructed by a finite number of calls to datatype constructors. In
contrast, values of a co-inductive datatype, or co-datatype for short,
can be infinite. For example, a co-datatype can be used to represent
infinite trees.

Syntactically, the declaration of a co-datatype in Dafny looks like that
of a datatype, giving prominence to the constructors (following Coq). The
following example defines a co-datatype Stream of possibly
infinite lists.

```
codatatype Stream<T> = SNil | SCons(head: T, tail: Stream)
function Up(n: int): Stream<int> { SCons(n, Up(n+1)) }
function FivesUp(n: int): Stream<int>
  decreases 4 - (n - 1) % 5
{
  if (n % 5 == 0) then
    SCons(n, FivesUp(n+1))
  else
    FivesUp(n+1)
}
```

`Stream` is a co-inductive datatype whose values are possibly infinite
lists. Function `Up` returns a stream consisting of all integers upwards
of `n` and `FivesUp` returns a stream consisting of all multiples of 5
upwards of `n` . The self-call in `Up` and the first self-call in `FivesUp`
sit in productive positions and are therefore classified as co-recursive
calls, exempt from termination checks. The second self-call in `FivesUp` is
not in a productive position and is therefore subject to termination
checking; in particular, each recursive call must decrease the rank
defined by the **decreases** clause.

Analogous to the common finite list datatype, Stream declares two
constructors, `SNil` and `SCons`. Values can be destructed using match
expressions and statements. In addition, like for inductive datatypes,
each constructor `C` automatically gives rise to a discriminator `C?` and
each parameter of a constructor can be named in order to introduce a
corresponding destructor. For example, if `xs` is the stream
`SCons(x, ys)`, then `xs.SCons?` and `xs.head == x` hold. In contrast
to datatype declarations, there is no grounding check for
co-datatypes—since a codatatype admits infinite values, the type is
nevertheless inhabited.

### Creating Values of Co-datatypes
To define values of co-datatypes, one could imagine a “co-function”
language feature: the body of a “co-function” could include possibly
never-ending self-calls that are interpreted by a greatest fix-point
semantics (akin to a **CoFixpoint** in Coq). Dafny uses a different design:
it offers only functions (not “co-functions”), but it classifies each
intra-cluster call as either _recursive_ or _co-recursive_. Recursive calls
are subject to termination checks. Co-recursive calls may be
never-ending, which is what is needed to define infinite values of a
co-datatype. For example, function `Up(n )` in the preceding example is defined as the
stream of numbers from `n` upward: it returns a stream that starts with `n`
and continues as the co-recursive call `Up(n + 1)`.

To ensure that co-recursive calls give rise to mathematically consistent definitions,
they must occur only in productive positions. This says that it must be possible to determine
each successive piece of a co-datatype value after a finite amount of work. This
condition is satisfied if every co-recursive call is syntactically guarded by a constructor
of a co-datatype, which is the criterion Dafny uses to classify intra-cluster calls as being
either co-recursive or recursive. Calls that are classified as co-recursive are exempt from
termination checks.

A consequence of the productivity checks and termination checks is that, even in the
absence of talking about least or greatest fix-points of self-calling functions, all functions
in Dafny are deterministic. Since there is no issue of several possible fix-points,
the language allows one function to be involved in both recursive and co-recursive calls,
as we illustrate by the function `FivesUp`.

### Copredicates
Determining properties of co-datatype values may require an infinite
number of observations. To that avail, Dafny provides _co-predicates_
which are function declarations that use the `copredicate` keyword.
Self-calls to a co-predicate need not terminate. Instead, the value
defined is the greatest fix-point of the given recurrence equations.
Continuing the preceding example, the following code defines a
co-predicate that holds for exactly those streams whose payload consists
solely of positive integers. The co-predicate definition implicitly also
gives rise to a corresponding prefix predicate, `Pos#`. The syntax for
calling a prefix predicate sets apart the argument that specifies the
prefix length, as shown in the last line; for this figure, we took the
liberty of making up a coordinating syntax for the signature of the
automatically generated prefix predicate (which is not part of
Dafny syntax).

```
copredicate Pos(s: Stream<int>)
{
  match s
  case SNil => true
  case SCons(x, rest) => x > 0 && Pos(rest)
}
// Automatically generated by the Dafny compiler:
predicate Pos#[_k: nat](s: Stream<int>)
  decreases _k
{ if _k = 0 then true else
  match s
  case SNil => true
  case SCons(x, rest) => x > 0 && Pos#[_k-1](rest)
}
```

Some restrictions apply. To guarantee that the greatest fix-point always
exists, the (implicit functor defining the) co-predicate must be
monotonic. This is enforced by a syntactic restriction on the form of the
body of co-predicates: after conversion to negation normal form (i.e.,
pushing negations down to the atoms), intra-cluster calls of
co-predicates must appear only in _positive_ positions—that is, they must
appear as atoms and must not be negated. Additionally, to guarantee
soundness later on, we require that they appear in _co-friendly_
positions—that is, in negation normal form, when they appear under
existential quantification, the quantification needs to be limited to a
finite range[^fn-copredicate-restriction]. Since the evaluation of a co-predicate might not
terminate, co-predicates are always ghost. There is also a restriction on
the call graph that a cluster containing a co-predicate must contain only
co-predicates, no other kinds of functions.

[^fn-copredicate-restriction]: Higher-order function support in Dafny is
    rather modest and typical reasoning patterns do not involve them, so this
    restriction is not as limiting as it would have been in, e.g., Coq.

A **copredicate** declaration of `P` defines not just a co-predicate, but
also a corresponding _prefix predicate_ `P#`. A prefix predicate is a
finite unrolling of a co-predicate. The prefix predicate is constructed
from the co-predicate by

* adding a parameter _k of type nat to denote the prefix length,

* adding the clause "**decreases** `_k;`" to the prefix predicate (the
  co-predicate itself is not allowed to have a decreases clause),

* replacing in the body of the co-predicate every intra-cluster
  call `Q(args)` to a copredicate by a call `Q#[_k - 1](args)`
  to the corresponding prefix predicate, and then

* prepending the body with `if _k = 0 then true else`.

For example, for co-predicate `Pos`, the definition of the prefix
predicate `Pos#` is as suggested above. Syntactically, the prefix-length
argument passed to a prefix predicate to indicate how many times to
unroll the definition is written in square brackets, as in `Pos#[k](s)`.
In the Dafny grammar this is called a ``HashCall``. The definition of
`Pos#` is available only at clusters strictly higher than that of `Pos`;
that is, `Pos` and `Pos#` must not be in the same cluster. In other
words, the definition of `Pos` cannot depend on `Pos#`.

#### Co-Equality
Equality between two values of a co-datatype is a built-in co-predicate.
It has the usual equality syntax `s == t`, and the corresponding prefix
equality is written `s ==#[k] t`. And similarly for `s != t`
and `s !=#[k] t`.

### Co-inductive Proofs
From what we have said so far, a program can make use of properties of
co-datatypes. For example, a method that declares `Pos(s)` as a
precondition can rely on the stream `s` containing only positive integers.
In this section, we consider how such properties are established in the
first place.

#### Properties About Prefix Predicates
Among other possible strategies for establishing co-inductive properties
we take the time-honored approach of reducing co-induction to
induction. More precisely, Dafny passes to the SMT solver an
assumption `D(P)` for every co-predicate `P`, where:

```
D(P) = ? x • P(x) <==> ? k • P#[k](x)
```

In other words, a co-predicate is true iff its corresponding prefix
predicate is true for all finite unrollings.

In Sec. 4 of the paper [Co-induction Simply] a soundness theorem of such
assumptions is given, provided the co-predicates meet the co-friendly
restrictions. An example proof of `Pos(Up(n))` for every `n > 0` is
here shown:

```
lemma UpPosLemma(n: int)
  requires n > 0
  ensures Pos(Up(n))
{
  forall k | 0 <= k { UpPosLemmaK(k, n); }
}

lemma UpPosLemmaK(k: nat, n: int)
  requires n > 0
  ensures Pos#[k](Up(n))
  decreases k
{
  if k != 0 {
    // this establishes Pos#[k-1](Up(n).tail)
    UpPosLemmaK(k-1, n+1);
  }
}
```

The lemma `UpPosLemma` proves `Pos(Up(n))` for every `n > 0`. We first
show `Pos#[k](Up(n ))`, for `n > 0` and an arbitrary `k`, and then use
the forall statement to show `? k • Pos#[k](Up(n))`. Finally, the axiom
`D(Pos)` is used (automatically) to establish the co-predicate.


#### Colemmas
As we just showed, with help of the `D` axiom we can now prove a
co-predicate by inductively proving that the corresponding prefix
predicate holds for all prefix lengths `k` . In this section, we introduce
_co-lemma_ declarations, which bring about two benefits. The first benefit
is that co-lemmas are syntactic sugar and reduce the tedium of having to
write explicit quantifications over `k` . The second benefit is that, in
simple cases, the bodies of co-lemmas can be understood as co-inductive
proofs directly. As an example consider the following co-lemma.

```
colemma UpPosLemma(n: int)
  requires n > 0
  ensures Pos(Up(n))
{
  UpPosLemma(n+1);
}
```
This co-lemma can be understood as follows: `UpPosLemma` invokes itself
co-recursively to obtain the proof for `Pos(Up(n).tail)` (since `Up(n).tail`
equals `Up(n+1)`). The proof glue needed to then conclude `Pos(Up(n))` is
provided automatically, thanks to the power of the SMT-based verifier.

#### Prefix Lemmas
To understand why the above `UpPosLemma` co-lemma code is a sound proof,
let us now describe the details of the desugaring of co-lemmas. In
analogy to how a **copredicate** declaration defines both a co-predicate and
a prefix predicate, a **colemma** declaration defines both a co-lemma and
_prefix lemma_. In the call graph, the cluster containing a co-lemma must
contain only co-lemmas and prefix lemmas, no other methods or function.
By decree, a co-lemma and its corresponding prefix lemma are always
placed in the same cluster. Both co-lemmas and prefix lemmas are always
ghosts.

The prefix lemma is constructed from the co-lemma by

* adding a parameter `_k` of type `nat` to denote the prefix length,

* replacing in the co-lemma’s postcondition the positive co-friendly
  occurrences of co-predicates by corresponding prefix predicates,
  passing in `_k` as the prefix-length argument,

* prepending `_k` to the (typically implicit) **decreases** clause of the co-lemma,

* replacing in the body of the co-lemma every intra-cluster call
  `M(args)` to a colemma by a call `M#[_k - 1](args)` to the
  corresponding prefix lemma, and then

* making the body’s execution conditional on `_k != 0`.

Note that this rewriting removes all co-recursive calls of co-lemmas,
replacing them with recursive calls to prefix lemmas. These recursive
call are, as usual, checked to be terminating. We allow the pre-declared
identifier `_k` to appear in the original body of the
co-lemma.[^fn-co-predicate-co-lemma-diffs]

[^fn-co-predicate-co-lemma-diffs]: Note, two places where co-predicates
    and co-lemmas are not analogous are: co-predicates must not make
    recursive calls to their prefix predicates, and co-predicates cannot
    mention _k.

We can now think of the body of the co-lemma as being replaced by a
**forall** call, for every _k_ , to the prefix lemma. By construction,
this new body will establish the colemma’s declared postcondition (on
account of the `D` axiom, and remembering that only the positive
co-friendly occurrences of co-predicates in the co-lemma’s postcondition
are rewritten), so there is no reason for the program verifier to check
it.

The actual desugaring of our co-lemma `UpPosLemma` is in fact the
previous code for the `UpPosLemma` lemma except that `UpPosLemmaK` is
named `UpPosLemma#` and modulo a minor syntactic difference in how the
`k` argument is passed.

In the recursive call of the prefix lemma, there is a proof obligation
that the prefixlength argument `_k - 1` is a natural number.
Conveniently, this follows from the fact that the body has been wrapped
in an `if _k != 0` statement. This also means that the postcondition must
hold trivially when `_k = 0`, or else a postcondition violation will be
reported. This is an appropriate design for our desugaring, because
co-lemmas are expected to be used to establish co-predicates, whose
corresponding prefix predicates hold trivially when `_k = 0`. (To prove
other predicates, use an ordinary lemma, not a co-lemma.)

It is interesting to compare the intuitive understanding of the
co-inductive proof in using a co-lemma with the inductive proof in using
the lemma. Whereas the inductive proof is performing proofs for deeper
and deeper equalities, the co-lemma can be understood as producing the
infinite proof on demand.

# Newtypes
````
NewtypeDecl = "newtype" { Attribute } NewtypeName "="
  ( NumericTypeName [ ":" Type ] "|" Expression(allowLemma: false, allowLambda: true)
  | Type
  )
````

A new numeric type can be declared with the _newtype_
declaration, for example:
```
newtype N = x: M | Q
```
where `M` is a numeric type and `Q` is a boolean expression that can
use `x` as a free variable.  If `M` is an integer-based numeric type,
then so is `N`; if `M` is real-based, then so is `N`.  If the type `M`
can be inferred from `Q`, the "`: M`" can be omitted.  If `Q` is just
`true`, then the declaration can be given simply as:
```
newtype N = M
```
Type `M` is known as the _base type_ of `N`.


A newtype is a numeric type that supports the same operations as its
base type.  The newtype is distinct from and incompatible with other
numeric types; in particular, it is not assignable to its base type
without an explicit conversion.  An important difference between the
operations on a newtype and the operations on its base type is that
the newtype operations are defined only if the result satisfies the
predicate `Q`, and likewise for the literals of the
newtype.[^fn-newtype-design-question]

[^fn-newtype-design-question]: Would it be useful to also
    automatically define `predicate N?(x: M) { Q }`?

For example, suppose `lo` and `hi` are integer-based numerics that
satisfy `0 <= lo <= hi` and consider the following code fragment:
```
var mid := (lo + hi) / 2;
```
If `lo` and `hi` have type `int`, then the code fragment is legal; in
particular, it never overflows, since `int` has no upper bound.  In
contrast, if `lo` and `hi` are variables of a newtype `int32` declared
as follows:
```
newtype int32 = x | -0x80000000 <= x < 0x80000000
```
then the code fragment is erroneous, since the result of the addition
may fail to satisfy the predicate in the definition of `int32`.  The
code fragment can be rewritten as
```
var mid := lo + (hi - lo) / 2;
```
in which case it is legal for both `int` and `int32`.

Since a newtype is incompatible with its base type and since all
results of the newtype's operations are members of the newtype, a
compiler for Dafny is free to specialize the run-time representation
of the newtype.  For example, by scrutinizing the definition of
`int32` above, a compiler may decide to store `int32` values using
signed 32-bit integers in the target hardware.

Note that the bound variable `x` in `Q` has type `M`, not `N`.
Consequently, it may not be possible to state `Q` about the `N`
value.  For example, consider the following type of 8-bit 2's
complement integers:
```
newtype int8 = x: int | -128 <= x < 128
```
and consider a variable `c` of type `int8`.  The expression
```
-128 <= c < 128
```
is not well-defined, because the comparisons require each operand to
have type `int8`, which means the literal `128` is checked to be of
type `int8`, which it is not.  A proper way to write this expression
would be to use a conversion operation, described next, on `c` to
convert it to the base type:
```
-128 <= int(c) < 128
```

If possible, Dafny will represent values of the newtype using
a native data type for the sake of efficiency. This action can
be inhibited or a specific native data type selected by
using the `{:nativeType}` attribute, as explained in
section [#sec-nativetype].

There is a restriction that the value `0` must be part of every
newtype.[^fn-newtype-zero]

[^fn-newtype-zero]: The restriction is due to a current limitation in
    the compiler.  This will change in the future and will also open
    up the possibility for subset types and non-null reference
    types.

## Numeric conversion operations

For every numeric type `N`, there is a conversion function with the
same name.  It is a partial identity function.  It is defined when the
given value, which can be of any numeric type, is a member of the type
converted to.  When the conversion is from a real-based numeric type
to an integer-based numeric type, the operation requires that the
real-based argument has no fractional part.  (To round a real-based
numeric value down to the nearest integer, use the `.Floor` member,
see Section [#sec-numeric-types].)

To illustrate using the example from above, if `lo` and `hi` have type
`int32`, then the code fragment can legally be written as follows:
```
var mid := (int(lo) + int(hi)) / 2;
```
where the type of `mid` is inferred to be `int`.  Since the result
value of the division is a member of type `int32`, one can introduce
yet another conversion operation to make the type of `mid` be `int32`:
```
var mid := int32((int(lo) + int(hi)) / 2);
```
If the compiler does specialize the run-time representation for
`int32`, then these statements come at the expense of two,
respectively three, run-time conversions.

# Subset types
````
NatType_ = "nat"
````

A _subset type_ is a restricted use of an existing type, called
the _base type_ of the subset type.  A subset type is like a
combined use of the base type and a predicate on the base
type.

An assignment from a subset type to its base type is always
allowed.  An assignment in the other direction, from the base type to
a subset type, is allowed provided the value assigned does indeed
satisfy the predicate of the subset type.
(Note, in contrast, assignments between a newtype and its base type
are never allowed, even if the value assigned is a value of the target
type.  For such assignments, an explicit conversion must be used, see
Section [#sec-numeric-conversion-operations].)

Dafny supports one subset type, namely the built-in type `nat`,
whose base type is `int`.[^fn-more-subset-types]  Type `nat`
designates the non-negative subrange of `int`.  A simple example that
puts subset type `nat` to good use is the standard Fibonacci
function:
```
function Fib(n: nat): nat
{
  if n < 2 then n else Fib(n-2) + Fib(n-1)
}
```
An equivalent, but clumsy, formulation of this function (modulo the
wording of any error messages produced at call sites) would be to use
type `int` and to write the restricting predicate in pre- and
postconditions:
```
function Fib(n: int): int
  requires 0 <= n  // the function argument must be non-negative
  ensures 0 <= Fib(n)  // the function result is non-negative
{
  if n < 2 then n else Fib(n-2) + Fib(n-1)
}
```

[^fn-more-subset-types]:  A future version of Dafny will support
    user-defined subset types.

Type inference will never infer the type of a variable to be a
subset type.  It will instead infer the type to be the base type
of the subset type.  For example, the type of `x` in
```
forall x :: P(x)
```
will be `int`, even if predicate `P` declares its argument to have
type `nat`.

# Statements
````
Stmt = ( BlockStmt | AssertStmt | AssumeStmt | PrintStmt | UpdateStmt
  | VarDeclStatement | IfStmt | WhileStmt | MatchStmt | ForallStmt
  | CalcStmt | ModifyStmt | LabeledStmt_ | BreakStmt_ | ReturnStmt
  | YieldStmt
  )
````
<!--
Describe where refinement is described.

| SkeletonStmt
-->

Many of Dafny's statements are similar to those in traditional
programming languages, but a number of them are significantly different.
This grammar production shows the different kinds of Dafny statements.
They are described in subsequent sections.

## Labeled Statement
````
LabeledStmt_ = "label" LabelName ":" Stmt
````
A labeled statement is just the keyword `label` followed by an identifier
which is the label followed by a colon and a statement. The label may be
referenced in a break statement to transfer control to the location after
that statement. The label is not allowed to be the same as any enclosing
label.

## Break Statement
````
BreakStmt_ = "break" ( LabelName | { "break" } ) ";"
````
A break statement breaks out of one or more loops (if the
statement consists solely of one or more `break` keywords),
or else transfers control to just past the statement
bearing the referenced label, if a label was used.

If a label is used, the break statement must be enclosed in a statement
with that label. If no label is specified and the statement list `n`
occurrences of `break`, then the statement must be enclosed in
(at least) `n` levels of loops. For example,

```
break break;
```

## Block Statement
````
BlockStmt = "{" { Stmt } "}"
````
A block statement is just a sequence of statements enclosed by curly braces.
Local variables declared in the block end their scope at the end of the block.

## Return Statement
````
ReturnStmt = "return" [ Rhs { "," Rhs } ] ";"
````
A return statement can only be used in a method. It is used
to terminate the execution of the method.

To return a value from a method, the value is assigned to one
of the named out-parameters sometime before a return statement.
In fact, the out-parameters act very much like local variables,
and can be assigned to more than once. Return statements are
used when one wants to return before reaching the end of the
body block of the method.

Return statements can be just the return keyword (where the current value
of the out-parameters are used), or they can take a list of expressions to
return. If a list is given, the number of expressions given must be the same
as the number of named out-parameters. These expressions are
evaluated, then they are assigned to the out-parameters, and then the
method terminates.

## Yield Statement
````
YieldStmt = "yield" [ Rhs { "," Rhs } ] ";"
````

A yield statement can only be used in an iterator.
See section [Iterator types](#sec-iterator-types) for more details
about iterators.

The body of an iterator is a _co-routine_. It is used
to yield control to its caller, signaling that a new
set of values for the iterator's yield parameters (if any)
are available. Values are assigned to the yield parameters
at or before a yield statement.
In fact, the yield parameters act very much like local variables,
and can be assigned to more than once. Yield statements are
used when one wants to return new yield parameter values
to the caller. Yield statements can be just the
**yield** keyword (where the current value of the yield parameters
are used), or they can take a list of expressions to yield.
If a list is given, the number of expressions given must be the
same as the number of named return yield parameters.
These expressions are then evaluated, then they are
assigned to the yield parameters, and then the iterator
yields.

## Update and Call Statements
````
UpdateStmt =
    Lhs
    ( {Attribute} ";"
    |
     { "," Lhs }
     ( ":=" Rhs { "," Rhs }
     | ":|" [ "assume" ] Expression(allowLemma: false, allowLambda: true)
     )
     ";"
    | ":"
    )
````

````
CallStmt_ =
    [ Lhs { , Lhs } ":=" ] Lhs ";"
````

The update statement server three logical purposes.

First, if it matches the grammar of a ``CallStmt_`` in which the right-most ``Lhs``
references a method and arguments to pass to it, then the ``UpdateStmt`` is a
method call or a new allocation with an initializing method.
These are the only ways in which a method call is allowed in an update statement.
In particular, the result of one method call is not allowed to be used
as an argument of another method call (as if it had been an expression).

The form

```
Lhs {Attribute} ";"
```
is assumed to be a call to a method with no out-parameters.

The form

```
    [ Lhs { , Lhs } ":=" ] Lhs ";"
```
can occur in the ``UpdateStmt`` grammar when there is a single Rhs that
takes the special form of a ``Lhs`` that is a call. That is the only case
where the number of left-hand sides can be different than the number of
right-hand sides in the ``UpdateStmt``. In that case the number of
left-hand sides must match the number of out-parameters of the
method that is called.

Second, if no call is involved, the ``UpdateStmt`` can be a parallel
assignment of right-hand-side values to the left-hand sides. For example
`x,y := y,x` to swap the values of `x` and `y`. If more than one
left-hand side is used, these must denote different l-values, unless the
corresponding right-hand sides also denote the same value. There must
be an equal number of left-hand sides and righ-hand sides in this case.
Of course, the most common case will have only one
``Rhs`` and one ``Lhs``.

Thirdly, the form that uses "`:|`" assigns some values to the left-hand side
variables such that the boolean expression on the right hand side
is satisfied. This can be used to make a choice as in the
following example where we choose an element in a set.

```
method Sum(X: set<int>) returns (s: int)
{
  s := 0; var Y := X;
  while Y != {}
    decreases Y
  {
    var y: int;
    y :| y in Y;
    s, Y := s + y, Y - {y};
  }
}
```

Dafny will report an error if it cannot prove that values
exist which satisfy the condition.

In addition, though the choice is arbitrary, given identical
circumstances the choice will be made consistently.

The form

````
    Lhs ":"
````

is diagnosed as a label in which the user forgot the **label** keyword.

## Variable Declaration Statement
````
VarDeclStatement = [ "ghost" ] "var" { Attribute }
  (
    LocalIdentTypeOptional { "," { Attribute } LocalIdentTypeOptional }
    [ ":=" Rhs { "," Rhs }
    | { Attribute } ":|" [ "assume" ] Expression(allowLemma: false, allowLambda: true)
    ]
  |
    "(" CasePattern { "," CasePattern } ")"
    ":=" Expression(allowLemma: false, allowLambda: true)
  )
  ";"
````

A ``VarDeclStatement`` is used to declare one or more local variables in
a method or function. The type of each local variable must be given
unless its type can be inferred, either from a given initial value, or
from other uses of the variable. If initial values are given, the number
of values must match the number of variables declared.

Note that the type of each variable must be given individually. The following code

```
var x, y : int;
```
does not declare both `x` and `y` to be of type `int`. Rather it will give an
error explaining that the type of `x` is underspecified if it cannot be
inferred from uses of x.

What follows the ``LocalIdentTypeOptional`` optionally combines the variables
declarations with an update statement, see [#sec-update-and-call-statements].
If the Rhs is a call, then any variable receiving the value of a
formal ghost out-parameter will automatically be declared as ghost, even
if the **ghost** keyword is not part of the variable declaration statement.

The left-hand side can also contain a tuple of patterns which will be
matched against the right-hand-side. For example:

```
function returnsTuple() : (int, int)
{
    (5, 10)
}

function usesTuple() : int
{
    var (x, y) := returnsTuple();
    x + y
}
```

## Guards
````
Guard = ( "*" | "(" "*" ")" | Expression(allowLemma: true, allowLambda: true) )
````
Guards are used in `if` and `while` statements as boolean expressions. Guards
take two forms.

The first and most common form is just a boolean expression.

The second form is either `*` or `(*)`. These have the same meaning. An
unspecified boolean value is returned. The value returned
may be different each time it is executed.

## Binding Guards
````
BindingGuard(allowLambda) =
  IdentTypeOptional { "," IdentTypeOptional } { Attribute }
  ":|" Expression(allowLemma: true, allowLambda)
````

``IfStmt``s can also take a ``BindingGuard``.
It checks if there exist values for the given variables that satisfy the given expression.
If so, it binds some satisfying values to the variables and proceeds
into the "then" branch; otherwise it proceeds with the "else" branch,
where the bound variables are not in scope.

In other words, the statement

```
if x :| P { S } else { T }
```

has the same meaning as

```
if exists x :| P { var x :| P; S } else { T }
```

The identifiers bound by ``BindingGuard`` are ghost variables
and cannot be assigned to non-ghost variables. They are only
used in specification contexts.

Here is an example:

```
predicate P(n: int)
{
  n % 2 == 0
}

method M1() returns (ghost y: int)
    requires exists x :: P(x)
    ensures P(y)
{
  if x : int :| P(x) {
      y := x;
  }
}
```

## If Statement
````
IfStmt = "if"
  ( IfAlternativeBlock
  |
    ( BindingGuard(allowLambda: true)
    | Guard
    | "..."
    )
    BlockStmt [ "else" ( IfStmt | BlockStmt ) ]
  )
````

````
IfAlternativeBlock =
   "{" { "case"
      (
        BindingGuard(allowLambda:false)
      | Expression(allowLemma: true, allowLambda: false)
      ) "=>" { Stmt } } "}" .
````

The simplest form an `if` statement uses a guard that is a boolean
expression. It then has the same form as in C# and other common
programming languages. For example

```
  if x < 0 {
    x := -x;
  }
```

If the guard is an asterisk then a non-deterministic choice is made:

```
  if * {
    print "True";
  } else {
    print "False";
  }
```

The `if` statement using the `IfAlternativeBlock` form is similar to the
`if ... fi` construct used in the book "A Discipline of Programming" by
Edsger W. Dijkstra. It is used for a multi-branch `if`.

For example:
```
  if {
    case x <= y => max := y;
    case y <= x => max := y;
  }
```

In this form, the expressions following the `case` keyword are called
_guards_. The statement is evaluated by evaluating the guards in an
undetermined order until one is found that is `true` and the statements
to the right of `=>` for that guard are executed. The statement requires
at least one of the guards to evaluate to `true`.

## While Statement
````
WhileStmt = "while"
  ( LoopSpecWhile WhileAlternativeBlock
  | ( Guard | "..." ) LoopSpec
      ( BlockStmt
      | "..."
      | /* go body-less */
      )
  )
````

````
WhileAlternativeBlock =
   "{" { "case" Expression(allowLemma: true, allowLambda: false) "=>" { Stmt } } "}" .
````

See section [#sec-loop-specification] for a description of ``LoopSpec``.

The `while` statement is Dafny's only loop statement. It has two general
forms.

The first form is similar to a while loop in a C-like language. For
example:

```
  var i := 0;
  while i < 5 {
    i := i + 1;
  }
```

In this form, the condition following the `while` is one of these:

* A boolean expression. If true it means execute one more
iteration of the loop. If false then terminate the loop.
* An asterisk (`*`), meaning non-deterministically yield either
`true` or `false` as the value of the condition

<!--
Keep the following commented out until we decide a better
place to put it.

* An ellipsis (`...`), which makes the while statement a _skeleton_
`while` statement. TODO: What does that mean?

The _body_ of the loop is usually a block statement, but it can also
be a _skeleton_, denoted by ellipsis, or missing altogether.
TODO: Wouldn't a missing body cause problems? Isn't it clearer to have
a block statement with no statements inside?
-->

The second form uses the `WhileAlternativeBlock`. It is similar to the
`do ... od` construct used in the book "A Discipline of Programming" by
Edsger W. Dijkstra. For example:

```
  while
    decreases if 0 <= r then r else -r;
  {
    case r < 0 =>
      r := r + 1;
    case 0 < r =>
      r := r - 1;
  }
```
For this form, the guards are evaluated in some undetermined order
until one is found that is true, in which case the corresponding statements
are executed. If none of the guards evaluates to true, then the
loop execution is terminated.

### Loop Specifications
For some simple loops, such as those mentioned previously, Dafny can figure
out what the loop is doing without more help. However, in general the user
must provide more information in order to help Dafny prove the effect of
the loop. This information is provided by a ``LoopSpec``. A
``LoopSpec`` provides information about invariants, termination, and
what the loop modifies. ``LoopSpecs`` are explained in
section [#sec-loop-specification]. However the following sections
present additional rationale and tutorial on loop specifications.
For additional tutorial information see [@KoenigLeino:MOD2011] or the
[online Dafny tutorial](http://rise4fun.com/Dafny/tutorial/Guide).

#### Loop Invariants

`While` loops present a problem for Dafny. There is no way for Dafny to
know in advance how many times the code will go around the loop. But
Dafny needs to consider all paths through a program, which could include
going around the loop any number of times. To make it possible for Dafny
to work with loops, you need to provide loop invariants, another kind of
annotation.

A loop invariant is an expression that holds upon entering a loop, and
after every execution of the loop body. It captures something that is
invariant, i.e. does not change, about every step of the loop. Now,
obviously we are going to want to change variables, etc. each time around
the loop, or we wouldn't need the loop. Like pre- and postconditions, an
invariant is a property that is preserved for each execution of the loop,
expressed using the same boolean expressions we have seen. For example,

```
var i := 0;
while i < n
  invariant 0 <= i
{
  i := i + 1;
}
```

When you specify an invariant, Dafny proves two things: the invariant
holds upon entering the loop, and it is preserved by the loop. By
preserved, we mean that assuming that the invariant holds at the
beginning of the loop, we must show that executing the loop body once
makes the invariant hold again. Dafny can only know upon analyzing the
loop body what the invariants say, in addition to the loop guard (the
loop condition). Just as Dafny will not discover properties of a method
on its own, it will not know any but the most basic properties of a loop
are preserved unless it is told via an invariant.

#### Loop Termination

Dafny proves that code terminates, i.e. does not loop forever, by using
`decreases` annotations. For many things, Dafny is able to guess the right
annotations, but sometimes it needs to be made explicit.
There are two places Dafny proves termination: loops and recursion.
Both of these situations require either an explicit annotation or a
correct guess by Dafny.

A `decreases` annotation, as its name suggests, gives Dafny an expression
that decreases with every loop iteration or recursive call. There are two
conditions that Dafny needs to verify when using a decreases expression:

* that the expression actually gets smaller, and
* that it is bounded.

Many times, an integral value (natural or plain integer) is the quantity
that decreases, but other things that can be used as well. In the case of
integers, the bound is assumed to be zero. For example, the following is
a proper use of decreases on a loop (with its own keyword, of course):

```
  while 0 < i
    invariant 0 <= i
	decreases i
  {
    i := i - 1;
  }
```

Here Dafny has all the ingredients it needs to prove termination. The
variable i gets smaller each loop iteration, and is bounded below by
zero. This is fine, except the loop is backwards from most loops, which
tend to count up instead of down. In this case, what decreases is not the
counter itself, but rather the distance between the counter and the upper
bound. A simple trick for dealing with this situation is given below:

```
  while i < n
    invariant 0 <= i <= n
    decreases n - i
  {
    i := i + 1;
  }
```

This is actually Dafny's guess for this situation, as it sees `i < n` and
assumes that `n - i` is the quantity that decreases. The upper bound of the
loop invariant implies that `0 <= n – i`, and gives Dafny a lower bound on
the quantity. This also works when the bound `n` is not constant, such as
in the binary search algorithm, where two quantities approach each other,
and neither is fixed.

If the **decreases** clause of a loop specified "*", then no
termination check will be performed. Use of this feature is sound only with
respect to partial correctness.

#### Loop Framing
In some cases we also must specify what memory locations the loop body
is allowed to modify. This is done using a `modifies` clause.
See the discussion of framing in methods for a fuller discussion.

## Match Statement
````
MatchStmt = "match" Expression(allowLemma: true, allowLambda: true)
  ( "{" { CaseStatement  } "}"
  | { CaseStatement }
  )

CaseStatement = CaseBinding_ "=>" { Stmt }
````

The `match` statement is used to do case analysis on a value of inductive,  co-inductive or base type, or of a tuple. The expression after the `match` keyword is called the _selector_. The expression is evaluated and then matched against
each clause in order until a matching clause is found.

The identifier after the `case` keyword in a case clause, if present,
must be either the name of one of the data type's constructors, or a
variable, in which case the clause matches any constructors.
If the constructor takes parameters then a parenthesis-enclosed
list of patterns must follow the
constructor. There must be as many patterns as the constructor
has parameters. If the optional type is given it must be the same
as the type of the corresponding parameter of the constructor.
If no type is given then the type of the corresponding parameter
is the type assigned to the identifier. If the identifier
represent a variable, it cannot be applied to pattenrs.
 If the variable is not used
in a case, it can be replaced by an underscore.

When an inductive value that was created using constructor
expression `C1(v1, v2)` is matched against a case clause
`C2(x1, x2`), there is a match provided that `C1` and `C2` are the
same constructor. In that case `x1` is bound to value `v1` and
`x2` is bound to `v2`. The identifiers in the case pattern
are not mutable. Here is an example of the use of a `match` statement.

```
datatype Tree = Empty | Node(left: Tree, data: int, right: Tree)

// Return the sum of the data in a tree.
method Sum(x: Tree) returns (r: int)
{
  match x {
    case Empty => r := 0;
	case Node(t1, d, t2) =>
	  var v1 := Sum(t1);
	  var v2 := Sum(t2);
	  r := v1 + d + v2;
 }
}
```

Note that the `Sum` method is recursive yet has no `decreases` annotation.
In this case it is not needed because Dafny is able to deduce that
`t1` and `t2` are _smaller_ (structurally) than `x`. If `Tree` had been
coinductive this would not have been possible since `x` might have been
infinite.

## Assert Statement
````
AssertStmt =
    "assert" { Attribute }
    ( Expression(allowLemma: false, allowLambda: true)
    | "..."
    ) ";"
````

`Assert` statements are used to express logical proposition that are
expected to be true. Dafny will attempt to prove that the assertion
is true and give an error if not. Once it has proved the assertion,
it can then use its truth to aid in following deductions.
Thus if Dafny is having a difficult time verifying a method,
the user may help by inserting assertions that Dafny can prove,
and whose truth may aid in the larger verification effort.

<!--
Describe where refinement is described.

If the proposition is `...` then (TODO: what does this mean?).
-->

## Assume Statement
````
AssumeStmt =
    "assume" { Attribute }
    ( Expression(allowLemma: false, allowLambda: true)
    | "..."
    ) ";"
````

The `Assume` statement lets the user specify a logical proposition
that Dafny may assume to be true without proof. If in fact the
proposition is not true this may lead to invalid conclusions.

An `Assume` statement would ordinarily be used as part of a larger
verification effort where verification of some other part of
the program required the proposition. By using the `Assume` statement
the other verification can proceed. Then when that is completed the
user would come back and replace the `assume` with `assert`.

An `Assume` statement cannot be compiled. In fact, the compiler
will complain if it finds an **assume** anywhere where it has not
been replaced through a refinement steop.

<!--
Describe where refinement is described.

If the proposition is `...` then (TODO: what does this mean?).
-->

## Print Statement
````
PrintStmt =
    "print" Expression(allowLemma: false, allowLambda: true)
    { "," Expression(allowLemma: false, allowLambda: true) } ";"
````

The `print` statement is used to print the values of a comma-separated
list of expressions to the console. The generated C# code uses
the `System.Object.ToString()` method to convert the values to printable
strings. The expressions may of course include strings that are used
for captions. There is no implicit new line added, so to get a new
line you should include "\n" as part of one of the expressions.
Dafny automatically creates overrides for the ToString() method
for Dafny data types. For example,

```
datatype Tree = Empty | Node(left: Tree, data: int, right: Tree)
method Main()
{
  var x : Tree := Node(Node(Empty, 1, Empty), 2, Empty);
  print "x=", x, "\n";
}
```

produces this output:

```
x=Tree.Node(Tree.Node(Tree.Empty, 1, Tree.Empty), 2, Tree.Empty)
```

## Forall Statement
````
ForallStmt = "forall"
  ( "(" [ QuantifierDomain ] ")"
  | [ QuantifierDomain ]
  )
  { ForAllEnsuresClause_ }
  [ BlockStmt ]
````

The `forall` statement executes the body in
parallel for all quantified values in the specified range.
There are several variant uses of the `forall`
statement. And there are a number of restrictions.

In particular, a `forall` statement can be classified as one of the following:

* _Assign_ - the `forall` statement is used for simultaneous assignment.
The target must be an array element or an object field.
* _Call_ - The body consists of a single call to a ghost method without side effects
* _Proof_ - The `forall` has `ensure` expressions which are effectively
quantified or proved by the body (if present).

An _assign_ `forall` statement is to perform simultaneous assignment.
The left-hand sides must denote different l-values, unless the
corresponding right-hand sides also coincide.

The following is an excerpt of an example given by Leino in
[Developing Verified Programs with Dafny][leino233].
When the buffer holding the queue needs to be resized,
the `forall` statement is used to simultaneously copy the old contents
into the new buffer.

[leino233]: http://research.microsoft.com/en-us/um/people/leino/papers/krml233.pdf

```
class {:autocontracts} SimpleQueue<Data>
{
  ghost var Contents: seq<Data>;
  var a: array<Data>  // Buffer holding contents of queue.
  var m: int          // Index head of queue.
  var n: int          // Index just past end of queue
  ...
  method Enqueue(d: Data)
    ensures Contents == old(Contents) + [d]
  {
    if n == a.Length {
      var b := a;
      if m == 0 { b := new Data[2 * a.Length]; }
      forall i | 0 <= i < n - m {
      	b[i] := a[m + i];
      }
      a, m, n := b, 0, n - m;
    }
    a[n], n, Contents := d, n + 1, Contents + [d];
  }
}
```

Here is an example of a _call_ `forall` statement and the
callee. This is contained in the CloudMake-ConsistentBuilds.dfy
test in the Dafny repository.

```
forall cmd', deps', e' | Hash(Loc(cmd', deps', e')) == Hash(Loc(cmd, deps, e)) {
  HashProperty(cmd', deps', e', cmd, deps, e);
}

lemma HashProperty(cmd: Expression, deps: Expression, ext: string,
    cmd': Expression, deps': Expression, ext': string)
  requires Hash(Loc(cmd, deps, ext)) == Hash(Loc(cmd', deps', ext'))
  ensures cmd == cmd' && deps == deps' && ext == ext'
```

From the same file here is an example of a _proof_ `forall` statement.

```
forall p | p in DomSt(stCombinedC.st) && p in DomSt(stExecC.st)
  ensures GetSt(p, stCombinedC.st) == GetSt(p, stExecC.st)
{
  assert DomSt(stCombinedC.st) <= DomSt(stExecC.st);
  assert stCombinedC.st == Restrict(DomSt(stCombinedC.st), stExecC.st);
}
```

More generally, the statement
```
forall x | P(x) { Lemma(x); }
```
is used to invoke `Lemma(x)` on all `x` for which `P(x)` holds. If
`Lemma(x)` ensures `Q(x)`, then the forall statement establishes
```
forall x :: P(x) ==> Q(x).
```

The `forall` statement is also used extensively in the de-sugared forms of
co-predicates and co-lemmas. See section [#sec-co-inductive-datatypes].

## Modify Statement
````
ModifyStmt =
  "modify" { Attribute }
  ( FrameExpression(allowLemma: false, allowLambda: true)
    { "," FrameExpression(allowLemma: false, allowLambda: true) }
  | "..."
  )
  ( BlockStmt | ";" )
````

The `modify` statement has two forms which have two different
purposes.

When the `modify` statement ends with a semi-colon rather than
a block statement its effect is to say that some undetermined
modifications have been made to any or all of the memory
locations specified by the [frame expressions](#sec-frame-expressions).
In the following example, a value is assigned to field `x`
followed by a `modify` statement that may modify any field
in the object. After that we can no longer prove that the field
`x` still has the value we assigned to it.

```
class MyClass {
  var x: int
  method N()
    modifies this
  {
    x := 18;
    modify this;
    assert x == 18;  // error: cannot conclude this here
  }
}
```

When the `modify` statement is followed by a block statement,
we are instead specifying what can be modified in that
block statement. Namely, only memory locations specified
by the frame expressions of the block `modify` statement
may be modified. Consider the following example.

```
class ModifyBody {
  var x: int
  var y: int
  method M0()
    modifies this
  {
    modify {} {
      x := 3;  // error: violates modifies clause of the modify statement
    }
  }
  method M1()
    modifies this
  {
    modify {} {
      var o := new ModifyBody;
      o.x := 3;  // fine
    }
  }
  method M2()
    modifies this
  {
    modify this {
      x := 3;
    }
  }
}
```

The first `modify` statement in the example has an empty
frame expression so it cannot modify any memory locations.
So an error is reported when it tries to modify field `x`.

The second `modify` statement also has an empty frame
expression. But it allocates a new object and modifies it.
Thus we see that the frame expressions on a block `modify`
statement only limits what may be modified of existing
memory. It does not limit what may be modified in
new memory that is allocated.

The third `modify` statement has a frame expression that
allows it to modify any of the fields of the current object,
so the modification of field `x` is allowed.

## Calc Statement
````
CalcStmt = "calc" { Attribute } [ CalcOp ] "{" CalcBody "}"
CalcBody = { CalcLine [ CalcOp ] Hints }
CalcLine = Expression(allowLemma: false, allowLambda: true) ";"
Hints = { ( BlockStmt | CalcStmt ) }
CalcOp =
  ( "==" [ "#" "[" Expression(allowLemma: true, allowLambda: true) "]" ]
  | "<" | ">"
  | "!=" | "<=" | ">="
  | "<==>" | "==>" | "<=="
  )
````

[Verified Calculations]: http://research.microsoft.com/en-us/um/people/leino/papers/krml231.pdf

The `calc` statement supports _calculational proofs_ using a language
feature called _program-oriented calculations_ (poC). This feature was
introduced and explained in the [Verified Calculations] paper by Leino
and Polikarpova[@LEINO:Dafny:Calc]. Please see that paper for a more
complete explanation of the `calc` statement. We here mention only the
highlights.

Calculational proofs are proofs by stepwise formula manipulation
as is taught in elementary algebra. The typical example is to prove
an equality by starting with a left-hand-side, and through a series of
transformations morph it into the desired right-hand-side.

Non-syntactic rules further restrict hints to only ghost and side-effect
free statements, as well as impose a constraint that only
chain-compatible operators can be used together in a calculation. The
notion of chain-compatibility is quite intuitive for the operators
supported by poC; for example, it is clear that "<" and ">" cannot be used within
the same calculation, as there would be no relation to conclude between
the first and the last line. See the [paper][Verified Calculations] for
a more formal treatment of chain-compatibility.

Note that we allow a single occurrence of the intransitive operator "!=" to
appear in a chain of equalities (that is, "!=" is chain-compatible with
equality but not with any other operator, including itself). Calculations
with fewer than two lines are allowed, but have no effect. If a step
operator is omitted, it defaults to the calculation-wide operator,
defined after the `calc` keyword. If that operator if omitted, it defaults
to equality.

Here is an example using `calc` statements to prove an elementary
algebraic identity. As it turns out, Dafny is able to prove this without
the `calc` statements, but it helps to illustrate the syntax.

```
lemma docalc(x : int, y: int)
  ensures (x + y) * (x + y) == x * x + 2 * x * y + y * y
{
  calc {
    (x + y) * (x + y);
    ==
    // distributive law: (a + b) * c == a * c + b * c
    x * (x + y) + y * (x + y);
    ==
    // distributive law: a * (b + c) == a * b + a * c
    x * x + x * y + y * x + y * y;
    ==
    calc {
	    y * x;
      ==
	    x * y;
    }
    x * x + x * y + x * y + y * y;
    ==
    calc {
      x * y + x * y;
      ==
      // a = 1 * a
      1 * x * y + 1 * x * y;
      ==
      // Distributive law
      (1 + 1) * x * y;
      ==
      2 * x * y;
    }
    x * x + 2 * x * y + y * y;
  }
}
```

Here we started with `(x + y) * (x + y)` as the left-hand-side
expressions and gradually transformed it using distributive,
commutative and other laws into the desired right-hand-side.

The justification for the steps are given as comments, or as
nested `calc` statements that prove equality of some sub-parts
of the expression.

The `==` operators show the relation between
the previous expression and the next. Because of the transitivity of
equality we can then conclude that the original left-hand-side is
equal to the final expression.

We can avoid having to supply the relational operator between
every pair of expressions by giving a default operator between
the `calc` keyword and the opening brace as shown in this abbreviated
version of the above calc statement:

```
calc == {
  (x + y) * (x + y);
  x * (x + y) + y * (x + y);
  x * x + x * y + y * x + y * y;
  x * x + x * y + x * y + y * y;
  x * x + 2 * x * y + y * y;
}
```

And since equality is the default operator, we could have omitted
it after the `calc` keyword.
The purpose of the block statements or the `calc` statements between
the expressions is to provide hints to aid Dafny in proving that
step. As shown in the example, comments can also be used to aid
the human reader in cases where Dafny can prove the step automatically.

<!--
Move to discussion of refinement.

## Skeleton Statement
````
SkeletonStmt =
  "..."
  ["where" Ident {"," Ident } ":="
    Expression(allowLemma: false, allowLambda: true)
    {"," Expression(allowLemma: false, allowLambda: true) }
  ] ";"
````
-->

# Expressions
The grammar of Dafny expressions follows a hierarchy that
reflects the precedence of Dafny operators. The following
table shows the Dafny operators and their precedence
in order of increasing binding power.

+--------------------------+------------------------------------+
| operator                 | description                        |
+--------------------------+------------------------------------+
| `;`                      | In LemmaCall;Expression            |
+--------------------------+------------------------------------+
| `<==>`, &hArr;           | equivalence (if and only if)       |
+--------------------------+------------------------------------+
| `==>`, &rArr;            | implication (implies)              |
| `<==`, &lArr;            | reverse implication (follows from) |
+--------------------------+------------------------------------+
| `&&`, &and;              | conjunction (and)                  |
| [\|\|]{.monospace}, &or; | disjunction (or)                   |
+--------------------------+------------------------------------+
| `==`                     | equality                           |
| `==#[k]`                 | prefix equality (co-inductive)     |
| `!=`                     | disequality                        |
| `!=#[k]`                 | prefix disequality (co-inductive)  |
| [<]{.monospace}          | less than                          |
| `<=`                     | at most                            |
| `>=`                     | at least                           |
| `>`                      | greater than                       |
| `in`                     | collection membership              |
| `!in`                    | collection non-membership          |
| `!!`                     | disjointness                       |
+--------------------------+------------------------------------+
| `+`                      | addition (plus)                    |
| `-`                      | subtraction (minus)                |
+--------------------------+------------------------------------+
| `*`                      | multiplication (times)             |
| `/`                      | division (divided by)              |
| `%`                      | modulus (mod)                      |
+--------------------------+------------------------------------+
| `-`                      | arithmetic negation (unary minus)  |
| `!`, &not;               | logical negation                   |
| Primary Expressions      |                                    |
+--------------------------+------------------------------------+

We are calling the ``UnaryExpression``s that are neither
arithmetic nor logical negation the _primary expressions_.
They are the most tightly bound.

In the grammar entries below we explain the meaning when the
operator for that precedence level is present. If the
operator is not present then we just descend to the
next precedence level.

## Top-level expressions
````
Expression(allowLemma, allowLambda) =
    EquivExpression(allowLemma, allowLambda)
    [ ";" Expression(allowLemma, allowLambda) ]
````

The "allowLemma" argument says whether or not the expression
to be parsed is allowed to have the form S;E where S is a call to a lemma.
"allowLemma" should be passed in as "false" whenever the expression to
be parsed sits in a context that itself is terminated by a semi-colon.

The "allowLambda" says whether or not the expression to be parsed is
allowed to be a lambda expression.  More precisely, an identifier or
parenthesized-enclosed comma-delimited list of identifiers is allowed to
continue as a lambda expression (that is, continue with a "reads", "requires",
or "=>") only if "allowLambda" is true.  This affects function/method/iterator
specifications, if/while statements with guarded alternatives, and expressions
in the specification of a lambda expression itself.

Sometimes an expression will fail unless some relevant fact is known.
In the following example the `F_Fails` function fails to verify
because the `Fact(n)` divisor may be zero. But preceding
the expression by a lemma that ensures that the denominator
is not zero allows function `F_Succeeds` to succeed.
```
function Fact(n: nat): nat
{
  if n == 0 then 1 else n * Fact(n-1)
}

lemma L(n: nat)
  ensures 1 <= Fact(n)
{
}

function F_Fails(n: nat): int
{
  50 / Fact(n)  // error: possible division by zero
}

function F_Succeeds(n: nat): int
{
  L(n); // note, this is a lemma call in an expression
  50 / Fact(n)
}
```

## Equivalence Expressions
````
EquivExpression(allowLemma, allowLambda) =
  ImpliesExpliesExpression(allowLemma, allowLambda)
  { "<==>" ImpliesExpliesExpression(allowLemma, allowLambda) }
````
An ``EquivExpression`` that contains one or more "<==>"s is
a boolean expression and all the contained ``ImpliesExpliesExpression``
must also be boolean expressions. In that case each "<==>"
operator tests for logical equality which is the same as
ordinary equality.

See section [#sec-equivalence-operator] for an explanation of the
`<==>` operator as compared with the `==` operator.

## Implies or Explies Expressions
````
ImpliesExpliesExpression(allowLemma, allowLambda) =
  LogicalExpression(allowLemma, allowLambda)
  [ (  "==>" ImpliesExpression(allowLemma, allowLambda)
    | "<==" LogicalExpression(allowLemma, allowLambda)
            { "<==" LogicalExpression(allowLemma, allowLambda) }
    )
  ]

ImpliesExpression(allowLemma, allowLambda) =
  LogicalExpression(allowLemma, allowLambda)
  [  "==>" ImpliesExpression(allowLemma, allowLambda) ]
````

See section [#sec-implication-and-reverse-implication] for an explanation
of the `==>` and `<==` operators.

## Logical Expressions

````
LogicalExpression(allowLemma, allowLambda) =
  RelationalExpression(allowLemma, allowLambda)
  [ ( "&&" RelationalExpression(allowLemma, allowLambda)
           { "&&" RelationalExpression(allowLemma, allowLambda) }
    | "||" RelationalExpression(allowLemma, allowLambda)
           { "||" RelationalExpression(allowLemma, allowLambda) }
    )
  ]
````

See section [#sec-conjunction-and-disjunction] for an explanation
of the `&&` (or &and;) and `||` (or &or;) operators.

## Relational Expressions
````
RelationalExpression(allowLemma, allowLambda) =
  Term(allowLemma, allowLambda)
  { RelOp Term(allowLemma, allowLambda) }

RelOp =
  ( "==" [ "#" "[" Expression(allowLemma: true, allowLambda: true) "]" ]
  | "<" | ">" | "<=" | ">="
  | "!=" [ "#" "[" Expression(allowLemma: true, allowLambda: true) "]" ]
  | "in"
  | "!in"
  | "!!"
  )

````

The relation expressions that have a ``RelOp`` compare two or more terms.
As explained in section [#sec-basic-types], `==`, `!=`, ``<``, `>`, `<=`, and `>=`
and their corresponding Unicode equivalents are _chaining_.

The `in` and `!in` operators apply to collection types as explained in
section [#sec-collection-types] and represent membership or non-membership
respectively.

The `!!` represents disjointness for sets and multisets as explained in
sections [#sec-sets] and [#sec-multisets].

Note that `x ==#[k] y` is the prefix equality operator that compares
co-inductive values for equality to a nesting level of k, as
explained in section [#sec-co-equality].

## Terms
````
Term(allowLemma, allowLambda) =
  Factor(allowLemma, allowLambda)
  { AddOp Factor(allowLemma, allowLambda) }
AddOp = ( "+" | "-" )
````

`Terms` combine `Factors` by adding or subtracting.
Addition has these meanings for different types:

* Arithmetic addition for numeric types (section [#sec-numeric-types]).
* Union for sets and multisets (sections [#sec-sets] and [#sec-multisets])
* Concatenation for sequences (section [#sec-sequences])

Subtraction is arithmetic subtraction for numeric types, and set or multiset
difference for sets and multisets.

## Factors
````
Factor(allowLemma, allowLambda) =
  UnaryExpression(allowLemma, allowLambda)
  { MulOp UnaryExpression(allowLemma, allowLambda) }
MulOp = ( "*" | "/" | "%" )
````

A ``Factor`` combines ``UnaryExpression``s using multiplication,
division, or modulus. For numeric types these are explained in
section [#sec-numeric-types].

Only `*` has a non-numeric application. It represents set or multiset
intersection as explained in sections [#sec-sets] and [#sec-multisets].

## Unary Expressions

````
UnaryExpression(allowLemma, allowLambda) =
  ( "-" UnaryExpression(allowLemma, allowLambda)
  | "!" UnaryExpression(allowLemma, allowLambda)
  | PrimaryExpression_(allowLemma, allowLambda)
  )

````

A ``UnaryExpression`` applies either numeric (section [#sec-numeric-types])
or logical (section [#sec-booleans]) negation to its operand.

## Primary Expressions
<!-- These are introduced for explanatory purposes as are not in the grammar. -->
````
PrimaryExpression_(allowLemma, allowLambda) =
  ( NameSegment { Suffix }
  | LambdaExpression(allowLemma)
  | MapDisplayExpr { Suffix }
  | SeqDisplayExpr { Suffix }
  | SetDisplayExpr { Suffix }
  | MultiSetExpr { Suffix }
  | EndlessExpression(allowLemma, allowLambda)
  | ConstAtomExpression { Suffix }
  )

````

After descending through all the binary and unary operators we arrive at
the primary expressions which are explained in subsequent sections. As
can be seen, a number of these can be followed by 0 or more ``Suffix``es
to select a component of the value.

If the `allowLambda` is false then ``LambdaExpression``s are not
recognized in this context.

## Lambda expressions
````
LambdaExpression(allowLemma) =
  ( WildIdent
  | "(" [ IdentTypeOptional { "," IdentTypeOptional } ] ")"
  )
  LambdaSpec_
  "=>" Expression(allowLemma, allowLambda: true)
````

See section [#sec-lambda-specification] for a description of ``LambdaSpec``.

In addition to named functions, Dafny supports expressions that define
functions.  These are called _lambda (expression)s_ (some languages
know them as _anonymous functions_).  A lambda expression has the
form:
```
(\(_params_\)) \(_specification_\) => \(_body_\)
```
where `\(_params_\)` is a comma-delimited list of parameter
declarations, each of which has the form `x` or `x: T`.  The type `T`
of a parameter can be omitted when it can be inferred.  If the
identifier `x` is not needed, it can be replaced by "`_`".  If
`\(_params_\)` consists of a single parameter `x` (or `_`) without an
explicit type, then the parentheses can be dropped; for example, the
function that returns the successor of a given integer can be written
as the following lambda expression:
```
x => x + 1
```

The `\(_specification_\)` is a list of clauses `requires E` or
`reads W`, where `E` is a boolean expression and `W` is a frame
expression.

`\(_body_\)` is an expression that defines the function's return
value.  The body must be well-formed for all possible values of the
parameters that satisfy the precondition (just like the bodies of
named functions and methods).  In some cases, this means it is
necessary to write explicit `requires` and `reads` clauses.  For
example, the lambda expression
```
x requires x != 0 => 100 / x
```
would not be well-formed if the `requires` clause were omitted,
because of the possibility of division-by-zero.

In settings where functions cannot be partial and there are no
restrictions on reading the heap, the _eta expansion_ of a function
`F: T -> U` (that is, the wrapping of `F` inside a lambda expression
in such a way that the lambda expression is equivalent to `F`) would
be written `x => F(x)`.  In Dafny, eta expansion must also account for
the precondition and reads set of the function, so the eta expansion
of `F` looks like:
```
x requires F.requires(x) reads F.reads(x) => F(x)
```

## Left-Hand-Side Expressions
````
Lhs =
  ( NameSegment { Suffix }
  | ConstAtomExpression Suffix { Suffix }
  )
````

A left-hand-side expression is only used on the left hand
side of an ``UpdateStmt``.

An example of the first (`NameSegment`) form is:

```
    LibraryModule.F().x
```

An example of the second (`ConstAtomExpression`) form is:

```
    old(o.f).x
```

## Right-Hand-Side Expressions
````
Rhs =
  ( ArrayAllocation_
  | ObjectAllocation_
  | Expression(allowLemma: false, allowLambda: true)
  | HavocRhs_
  )
  { Attribute }
````

An ``Rhs`` is either array allocation, an object allocation,
an expression, or a havoc right-hand-side, optionally followed
by one or more ``Attribute``s.

Right-hand-side expressions appear in the following constructs:
``ReturnStmt``, ``YieldStmt``, ``UpdateStmt``, or ``VarDeclStatement``.
These are the only contexts in which arrays or objects may be
allocated, or in which havoc may be produced.

## Array Allocation
````
ArrayAllocation_ = "new" Type "[" Expressions "]"
````

This allocates a new single or multi-dimensional array as explained in
section [#sec-array-types].

## Object Allocation
````
ObjectAllocation_ = "new" Type [ "(" [ Expressions ] ")" ]
````

This allocated a new object of a class type as explained
in section [#sec-class-types].

## Havoc Right-Hand-Side
````
HavocRhs_ = "*"
````
A havoc right-hand-side produces an arbitrary value of its associated
type. To get a more constrained arbitrary value the "assign-such-that"
operator (`:|`) can be used. See section [#sec-update-and-call-statements].

## Constant Or Atomic Expressions
````
ConstAtomExpression =
  ( LiteralExpression_
  | FreshExpression_
  | OldExpression_
  | CardinalityExpression_
  | NumericConversionExpression_
  | ParensExpression
  )
````
A ``ConstAtomExpression`` represent either a constant of some type, or an
atomic expression. A ``ConstAtomExpression`` is never an l-value.
## Literal Expressions
````
LiteralExpression_ =
 ( "false" | "true" | "null" | Nat | Dec |
   charToken | stringToken | "this")
````
A literal expression is a boolean literal, a null object reference,
an unsigned integer or real literal, a character or string literal,
or "this" which denote the current object in the context of
an instance method or function.

## Fresh Expressions
````
FreshExpression_ = "fresh" "(" Expression(allowLemma: true, allowLambda: true) ")"
````

`fresh(e)` returns a boolean value that is true if
the objects referenced in expression `e` were all
freshly allocated in the current method invocation.
The argument of `fresh` must be either an object reference
or a collection of object references.

## Old Expressions
````
OldExpression_ = "old" "(" Expression(allowLemma: true, allowLambda: true) ")"
````

An _old expression_ is used in postconditions. `old(e)` evaluates to
the value expression `e` had on entry to the current method.
Note that **old** only affects heap dereferences, like `o.f` and `a[i]`.
In particular, **old** has no effect on the value returned for local
variables or out-parameters.

## Cardinality Expressions
````
CardinalityExpression_ = "|" Expression(allowLemma: true, allowLambda: true) "|"
````

For a finite-collection expression `c`, `|c|` is the cardinality of `c`. For a
finite set or sequence, the cardinality is the number of elements. For
a multiset, the cardinality is the sum of the multiplicities of the
elements. For a finite map, the cardinality is the cardinality of the
domain of the map. Cardinality is not defined for infinite sets or infinite maps.
For more, see section [#sec-collection-types].

## Numeric Conversion Expressions
````
NumericConversionExpression_ =
    ( "int" | "real" ) "(" Expression(allowLemma: true, allowLambda: true) ")"
````
Numeric conversion expressions give the name of the target type
followed by the expression being converted in parentheses.
This production is for `int` and `real` as the target types
but this also applies more generally to other numeric types,
e.g. `newtypes`. See section [#sec-numeric-conversion-operations].

## Parenthesized Expression
````
ParensExpression =
  "(" [ Expressions ] ")"
````
A ``ParensExpression`` is a list of zero or more expressions
enclosed in parentheses.

If there is exactly one expression enclosed then the value is just
the value of that expression.

If there are zero or more than one, the result is a `tuple` value.
See section [#sec-tuple-types].

## Sequence Display Expression
````
SeqDisplayExpr = "[" [ Expressions ] "]"
````
A sequence display expression provide a way to constructing
a sequence with given values. For example

```
[1, 2, 3]
```
is a sequence with three elements in it.
See section [#sec-sequences] for more information on
sequences.

## Set Display Expression
````
SetDisplayExpr = [ "iset" ] "{" [ Expressions ] "}"
````

A set display expression provides a way of constructing a set with given
elements. If the keyword `iset` is present, then a potentially infinite
set (with the finiite set of given elements) is constructed.

For example

```
{1, 2, 3}
```
is a set with three elements in it.
See section [#sec-sets] for more information on
sets.

## Multiset Display or Cast Expression
````
MultiSetExpr =
    "multiset"
    ( "{" [ Expressions ] "}"
    | "(" Expression(allowLemma: true, allowLambda: true) ")"
    )
````

A multiset display expression provides a way of constructing
a multiset with given elements and multiplicities. For example

```
multiset{1, 1, 2, 3}
```
is a multiset with three elements in it. The number 1 has a multiplicity of 2,
the others a multiplicity of 1.

On the other hand, a multiset cast expression converts a set or a sequence
into a multiset as shown here:

```
var s : set<int> := {1, 2, 3};
var ms : multiset<int> := multiset(s);
ms := ms + multiset{1};
var sq : seq<int> := [1, 1, 2, 3];
var ms2 : multiset<int> := multiset(sq);
assert ms == ms2;
```

See section [#sec-multisets] for more information on
multisets.

## Map Display Expression
````
MapDisplayExpr = ("map" | "imap" ) "[" [ MapLiteralExpressions ] "]"
MapLiteralExpressions =
    Expression(allowLemma: true, allowLambda: true)
    ":=" Expression(allowLemma: true, allowLambda: true)
    { "," Expression(allowLemma: true, allowLambda: true)
          ":=" Expression(allowLemma: true, allowLambda: true)
    }
````

A map display expression builds a finite or potentially infinite
map from explicit ``MapLiteralExpressions``. For example:

```
var m := map[1 := "a", 2 := "b"];
ghost var im := imap[1 := "a", 2 := "b"];
```

See section [#sec-finite-and-infinite-maps] for more details on maps and imaps.

## Endless Expression
````
EndlessExpression(allowLemma, allowLambda) =
  ( IfExpression_(allowLemma, allowLambda)
  | MatchExpression(allowLemma, allowLambda)
  | QuantifierExpression(allowLemma, allowLambda)
  | SetComprehensionExpr(allowLemma, allowLambda)
  | StmtInExpr Expression(allowLemma, allowLambda)
  | LetExpr(allowLemma, allowLambda)
  | MapComprehensionExpr(allowLemma, allowLambda)
  )
````
<!-- Experimental - do not document.
  | NamedExpr(allowLemma, allowLambda)
-->

``EndlessExpression`` gets it name from the fact that all its alternate
productions have no terminating symbol to end them, but rather they
all end with an ``Expression`` at the end. The various
``EndlessExpression`` alternatives are described below.

## If Expression
````
IfExpression_(allowLemma, allowLambda) =
    "if" Expression(allowLemma: true, allowLambda: true)
    "then" Expression(allowLemma: true, allowLambda: true)
    "else" Expression(allowLemma, allowLambda)
````

The ``IfExpression`` is a conditional expression. It first evaluates
the expression following the `if`. If it evaluates to `true` then
it evaluates the expression following the `then` and that is the
result of the expression. If it evaluates to `false` then the
expression following the `else` is evaluated and that is the result
of the expression. It is important that only the selected expression
is evaluated as the following example shows.

```
var k := 10 / x; // error, may divide by 0.
var m := if x != 0 then 10 / x else 1; // ok, guarded
```

## Case Bindings, Patterns and Extended Patterns
````
CaseBinding_ =
  "case"
<<<<<<< HEAD
  ( ExtendedPattern
  | "(" [ ExtendedPattern { "," ExtendedPattern } ] ")"
=======
  ( Ident [ "(" [CasePattern { "," CasePattern } ] ")" ]
  | "(" [ CasePattern { "," CasePattern } ] ")"
>>>>>>> 8be27533
  )

CasePattern =
  ( Ident "(" [ CasePattern { "," CasePattern } ] ")"
  | "(" [ CasePattern { "," Casepattern } ] ")"
  | IdentTypeOptional
  )
<<<<<<< HEAD

ExtendedPattern =
  ( LiteralExpression_
  ( Ident [ "(" ExtendedPattern { "," ExtendedPattern } ")" ]
````

Case bindings and extended patterns are used for (possibly nested)
pattern matching on inductive, coinductive or base type values.
=======
````

Case bindings and patterns are used for (possibly nested)
pattern matching on inductive or coinductive values.
>>>>>>> 8be27533
The ``CaseBinding_`` construct is used in
``CaseStatement`` and ``CaseExpression``s.
``CasePattern``s are used
in ``LetExpr``s and ``VarDeclStatement``s.

When matching an inductive or coinductive value in
a ``MatchStmt`` or ``MatchExpression``, the ``ExtendedPattern``
must either correspond to a constructor of the type of the value,
or a bound variable. A tuple is
considered to have a single constructor.
The ``Ident`` of the ``CaseBinding_`` must either match the name
of a constructor (or in the case of a tuple, the ``Ident`` is
<<<<<<< HEAD
absent and the second alternative is chosen), or not be applied to a tuple of ``ExtendedPattern``.
The ``ExtendedPattern``s inside the parentheses are then
=======
absent and the second alternative is chosen).
The ``CasePattern``s inside the parentheses are then
>>>>>>> 8be27533
matched against the arguments that were given to the
constructor when the value was constructed.
The number of ``ExtendedPattern`` must match the number
of parameters to the constructor (or the arity of the
tuple).
When matching a value of base type, the ``ExtendedPattern`` should
either be a ``LiteralExpression_`` of the same type as the value,
or a single identifier matching all values of this type.

The ``CasePattern``s may be nested. The set of non-constructor-name
identifiers contained in a ``CaseBinding_`` must be distinct.
They are bound to the corresponding values in the value being
matched.

## Match Expression

````
MatchExpression(allowLemma, allowLambda) =
  "match" Expression(allowLemma, allowLambda)
  ( "{" { CaseExpression(allowLemma: true, allowLambda: true) } "}"
  | { CaseExpression(allowLemma, allowLambda) }
  )

CaseExpression(allowLemma, allowLambda) =
    CaseBinding_ "=>" Expression(allowLemma, allowLambda)
````

A ``MatchExpression`` is used to conditionally evaluate and select an
expression depending on the value of an algebraic type, i.e. an inductive
type, a co-inductive type, or a base type.

The ``Expression`` following the `match` keyword is called the
_selector_. The selector is evaluated and then matched against each ``CaseExpression`` in order until a matching clause is found. An ``Ident`` following the `case` keyword in a
``CaseExpression`` is either the name of a constructor of the selector's type, or a bound variable.
It may be absent if the expression being matched is a tuple since these
have no constructor name.

If the constructor has parameters then in the ``CaseExpression`` the
constructor name must be followed by a parenthesized list of ``CasePattern``s
with one ``CasePattern`` for each constructor parameter.

If the constructor has no parameters then the
``CaseExpression`` must not have a following ``CasePattern`` list (though
optional empty parentheses are allowed).

All of the variables in the ``CasePattern``s must be distinct.
If types for the identifiers are not given then types are inferred
from the types of the constructor's parameters. If types are
given then they must agree with the types of the
corresponding parameters.

A ``MatchExpression`` is evaluated by first evaluating the selector.
<<<<<<< HEAD
The ``ExtendedPattern`` of each ``CaseClause`` are then compared in order
 with the resulting value until a matching pattern is found.
If the constructor had
=======
Then the ``CaseClause`` is selected for the constructor that was
used to construct the evaluated selector. If the constructor had
>>>>>>> 8be27533
parameters then the actual values used to construct the selector
value are bound to the identifiers in the identifier list.
The expression to the right of the `=>` in the ``CaseClause`` is then
evaluated in the environment enriched by this binding. The result
of that evaluation is the result of the ``MatchExpression``.

Note that the braces enclosing the ``CaseClause``s may be omitted.

## Quantifier Expression
````
QuantifierExpression(allowLemma, allowLambda) =
    ( "forall" | "exists" ) QuantifierDomain "::"
    Expression(allowLemma, allowLambda)

QuantifierDomain =
  IdentTypeOptional { "," IdentTypeOptional } { Attribute }
  [ "|" Expression(allowLemma: true, allowLambda: true) ]
````

A ``QuantifierExpression`` is a boolean expression that specifies that a
given expression (the one following the "::") is true for all (for
**forall**) or some (for **exists**) combination of values of the
quantified variables, namely those in the ``QuantifierDomain``.

Here are some examples:
```
assert forall x : nat | x <= 5 :: x * x <= 25;
(forall n :: 2 <= n ==> (exists d :: n < d < 2*n))
```

or using the Unicode symbols:

```
assert \(&forall;\) x : nat | x <= 5 \(&bull;\) x * x <= 25;
(\(&forall;\) n \(&bull;\) 2 <= n ==> (\(&exist;\) d \(&bull;\) n < d < 2*n))
```

The quantifier identifiers are _bound_ within the scope of the
expressions in the ``QuantifierExpression``.

If types are not given for the quantified identifiers, then Dafny
attempts to infer their types from the context of the expressions.
It this is not possible, the program is in error.


## Set Comprehension Expressions
````
SetComprehensionExpr(allowLemma, allowLambda) =
  [ "set" | "iset" ]
  IdentTypeOptional { "," IdentTypeOptional } { Attribute }
  "|" Expression(allowLemma, allowLambda)
  [ "::" Expression(allowLemma, allowLambda) ]
````

A set comprehension expression is an expressions that yields a set
(possibly infinite if `iset` is used) that
satisfies specified conditions. There are two basic forms.

If there is only one quantified variable, the optional ``"::" Expression``
need not be supplied, in which case it is as if it had been supplied
and the expression consists solely of the quantified variable.
That is,

```
set x : T | P(x)
```

is equivalent to

```
set x : T | P(x) :: x
```

For the full form

```
var S := set x1:T1, x2:T2 ... | P(x1, x2, ...) :: Q(x1, x2, ...)
```

the elements of `S` will be all values resulting from evaluation of `Q(x1, x2, ...)`
for all combinations of quantified variables `x1, x2, ...` such that
predicate `P(x1, x2, ...)` holds. For example,

```
var S := set x:nat, y:nat | x < 2 && y < 2 :: (x, y)
```
yields `S == {(0, 0), (0, 1), (1, 0), (1,1) }`

The types on the quantified variables are optional and if not given Dafny
will attempt to infer them from the contexts in which they are used in the
`P` or `Q` expressions.

If a finite set was specified ("set" keyword used), Dafny must be able to prove that the
result is finite otherwise the set comprehension expression will not be
accepted.

Set comprehensions involving reference types such as

```
set o: object | true
```

are allowed in ghost contexts. In particular, in ghost contexts, the
check that the result is finite should allow any set comprehension
where the bound variable is of a reference type. In non-ghost contexts,
it is not allowed, because--even though the resulting set would be
finite--it is not pleasant or practical to compute at run time.

## Statements in an Expression
````
StmtInExpr = ( AssertStmt | AssumeStmt | CalcStmt )
````

A ``StmtInExpr`` is a kind of statement that is allowed to
precede an expression in order to ensure that the expression
can be evaluated without error. For example:

```
assume x != 0; 10/x
```

`Assert`, `assume` and `calc` statements can be used in this way.

## Let Expression

````
LetExpr(allowLemma, allowLambda) =
    [ "ghost" ] "var" CasePattern { "," CasePattern }
    ( ":=" | { Attribute } ":|" )
    Expression(allowLemma: false, allowLambda: true)
    { "," Expression(allowLemma: false, allowLambda: true) } ";"
    Expression(allowLemma, allowLambda)
````

A `let` expression allows binding of intermediate values to identifiers
for use in an expression. The start of the `let` expression is
signaled by the `var` keyword. They look much like a local variable
declaration except the scope of the variable only extends to the
enclosed expression.

For example:
```
var sum := x + y; sum * sum
```

In the simple case, the ``CasePattern`` is just an identifier with optional
type (which if missing is inferred from the rhs).

The more complex case allows destructuring of constructor expressions.
For example:

```
datatype Stuff = SCons(x: int, y: int) | Other
function GhostF(z: Stuff): int
  requires z.SCons?
{
  var SCons(u, v) := z; var sum := u + v; sum * sum
}
```

## Map Comprehension Expression
````
MapComprehensionExpr(allowLemma, allowLambda) =
  ( "map" | "imap" ) IdentTypeOptional { Attribute }
  [ "|" Expression(allowLemma: true, allowLambda: true) ]
  "::" Expression(allowLemma, allowLambda)
````

A ``MapComprehensionExpr`` defines a finite or infinite map value
by defining a domain (using the ``IdentTypeOptional`` and the optional
condition following the "|") and for each value in the domain,
giving the mapped value using the expression following the "::".

For example:
```
function square(x : int) : int { x * x }
method test()
{
  var m := map x : int | 0 <= x <= 10 :: x * x;
  ghost var im := imap x : int :: x * x;
  ghost var im2 := imap x : int :: square(x);
}
```

Dafny finite maps must be finite, so the domain must be constrained to be finite.
But imaps may be infinite as the example shows. The last example shows
creation of an infinite map that gives the same results as a function.

<!-- Experimental - do not document.

## Named Expression
````
NamedExpr(allowLemma, allowLambda) =
    "label" LabelName ":" Expression(allowLemma, allowLambda)
````

A ``NamedExpr`` is an expression that has been tagged with a name.
For example:
```
label squareit: x * x
```

This is an experimental feature.
TODO: When is this useful. Is there any way to refer to the label?
Should we remove the description?
-->

## Name Segment
````
NameSegment = Ident [ GenericInstantiation | HashCall ]
````

A ``NameSegment`` names a Dafny entity by giving its declared
name optionally followed by information to
make the name more complete. For the simple case, it is
just an identifier.

If the identifier is for a generic entity, it is followed by
a ``GenericInstantiation`` which provides actual types for
the type parameters.

To reference a prefix predicate (see section [#sec-copredicates]) or
prefix lemma (see section [#sec-prefix-lemmas]), the identifier
must be the name of the copredicate or colemma and it must be
followed by a ``HashCall``.

## Hash Call
````
HashCall = "#" [ GenericInstantiation ]
  "[" Expression(allowLemma: true, allowLambda: true) "]"
  "(" [ Expressions ] ")"
````
A ``HashCall`` is used to call the prefix for a copredicate or colemma.
In the non-generic case, just insert `"#[k]"` before the call argument
list where k is the number of recursion levels.

In the case where the `colemma` is generic, the generic type
argument is given before. Here is an example:

```
codatatype Stream<T> = Nil | Cons(head: int, stuff: T, tail: Stream)

function append(M: Stream, N: Stream): Stream
{
  match M
  case Nil => N
  case Cons(t, s, M') => Cons(t, s, append(M', N))
}

function zeros<T>(s : T): Stream<T>
{
  Cons(0, s, zeros(s))
}

function ones<T>(s: T): Stream<T>
{
  Cons(1, s, ones(s))
}

copredicate atmost(a: Stream, b: Stream)
{
  match a
  case Nil => true
  case Cons(h,s,t) => b.Cons? && h <= b.head && atmost(t, b.tail)
}

colemma {:induction false} Theorem0<T>(s: T)
  ensures atmost(zeros(s), ones(s))
{
  // the following shows two equivalent ways to getting essentially the
  // co-inductive hypothesis
  if (*) {
    Theorem0#<T>[_k-1](s);
  } else {
    Theorem0(s);
  }
}

```

where the ``HashCall`` is `"Theorem0#<T>[_k-1](s);"`.
See sections [#sec-copredicates] and [#sec-prefix-lemmas].

## Suffix
````
Suffix =
  ( AugmentedDotSuffix_
  | DatatypeUpdateSuffix_
  | SubsequenceSuffix_
  | SlicesByLengthSuffix_
  | SequenceUpdateSuffix_
  | SelectionSuffix_
  | ArgumentListSuffix_
  )
````

The ``Suffix`` non-terminal describes ways of deriving a new value from
the entity to which the suffix is appended. There are six kinds
of suffixes which are described below.

### Augmented Dot Suffix
````
AugmentedDotSuffix_ = ". " DotSuffix [ GenericInstantiation | HashCall ]
````

An augmented dot suffix consists of a simple ``DotSuffix`` optionally
followed by either

* a ``GenericInstantiation`` (for the case where the item
selected by the ``DotSuffix`` is generic), or
* a ``HashCall`` for the case where we want to call a prefix copredicate
  or colemma. The result is the result of calling the prefix copredicate
  or colemma.

### Datatype Update Suffix

````
DatatypeUpdateSuffix_ =
  "." "(" MemberBindingUpdate { "," MemberBindingUpdate } ")"

MemberBindingUpdate =
  ( ident | digits ) ":=" Expression(allowLemma: true, allowLambda: true)
````

A datatype update suffix is used to produce a new datatype value
that is the same as an old datatype value except that the
value corresponding to a given destructor has the specified value.
In a ``MemberBindingUpdate``, the ``ident`` or ``digits`` is the
name of a destructor (i.e. formal parameter name) for one of the
constructors of the datatype. The expression to the right of the
":=" is the new value for that formal.

All of the destructors in a ``DatatypeUpdateSuffix_`` must be
for the same constructor, and if they do not cover all of the
destructors for that constructor then the datatype value being
updated must have a value derived from that same constructor.

Here is an example:

```
module NewSyntax {
datatype MyDataType = MyConstructor(myint:int, mybool:bool)
                    | MyOtherConstructor(otherbool:bool)
                    | MyNumericConstructor(42:int)

method test(datum:MyDataType, x:int)
    returns (abc:MyDataType, def:MyDataType, ghi:MyDataType, jkl:MyDataType)
    requires datum.MyConstructor?;
    ensures abc == datum.(myint := x + 2);
    ensures def == datum.(otherbool := !datum.mybool);
    ensures ghi == datum.(myint := 2).(mybool := false);
    // Resolution error: no non_destructor in MyDataType
    //ensures jkl == datum.(non_destructor := 5);
    ensures jkl == datum.(42 := 7);
{
    abc := MyConstructor(x + 2, datum.mybool);
    abc := datum.(myint := x + 2);
    def := MyOtherConstructor(!datum.mybool);
    ghi := MyConstructor(2, false);
    jkl := datum.(42 := 7);

    assert abc.(myint := abc.myint - 2) == datum.(myint := x);
}
}
```



### Subsequence Suffix
````
SubsequenceSuffix_ =
  "[" [ Expression(allowLemma: true, allowLambda: true) ]
      ".." [ Expression(allowLemma: true, allowLambda: true) ]
  "]"
````
A subsequence suffix applied to a sequence produces a new sequence whose
elements are taken from a contiguous part of the original sequence. For
example, expression `s[lo..hi]` for sequence `s`, and integer-based
numerics `lo` and `hi` satisfying `0 <= lo <= hi <= |s|`. See
section [#sec-other-sequence-expressions] for details.

### Slices By Length Suffix
````
SlicesByLengthSuffix_ =
  "[" Expression(allowLemma: true, allowLambda: true) ":"
      [
        Expression(allowLemma: true, allowLambda: true)
        { ":" Expression(allowLemma: true, allowLambda: true) }
        [ ":" ]
      ]
  "]"
````

Applying a ``SlicesByLengthSuffix_`` to a sequence produces a
sequence of subsequences of the original sequence.
See section [#sec-other-sequence-expressions] for details.

### Sequence Update Suffix
````
SequenceUpdateSuffix_ =
  "[" Expression(allowLemma: true, allowLambda: true)
      ":=" Expression(allowLemma: true, allowLambda: true)
  "]"
````

For a sequence `s` and expressions `i` and `v`, the expression
`s[i := v]` is the same as the sequence `s` except that at
index `i` it has value `v`.

### Selection Suffix
````
SelectionSuffix_ =
  "[" Expression(allowLemma: true, allowLambda: true)
      { "," Expression(allowLemma: true, allowLambda: true) }
  "]"
````

If a ``SelectionSuffix_`` has only one expression in it, it is a
zero-based index that may be used to select a single element of a
sequence or from a single-dimensional array.

If a ``SelectionSuffix_`` has more than one expression in it, then
it is a list of indices to index into a multi-dimensional array.
The rank of the array must be the same as the number of indices.

### Argument List Suffix
````
ArgumentListSuffix_ = "(" [ Expressions ] ")"
````

An argument list suffix is a parenthesized list of expressions that
are the arguments to pass to a method or function that is being
called. Applying such a suffix causes the method or function
to be called and the result is the result of the call.

## Expression Lists
````
Expressions =
    Expression(allowLemma: true, allowLambda: true)
    { "," Expression(allowLemma: true, allowLambda: true) }
````

The ``Expressions`` non-terminal represents a list of
one or more expressions separated by a comma.

# Module Refinement
TODO: Write this section.

# Attributes
````
Attribute = "{" ":" AttributeName [ Expressions ] "}"
````
Dafny allows many of its entities to be annotated with _Attributes_.
The grammar shows where the attribute annotations may appear.

Here is an example of an attribute from the Dafny test suite:

```
{:MyAttribute "hello", "hi" + "there", 57}
```

In general an attribute may have any name the user chooses. It may be
followed by a comma separated list of expressions. These expressions will
be resolved and type-checked in the context where the attribute appears.

## Dafny Attribute Implementation Details
In the Dafny implementation the `Attributes` type holds the name of
the attribute, a list of ``Expression`` arguments and a link to the
previous Attributes object for that Dafny entity. So for each
Dafny entity that has attributes we have a list of them.

Dafny stores attributes on the following kinds of entities:
Declaration (base class), ModuleDefinition, Statement,
AssignmentRhs, LocalVariable, LetExpr, ComprehensionExpr,
MaybeFreeExpression, Specification.

TODO: Dafny internals information should go into a separate
document on Dafny internals.

## Dafny Attributes
All entities that Dafny translates to Boogie have their attributes
passed on to Boogie except for the `{:axiom}` attribute (which
conflicts with Boogie usage) and the `{:trigger}` attribute which is
instead converted into a Boogie quantifier _trigger_. See Section 11 of
[@Leino:Boogie2-RefMan].

Dafny has special processing for some attributes. For some attributes, the
setting is only looked for on the entity with the attribute. For others, we start
at the entity and if the attribute is not there, look up in the hierarchy
(enclosing class and enclosing modules). The latter case is checked by
the `ContainsBoolAtAnyLevel` method in the Dafny source. The attribute
declaration closest to the entity overrides those further away.

For attributes with a single boolean expression argument, the attribute
with no argument is interpreted as if it were true.

The attributes that are processed specially by Dafny are described in the
following sections.

### assumption
This attribute can only be placed on a local ghost bool
variable of a method. Its declaration cannot have a rhs, but it is
allowed to participate as the lhs of exactly one assignment of the
form: `b := b && expr;`. Such a variable declaration translates in the
Boogie output to a declaration followed by an `assume b` command.
See [@LeinoWuestholz2015], Section 3, for example uses of the `{:assumption}`
attribute in Boogie.

### autoReq boolExpr
For a function declaration, if this attribute is set true at the nearest
level, then its `requires` clause is strengthed sufficiently so that
it may call the functions that it calls.

For following example
```
function f(x:int) : bool
  requires x > 3
{
  x > 7
}

// Should succeed thanks to auto_reqs
function {:autoReq} g(y:int, b:bool) : bool
{
  if b then f(y + 2) else f(2*y)
}
```
the `{:autoReq}` attribute causes Dafny to
deduce a `requires` clause for g as if it had been
declared
```
function g(y:int, b:bool) : bool
  requires if b then y + 2 > 3 else 2 * y > 3
{
  if b then f(y + 2) else f(2*y)
}
```

### autocontracts
Dynamic frames [@Kassios:FM2006;@SmansEtAl:VeriCool;@SmansEtAl:ImplicitDynamicFrames;
@LEINO:Dafny:DynamicFrames]
are frame expressions that can vary dynamically during
program execution. AutoContracts is an experimental feature that will
fill much of the dynamic-frames boilerplate into a class.

From the user's perspective, what needs to be done is simply:

* mark the class with {:autocontracts}
* declare a function (or predicate) called Valid()


AutoContracts will then:

*  Declare:
```
   ghost var Repr: set<object>
```

* For function/predicate Valid(), insert:
```
   reads this, Repr
```
* Into body of Valid(), insert (at the beginning of the body):
```
   this in Repr && null !in Repr
```
* and also insert, for every array-valued field A declared in the class:
```
   (A != null ==> A in Repr) &&
```
* and for every field F of a class type T where T has a field called Repr, also insert:
```
   (F != null ==> F in Repr && F.Repr <= Repr && this !in Repr)
```
* Except, if A or F is declared with {:autocontracts false}, then the implication will not
be added.

* For every constructor, add:
```
   modifies this
   ensures Valid() && fresh(Repr - {this})
```
* At the end of the body of the constructor, add:
```
   Repr := {this};
   if (A != null) { Repr := Repr + {A}; }
   if (F != null) { Repr := Repr + {F} + F.Repr; }
```
* For every method, add:

```
   requires Valid()
   modifies Repr
   ensures Valid() && fresh(Repr - old(Repr))
```
* At the end of the body of the method, add:
```
   if (A != null) { Repr := Repr + {A}; }
   if (F != null) { Repr := Repr + {F} + F.Repr; }
```

### axiom
The `{:axiom}` attribute may be placed on a function or method.
It means that the post-condition may be assumed to be true
without proof. In that case also the body of the function or
method may be omitted.

The `{:axiom}` attribute is also used for generated `reveal_*`
lemmas as shown in Section [#sec-opaque].

### compile
The `{:compile}` attribute takes a boolean argument. It may be applied to
any top-level declaration. If that argument is false, then that declaration
will not be compiled into .Net code.

### decl
The `{:decl}` attribute may be placed on a method declaration. It
inhibits the error message that has would be given when the method has an
`ensures` clauses but no body. It has been used to declare Dafny interfaces
in the MSR IronClad and IronFleet projects. Instead the `extern` keyword
should be used (but that is soon to be replaced by the `{:extern}` attribute).

### fuel
The fuel attributes is used to specify how much "fuel" a function should have,
i.e., how many times Z3 is permitted to unfold it's definition.  The
new {:fuel} annotation can be added to the function itself, it which
case it will apply to all uses of that function, or it can overridden
within the scope of a module, function, method, iterator, calc, forall,
while, assert, or assume.  The general format is:

```
{:fuel functionName,lowFuel,highFuel}
```

When applied as an annotation to the function itself, omit
functionName.  If highFuel is omitted, it defaults to lowFuel + 1.

The default fuel setting for recursive functions is 1,2.  Setting the
fuel higher, say, to 3,4, will give more unfoldings, which may make
some proofs go through with less programmer assistance (e.g., with
fewer assert statements), but it may also increase verification time,
so use it with care.  Setting the fuel to 0,0 is similar to making the
definition opaque, except when used with all literal arguments.

### heapQuantifier
The `{:heapQuantifier}` attribute may be used on a ``QuantifierExpression``.
When it appears in a quantifier expression, it is as if a new heap-valued
quantifier variable was added to the quantification. Consider this code
that is one of the invariants of a while loop.

```
invariant forall u {:heapQuantifier} :: f(u) == u + r
```

The quantifier is translated into the following Boogie:

```
(forall q$heap#8: Heap, u#5: int ::
    {:heapQuantifier}
    $IsGoodHeap(q$heap#8) && ($Heap == q$heap#8 || $HeapSucc($Heap, q$heap#8))
       ==> $Unbox(Apply1(TInt, TInt, f#0, q$heap#8, $Box(u#5))): int == u#5 + r#0);
```

What this is saying is that the quantified expression, `f(u) == u + r`,
which may depend on the heap, is also valid for any good heap that is either the
same as the current heap, or that is derived from it by heap update operations.

### imported
If a ``MethodDecl`` or ``FunctionDecl`` has an `{:imported}` attribute,
then it is allowed to have a empty body even though it has an **ensures**
clause. Ordinarily a body would be required in order to provide the
proof of the **ensures** clause (but the `(:axiom)` attribute also
provides this facility, so the need for `(:imported)` is not clear.)
A method or function declaration may be given the `(:imported)` attribute. This suppresses
the error message that would be given if a method or function with an `ensures` clause
does not have a body.

This seems to duplicate what `extern` and `{:decl}` do and would be a good candidate for
deprecation.

### induction
The `{:induction}` attribute controls the application of
proof by induction to two contexts. Given a list of
variables on which induction might be applied, the
`{:induction}` attribute selects a sub-list of those
variables (in the same order) to which to apply induction.

Dafny issue [34](https://github.com/Microsoft/dafny/issues/34)
proposes to remove the restriction that the sub-list
be in the same order, and would apply induction in the
order given in the `{:induction}` attribute.

The two contexts are:

* A method, in which case the bound variables are all the
  in-parameters of the method.
* A quantifier expression, in which case the bound variables
  are the bound variables of the quantifier expression.

The form of the `{:induction}` attribute is one of the following:

* `{:induction}` -- apply induction to all bound variables
* `{:induction false}` -- suppress induction, that is, don't apply it to any bound variable
* `{:induction L}` where `L` is a list consisting entirely of bound variables
-- apply induction to the specified bound variables
* `{:induction X}` where `X` is anything else -- treat the same as
{:induction}, that is, apply induction to all bound variables. For this
usage conventionally `X` is `true`.

Here is an example of using it on a quantifier expression:
```
lemma Fill_J(s: seq<int>)
  requires forall i :: 1 <= i < |s| ==> s[i-1] <= s[i]
  ensures forall i,j {:induction j} :: 0 <= i < j < |s| ==> s[i] <= s[j]
{
}
```

### layerQuantifier
When Dafny is translating a quantified expression, if it has
a `{:layerQuantifier}` attribute an additional quantifier
variable is added to the quantifier bound variables.
This variable as the predefined _LayerType_.
A `{:layerQuantifier}` attribute may be placed on a quantifier expression.
Translation of Dafny into Boogie defines a _LayerType_ which has defined zero and
successor constructors.

The Dafny source has the comment that "if a function is recursive,
then make the reveal lemma quantifier a layerQuantifier."
And in that case it adds the attribute to the quantifier.

There is no explicit user of the `{:layerQuantifier}` attribute
in the Dafny tests. So I believe this attribute is only used
internally by Dafny and not externally.

TODO: Need more complete explanation of this attribute.
Dafny issue [35](https://github.com/Microsoft/dafny/issues/35) tracks
further effort for this attribute.

### nativeType {#sec-nativetype}
The `{:nativeType}` attribute may only be used on a ``NewtypeDecl``
where the base type is an integral type. It can take one of the following
forms:

* `{:nativeType}` - With no parameters it has no effect and the ``NewtypeDecl``
have its default behavior which is to choose a native type that can hold any
value satisfying the constraints, if possible, otherwise BigInteger is used.
* `{:nativeType true}` - Also gives default ``NewtypeDecl`` behavior,
but gives an error if base type is not integral.
* `{:nativeType false}` - Inhibits using a native type. BigInteger is used
for integral types and BitRational for real types.
* `{:nativeType "typename"}` - This form has an native integral
type name as a string literal. Acceptable values are: "byte",
"sbyte", "ushort", "short", "uint", "int", "ulong" and "long".
An error is reported if the given data type cannot hold all the
values that satisfy the constraint.


### opaque {#sec-opaque}
Ordinarily the body of a function is transparent to its users but
sometimes it is useful to hide it. If a function `f` is given the
`{:opaque}` attribute then Dafny hides the body of the function,
so that it can only be seen within its recursive clique (if any),
or if the programmer specifically asks to see it via the `reveal_f()` lemma.

We create a lemma to allow the user to selectively reveal the function's body
That is, given:

```
  function {:opaque} foo(x:int, y:int) : int
    requires 0 <= x < 5
    requires 0 <= y < 5
    ensures foo(x, y) < 10
  { x + y }
```

We produce:

```
  lemma {:axiom} reveal_foo()
    ensures forall x:int, y:int {:trigger foo(x,y)} ::
         0 <= x < 5 && 0 <= y < 5 ==> foo(x,y) == foo_FULL(x,y)
```

where `foo_FULL` is a copy of `foo` which does not have its body
hidden. In addition `foo_FULL` is given the
`{:opaque_full}` and `{:auto_generated}` attributes in addition
to the `{:opaque}` attribute (which it got because it is a copy of `foo`).

### opaque_full
The `{:opaque_full}` attribute is used to mark the _full_ version
of an opaque function. See Section [#sec-opaque].

<!--
Describe this where refinement is described, as appropriate.

### prependAssertToken
This is used internally in Dafny as part of module refinement.
It is an attribute on an assert statement.
The Dafny code has the following comment:

```
// Clone the expression, but among the new assert's attributes, indicate
// that this assertion is supposed to be translated into a check.  That is,
// it is not allowed to be just assumed in the translation, despite the fact
// that the condition is inherited.
```

TODO: Decide if we want to describe this in more detail, or whether
the functionality is already adequately described where
refinement is described.
-->

### tailrecursion
This attribute is used on method declarations. It has a boolean argument.

If specified with a false value, it means the user specifically
requested no tail recursion, so none is done.

If specified with a true value, or if no argument is specified,
then tail recursive optimization will be attempted subject to
the following conditions:

* It is an error if the method is a ghost method and tail
recursion was explicitly requested.
* Only direct recursion is supported, not mutually recursive methods.
* If `{:tailrecursion true}` was specified but the code does not allow it,
an error message is given.

### timeLimitMultiplier
This attribute may be placed on a method or function declaration
and has an integer argument. If `{:timeLimitMultiplier X}` was
specified a `{:timelimit Y}` attributed is passed on to Boogie
where `Y` is `X` times either the default verification time limit
for a function or method, or times the value specified by the
Boogie `timelimit` command-line option.

### trigger
Trigger attributes are used on quantifiers and comprehensions.
They are translated into Boogie triggers.

### typeQuantifier
The `{:typeQuantifier}` attribute must be used on a quantifier if it
quantifies over types.


## Boogie Attributes
Use the Boogie "/attrHelp" option to get the list of attributes
that Boogie recognizes and their meaning. Here is the output at
the time of this writing. Dafny passes attributes that have
been specified to Boogie.

```
Boogie: The following attributes are supported by this implementation.

  ---- On top-level declarations ---------------------------------------------

    {:ignore}
      Ignore the declaration (after checking for duplicate names).

    {:extern}
      If two top-level declarations introduce the same name (for example, two
      constants with the same name or two procedures with the same name), then
      Boogie usually produces an error message.  However, if at least one of
      the declarations is declared with :extern, one of the declarations is
      ignored.  If both declarations are :extern, Boogie arbitrarily chooses
      one of them to keep; otherwise, Boogie ignore the :extern declaration
      and keeps the other.

    {:checksum <string>}
      Attach a checksum to be used for verification result caching.

  ---- On implementations and procedures -------------------------------------

     {:inline N}
       Inline given procedure (can be also used on implementation).
       N should be a non-negative number and represents the inlining depth.
       With /inline:assume call is replaced with "assume false" once inlining depth is reached.
       With /inline:assert call is replaced with "assert false" once inlining depth is reached.
       With /inline:spec call is left as is once inlining depth is reached.
       With the above three options, methods with the attribute {:inline N} are not verified.
       With /inline:none the entire attribute is ignored.

     {:verify false}
       Skip verification of an implementation.

     {:vcs_max_cost N}
     {:vcs_max_splits N}
     {:vcs_max_keep_going_splits N}
       Per-implementation versions of
       /vcsMaxCost, /vcsMaxSplits and /vcsMaxKeepGoingSplits.

     {:selective_checking true}
       Turn all asserts into assumes except for the ones reachable from
       assumptions marked with the attribute {:start_checking_here}.
       Thus, "assume {:start_checking_here} something;" becomes an inverse
       of "assume false;": the first one disables all verification before
       it, and the second one disables all verification after.

     {:priority N}
       Assign a positive priority 'N' to an implementation to control the order
       in which implementations are verified (default: N = 1).

     {:id <string>}
       Assign a unique ID to an implementation to be used for verification
       result caching (default: "<impl. name>:0").

     {:timeLimit N}
       Set the time limit for a given implementation.

  ---- On functions ----------------------------------------------------------

     {:builtin "spec"}
     {:bvbuiltin "spec"}
       Rewrite the function to built-in prover function symbol 'fn'.

     {:inline}
     {:inline true}
       Expand function according to its definition before going to the prover.

     {:never_pattern true}
       Terms starting with this function symbol will never be
       automatically selected as patterns. It does not prevent them
       from being used inside the triggers, and does not affect explicit
       trigger annotations. Internally it works by adding {:nopats ...}
       annotations to quantifiers.

     {:identity}
     {:identity true}
       If the function has 1 argument and the use of it has type X->X for
       some X, then the abstract interpreter will treat the function as an
       identity function.  Note, the abstract interpreter trusts the
       attribute--it does not try to verify that the function really is an
       identity function.

  ---- On variables ----------------------------------------------------------

     {:existential true}
       Marks a global Boolean variable as existentially quantified. If
       used in combination with option /contractInfer Boogie will check
       whether there exists a Boolean assignment to the existentials
       that makes all verification conditions valid.  Without option
       /contractInfer the attribute is ignored.

  ---- On assert statements --------------------------------------------------

     {:subsumption n}
       Overrides the /subsumption command-line setting for this assertion.

     {:split_here}
       Verifies code leading to this point and code leading from this point
       to the next split_here as separate pieces.  May help with timeouts.
       May also occasionally double-report errors.

  ---- The end ---------------------------------------------------------------

```

However a scan of Boogie's sources shows it checks for the
following attributes.

* `{:$}`
* `{:$renamed$}`
* `{:InlineAssume}`
* `{:PossiblyUnreachable}`
* `{:__dominator_enabled}`
* `{:__enabled}`
* `{:a##post##}`
* `{:absdomain}`
* `{:ah}`
* `{:assumption}`
* `{:assumption_variable_initialization}`
* `{:atomic}`
* `{:aux}`
* `{:both}`
* `{:bvbuiltin}`
* `{:candidate}`
* `{:captureState}`
* `{:checksum}`
* `{:constructor}`
* `{:datatype}`
* `{:do_not_predicate}`
* `{:entrypoint}`
* `{:existential}`
* `{:exitAssert}`
* `{:expand}`
* `{:extern}`
* `{:hidden}`
* `{:ignore}`
* `{:inline}`
* `{:left}`
* `{:linear}`
* `{:linear_in}`
* `{:linear_out}`
* `{:msg}`
* `{:name}`
* `{:originated_from_invariant}`
* `{:partition}`
* `{:positive}`
* `{:post}`
* `{:pre}`
* `{:precondition_previous_snapshot}`
* `{:qid}`
* `{:right}`
* `{:selective_checking}`
* `{:si_fcall}`
* `{:si_unique_call}`
* `{:sourcefile}`
* `{:sourceline}`
* `{:split_here}`
* `{:stage_active}`
* `{:stage_complete}`
* `{:staged_houdini_tag}`
* `{:start_checking_here}`
* `{:subsumption}`
* `{:template}`
* `{:terminates}`
* `{:upper}`
* `{:verified_under}`
* `{:weight}`
* `{:yields}`

# Dafny User's Guide
## Installing Dafny From Binaries
**Windows:** To install Dafny on your own machine, download Dafny.zip and
**save** it to your disk. Then, before you open or unzip it, right-click
on it and select Properties; at the bottom of the dialog, click the
Unblock button and then the OK button. Now, open Dafny.zip and copy its
contents into a directory on your machine. (You can now delete the
Dafny.zip file.)

Then:

- To run Dafny from the command line, simply run Dafny.exe from the
    `Binaries` directory.

- To install Dafny for use inside Visual Studio 2012, double-click on
    `DafnyLanguageService.vsix` to run the installer. You may first need
    to uninstall the old version of the extension from within Visual
    Studio (Tools ==\> Extensions and Updates). Then, whenever you open a
    file with the extension .dfy in Visual Studio, the Dafny mode will
    kick in. (If you don't intend to run Dafny from the command line, you
    can delete the directory into which you copied the contents of
    Dafny.zip.)

- There is also a [Dafny mode for
    Emacs](https://github.com/boogie-org/boogie-friends).

**Linux and Mac:** Make sure you have Mono version 4. Then save the
contents of the Dafny.zip for the appropriate version of your platform.
You can now run Dafny from the command line by invoking the script file
`dafny`. For an IDE, use the [Dafny mode for
Emacs](https://github.com/boogie-org/boogie-friends).

## Building Dafny from Source
The current version of the Dafny executable builds and runs with Visual Studio 2012 or later,
but the Visual Studio extensions for Dafny currently only build with Visual Studio 2012.
So if you intend to run Dafny from within Visual Studio (using extensions that you have
built yourself), you must install Visual Studio 2012.

First, install the following external dependencies:

-   Visual Studio 2012 Ultimate

-   [Visual Studio 2012 sdk extension](https://visualstudiogallery.msdn.microsoft.com/b2fa5b3b-25eb-4a2f-80fd-59224778ea98)

-   [Code contract extension](https://visualstudiogallery.msdn.microsoft.com/1ec7db13-3363-46c9-851f-1ce455f66970)

-   [NUnit test adapter](https://visualstudiogallery.msdn.microsoft.com/6ab922d0-21c0-4f06-ab5f-4ecd1fe7175d)

-   To install lit (for test run):
    -   first, install [python](https://www.python.org/downloads/)
    -   second, install [pip](http://pip.readthedocs.org/en/stable/installing/)
    -   last, run "pip install lit" and "pip install OutputCheck"

Second, clone source code (into sibling directories)

-   [Dafny](https://github.com/Microsoft/dafny)
-   [Boogie](https://github.com/boogie-org/boogie)

Last, follow the conventions:

-   Visual Studio
    -   Set "General:Tab" to "2 2"
    -   For `"C#:Formatting:NewLines` Turn everything off except the first option.


Dafny performs its verification by translating the Dafny source into
the Boogie intermediate verification language. So Dafny references
data structures defined in the Boogie project. So the first step
is to clone and build Boogie from sources. See
<https://github.com/boogie-org/boogie>.

Follow these steps.

Let _work_ be a working directory.

Clone Boogie using

```
cd work
git clone https://github.com/boogie-org/boogie.git
```

Build Boogie using the directions from the Boogie web site,
which for Windows currently are:

1. Open Source\Boogie.sln in Visual Studio
2. Right click the Boogie solution in the Solution Explorer and click Enable NuGet Package Restore. You will probably get a prompt asking to confirm this. Choose Yes.
3. Click BUILD > Build Solution.

Clone Dafny using git. The Dafny directory must be a sibling
of the Boogie directory in order for it to find the Boogie files it needs.

```
cd work
git clone https://github.com/Microsoft/dafny.git
```

Download and install the Visual Studio 2012 SDK from

* <https://www.microsoft.com/en-us/download/details.aspx?id=30668>.

This is needed to build the Visual Studio Extension that
runs Dafny from within Visual Studio 2012.

Build the command-line Dafny executables.
1. Open dafny\Source\Dafny.sln in Visual Studio
2. Click BUILD > Build Solution.

Build and install the Dafny Visual Studio extensions

1. Open dafny/Source/DafnyExtension.sln in Visual Studio
2. Click BUILD > Build Solution.
3. This builds DafnyLanguageService.vsix and DafnyMenu.vsix
in the dafny/Binaries directory.
4. Install these by clicking on them from Windows Explorer. When
prompted, check installing into Visual Studio 2012, and optionally
also for later versions of Visual Studio if you have installed them.

## Using Dafny From Visual Studio
To test your installation, you can open Dafny test files
from the dafny/Test subdirectory in Visual Studio 2012.
You will want to use "VIEW/Error List" to ensure that
you see any errors that Dafny detects, and
"VIEW/Output" to see the result of any compilation.

An example of a valid Dafny test is

```
dafny\Test\vstte2012\Tree.dfy
```

You can choose "Dafny/Compile" to compile the Dafny
program to C#. Doing that for the above test
produces `Tree.cs` and `Tree.dll` (since this test does
not have a main program).

The following file in the Dafny repository:

```
dafny\Test\dafny0\Array.dfy
```

is an example of a Dafny file with verification errors.
The source will show red squiggles or dots where there
are errors, and the Error List window will describe the
errors.

## Using Dafny From the Command Line
### Dafny Command Line Options
The command `Dafny.exe /?` gives the following description of
options that can be passed to Dafny.

```
  ---- Dafny options ---------------------------------------------------------

  Multiple .dfy files supplied on the command line are concatenated into one
  Dafny program.

  /dprelude:<file>
                choose Dafny prelude file
  /dprint:<file>
                print Dafny program after parsing it
                (use - as <file> to print to console)
  /printMode:<Everything|NoIncludes|NoGhost>
                NoIncludes disables printing of {:verify false} methods incorporated via the
                include mechanism, as well as datatypes and fields included from other files.
                NoGhost disables printing of functions, ghost methods, and proof statements
                in implementation methods.  It also disables anything NoIncludes disables.
  /rprint:<file>
                print Dafny program after resolving it
                (use - as <file> to print to console)
  /dafnyVerify:<n>
                0 - stop after typechecking
                1 - continue on to translation, verification, and compilation
  /compile:<n>  0 - do not compile Dafny program
                1 (default) - upon successful verification of the Dafny
                    program, compile Dafny program to .NET assembly
                    Program.exe (if the program has a Main method) or
                    Program.dll (othewise), where Program.dfy is the name
                    of the last .dfy file on the command line
                2 - always attempt to compile Dafny program to C# program
                    out.cs, regardless of verification outcome
                3 - if there is a Main method and there are no verification
                    errors, compiles program in memory (i.e., does not write
                    an output file) and runs it
  /spillTargetCode:<n>
                0 (default) - don't write the compiled Dafny program (but
                    still compile it, if /compile indicates to do so)
                1 - write the compiled Dafny program as a .cs file
  /dafnycc      Disable features not supported by DafnyCC
  /noCheating:<n>
                0 (default) - allow assume statements and free invariants
                1 - treat all assumptions as asserts, and drop free.
  /induction:<n>
                0 - never do induction, not even when attributes request it
                1 - only apply induction when attributes request it
                2 - apply induction as requested (by attributes) and also
                    for heuristically chosen quantifiers
                3 (default) - apply induction as requested, and for
                    heuristically chosen quantifiers and ghost methods
  /inductionHeuristic:<n>
                0 - least discriminating induction heuristic (that is, lean
                    toward applying induction more often)
                1,2,3,4,5 - levels in between, ordered as follows as far as
                    how discriminating they are:  0 < 1 < 2 < (3,4) < 5 < 6
                6 (default) - most discriminating
  /noIncludes   Ignore include directives
  /noNLarith    Reduce Z3's knowledge of non-linear arithmetic (*,/,%).
                Results in more manual work, but also produces more predictable behavior.
  /autoReqPrint:<file>
                Print out requirements that were automatically generated by autoReq.
  /noAutoReq    Ignore autoReq attributes
  /allowGlobals Allow the implicit class '_default' to contain fields, instance functions,
                and instance methods.  These class members are declared at the module scope,
                outside of explicit classes.  This command-line option is provided to simply
                a transition from the behavior in the language prior to version 1.9.3, from
                which point onward all functions and methods declared at the module scope are
                implicitly static and fields declarations are not allowed at the module scope.
                The reference manual is written assuming this option is not given.


  /nologo       suppress printing of version number, copyright message
  /env:<n>      print command line arguments
                  0 - never, 1 (default) - during BPL print and prover log,
                  2 - like 1 and also to standard output
  /wait         await Enter from keyboard before terminating program
  /xml:<file>   also produce output in XML format to <file>

  ---- Boogie options --------------------------------------------------------

  Multiple .bpl files supplied on the command line are concatenated into one
  Boogie program.

  /proc:<p>      : limits which procedures to check
  /noResolve     : parse only
  /noTypecheck   : parse and resolve only

  /print:<file>  : print Boogie program after parsing it
                   (use - as <file> to print to console)
  /pretty:<n>
                0 - print each Boogie statement on one line (faster).
                1 (default) - pretty-print with some line breaks.
  /printWithUniqueIds : print augmented information that uniquely
                   identifies variables
  /printUnstructured : with /print option, desugars all structured statements
  /printDesugared : with /print option, desugars calls

  /overlookTypeErrors : skip any implementation with resolution or type
                        checking errors

  /loopUnroll:<n>
                unroll loops, following up to n back edges (and then some)
  /soundLoopUnrolling
                sound loop unrolling
  /printModel:<n>
                0 (default) - do not print Z3's error model
                1 - print Z3's error model
                2 - print Z3's error model plus reverse mappings
                4 - print Z3's error model in a more human readable way
  /printModelToFile:<file>
                print model to <file> instead of console
  /mv:<file>    Specify file where to save the model in BVD format
  /enhancedErrorMessages:<n>
                0 (default) - no enhanced error messages
                1 - Z3 error model enhanced error messages

  /printCFG:<prefix> : print control flow graph of each implementation in
                       Graphviz format to files named:
                         <prefix>.<procedure name>.dot

  /useBaseNameForFileName : When parsing use basename of file for tokens instead
                            of the path supplied on the command line

  ---- Inference options -----------------------------------------------------

  /infer:<flags>
                use abstract interpretation to infer invariants
                The default is /infer:i
                   <flags> are as follows (missing <flags> means all)
                   i = intervals
                   c = constant propagation
                   d = dynamic type
                   n = nullness
                   p = polyhedra for linear inequalities
                   t = trivial bottom/top lattice (cannot be combined with
                       other domains)
                   j = stronger intervals (cannot be combined with other
                       domains)
                or the following (which denote options, not domains):
                   s = debug statistics
                0..9 = number of iterations before applying a widen (default=0)
  /noinfer      turn off the default inference, and overrides the /infer
                switch on its left
  /checkInfer   instrument inferred invariants as asserts to be checked by
                theorem prover
  /interprocInfer
                perform interprocedural inference (deprecated, not supported)
  /contractInfer
                perform procedure contract inference
  /instrumentInfer
                h - instrument inferred invariants only at beginning of
                    loop headers (default)
                e - instrument inferred invariants at beginning and end
                    of every block (this mode is intended for use in
                    debugging of abstract domains)
  /printInstrumented
                print Boogie program after it has been instrumented with
                invariants

  ---- Debugging and general tracing options ---------------------------------

  /trace        blurt out various debug trace information
  /traceTimes   output timing information at certain points in the pipeline
  /tracePOs     output information about the number of proof obligations
                (also included in the /trace output)
  /log[:method] Print debug output during translation

  /break        launch and break into debugger

  ---- Verification-condition generation options -----------------------------

  /liveVariableAnalysis:<c>
                0 = do not perform live variable analysis
                1 = perform live variable analysis (default)
                2 = perform interprocedural live variable analysis
  /noVerify     skip VC generation and invocation of the theorem prover
  /verifySnapshots:<n>
                verify several program snapshots (named <filename>.v0.bpl
                to <filename>.vN.bpl) using verification result caching:
                0 - do not use any verification result caching (default)
                1 - use the basic verification result caching
                2 - use the more advanced verification result caching
  /verifySeparately
                verify each input program separately
  /removeEmptyBlocks:<c>
                0 - do not remove empty blocks during VC generation
                1 - remove empty blocks (default)
  /coalesceBlocks:<c>
                0 = do not coalesce blocks
                1 = coalesce blocks (default)
  /vc:<variety> n = nested block (default for /prover:Simplify),
                m = nested block reach,
                b = flat block, r = flat block reach,
                s = structured, l = local,
                d = dag (default, except with /prover:Simplify)
                doomed = doomed
  /traceverify  print debug output during verification condition generation
  /subsumption:<c>
                apply subsumption to asserted conditions:
                0 - never, 1 - not for quantifiers, 2 (default) - always
  /alwaysAssumeFreeLoopInvariants
                usually, a free loop invariant (or assume
                statement in that position) is ignored in checking contexts
                (like other free things); this option includes these free
                loop invariants as assumes in both contexts
  /inline:<i>   use inlining strategy <i> for procedures with the :inline
                attribute, see /attrHelp for details:
                  none
                  assume (default)
                  assert
                  spec
  /printInlined
                print the implementation after inlining calls to
                procedures with the :inline attribute (works with /inline)
  /lazyInline:1
                Use the lazy inlining algorithm
  /stratifiedInline:1
                Use the stratified inlining algorithm
  /fixedPointEngine:<engine>
                Use the specified fixed point engine for inference
  /recursionBound:<n>
                Set the recursion bound for stratified inlining to
                be n (default 500)
  /inferLeastForUnsat:<str>
                Infer the least number of constants (whose names
                are prefixed by <str>) that need to be set to
                true for the program to be correct. This turns
                on stratified inlining.
  /smoke        Soundness Smoke Test: try to stick assert false; in some
                places in the BPL and see if we can still prove it
  /smokeTimeout:<n>
                Timeout, in seconds, for a single theorem prover
                invocation during smoke test, defaults to 10.
  /causalImplies
                Translate Boogie's A ==> B into prover's A ==> A && B.
  /typeEncoding:<m>
                how to encode types when sending VC to theorem prover
                   n = none (unsound)
                   p = predicates (default)
                   a = arguments
                   m = monomorphic
  /monomorphize
                Do not abstract map types in the encoding (this is an
                experimental feature that will not do the right thing if
                the program uses polymorphism)
  /reflectAdd   In the VC, generate an auxiliary symbol, elsewhere defined
                to be +, instead of +.

  ---- Verification-condition splitting --------------------------------------

  /vcsMaxCost:<f>
                VC will not be split unless the cost of a VC exceeds this
                number, defaults to 2000.0. This does NOT apply in the
                keep-going mode after first round of splitting.
  /vcsMaxSplits:<n>
                Maximal number of VC generated per method. In keep
                going mode only applies to the first round.
                Defaults to 1.
  /vcsMaxKeepGoingSplits:<n>
                If set to more than 1, activates the keep
                going mode, where after the first round of splitting,
                VCs that timed out are split into <n> pieces and retried
                until we succeed proving them, or there is only one
                assertion on a single path and it timeouts (in which
                case error is reported for that assertion).
                Defaults to 1.
  /vcsKeepGoingTimeout:<n>
                Timeout in seconds for a single theorem prover
                invocation in keep going mode, except for the final
                single-assertion case. Defaults to 1s.
  /vcsFinalAssertTimeout:<n>
                Timeout in seconds for the single last
                assertion in the keep going mode. Defaults to 30s.
  /vcsPathJoinMult:<f>
                If more than one path join at a block, by how much
                multiply the number of paths in that block, to accomodate
                for the fact that the prover will learn something on one
                paths, before proceeding to another. Defaults to 0.8.
  /vcsPathCostMult:<f1>
  /vcsAssumeMult:<f2>
                The cost of a block is
                    (<assert-cost> + <f2>*<assume-cost>) *
                    (1.0 + <f1>*<entering-paths>)
                <f1> defaults to 1.0, <f2> defaults to 0.01.
                The cost of a single assertion or assumption is
                currently always 1.0.
  /vcsPathSplitMult:<f>
                If the best path split of a VC of cost A is into
                VCs of cost B and C, then the split is applied if
                A >= <f>*(B+C), otherwise assertion splitting will be
                applied. Defaults to 0.5 (always do path splitting if
                possible), set to more to do less path splitting
                and more assertion splitting.
  /vcsDumpSplits
                For split #n dump split.n.dot and split.n.bpl.
                Warning: Affects error reporting.
  /vcsCores:<n>
                Try to verify <n> VCs at once. Defaults to 1.
  /vcsLoad:<f>  Sets vcsCores to the machine's ProcessorCount * f,
                rounded to the nearest integer (where 0.0 <= f <= 3.0),
                but never to less than 1.

  ---- Prover options --------------------------------------------------------

  /errorLimit:<num>
                Limit the number of errors produced for each procedure
                (default is 5, some provers may support only 1)
  /timeLimit:<num>
                Limit the number of seconds spent trying to verify
                each procedure
  /errorTrace:<n>
                0 - no Trace labels in the error output,
                1 (default) - include useful Trace labels in error output,
                2 - include all Trace labels in the error output
  /vcBrackets:<b>
                bracket odd-charactered identifier names with |'s.  <b> is:
                   0 - no (default with non-/prover:Simplify),
                   1 - yes (default with /prover:Simplify)
  /prover:<tp>  use theorem prover <tp>, where <tp> is either the name of
                a DLL containing the prover interface located in the
                Boogie directory, or a full path to a DLL containing such
                an interface. The standard interfaces shipped include:
                    SMTLib (default, uses the SMTLib2 format and calls Z3)
                    Z3 (uses Z3 with the Simplify format)
                    Simplify
                    ContractInference (uses Z3)
                    Z3api (Z3 using Managed .NET API)
  /proverOpt:KEY[=VALUE]
                Provide a prover-specific option (short form /p).
  /proverLog:<file>
                Log input for the theorem prover.  Like filenames
                supplied as arguments to other options, <file> can use the
                following macros:
                    @TIME@    expands to the current time
                    @PREFIX@  expands to the concatenation of strings given
                              by /logPrefix options
                    @FILE@    expands to the last filename specified on the
                              command line
                In addition, /proverLog can also use the macro '@PROC@',
                which causes there to be one prover log file per
                verification condition, and the macro then expands to the
                name of the procedure that the verification condition is for.
  /logPrefix:<str>
                Defines the expansion of the macro '@PREFIX@', which can
                be used in various filenames specified by other options.
  /proverLogAppend
                Append (not overwrite) the specified prover log file
  /proverWarnings
                0 (default) - don't print, 1 - print to stdout,
                2 - print to stderr
  /proverMemoryLimit:<num>
                Limit on the virtual memory for prover before
                restart in MB (default:100MB)
  /restartProver
                Restart the prover after each query
  /proverShutdownLimit<num>
                Time between closing the stream to the prover and
                killing the prover process (default: 0s)
  /platform:<ptype>,<location>
                ptype = v11,v2,cli1
                location = platform libraries directory

  Simplify specific options:
  /simplifyMatchDepth:<num>
                Set Simplify prover's matching depth limit

  Z3 specific options:
  /z3opt:<arg>  specify additional Z3 options
  /z3multipleErrors
                report multiple counterexamples for each error
  /useArrayTheory
                use Z3's native theory (as opposed to axioms).  Currently
                implies /monomorphize.
  /useSmtOutputFormat
                Z3 outputs a model in the SMTLIB2 format.
  /z3types      generate multi-sorted VC that make use of Z3 types
  /z3lets:<n>   0 - no LETs, 1 - only LET TERM, 2 - only LET FORMULA,
                3 - (default) any
  /z3exe:<path>
                path to Z3 executable

  CVC4 specific options:
  /cvc4exe:<path>
                path to CVC4 executable

```


# References
[BIB]
<|MERGE_RESOLUTION|>--- conflicted
+++ resolved
@@ -6868,13 +6868,8 @@
 ````
 CaseBinding_ =
   "case"
-<<<<<<< HEAD
   ( ExtendedPattern
   | "(" [ ExtendedPattern { "," ExtendedPattern } ] ")"
-=======
-  ( Ident [ "(" [CasePattern { "," CasePattern } ] ")" ]
-  | "(" [ CasePattern { "," CasePattern } ] ")"
->>>>>>> 8be27533
   )
 
 CasePattern =
@@ -6882,7 +6877,7 @@
   | "(" [ CasePattern { "," Casepattern } ] ")"
   | IdentTypeOptional
   )
-<<<<<<< HEAD
+
 
 ExtendedPattern =
   ( LiteralExpression_
@@ -6891,12 +6886,6 @@
 
 Case bindings and extended patterns are used for (possibly nested)
 pattern matching on inductive, coinductive or base type values.
-=======
-````
-
-Case bindings and patterns are used for (possibly nested)
-pattern matching on inductive or coinductive values.
->>>>>>> 8be27533
 The ``CaseBinding_`` construct is used in
 ``CaseStatement`` and ``CaseExpression``s.
 ``CasePattern``s are used
@@ -6909,13 +6898,8 @@
 considered to have a single constructor.
 The ``Ident`` of the ``CaseBinding_`` must either match the name
 of a constructor (or in the case of a tuple, the ``Ident`` is
-<<<<<<< HEAD
 absent and the second alternative is chosen), or not be applied to a tuple of ``ExtendedPattern``.
 The ``ExtendedPattern``s inside the parentheses are then
-=======
-absent and the second alternative is chosen).
-The ``CasePattern``s inside the parentheses are then
->>>>>>> 8be27533
 matched against the arguments that were given to the
 constructor when the value was constructed.
 The number of ``ExtendedPattern`` must match the number
@@ -6968,14 +6952,9 @@
 corresponding parameters.
 
 A ``MatchExpression`` is evaluated by first evaluating the selector.
-<<<<<<< HEAD
 The ``ExtendedPattern`` of each ``CaseClause`` are then compared in order
  with the resulting value until a matching pattern is found.
 If the constructor had
-=======
-Then the ``CaseClause`` is selected for the constructor that was
-used to construct the evaluated selector. If the constructor had
->>>>>>> 8be27533
 parameters then the actual values used to construct the selector
 value are bound to the identifiers in the identifier list.
 The expression to the right of the `=>` in the ``CaseClause`` is then
