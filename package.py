--- conflicted
+++ resolved
@@ -83,12 +83,7 @@
         self.os_name = self.os.split("-")[0]
         self.z3_zip = path.join(CACHE_DIRECTORY, self.z3_name)
         self.dafny_name = "dafny-{}-{}-{}.zip".format(version, self.platform, self.os)
-<<<<<<< HEAD
         self.target = "{}-{}".format(z3ToDotNetOSMapping[self.os_name], self.platform)
-=======
-        osname = self.os.split("-")[0]
-        self.target = "{}-{}".format(z3ToDotNetOSMapping[osname], self.platform)
->>>>>>> a6a5704b
         self.dafny_zip = path.join(DESTINATION_DIRECTORY, self.dafny_name)
         self.buildDirectory = path.join(BINARIES_DIRECTORY, self.target)
 
@@ -124,13 +119,9 @@
         if path.exists(self.buildDirectory):
             shutil.rmtree(self.buildDirectory)
         run(["dotnet", "publish", "Source/Dafny.sln", 
-            "-f", "netcoreapp3.1", 
-<<<<<<< HEAD
+            "-f", "netcoreapp3.1",
             "-r", self.target,
             "-o", self.buildDirectory,
-=======
-            "-r", self.target, 
->>>>>>> a6a5704b
             "-c", "Checked"])
         run(["make", "runtime"])
         # run(["make", "refman-release"])
