--- conflicted
+++ resolved
@@ -17,12 +17,9 @@
 using Microsoft.Boogie;
 using Microsoft.Dafny.Compilers;
 using Microsoft.Dafny.LanguageServer;
-<<<<<<< HEAD
 using Microsoft.Dafny.Plugins;
 using Tomlyn.Model;
 using Command = System.CommandLine.Command;
-=======
->>>>>>> a71d0f01
 
 namespace Microsoft.Dafny;
 
@@ -130,13 +127,8 @@
   private static bool ProcessOption(InvocationContext context, Option option, DafnyOptions dafnyOptions, Command command = null) {
     var options = dafnyOptions.Options;
     var result = context.ParseResult.FindResultFor(option);
-<<<<<<< HEAD
-    object projectFileValue = null;
+    object? projectFileValue = null;
     var hasProjectFileValue = dafnyOptions.DafnyProject?.TryGetValue(option, out projectFileValue, command) ?? false;
-=======
-    object? projectFileValue = null;
-    var hasProjectFileValue = dafnyOptions.DafnyProject?.TryGetValue(option, out projectFileValue) ?? false;
->>>>>>> a71d0f01
     object value;
     if (option.Arity.MaximumNumberOfValues <= 1) {
       // If multiple values aren't allowed, CLI options take precedence over project file options
