--- conflicted
+++ resolved
@@ -186,9 +186,8 @@
         var completedPartsCount = Interlocked.Increment(ref canVerifyResult.CompletedCount);
         canVerifyResult.CompletedParts.Enqueue((boogieUpdate.VerificationTask, completed));
 
-<<<<<<< HEAD
         var hasParts = canVerifyResult.Tasks.Count > 2;
-        if (Options.Get(CommonOptionBag.ProgressOption)) {
+        if (Options.Get(CommonOptionBag.ProgressOption) == CommonOptionBag.ProgressLevel.VerificationJobs) {
           var partOrigin = boogieUpdate.VerificationTask.Split.Token;
 
           var wellFormedness = boogieUpdate.VerificationTask.Split.Implementation.Name.Contains("CheckWellFormed$");
@@ -209,19 +208,6 @@
             $" (time: {timeString}, resource count: {runResult.ResourceCount})");
         }
         if (completedPartsCount == canVerifyResult.Tasks.Count) {
-=======
-        if (Options.Get(CommonOptionBag.ProgressOption) == CommonOptionBag.ProgressLevel.VerificationJobs) {
-          var token = BoogieGenerator.ToDafnyToken(false, boogieUpdate.VerificationTask.Split.Token);
-          var runResult = completed.Result;
-          var timeString = runResult.RunTime.ToString("g");
-          Options.OutputWriter.WriteLine(
-            $"Verified part #{boogieUpdate.VerificationTask.Split.SplitIndex}, {canVerifyResult.CompletedParts.Count}/{canVerifyResult.TaskCount} of {boogieUpdate.CanVerify.FullDafnyName}" +
-            $", on line {token.line}, " +
-            $"{DescribeOutcome(Compilation.GetOutcome(runResult.Outcome))}" +
-            $" (time: {timeString}, resource count: {runResult.ResourceCount})");
-        }
-        if (canVerifyResult.CompletedParts.Count == canVerifyResult.TaskCount) {
->>>>>>> 77287d8c
           canVerifyResult.Finished.TrySetResult();
         }
       }
