--- conflicted
+++ resolved
@@ -11,16 +11,10 @@
   public IEnumerable<IOptionSpec> Options =>
     new IOptionSpec[] {
       TargetOption.Instance,
-<<<<<<< HEAD
-      NoVerifyOption.Instance,
       InputsOption.Instance,
-      EnforceDeterminismOption.Instance,
       VerificationTimeLimitOption.Instance,
-    }.Concat(ICommandSpec.CommonOptions);
-=======
-    }.Concat(CommandRegistry.ExecutionOptions).
-      Concat(CommandRegistry.CommonOptions);
->>>>>>> 7bd04957
+    }.Concat(ICommandSpec.ExecutionOptions).
+      Concat(ICommandSpec.CommonOptions);
 
   public RunCommand() {
     userProgramArguments = new Argument<IEnumerable<string>>("program-arguments", "arguments to the Dafny program");
