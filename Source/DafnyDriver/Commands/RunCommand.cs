using System;
using System.Collections.Generic;
using System.CommandLine;
using System.CommandLine.Invocation;
using System.IO;
using System.Linq;
using DafnyCore;

namespace Microsoft.Dafny;

public class RunCommand : ICommandSpec {
  private readonly Argument<IEnumerable<string>> userProgramArguments;

  public static readonly Option<IEnumerable<string>> Inputs = new("--input", "Specify an additional input file.") {
    ArgumentHelpName = "file"
  };

  static RunCommand() {
    DafnyOptions.RegisterLegacyBinding(Inputs, (options, files) => {
      foreach (var file in files) {
        options.CliRootSourceUris.Add(new Uri(Path.GetFullPath(file)));
      }
    });

    DafnyOptions.RegisterLegacyBinding(MainOverride, (options, value) => {
      options.MainMethod = value;
    });

    DooFile.RegisterNoChecksNeeded(
      Inputs,
<<<<<<< HEAD
      MainOverride
=======
      CommonOptionBag.BuildFile
>>>>>>> 9f4dd591
    );
  }

  public static readonly Option<string> MainOverride =
    new("--main-method", "Override the method called to start the program, using a fully qualified method name.");

  public IEnumerable<Option> Options =>
    new Option[] {
      Inputs,
<<<<<<< HEAD
      MainOverride,
=======
      CommonOptionBag.BuildFile,
>>>>>>> 9f4dd591
    }.Concat(ICommandSpec.ExecutionOptions).
      Concat(ICommandSpec.ConsoleOutputOptions).
      Concat(ICommandSpec.ResolverOptions);

  public RunCommand() {
    userProgramArguments = new Argument<IEnumerable<string>>("program-arguments", "arguments to the Dafny program");
    userProgramArguments.SetDefaultValue(new List<string>());
  }

  public Command Create() {
    var result = new Command("run", "Run the program.");
    result.AddArgument(CommandRegistry.FileArgument);
    result.AddArgument(userProgramArguments);
    return result;
  }

  public void PostProcess(DafnyOptions dafnyOptions, Options options, InvocationContext context) {
    dafnyOptions.MainArgs = context.ParseResult.GetValueForArgument(userProgramArguments).ToList();
    dafnyOptions.Compile = true;
    dafnyOptions.RunAfterCompile = true;
    dafnyOptions.ForceCompile = dafnyOptions.Get(BoogieOptionBag.NoVerify);
  }
}<|MERGE_RESOLUTION|>--- conflicted
+++ resolved
@@ -28,11 +28,8 @@
 
     DooFile.RegisterNoChecksNeeded(
       Inputs,
-<<<<<<< HEAD
-      MainOverride
-=======
+      MainOverride,
       CommonOptionBag.BuildFile
->>>>>>> 9f4dd591
     );
   }
 
@@ -42,11 +39,8 @@
   public IEnumerable<Option> Options =>
     new Option[] {
       Inputs,
-<<<<<<< HEAD
       MainOverride,
-=======
       CommonOptionBag.BuildFile,
->>>>>>> 9f4dd591
     }.Concat(ICommandSpec.ExecutionOptions).
       Concat(ICommandSpec.ConsoleOutputOptions).
       Concat(ICommandSpec.ResolverOptions);
