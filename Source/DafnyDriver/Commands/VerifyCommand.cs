using System.Collections.Generic;
using System.CommandLine;
using System.CommandLine.Invocation;
using System.Linq;

namespace Microsoft.Dafny;

class VerifyCommand : ICommandSpec {
<<<<<<< HEAD
  public IEnumerable<Option> Options => new Option[] {
    BoogieOptionBag.BoogieFilter,
  }.Concat(ICommandSpec.VerificationOptions.Except(new[] { BoogieOptionBag.NoVerify })).
    Concat(ICommandSpec.ConsoleOutputOptions).
=======
  public IEnumerable<IOptionSpec> Options => new IOptionSpec[] {
    BoogieFilterOption.Instance,
  }.Concat(ICommandSpec.VerificationOptions).
>>>>>>> aebc833a
    Concat(ICommandSpec.CommonOptions);

  public Command Create() {
    var result = new Command("verify", "Verify the program.");
    result.AddArgument(ICommandSpec.FilesArgument);
    return result;
  }

  public void PostProcess(DafnyOptions dafnyOptions, Options options, InvocationContext context) {
    dafnyOptions.Compile = false;
  }
}<|MERGE_RESOLUTION|>--- conflicted
+++ resolved
@@ -6,16 +6,10 @@
 namespace Microsoft.Dafny;
 
 class VerifyCommand : ICommandSpec {
-<<<<<<< HEAD
   public IEnumerable<Option> Options => new Option[] {
     BoogieOptionBag.BoogieFilter,
-  }.Concat(ICommandSpec.VerificationOptions.Except(new[] { BoogieOptionBag.NoVerify })).
+  }.Concat(ICommandSpec.VerificationOptions).
     Concat(ICommandSpec.ConsoleOutputOptions).
-=======
-  public IEnumerable<IOptionSpec> Options => new IOptionSpec[] {
-    BoogieFilterOption.Instance,
-  }.Concat(ICommandSpec.VerificationOptions).
->>>>>>> aebc833a
     Concat(ICommandSpec.CommonOptions);
 
   public Command Create() {
