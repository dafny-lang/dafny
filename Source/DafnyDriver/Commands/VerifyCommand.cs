--- conflicted
+++ resolved
@@ -6,16 +6,10 @@
 namespace Microsoft.Dafny;
 
 class VerifyCommand : ICommandSpec {
-<<<<<<< HEAD
   public IEnumerable<IOptionSpec> Options => new IOptionSpec[] {
     BoogieFilterOption.Instance,
-    VerifyIncludesOption.Instance
-  }.Concat(CommandRegistry.CommonOptions);
-=======
-  public IEnumerable<IOptionSpec> Options => new[] {
     VerificationTimeLimitOption.Instance
   }.Concat(ICommandSpec.CommonOptions);
->>>>>>> 6458160c
 
   public Command Create() {
     var result = new Command("verify", "Verify the program.");
