--- conflicted
+++ resolved
@@ -10,14 +10,10 @@
     OutputOption.Instance,
     TargetOption.Instance,
     CompileVerboseOption.Instance,
-<<<<<<< HEAD
+    VerificationTimeLimitOption.Instance,
     BoogieFilterOption.Instance
-  }.Concat(CommandRegistry.CommonOptions);
-=======
-    VerificationTimeLimitOption.Instance,
   }.Concat(ICommandSpec.ExecutionOptions).
     Concat(ICommandSpec.CommonOptions);
->>>>>>> 6458160c
 
   public Command Create() {
     var result = new Command("build", "Produce an executable binary or a library.");
