--- conflicted
+++ resolved
@@ -10,12 +10,11 @@
     new IOptionSpec[] {
       OutputOption.Instance,
       TargetOption.Instance,
-      NoVerifyOption.Instance,
       CompileVerboseOption.Instance,
       IncludeRuntimeOption.Instance,
-      EnforceDeterminismOption.Instance,
       VerificationTimeLimitOption.Instance,
-    }.Concat(ICommandSpec.CommonOptions);
+    }.Concat(ICommandSpec.ExecutionOptions).
+      Concat(ICommandSpec.CommonOptions);
 
   public Command Create() {
     var result = new Command("translate", "Generate source and build files in a specified target language.");
@@ -28,16 +27,4 @@
     var noVerify = NoVerifyOption.Instance.Get(options);
     dafnyOptions.SpillTargetCode = noVerify ? 3U : 2U;
   }
-<<<<<<< HEAD
-=======
-
-  public IEnumerable<IOptionSpec> Options =>
-    new IOptionSpec[] {
-      OutputOption.Instance,
-      TargetOption.Instance,
-      CompileVerboseOption.Instance,
-      IncludeRuntimeOption.Instance,
-    }.Concat(CommandRegistry.ExecutionOptions).
-      Concat(CommandRegistry.CommonOptions);
->>>>>>> 7bd04957
 }