--- conflicted
+++ resolved
@@ -41,11 +41,7 @@
   </ItemGroup>
     
   <ItemGroup>
-<<<<<<< HEAD
-    <ProjectReference Include="..\Dafny\DafnyPipeline.csproj" />
-=======
     <ProjectReference Include="..\DafnyCore\DafnyCore.csproj" />
->>>>>>> 7fc07d37
     <ProjectReference Include="..\DafnyTestGeneration\DafnyTestGeneration.csproj" />
     <ProjectReference Include="..\DafnyServer\DafnyServer.csproj" />
   </ItemGroup>
