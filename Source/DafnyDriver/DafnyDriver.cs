--- conflicted
+++ resolved
@@ -273,15 +273,11 @@
 
         bool isDafnyFile = false;
         try {
-<<<<<<< HEAD
           if (file == "") {
             options.Printer.ErrorWriteLine(Console.Error, "*** Error: files or directories on the command-line may not be empty strings");
             continue;
           }
-          var df = new DafnyFile(file);
-=======
           var df = new DafnyFile(options, Path.GetFullPath(file));
->>>>>>> 35fefa0e
           if (options.LibraryFiles.Contains(file)) {
             df.IsPreverified = true;
             df.IsPrecompiled = true;
