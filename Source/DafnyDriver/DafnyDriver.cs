--- conflicted
+++ resolved
@@ -473,13 +473,8 @@
       var neededFormatting = 0;
       foreach (var file in dafnyFiles) {
         var dafnyFile = file;
-<<<<<<< HEAD
-        if (dafnyFile.UseStdin && !doCheck && !doPrint) {
+        if (!dafnyFile.Uri.IsFile && !doCheck && !doPrint) {
           errorWriter.WriteLine("Please use the '--check' and/or '--print' option as stdin cannot be formatted in place.");
-=======
-        if (!dafnyFile.Uri.IsFile && !doCheck && !doPrint) {
-          errorWriter.WriteLine("Please use the --check and/or --print option as stdin cannot be formatted in place.");
->>>>>>> 40092c97
           exitValue = ExitValue.PREPROCESSING_ERROR;
           continue;
         }
