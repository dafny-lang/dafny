//-----------------------------------------------------------------------------
//
// Copyright (C) Microsoft Corporation.  All Rights Reserved.
// Copyright by the contributors to the Dafny Project
// SPDX-License-Identifier: MIT
//
//-----------------------------------------------------------------------------
//---------------------------------------------------------------------------------------------
// DafnyDriver
//       - main program for taking a Dafny program and verifying it
//---------------------------------------------------------------------------------------------

using DafnyServer.CounterexampleGeneration;
using System.Runtime.InteropServices;
using System.Text.RegularExpressions;

namespace Microsoft.Dafny {
  using System;
  using System.Collections.Generic;
  using System.Collections.ObjectModel;
  using System.Diagnostics.Contracts;
  using System.IO;
  using System.Linq;

  using Microsoft.Boogie;
  using Bpl = Microsoft.Boogie;
  using System.Diagnostics;

  public class DafnyDriver {

    // TODO: Refactor so that non-errors (NOT_VERIFIED, DONT_PROCESS_FILES) don't result in non-zero exit codes
    public enum ExitValue { SUCCESS = 0, PREPROCESSING_ERROR, DAFNY_ERROR, COMPILE_ERROR, VERIFICATION_ERROR }

    public static int Main(string[] args) {
      int ret = 0;
      var thread = new System.Threading.Thread(
        new System.Threading.ThreadStart(() => { ret = ThreadMain(args); }),
          0x10000000); // 256MB stack size to prevent stack overflow
      thread.Start();
      thread.Join();
      return ret;
    }

    public static int ThreadMain(string[] args) {
      Contract.Requires(cce.NonNullElements(args));

      ErrorReporter reporter = new ConsoleErrorReporter();

      var dafnyOptions = new DafnyOptions();
      DafnyOptions.Install(dafnyOptions);

      CommandLineArgumentsResult cliArgumentsResult = ProcessCommandLineArguments(args, out var dafnyFiles, out var otherFiles);
      ExitValue exitValue;
      switch (cliArgumentsResult) {
        case CommandLineArgumentsResult.OK:
          exitValue = ProcessFiles(dafnyOptions, dafnyFiles, otherFiles.AsReadOnly(), reporter);
          break;
        case CommandLineArgumentsResult.PREPROCESSING_ERROR:
          exitValue = ExitValue.PREPROCESSING_ERROR;
          break;
        case CommandLineArgumentsResult.OK_EXIT_EARLY:
          exitValue = ExitValue.SUCCESS;
          break;
        default:
          throw new ArgumentOutOfRangeException();
      }

      if (DafnyOptions.O.XmlSink != null) {
        DafnyOptions.O.XmlSink.Close();
        if (DafnyOptions.O.VerificationLoggerConfigs.Any()) {
          BoogieXmlConvertor.RaiseTestLoggerEvents(DafnyOptions.O.BoogieXmlFilename, DafnyOptions.O.VerificationLoggerConfigs);
        }
      }
      if (DafnyOptions.O.Wait) {
        Console.WriteLine("Press Enter to exit.");
        Console.ReadLine();
      }
      if (!DafnyOptions.O.CountVerificationErrors) {
        return 0;
      }
      //Console.ReadKey();
      return (int)exitValue;
    }

    public enum CommandLineArgumentsResult {
      /// Indicates that arguments were parsed successfully.
      OK,
      /// Indicates that arguments were not parsed successfully.
      PREPROCESSING_ERROR,
      /// Indicates that arguments were parsed successfully, but the program should exit without processing files.
      OK_EXIT_EARLY
    }

    public static CommandLineArgumentsResult ProcessCommandLineArguments(string[] args, out List<DafnyFile> dafnyFiles, out List<string> otherFiles) {
      dafnyFiles = new List<DafnyFile>();
      otherFiles = new List<string>();

      DafnyOptions.O.RunningBoogieFromCommandLine = true;
      try {
        if (!DafnyOptions.O.Parse(args)) {
          return CommandLineArgumentsResult.PREPROCESSING_ERROR;
        }
      } catch (ProverException pe) {
        DafnyOptions.O.Printer.ErrorWriteLine(Console.Out, "*** ProverException: {0}", pe.Message);
        return CommandLineArgumentsResult.PREPROCESSING_ERROR;
      }

      // If requested, print version number, help, attribute help, etc. and exit.
      if (DafnyOptions.O.ProcessInfoFlags()) {
        return CommandLineArgumentsResult.OK_EXIT_EARLY;
      }

      if (DafnyOptions.O.UseStdin) {
        dafnyFiles.Add(new DafnyFile("<stdin>", true));
      } else if (DafnyOptions.O.Files.Count == 0) {
        DafnyOptions.O.Printer.ErrorWriteLine(Console.Out, "*** Error: No input files were specified.");
        return CommandLineArgumentsResult.PREPROCESSING_ERROR;
      }
      if (DafnyOptions.O.XmlSink != null) {
        string errMsg = DafnyOptions.O.XmlSink.Open();
        if (errMsg != null) {
          DafnyOptions.O.Printer.ErrorWriteLine(Console.Out, "*** Error: " + errMsg);
          return CommandLineArgumentsResult.PREPROCESSING_ERROR;
        }
      }
      if (DafnyOptions.O.ShowEnv == ExecutionEngineOptions.ShowEnvironment.Always) {
        Console.WriteLine("---Command arguments");
        foreach (string arg in args) {
          Contract.Assert(arg != null);
          Console.WriteLine(arg);
        }
        Console.WriteLine("--------------------");
      }

      ISet<String> filesSeen = new HashSet<string>();
      foreach (string file in DafnyOptions.O.Files) {
        Contract.Assert(file != null);
        string extension = Path.GetExtension(file);
        if (extension != null) { extension = extension.ToLower(); }

        bool isDafnyFile = false;
        try {
          var df = new DafnyFile(file);
          if (!filesSeen.Add(df.CanonicalPath)) {
            continue; // silently ignore duplicate
          }
          dafnyFiles.Add(df);
          isDafnyFile = true;
        } catch (IllegalDafnyFile) {
          // Fall through and try to handle the file as an "other file"
        }

<<<<<<< HEAD
        if (DafnyOptions.O.CompileTarget == DafnyOptions.CompilationTarget.Csharp) {
          if (extension == ".cs" || extension == ".dll") {
            otherFiles.Add(file);
          } else if (!isDafnyFile) {
            if (extension == "" && file.Length > 0 && (file[0] == '/' || file[0] == '-')) {
              DafnyOptions.O.Printer.ErrorWriteLine(Console.Out,
                "*** Error: Command-line argument '{0}' is neither a recognized option nor a filename with a supported extension (.dfy, .cs, .dll).",
                file);
            } else {
              DafnyOptions.O.Printer.ErrorWriteLine(Console.Out,
                "*** Error: '{0}': Filename extension '{1}' is not supported. Input files must be Dafny programs (.dfy) or C# files (.cs) or managed DLLS (.dll)",
                file,
                extension == null ? "" : extension);
            }
            return CommandLineArgumentsResult.PREPROCESSING_ERROR;
          }
        } else if (DafnyOptions.O.CompileTarget == DafnyOptions.CompilationTarget.JavaScript) {
          if (extension == ".js") {
            otherFiles.Add(file);
          } else if (!isDafnyFile) {
            DafnyOptions.O.Printer.ErrorWriteLine(Console.Out, "*** Error: '{0}': Filename extension '{1}' is not supported. Input files must be Dafny programs (.dfy) or JavaScript files (.js)", file,
              extension == null ? "" : extension);
            return CommandLineArgumentsResult.PREPROCESSING_ERROR;
          }
        } else if (DafnyOptions.O.CompileTarget == DafnyOptions.CompilationTarget.Java) {
          if (extension == ".java") {
            otherFiles.Add(file);
          } else if (!isDafnyFile) {
            DafnyOptions.O.Printer.ErrorWriteLine(Console.Out, "*** Error: '{0}': Filename extension '{1}' is not supported. Input files must be Dafny programs (.dfy) or Java files (.java)", file,
              extension == null ? "" : extension);
            return CommandLineArgumentsResult.PREPROCESSING_ERROR;
          }
        } else if (DafnyOptions.O.CompileTarget == DafnyOptions.CompilationTarget.Cpp) {
          if (extension == ".h") {
            otherFiles.Add(file);
          } else if (!isDafnyFile) {
            DafnyOptions.O.Printer.ErrorWriteLine(Console.Out, "*** Error: '{0}': Filename extension '{1}' is not supported. Input files must be Dafny programs (.dfy) or C headers (.h)", file,
              extension == null ? "" : extension);
            return CommandLineArgumentsResult.PREPROCESSING_ERROR;
          }
        } else if (DafnyOptions.O.CompileTarget == DafnyOptions.CompilationTarget.Php) {
          if (extension == ".php") {
            otherFiles.Add(file);
          } else if (!isDafnyFile) {
            DafnyOptions.O.Printer.ErrorWriteLine(Console.Out, "*** Error: '{0}': Filename extension '{1}' is not supported. Input files must be Dafny programs (.dfy) or PHP files (.php)", file,
              extension == null ? "" : extension);
            return CommandLineArgumentsResult.PREPROCESSING_ERROR;
          }
        } else if (DafnyOptions.O.CompileTarget == DafnyOptions.CompilationTarget.Go) {
          if (extension == ".go") {
            otherFiles.Add(file);
          } else if (!isDafnyFile) {
            DafnyOptions.O.Printer.ErrorWriteLine(Console.Out, "*** Error: '{0}': Filename extension '{1}' is not supported. Input files must be Dafny programs (.dfy) or Go files (.go)", file,
              extension == null ? "" : extension);
            return CommandLineArgumentsResult.PREPROCESSING_ERROR;
          }
        } else {
          if (extension == ".py") {
            otherFiles.Add(file);
          } else if (!isDafnyFile) {
            DafnyOptions.O.Printer.ErrorWriteLine(Console.Out, "*** Error: '{0}': Filename extension '{1}' is not supported. Input files must be Dafny programs (.dfy) or Python files (.py)", file,
              extension == null ? "" : extension);
            return CommandLineArgumentsResult.PREPROCESSING_ERROR;
=======
        var supportedExtensions = DafnyOptions.O.Compiler.SupportedExtensions;
        if (supportedExtensions.Contains(extension)) {
          otherFiles.Add(file);
        } else if (!isDafnyFile) {
          if (string.IsNullOrEmpty(extension) && file.Length > 0 && (file[0] == '/' || file[0] == '-')) {
            ExecutionEngine.printer.ErrorWriteLine(Console.Out,
              "*** Error: Command-line argument '{0}' is neither a recognized option nor a filename with a supported extension ({1}).",
              file, string.Join(", ", Enumerable.Repeat(".dfy", 1).Concat(supportedExtensions)));
          } else {
            ExecutionEngine.printer.ErrorWriteLine(Console.Out,
              "*** Error: '{0}': Filename extension '{1}' is not supported. Input files must be Dafny programs (.dfy) or supported auxiliary files ({2})",
              file, extension, string.Join(", ", supportedExtensions));
>>>>>>> 87b41dfd
          }
          return CommandLineArgumentsResult.PREPROCESSING_ERROR;
        }
      }

      if (dafnyFiles.Count == 0) {
        DafnyOptions.O.Printer.ErrorWriteLine(Console.Out, "*** Error: The command-line contains no .dfy files");
        return CommandLineArgumentsResult.PREPROCESSING_ERROR;
      }

      if (dafnyFiles.Count > 1 &&
          DafnyOptions.O.TestGenOptions.Mode != TestGenerationOptions.Modes.None) {
        DafnyOptions.O.Printer.ErrorWriteLine(Console.Out,
          "*** Error: Only one .dfy file can be specified for testing");
        return CommandLineArgumentsResult.PREPROCESSING_ERROR;
      }

      if (DafnyOptions.O.ExtractCounterexample && DafnyOptions.O.ModelViewFile == null) {
        DafnyOptions.O.Printer.ErrorWriteLine(Console.Out,
          "*** Error: ModelView file must be specified when attempting counterexample extraction");
        return CommandLineArgumentsResult.PREPROCESSING_ERROR;
      }
      return CommandLineArgumentsResult.OK;
    }

    static ExitValue ProcessFiles(ExecutionEngineOptions options, IList<DafnyFile/*!*/>/*!*/ dafnyFiles, ReadOnlyCollection<string> otherFileNames,
                                  ErrorReporter reporter, bool lookForSnapshots = true, string programId = null) {
      Contract.Requires(cce.NonNullElements(dafnyFiles));
      var dafnyFileNames = DafnyFile.fileNames(dafnyFiles);

      ExitValue exitValue = ExitValue.SUCCESS;
      if (DafnyOptions.O.TestGenOptions.WarnDeadCode) {
        foreach (var line in DafnyTestGeneration.Main
          .GetDeadCodeStatistics(dafnyFileNames[0])) {
          Console.WriteLine(line);
        }
        return exitValue;
      }
      if (DafnyOptions.O.TestGenOptions.Mode != TestGenerationOptions.Modes.None) {
        foreach (var line in DafnyTestGeneration.Main
          .GetTestClassForProgram(dafnyFileNames[0])) {
          Console.WriteLine(line);
        }
        return exitValue;
      }

      if (DafnyOptions.O.VerifySeparately && 1 < dafnyFiles.Count) {
        foreach (var f in dafnyFiles) {
          Console.WriteLine();
          Console.WriteLine("-------------------- {0} --------------------", f);
          var ev = ProcessFiles(options, new List<DafnyFile> { f }, new List<string>().AsReadOnly(), reporter, lookForSnapshots, f.FilePath);
          if (exitValue != ev && ev != ExitValue.SUCCESS) {
            exitValue = ev;
          }
        }
        return exitValue;
      }

      if (0 <= DafnyOptions.O.VerifySnapshots && lookForSnapshots) {
        var snapshotsByVersion = ExecutionEngine.LookForSnapshots(dafnyFileNames);
        foreach (var s in snapshotsByVersion) {
          var snapshots = new List<DafnyFile>();
          foreach (var f in s) {
            snapshots.Add(new DafnyFile(f));
          }
          var ev = ProcessFiles(options, snapshots, new List<string>().AsReadOnly(), reporter, false, programId);
          if (exitValue != ev && ev != ExitValue.SUCCESS) {
            exitValue = ev;
          }
        }
        return exitValue;
      }

      Dafny.Program dafnyProgram;
      string programName = dafnyFileNames.Count == 1 ? dafnyFileNames[0] : "the_program";
      string err = Dafny.Main.ParseCheck(dafnyFiles, programName, reporter, out dafnyProgram);
      if (err != null) {
        exitValue = ExitValue.DAFNY_ERROR;
        DafnyOptions.O.Printer.ErrorWriteLine(Console.Out, err);
      } else if (dafnyProgram != null && !DafnyOptions.O.NoResolve && !DafnyOptions.O.NoTypecheck
          && DafnyOptions.O.DafnyVerify) {

        var boogiePrograms = Translate(options, dafnyProgram);

        Dictionary<string, PipelineStatistics> statss;
        PipelineOutcome oc;
        string baseName = cce.NonNull(Path.GetFileName(dafnyFileNames[^1]));
        var verified = Boogie(options, baseName, boogiePrograms, programId, out statss, out oc);
        var compiled = Compile(dafnyFileNames[0], otherFileNames, dafnyProgram, oc, statss, verified);
        exitValue = verified && compiled ? ExitValue.SUCCESS : !verified ? ExitValue.VERIFICATION_ERROR : ExitValue.COMPILE_ERROR;
      }

      if (err == null && dafnyProgram != null && DafnyOptions.O.PrintStats) {
        Util.PrintStats(dafnyProgram);
      }
      if (err == null && dafnyProgram != null && DafnyOptions.O.PrintFunctionCallGraph) {
        Util.PrintFunctionCallGraph(dafnyProgram);
      }
      if (dafnyProgram != null && DafnyOptions.O.ExtractCounterexample && exitValue == ExitValue.VERIFICATION_ERROR) {
        PrintCounterexample(DafnyOptions.O.ModelViewFile);
      }
      return exitValue;
    }

    /// <summary>
    /// Extract the counterexample corresponding to the first failing
    /// assertion and print it to the console
    /// </summary>
    /// <param name="modelViewFile"> Name of the file from which to read
    /// the counterexample </param> 
    private static void PrintCounterexample(string modelViewFile) {
      var model = DafnyModel.ExtractModel(File.ReadAllText(modelViewFile));
      Console.WriteLine("Counterexample for first failing assertion: ");
      foreach (var state in model.States.Where(state => !state.IsInitialState)) {
        Console.WriteLine(state.FullStateName + ":");
        var vars = state.ExpandedVariableSet(-1);
        foreach (var variable in vars) {
          Console.WriteLine($"\t{variable.ShortName} : " +
                            $"{variable.Type.InDafnyFormat()} = " +
                            $"{variable.Value}");
        }
      }
    }

    public static IEnumerable<Tuple<string, Bpl.Program>> Translate(ExecutionEngineOptions options, Program dafnyProgram) {
      var nmodules = Translator.VerifiableModules(dafnyProgram).Count();


      foreach (var prog in Translator.Translate(dafnyProgram, dafnyProgram.reporter)) {

        if (DafnyOptions.O.PrintFile != null) {

          var nm = nmodules > 1 ? Dafny.Main.BoogieProgramSuffix(DafnyOptions.O.PrintFile, prog.Item1) : DafnyOptions.O.PrintFile;

          ExecutionEngine.PrintBplFile(options, nm, prog.Item2, false, false, DafnyOptions.O.PrettyPrint);
        }

        yield return prog;

      }
    }

    private static VerificationResultCache cache;
    public static bool Boogie(ExecutionEngineOptions options, string baseName,
      IEnumerable<Tuple<string, Bpl.Program>> boogiePrograms, string programId,
      out Dictionary<string, PipelineStatistics> statss, out PipelineOutcome outcome) {

      bool isVerified = true;
      outcome = PipelineOutcome.VerificationCompleted;
      statss = new Dictionary<string, PipelineStatistics>();

      Stopwatch watch = new Stopwatch();
      watch.Start();

      cache ??= new VerificationResultCache();
      var engine = new ExecutionEngine(options, cache);
      foreach (var prog in boogiePrograms) {
        if (DafnyOptions.O.SeparateModuleOutput) {
          DafnyOptions.O.Printer.AdvisoryWriteLine(Console.Out, "For module: {0}", prog.Item1);
        }

        isVerified = Dafny.Main.BoogieOnce(engine, baseName, prog.Item1, prog.Item2, programId, out var newstats, out var newOutcome) && isVerified;

        watch.Stop();

        if ((outcome == PipelineOutcome.VerificationCompleted || outcome == PipelineOutcome.Done) && newOutcome != PipelineOutcome.VerificationCompleted) {
          outcome = newOutcome;
        }

        if (DafnyOptions.O.SeparateModuleOutput) {
          TimeSpan ts = watch.Elapsed;
          string elapsedTime = $"{ts.Hours:00}:{ts.Minutes:00}:{ts.Seconds:00}";
          DafnyOptions.O.Printer.AdvisoryWriteLine(Console.Out, "Elapsed time: {0}", elapsedTime);
          WriteTrailer(newstats);
        }

        statss.Add(prog.Item1, newstats);
        watch.Restart();
      }
      watch.Stop();

      return isVerified;
    }

    private static void WriteTrailer(PipelineStatistics stats) {
      if (!DafnyOptions.O.Verify && stats.ErrorCount == 0) {
        Console.WriteLine();
        Console.Write("{0} did not attempt verification", DafnyOptions.O.DescriptiveToolName);
        if (stats.InconclusiveCount != 0) {
          Console.Write(", {0} inconclusive{1}", stats.InconclusiveCount, Util.Plural(stats.InconclusiveCount));
        }
        if (stats.TimeoutCount != 0) {
          Console.Write(", {0} time out{1}", stats.TimeoutCount, Util.Plural(stats.TimeoutCount));
        }
        if (stats.OutOfMemoryCount != 0) {
          Console.Write(", {0} out of memory", stats.OutOfMemoryCount);
        }
        if (stats.OutOfResourceCount != 0) {
          Console.Write(", {0} out of resource", stats.OutOfResourceCount);
        }
        if (stats.SolverExceptionCount != 0) {
          Console.Write(", {0} solver exceptions", stats.SolverExceptionCount);
        }

        Console.WriteLine();
        Console.Out.Flush();
      } else {
        // This calls a routine within Boogie
        DafnyOptions.O.Printer.WriteTrailer(Console.Out, stats);
      }
    }

    private static void WriteStatss(Dictionary<string, PipelineStatistics> statss) {
      var statSum = new PipelineStatistics();
      foreach (var stats in statss) {
        statSum.VerifiedCount += stats.Value.VerifiedCount;
        statSum.ErrorCount += stats.Value.ErrorCount;
        statSum.TimeoutCount += stats.Value.TimeoutCount;
        statSum.OutOfResourceCount += stats.Value.OutOfResourceCount;
        statSum.OutOfMemoryCount += stats.Value.OutOfMemoryCount;
        statSum.SolverExceptionCount += stats.Value.SolverExceptionCount;
        statSum.CachedErrorCount += stats.Value.CachedErrorCount;
        statSum.CachedInconclusiveCount += stats.Value.CachedInconclusiveCount;
        statSum.CachedOutOfMemoryCount += stats.Value.CachedOutOfMemoryCount;
        statSum.CachedTimeoutCount += stats.Value.CachedTimeoutCount;
        statSum.CachedOutOfResourceCount += stats.Value.CachedOutOfResourceCount;
        statSum.CachedSolverExceptionCount += stats.Value.CachedSolverExceptionCount;
        statSum.CachedVerifiedCount += stats.Value.CachedVerifiedCount;
        statSum.InconclusiveCount += stats.Value.InconclusiveCount;
      }
      WriteTrailer(statSum);
    }


    public static bool Compile(string fileName, ReadOnlyCollection<string> otherFileNames, Program dafnyProgram,
                               PipelineOutcome oc, Dictionary<string, PipelineStatistics> statss, bool verified) {
      var resultFileName = DafnyOptions.O.DafnyPrintCompiledFile ?? fileName;
      bool compiled = true;
      switch (oc) {
        case PipelineOutcome.VerificationCompleted:
          WriteStatss(statss);
          if ((DafnyOptions.O.Compile && verified && !DafnyOptions.O.UserConstrainedProcsToCheck) || DafnyOptions.O.ForceCompile) {
            compiled = CompileDafnyProgram(dafnyProgram, resultFileName, otherFileNames, true);
          } else if ((2 <= DafnyOptions.O.SpillTargetCode && verified && !DafnyOptions.O.UserConstrainedProcsToCheck) || 3 <= DafnyOptions.O.SpillTargetCode) {
            compiled = CompileDafnyProgram(dafnyProgram, resultFileName, otherFileNames, false);
          }
          break;
        case PipelineOutcome.Done:
          WriteStatss(statss);
          if (DafnyOptions.O.ForceCompile || 3 <= DafnyOptions.O.SpillTargetCode) {
            compiled = CompileDafnyProgram(dafnyProgram, resultFileName, otherFileNames, DafnyOptions.O.ForceCompile);
          }
          break;
        default:
          // error has already been reported to user
          break;
      }
      return compiled;
    }

    #region Compilation

    private record TargetPaths(string Directory, string Filename) {
      private static Func<string, string> DeleteDot = p => p == "." ? "" : p;
      private static Func<string, string> AddDot = p => p == "" ? "." : p;
      private Func<string, string> RelativeToDirectory =
        path => DeleteDot(Path.GetRelativePath(AddDot(Directory), path));

      public string RelativeDirectory => RelativeToDirectory(AddDot(Path.GetDirectoryName(Filename)));
      public string RelativeFilename => RelativeToDirectory(Filename);
      public string SourceDirectory => Path.GetDirectoryName(Filename);
    }

    private static TargetPaths GenerateTargetPaths(string dafnyProgramName) {
      string targetBaseDir = DafnyOptions.O.Compiler.TargetBaseDir(dafnyProgramName);
      string targetExtension = DafnyOptions.O.Compiler.TargetExtension;

      // Note that using Path.ChangeExtension here does the wrong thing when dafnyProgramName has multiple periods (e.g., a.b.dfy)
      string targetBaseName = DafnyOptions.O.Compiler.TargetBasename(dafnyProgramName) + "." + targetExtension;
      string targetDir = Path.Combine(Path.GetDirectoryName(dafnyProgramName), targetBaseDir);

      string targetFilename = Path.Combine(targetDir, targetBaseName);

      return new TargetPaths(Directory: Path.GetDirectoryName(dafnyProgramName), Filename: targetFilename);
    }

    static void WriteDafnyProgramToFiles(TargetPaths paths, bool targetProgramHasErrors, string targetProgramText,
      string/*?*/ callToMain, Dictionary<string, string> otherFiles, TextWriter outputWriter) {
      WriteFile(paths.Filename, targetProgramText, callToMain);

      string NormalizeRelativeFilename(string fileName) {
        return RuntimeInformation.IsOSPlatform(OSPlatform.Windows)
          ? fileName.Replace(@"\", "/")
          : fileName;
      }

      var relativeTarget = NormalizeRelativeFilename(paths.RelativeFilename);
      if (targetProgramHasErrors) {
        // Something went wrong during compilation (e.g., the compiler may have found an "assume" statement).
        // As a courtesy, we're still printing the text of the generated target program. We print a message regardless
        // of the CompileVerbose settings.
        outputWriter.WriteLine("Wrote textual form of partial target program to {0}", relativeTarget);
      } else if (DafnyOptions.O.CompileVerbose) {
        outputWriter.WriteLine("Wrote textual form of target program to {0}", relativeTarget);
      }

      foreach (var entry in otherFiles) {
        var filename = entry.Key;
        WriteFile(Path.Join(paths.SourceDirectory, filename), entry.Value);
        if (DafnyOptions.O.CompileVerbose) {
          outputWriter.WriteLine("Additional target code written to {0}", NormalizeRelativeFilename(Path.Join(paths.RelativeDirectory, filename)));
        }
      }
    }

    static void WriteFile(string filename, string text, string moreText = null) {
      var dir = Path.GetDirectoryName(filename);
      if (dir != "") {
        Directory.CreateDirectory(dir);
      }

      CheckFilenameIsLegal(filename);
      using (TextWriter target = new StreamWriter(new FileStream(filename, System.IO.FileMode.Create))) {
        target.Write(text);
        if (moreText != null) {
          target.Write(moreText);
        }
      }
    }

    private static void CheckFilenameIsLegal(string filename) {
      // We cannot get the full path correctly on Windows if the file name uses some reserved words
      // For example, Path.GetFullPath("con.txt") will return "//./con" which is incorrect.
      // https://docs.microsoft.com/en-us/windows/win32/fileio/naming-a-file?redirectedfrom=MSDN
      if (RuntimeInformation.IsOSPlatform(OSPlatform.Windows)) {
        var problematicNames =
          "CON, PRN, AUX, NUL, COM1, COM2, COM3, COM4, COM5, COM6, COM7, COM8, COM9, LPT1, LPT2, LPT3, LPT4, LPT5, LPT6, LPT7, LPT8, LPT9";
        var problematicRegex =
          new Regex(@"^(.*[/\\]|^)(" +
                    string.Join("|", problematicNames.Split(", ")) + @")(\.[^/\\]*)?$", RegexOptions.IgnoreCase);
        var match = problematicRegex.Match(filename);
        if (match.Success) {
          throw new Exception($"Cannot create a file with the name {filename}." +
                              $" Windows reserves the following file names: {problematicNames}");
        }
      }
    }

    /// <summary>
    /// Generate a C# program from the Dafny program and, if "invokeCompiler" is "true", invoke
    /// the C# compiler to compile it.
    /// </summary>
    public static bool CompileDafnyProgram(Dafny.Program dafnyProgram, string dafnyProgramName,
                                           ReadOnlyCollection<string> otherFileNames, bool invokeCompiler,
                                           TextWriter outputWriter = null) {
      Contract.Requires(dafnyProgram != null);
      Contract.Assert(dafnyProgramName != null);

      if (outputWriter == null) {
        outputWriter = Console.Out;
      }

      // Compile the Dafny program into a string that contains the target program
      var oldErrorCount = dafnyProgram.reporter.Count(ErrorLevel.Error);
      DafnyOptions.O.Compiler.OnPreCompile(dafnyProgram.reporter, otherFileNames);
      var compiler = DafnyOptions.O.Compiler;

      var hasMain = Compilers.SinglePassCompiler.HasMain(dafnyProgram, out var mainMethod);
      if (hasMain) {
        mainMethod.IsEntryPoint = true;
        dafnyProgram.MainMethod = mainMethod;
      }
      string targetProgramText;
      var otherFiles = new Dictionary<string, string>();
      {
        var output = new ConcreteSyntaxTree();
        compiler.Compile(dafnyProgram, output);
        var writerOptions = new WriterState();
        var targetProgramTextWriter = new StringWriter();
        var files = new Queue<FileSyntax>();
        output.Render(targetProgramTextWriter, 0, writerOptions, files);
        targetProgramText = targetProgramTextWriter.ToString();

        while (files.Count > 0) {
          var file = files.Dequeue();
          var otherFileWriter = new StringWriter();
          writerOptions.HasNewLine = false;
          file.Tree.Render(otherFileWriter, 0, writerOptions, files);
          otherFiles.Add(file.Filename, otherFileWriter.ToString());
        }
      }
      string callToMain = null;
      if (hasMain) {
        var callToMainTree = new ConcreteSyntaxTree();
        string baseName = Path.GetFileNameWithoutExtension(dafnyProgramName);
        compiler.EmitCallToMain(mainMethod, baseName, callToMainTree);
        callToMain = callToMainTree.ToString(); // assume there aren't multiple files just to call main
      }
      Contract.Assert(hasMain == (callToMain != null));
      bool targetProgramHasErrors = dafnyProgram.reporter.Count(ErrorLevel.Error) != oldErrorCount;

      compiler.OnPostCompile();

      // blurt out the code to a file, if requested, or if other target-language files were specified on the command line.
      var paths = GenerateTargetPaths(dafnyProgramName);
      if (DafnyOptions.O.SpillTargetCode > 0 || otherFileNames.Count > 0 || (invokeCompiler && !compiler.SupportsInMemoryCompilation) ||
          (invokeCompiler && compiler.TextualTargetIsExecutable && !DafnyOptions.O.RunAfterCompile)) {
        compiler.CleanSourceDirectory(paths.SourceDirectory);
        WriteDafnyProgramToFiles(paths, targetProgramHasErrors, targetProgramText, callToMain, otherFiles, outputWriter);
      }

      if (targetProgramHasErrors) {
        return false;
      }
      // If we got here, compilation succeeded
      if (!invokeCompiler) {
        return true; // If we're not asked to invoke the target compiler, we can report success
      }

      // compile the program into an assembly
      var compiledCorrectly = compiler.CompileTargetProgram(dafnyProgramName, targetProgramText, callToMain, paths.Filename, otherFileNames,
        hasMain && DafnyOptions.O.RunAfterCompile, outputWriter, out var compilationResult);
      if (compiledCorrectly && DafnyOptions.O.RunAfterCompile) {
        if (hasMain) {
          if (DafnyOptions.O.CompileVerbose) {
            outputWriter.WriteLine("Running...");
            outputWriter.WriteLine();
          }
          compiledCorrectly = compiler.RunTargetProgram(dafnyProgramName, targetProgramText, callToMain, paths.Filename, otherFileNames, compilationResult, outputWriter);
        } else {
          // make sure to give some feedback to the user
          if (DafnyOptions.O.CompileVerbose) {
            outputWriter.WriteLine("Program compiled successfully");
          }
        }
      }
      return compiledCorrectly;
    }

    #endregion

  }
}<|MERGE_RESOLUTION|>--- conflicted
+++ resolved
@@ -150,84 +150,18 @@
           // Fall through and try to handle the file as an "other file"
         }
 
-<<<<<<< HEAD
-        if (DafnyOptions.O.CompileTarget == DafnyOptions.CompilationTarget.Csharp) {
-          if (extension == ".cs" || extension == ".dll") {
-            otherFiles.Add(file);
-          } else if (!isDafnyFile) {
-            if (extension == "" && file.Length > 0 && (file[0] == '/' || file[0] == '-')) {
-              DafnyOptions.O.Printer.ErrorWriteLine(Console.Out,
-                "*** Error: Command-line argument '{0}' is neither a recognized option nor a filename with a supported extension (.dfy, .cs, .dll).",
-                file);
-            } else {
-              DafnyOptions.O.Printer.ErrorWriteLine(Console.Out,
-                "*** Error: '{0}': Filename extension '{1}' is not supported. Input files must be Dafny programs (.dfy) or C# files (.cs) or managed DLLS (.dll)",
-                file,
-                extension == null ? "" : extension);
-            }
-            return CommandLineArgumentsResult.PREPROCESSING_ERROR;
-          }
-        } else if (DafnyOptions.O.CompileTarget == DafnyOptions.CompilationTarget.JavaScript) {
-          if (extension == ".js") {
-            otherFiles.Add(file);
-          } else if (!isDafnyFile) {
-            DafnyOptions.O.Printer.ErrorWriteLine(Console.Out, "*** Error: '{0}': Filename extension '{1}' is not supported. Input files must be Dafny programs (.dfy) or JavaScript files (.js)", file,
-              extension == null ? "" : extension);
-            return CommandLineArgumentsResult.PREPROCESSING_ERROR;
-          }
-        } else if (DafnyOptions.O.CompileTarget == DafnyOptions.CompilationTarget.Java) {
-          if (extension == ".java") {
-            otherFiles.Add(file);
-          } else if (!isDafnyFile) {
-            DafnyOptions.O.Printer.ErrorWriteLine(Console.Out, "*** Error: '{0}': Filename extension '{1}' is not supported. Input files must be Dafny programs (.dfy) or Java files (.java)", file,
-              extension == null ? "" : extension);
-            return CommandLineArgumentsResult.PREPROCESSING_ERROR;
-          }
-        } else if (DafnyOptions.O.CompileTarget == DafnyOptions.CompilationTarget.Cpp) {
-          if (extension == ".h") {
-            otherFiles.Add(file);
-          } else if (!isDafnyFile) {
-            DafnyOptions.O.Printer.ErrorWriteLine(Console.Out, "*** Error: '{0}': Filename extension '{1}' is not supported. Input files must be Dafny programs (.dfy) or C headers (.h)", file,
-              extension == null ? "" : extension);
-            return CommandLineArgumentsResult.PREPROCESSING_ERROR;
-          }
-        } else if (DafnyOptions.O.CompileTarget == DafnyOptions.CompilationTarget.Php) {
-          if (extension == ".php") {
-            otherFiles.Add(file);
-          } else if (!isDafnyFile) {
-            DafnyOptions.O.Printer.ErrorWriteLine(Console.Out, "*** Error: '{0}': Filename extension '{1}' is not supported. Input files must be Dafny programs (.dfy) or PHP files (.php)", file,
-              extension == null ? "" : extension);
-            return CommandLineArgumentsResult.PREPROCESSING_ERROR;
-          }
-        } else if (DafnyOptions.O.CompileTarget == DafnyOptions.CompilationTarget.Go) {
-          if (extension == ".go") {
-            otherFiles.Add(file);
-          } else if (!isDafnyFile) {
-            DafnyOptions.O.Printer.ErrorWriteLine(Console.Out, "*** Error: '{0}': Filename extension '{1}' is not supported. Input files must be Dafny programs (.dfy) or Go files (.go)", file,
-              extension == null ? "" : extension);
-            return CommandLineArgumentsResult.PREPROCESSING_ERROR;
-          }
-        } else {
-          if (extension == ".py") {
-            otherFiles.Add(file);
-          } else if (!isDafnyFile) {
-            DafnyOptions.O.Printer.ErrorWriteLine(Console.Out, "*** Error: '{0}': Filename extension '{1}' is not supported. Input files must be Dafny programs (.dfy) or Python files (.py)", file,
-              extension == null ? "" : extension);
-            return CommandLineArgumentsResult.PREPROCESSING_ERROR;
-=======
         var supportedExtensions = DafnyOptions.O.Compiler.SupportedExtensions;
         if (supportedExtensions.Contains(extension)) {
           otherFiles.Add(file);
         } else if (!isDafnyFile) {
           if (string.IsNullOrEmpty(extension) && file.Length > 0 && (file[0] == '/' || file[0] == '-')) {
-            ExecutionEngine.printer.ErrorWriteLine(Console.Out,
+            DafnyOptions.O.Printer.ErrorWriteLine(Console.Out,
               "*** Error: Command-line argument '{0}' is neither a recognized option nor a filename with a supported extension ({1}).",
               file, string.Join(", ", Enumerable.Repeat(".dfy", 1).Concat(supportedExtensions)));
           } else {
-            ExecutionEngine.printer.ErrorWriteLine(Console.Out,
+            DafnyOptions.O.Printer.ErrorWriteLine(Console.Out,
               "*** Error: '{0}': Filename extension '{1}' is not supported. Input files must be Dafny programs (.dfy) or supported auxiliary files ({2})",
               file, extension, string.Join(", ", supportedExtensions));
->>>>>>> 87b41dfd
           }
           return CommandLineArgumentsResult.PREPROCESSING_ERROR;
         }
