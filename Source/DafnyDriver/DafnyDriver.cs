--- conflicted
+++ resolved
@@ -521,12 +521,8 @@
               }
             }
           } else {
-<<<<<<< HEAD
             // TODO: is this necessary? there already is a warning about files containing no code
-            if (options.CompileVerbose) {
-=======
             if (options.Verbose) {
->>>>>>> 0b89f65e
               options.ErrorWriter.WriteLine(dafnyFile.BaseName + " was empty.");
             }
 
