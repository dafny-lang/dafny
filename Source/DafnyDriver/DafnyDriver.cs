--- conflicted
+++ resolved
@@ -276,19 +276,12 @@
           var df = new DafnyFile(options, Path.GetFullPath(file));
           if (options.LibraryFiles.Contains(file)) {
             if (!df.IsPreverified) {
-<<<<<<< HEAD
-              if (!options.Verify || options.VerificationScope == VerificationScope.Everything) {
-                df.IsPreverified = true;
-              } else {
-                options.Printer.ErrorWriteLine(errorWriter, "*** Error: files passed to --library must have already been verified, such as a .doo file, unless the option --verification-scope=Everything is used.");
-=======
               if (!options.Verify || options.VerificationScope == VerificationScope.Everything
                                   /* Since RootSources is already an unsafe option, we also allow it to skip verification of libraries */
                                   || options.VerificationScope == VerificationScope.RootSources) {
                 df.IsPreverified = true;
               } else {
                 options.Printer.ErrorWriteLine(errorWriter, "*** Error: files passed to --library must have already been verified, such as a .doo file, unless the option --verification-scope=Everything or --verification-scope=RootSources is used.");
->>>>>>> 94fa7a3b
                 return CommandLineArgumentsResult.PREPROCESSING_ERROR;
               }
             }
