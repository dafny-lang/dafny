//-----------------------------------------------------------------------------
//
// Copyright (C) Microsoft Corporation.  All Rights Reserved.
// Copyright by the contributors to the Dafny Project
// SPDX-License-Identifier: MIT
//
//-----------------------------------------------------------------------------
//---------------------------------------------------------------------------------------------
// DafnyDriver
//       - main program for taking a Dafny program and verifying it
//---------------------------------------------------------------------------------------------

<<<<<<< HEAD
using DafnyPipeline.Verifier;
using DafnyServer.CounterExampleGeneration;
=======
using System.Security;
using DafnyServer.CounterexampleGeneration;
using DafnyTestGeneration;
>>>>>>> e5a3c58f

namespace Microsoft.Dafny {
  using System;
  using System.Collections.Generic;
  using System.Collections.ObjectModel;
  using System.Diagnostics.Contracts;
  using System.IO;
  using System.Linq;

  using Microsoft.Boogie;
  using Bpl = Microsoft.Boogie;
  using System.Diagnostics;

  public class DafnyDriver {
    // TODO: Refactor so that non-errors (NOT_VERIFIED, DONT_PROCESS_FILES) don't result in non-zero exit codes
    public enum ExitValue { SUCCESS = 0, PREPROCESSING_ERROR, DAFNY_ERROR, COMPILE_ERROR, VERIFICATION_ERROR }

    public static int Main(string[] args) {
      int ret = 0;
      var thread = new System.Threading.Thread(
        new System.Threading.ThreadStart(() => { ret = ThreadMain(args); }),
          0x10000000); // 256MB stack size to prevent stack overflow
      thread.Start();
      thread.Join();
      return ret;
    }

    public static int ThreadMain(string[] args) {
      Contract.Requires(cce.NonNullElements(args));

      ErrorReporter reporter = new ConsoleErrorReporter();
      ExecutionEngine.printer = new DafnyConsolePrinter(); // For boogie errors

      DafnyOptions.Install(new DafnyOptions(reporter));

      CommandLineArgumentsResult cliArgumentsResult = ProcessCommandLineArguments(args, out var dafnyFiles, out var otherFiles);
      ExitValue exitValue;
      switch (cliArgumentsResult) {
        case CommandLineArgumentsResult.OK:
          exitValue = ProcessFiles(dafnyFiles, otherFiles.AsReadOnly(), reporter);
          break;
        case CommandLineArgumentsResult.PREPROCESSING_ERROR:
          exitValue = ExitValue.PREPROCESSING_ERROR;
          break;
        case CommandLineArgumentsResult.OK_EXIT_EARLY:
          exitValue = ExitValue.SUCCESS;
          break;
        default:
          throw new ArgumentOutOfRangeException();
      }

      if (CommandLineOptions.Clo.XmlSink != null) {
        CommandLineOptions.Clo.XmlSink.Close();
        if (DafnyOptions.O.VerificationLoggerConfig != null) {
          BoogieXmlConvertor.RaiseTestLoggerEvents(DafnyOptions.O.BoogieXmlFilename, DafnyOptions.O.VerificationLoggerConfig);
        }
      }
      if (CommandLineOptions.Clo.Wait) {
        Console.WriteLine("Press Enter to exit.");
        Console.ReadLine();
      }
      if (!DafnyOptions.O.CountVerificationErrors) {
        return 0;
      }
      //Console.ReadKey();
      return (int)exitValue;
    }

    public enum CommandLineArgumentsResult {
      /// Indicates that arguments were parsed successfully.
      OK,
      /// Indicates that arguments were not parsed successfully.
      PREPROCESSING_ERROR,
      /// Indicates that arguments were parsed successfully, but the program should exit without processing files.
      OK_EXIT_EARLY
    }

    public static CommandLineArgumentsResult ProcessCommandLineArguments(string[] args, out List<DafnyFile> dafnyFiles, out List<string> otherFiles) {
      dafnyFiles = new List<DafnyFile>();
      otherFiles = new List<string>();

      CommandLineOptions.Clo.RunningBoogieFromCommandLine = true;
      try {
        if (!CommandLineOptions.Clo.Parse(args)) {
          return CommandLineArgumentsResult.PREPROCESSING_ERROR;
        }
      } catch (ProverException pe) {
        ExecutionEngine.printer.ErrorWriteLine(Console.Out, "*** ProverException: {0}", pe.Message);
        return CommandLineArgumentsResult.PREPROCESSING_ERROR;
      }

      // If requested, print version number, help, attribute help, etc. and exit.
      if (DafnyOptions.O.ProcessInfoFlags()) {
        return CommandLineArgumentsResult.OK_EXIT_EARLY;
      }

      if (DafnyOptions.O.UseStdin) {
        dafnyFiles.Add(new DafnyFile("<stdin>", true));
      } else if (CommandLineOptions.Clo.Files.Count == 0) {
        ExecutionEngine.printer.ErrorWriteLine(Console.Out, "*** Error: No input files were specified.");
        return CommandLineArgumentsResult.PREPROCESSING_ERROR;
      }
      if (CommandLineOptions.Clo.XmlSink != null) {
        string errMsg = CommandLineOptions.Clo.XmlSink.Open();
        if (errMsg != null) {
          ExecutionEngine.printer.ErrorWriteLine(Console.Out, "*** Error: " + errMsg);
          return CommandLineArgumentsResult.PREPROCESSING_ERROR;
        }
      }
      if (CommandLineOptions.Clo.ShowEnv == CommandLineOptions.ShowEnvironment.Always) {
        Console.WriteLine("---Command arguments");
        foreach (string arg in args) {
          Contract.Assert(arg != null);
          Console.WriteLine(arg);
        }
        Console.WriteLine("--------------------");
      }

      ISet<String> filesSeen = new HashSet<string>();
      foreach (string file in CommandLineOptions.Clo.Files) {
        Contract.Assert(file != null);
        string extension = Path.GetExtension(file);
        if (extension != null) { extension = extension.ToLower(); }

        bool isDafnyFile = false;
        try {
          var df = new DafnyFile(file);
          if (!filesSeen.Add(df.CanonicalPath)) {
            continue; // silently ignore duplicate
          }
          dafnyFiles.Add(df);
          isDafnyFile = true;
        } catch (IllegalDafnyFile) {
          // Fall through and try to handle the file as an "other file"
        }

        if (DafnyOptions.O.CompileTarget == DafnyOptions.CompilationTarget.Csharp) {
          if (extension == ".cs" || extension == ".dll") {
            otherFiles.Add(file);
          } else if (!isDafnyFile) {
            if (extension == "" && file.Length > 0 && (file[0] == '/' || file[0] == '-')) {
              ExecutionEngine.printer.ErrorWriteLine(Console.Out,
                "*** Error: Command-line argument '{0}' is neither a recognized option nor a filename with a supported extension (.dfy, .cs, .dll).",
                file);
            } else {
              ExecutionEngine.printer.ErrorWriteLine(Console.Out,
                "*** Error: '{0}': Filename extension '{1}' is not supported. Input files must be Dafny programs (.dfy) or C# files (.cs) or managed DLLS (.dll)",
                file,
                extension == null ? "" : extension);
            }
            return CommandLineArgumentsResult.PREPROCESSING_ERROR;
          }
        } else if (DafnyOptions.O.CompileTarget == DafnyOptions.CompilationTarget.JavaScript) {
          if (extension == ".js") {
            otherFiles.Add(file);
          } else if (!isDafnyFile) {
            ExecutionEngine.printer.ErrorWriteLine(Console.Out, "*** Error: '{0}': Filename extension '{1}' is not supported. Input files must be Dafny programs (.dfy) or JavaScript files (.js)", file,
              extension == null ? "" : extension);
            return CommandLineArgumentsResult.PREPROCESSING_ERROR;
          }
        } else if (DafnyOptions.O.CompileTarget == DafnyOptions.CompilationTarget.Java) {
          if (extension == ".java") {
            otherFiles.Add(file);
          } else if (!isDafnyFile) {
            ExecutionEngine.printer.ErrorWriteLine(Console.Out, "*** Error: '{0}': Filename extension '{1}' is not supported. Input files must be Dafny programs (.dfy) or Java files (.java)", file,
              extension == null ? "" : extension);
            return CommandLineArgumentsResult.PREPROCESSING_ERROR;
          }
        } else if (DafnyOptions.O.CompileTarget == DafnyOptions.CompilationTarget.Cpp) {
          if (extension == ".h") {
            otherFiles.Add(file);
          } else if (!isDafnyFile) {
            ExecutionEngine.printer.ErrorWriteLine(Console.Out, "*** Error: '{0}': Filename extension '{1}' is not supported. Input files must be Dafny programs (.dfy) or C headers (.h)", file,
              extension == null ? "" : extension);
            return CommandLineArgumentsResult.PREPROCESSING_ERROR;
          }
        } else if (DafnyOptions.O.CompileTarget == DafnyOptions.CompilationTarget.Php) {
          if (extension == ".php") {
            otherFiles.Add(file);
          } else if (!isDafnyFile) {
            ExecutionEngine.printer.ErrorWriteLine(Console.Out, "*** Error: '{0}': Filename extension '{1}' is not supported. Input files must be Dafny programs (.dfy) or PHP files (.php)", file,
              extension == null ? "" : extension);
            return CommandLineArgumentsResult.PREPROCESSING_ERROR;
          }
        } else {
          if (extension == ".go") {
            otherFiles.Add(file);
          } else if (!isDafnyFile) {
            ExecutionEngine.printer.ErrorWriteLine(Console.Out, "*** Error: '{0}': Filename extension '{1}' is not supported. Input files must be Dafny programs (.dfy) or Go files (.go)", file,
              extension == null ? "" : extension);
            return CommandLineArgumentsResult.PREPROCESSING_ERROR;
          }
        }
      }
      if (dafnyFiles.Count == 0) {
        ExecutionEngine.printer.ErrorWriteLine(Console.Out, "*** Error: The command-line contains no .dfy files");
        return CommandLineArgumentsResult.PREPROCESSING_ERROR;
      }

      if (dafnyFiles.Count > 1 &&
          DafnyOptions.O.TestGenOptions.Mode != TestGenerationOptions.Modes.None) {
        ExecutionEngine.printer.ErrorWriteLine(Console.Out,
          "*** Error: Only one .dfy file can be specified for testing");
        return CommandLineArgumentsResult.PREPROCESSING_ERROR;
      }

      if (DafnyOptions.O.ExtractCounterexample && DafnyOptions.O.ModelViewFile == null) {
        ExecutionEngine.printer.ErrorWriteLine(Console.Out,
          "*** Error: ModelView file must be specified when attempting counterexample extraction");
        return CommandLineArgumentsResult.PREPROCESSING_ERROR;
      }
      return CommandLineArgumentsResult.OK;
    }

    static ExitValue ProcessFiles(IList<DafnyFile/*!*/>/*!*/ dafnyFiles, ReadOnlyCollection<string> otherFileNames,
                                  ErrorReporter reporter, bool lookForSnapshots = true, string programId = null) {
      Contract.Requires(cce.NonNullElements(dafnyFiles));
      var dafnyFileNames = DafnyFile.fileNames(dafnyFiles);

      ExitValue exitValue = ExitValue.SUCCESS;
      if (DafnyOptions.O.TestGenOptions.WarnDeadCode) {
        foreach (var line in DafnyTestGeneration.Main
          .GetDeadCodeStatistics(dafnyFileNames[0])) {
          Console.WriteLine(line);
        }
        return exitValue;
      }
      if (DafnyOptions.O.TestGenOptions.Mode != TestGenerationOptions.Modes.None) {
        foreach (var line in DafnyTestGeneration.Main
          .GetTestClassForProgram(dafnyFileNames[0])) {
          Console.WriteLine(line);
        }
        return exitValue;
      }

      if (CommandLineOptions.Clo.VerifySeparately && 1 < dafnyFiles.Count) {
        foreach (var f in dafnyFiles) {
          Console.WriteLine();
          Console.WriteLine("-------------------- {0} --------------------", f);
          var ev = ProcessFiles(new List<DafnyFile> { f }, new List<string>().AsReadOnly(), reporter, lookForSnapshots, f.FilePath);
          if (exitValue != ev && ev != ExitValue.SUCCESS) {
            exitValue = ev;
          }
        }
        return exitValue;
      }

      if (0 <= CommandLineOptions.Clo.VerifySnapshots && lookForSnapshots) {
        var snapshotsByVersion = ExecutionEngine.LookForSnapshots(dafnyFileNames);
        foreach (var s in snapshotsByVersion) {
          var snapshots = new List<DafnyFile>();
          foreach (var f in s) {
            snapshots.Add(new DafnyFile(f));
          }
          var ev = ProcessFiles(snapshots, new List<string>().AsReadOnly(), reporter, false, programId);
          if (exitValue != ev && ev != ExitValue.SUCCESS) {
            exitValue = ev;
          }
        }
        return exitValue;
      }

      Dafny.Program dafnyProgram;
      string programName = dafnyFileNames.Count == 1 ? dafnyFileNames[0] : "the_program";
      string err = Dafny.Main.ParseCheck(dafnyFiles, programName, reporter, out dafnyProgram);
      if (err != null) {
        exitValue = ExitValue.DAFNY_ERROR;
        ExecutionEngine.printer.ErrorWriteLine(Console.Out, err);
      } else if (dafnyProgram != null && !CommandLineOptions.Clo.NoResolve && !CommandLineOptions.Clo.NoTypecheck
          && DafnyOptions.O.DafnyVerify) {

        var boogiePrograms = Translate(dafnyProgram);

        Dictionary<string, PipelineStatistics> statss;
        PipelineOutcome oc;
        string baseName = cce.NonNull(Path.GetFileName(dafnyFileNames[dafnyFileNames.Count - 1]));
        var verified = Boogie(baseName, boogiePrograms, programId, out statss, out oc);
        var compiled = Compile(dafnyFileNames[0], otherFileNames, dafnyProgram, oc, statss, verified);
        exitValue = verified && compiled ? ExitValue.SUCCESS : !verified ? ExitValue.VERIFICATION_ERROR : ExitValue.COMPILE_ERROR;
      }

      if (err == null && dafnyProgram != null && DafnyOptions.O.PrintStats) {
        Util.PrintStats(dafnyProgram);
      }
      if (err == null && dafnyProgram != null && DafnyOptions.O.PrintFunctionCallGraph) {
        Util.PrintFunctionCallGraph(dafnyProgram);
      }
      if (dafnyProgram != null && DafnyOptions.O.ExtractCounterexample && exitValue == ExitValue.VERIFICATION_ERROR) {
        PrintCounterexample(DafnyOptions.O.ModelViewFile);
      }
      return exitValue;
    }

    /// <summary>
    /// Extract the counterexample corresponding to the first failing
    /// assertion and print it to the console
    /// </summary>
    /// <param name="modelViewFile"> Name of the file from which to read
    /// the counterexample </param> 
    private static void PrintCounterexample(string modelViewFile) {
      var model = DafnyModel.ExtractModel(File.ReadAllText(modelViewFile));
      Console.WriteLine("Counterexample for first failing assertion: ");
      foreach (var state in model.States.Where(state => !state.IsInitialState)) {
        Console.WriteLine(state.FullStateName + ":");
        var vars = state.ExpandedVariableSet(-1);
        foreach (var variable in vars) {
          Console.WriteLine($"\t{variable.ShortName} : " +
                            $"{variable.Type.InDafnyFormat()} = " +
                            $"{variable.Value}");
        }
      }
    }

    private static string BoogieProgramSuffix(string printFile, string suffix) {
      var baseName = Path.GetFileNameWithoutExtension(printFile);
      var dirName = Path.GetDirectoryName(printFile);

      return Path.Combine(dirName, baseName + "_" + suffix + Path.GetExtension(printFile));
    }

    public static IEnumerable<Tuple<string, Bpl.Program>> Translate(Program dafnyProgram) {
      var nmodules = Translator.VerifiableModules(dafnyProgram).Count();


      foreach (var prog in Translator.Translate(dafnyProgram, dafnyProgram.reporter)) {

        if (CommandLineOptions.Clo.PrintFile != null) {

          var nm = nmodules > 1 ? BoogieProgramSuffix(CommandLineOptions.Clo.PrintFile, prog.Item1) : CommandLineOptions.Clo.PrintFile;

          ExecutionEngine.PrintBplFile(nm, prog.Item2, false, false, CommandLineOptions.Clo.PrettyPrint);
        }

        yield return prog;

      }
    }

    public static bool BoogieOnce(string baseFile, string moduleName, Bpl.Program boogieProgram, string programId,
                              out PipelineStatistics stats, out PipelineOutcome oc) {
      if (programId == null) {
        programId = "main_program_id";
      }
      programId += "_" + moduleName;

      string bplFilename;
      if (CommandLineOptions.Clo.PrintFile != null) {
        bplFilename = CommandLineOptions.Clo.PrintFile;
      } else {
        string baseName = cce.NonNull(Path.GetFileName(baseFile));
        baseName = cce.NonNull(Path.ChangeExtension(baseName, "bpl"));
        bplFilename = Path.Combine(Path.GetTempPath(), baseName);
      }

      bplFilename = BoogieProgramSuffix(bplFilename, moduleName);
      stats = null;
      oc = BoogiePipelineWithRerun(boogieProgram, bplFilename, out stats, 1 < Dafny.DafnyOptions.Clo.VerifySnapshots ? programId : null);
      return IsBoogieVerified(oc, stats);
    }

    public static bool IsBoogieVerified(PipelineOutcome outcome, PipelineStatistics statistics) {
      return (outcome == PipelineOutcome.Done || outcome == PipelineOutcome.VerificationCompleted)
        && statistics.ErrorCount == 0
        && statistics.InconclusiveCount == 0
        && statistics.TimeoutCount == 0
        && statistics.OutOfResourceCount == 0
        && statistics.OutOfMemoryCount == 0;
    }

    public static bool Boogie(string baseName, IEnumerable<Tuple<string, Bpl.Program>> boogiePrograms, string programId, out Dictionary<string, PipelineStatistics> statss, out PipelineOutcome oc) {

      bool isVerified = true;
      oc = PipelineOutcome.VerificationCompleted;
      statss = new Dictionary<string, PipelineStatistics>();

      Stopwatch watch = new Stopwatch();
      watch.Start();

      foreach (var prog in boogiePrograms) {
        if (DafnyOptions.O.SeparateModuleOutput) {
          ExecutionEngine.printer.AdvisoryWriteLine("For module: {0}", prog.Item1);
        }

        isVerified = BoogieOnce(baseName, prog.Item1, prog.Item2, programId, out var newstats, out var newoc) && isVerified;

        watch.Stop();

        if ((oc == PipelineOutcome.VerificationCompleted || oc == PipelineOutcome.Done) && newoc != PipelineOutcome.VerificationCompleted) {
          oc = newoc;
        }

        if (DafnyOptions.O.SeparateModuleOutput) {
          TimeSpan ts = watch.Elapsed;
          string elapsedTime = $"{ts.Hours:00}:{ts.Minutes:00}:{ts.Seconds:00}";
          ExecutionEngine.printer.AdvisoryWriteLine("Elapsed time: {0}", elapsedTime);
          WriteTrailer(newstats);
        }

        statss.Add(prog.Item1, newstats);
        watch.Restart();
      }
      watch.Stop();

      return isVerified;
    }

    private static void WriteTrailer(PipelineStatistics stats) {
      if (!CommandLineOptions.Clo.Verify && stats.ErrorCount == 0) {
        Console.WriteLine();
        Console.Write("{0} did not attempt verification", CommandLineOptions.Clo.DescriptiveToolName);
        if (stats.InconclusiveCount != 0) {
          Console.Write(", {0} inconclusive{1}", stats.InconclusiveCount, Util.Plural(stats.InconclusiveCount));
        }
        if (stats.TimeoutCount != 0) {
          Console.Write(", {0} time out{1}", stats.TimeoutCount, Util.Plural(stats.TimeoutCount));
        }
        if (stats.OutOfMemoryCount != 0) {
          Console.Write(", {0} out of memory", stats.OutOfMemoryCount);
        }
        if (stats.OutOfResourceCount != 0) {
          Console.Write(", {0} out of resource", stats.OutOfResourceCount);
        }
        Console.WriteLine();
        Console.Out.Flush();
      } else {
        // This calls a routine within Boogie
        ExecutionEngine.printer.WriteTrailer(stats);
      }
    }

    private static void WriteStatss(Dictionary<string, PipelineStatistics> statss) {
      var statSum = new PipelineStatistics();
      foreach (var stats in statss) {
        statSum.VerifiedCount += stats.Value.VerifiedCount;
        statSum.ErrorCount += stats.Value.ErrorCount;
        statSum.TimeoutCount += stats.Value.TimeoutCount;
        statSum.OutOfResourceCount += stats.Value.OutOfResourceCount;
        statSum.OutOfMemoryCount += stats.Value.OutOfMemoryCount;
        statSum.CachedErrorCount += stats.Value.CachedErrorCount;
        statSum.CachedInconclusiveCount += stats.Value.CachedInconclusiveCount;
        statSum.CachedOutOfMemoryCount += stats.Value.CachedOutOfMemoryCount;
        statSum.CachedTimeoutCount += stats.Value.CachedTimeoutCount;
        statSum.CachedOutOfResourceCount += stats.Value.CachedOutOfResourceCount;
        statSum.CachedVerifiedCount += stats.Value.CachedVerifiedCount;
        statSum.InconclusiveCount += stats.Value.InconclusiveCount;
      }
      WriteTrailer(statSum);
    }


    public static bool Compile(string fileName, ReadOnlyCollection<string> otherFileNames, Program dafnyProgram,
                               PipelineOutcome oc, Dictionary<string, PipelineStatistics> statss, bool verified) {
      var resultFileName = DafnyOptions.O.DafnyPrintCompiledFile ?? fileName;
      bool compiled = true;
      switch (oc) {
        case PipelineOutcome.VerificationCompleted:
          WriteStatss(statss);
          if ((DafnyOptions.O.Compile && verified && !CommandLineOptions.Clo.UserConstrainedProcsToCheck) || DafnyOptions.O.ForceCompile) {
            compiled = CompileDafnyProgram(dafnyProgram, resultFileName, otherFileNames, true);
          } else if (2 <= DafnyOptions.O.SpillTargetCode && verified && !CommandLineOptions.Clo.UserConstrainedProcsToCheck || 3 <= DafnyOptions.O.SpillTargetCode) {
            compiled = CompileDafnyProgram(dafnyProgram, resultFileName, otherFileNames, false);
          }
          break;
        case PipelineOutcome.Done:
          WriteStatss(statss);
          if (DafnyOptions.O.ForceCompile || 3 <= DafnyOptions.O.SpillTargetCode) {
            compiled = CompileDafnyProgram(dafnyProgram, resultFileName, otherFileNames, DafnyOptions.O.ForceCompile);
          }
          break;
        default:
          // error has already been reported to user
          break;
      }
      return compiled;
    }

    /// <summary>
    /// Resolve, type check, infer invariants for, and verify the given Boogie program.
    /// The intention is that this Boogie program has been produced by translation from something
    /// else.  Hence, any resolution errors and type checking errors are due to errors in
    /// the translation.
    /// The method prints errors for resolution and type checking errors, but still returns
    /// their error code.
    /// </summary>
    static PipelineOutcome BoogiePipelineWithRerun(Bpl.Program/*!*/ program, string/*!*/ bplFileName,
        out PipelineStatistics stats, string programId) {
      Contract.Requires(program != null);
      Contract.Requires(bplFileName != null);
      Contract.Ensures(0 <= Contract.ValueAtReturn(out stats).InconclusiveCount && 0 <= Contract.ValueAtReturn(out stats).TimeoutCount);

      stats = new PipelineStatistics();
      CivlTypeChecker ctc;
      PipelineOutcome oc = ExecutionEngine.ResolveAndTypecheck(program, bplFileName, out ctc);
      switch (oc) {
        case PipelineOutcome.Done:
          return oc;

        case PipelineOutcome.ResolutionError:
        case PipelineOutcome.TypeCheckingError: {
            ExecutionEngine.PrintBplFile(bplFileName, program, false, false, CommandLineOptions.Clo.PrettyPrint);
            Console.WriteLine();
            Console.WriteLine("*** Encountered internal translation error - re-running Boogie to get better debug information");
            Console.WriteLine();

            List<string/*!*/>/*!*/ fileNames = new List<string/*!*/>();
            fileNames.Add(bplFileName);
            Bpl.Program reparsedProgram = ExecutionEngine.ParseBoogieProgram(fileNames, true);
            if (reparsedProgram != null) {
              ExecutionEngine.ResolveAndTypecheck(reparsedProgram, bplFileName, out ctc);
            }
          }
          return oc;

        case PipelineOutcome.ResolvedAndTypeChecked:
          ExecutionEngine.EliminateDeadVariables(program);
          ExecutionEngine.CollectModSets(program);
          ExecutionEngine.CoalesceBlocks(program);
          ExecutionEngine.Inline(program);
          return ExecutionEngine.InferAndVerify(program, stats, programId);

        default:
          Contract.Assert(false); throw new cce.UnreachableException();  // unexpected outcome
      }
    }


    #region Output

    class DafnyConsolePrinter : ConsolePrinter {
      private readonly Dictionary<string, List<string>> fsCache = new Dictionary<string, List<string>>();

      private string GetFileLine(string filename, int lineNumber) {
        List<string> lines;
        if (!fsCache.ContainsKey(filename)) {
          try {
            // Note: This is not guaranteed to be the same file that Dafny parsed. To ensure that, Dafny should keep
            // an in-memory version of each file it parses.
            lines = File.ReadLines(filename).ToList();
          } catch (Exception) {
            lines = new List<string>();
          }
          fsCache.Add(filename, lines);
        } else {
          lines = fsCache[filename];
        }
        if (0 <= lineNumber && lineNumber < lines.Count) {
          return lines[lineNumber];
        }
        return "<nonexistent line>";
      }

      private void WriteSourceCodeSnippet(IToken tok, TextWriter tw) {
        string line = GetFileLine(tok.filename, tok.line - 1);
        string lineNumber = tok.line.ToString();
        string lineNumberSpaces = new string(' ', lineNumber.Length);
        string columnSpaces = new string(' ', tok.col - 1);
        tw.WriteLine($"{lineNumberSpaces} |");
        tw.WriteLine($"{lineNumber      } | {line}");
        tw.WriteLine($"{lineNumberSpaces} | {columnSpaces}^ here");
        tw.WriteLine("");
      }

      public override void ReportBplError(IToken tok, string message, bool error, TextWriter tw, string category = null) {
        // Dafny has 0-indexed columns, but Boogie counts from 1
        var realigned_tok = new Token(tok.line, tok.col - 1);
        realigned_tok.kind = tok.kind;
        realigned_tok.pos = tok.pos;
        realigned_tok.val = tok.val;
        realigned_tok.filename = tok.filename;
        base.ReportBplError(realigned_tok, message, error, tw, category);
        if (DafnyOptions.O.ShowSnippets) {
          WriteSourceCodeSnippet(tok, tw);
        }

        if (tok is Dafny.NestedToken) {
          var nt = (Dafny.NestedToken)tok;
          ReportBplError(nt.Inner, "Related location", false, tw);
        }
      }
    }

    #endregion


    #region Compilation

    static string WriteDafnyProgramToFiles(Compiler compiler, string dafnyProgramName, bool targetProgramHasErrors,
      string targetProgramText, string/*?*/ callToMain, Dictionary<string, string> otherFiles, TextWriter outputWriter) {
      string targetExtension;
      string baseName = Path.GetFileNameWithoutExtension(dafnyProgramName);
      string targetBaseDir = "";
      switch (DafnyOptions.O.CompileTarget) {
        case DafnyOptions.CompilationTarget.Csharp:
          targetExtension = "cs";
          break;
        case DafnyOptions.CompilationTarget.JavaScript:
          targetExtension = "js";
          break;
        case DafnyOptions.CompilationTarget.Go:
          targetExtension = "go";
          targetBaseDir = baseName + "-go/src";
          break;
        case DafnyOptions.CompilationTarget.Java:
          targetExtension = "java";
          targetBaseDir = baseName + "-java";
          baseName = compiler.TransformToClassName(baseName);
          break;
        case DafnyOptions.CompilationTarget.Php:
          targetExtension = "php";
          targetBaseDir = baseName;
          break;
        case DafnyOptions.CompilationTarget.Cpp:
          targetExtension = "cpp";
          break;
        default:
          Contract.Assert(false);
          throw new cce.UnreachableException();
      }

      // Note that using Path.ChangeExtension here does the wrong thing when dafnyProgramName has multiple periods (e.g., a.b.dfy)
      string targetBaseName = baseName + "." + targetExtension;
      string targetDir = Path.Combine(Path.GetDirectoryName(dafnyProgramName), targetBaseDir);
      // WARNING: Make sure that Directory.Delete is only called when the compilation target is Java.
      // If called during C# or JS compilation, you will lose your entire target directory.
      // Purpose is to delete the old generated folder with the Java compilation output and replace all contents.
      if (DafnyOptions.O.CompileTarget is DafnyOptions.CompilationTarget.Java && Directory.Exists(targetDir)) {
        Directory.Delete(targetDir, true);
      }
      string targetFilename = Path.Combine(targetDir, targetBaseName);
      WriteFile(targetFilename, targetProgramText, callToMain);

      string relativeTarget = Path.Combine(targetBaseDir, targetBaseName);
      if (targetProgramHasErrors) {
        // Something went wrong during compilation (e.g., the compiler may have found an "assume" statement).
        // As a courtesy, we're still printing the text of the generated target program. We print a message regardless
        // of the CompileVerbose settings.
        outputWriter.WriteLine("Wrote textual form of partial target program to {0}", relativeTarget);
      } else if (DafnyOptions.O.CompileVerbose) {
        outputWriter.WriteLine("Wrote textual form of target program to {0}", relativeTarget);
      }

      foreach (var entry in otherFiles) {
        var filename = entry.Key;
        WriteFile(Path.Combine(targetDir, filename), entry.Value);
        if (DafnyOptions.O.CompileVerbose) {
          outputWriter.WriteLine("Additional target code written to {0}", Path.Combine(targetBaseDir, filename));
        }
      }

      return targetFilename;
    }

    static void WriteFile(string filename, string text, string moreText = null) {
      var dir = Path.GetDirectoryName(filename);
      if (dir != "") {
        Directory.CreateDirectory(dir);
      }

      using (TextWriter target = new StreamWriter(new FileStream(filename, System.IO.FileMode.Create))) {
        target.Write(text);
        if (moreText != null) {
          target.Write(moreText);
        }
      }
    }

    /// <summary>
    /// Generate a C# program from the Dafny program and, if "invokeCompiler" is "true", invoke
    /// the C# compiler to compile it.
    /// </summary>
    public static bool CompileDafnyProgram(Dafny.Program dafnyProgram, string dafnyProgramName,
                                           ReadOnlyCollection<string> otherFileNames, bool invokeCompiler,
                                           TextWriter outputWriter = null) {
      Contract.Requires(dafnyProgram != null);
      Contract.Assert(dafnyProgramName != null);

      if (outputWriter == null) {
        outputWriter = Console.Out;
      }

      // Compile the Dafny program into a string that contains the target program
      var oldErrorCount = dafnyProgram.reporter.Count(ErrorLevel.Error);
      Dafny.Compiler compiler;
      switch (DafnyOptions.O.CompileTarget) {
        case DafnyOptions.CompilationTarget.Csharp:
        default:
          compiler = new Dafny.CsharpCompiler(dafnyProgram.reporter);
          break;
        case DafnyOptions.CompilationTarget.JavaScript:
          compiler = new Dafny.JavaScriptCompiler(dafnyProgram.reporter);
          break;
        case DafnyOptions.CompilationTarget.Go:
          compiler = new Dafny.GoCompiler(dafnyProgram.reporter);
          break;
        case DafnyOptions.CompilationTarget.Java:
          compiler = new Dafny.JavaCompiler(dafnyProgram.reporter);
          break;
        case DafnyOptions.CompilationTarget.Cpp:
          compiler = new Dafny.CppCompiler(dafnyProgram.reporter, otherFileNames);
          break;
      }

      var hasMain = compiler.HasMain(dafnyProgram, out var mainMethod);
      if (hasMain) {
        mainMethod.IsEntryPoint = true;
        dafnyProgram.MainMethod = mainMethod;
      }
      string targetProgramText;
      var otherFiles = new Dictionary<string, string>();
      {
        var output = new ConcreteSyntaxTree();
        compiler.Compile(dafnyProgram, output);
        var writerOptions = new WriterState();
        var targetProgramTextWriter = new StringWriter();
        var files = new Queue<FileSyntax>();
        output.Render(targetProgramTextWriter, 0, writerOptions, files);
        targetProgramText = targetProgramTextWriter.ToString();

        while (files.Count > 0) {
          var file = files.Dequeue();
          var otherFileWriter = new StringWriter();
          writerOptions.HasNewLine = false;
          file.Tree.Render(otherFileWriter, 0, writerOptions, files);
          otherFiles.Add(file.Filename, otherFileWriter.ToString());
        }
      }
      string callToMain = null;
      if (hasMain) {
        var callToMainTree = new ConcreteSyntaxTree();
        string baseName = Path.GetFileNameWithoutExtension(dafnyProgramName);
        compiler.EmitCallToMain(mainMethod, baseName, callToMainTree);
        callToMain = callToMainTree.ToString(); // assume there aren't multiple files just to call main
      }
      Contract.Assert(hasMain == (callToMain != null));
      bool targetProgramHasErrors = dafnyProgram.reporter.Count(ErrorLevel.Error) != oldErrorCount;

      compiler.Coverage.WriteLegendFile();

      // blurt out the code to a file, if requested, or if other target-language files were specified on the command line.
      string targetFilename = null;
      if (DafnyOptions.O.SpillTargetCode > 0 || otherFileNames.Count > 0 || (invokeCompiler && !compiler.SupportsInMemoryCompilation) ||
          (invokeCompiler && compiler.TextualTargetIsExecutable && !DafnyOptions.O.RunAfterCompile)) {
        targetFilename = WriteDafnyProgramToFiles(compiler, dafnyProgramName, targetProgramHasErrors, targetProgramText, callToMain, otherFiles, outputWriter);
      }

      if (targetProgramHasErrors) {
        return false;
      }
      // If we got here, compilation succeeded
      if (!invokeCompiler) {
        return true; // If we're not asked to invoke the target compiler, we can report success
      }

      // compile the program into an assembly
      var compiledCorrectly = compiler.CompileTargetProgram(dafnyProgramName, targetProgramText, callToMain, targetFilename, otherFileNames,
        hasMain && DafnyOptions.O.RunAfterCompile, outputWriter, out var compilationResult);
      if (compiledCorrectly && DafnyOptions.O.RunAfterCompile) {
        if (hasMain) {
          if (DafnyOptions.O.CompileVerbose) {
            outputWriter.WriteLine("Running...");
            outputWriter.WriteLine();
          }
          compiledCorrectly = compiler.RunTargetProgram(dafnyProgramName, targetProgramText, callToMain, targetFilename, otherFileNames, compilationResult, outputWriter);
        } else {
          // make sure to give some feedback to the user
          if (DafnyOptions.O.CompileVerbose) {
            outputWriter.WriteLine("Program compiled successfully");
          }
        }
      }
      return compiledCorrectly;
    }

    #endregion

  }
}<|MERGE_RESOLUTION|>--- conflicted
+++ resolved
@@ -10,14 +10,8 @@
 //       - main program for taking a Dafny program and verifying it
 //---------------------------------------------------------------------------------------------
 
-<<<<<<< HEAD
 using DafnyPipeline.Verifier;
-using DafnyServer.CounterExampleGeneration;
-=======
-using System.Security;
 using DafnyServer.CounterexampleGeneration;
-using DafnyTestGeneration;
->>>>>>> e5a3c58f
 
 namespace Microsoft.Dafny {
   using System;
