//-----------------------------------------------------------------------------
//
// Copyright (C) Microsoft Corporation.  All Rights Reserved.
// Copyright by the contributors to the Dafny Project
// SPDX-License-Identifier: MIT
//
//-----------------------------------------------------------------------------
//---------------------------------------------------------------------------------------------
// DafnyDriver
//       - main program for taking a Dafny program and verifying it
//---------------------------------------------------------------------------------------------

using System.Collections.Concurrent;
using DafnyServer.CounterexampleGeneration;
using System.Runtime.InteropServices;
using System.Text.RegularExpressions;
using System.Threading.Tasks;
using System;
using System.Collections.Generic;
using System.Collections.ObjectModel;
using System.Diagnostics.Contracts;
using System.IO;
using System.Linq;
using Microsoft.Boogie;
using Bpl = Microsoft.Boogie;
using System.Diagnostics;

namespace Microsoft.Dafny {

  public class DafnyDriver {
    public DafnyOptions Options { get; }

    private readonly ExecutionEngine engine;

    private DafnyDriver(DafnyOptions dafnyOptions) {
      Options = dafnyOptions;
      engine = ExecutionEngine.CreateWithoutSharedCache(dafnyOptions);
    }

    // TODO: Refactor so that non-errors (NOT_VERIFIED, DONT_PROCESS_FILES) don't result in non-zero exit codes
    public enum ExitValue { SUCCESS = 0, PREPROCESSING_ERROR, DAFNY_ERROR, COMPILE_ERROR, VERIFICATION_ERROR }

    // Environment variables that the CLI directly or indirectly (through target language tools) reads.
    // This is defined for the benefit of testing infrastructure to ensure that they are maintained
    // through separate processes.
    public static readonly string[] ReferencedEnvironmentVariables = { "PATH", "HOME", "DOTNET_NOLOGO" };

    static DafnyDriver() {
      if (RuntimeInformation.IsOSPlatform(OSPlatform.Windows)) {
        ReferencedEnvironmentVariables = ReferencedEnvironmentVariables
          .Concat(new[] { // Careful: Keep this list in sync with the one in lit.site.cfg
            "APPDATA",
            "HOMEDRIVE",
            "HOMEPATH",
            "INCLUDE",
            "LIB",
            "LOCALAPPDATA",
            "NODE_PATH",
            "ProgramFiles",
            "ProgramFiles(x86)",
            "SystemRoot",
            "SystemDrive",
            "TEMP",
            "TMP",
            "USERPROFILE"
          }).ToArray();
      }
    }

    public static readonly string[] DefaultArgumentsForTesting = new[] {
      // Try to verify 2 verification conditions at once
      "/vcsCores:2",

      // We do not want absolute or relative paths in error messages, just the basename of the file
      "/useBaseNameForFileName",

      // We do not want output such as "Compiled program written to Foo.cs"
      // from the compilers, since that changes with the target language
      "/compileVerbose:0",
      
      // Set a default time limit, to catch cases where verification time runs off the rails
      "/timeLimit:300"
    };

    public static readonly string[] NewDefaultArgumentsForTesting = new[] {
      // Try to verify 2 verification conditions at once
      "--cores=2",

      // We do not want absolute or relative paths in error messages, just the basename of the file
      "--useBaseNameForFileName",

      // We do not want output such as "Compiled program written to Foo.cs"
      // from the compilers, since that changes with the target language
      "--compileVerbose=false",

      // Set a default time limit, to catch cases where verification time runs off the rails
      "--verification-time-limit=300"
    };

    public static int Main(string[] args) {
      int ret = 0;
      var thread = new System.Threading.Thread(
        new System.Threading.ThreadStart(() => { ret = ThreadMain(args); }),
          0x10000000); // 256MB stack size to prevent stack overflow
      thread.Start();
      thread.Join();
      return ret;
    }

    public static int ThreadMain(string[] args) {
      Contract.Requires(cce.NonNullElements(args));

      var cliArgumentsResult = ProcessCommandLineArguments(args, out var dafnyOptions, out var dafnyFiles, out var otherFiles);
      DafnyOptions.Install(dafnyOptions);
      ExitValue exitValue;

      switch (cliArgumentsResult) {
        case CommandLineArgumentsResult.OK:
          var driver = new DafnyDriver(dafnyOptions);
          ErrorReporter reporter = dafnyOptions.DiagnosticsFormat switch {
            DafnyOptions.DiagnosticsFormats.PlainText => new ConsoleErrorReporter(),
            DafnyOptions.DiagnosticsFormats.JSON => new JsonConsoleErrorReporter(),
            _ => throw new ArgumentOutOfRangeException()
          };
          exitValue = driver.ProcessFiles(dafnyFiles, otherFiles.AsReadOnly(), reporter).Result;
          break;
        case CommandLineArgumentsResult.PREPROCESSING_ERROR:
          return (int)ExitValue.PREPROCESSING_ERROR;
        case CommandLineArgumentsResult.OK_EXIT_EARLY:
          return (int)ExitValue.SUCCESS;
        default:
          throw new ArgumentOutOfRangeException();
      }

      DafnyOptions.O.XmlSink?.Close();

      if (DafnyOptions.O.VerificationLoggerConfigs.Any()) {
        try {
          VerificationResultLogger.RaiseTestLoggerEvents(DafnyOptions.O.VerificationLoggerConfigs);
        } catch (ArgumentException ae) {
          DafnyOptions.O.Printer.ErrorWriteLine(Console.Out, $"*** Error: {ae.Message}");
          exitValue = ExitValue.PREPROCESSING_ERROR;
        }
      }
      if (DafnyOptions.O.Wait) {
        Console.WriteLine("Press Enter to exit.");
        Console.ReadLine();
      }
      if (!DafnyOptions.O.CountVerificationErrors) {
        return 0;
      }
      //Console.ReadKey();
      return (int)exitValue;
    }

    public enum CommandLineArgumentsResult {
      /// Indicates that arguments were parsed successfully.
      OK,
      /// Indicates that arguments were not parsed successfully.
      PREPROCESSING_ERROR,
      /// Indicates that arguments were parsed successfully, but the program should exit without processing files.
      OK_EXIT_EARLY
    }

    public static CommandLineArgumentsResult ProcessCommandLineArguments(string[] args, out DafnyOptions options, out List<DafnyFile> dafnyFiles, out List<string> otherFiles) {
      dafnyFiles = new List<DafnyFile>();
      otherFiles = new List<string>();

      try {
        switch (CommandRegistry.Create(args)) {
          case ParseArgumentSuccess success:
            options = success.DafnyOptions;
            break;
          case ParseArgumentFailure failure:
            options = null;
            return failure.ExitResult;
          default: throw new Exception("unreachable");
        }

        options.RunningBoogieFromCommandLine = true;
      } catch (ProverException pe) {
        new DafnyConsolePrinter().ErrorWriteLine(Console.Out, "*** ProverException: {0}", pe.Message);
        options = null;
        return CommandLineArgumentsResult.PREPROCESSING_ERROR;
      }

      // If requested, print version number, help, attribute help, etc. and exit.
      if (options.ProcessInfoFlags()) {
        return CommandLineArgumentsResult.OK_EXIT_EARLY;
      }

      if (options.UseStdin) {
        dafnyFiles.Add(new DafnyFile("<stdin>", true));
      } else if (options.Files.Count == 0) {
        options.Printer.ErrorWriteLine(Console.Error, "*** Error: No input files were specified.");
        return CommandLineArgumentsResult.PREPROCESSING_ERROR;
      }
      if (options.XmlSink != null) {
        string errMsg = options.XmlSink.Open();
        if (errMsg != null) {
          options.Printer.ErrorWriteLine(Console.Error, "*** Error: " + errMsg);
          return CommandLineArgumentsResult.PREPROCESSING_ERROR;
        }
      }
      if (options.ShowEnv == ExecutionEngineOptions.ShowEnvironment.Always) {
        Console.WriteLine("---Command arguments");
        foreach (string arg in args) {
          Contract.Assert(arg != null);
          Console.WriteLine(arg);
        }
        Console.WriteLine("--------------------");
      }

      ISet<String> filesSeen = new HashSet<string>();
      foreach (string file in options.Files.Concat(options.LibraryFiles)) {
        Contract.Assert(file != null);
        string extension = Path.GetExtension(file);
        if (extension != null) { extension = extension.ToLower(); }

        bool isDafnyFile = false;
        try {
          var df = new DafnyFile(file);
          if (options.LibraryFiles.Contains(file)) {
            df.IsPrecompiled = true;
          }
          if (!filesSeen.Add(df.CanonicalPath)) {
            continue; // silently ignore duplicate
          }
          dafnyFiles.Add(df);
          isDafnyFile = true;
        } catch (IllegalDafnyFile) {
          // Fall through and try to handle the file as an "other file"
        }

        var supportedExtensions = options.Compiler.SupportedExtensions;
        if (supportedExtensions.Contains(extension)) {
          otherFiles.Add(file);
        } else if (!isDafnyFile) {
          if (string.IsNullOrEmpty(extension) && file.Length > 0 && (file[0] == '/' || file[0] == '-')) {
            options.Printer.ErrorWriteLine(Console.Out,
              "*** Error: Command-line argument '{0}' is neither a recognized option nor a filename with a supported extension ({1}).",
              file, string.Join(", ", Enumerable.Repeat(".dfy", 1).Concat(supportedExtensions)));
          } else {
            options.Printer.ErrorWriteLine(Console.Out,
              "*** Error: '{0}': Filename extension '{1}' is not supported. Input files must be Dafny programs (.dfy) or supported auxiliary files ({2})",
              file, extension, string.Join(", ", supportedExtensions));
          }
          return CommandLineArgumentsResult.PREPROCESSING_ERROR;
        }
      }

      if (dafnyFiles.Count == 0) {
        options.Printer.ErrorWriteLine(Console.Out, "*** Error: The command-line contains no .dfy files");
        return CommandLineArgumentsResult.PREPROCESSING_ERROR;
      }

      if (dafnyFiles.Count > 1 &&
          options.TestGenOptions.Mode != TestGenerationOptions.Modes.None) {
        options.Printer.ErrorWriteLine(Console.Out,
          "*** Error: Only one .dfy file can be specified for testing");
        return CommandLineArgumentsResult.PREPROCESSING_ERROR;
      }

      if (options.ExtractCounterexample && options.ModelViewFile == null) {
        options.Printer.ErrorWriteLine(Console.Out,
          "*** Error: ModelView file must be specified when attempting counterexample extraction");
        return CommandLineArgumentsResult.PREPROCESSING_ERROR;
      }
      return CommandLineArgumentsResult.OK;
    }

    private async Task<ExitValue> ProcessFiles(IList<DafnyFile/*!*/>/*!*/ dafnyFiles,
      ReadOnlyCollection<string> otherFileNames,
      ErrorReporter reporter, bool lookForSnapshots = true, string programId = null) {
      Contract.Requires(cce.NonNullElements(dafnyFiles));
      var dafnyFileNames = DafnyFile.FileNames(dafnyFiles);

      ExitValue exitValue = ExitValue.SUCCESS;
      if (DafnyOptions.O.TestGenOptions.WarnDeadCode) {
        await foreach (var line in DafnyTestGeneration.Main.GetDeadCodeStatistics(dafnyFileNames[0])) {
          Console.WriteLine(line);
        }
        return exitValue;
      }
      if (DafnyOptions.O.TestGenOptions.Mode != TestGenerationOptions.Modes.None) {
        await foreach (var line in DafnyTestGeneration.Main.GetTestClassForProgram(dafnyFileNames[0])) {
          Console.WriteLine(line);
        }
        return exitValue;
      }

      if (DafnyOptions.O.VerifySeparately && 1 < dafnyFiles.Count) {
        foreach (var f in dafnyFiles) {
          Console.WriteLine();
          Console.WriteLine("-------------------- {0} --------------------", f);
          var ev = await ProcessFiles(new List<DafnyFile> { f }, new List<string>().AsReadOnly(), reporter, lookForSnapshots, f.FilePath);
          if (exitValue != ev && ev != ExitValue.SUCCESS) {
            exitValue = ev;
          }
        }
        return exitValue;
      }

      if (0 <= DafnyOptions.O.VerifySnapshots && lookForSnapshots) {
        var snapshotsByVersion = ExecutionEngine.LookForSnapshots(dafnyFileNames);
        foreach (var s in snapshotsByVersion) {
          var snapshots = new List<DafnyFile>();
          foreach (var f in s) {
            snapshots.Add(new DafnyFile(f));
          }
          var ev = await ProcessFiles(snapshots, new List<string>().AsReadOnly(), reporter, false, programId);
          if (exitValue != ev && ev != ExitValue.SUCCESS) {
            exitValue = ev;
          }
        }
        return exitValue;
      }

      string programName = dafnyFileNames.Count == 1 ? dafnyFileNames[0] : "the_program";
      string err = Dafny.Main.ParseCheck(dafnyFiles, programName, reporter, out var dafnyProgram);
      if (err != null) {
        exitValue = ExitValue.DAFNY_ERROR;
        DafnyOptions.O.Printer.ErrorWriteLine(Console.Out, err);
      } else if (dafnyProgram != null && !DafnyOptions.O.NoResolve && !DafnyOptions.O.NoTypecheck
          && DafnyOptions.O.DafnyVerify) {

        var boogiePrograms = Translate(engine.Options, dafnyProgram).ToList();

        string baseName = cce.NonNull(Path.GetFileName(dafnyFileNames[^1]));
        var (verified, outcome, moduleStats) = await Boogie(baseName, boogiePrograms, programId);
        bool compiled;
        try {
          compiled = Compile(dafnyFileNames[0], otherFileNames, dafnyProgram, outcome, moduleStats, verified);
        } catch (UnsupportedFeatureException e) {
          if (!DafnyOptions.O.Compiler.UnsupportedFeatures.Contains(e.Feature)) {
            throw new Exception($"'{e.Feature}' is not an element of the {DafnyOptions.O.Compiler.TargetId} compiler's UnsupportedFeatures set");
          }
          reporter.Error(MessageSource.Compiler, e.Token, e.Message);
          compiled = false;
        }

        exitValue = verified && compiled ? ExitValue.SUCCESS : !verified ? ExitValue.VERIFICATION_ERROR : ExitValue.COMPILE_ERROR;
      }

      if (err == null && dafnyProgram != null && DafnyOptions.O.PrintStats) {
        Util.PrintStats(dafnyProgram);
      }
      if (err == null && dafnyProgram != null && DafnyOptions.O.PrintFunctionCallGraph) {
        Util.PrintFunctionCallGraph(dafnyProgram);
      }
      if (dafnyProgram != null && DafnyOptions.O.ExtractCounterexample && exitValue == ExitValue.VERIFICATION_ERROR) {
        PrintCounterexample(DafnyOptions.O.ModelViewFile);
      }
      return exitValue;
    }

    /// <summary>
    /// Extract the counterexample corresponding to the first failing
    /// assertion and print it to the console
    /// </summary>
    /// <param name="modelViewFile"> Name of the file from which to read
    /// the counterexample </param> 
    private static void PrintCounterexample(string modelViewFile) {
      var model = DafnyModel.ExtractModel(File.ReadAllText(modelViewFile));
      Console.WriteLine("Counterexample for first failing assertion: ");
      foreach (var state in model.States.Where(state => !state.IsInitialState)) {
        Console.WriteLine(state.FullStateName + ":");
        var vars = state.ExpandedVariableSet(-1);
        foreach (var variable in vars) {
          Console.WriteLine($"\t{variable.ShortName} : " +
                            $"{DafnyModelTypeUtils.GetInDafnyFormat(variable.Type)} = " +
                            $"{variable.Value}");
        }
      }
    }

    private static string BoogieProgramSuffix(string printFile, string suffix) {
      var baseName = Path.GetFileNameWithoutExtension(printFile);
      var dirName = Path.GetDirectoryName(printFile);

      return Path.Combine(dirName, baseName + "_" + suffix + Path.GetExtension(printFile));
    }

    public static IEnumerable<Tuple<string, Bpl.Program>> Translate(ExecutionEngineOptions options, Program dafnyProgram) {
      var nmodules = Translator.VerifiableModules(dafnyProgram).Count();


      foreach (var prog in Translator.Translate(dafnyProgram, dafnyProgram.Reporter)) {

        if (DafnyOptions.O.PrintFile != null) {

          var nm = nmodules > 1 ? Dafny.Main.BoogieProgramSuffix(DafnyOptions.O.PrintFile, prog.Item1) : DafnyOptions.O.PrintFile;

          ExecutionEngine.PrintBplFile(options, nm, prog.Item2, false, false, DafnyOptions.O.PrettyPrint);
        }

        yield return prog;

      }
    }

    public async Task<(bool IsVerified, PipelineOutcome Outcome, IDictionary<string, PipelineStatistics> ModuleStats)>
      Boogie(string baseName, IEnumerable<Tuple<string, Bpl.Program>> boogiePrograms, string programId) {

      var concurrentModuleStats = new ConcurrentDictionary<string, PipelineStatistics>();
      var writerManager = new ConcurrentToSequentialWriteManager(Console.Out);

      var moduleTasks = boogiePrograms.Select(async program => {
        await using var moduleWriter = writerManager.AppendWriter();
        // ReSharper disable once AccessToDisposedClosure
        var result = await Task.Run(() =>
          BoogieOnceWithTimer(moduleWriter, baseName, programId, program.Item1, program.Item2));
        concurrentModuleStats.TryAdd(program.Item1, result.Stats);
        return result;
      }).ToList();

      await Task.WhenAll(moduleTasks);
      await Console.Out.FlushAsync();
      var outcome = moduleTasks.Select(t => t.Result.Outcome)
        .Aggregate(PipelineOutcome.VerificationCompleted, MergeOutcomes);

      var isVerified = moduleTasks.Select(t =>
        Dafny.Main.IsBoogieVerified(t.Result.Outcome, t.Result.Stats)).All(x => x);
      return (isVerified, outcome, concurrentModuleStats);
    }

    private async Task<(PipelineOutcome Outcome, PipelineStatistics Stats)> BoogieOnceWithTimer(
      TextWriter output,
      string baseName, string programId,
      string moduleName,
      Bpl.Program program) {
      Stopwatch watch = new Stopwatch();
      watch.Start();
      if (DafnyOptions.O.SeparateModuleOutput) {
        DafnyOptions.O.Printer.AdvisoryWriteLine(output, "For module: {0}", moduleName);
      }

      var result =
        await Dafny.Main.BoogieOnce(output, engine, baseName, moduleName, program, programId);

      watch.Stop();

      if (DafnyOptions.O.SeparateModuleOutput) {
        TimeSpan ts = watch.Elapsed;
        string elapsedTime = $"{ts.Hours:00}:{ts.Minutes:00}:{ts.Seconds:00}";
        DafnyOptions.O.Printer.AdvisoryWriteLine(output, "Elapsed time: {0}", elapsedTime);
        WriteTrailer(output, result.Statistics);
      }

      return result;
    }

    private static PipelineOutcome MergeOutcomes(PipelineOutcome first, PipelineOutcome second) {

      if ((first == PipelineOutcome.VerificationCompleted || first == PipelineOutcome.Done) &&
          second != PipelineOutcome.VerificationCompleted) {
        return second;
      }

      return first;
    }

    private static void WriteTrailer(TextWriter output, PipelineStatistics stats) {
      if (!DafnyOptions.O.Verify && stats.ErrorCount == 0) {
        output.WriteLine();
        output.Write("{0} did not attempt verification", DafnyOptions.O.DescriptiveToolName);
        if (stats.InconclusiveCount != 0) {
          output.Write(", {0} inconclusive{1}", stats.InconclusiveCount, Util.Plural(stats.InconclusiveCount));
        }
        if (stats.TimeoutCount != 0) {
          output.Write(", {0} time out{1}", stats.TimeoutCount, Util.Plural(stats.TimeoutCount));
        }
        if (stats.OutOfMemoryCount != 0) {
          output.Write(", {0} out of memory", stats.OutOfMemoryCount);
        }
        if (stats.OutOfResourceCount != 0) {
          output.Write(", {0} out of resource", stats.OutOfResourceCount);
        }
        if (stats.SolverExceptionCount != 0) {
          output.Write(", {0} solver exceptions", stats.SolverExceptionCount);
        }

        output.WriteLine();
        output.Flush();
      } else {
        // This calls a routine within Boogie
        DafnyOptions.O.Printer.WriteTrailer(output, stats);
      }
    }

    private static void WriteModuleStats(TextWriter output, IDictionary<string, PipelineStatistics> moduleStats) {
      var statSum = new PipelineStatistics();
      foreach (var stats in moduleStats) {
        statSum.VerifiedCount += stats.Value.VerifiedCount;
        statSum.ErrorCount += stats.Value.ErrorCount;
        statSum.TimeoutCount += stats.Value.TimeoutCount;
        statSum.OutOfResourceCount += stats.Value.OutOfResourceCount;
        statSum.OutOfMemoryCount += stats.Value.OutOfMemoryCount;
        statSum.SolverExceptionCount += stats.Value.SolverExceptionCount;
        statSum.CachedErrorCount += stats.Value.CachedErrorCount;
        statSum.CachedInconclusiveCount += stats.Value.CachedInconclusiveCount;
        statSum.CachedOutOfMemoryCount += stats.Value.CachedOutOfMemoryCount;
        statSum.CachedTimeoutCount += stats.Value.CachedTimeoutCount;
        statSum.CachedOutOfResourceCount += stats.Value.CachedOutOfResourceCount;
        statSum.CachedSolverExceptionCount += stats.Value.CachedSolverExceptionCount;
        statSum.CachedVerifiedCount += stats.Value.CachedVerifiedCount;
        statSum.InconclusiveCount += stats.Value.InconclusiveCount;
      }
      WriteTrailer(output, statSum);
    }


    public static bool Compile(string fileName, ReadOnlyCollection<string> otherFileNames, Program dafnyProgram,
                               PipelineOutcome oc, IDictionary<string, PipelineStatistics> moduleStats, bool verified) {
      var resultFileName = DafnyOptions.O.DafnyPrintCompiledFile ?? fileName;
      bool compiled = true;
      switch (oc) {
        case PipelineOutcome.VerificationCompleted:
          WriteModuleStats(Console.Out, moduleStats);
<<<<<<< HEAD
          if ((DafnyOptions.O.EmitBinary && verified && !DafnyOptions.O.UserConstrainedProcsToCheck) || DafnyOptions.O.ForceEmitBinary) {
=======
          if ((DafnyOptions.O.EmitBinary && verified && !DafnyOptions.O.UserConstrainedProcsToCheck) || DafnyOptions.O.ForceCompile) {
>>>>>>> a18769ec
            compiled = CompileDafnyProgram(dafnyProgram, resultFileName, otherFileNames, true);
          } else if ((2 <= DafnyOptions.O.SpillTargetCode && verified && !DafnyOptions.O.UserConstrainedProcsToCheck) || 3 <= DafnyOptions.O.SpillTargetCode) {
            compiled = CompileDafnyProgram(dafnyProgram, resultFileName, otherFileNames, false);
          }
          break;
        case PipelineOutcome.Done:
          WriteModuleStats(Console.Out, moduleStats);
          if (DafnyOptions.O.ForceEmitBinary || 3 <= DafnyOptions.O.SpillTargetCode) {
            compiled = CompileDafnyProgram(dafnyProgram, resultFileName, otherFileNames, DafnyOptions.O.ForceEmitBinary);
          }
          break;
        default:
          // error has already been reported to user
          break;
      }
      return compiled;
    }

    #region Compilation

    private record TargetPaths(string Directory, string Filename) {
      private static Func<string, string> DeleteDot = p => p == "." ? "" : p;
      private static Func<string, string> AddDot = p => p == "" ? "." : p;
      private Func<string, string> RelativeToDirectory =
        path => DeleteDot(Path.GetRelativePath(AddDot(Directory), path));

      public string RelativeDirectory => RelativeToDirectory(AddDot(Path.GetDirectoryName(Filename)));
      public string RelativeFilename => RelativeToDirectory(Filename);
      public string SourceDirectory => Path.GetDirectoryName(Filename);
    }

    private static TargetPaths GenerateTargetPaths(string dafnyProgramName) {
      string targetBaseDir = DafnyOptions.O.Compiler.TargetBaseDir(dafnyProgramName);
      string targetExtension = DafnyOptions.O.Compiler.TargetExtension;

      // Note that using Path.ChangeExtension here does the wrong thing when dafnyProgramName has multiple periods (e.g., a.b.dfy)
      string targetBaseName = DafnyOptions.O.Compiler.TargetBasename(dafnyProgramName) + "." + targetExtension;
      string targetDir = Path.Combine(Path.GetDirectoryName(dafnyProgramName), targetBaseDir);

      string targetFilename = Path.Combine(targetDir, targetBaseName);

      return new TargetPaths(Directory: Path.GetDirectoryName(dafnyProgramName), Filename: targetFilename);
    }

    static void WriteDafnyProgramToFiles(TargetPaths paths, bool targetProgramHasErrors, string targetProgramText,
      string/*?*/ callToMain, Dictionary<string, string> otherFiles, TextWriter outputWriter) {
      WriteFile(paths.Filename, targetProgramText, callToMain);

      string NormalizeRelativeFilename(string fileName) {
        return RuntimeInformation.IsOSPlatform(OSPlatform.Windows)
          ? fileName.Replace(@"\", "/")
          : fileName;
      }

      var relativeTarget = NormalizeRelativeFilename(paths.RelativeFilename);
      if (targetProgramHasErrors) {
        // Something went wrong during compilation (e.g., the compiler may have found an "assume" statement).
        // As a courtesy, we're still printing the text of the generated target program. We print a message regardless
        // of the CompileVerbose settings.
        outputWriter.WriteLine("Wrote textual form of partial target program to {0}", relativeTarget);
      } else if (DafnyOptions.O.CompileVerbose) {
        outputWriter.WriteLine("Wrote textual form of target program to {0}", relativeTarget);
      }

      foreach (var entry in otherFiles) {
        var filename = entry.Key;
        WriteFile(Path.Join(paths.SourceDirectory, filename), entry.Value);
        if (DafnyOptions.O.CompileVerbose) {
          outputWriter.WriteLine("Additional target code written to {0}", NormalizeRelativeFilename(Path.Join(paths.RelativeDirectory, filename)));
        }
      }
    }

    static void WriteFile(string filename, string text, string moreText = null) {
      var dir = Path.GetDirectoryName(filename);
      if (dir != "") {
        Directory.CreateDirectory(dir);
      }

      CheckFilenameIsLegal(filename);
      using (TextWriter target = new StreamWriter(new FileStream(filename, System.IO.FileMode.Create))) {
        target.Write(text);
        if (moreText != null) {
          target.Write(moreText);
        }
      }
    }

    private static void CheckFilenameIsLegal(string filename) {
      // We cannot get the full path correctly on Windows if the file name uses some reserved words
      // For example, Path.GetFullPath("con.txt") will return "//./con" which is incorrect.
      // https://docs.microsoft.com/en-us/windows/win32/fileio/naming-a-file?redirectedfrom=MSDN
      if (RuntimeInformation.IsOSPlatform(OSPlatform.Windows)) {
        var problematicNames =
          "CON, PRN, AUX, NUL, COM1, COM2, COM3, COM4, COM5, COM6, COM7, COM8, COM9, LPT1, LPT2, LPT3, LPT4, LPT5, LPT6, LPT7, LPT8, LPT9";
        var problematicRegex =
          new Regex(@"^(.*[/\\]|^)(" +
                    string.Join("|", problematicNames.Split(", ")) + @")(\.[^/\\]*)?$", RegexOptions.IgnoreCase);
        var match = problematicRegex.Match(filename);
        if (match.Success) {
          throw new Exception($"Cannot create a file with the name {filename}." +
                              $" Windows reserves the following file names: {problematicNames}");
        }
      }
    }

    /// <summary>
    /// Generate a C# program from the Dafny program and, if "invokeCompiler" is "true", invoke
    /// the C# compiler to compile it.
    /// </summary>
    public static bool CompileDafnyProgram(Dafny.Program dafnyProgram, string dafnyProgramName,
                                           ReadOnlyCollection<string> otherFileNames, bool invokeCompiler,
                                           TextWriter outputWriter = null) {
      Contract.Requires(dafnyProgram != null);
      Contract.Assert(dafnyProgramName != null);

      if (outputWriter == null) {
        outputWriter = Console.Out;
      }

      // Compile the Dafny program into a string that contains the target program
      var oldErrorCount = dafnyProgram.Reporter.Count(ErrorLevel.Error);
      DafnyOptions.O.Compiler.OnPreCompile(dafnyProgram.Reporter, otherFileNames);
      var compiler = DafnyOptions.O.Compiler;

      var hasMain = Compilers.SinglePassCompiler.HasMain(dafnyProgram, out var mainMethod);
      if (hasMain) {
        mainMethod.IsEntryPoint = true;
        dafnyProgram.MainMethod = mainMethod;
      }
      string targetProgramText;
      var otherFiles = new Dictionary<string, string>();
      {
        var output = new ConcreteSyntaxTree();
        compiler.Compile(dafnyProgram, output);
        var writerOptions = new WriterState();
        var targetProgramTextWriter = new StringWriter();
        var files = new Queue<FileSyntax>();
        output.Render(targetProgramTextWriter, 0, writerOptions, files, compiler.TargetIndentSize);
        targetProgramText = targetProgramTextWriter.ToString();

        while (files.Count > 0) {
          var file = files.Dequeue();
          var otherFileWriter = new StringWriter();
          writerOptions.HasNewLine = false;
          file.Tree.Render(otherFileWriter, 0, writerOptions, files, compiler.TargetIndentSize);
          otherFiles.Add(file.Filename, otherFileWriter.ToString());
        }
      }
      string callToMain = null;
      if (hasMain) {
        var callToMainTree = new ConcreteSyntaxTree();
        string baseName = Path.GetFileNameWithoutExtension(dafnyProgramName);
        compiler.EmitCallToMain(mainMethod, baseName, callToMainTree);
        callToMain = callToMainTree.ToString(); // assume there aren't multiple files just to call main
      }
      Contract.Assert(hasMain == (callToMain != null));
      bool targetProgramHasErrors = dafnyProgram.Reporter.Count(ErrorLevel.Error) != oldErrorCount;

      compiler.OnPostCompile();

      // blurt out the code to a file, if requested, or if other target-language files were specified on the command line.
      var paths = GenerateTargetPaths(dafnyProgramName);
      if (DafnyOptions.O.SpillTargetCode > 0 || otherFileNames.Count > 0 || (invokeCompiler && !compiler.SupportsInMemoryCompilation) ||
          (invokeCompiler && compiler.TextualTargetIsExecutable && !DafnyOptions.O.RunAfterCompile)) {
        compiler.CleanSourceDirectory(paths.SourceDirectory);
        WriteDafnyProgramToFiles(paths, targetProgramHasErrors, targetProgramText, callToMain, otherFiles, outputWriter);
      }

      if (targetProgramHasErrors) {
        return false;
      }
      // If we got here, compilation succeeded
      if (!invokeCompiler) {
        return true; // If we're not asked to invoke the target compiler, we can report success
      }

      // compile the program into an assembly
      var compiledCorrectly = compiler.CompileTargetProgram(dafnyProgramName, targetProgramText, callToMain, paths.Filename, otherFileNames,
        hasMain && DafnyOptions.O.RunAfterCompile, outputWriter, out var compilationResult);
      if (compiledCorrectly && DafnyOptions.O.RunAfterCompile) {
        if (hasMain) {
          if (DafnyOptions.O.CompileVerbose) {
            outputWriter.WriteLine("Running...");
            outputWriter.WriteLine();
          }
          compiledCorrectly = compiler.RunTargetProgram(dafnyProgramName, targetProgramText, callToMain, paths.Filename, otherFileNames, compilationResult, outputWriter);
        } else {
          // make sure to give some feedback to the user
          if (DafnyOptions.O.CompileVerbose) {
            outputWriter.WriteLine("Program compiled successfully");
          }
        }
      }
      return compiledCorrectly;
    }

    #endregion

  }
}<|MERGE_RESOLUTION|>--- conflicted
+++ resolved
@@ -517,11 +517,7 @@
       switch (oc) {
         case PipelineOutcome.VerificationCompleted:
           WriteModuleStats(Console.Out, moduleStats);
-<<<<<<< HEAD
           if ((DafnyOptions.O.EmitBinary && verified && !DafnyOptions.O.UserConstrainedProcsToCheck) || DafnyOptions.O.ForceEmitBinary) {
-=======
-          if ((DafnyOptions.O.EmitBinary && verified && !DafnyOptions.O.UserConstrainedProcsToCheck) || DafnyOptions.O.ForceCompile) {
->>>>>>> a18769ec
             compiled = CompileDafnyProgram(dafnyProgram, resultFileName, otherFileNames, true);
           } else if ((2 <= DafnyOptions.O.SpillTargetCode && verified && !DafnyOptions.O.UserConstrainedProcsToCheck) || 3 <= DafnyOptions.O.SpillTargetCode) {
             compiled = CompileDafnyProgram(dafnyProgram, resultFileName, otherFileNames, false);
