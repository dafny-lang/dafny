using System.Linq;
using System.Runtime.InteropServices;

namespace Microsoft.Dafny;

public static class DafnyCliTests {

  // Environment variables that the CLI directly or indirectly (through target language tools) reads.
  // This is defined for the benefit of testing infrastructure to ensure that they are maintained
  // through separate processes.
  public static readonly string[] ReferencedEnvironmentVariables = {
    "PATH",
    "HOME",
    "DOTNET_NOLOGO",
<<<<<<< HEAD
    "TEST_DAFNY=true"
=======
    "TEST_DAFNY=true",
    "DAFNY_INTEGRATION_TESTS_IN_PROCESS",
    "DAFNY_INTEGRATION_TESTS_MODE",
    "DAFNY_INTEGRATION_TESTS_ONLY_COMPILERS",
    "DAFNY_INTEGRATION_TESTS_UPDATE_TARGET_EXPECT_FILE",
    "DAFNY_INTEGRATION_TESTS_ROOT_DIR"
>>>>>>> dca95f98
  };

  static DafnyCliTests() {
    if (RuntimeInformation.IsOSPlatform(OSPlatform.Windows)) {
      ReferencedEnvironmentVariables = ReferencedEnvironmentVariables
        .Concat(new[] { // Careful: Keep this list in sync with the one in lit.site.cfg
          "APPDATA",
          "HOMEDRIVE",
          "HOMEPATH",
          "INCLUDE",
          "LIB",
          "LOCALAPPDATA",
          "NODE_PATH",
          "ProgramFiles",
          "ProgramFiles(x86)",
          "SystemRoot",
          "SystemDrive",
          "TEMP",
          "TMP",
          "USERPROFILE"
        }).ToArray();
    }
  }

  public static readonly string[] DefaultArgumentsForTesting = new[] {
    // Try to verify 2 verification conditions at once
    "/vcsCores:2",

    // We do not want absolute or relative paths in error messages, just the basename of the file
    "/useBaseNameForFileName",

    // We do not want output such as "Compiled program written to Foo.cs"
    // from the compilers, since that changes with the target language
    "/compileVerbose:0",

    // Set a default resource limit, to catch cases where verification runs off the rails
    "/rlimit:50000000",

    // Also include a time limit, because we do care about using too much time.
    "/timeLimit:300",

    // test results do not include source code snippets
    "/showSnippets:0"
  };

  public static readonly string[] NewDefaultArgumentsForTesting = new[] {
    // Try to verify 2 verification conditions at once
    "--cores=2",

    // We do not want absolute or relative paths in error messages, just the basename of the file
    "--use-basename-for-filename",

    // Set a default resource limit, to catch cases where verification runs off the rails
    "--resource-limit:50e6",

    // Also include a time limit, because we do care about using too much time.
    "--verification-time-limit:300",

    // test results do not include source code snippets
    "--show-snippets:false"
  };
}<|MERGE_RESOLUTION|>--- conflicted
+++ resolved
@@ -12,16 +12,12 @@
     "PATH",
     "HOME",
     "DOTNET_NOLOGO",
-<<<<<<< HEAD
-    "TEST_DAFNY=true"
-=======
     "TEST_DAFNY=true",
     "DAFNY_INTEGRATION_TESTS_IN_PROCESS",
     "DAFNY_INTEGRATION_TESTS_MODE",
     "DAFNY_INTEGRATION_TESTS_ONLY_COMPILERS",
     "DAFNY_INTEGRATION_TESTS_UPDATE_TARGET_EXPECT_FILE",
     "DAFNY_INTEGRATION_TESTS_ROOT_DIR"
->>>>>>> dca95f98
   };
 
   static DafnyCliTests() {
