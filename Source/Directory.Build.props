<Project>

  <!-- Target framework -->
  <PropertyGroup>
    <TargetFramework>net6.0</TargetFramework>
  </PropertyGroup>

  <!-- Boogie dependency -->
  <ItemGroup>
<<<<<<< HEAD
    <PackageReference Include="Boogie.ExecutionEngine" Version="2.11.5" />
=======
    <PackageReference Include="Boogie.ExecutionEngine" Version="2.12.1" />
>>>>>>> c5f71427
  </ItemGroup>

</Project><|MERGE_RESOLUTION|>--- conflicted
+++ resolved
@@ -7,11 +7,7 @@
 
   <!-- Boogie dependency -->
   <ItemGroup>
-<<<<<<< HEAD
-    <PackageReference Include="Boogie.ExecutionEngine" Version="2.11.5" />
-=======
     <PackageReference Include="Boogie.ExecutionEngine" Version="2.12.1" />
->>>>>>> c5f71427
   </ItemGroup>
 
 </Project>