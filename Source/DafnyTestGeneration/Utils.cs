--- conflicted
+++ resolved
@@ -198,15 +198,10 @@
 
     public static IEnumerable<MemberDecl> AllMemberDeclarations(TopLevelDecl decl) {
       if (decl is LiteralModuleDecl moduleDecl) {
-<<<<<<< HEAD
         foreach (var child in moduleDecl.ModuleDef.TopLevelDecls) {
           foreach (var memberDecl in AllMemberDeclarations(child)) {
             yield return memberDecl;
           }
-=======
-        foreach (var child in moduleDecl.ModuleDef.Children.OfType<TopLevelDecl>()) {
-          allInlinedDeclarations.UnionWith(AllMemberDeclarationsWithAttribute(child, attribute));
->>>>>>> 417f0032
         }
       }
       if (decl is TopLevelDeclWithMembers withMembers) {
