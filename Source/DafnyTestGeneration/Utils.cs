#nullable disable
using System;
using System.Collections.Generic;
using System.IO;
using System.Linq;
using DafnyServer.CounterexampleGeneration;
using Microsoft.Boogie;
using Microsoft.Dafny;
using Errors = Microsoft.Dafny.Errors;
using Function = Microsoft.Dafny.Function;
using Parser = Microsoft.Dafny.Parser;
using Program = Microsoft.Dafny.Program;
using Token = Microsoft.Dafny.Token;
using Type = Microsoft.Dafny.Type;

namespace DafnyTestGeneration {

  public static class Utils {

    /// <summary>
    /// Call Translator with larger stack to prevent stack overflow
    /// </summary>
    public static List<Microsoft.Boogie.Program> Translate(Program program) {
      var ret = new List<Microsoft.Boogie.Program> { };
      var thread = new System.Threading.Thread(
        () => {
          ret = Translator
<<<<<<< HEAD
    .Translate(program, program.Reporter)
    .ToList().ConvertAll(tuple => tuple.Item2);
=======
            .Translate(program, program.Reporter)
            .ToList().ConvertAll(tuple => tuple.Item2);
>>>>>>> bbac2833
        },
        0x10000000); // 256MB stack size to prevent stack overflow
      thread.Start();
      thread.Join();
      return ret;
    }

    /// <summary>
    /// Take a resolved type and change all names to fully-qualified.
    /// </summary>
    public static Type UseFullName(Type type) {
      return DafnyModelTypeUtils
        .ReplaceType(type, _ => true, typ => new UserDefinedType(
          new Token(),
          typ?.ResolvedClass?.FullName == null ?
            typ.Name :
            typ.ResolvedClass.FullName + (typ.Name.Last() == '?' ? "?" : ""),
          typ.TypeArgs));
    }

    /// <summary>
    /// Copy a <param name="type"></param> and recursively replace type
    /// arguments named as in <param name="from"></param> with types from
    /// <param name="to"></param>.
    /// </summary>
    public static Type CopyWithReplacements(Type type, List<string> from, List<Type> to) {
      if (from.Count != to.Count) {
        return type;
      }
      Dictionary<string, Type> replacements = new();
      for (int i = 0; i < from.Count; i++) {
        replacements[from[i]] = to[i];
      }
      replacements["_System.string"] =
        new UserDefinedType(new Token(), "string", new List<Type>());
      replacements["_System.nat"] =
        new UserDefinedType(new Token(), "nat", new List<Type>());
      replacements["_System.object"] =
        new UserDefinedType(new Token(), "object", new List<Type>());
      return DafnyModelTypeUtils.ReplaceType(type, _ => true,
        typ => replacements.ContainsKey(typ.Name) ?
          replacements[typ.Name] :
          new UserDefinedType(typ.tok, typ.Name, typ.TypeArgs));
    }

    /// <summary>
    /// Parse a string read (from a certain file) to a Dafny Program
    /// </summary>
    public static Program/*?*/ Parse(DafnyOptions options, string source, bool resolve = true, Uri uri = null) {
      uri ??= new Uri(Path.GetTempPath());
      var defaultModuleDefinition = new DefaultModuleDefinition(new List<Uri>() { uri });
      var module = new LiteralModuleDecl(defaultModuleDefinition, null);
      var builtIns = new BuiltIns(options);
      var reporter = new BatchErrorReporter(options, defaultModuleDefinition);
      var success = Parser.Parse(source, uri, module, builtIns,
        new Errors(reporter)) == 0 && DafnyMain.ParseIncludesDepthFirstNotCompiledFirst(options.Input, module, builtIns,
        new HashSet<string>(), new Errors(reporter)) == null;
      var program = new Program(uri.LocalPath, module, builtIns, reporter);

      if (!resolve) {
        return program;
      }

      // Substitute function methods with function-by-methods
      new AddByMethodRewriter(new ConsoleErrorReporter(options, defaultModuleDefinition)).PreResolve(program);
      new Resolver(program).ResolveProgram(program);
      return program;
    }

    /// <summary>
    /// Deep clone a Boogie program.
    /// </summary>
    public static Microsoft.Boogie.Program DeepCloneProgram(DafnyOptions options, Microsoft.Boogie.Program program) {
      var textRepresentation = GetStringRepresentation(options, program);
      Microsoft.Boogie.Parser.Parse(textRepresentation, "", out var copy);
      return copy;
    }

    /// <summary>
    /// Deep clone and re-resolve a Boogie program.
    /// </summary>
    public static Microsoft.Boogie.Program DeepCloneResolvedProgram(Microsoft.Boogie.Program program, DafnyOptions options) {
      program = DeepCloneProgram(options, program);
      program.Resolve(options);
      program.Typecheck(options);
      return program;
    }

    public static string GetStringRepresentation(DafnyOptions options, Microsoft.Boogie.Program program) {
      var oldPrintInstrumented = options.PrintInstrumented;
      var oldPrintFile = options.PrintFile;
      options.PrintInstrumented = true;
      options.PrintFile = "-";
      var output = new StringWriter();
      program.Emit(new TokenTextWriter(output, options));
      options.PrintInstrumented = oldPrintInstrumented;
      options.PrintFile = oldPrintFile;
      return output.ToString();
    }
    
    public static void PrintCfg(DafnyOptions options,
      Microsoft.Boogie.Program program) {
      program = DeepCloneResolvedProgram(program, options);
      var implementation = program.Implementations.First(
        implementation =>
          implementation.VerboseName.Split(" ")[0] ==
          options.TestGenOptions.TargetMethod &&
          implementation.Name.StartsWith("Impl$$"));
      using var streamWriter = new StreamWriter(options.TestGenOptions.PrintCfg);
      var engine = ExecutionEngine.CreateWithoutSharedCache(options);
      engine.Inline(program);
      streamWriter.Write(program.ProcessLoops(options, implementation)
        .ToDot(GetBlockDescription));
    }

    /// <summary>
    /// Extract the unique id assigned to the block during test generation.
    /// </summary>
    private static string GetBlockDescription(Block block) {
      if (!block.cmds.OfType<AssumeCmd>().Any()) {
        return block.Label;
      }
      var assumeBlockIdCmd = block.cmds.OfType<AssumeCmd>().FirstOrDefault(
        cmd => cmd.Attributes != null &&
               cmd.Attributes.Key == "print" &&
               (string)cmd.Attributes.Params[0] == "Block");
      var partitionCmds = string.Join("; ", block.cmds.OfType<AssumeCmd>()
        .Where(cmd => cmd.Attributes != null && cmd.Attributes.Key == "partition")
        .Select(cmd => cmd.Expr.ToString()));
      if (assumeBlockIdCmd == null) {
        return block.Label + "\n" + partitionCmds;
      }
      return assumeBlockIdCmd.Attributes.Params.Last() + "\n" + partitionCmds;
    }

    /// <summary>
    /// Turns each function-method into a function-by-method.
    /// Copies body of the function into the body of the corresponding method.
    /// </summary>
    private class AddByMethodRewriter : IRewriter {

      protected internal AddByMethodRewriter(ErrorReporter reporter) : base(reporter) { }

      internal void PreResolve(Program program) {
        AddByMethod(program.DefaultModule);
      }

      private static void AddByMethod(TopLevelDecl d) {
        if (d is LiteralModuleDecl moduleDecl) {
          moduleDecl.ModuleDef.TopLevelDecls.ForEach(AddByMethod);
        } else if (d is TopLevelDeclWithMembers withMembers) {
          withMembers.Members.OfType<Function>().Iter(AddByMethod);
        }
      }

      private static Attributes RemoveOpaqueAttr(Attributes attributes, Cloner cloner) {
        if (attributes == null) {
          return null;
        }
        if (attributes.Name == "opaque") {
          RemoveOpaqueAttr(attributes.Prev, cloner);
        }
        if (attributes is UserSuppliedAttributes) {
          var usa = (UserSuppliedAttributes)attributes;
          return new UserSuppliedAttributes(
            cloner.Tok(usa.tok),
            cloner.Tok(usa.OpenBrace),
            cloner.Tok(usa.CloseBrace),
            attributes.Args.ConvertAll(cloner.CloneExpr),
            RemoveOpaqueAttr(attributes.Prev, cloner));
        }
        return new Attributes(attributes.Name,
          attributes.Args.ConvertAll(cloner.CloneExpr),
          RemoveOpaqueAttr(attributes.Prev, cloner));
      }

      private static void AddByMethod(Function func) {
        func.Attributes = RemoveOpaqueAttr(func.Attributes, new Cloner());
        if (func.IsGhost || func.Body == null || func.ByMethodBody != null) {
          return;
        }
        var returnStatement = new ReturnStmt(new RangeToken(new Token(), new Token()),
          new List<AssignmentRhs> { new ExprRhs(new Cloner().CloneExpr(func.Body)) });
        func.ByMethodBody = new BlockStmt(
          new RangeToken(new Token(), new Token()),
          new List<Statement> { returnStatement });
        func.ByMethodTok = new Token();
      }
    }

    /// <summary>
    /// Scan an unresolved dafny program to look for the presence of a specific
    /// attribute
    /// </summary>
    internal class AttributeFinder {

      public static bool ProgramHasAttribute(Program program, string attribute) {
        return DeclarationHasAttribute(program.DefaultModule, attribute);
      }

      private static bool DeclarationHasAttribute(TopLevelDecl decl, string attribute) {
        if (decl is LiteralModuleDecl moduleDecl) {
          return moduleDecl.ModuleDef.TopLevelDecls
            .Any(declaration => DeclarationHasAttribute(declaration, attribute));
        }
        if (decl is TopLevelDeclWithMembers withMembers) {
          return withMembers.Members
            .Any(member => MembersHasAttribute(member, attribute));
        }
        return false;
      }

      private static bool MembersHasAttribute(MemberDecl member, string attribute) {
        var attributes = member.Attributes;
        while (attributes != null) {
          if (attributes.Name == attribute) {
            return true;
          }
          attributes = attributes.Prev;
        }
        return false;
      }
    }

    /// <summary>
    /// Scan an unresolved dafny program to look for a specific attribute
    /// </summary>
    internal class AttributeFinder {

      public static bool ProgramHasAttribute(Program program, string attribute) {
        return DeclarationHasAttribute(program.DefaultModule, attribute);
      }

      private static bool DeclarationHasAttribute(TopLevelDecl decl, string attribute) {
        if (decl is LiteralModuleDecl moduleDecl) {
          return moduleDecl.ModuleDef.TopLevelDecls
            .Any(declaration => DeclarationHasAttribute(declaration, attribute));
        }
        if (decl is TopLevelDeclWithMembers withMembers) {
          return withMembers.Members
            .Any(member => MembersHasAttribute(member, attribute));
        }
        return false;
      }

      private static bool MembersHasAttribute(MemberDecl member, string attribute) {
        var attributes = member.Attributes;
        while (attributes != null) {
          if (attributes.Name == attribute) {
            return true;
          }
          attributes = attributes.Prev;
        }
        return false;
      }
    }
  }
}<|MERGE_RESOLUTION|>--- conflicted
+++ resolved
@@ -25,13 +25,8 @@
       var thread = new System.Threading.Thread(
         () => {
           ret = Translator
-<<<<<<< HEAD
-    .Translate(program, program.Reporter)
-    .ToList().ConvertAll(tuple => tuple.Item2);
-=======
             .Translate(program, program.Reporter)
             .ToList().ConvertAll(tuple => tuple.Item2);
->>>>>>> bbac2833
         },
         0x10000000); // 256MB stack size to prevent stack overflow
       thread.Start();
@@ -223,8 +218,7 @@
     }
 
     /// <summary>
-    /// Scan an unresolved dafny program to look for the presence of a specific
-    /// attribute
+    /// Scan an unresolved dafny program to look for a specific attribute
     /// </summary>
     internal class AttributeFinder {
 
@@ -255,38 +249,5 @@
         return false;
       }
     }
-
-    /// <summary>
-    /// Scan an unresolved dafny program to look for a specific attribute
-    /// </summary>
-    internal class AttributeFinder {
-
-      public static bool ProgramHasAttribute(Program program, string attribute) {
-        return DeclarationHasAttribute(program.DefaultModule, attribute);
-      }
-
-      private static bool DeclarationHasAttribute(TopLevelDecl decl, string attribute) {
-        if (decl is LiteralModuleDecl moduleDecl) {
-          return moduleDecl.ModuleDef.TopLevelDecls
-            .Any(declaration => DeclarationHasAttribute(declaration, attribute));
-        }
-        if (decl is TopLevelDeclWithMembers withMembers) {
-          return withMembers.Members
-            .Any(member => MembersHasAttribute(member, attribute));
-        }
-        return false;
-      }
-
-      private static bool MembersHasAttribute(MemberDecl member, string attribute) {
-        var attributes = member.Attributes;
-        while (attributes != null) {
-          if (attributes.Name == attribute) {
-            return true;
-          }
-          attributes = attributes.Prev;
-        }
-        return false;
-      }
-    }
   }
 }