--- conflicted
+++ resolved
@@ -28,27 +28,6 @@
       }
       return program;
     }
-<<<<<<< HEAD
-=======
-
-    /// <summary>
-    /// Restore the original name of a Dafny method from its Boogie translation
-    /// </summary>
-    public static string GetDafnyMethodName(string boogieName) {
-      // strip the Impl$$, Call$ or CheckWellFormed$$ prefixes:
-      boogieName = boogieName.Split("$").Last();
-      // convert Boogie name to Dafny name:
-      boogieName = new DafnyModelType(boogieName).InDafnyFormat().Name;
-      // Get the name of the method:
-      var methodName = boogieName.Split(".").Last();
-      // Get the fully qualified name of the class\module the method is defined in:
-      var classPath = boogieName
-        .Substring(0, boogieName.Length - methodName.Length).TrimEnd('.');
-      // Merge everything using the dot as a separator:
-      var fullPath = classPath.Split(".")
-        .Where(m => m != "" && m[0] != '_').Append(methodName);
-      return string.Join(".", fullPath);
-    }
 
     /// <summary>
     /// Deep clone a Boogie program.
@@ -67,6 +46,5 @@
       DafnyOptions.O.PrintFile = oldPrintFile;
       return copy;
     }
->>>>>>> 14bc796e
   }
 }