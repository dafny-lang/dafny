--- conflicted
+++ resolved
@@ -381,11 +381,11 @@
             }
 
             if (!variable.Children.ContainsKey(fieldName)) {
-              // TODO: Fix underscore bug
               errorMessages.Add($"// Failed: Cannot find destructor " +
                                 $"{ctor.Destructors[i].Name} of constructor " +
                                 $"{variable.CanonicalName()} for datatype " +
-                                $"{basicType}. Available destructors are: " + string.Join(",", variable.Children.Keys.ToList()));
+                                $"{basicType}. Available destructors are: " + 
+                                string.Join(",", variable.Children.Keys.ToList()));
               return basicType.ToString();
             }
 
@@ -431,7 +431,6 @@
         errorMessages.Add($"// Failed to identify type class-type {dafnyType} in the AST");
         return "null";
       }
-<<<<<<< HEAD
       if ((variable == null || (variable.Children.Count == 0))) {
         // this value is unconstrained by counterexample
         var constructorMethod = DafnyInfo.GetUserDefinedConstrutor(dafnyType);
@@ -440,8 +439,6 @@
           return varId;
         }
       }
-=======
->>>>>>> 51548a8d
       if (getClassTypeInstanceParams.Contains(dafnyType.ToString())) {
         errorMessages.Add(
           $"// Failed to find a non-recursive way of constructing value (type {dafnyType})");
