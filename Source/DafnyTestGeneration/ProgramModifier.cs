--- conflicted
+++ resolved
@@ -36,32 +36,8 @@
       DafnyInfo dafnyInfo) {
       DafnyInfo = dafnyInfo;
       var options = dafnyInfo.Options;
-<<<<<<< HEAD
-      var engine = ExecutionEngine.CreateWithoutSharedCache(options);
-      engine.CoalesceBlocks(program); // removes redundant basic blocks
+      BlockCoalescer.CoalesceBlocks(program);
       program = new AnnotationVisitor().VisitProgram(program);
-=======
-      var program = MergeBoogiePrograms(options, programs);
-      string targetImplementationName = null;
-      if (options.TestGenOptions.TargetMethod != null) {
-        // cannot use the implementation object directly because it changes
-        // after various transformations are applied
-        var targetImplementation = program.Implementations.FirstOrDefault(i =>
-          i.Name.StartsWith(ImplPrefix)
-          && i.VerboseName.Split(" ")[0]
-          == options.TestGenOptions.TargetMethod);
-        targetImplementationName = targetImplementation?.Name;
-        TargetImplementationVerboseName = targetImplementation?.VerboseName;
-      }
-      var callGraphVisitor = new CallGraph(dafnyInfo, program);
-      timesToInline = callGraphVisitor.GetCallees(targetImplementationName);
-      program = new FunctionToMethodCallRewriter(this, options).VisitProgram(program);
-      program = new AddImplementationsForCalls(options).VisitProgram(program);
-      program = new RemoveChecks(options).VisitProgram(program);
-      BlockCoalescer.CoalesceBlocks(program);
-      var annotator = new AnnotationVisitor(this, options);
-      program = annotator.VisitProgram(program);
->>>>>>> 2901f187
       AddAxioms(options, program);
       program.Resolve(options);
       program.Typecheck(options);
