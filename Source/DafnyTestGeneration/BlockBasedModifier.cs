--- conflicted
+++ resolved
@@ -8,12 +8,8 @@
   /// that fail when a particular basic block is visited
   /// </summary>
   public class BlockBasedModifier : ProgramModifier {
-
-<<<<<<< HEAD
-    private Implementation? impl; // the implementation currently traversed
-=======
+    
     private Implementation? implementation; // the implementation currently traversed
->>>>>>> de4fdf99
     private Program? program; // the original program
     private List<ProgramModification> modifications = new();
 
@@ -24,11 +20,7 @@
     }
 
     public override Block VisitBlock(Block node) {
-<<<<<<< HEAD
-      if (program == null || impl == null) {
-=======
       if (program == null || implementation == null) {
->>>>>>> de4fdf99
         return node;
       }
       base.VisitBlock(node);
@@ -37,12 +29,8 @@
       }
       node.cmds.Add(GetCmd("assert false;"));
       var record = new BlockBasedModification(program,
-<<<<<<< HEAD
-        ImplementationToTarget?.VerboseName ?? impl.VerboseName,
-=======
-        ImplementationToTarget?.VerboseName ?? implementation.VerboseName,
->>>>>>> de4fdf99
-        node.UniqueId, ExtractCapturedStates(node));
+          ImplementationToTarget?.VerboseName ?? implementation.VerboseName,
+          node.UniqueId, ExtractCapturedStates(node));
       modifications.Add(record);
       
       node.cmds.RemoveAt(node.cmds.Count - 1);
@@ -50,11 +38,7 @@
     }
 
     public override Implementation VisitImplementation(Implementation node) {
-<<<<<<< HEAD
-      impl = node;
-=======
       implementation = node;
->>>>>>> de4fdf99
       if (ImplementationIsToBeTested(node)) {
         VisitBlockList(node.Blocks);
       }
