using System;
using System.Collections.Generic;
using System.IO;
using System.Text.RegularExpressions;
using Microsoft.Boogie;
using Microsoft.Dafny;
using Program = Microsoft.Boogie.Program;

namespace DafnyTestGeneration {

  /// <summary>
  /// Records a modification of the boogie program under test. The modified
  /// program has an assertion that should fail provided a certain block is
  /// visited / path is taken.
  /// </summary>
  public class ProgramModification {

    private readonly string procedure; // procedure to be tested
    private readonly Program program;

    public ProgramModification(Program program, string procedure) {
      this.program = DeepCloneProgram(program);
      this.procedure = procedure;
    }

    /// <summary>
    /// Deep clone the program.
    /// </summary>
    private static Program DeepCloneProgram(Program program) {
      var oldPrintInstrumented = DafnyOptions.O.PrintInstrumented;
      var oldPrintFile = DafnyOptions.O.PrintFile;
      DafnyOptions.O.PrintInstrumented = true;
      DafnyOptions.O.PrintFile = "-";
      var textRepresentation = Utils.CaptureConsoleOutput(
        () => program.Emit(new TokenTextWriter(Console.Out, DafnyOptions.O)));
      Microsoft.Boogie.Parser.Parse(textRepresentation, "", out var copy);
      DafnyOptions.O.PrintInstrumented = oldPrintInstrumented;
      DafnyOptions.O.PrintFile = oldPrintFile;
      return copy;
    }

    /// <summary>
    /// Setup CommandLineArguments to prepare verification. This is necessary
    /// because the procsToCheck field in CommandLineOptions (part of Boogie)
    /// is private meaning that the only way of setting this field is by calling
    /// options.Parse() on a new DafnyObject.
    /// </summary>
    private static DafnyOptions SetupOptions(string procedure) {
      var options = new DafnyOptions();
      options.Parse(new[] { "/proc:" + procedure });
      options.NormalizeNames = false;
      options.EmitDebugInformation = true;
      options.EnhancedErrorMessages = 1;
      options.ModelViewFile = "-";
      options.ProverOptions = new List<string>() {
        "O:model_compress=false",
        "O:model_evaluator.completion=true",
        "O:model.completion=true"
      };
      options.ProverOptions.AddRange(DafnyOptions.O.ProverOptions);
      options.LoopUnrollCount = DafnyOptions.O.LoopUnrollCount;
      options.DefiniteAssignmentLevel = DafnyOptions.O.DefiniteAssignmentLevel;
      options.WarnShadowing = DafnyOptions.O.WarnShadowing;
      options.VerifyAllModules = DafnyOptions.O.VerifyAllModules;
      options.TimeLimit = DafnyOptions.O.TimeLimit;
      return options;
    }

    /// <summary>
    /// Return the counterexample log produced by trying to verify this modified
    /// version of the original boogie program. Return null if this
    /// counterexample does not cover any new SourceModifications.
    /// </summary>
    public virtual string? GetCounterExampleLog() {
      var oldOptions = DafnyOptions.O;
      var options = SetupOptions(procedure);
      DafnyOptions.Install(options);
      var engine = ExecutionEngine.CreateWithoutSharedCache(options);
      var uniqueId = Guid.NewGuid().ToString();
      program.Resolve(options);
      program.Typecheck(options);
      engine.EliminateDeadVariables(program);
      engine.CollectModSets(program);
      engine.CoalesceBlocks(program);
      engine.Inline(program);
      var log = Utils.CaptureConsoleOutput(
<<<<<<< HEAD
        () => engine.InferAndVerify(program,
          new PipelineStatistics(), uniqueId,
=======
        () => ExecutionEngine.InferAndVerify(program,
          new PipelineStatistics(), null,
>>>>>>> b160f2f8
          _ => { }, uniqueId));
      DafnyOptions.Install(oldOptions);
      // make sure that there is a counterexample (i.e. no parse errors, etc):
      string? line;
      var stringReader = new StringReader(log);
      while ((line = stringReader.ReadLine()) != null) {
        if (line.StartsWith("Block |")) {
          return log;
        }
      }
      return null;
    }
  }
}<|MERGE_RESOLUTION|>--- conflicted
+++ resolved
@@ -84,13 +84,8 @@
       engine.CoalesceBlocks(program);
       engine.Inline(program);
       var log = Utils.CaptureConsoleOutput(
-<<<<<<< HEAD
         () => engine.InferAndVerify(program,
-          new PipelineStatistics(), uniqueId,
-=======
-        () => ExecutionEngine.InferAndVerify(program,
           new PipelineStatistics(), null,
->>>>>>> b160f2f8
           _ => { }, uniqueId));
       DafnyOptions.Install(oldOptions);
       // make sure that there is a counterexample (i.e. no parse errors, etc):
