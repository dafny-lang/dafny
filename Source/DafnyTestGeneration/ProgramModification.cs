--- conflicted
+++ resolved
@@ -93,32 +93,16 @@
     /// <summary>
     /// Setup DafnyOptions to prepare for counterexample extraction
     /// </summary>
-<<<<<<< HEAD
-    private static DafnyOptions SetupOptions(DafnyOptions original, string procedure) {
-      var options = DafnyOptions.Create();
-      options.Parse(new[] { "/proc:" + procedure });
-      options.NormalizeNames = false;
-      options.EmitDebugInformation = true;
-      options.ErrorTrace = 1;
-      options.EnhancedErrorMessages = 1;
-      options.ModelViewFile = "-";
-      var proverOptions = new SMTLibSolverOptions(original);
-      proverOptions.Parse(original.ProverOptions);
-=======
     private static void SetupForCounterexamples(DafnyOptions options) {
       // Figure out the Z3 version in use:
       var proverOptions = new SMTLibSolverOptions(options);
       proverOptions.Parse(options.ProverOptions);
->>>>>>> bbac2833
       var z3Version = DafnyOptions.GetZ3Version(proverOptions.ProverPath);
       // Based on Z3 version, determine the options to use:
       var optionsToAdd = new List<string>() {
         "O:model_evaluator.completion=true",
         "O:model.completion=true"
       };
-      foreach (var option in original.ProverOptions) {
-        options.ProverOptions.Add(option);
-      }
       if (z3Version is null || z3Version < new Version(4, 8, 6)) {
         optionsToAdd.Add("O:model_compress=false");
       } else {
@@ -222,16 +206,11 @@
       var duplicate = cache.ModificationsForImplementation(implementation)
         .Where(mod => mod != this && Equals(mod.testMethod, testMethod))
         .FirstOrDefault((ProgramModification)null);
-<<<<<<< HEAD
-      if (Options.TestGenOptions.Verbose && duplicate != null) {
-        Console.WriteLine(
-=======
       if (duplicate == null) {
         return testMethod;
       }
       if (Options.TestGenOptions.Verbose) {
         await dafnyInfo.Options.OutputWriter.WriteLineAsync(
->>>>>>> bbac2833
           $"// Test for {uniqueId} matches a test previously generated " +
           $"for {duplicate.uniqueId}. This happens when test generation tool " +
           $"does not know how to differentiate between counterexamples, " +
