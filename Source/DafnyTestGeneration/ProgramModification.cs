--- conflicted
+++ resolved
@@ -170,18 +170,10 @@
         if (line.StartsWith("Block |")) {
           counterexampleLog = log;
           counterexampleStatus = Status.Success;
-<<<<<<< HEAD
           var blockId = Regex.Replace(line, @"\s+", "").Split('|')[2];
-          if (Options.TestGenOptions.Verbose &&
+          if (Options.Verbose &&
               Options.TestGenOptions.Mode != TestGenerationOptions.Modes.Path && !CapturedStates.Contains(blockId)) {
             await options.OutputWriter.WriteLineAsync($"// Test {uniqueId} covers {blockId}");
-=======
-          var blockId = int.Parse(Regex.Replace(line, @"\s+", "").Split('|')[2]);
-          coversBlocks.Add(blockId);
-          if (Options.Verbose &&
-              Options.TestGenOptions.Mode != TestGenerationOptions.Modes.Path) {
-            await options.OutputWriter.WriteLineAsync($"// Test {uniqueId} covers block {blockId}");
->>>>>>> 9a157552
           }
           CapturedStates.Add(blockId);
         }
