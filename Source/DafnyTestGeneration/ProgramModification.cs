using System;
using System.Collections.Generic;
using System.IO;
using System.Text.RegularExpressions;
using Microsoft.Boogie;
using Microsoft.Dafny;
using Program = Microsoft.Boogie.Program;

namespace DafnyTestGeneration {

  /// <summary>
  /// Records a modification of the boogie program under test. The modified
  /// program has an assertion that should fail provided a certain block is
  /// visited / path is taken.
  /// </summary>
  public class ProgramModification {

    private readonly string procedure; // procedure to be tested
    private readonly Program program;

    public ProgramModification(Program program, string procedure) {
      this.program = DeepCloneProgram(program);
      this.procedure = procedure;
    }

    /// <summary>
    /// Deep clone the program.
    /// </summary>
    private static Program DeepCloneProgram(Program program) {
      var oldPrintInstrumented = DafnyOptions.O.PrintInstrumented;
      var oldPrintFile = DafnyOptions.O.PrintFile;
      DafnyOptions.O.PrintInstrumented = true;
      DafnyOptions.O.PrintFile = "-";
      var textRepresentation = Utils.CaptureConsoleOutput(
        () => program.Emit(new TokenTextWriter(Console.Out, DafnyOptions.O)));
      Microsoft.Boogie.Parser.Parse(textRepresentation, "", out var copy);
      DafnyOptions.O.PrintInstrumented = oldPrintInstrumented;
      DafnyOptions.O.PrintFile = oldPrintFile;
      return copy;
    }

    /// <summary>
    /// Setup CommandLineArguments to prepare verification. This is necessary
    /// because the procsToCheck field in CommandLineOptions (part of Boogie)
    /// is private meaning that the only way of setting this field is by calling
    /// options.Parse() on a new DafnyObject.
    /// </summary>
    private static DafnyOptions SetupOptions(string procedure) {
      var options = new DafnyOptions(new ConsolePrinter());
      options.Parse(new[] { "/proc:" + procedure });
      options.NormalizeNames = false;
      options.EmitDebugInformation = true;
      options.EnhancedErrorMessages = 1;
      options.ModelViewFile = "-";
      options.ProverOptions = new List<string>() {
        "O:model_compress=false",
        "O:model_evaluator.completion=true",
        "O:model.completion=true"
      };
      options.ProverOptions.AddRange(DafnyOptions.O.ProverOptions);
      options.LoopUnrollCount = DafnyOptions.O.LoopUnrollCount;
      options.DefiniteAssignmentLevel = DafnyOptions.O.DefiniteAssignmentLevel;
      options.WarnShadowing = DafnyOptions.O.WarnShadowing;
      options.VerifyAllModules = DafnyOptions.O.VerifyAllModules;
      options.TimeLimit = DafnyOptions.O.TimeLimit;
      return options;
    }

    /// <summary>
    /// Return the counterexample log produced by trying to verify this modified
    /// version of the original boogie program. Return null if this
    /// counterexample does not cover any new SourceModifications.
    /// </summary>
    public virtual string? GetCounterExampleLog() {
      var oldOptions = DafnyOptions.O;
      var options = SetupOptions(procedure);
      DafnyOptions.Install(options);
      var engine = ExecutionEngine.CreateWithoutSharedCache(options);
      var uniqueId = Guid.NewGuid().ToString();
      program.Resolve(options);
      program.Typecheck(options);
      engine.EliminateDeadVariables(program);
      engine.CollectModSets(program);
      engine.CoalesceBlocks(program);
      engine.Inline(program);
      var log = Utils.CaptureConsoleOutput(
<<<<<<< HEAD
        () => {
          engine.InferAndVerify(program,
            new PipelineStatistics(), uniqueId,
            _ => { }, uniqueId).Wait();
        });
=======
        () => ExecutionEngine.InferAndVerify(program,
          new PipelineStatistics(), null,
          _ => { }, uniqueId));
>>>>>>> b160f2f8
      DafnyOptions.Install(oldOptions);
      // make sure that there is a counterexample (i.e. no parse errors, etc):
      string? line;
      var stringReader = new StringReader(log);
      while ((line = stringReader.ReadLine()) != null) {
        if (line.StartsWith("Block |")) {
          return log;
        }
      }
      return null;
    }
  }
}<|MERGE_RESOLUTION|>--- conflicted
+++ resolved
@@ -84,17 +84,11 @@
       engine.CoalesceBlocks(program);
       engine.Inline(program);
       var log = Utils.CaptureConsoleOutput(
-<<<<<<< HEAD
         () => {
           engine.InferAndVerify(program,
-            new PipelineStatistics(), uniqueId,
+            new PipelineStatistics(), null,
             _ => { }, uniqueId).Wait();
         });
-=======
-        () => ExecutionEngine.InferAndVerify(program,
-          new PipelineStatistics(), null,
-          _ => { }, uniqueId));
->>>>>>> b160f2f8
       DafnyOptions.Install(oldOptions);
       // make sure that there is a counterexample (i.e. no parse errors, etc):
       string? line;
