--- conflicted
+++ resolved
@@ -55,12 +55,7 @@
                    "loops. False positives are always possible.";
     }
 
-<<<<<<< HEAD
-    public static async IAsyncEnumerable<string> GetDeadCodeStatistics(TextWriter writer, string sourceFile) {
-      var options = DafnyOptions.Create(writer);
-=======
     public static async IAsyncEnumerable<string> GetDeadCodeStatistics(string sourceFile, DafnyOptions options) {
->>>>>>> f709c2b6
       options.PrintMode = PrintModes.Everything;
       var source = await new StreamReader(sourceFile).ReadToEndAsync();
       var program = Utils.Parse(options, source, sourceFile);
@@ -141,14 +136,7 @@
     /// <summary>
     /// Return a Dafny class (list of lines) with tests for the given Dafny file
     /// </summary>
-<<<<<<< HEAD
-    public static async IAsyncEnumerable<string> GetTestClassForProgram(TextWriter writer, string sourceFile) {
-
-      var options = DafnyOptions.Create(writer);
-=======
     public static async IAsyncEnumerable<string> GetTestClassForProgram(string sourceFile, DafnyOptions options) {
-
->>>>>>> f709c2b6
       options.PrintMode = PrintModes.Everything;
       TestMethod.ClearTypesToSynthesize();
       var source = await new StreamReader(sourceFile).ReadToEndAsync();
