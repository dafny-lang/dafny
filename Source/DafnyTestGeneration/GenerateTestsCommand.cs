using System;
using System.Collections.Generic;
using System.CommandLine;
using System.CommandLine.Invocation;
using System.Linq;
using DafnyCore;
using Microsoft.Boogie;

// Copyright by the contributors to the Dafny Project
// SPDX-License-Identifier: MIT

#nullable disable
namespace Microsoft.Dafny;

public class GenerateTestsCommand : ICommandSpec {
  public IEnumerable<Option> Options =>
    new Option[] {
      LoopUnroll,
      SequenceLengthLimit,
      BoogieOptionBag.SolverLog,
      BoogieOptionBag.SolverOption,
      BoogieOptionBag.SolverOptionHelp,
      BoogieOptionBag.SolverPath,
      BoogieOptionBag.SolverPlugin,
      BoogieOptionBag.SolverResourceLimit,
      BoogieOptionBag.VerificationTimeLimit,
      PrintBpl,
      ForcePrune
    }.Concat(ICommandSpec.ConsoleOutputOptions).
      Concat(ICommandSpec.ResolverOptions);

  private enum Mode {
    Path,
    Block,
    Branch
  }

  /// <summary>
  /// Return a copy of the given DafnyOption instance that (for the purposes
  /// of test generation) is identical to the <param name="options"></param>
  /// parameter in everything except the value of the ProcsToCheck field that
  /// determines the procedures to be verified and should be set to the value of
  /// the <param name="proceduresToVerify"></param> parameter.
  /// </summary>
  internal static DafnyOptions CopyForProcedure(DafnyOptions options, HashSet<string> proceduresToVerify) {
    var copy = new DafnyOptions(options);
    copy.ProcsToCheck = proceduresToVerify.ToList();
    return copy;
  }

  private readonly Argument<Mode> modeArgument = new("mode", @"
block - Prints block-coverage tests for the given program.
branch - Prints branch-coverage tests for the given program.
path - Prints path-coverage tests for the given program.");

  public Command Create() {
    var result = new Command("generate-tests", "(Experimental) Generate Dafny tests that ensure block or path coverage of a particular Dafny program.");
    result.AddArgument(modeArgument);
    result.AddArgument(ICommandSpec.FilesArgument);
    return result;
  }

  public void PostProcess(DafnyOptions dafnyOptions, Options options, InvocationContext context) {
    var mode = context.ParseResult.GetValueForArgument(modeArgument) switch {
      Mode.Path => TestGenerationOptions.Modes.Path,
      Mode.Block => TestGenerationOptions.Modes.Block,
      _ => throw new ArgumentOutOfRangeException()
    };
    PostProcess(dafnyOptions, options, context, mode);
  }

  internal static void PostProcess(DafnyOptions dafnyOptions, Options options, InvocationContext context, TestGenerationOptions.Modes mode) {
    dafnyOptions.CompilerName = "cs";
    dafnyOptions.Compile = true;
    dafnyOptions.RunAfterCompile = false;
    dafnyOptions.ForceCompile = false;
    dafnyOptions.DeprecationNoise = 0;
    dafnyOptions.ForbidNondeterminism = true;
    dafnyOptions.DefiniteAssignmentLevel = 2;
    dafnyOptions.TypeEncodingMethod = CoreOptions.TypeEncoding.Predicates;
    dafnyOptions.Set(DafnyConsolePrinter.ShowSnippets, false);
<<<<<<< HEAD

    var mode = context.ParseResult.GetValueForArgument(modeArgument);
    dafnyOptions.TestGenOptions.Mode = mode switch {
      Mode.Path => TestGenerationOptions.Modes.Path,
      Mode.Branch => TestGenerationOptions.Modes.Branch,
      Mode.Block => TestGenerationOptions.Modes.Block,
      _ => throw new ArgumentOutOfRangeException()
    };
=======
    dafnyOptions.TestGenOptions.Mode = mode;
>>>>>>> 195bb6e6
  }

  public static readonly Option<uint> SequenceLengthLimit = new("--length-limit",
    "Add an axiom that sets the length of all sequences to be no greater than <n>. 0 (default) indicates no limit.") {
  };
  public static readonly Option<int> LoopUnroll = new("--loop-unroll", () => -1,
    "Higher values can improve accuracy of the analysis at the cost of taking longer to run.") {
  };
  public static readonly Option<string> PrintBpl = new("--print-bpl",
    "Print the Boogie code used during test generation.") {
    ArgumentHelpName = "filename"
  };
  public static readonly Option<bool> ForcePrune = new("--force-prune",
    "Enable axiom pruning that Dafny uses to speed up verification. This may negatively affect the quality of tests.") {
  };
  static GenerateTestsCommand() {
    DafnyOptions.RegisterLegacyBinding(LoopUnroll, (options, value) => {
      options.LoopUnrollCount = value;
    });
    DafnyOptions.RegisterLegacyBinding(SequenceLengthLimit, (options, value) => {
      options.TestGenOptions.SeqLengthLimit = value;
    });
    DafnyOptions.RegisterLegacyBinding(PrintBpl, (options, value) => {
      options.TestGenOptions.PrintBpl = value;
    });
    DafnyOptions.RegisterLegacyBinding(ForcePrune, (options, value) => {
      options.TestGenOptions.ForcePrune = value;
    });

    DooFile.RegisterNoChecksNeeded(
      LoopUnroll,
      SequenceLengthLimit,
      PrintBpl,
      ForcePrune
    );
  }
}<|MERGE_RESOLUTION|>--- conflicted
+++ resolved
@@ -64,6 +64,7 @@
     var mode = context.ParseResult.GetValueForArgument(modeArgument) switch {
       Mode.Path => TestGenerationOptions.Modes.Path,
       Mode.Block => TestGenerationOptions.Modes.Block,
+      Mode.Branch => TestGenerationOptions.Modes.Branch,
       _ => throw new ArgumentOutOfRangeException()
     };
     PostProcess(dafnyOptions, options, context, mode);
@@ -79,18 +80,7 @@
     dafnyOptions.DefiniteAssignmentLevel = 2;
     dafnyOptions.TypeEncodingMethod = CoreOptions.TypeEncoding.Predicates;
     dafnyOptions.Set(DafnyConsolePrinter.ShowSnippets, false);
-<<<<<<< HEAD
-
-    var mode = context.ParseResult.GetValueForArgument(modeArgument);
-    dafnyOptions.TestGenOptions.Mode = mode switch {
-      Mode.Path => TestGenerationOptions.Modes.Path,
-      Mode.Branch => TestGenerationOptions.Modes.Branch,
-      Mode.Block => TestGenerationOptions.Modes.Block,
-      _ => throw new ArgumentOutOfRangeException()
-    };
-=======
     dafnyOptions.TestGenOptions.Mode = mode;
->>>>>>> 195bb6e6
   }
 
   public static readonly Option<uint> SequenceLengthLimit = new("--length-limit",
