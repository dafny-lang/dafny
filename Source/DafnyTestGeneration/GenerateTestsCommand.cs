using System;
using System.Collections.Generic;
using System.CommandLine;
using System.CommandLine.Invocation;
using System.Linq;
using DafnyCore;

namespace Microsoft.Dafny;

public class GenerateTestsCommand : ICommandSpec {
  public IEnumerable<Option> Options =>
    new Option[] {
      // IMPORTANT: Before adding new options, make sure they are
      // appropriately copied over in the CopyForProcedure method below
      LoopUnroll,
      SequenceLengthLimit,
      Target,
<<<<<<< HEAD
=======
      BoogieOptionBag.SolverLog,
      BoogieOptionBag.SolverOption,
      BoogieOptionBag.SolverOptionHelp,
      BoogieOptionBag.SolverPath,
      BoogieOptionBag.SolverPlugin,
      BoogieOptionBag.SolverResourceLimit,
>>>>>>> bbac2833
      BoogieOptionBag.VerificationTimeLimit,
      Verbose,
      PrintBpl,
      PrintCfg,
      DisablePrune,
      CommonOptionBag.SolverPath
    }.Concat(ICommandSpec.ConsoleOutputOptions).
      Concat(ICommandSpec.ResolverOptions);

  private enum Mode {
    Path,
    Block
  }

  /// <summary>
  /// Return a copy of the given DafnyOption instance that (for the purposes
  /// of test generation) is identical to the <param name="options"></param>
  /// parameter in everything except the value of the ProcsToCheck field that
  /// determines the procedures to be verified and should be set to the value of
  /// the <param name="procedureToVerify"></param> parameter.
  /// Note that this cannot be refactored to use the DafnyOptions.CopyTo method
  /// because we have to modify ProcsToCheck list, which does not have a setter.
  /// </summary>
  internal static DafnyOptions CopyForProcedure(DafnyOptions options, string procedureToVerify) {
    var copy = DafnyOptions.Create(options.OutputWriter, options.Input, new[] { "/proc:" + procedureToVerify });
    // Options set by the user:
    copy.LoopUnrollCount = options.LoopUnrollCount;
    copy.TestGenOptions.SeqLengthLimit = options.TestGenOptions.SeqLengthLimit;
    copy.TestGenOptions.TargetMethod = options.TestGenOptions.TargetMethod;
    copy.ProverLogFilePath = options.ProverLogFilePath;
    copy.ProverLogFileAppend = options.ProverLogFileAppend;
    copy.ProverOptions.Clear();
    copy.ProverOptions.AddRange(options.ProverOptions);
    copy.ResourceLimit = options.ResourceLimit;
    copy.TimeLimit = options.TimeLimit;
    copy.ProverDllName = options.ProverDllName;
    copy.TheProverFactory = options.TheProverFactory;
    copy.TestGenOptions.Verbose = options.TestGenOptions.Verbose;
    copy.TestGenOptions.PrintBpl = options.TestGenOptions.PrintBpl;
    copy.TestGenOptions.DisablePrune = options.TestGenOptions.DisablePrune;
    copy.Prune = !options.TestGenOptions.DisablePrune;
    // Options set by default in PostProcess:
    copy.CompilerName = options.CompilerName;
    copy.Compile = options.Compile;
    copy.RunAfterCompile = options.RunAfterCompile;
    copy.ForceCompile = options.ForceCompile;
    copy.CompileVerbose = options.CompileVerbose;
    copy.DeprecationNoise = options.DeprecationNoise;
    copy.ForbidNondeterminism = options.ForbidNondeterminism;
    copy.DefiniteAssignmentLevel = options.DefiniteAssignmentLevel;
    copy.TestGenOptions.Mode = options.TestGenOptions.Mode;
    copy.TestGenOptions.WarnDeadCode = options.TestGenOptions.WarnDeadCode;
    // Options that may be modified by Test Generation itself:
    copy.VerifyAllModules = options.VerifyAllModules;
    return copy;
  }

  private readonly Argument<Mode> modeArgument = new("mode", @"
block - Prints block-coverage tests for the given program.
path - Prints path-coverage tests for the given program.");

  public Command Create() {
    var result = new Command("generate-tests", "(Experimental) Generate Dafny tests that ensure block or path coverage of a particular Dafny program.");
    result.AddArgument(modeArgument);
    result.AddArgument(ICommandSpec.FilesArgument);
    return result;
  }

  public void PostProcess(DafnyOptions dafnyOptions, Options options, InvocationContext context) {
    // IMPORTANT: Before adding new default options, make sure they are
    // appropriately copied over in the CopyForProcedure method above
    dafnyOptions.CompilerName = "cs";
    dafnyOptions.Compile = true;
    dafnyOptions.RunAfterCompile = false;
    dafnyOptions.ForceCompile = false;
    dafnyOptions.CompileVerbose = false;
    dafnyOptions.DeprecationNoise = 0;
    dafnyOptions.ForbidNondeterminism = true;
    dafnyOptions.DefiniteAssignmentLevel = 2;

    var mode = context.ParseResult.GetValueForArgument(modeArgument);
    dafnyOptions.TestGenOptions.Mode = mode switch {
      Mode.Path => TestGenerationOptions.Modes.Path,
      Mode.Block => TestGenerationOptions.Modes.Block,
      _ => throw new ArgumentOutOfRangeException()
    };
  }

  public static readonly Option<string> Target = new("--target-method",
    "If specified, only this method will be tested.") {
    ArgumentHelpName = "name"
  };
  public static readonly Option<uint> SequenceLengthLimit = new("--length-limit",
    "Add an axiom that sets the length of all sequences to be no greater than <n>. 0 (default) indicates no limit.") {
  };
  public static readonly Option<int> LoopUnroll = new("--loop-unroll",
    "Higher values can improve accuracy of the analysis at the cost of taking longer to run.") {
  };
  public static readonly Option<bool> Verbose = new("--verbose",
    "Print various debugging info as comments for the generated tests.") {
  };
  public static readonly Option<string> PrintBpl = new("--print-bpl",
    "Print the Boogie code used during test generation.") {
    ArgumentHelpName = "filename"
  };
  public static readonly Option<string> PrintCfg = new("--print-cfg",
    "Print the control flow graph of the Boogie procedure " +
    "corresponding to the target method that is used for test generation.") {
    ArgumentHelpName = "filename"
  };
  public static readonly Option<bool> DisablePrune = new("--no-prune",
    "Disable axiom pruning that Dafny uses to speed up verification.") {
  };
  static GenerateTestsCommand() {
    DafnyOptions.RegisterLegacyBinding(LoopUnroll, (options, value) => {
      options.LoopUnrollCount = value;
    });
    DafnyOptions.RegisterLegacyBinding(SequenceLengthLimit, (options, value) => {
      options.TestGenOptions.SeqLengthLimit = value;
    });
    DafnyOptions.RegisterLegacyBinding(Target, (options, value) => {
      options.TestGenOptions.TargetMethod = value;
    });
    DafnyOptions.RegisterLegacyBinding(Verbose, (options, value) => {
      options.TestGenOptions.Verbose = value;
    });
    DafnyOptions.RegisterLegacyBinding(PrintBpl, (options, value) => {
      options.TestGenOptions.PrintBpl = value;
    });
    DafnyOptions.RegisterLegacyBinding(PrintCfg, (options, value) => {
      options.TestGenOptions.PrintCfg = value;
    });
    DafnyOptions.RegisterLegacyBinding(DisablePrune, (options, value) => {
      options.TestGenOptions.DisablePrune = value;
    });

    DooFile.RegisterNoChecksNeeded(
      LoopUnroll,
      SequenceLengthLimit,
      Target,
      Verbose,
      PrintBpl,
      DisablePrune
    );
  }
}<|MERGE_RESOLUTION|>--- conflicted
+++ resolved
@@ -15,21 +15,17 @@
       LoopUnroll,
       SequenceLengthLimit,
       Target,
-<<<<<<< HEAD
-=======
       BoogieOptionBag.SolverLog,
       BoogieOptionBag.SolverOption,
       BoogieOptionBag.SolverOptionHelp,
       BoogieOptionBag.SolverPath,
       BoogieOptionBag.SolverPlugin,
       BoogieOptionBag.SolverResourceLimit,
->>>>>>> bbac2833
       BoogieOptionBag.VerificationTimeLimit,
       Verbose,
       PrintBpl,
       PrintCfg,
-      DisablePrune,
-      CommonOptionBag.SolverPath
+      DisablePrune
     }.Concat(ICommandSpec.ConsoleOutputOptions).
       Concat(ICommandSpec.ResolverOptions);
 
