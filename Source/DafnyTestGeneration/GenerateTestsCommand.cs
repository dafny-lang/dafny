using System;
using System.Collections.Generic;
using System.CommandLine;
using System.CommandLine.Invocation;
using System.Linq;
using DafnyCore;
using Microsoft.Boogie;

// Copyright by the contributors to the Dafny Project
// SPDX-License-Identifier: MIT

#nullable disable
namespace Microsoft.Dafny;

public class GenerateTestsCommand : ICommandSpec {
  public IEnumerable<Option> Options =>
    new Option[] {
      LoopUnroll,
      SequenceLengthLimit,
      BoogieOptionBag.SolverLog,
      BoogieOptionBag.SolverOption,
      BoogieOptionBag.SolverOptionHelp,
      BoogieOptionBag.SolverPath,
      BoogieOptionBag.SolverPlugin,
      BoogieOptionBag.SolverResourceLimit,
      BoogieOptionBag.VerificationTimeLimit,
      PrintBpl,
<<<<<<< HEAD
      CoverageReport,
      DisablePrune
=======
      ForcePrune
>>>>>>> 195bb6e6
    }.Concat(ICommandSpec.ConsoleOutputOptions).
      Concat(ICommandSpec.ResolverOptions);

  private enum Mode {
    Path,
    Block
  }

  /// <summary>
  /// Return a copy of the given DafnyOption instance that (for the purposes
  /// of test generation) is identical to the <param name="options"></param>
  /// parameter in everything except the value of the ProcsToCheck field that
  /// determines the procedures to be verified and should be set to the value of
  /// the <param name="proceduresToVerify"></param> parameter.
  /// </summary>
  internal static DafnyOptions CopyForProcedure(DafnyOptions options, HashSet<string> proceduresToVerify) {
    var copy = new DafnyOptions(options);
    copy.ProcsToCheck = proceduresToVerify.ToList();
    return copy;
  }

  private readonly Argument<Mode> modeArgument = new("mode", @"
block - Prints block-coverage tests for the given program.
path - Prints path-coverage tests for the given program.");

  public Command Create() {
    var result = new Command("generate-tests", "(Experimental) Generate Dafny tests that ensure block or path coverage of a particular Dafny program.");
    result.AddArgument(modeArgument);
    result.AddArgument(ICommandSpec.FilesArgument);
    return result;
  }

  public void PostProcess(DafnyOptions dafnyOptions, Options options, InvocationContext context) {
    var mode = context.ParseResult.GetValueForArgument(modeArgument) switch {
      Mode.Path => TestGenerationOptions.Modes.Path,
      Mode.Block => TestGenerationOptions.Modes.Block,
      _ => throw new ArgumentOutOfRangeException()
    };
    PostProcess(dafnyOptions, options, context, mode);
  }

  internal static void PostProcess(DafnyOptions dafnyOptions, Options options, InvocationContext context, TestGenerationOptions.Modes mode) {
    dafnyOptions.CompilerName = "cs";
    dafnyOptions.Compile = true;
    dafnyOptions.RunAfterCompile = false;
    dafnyOptions.ForceCompile = false;
    dafnyOptions.DeprecationNoise = 0;
    dafnyOptions.ForbidNondeterminism = true;
    dafnyOptions.DefiniteAssignmentLevel = 2;
    dafnyOptions.TypeEncodingMethod = CoreOptions.TypeEncoding.Predicates;
    dafnyOptions.Set(DafnyConsolePrinter.ShowSnippets, false);
    dafnyOptions.TestGenOptions.Mode = mode;
  }

  public static readonly Option<uint> SequenceLengthLimit = new("--length-limit",
    "Add an axiom that sets the length of all sequences to be no greater than <n>. 0 (default) indicates no limit.") {
  };
  public static readonly Option<int> LoopUnroll = new("--loop-unroll", () => -1,
    "Higher values can improve accuracy of the analysis at the cost of taking longer to run.") {
  };
  public static readonly Option<string> PrintBpl = new("--print-bpl",
    "Print the Boogie code used during test generation.") {
    ArgumentHelpName = "filename"
  };
<<<<<<< HEAD
  public static readonly Option<string> CoverageReport = new("--print-coverage",
    "Emit expected test coverage report to a given directory.") {
    ArgumentHelpName = "directory"
  };
  public static readonly Option<bool> DisablePrune = new("--no-prune",
    "Disable axiom pruning that Dafny uses to speed up verification.") {
=======
  public static readonly Option<bool> ForcePrune = new("--force-prune",
    "Enable axiom pruning that Dafny uses to speed up verification. This may negatively affect the quality of tests.") {
>>>>>>> 195bb6e6
  };
  static GenerateTestsCommand() {
    DafnyOptions.RegisterLegacyBinding(LoopUnroll, (options, value) => {
      options.LoopUnrollCount = value;
    });
    DafnyOptions.RegisterLegacyBinding(SequenceLengthLimit, (options, value) => {
      options.TestGenOptions.SeqLengthLimit = value;
    });
    DafnyOptions.RegisterLegacyBinding(PrintBpl, (options, value) => {
      options.TestGenOptions.PrintBpl = value;
    });
<<<<<<< HEAD
    DafnyOptions.RegisterLegacyBinding(CoverageReport, (options, value) => {
      options.TestGenOptions.CoverageReport = value;
    });
    DafnyOptions.RegisterLegacyBinding(DisablePrune, (options, value) => {
      options.TestGenOptions.DisablePrune = value;
=======
    DafnyOptions.RegisterLegacyBinding(ForcePrune, (options, value) => {
      options.TestGenOptions.ForcePrune = value;
>>>>>>> 195bb6e6
    });

    DooFile.RegisterNoChecksNeeded(
      LoopUnroll,
      SequenceLengthLimit,
      PrintBpl,
<<<<<<< HEAD
      CoverageReport,
      DisablePrune
=======
      ForcePrune
>>>>>>> 195bb6e6
    );
  }
}<|MERGE_RESOLUTION|>--- conflicted
+++ resolved
@@ -25,12 +25,8 @@
       BoogieOptionBag.SolverResourceLimit,
       BoogieOptionBag.VerificationTimeLimit,
       PrintBpl,
-<<<<<<< HEAD
       CoverageReport,
-      DisablePrune
-=======
       ForcePrune
->>>>>>> 195bb6e6
     }.Concat(ICommandSpec.ConsoleOutputOptions).
       Concat(ICommandSpec.ResolverOptions);
 
@@ -95,17 +91,12 @@
     "Print the Boogie code used during test generation.") {
     ArgumentHelpName = "filename"
   };
-<<<<<<< HEAD
   public static readonly Option<string> CoverageReport = new("--print-coverage",
     "Emit expected test coverage report to a given directory.") {
     ArgumentHelpName = "directory"
   };
-  public static readonly Option<bool> DisablePrune = new("--no-prune",
-    "Disable axiom pruning that Dafny uses to speed up verification.") {
-=======
   public static readonly Option<bool> ForcePrune = new("--force-prune",
     "Enable axiom pruning that Dafny uses to speed up verification. This may negatively affect the quality of tests.") {
->>>>>>> 195bb6e6
   };
   static GenerateTestsCommand() {
     DafnyOptions.RegisterLegacyBinding(LoopUnroll, (options, value) => {
@@ -117,28 +108,19 @@
     DafnyOptions.RegisterLegacyBinding(PrintBpl, (options, value) => {
       options.TestGenOptions.PrintBpl = value;
     });
-<<<<<<< HEAD
     DafnyOptions.RegisterLegacyBinding(CoverageReport, (options, value) => {
       options.TestGenOptions.CoverageReport = value;
     });
-    DafnyOptions.RegisterLegacyBinding(DisablePrune, (options, value) => {
-      options.TestGenOptions.DisablePrune = value;
-=======
     DafnyOptions.RegisterLegacyBinding(ForcePrune, (options, value) => {
       options.TestGenOptions.ForcePrune = value;
->>>>>>> 195bb6e6
     });
 
     DooFile.RegisterNoChecksNeeded(
       LoopUnroll,
       SequenceLengthLimit,
       PrintBpl,
-<<<<<<< HEAD
       CoverageReport,
-      DisablePrune
-=======
       ForcePrune
->>>>>>> 195bb6e6
     );
   }
 }