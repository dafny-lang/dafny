--- conflicted
+++ resolved
@@ -13,23 +13,19 @@
 namespace Microsoft.Dafny.LanguageServer.IntegrationTest.Various;
 
 class SlowVerifier : IProgramVerifier {
-  public SlowVerifier(ILogger<SlowVerifier> logger, IOptions<VerifierOptions> options) {
+  public SlowVerifier(ILogger<DafnyProgramVerifier> logger, IOptions<VerifierOptions> options) {
     verifier = DafnyProgramVerifier.Create(logger, options);
   }
 
   private readonly DafnyProgramVerifier verifier;
 
-<<<<<<< HEAD
-  public IReadOnlyList<IImplementationTask> Verify(Dafny.Program program, IVerificationProgressReporter progressReporter, CancellationToken cancellationToken) {
-=======
-  public Task<VerificationResult> VerifyAsync(DafnyDocument document, IVerificationProgressReporter progressReporter, CancellationToken cancellationToken) {
+  public IReadOnlyList<IImplementationTask> Verify(DafnyDocument document, IVerificationProgressReporter progressReporter, CancellationToken cancellationToken) {
     var program = document.Program;
->>>>>>> a8e4aad0
     var attributes = program.Modules().SelectMany(m => {
       return m.TopLevelDecls.OfType<TopLevelDeclWithMembers>().SelectMany(d => d.Members.Select(member => member.Attributes));
     }).ToList();
 
-    var originalResult = verifier.Verify(program, progressReporter, cancellationToken);
+    var originalResult = verifier.Verify(document, progressReporter, cancellationToken);
     if (attributes.Any(a => Attributes.Contains(a, "neverVerify"))) {
       var source = new TaskCompletionSource<ServerVerificationResult>();
       cancellationToken.Register(() => { source.SetCanceled(cancellationToken); });
@@ -54,7 +50,6 @@
       });
     }
 
-<<<<<<< HEAD
     public IObservable<VerificationStatus> ObservableStatus => Observable.Empty<VerificationStatus>();
     public VerificationStatus CurrentStatus => VerificationStatus.Running;
     public ProcessedProgram ProcessedProgram => original.ProcessedProgram;
@@ -67,8 +62,5 @@
 
     public void InitialiseStatus() {
     }
-=======
-    return verifier.VerifyAsync(document, progressReporter, cancellationToken);
->>>>>>> a8e4aad0
   }
 }