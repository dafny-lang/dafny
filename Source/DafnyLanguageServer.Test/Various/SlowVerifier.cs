using System;
using System.Collections.Generic;
using System.Linq;
using System.Reactive.Linq;
using System.Threading;
using System.Threading.Tasks;
using Microsoft.Boogie;
using Microsoft.Dafny.LanguageServer.Language;
using Microsoft.Dafny.LanguageServer.Workspace;
using Microsoft.Extensions.Logging;
using Microsoft.Extensions.Options;

namespace Microsoft.Dafny.LanguageServer.IntegrationTest.Various;

/// If any top-level declaration has an attribute `{:neverVerify}`,
/// this verifier will return a task that only completes when cancelled
/// which can be useful to test against race conditions
class SlowVerifier : IProgramVerifier {
  public SlowVerifier(ILogger<DafnyProgramVerifier> logger, IOptions<VerifierOptions> options) {
    verifier = DafnyProgramVerifier.Create(logger, options);
  }

  private readonly DafnyProgramVerifier verifier;

<<<<<<< HEAD
  public IReadOnlyList<IImplementationTask> GetImplementationTasks(Dafny.Program program, CancellationToken cancellationToken) {
=======
  public IReadOnlyList<IImplementationTask> Verify(DafnyDocument document, IVerificationProgressReporter progressReporter, CancellationToken cancellationToken) {
    var program = document.Program;
>>>>>>> 1abd16e9
    var attributes = program.Modules().SelectMany(m => {
      return m.TopLevelDecls.OfType<TopLevelDeclWithMembers>().SelectMany(d => d.Members.Select(member => member.Attributes));
    }).ToList();

<<<<<<< HEAD
    var originalResult = verifier.GetImplementationTasks(program, cancellationToken);
=======
    var originalResult = verifier.Verify(document, progressReporter, cancellationToken);
>>>>>>> 1abd16e9
    if (attributes.Any(a => Attributes.Contains(a, "neverVerify"))) {
      var source = new TaskCompletionSource<ServerVerificationResult>();
      cancellationToken.Register(() => { source.SetCanceled(cancellationToken); });

      return new List<IImplementationTask>
        { new NeverVerifiesImplementationTask(originalResult[0], cancellationToken) };
    }

    return originalResult;
  }

  class NeverVerifiesImplementationTask : IImplementationTask {
    private readonly IImplementationTask original;
    private readonly TaskCompletionSource<VerificationResult> source;

    public NeverVerifiesImplementationTask(IImplementationTask original, CancellationToken token) {
      this.original = original;
      source = new TaskCompletionSource<VerificationResult>();
      token.Register(() => {
        source.SetCanceled(token);
      });
    }

    public IObservable<VerificationStatus> ObservableStatus => Observable.Empty<VerificationStatus>();
    public VerificationStatus CurrentStatus => VerificationStatus.Running;
    public ProcessedProgram ProcessedProgram => original.ProcessedProgram;
    public Implementation Implementation => original.Implementation;
    public Task<VerificationResult> ActualTask => source.Task;

    public void Run() {

    }
  }
}<|MERGE_RESOLUTION|>--- conflicted
+++ resolved
@@ -22,27 +22,15 @@
 
   private readonly DafnyProgramVerifier verifier;
 
-<<<<<<< HEAD
-  public IReadOnlyList<IImplementationTask> GetImplementationTasks(Dafny.Program program, CancellationToken cancellationToken) {
-=======
-  public IReadOnlyList<IImplementationTask> Verify(DafnyDocument document, IVerificationProgressReporter progressReporter, CancellationToken cancellationToken) {
+  public IReadOnlyList<IImplementationTask> GetImplementationTasks(DafnyDocument document, IVerificationProgressReporter progressReporter) {
     var program = document.Program;
->>>>>>> 1abd16e9
     var attributes = program.Modules().SelectMany(m => {
       return m.TopLevelDecls.OfType<TopLevelDeclWithMembers>().SelectMany(d => d.Members.Select(member => member.Attributes));
     }).ToList();
 
-<<<<<<< HEAD
-    var originalResult = verifier.GetImplementationTasks(program, cancellationToken);
-=======
-    var originalResult = verifier.Verify(document, progressReporter, cancellationToken);
->>>>>>> 1abd16e9
+    var originalResult = verifier.GetImplementationTasks(document, progressReporter);
     if (attributes.Any(a => Attributes.Contains(a, "neverVerify"))) {
-      var source = new TaskCompletionSource<ServerVerificationResult>();
-      cancellationToken.Register(() => { source.SetCanceled(cancellationToken); });
-
-      return new List<IImplementationTask>
-        { new NeverVerifiesImplementationTask(originalResult[0], cancellationToken) };
+      return new List<IImplementationTask> { new NeverVerifiesImplementationTask(originalResult[0]) };
     }
 
     return originalResult;
@@ -52,12 +40,9 @@
     private readonly IImplementationTask original;
     private readonly TaskCompletionSource<VerificationResult> source;
 
-    public NeverVerifiesImplementationTask(IImplementationTask original, CancellationToken token) {
+    public NeverVerifiesImplementationTask(IImplementationTask original) {
       this.original = original;
       source = new TaskCompletionSource<VerificationResult>();
-      token.Register(() => {
-        source.SetCanceled(token);
-      });
     }
 
     public IObservable<VerificationStatus> ObservableStatus => Observable.Empty<VerificationStatus>();
@@ -69,5 +54,9 @@
     public void Run() {
 
     }
+
+    public void Cancel() {
+      source.SetCanceled();
+    }
   }
 }