--- conflicted
+++ resolved
@@ -34,20 +34,17 @@
     var compilation = CSharpCompilation.Create(assemblyName);
     var standardLibraries = new List<string>()
     {
-<<<<<<< HEAD
       // Just referencing DafnyPipeline is normally enough in a plugin project,
       // since the build will include transitive dependencies as well,
       // but here we have to explicitly enumerate every dependency.
       // That means DafnyCore is the best reference since it directly contains
       // all the Microsoft.Dafny elements.
       "DafnyCore",
-=======
       "DafnyPipeline",
       "System",
       "netstandard",
       "OmniSharp.Extensions.LanguageServer",
       "OmniSharp.Extensions.LanguageProtocol",
->>>>>>> d0ec2eda
       "System.Console",
       "DafnyLanguageServer",
       "System.Runtime",
