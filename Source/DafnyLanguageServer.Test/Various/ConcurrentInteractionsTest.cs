using System;
using Microsoft.Dafny.LanguageServer.IntegrationTest.Extensions;
using Microsoft.Dafny.LanguageServer.IntegrationTest.Util;
using Microsoft.Dafny.LanguageServer.Workspace;
using Microsoft.VisualStudio.TestTools.UnitTesting;
using OmniSharp.Extensions.LanguageServer.Protocol.Document;
using OmniSharp.Extensions.LanguageServer.Protocol.Models;
using System.Collections.Generic;
using System.Linq;
using System.Threading;
using System.Threading.Tasks;
using Microsoft.Boogie;
using Microsoft.Dafny.LanguageServer.Language;
using Range = OmniSharp.Extensions.LanguageServer.Protocol.Models.Range;
using Microsoft.Extensions.Configuration;
using Microsoft.Extensions.DependencyInjection;
using Microsoft.Extensions.Logging;
using Microsoft.Extensions.Options;

namespace Microsoft.Dafny.LanguageServer.IntegrationTest.Various {
  [TestClass]
  public class ConcurrentInteractionsTest : ClientBasedLanguageServerTest {
    // Implementation note: These tests assume that no diagnostics are published
    // when a document (re-load) was canceled (DafnyDocument.LoadCanceled).
    private const int MaxTestExecutionTimeMs = 240_000;
    private const int MaxRequestExecutionTimeMs = 180_000;

    private IDictionary<string, string> configuration;

    // We do not use the LanguageServerTestBase.cancellationToken here because it has a timeout.
    // Since these tests are slow, we do not use the timeout here.
    private CancellationTokenSource cancellationSource;

    private CancellationToken CancellationTokenWithHighTimeout => cancellationSource.Token;

    [TestInitialize]
    public override async Task SetUp() {
      await base.SetUp();

      // We use a custom cancellation token with a higher timeout to clearly identify where the request got stuck.
      cancellationSource = new();
      cancellationSource.CancelAfter(MaxRequestExecutionTimeMs);
    }

    public async Task SetUp(IDictionary<string, string> configuration) {
      this.configuration = configuration;
      await SetUp();
    }
    protected override IConfiguration CreateConfiguration() {
      return configuration == null
        ? base.CreateConfiguration()
        : new ConfigurationBuilder().AddInMemoryCollection(configuration).Build();
    }

    [TestMethod, Timeout(MaxTestExecutionTimeMs)]
    public async Task VerificationErrorDetectedAfterCanceledSave() {
      // Create a document that'll be slightly slow to verify
      var source = @"
method Multiply(x: bv10, y: bv10) returns (product: bv10)
  requires y >= 0 && x >= 0
  decreases y
  ensures product == x * y && product >= 0
{
  if y == 0 {
    product := 0;
  } else {
    var step := Multiply(x, y - 1);
    product := x + step;
  }
}".TrimStart();
      var failSource = @"method Contradiction() { assert false; }";
      await SetUp(new Dictionary<string, string>() {
        { $"{DocumentOptions.Section}:{nameof(DocumentOptions.Verify)}", nameof(AutoVerification.OnSave) }
      });
      var documentItem = CreateTestDocument(source);
      await client.OpenDocumentAndWaitAsync(documentItem, CancellationTokenWithHighTimeout);

      DidChangeTextDocumentParams MakeChange(int? version, Range range, string text) {
        return new DidChangeTextDocumentParams {
          TextDocument = new OptionalVersionedTextDocumentIdentifier {
            Uri = documentItem.Uri,
            Version = version
          },
          ContentChanges = new[] {
            new TextDocumentContentChangeEvent {
              Range = range,
              Text = text
            }
          }
        };
      }

      // Add a space in the document
      var change1 = MakeChange(documentItem.Version + 1, new Range((0, 6), (0, 6)), " ");
      client.DidChangeTextDocument(change1);
      // Save and don't wait, so the next save will interrupt and cancel verification
      client.SaveDocument(documentItem);

      // Remove the space, and use a non-consecutive version to test that the server doesn't drop the change
      var change2 = MakeChange(documentItem.Version + 4, new Range((0, 6), (0, 7)), "");
      client.DidChangeTextDocument(change2);
      // Save and don't wait, so the next save will interrupt and cancel verification
      client.SaveDocument(documentItem);

      // Do the previous again a few times. This seems to be what it takes to guarantee cancelling verification.
      client.DidChangeTextDocument(MakeChange(documentItem.Version + 5, new Range((0, 6), (0, 6)), " "));
      client.SaveDocument(documentItem);
      client.DidChangeTextDocument(MakeChange(documentItem.Version + 6, new Range((0, 6), (0, 7)), ""));
      client.SaveDocument(documentItem);
      client.DidChangeTextDocument(MakeChange(documentItem.Version + 8, new Range((0, 6), (0, 6)), " "));
      client.SaveDocument(documentItem);
      client.DidChangeTextDocument(MakeChange(documentItem.Version + 9, new Range((0, 6), (0, 7)), ""));
      client.SaveDocument(documentItem);

      // Make a verification-breaking change, and use a non-consecutive version
      // to test that the server doesn't drop the change
      var change3 = MakeChange(documentItem.Version + 11, new Range((0, 0), (11, 1)), failSource);
      client.DidChangeTextDocument(change3);
      // Save and wait for the final result
      await client.SaveDocumentAndWaitAsync(documentItem, CancellationTokenWithHighTimeout);

      var document = await Documents.GetVerifiedDocumentAsync(documentItem.Uri);
      Assert.IsNotNull(document);
      Assert.AreEqual(documentItem.Version + 11, document.Version);
      Assert.AreEqual(1, document.Diagnostics.Count());
      Assert.AreEqual("assertion might not hold", document.Diagnostics.First().Message);
    }

    [TestMethod, Timeout(MaxTestExecutionTimeMs)]
    public async Task ChangeDocumentCancelsPreviousOpenAndChangeVerification() {
<<<<<<< HEAD
      var source = @"
lemma {:slow} SquareRoot2NotRational(p: nat, q: nat)
  requires p > 0 && q > 0
  ensures (p * p) !=  2 * (q * q)
{ 
  if (p * p) ==  2 * (q * q) {
    calc == {
      (2 * q - p) * (2 * q - p);
      4 * q * q + p * p - 4 * p * q;
      {assert 2 * q * q == p * p;}
      2 * q * q + 2 * p * p - 4 * p * q;
      2 * (p - q) * (p - q);
    }
  }".TrimStart();
=======
      var source = NeverVerifies.Substring(0, NeverVerifies.Length - 2);
>>>>>>> b2e96e06
      var documentItem = CreateTestDocument(source);
      await client.OpenDocumentAndWaitAsync(documentItem, CancellationTokenWithHighTimeout);
      // The original document contains a syntactic error.
      var initialLoadDiagnostics = await diagnosticReceiver.AwaitNextDiagnosticsAsync(CancellationTokenWithHighTimeout, documentItem);
      await AssertNoDiagnosticsAreComing();
      Assert.AreEqual(1, initialLoadDiagnostics.Length);

      ApplyChange(ref documentItem, new Range((2, 1), (2, 1)), "\n}");

      // Wait for resolution diagnostics now, so they don't get cancelled.
      // After this we still have slow verification diagnostics in the queue.
      var parseErrorFixedDiagnostics = await diagnosticReceiver.AwaitNextDiagnosticsAsync(CancellationTokenWithHighTimeout, documentItem);
      Assert.AreEqual(0, parseErrorFixedDiagnostics.Length);

      // Cancel the slow verification and start a fast verification
      ApplyChange(ref documentItem, new Range((0, 0), (3, 1)), "function GetConstant(): int ensures false { 1 }");

      var parseErrorStillFixedDiagnostics = await diagnosticReceiver.AwaitNextDiagnosticsAsync(CancellationTokenWithHighTimeout, documentItem);
      Assert.AreEqual(0, parseErrorStillFixedDiagnostics.Length);

      var verificationDiagnostics = await diagnosticReceiver.AwaitNextDiagnosticsAsync(CancellationTokenWithHighTimeout, documentItem);
      Assert.AreEqual(1, verificationDiagnostics.Length);

      await AssertNoDiagnosticsAreComing();
    }

    /// <summary>
    /// If this test is flaky, increase the amount of lines in the source program
    /// </summary>
    // [TestMethod, Timeout(MaxTestExecutionTimeMs)]
    public async Task ChangeDocumentCancelsPreviousResolution() {
      string CreateCorrectFunction(int index) => @$"function GetConstant{index}(x: int): int {{ x }}";

      var functionWithResolutionError = "function GetConstant(): int { x }\n";
      var slowToResolveSource = functionWithResolutionError + string.Join("\n", Enumerable.Range(0, 1000).Select(CreateCorrectFunction));
      var documentItem = CreateTestDocument(slowToResolveSource, "veryLongDocument.dfy");
      client.OpenDocument(documentItem);

      // Change but keep a resolution error, cancel previous diagnostics
      ApplyChange(ref documentItem, new Range((0, 30), (0, 31)), "y");

      // Fix resolution error, cancel previous diagnostics
      ApplyChange(ref documentItem, new Range((0, 30), (0, 31)), "1");

      var resolutionDiagnostics = await diagnosticReceiver.AwaitNextDiagnosticsAsync(CancellationToken, documentItem);
      Assert.AreEqual(0, resolutionDiagnostics.Length);

      var verificationDiagnostics = await diagnosticReceiver.AwaitNextDiagnosticsAsync(CancellationToken, documentItem);
      Assert.AreEqual(0, verificationDiagnostics.Length);

      await AssertNoDiagnosticsAreComing();
    }

    [TestMethod, Timeout(MaxTestExecutionTimeMs)]
    public async Task CanLoadMultipleDocumentsConcurrently() {
      // The current implementation of DafnyLangParser, DafnyLangSymbolResolver, and DafnyProgramVerifier are only mutual
      // exclusive to themselves. This "stress test" ensures that loading multiple documents at once is possible.
      // To be more specific, this test should ensure that there is no state discarded/overriden between the three steps within
      // the Dafny Compiler itself.
      int documentsToLoadConcurrently = 100;
      var source = @"
method Multiply(x: int, y: int) returns (product: int)
  requires y >= 0 && x >= 0
  decreases y
  ensures product == x * y && product >= 0
{
  if y == 0 {
    product := 0;
  } else {
    var step := Multiply(x, y - 1);
    product := x + step;
  }
}".TrimStart();
      var loadingDocuments = new List<TextDocumentItem>();
      for (int i = 0; i < documentsToLoadConcurrently; i++) {
        var documentItem = CreateTestDocument(source, $"test_{i}.dfy");
        client.OpenDocument(documentItem);
        loadingDocuments.Add(documentItem);
      }
      for (int i = 0; i < documentsToLoadConcurrently; i++) {
        var report = await GetLastVerificationDiagnostics(loadingDocuments[i], CancellationTokenWithHighTimeout);
        Assert.AreEqual(0, report.Length);
      }

      foreach (var loadingDocument in loadingDocuments) {
        await Documents.CloseDocumentAsync(loadingDocument);
      }
      await AssertNoDiagnosticsAreComing();
    }
  }
}<|MERGE_RESOLUTION|>--- conflicted
+++ resolved
@@ -128,24 +128,7 @@
 
     [TestMethod, Timeout(MaxTestExecutionTimeMs)]
     public async Task ChangeDocumentCancelsPreviousOpenAndChangeVerification() {
-<<<<<<< HEAD
-      var source = @"
-lemma {:slow} SquareRoot2NotRational(p: nat, q: nat)
-  requires p > 0 && q > 0
-  ensures (p * p) !=  2 * (q * q)
-{ 
-  if (p * p) ==  2 * (q * q) {
-    calc == {
-      (2 * q - p) * (2 * q - p);
-      4 * q * q + p * p - 4 * p * q;
-      {assert 2 * q * q == p * p;}
-      2 * q * q + 2 * p * p - 4 * p * q;
-      2 * (p - q) * (p - q);
-    }
-  }".TrimStart();
-=======
       var source = NeverVerifies.Substring(0, NeverVerifies.Length - 2);
->>>>>>> b2e96e06
       var documentItem = CreateTestDocument(source);
       await client.OpenDocumentAndWaitAsync(documentItem, CancellationTokenWithHighTimeout);
       // The original document contains a syntactic error.
