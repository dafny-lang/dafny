--- conflicted
+++ resolved
@@ -107,15 +107,10 @@
       }
       return verifier.GetVerificationTasksAsync(document, cancellationToken);
     }
-<<<<<<< HEAD
-=======
-
-    public IObservable<AssertionBatchResult> BatchCompletions => verifier.BatchCompletions;
 
     public void Dispose() {
       verifier?.Dispose();
     }
->>>>>>> 041d4bba
   }
 
   class CrashingLoader : ITextDocumentLoader {
