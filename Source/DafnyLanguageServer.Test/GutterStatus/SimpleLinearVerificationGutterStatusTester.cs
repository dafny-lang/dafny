﻿using System.Threading.Tasks;
using Microsoft.Dafny.LanguageServer.IntegrationTest.Extensions;
using Microsoft.Extensions.Logging;
using Xunit;
using Xunit.Abstractions;

namespace Microsoft.Dafny.LanguageServer.IntegrationTest.GutterStatus;

[Collection("Sequential Collection")]
public class SimpleLinearVerificationGutterStatusTester : LinearVerificationGutterStatusTester {
  private const int MaxTestExecutionTimeMs = 10000;

  // To add a new test, just call VerifyTrace on a given program,
  // the test will fail and give the correct output that can be use for the test
  // Add '//Replace<n>:' to edit a line multiple times

  [Fact]
<<<<<<< HEAD
  public async Task GitIssue4432GutterIconsOnly() {
    await VerifyTrace(@"
 ? :method NotVerified() { // Should not be highlighted in green
 ? :  assert 1 == 0;
 ? :}
 | :method {:only} Verified() { // Verified
 | :  assert true;
 | :}
 ? :method NotVerified2() { // Should not be highlighted in green
 ? :  assert 1 == 0;
 ? :}", false, intermediates: false);
=======
  public async Task Fields() {
    var markedSource = @"
| :method Test() {
| :  assert true;
| :}
| :
| :class A {
| :  ghost var B: seq<int>
| :  var C: array<int>
| :
| :  method Test() {
| :    assert true;
| :  }
| :}";
    await VerifyTrace(markedSource, false, intermediates: false);
>>>>>>> e703f344
  }

  [Fact]
  public async Task GitIssue4287GutterHighlightingBroken() {
    await VerifyTrace(@"
 |  | [ ]://Insert1:method Test() {//Insert2:\\n  assert false;\n}
### | [=]:
######[ ]:", false, intermediates: false);
  }

  [Fact]
  public async Task GitIssue3821GutterIgnoredProblem() {
    await VerifyTrace(@"
 | :function fib(n: nat): nat {
 | :  if n <= 1 then n else fib(n-1) + fib(n-2)
 | :}
 | :
[ ]:method {:rlimit 1} Test(s: seq<nat>)
[=]:  requires |s| >= 1 && s[0] >= 0 { assert fib(10) == 1; assert {:split_here} s[0] >= 0;
[ ]:}", true, intermediates: false);
  }

  [Fact]
  public async Task NoGutterNotificationsReceivedWhenTurnedOff() {
    var source = @"
method Foo() ensures false { } ";
    await SetUp(options => {
      options.Set(ServerCommand.LineVerificationStatus, false);
    });

    var documentItem = CreateTestDocument(source, "NoGutterNotificationsReceivedWhenTurnedOff.dfy");
    await client.OpenDocumentAndWaitAsync(documentItem, CancellationToken);
    await GetLastDiagnostics(documentItem, CancellationToken);
    Assert.False(verificationStatusGutterReceiver.HasPendingNotifications);
  }

  [Fact]
  public async Task EnsureEmptyMethodDisplayVerified() {
    await VerifyTrace(@"
 .  | :method x() {
 .  | :  // Nothing here
 .  | :}", false);
  }

  [Fact/*, Timeout(MaxTestExecutionTimeMs)*/]
  public async Task EnsureVerificationGutterStatusIsWorking() {
    await SetUp(o => o.Set(CommonOptionBag.RelaxDefiniteAssignment, true));
    await VerifyTrace(@"
 .  |  |  |  |  |  I  I  |  |  |  | :predicate Ok() {
 .  |  |  |  |  |  I  I  |  |  |  | :  true
 .  |  |  |  |  |  I  I  |  |  |  | :}
    |  |  |  |  |  I  I  |  |  |  | :
 .  .  .  S [S][ ][I][I][I][I][S] | :method Test(x: bool) returns (i: int)
 .  .  .  S [=][=][-][-][-][-][~] | :   ensures i == 2
 .  .  .  S [S][ ][I][I][I][I][S] | :{
 .  .  .  S [S][ ][I][I][I][I][S] | :  if x {
 .  .  .  S [S][ ][I][I][I][I][S] | :    i := 2;
 .  .  .  S [=][=][-][-][-][-][~] | :  } else {
 .  .  .  S [S][ ]/!\[I][I][I][S] | :    i := 1; //Replace1:   i := /; //Replace2:    i := 2;
 .  .  .  S [S][ ][I][I][I][I][S] | :  }
 .  .  .  S [S][ ][I][I][I][I][S] | :}
       |  |  |  |  I  I  I  |  |  | :    
 .  .  |  |  |  |  I  I  I  |  |  | :predicate OkBis() {
 .  .  |  |  |  |  I  I  I  |  |  | :  false
 .  .  |  |  |  |  I  I  I  |  |  | :}", true);
  }
  [Fact]
  public async Task EnsuresItWorksForSubsetTypes() {
    await VerifyTrace(@"
    |  |  |  |  |  I  I  |  |  |  |  |  I  I  |  |  |  |  | :// The maximum Id
 .  |  |  |  |  |  I  I  |  |  |  |  |  I  I  |  |  |  |  | :ghost const maxId := 200;
    |  |  |  |  |  I  I  |  |  |  |  |  I  I  |  |  |  |  | :
 .  .  |  |  |  |  I  I  I  |  |  |  |  I  I  I  |  |  |  | :ghost predicate isIssueIdValid(issueId: int) {
 .  .  |  |  |  |  I  I  I  |  |  |  |  I  I  I  |  |  |  | :  101 <= issueId < maxId
 .  .  |  |  |  |  I  I  I  |  |  |  |  I  I  I  |  |  |  | :}
       |  |  |  |  I  I  I  |  |  |  |  I  I  I  |  |  |  | :
 .  .  .  S  S  |  I  .  .  .  S  S [=] I  .  .  .  S  S  | :type IssueId = i : int | isIssueIdValid(i)
 .  .  .  S  |  |  I  .  .  .  S  | [=] I  .  .  .  S  |  | :  witness 101 //Replace1:   witness 99 //Replace2:   witness 101 ", false, "EnsuresItWorksForSubsetTypes.dfy");
  }

  [Fact(Timeout = MaxTestExecutionTimeMs)]
  public async Task EnsureItWorksForPostconditionsRelatedOutside() {
    await VerifyTrace(@"
 .  |  |  |  | :predicate F(i: int) {
 .  |  |  |  | :  false // Should not be highlighted in gutter.
 .  |  |  |  | :}
    |  |  |  | :
 .  .  S [S][ ]:method H()
 .  .  S [=][=]:  ensures F(1)
 .  .  S [=][=]:{
 .  .  S [S][ ]:}", true);
  }

  [Fact(Timeout = MaxTestExecutionTimeMs * 10)]
  public async Task EnsureNoAssertShowsVerified() {
    for (var i = 0; i < 10; i++) {
      await VerifyTrace(@"
 .  |  |  |  |  I  I  | :predicate P(x: int)
    |  |  |  |  I  I  | :
 .  .  S [S][ ][I] |  | :method Main() {
 .  .  S [=][=][I] |  | :  ghost var x :| P(x); //Replace:  ghost var x := 1;
 .  .  S [S][ ][I] |  | :}
                   |  | :// Comment to not trim this line", false, $"EnsureNoAssertShowsVerified{i}.dfy");
    }
  }

  [Fact]
  public async Task EnsureEmptyDocumentIsVerified() {
    await VerifyTrace(@"
 | :class A {
 | :}
 | :// Comment so test does not trim this line", true);
  }


  [Fact/*, Timeout(MaxTestExecutionTimeMs)*/]
  public async Task EnsuresEmptyDocumentWithParseErrorShowsError() {
    await VerifyTrace(@"
/!\:class A {/
   :}", false);
  }

  [Fact/*(Timeout = MaxTestExecutionTimeMs)*/]
  public async Task EnsuresDefaultArgumentsShowsError() {
    await VerifyTrace(@"
 .  S [~][=]:datatype D = T(i: nat := -2)", true);
  }

  [Fact/*(Timeout = MaxTestExecutionTimeMs)*/]
  public async Task TopLevelConstantsHaveToBeVerifiedAlso() {
    await VerifyTrace(@"
    |  |  |  | :// The following should trigger only one error
 .  |  |  |  | :ghost const a := [1, 2];
    |  |  |  | :
 .  .  S [~][=]:ghost const b := a[-1];", false);
  }

  [Fact/*(Timeout = MaxTestExecutionTimeMs)*/]
  public async Task EnsuresAddingNewlinesMigratesPositions() {
    await VerifyTrace(@"
 .  S [S][ ][I][S][ ][I][S][ ]:method f(x: int) {
 .  S [S][ ][I][S][ ][I][S][ ]:  //Replace1:\n  //Replace2:\\n  
 .  S [=][=][I][S][ ][I][S][ ]:  assert x == 2; }
############[-][~][=][I][S][ ]:
#####################[-][~][=]:", true, "EnsuresAddingNewlinesMigratesPositions.dfy");
  }

  [Fact/*(Timeout = MaxTestExecutionTimeMs)*/]
  public async Task EnsuresWorkWithInformationsAsWell() {
    await SetUp(o => o.Set(CommonOptionBag.RelaxDefiniteAssignment, true));
    await VerifyTrace(@"
 .  S [S][ ][I][S][S][ ]:method f(x: int) returns (y: int)
 .  S [S][ ][I][S][S][ ]:ensures
 .  S [=][=][-][~][=][=]:  x > 3 { y := x;
 .  S [S][ ][I][S][S][ ]:  //Replace1:\n
 .  S [=][=][-][~][=][ ]:  while(y <= 1) invariant y >= 2 {
 .  S [S][ ][-][~][~][=]:    y := y + 1;
 .  S [S][ ][I][S][S][ ]:  }
 .  S [S][ ][I][S][S][ ]:}
############[I][S][S][ ]:", false);
  }

  [Fact]
  public async Task EnsureMultilineAssertIsCorreclyHandled() {
    await VerifyTrace(@"
 .  S [S][ ]:method x() {
 .  S [=][=]:  assert false
 .  S [=][=]:    || false;
 .  S [S][ ]:}", true);
  }

  [Fact]
  public async Task EnsureBodylessMethodsAreCovered() {
    await VerifyTrace(@"
 .  |  |  |  |  | :method test() {
 .  |  |  |  |  | :}
    |  |  |  |  | :
 .  .  .  S [S][ ]:method {:extern} test3(a: nat, b: nat)
 .  .  .  S [S][ ]:  ensures true
 .  .  .  S [=][=]:  ensures test2(a - b)
 .  .  .  S [S][ ]:  ensures true
 .  .  .  S [O][O]:  ensures test2(a - b)
 .  .  .  S [S][ ]:  ensures true
       |  |  |  | :
 .  .  |  |  |  | :predicate test2(x: nat) {
 .  .  |  |  |  | :  true
 .  .  |  |  |  | :}", false);
  }


  [Fact]
  public async Task EnsureBodylessFunctionsAreCovered() {
    await VerifyTrace(@"
 .  |  |  |  |  | :method test() {
 .  |  |  |  |  | :}
    |  |  |  |  | :
 .  .  .  S [S][ ]:function {:extern} test4(a: nat, b: nat): nat
 .  .  .  S [S][ ]:  ensures true
 .  .  .  S [=][=]:  ensures test2(a - b)
 .  .  .  S [S][ ]:  ensures true
 .  .  .  S [O][O]:  ensures test2(a - b)
 .  .  .  S [S][ ]:  ensures true
       |  |  |  | :
 .  .  |  |  |  | :predicate test2(x: nat) {
 .  .  |  |  |  | :  true
 .  .  |  |  |  | :}", true);
  }

  public SimpleLinearVerificationGutterStatusTester(ITestOutputHelper output) : base(output) {
  }
}<|MERGE_RESOLUTION|>--- conflicted
+++ resolved
@@ -15,7 +15,6 @@
   // Add '//Replace<n>:' to edit a line multiple times
 
   [Fact]
-<<<<<<< HEAD
   public async Task GitIssue4432GutterIconsOnly() {
     await VerifyTrace(@"
  ? :method NotVerified() { // Should not be highlighted in green
@@ -27,7 +26,9 @@
  ? :method NotVerified2() { // Should not be highlighted in green
  ? :  assert 1 == 0;
  ? :}", false, intermediates: false);
-=======
+  }
+  
+  [Fact]
   public async Task Fields() {
     var markedSource = @"
 | :method Test() {
@@ -43,7 +44,6 @@
 | :  }
 | :}";
     await VerifyTrace(markedSource, false, intermediates: false);
->>>>>>> e703f344
   }
 
   [Fact]
