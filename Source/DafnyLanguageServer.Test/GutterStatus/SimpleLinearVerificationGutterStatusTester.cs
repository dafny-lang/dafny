--- conflicted
+++ resolved
@@ -89,11 +89,7 @@
  .  |  |  |  I  I  |  |  |  I  I  |  |  | :}
     |  |  |  I  I  |  |  |  I  I  |  |  | :
  .  S  S  |  I  .  S  S [=] I  .  S  S  | :type IssueId = i : int | isIssueIdValid(i)
-<<<<<<< HEAD
- .  S  |  |  I  .  S  | [=] I  .  S  |  | :  witness 101 //Replace1:   witness 99 //Replace2:   witness 101 ");
-=======
- .  S  |  |  I  .  S  | [=] I  .  S  |  | :  witness 101 //Next1:   witness 99 //Next2:   witness 101 ", false);
->>>>>>> cef9adcd
+ .  S  |  |  I  .  S  | [=] I  .  S  |  | :  witness 101 //Replace1:   witness 99 //Replace2:   witness 101 ", false);
   }
 
   [Fact(Timeout = MaxTestExecutionTimeMs)]
@@ -118,11 +114,7 @@
  .  S [S][ ][I] | :method Main() {
  .  S [=][=][I] | :  ghost var x :| P(x); //Replace:  ghost var x := 1;
  .  S [S][ ][I] | :}
-<<<<<<< HEAD
-                | :// Comment to not trim this line");
-=======
-                | :", false);
->>>>>>> cef9adcd
+                | :// Comment to not trim this line", false);
     }
   }
 
@@ -131,11 +123,7 @@
     await VerifyTrace(@"
  | :class A {
  | :}
-<<<<<<< HEAD
- | :// Comment so test does not trim this line");
-=======
- | :", true);
->>>>>>> cef9adcd
+ | :// Comment so test does not trim this line", true);
   }
 
 
@@ -143,12 +131,7 @@
   public async Task EnsuresEmptyDocumentWithParseErrorShowsError() {
     await VerifyTrace(@"
 /!\:class A {/
-<<<<<<< HEAD
-   :}");
-=======
-   :}
-   :", false);
->>>>>>> cef9adcd
+   :}", false);
   }
 
   [Fact/*(Timeout = MaxTestExecutionTimeMs)*/]
@@ -172,13 +155,8 @@
  .  S [S][ ][I][S][ ][I][S][ ]:method f(x: int) {
  .  S [S][ ][I][S][ ][I][S][ ]:  //Replace1:\n  //Replace2:\\n  
  .  S [=][=][I][S][ ][I][S][ ]:  assert x == 2; }
-<<<<<<< HEAD
 ############[-][~][=][I][S][ ]:
-#####################[-][~][=]:");
-=======
-            [-][~][=][I][S][ ]:
-                     [-][~][=]:", true);
->>>>>>> cef9adcd
+#####################[-][~][=]:", true);
   }
 
   [Fact/*(Timeout = MaxTestExecutionTimeMs)*/]
@@ -193,11 +171,7 @@
  .  S [S][ ][-][~][~][=]:    y := y + 1;
  .  S [S][ ][I][S][S][ ]:  }
  .  S [S][ ][I][S][S][ ]:}
-<<<<<<< HEAD
-############[I][S][S][ ]:");
-=======
-            [I][S][S][ ]:", false);
->>>>>>> cef9adcd
+############[I][S][S][ ]:", false);
   }
 
   [Fact]
