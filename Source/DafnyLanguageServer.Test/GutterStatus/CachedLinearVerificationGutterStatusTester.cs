--- conflicted
+++ resolved
@@ -38,13 +38,8 @@
  .  S [S][ ][I][S][S][ ]:method test() {
  .  S [O][O][o][Q][O][O]:  assert true;
  .  S [=][=][-][~][=][=]:  assert false;
-<<<<<<< HEAD
  .  S [S][ ][I][S][S][ ]:  //Replace: 
- .  S [S][ ][I][S][S][ ]:}", false);
-=======
- .  S [S][ ][I][S][S][ ]:  //Next: 
  .  S [S][ ][I][S][S][ ]:}", false, "ensureCachingDoesNotHideErrors.dfy");
->>>>>>> 54ccbb8b
   }
 
   public CachedLinearVerificationGutterStatusTester(ITestOutputHelper output) : base(output) {
