using System;
using System.Collections.Concurrent;
using System.Collections.Generic;
using System.IO;
using System.Linq;
using System.Text.RegularExpressions;
using System.Threading.Tasks;
using Microsoft.Dafny.LanguageServer.IntegrationTest.Extensions;
using Microsoft.Dafny.LanguageServer.IntegrationTest.Util;
using Microsoft.Dafny.LanguageServer.Workspace.Notifications;
using OmniSharp.Extensions.JsonRpc;
using OmniSharp.Extensions.LanguageServer.Client;
using OmniSharp.Extensions.LanguageServer.Protocol.Models;
using Xunit;
using Xunit.Abstractions;
using Range = OmniSharp.Extensions.LanguageServer.Protocol.Models.Range;

namespace Microsoft.Dafny.LanguageServer.IntegrationTest.GutterStatus;

public abstract class LinearVerificationGutterStatusTester : ClientBasedLanguageServerTest {
  protected TestNotificationReceiver<VerificationStatusGutter> verificationStatusGutterReceiver;

  protected override async Task SetUp(Action<DafnyOptions> modifyOptions) {
    verificationStatusGutterReceiver = new();

    void ModifyOptions(DafnyOptions options) {
      options.Set(ServerCommand.LineVerificationStatus, true);
      options.Set(ServerCommand.ProjectMode, true);
      modifyOptions?.Invoke(options);
    }
    await base.SetUp(ModifyOptions);
  }

  protected override void InitialiseClientHandler(LanguageClientOptions options) {
    base.InitialiseClientHandler(options);
    options
      .AddHandler(DafnyRequestNames.VerificationStatusGutter,
        NotificationHandler.For<VerificationStatusGutter>(verificationStatusGutterReceiver.NotificationReceived));
  }

  public static Dictionary<LineVerificationStatus, string> LineVerificationStatusToString = new() {
    { LineVerificationStatus.Nothing, "   " },
    { LineVerificationStatus.Scheduled, " . " },
    { LineVerificationStatus.Verifying, " S " },
    { LineVerificationStatus.VerifiedObsolete, " I " },
    { LineVerificationStatus.VerifiedVerifying, " $ " },
    { LineVerificationStatus.Verified, " | " },
    { LineVerificationStatus.ErrorContextObsolete, "[I]" },
    { LineVerificationStatus.ErrorContextVerifying, "[S]" },
    { LineVerificationStatus.ErrorContext, "[ ]" },
    { LineVerificationStatus.AssertionFailedObsolete, "[-]" },
    { LineVerificationStatus.AssertionFailedVerifying, "[~]" },
    { LineVerificationStatus.AssertionFailed, "[=]" },
    { LineVerificationStatus.AssertionVerifiedInErrorContextObsolete, "[o]" },
    { LineVerificationStatus.AssertionVerifiedInErrorContextVerifying, "[Q]" },
    { LineVerificationStatus.AssertionVerifiedInErrorContext, "[O]" },
    { LineVerificationStatus.ResolutionError, @"/!\" }
  };

  private static bool IsNotIndicatingProgress(LineVerificationStatus status) {
    return status != LineVerificationStatus.Scheduled &&
           status != LineVerificationStatus.Verifying &&
           status != LineVerificationStatus.AssertionFailedObsolete &&
           status != LineVerificationStatus.AssertionFailedVerifying &&
           status != LineVerificationStatus.VerifiedObsolete &&
           status != LineVerificationStatus.VerifiedVerifying &&
           status != LineVerificationStatus.ErrorContextObsolete &&
           status != LineVerificationStatus.ErrorContextVerifying &&
           status != LineVerificationStatus.AssertionVerifiedInErrorContextObsolete &&
           status != LineVerificationStatus.AssertionVerifiedInErrorContextVerifying;
  }
  public static string RenderTrace(List<LineVerificationStatus[]> statusesTrace, List<string> codes) {
    var code = codes[0];
    var codeLines = new Regex("\r?\n").Split(code);
    var maxLines = codeLines.Length;
    foreach (var trace in statusesTrace) {
      if (maxLines < trace.Length) {
        maxLines = trace.Length;
      }
    }
    foreach (var intermediateCode in codes) {
      var intermediateCodeLines = new Regex("\r?\n").Split(intermediateCode).Length;
      if (maxLines < intermediateCodeLines) {
        maxLines = intermediateCodeLines;
      }
    }
    var renderedCode = "";
    for (var line = 0; line < maxLines; line++) {
      if (line != 0) {
        renderedCode += "\n";
      }
      foreach (var statusTrace in statusesTrace) {
        if (line >= statusTrace.Length) {
          renderedCode += "###";
        } else {
          renderedCode += LineVerificationStatusToString[statusTrace[line]];
        }
      }

      renderedCode += ":";
      renderedCode += line < codeLines.Length ? codeLines[line] : "";
    }

    return renderedCode;
  }

  /// <summary>
  /// Extracts the code from a trace
  /// </summary>
  /// <param name="tracesAndCode"></param>
  /// <returns></returns>
  public static string ExtractCode(string tracesAndCode) {
    var i = 0;
    while (i < tracesAndCode.Length &&
           tracesAndCode[i] != ':' &&
           tracesAndCode[i] != '\n' &&
           (tracesAndCode[i] != '/' || (i + 1 < tracesAndCode.Length && tracesAndCode[i + 1] == '!')) &&
           tracesAndCode[i] != '(') {
      i++;
    }

    // For the first time without trace
    if (i >= tracesAndCode.Length || tracesAndCode[i] != ':') {
      return tracesAndCode;
    }
    var pattern = $"(?<newline>^|\r?\n).{{{i}}}:(?<line>.*)";
    var regexRemoveTrace = new Regex(pattern);
    var codeWithoutTrace = regexRemoveTrace.Replace(tracesAndCode, match =>
      (match.Groups["newline"].Value == "" ? "" : "\n") + match.Groups["line"].Value
    );
    return codeWithoutTrace;
  }

  protected ConcurrentDictionary<TestNotificationReceiver<VerificationStatusGutter>, List<LineVerificationStatus[]>>
    previousTraces = new();

  protected async Task<List<LineVerificationStatus[]>> GetAllLineVerificationStatuses(TextDocumentItem documentItem,
    TestNotificationReceiver<VerificationStatusGutter> verificationStatusGutterReceiver, bool intermediates) {
    var traces = new List<LineVerificationStatus[]>();
    var maximumNumberOfTraces = 5000;
    var attachedTraces = previousTraces.GetOrCreate(verificationStatusGutterReceiver,
      () => new List<LineVerificationStatus[]>());
    var previousPerLineDiagnostics = !attachedTraces.Any() ? null : attachedTraces[^1].ToList();
    for (; maximumNumberOfTraces > 0; maximumNumberOfTraces--) {
      var verificationStatusGutter = await verificationStatusGutterReceiver.AwaitNextNotificationAsync(CancellationToken);
      if (documentItem.Uri != verificationStatusGutter.Uri || documentItem.Version != verificationStatusGutter.Version) {
        continue;
      }
      var newPerLineDiagnostics = verificationStatusGutter.PerLineStatus.ToList();
      if ((previousPerLineDiagnostics != null
          && previousPerLineDiagnostics.SequenceEqual(newPerLineDiagnostics)) ||
          newPerLineDiagnostics.All(status => status == LineVerificationStatus.Nothing)) {
        continue;
      }

      if (intermediates) {
        traces.Add(verificationStatusGutter.PerLineStatus);
      }

      if (NoMoreNotificationsToAwaitFrom(verificationStatusGutter)) {
        if (!intermediates) {
          traces.Add(verificationStatusGutter.PerLineStatus);
        }
        break;
      }

      previousPerLineDiagnostics = newPerLineDiagnostics;
    }

    previousTraces.AddOrUpdate(verificationStatusGutterReceiver,
      oldKey => traces,
      (oldKey, _) => traces
      );
    return traces;
  }

  private static bool NoMoreNotificationsToAwaitFrom(VerificationStatusGutter verificationGutterStatus) {
    return verificationGutterStatus.PerLineStatus.Contains(LineVerificationStatus.ResolutionError) ||
           verificationGutterStatus.PerLineStatus.All(IsNotIndicatingProgress) ||
           verificationGutterStatus.PerLineStatus.All(status => status == LineVerificationStatus.Nothing);
  }

  /// <summary>
  /// Given some code, will emit the edit like this:
  /// ```
  /// sentence //Replace1:This is a \nsentence2 //Replace2:sentence3 with \\n character
  /// ^^^remove^^^^^^^^^^^          ^^ replace with newline               ^^ replace with \
  /// ```
  /// ```
  /// sentence //Insert1:This is a \nsentence2 //Replace2:sentence3 with \\n character
  ///          ^^^remove^          ^^ replace with newline               ^^ replace with \
  /// ```
  /// ```
  /// sentence //Remove1:sentence2 //Replace2:sentence3
  /// ^^^^^^^^^^^^^^^^^^^ Same as Replace, but will remove also the newline before
  /// ```
  /// </summary>
  /// <param name="code">The original code with the //Replace: comments or //ReplaceN:</param>
  /// <returns></returns>
<<<<<<< HEAD
  public static (string code, List<(Range changeRange, string changeValue)> changes) ExtractCodeAndChanges(string code) {
=======
  public (string code, List<string> codes, List<List<Change>> changes) ExtractCodeAndChanges(string code) {
>>>>>>> 46910c79
    var lineMatcher = new Regex(@"\r?\n");
    var newLineOrDoubleBackslashMatcher = new Regex(@"\\\\|\\n");
    var matcher = new Regex(@"(?<previousNewline>^|\r?\n)(?<toRemove>.*?(?<commentStart>//)(?<keyword>Replace|Remove|Insert)(?<id>\d*):)(?<toInsert>.*)");
    code = code.Trim();
    var codes = new List<string>();
    codes.Add(code);
    var originalCode = code;
    var matches = matcher.Matches(code);
    var changes = new List<List<Change>>();
    while (matches.Count > 0) {
      var firstChange = 0;
      Match firstChangeMatch = null;
      for (var i = 0; i < matches.Count; i++) {
        if (matches[i].Groups["id"].Value != "") {
          var intValue = Int32.Parse(matches[i].Groups["id"].Value);
          if (firstChange == 0 || intValue < firstChange) {
            firstChange = intValue;
            firstChangeMatch = matches[i];
          }
        } else {
          firstChangeMatch = matches[i];
          break;
        }
      }

      if (firstChangeMatch == null) {
        break;
      }

      var keyword = firstChangeMatch.Groups["keyword"].Value;
      var startRemove = keyword switch {
        "Replace" => firstChangeMatch.Groups["toRemove"].Index,
        "Remove" => firstChangeMatch.Groups["previousNewline"].Index,
        "Insert" => firstChangeMatch.Groups["commentStart"].Index,
        _ => throw new Exception("Unexpected keyword: " + keyword + ", expected Replace, Remove or Insert")
      };
      var endRemove = firstChangeMatch.Groups["toRemove"].Index + firstChangeMatch.Groups["toRemove"].Value.Length;

      var toInsert = firstChangeMatch.Groups["toInsert"].Value;
      var toInsertIndex = firstChangeMatch.Groups["toInsert"].Index;
      var allNewlinesOrDoubleBackslashes = newLineOrDoubleBackslashMatcher.Matches(toInsert);


      Position IndexToPosition(int index) {
        var before = code.Substring(0, index);
        var newlines = lineMatcher.Matches(before);
        var line = newlines.Count;
        var character = index;
        if (newlines.Count > 0) {
          var lastNewline = newlines[^1];
          character = index - (lastNewline.Index + lastNewline.Value.Length);
        }

        return new Position(line, character);
      }

      // If there are \n characters in the comments, we replace them by newlines
      // If there are \\ characters in the comments, we replace them by single slashes
      var resultingChange = new List<Change>();
      for (var i = allNewlinesOrDoubleBackslashes.Count - 1; i >= 0; i--) {
        var newlineOrDoubleBackslash = allNewlinesOrDoubleBackslashes[i];
        var isNewline = newlineOrDoubleBackslash.Value == @"\n";
        var index = newlineOrDoubleBackslash.Index;
        var absoluteIndex = toInsertIndex + index;
        var absoluteIndexEnd = absoluteIndex + newlineOrDoubleBackslash.Value.Length;
        var replacement = isNewline ? "\n" : @"\";
        resultingChange.Add(new(
            new Range(IndexToPosition(absoluteIndex), IndexToPosition(absoluteIndexEnd)), replacement
          ));
        code = code.Substring(0, absoluteIndex) + replacement + code.Substring(absoluteIndexEnd);
      }

      resultingChange.Add(new(
        new Range(IndexToPosition(startRemove), IndexToPosition(endRemove)), ""));
      code = code.Substring(0, startRemove) + code.Substring(endRemove);
      matches = matcher.Matches(code);
      changes.Add(resultingChange);
      codes.Add(code);
    }

    return (originalCode, codes, changes);
  }

  // If testTrace is false, codeAndTree should not contain a trace to test.
  public async Task VerifyTrace(string codeAndTrace, bool explicitProject, string fileName = null, bool testTrace = true, bool intermediates = true,
    TestNotificationReceiver<VerificationStatusGutter> verificationStatusGutterReceiver = null) {
    if (verificationStatusGutterReceiver == null) {
      verificationStatusGutterReceiver = this.verificationStatusGutterReceiver;
    }
    codeAndTrace = codeAndTrace[0] == '\n' ? codeAndTrace.Substring(1) :
      codeAndTrace.Substring(0, 2) == "\r\n" ? codeAndTrace.Substring(2) :
      codeAndTrace;
    var codeAndChanges = testTrace ? ExtractCode(codeAndTrace) : codeAndTrace;
    var (code, codes, changesList) = ExtractCodeAndChanges(codeAndChanges);

    var documentItem = CreateTestDocument(code.Trim(), fileName, 1);
    if (explicitProject) {
      await CreateAndOpenTestDocument("", Path.Combine(Path.GetDirectoryName(documentItem.Uri.GetFileSystemPath())!, DafnyProject.FileName));
    }
    client.OpenDocument(documentItem);
    var traces = new List<LineVerificationStatus[]>();
    traces.AddRange(await GetAllLineVerificationStatuses(documentItem, verificationStatusGutterReceiver, intermediates: intermediates));
    foreach (var changes in changesList) {
      ApplyChanges(ref documentItem, changes);
      traces.AddRange(await GetAllLineVerificationStatuses(documentItem, verificationStatusGutterReceiver, intermediates: intermediates));
      await Projects.GetLastDocumentAsync(documentItem).WaitAsync(CancellationToken);
    }

    if (testTrace) {
      var traceObtained = RenderTrace(traces, codes);
      var ignoreQuestionMarks = AcceptQuestionMarks(traceObtained, codeAndTrace);
      var expected = "\n" + codeAndTrace + "\n";
      var actual = "\n" + ignoreQuestionMarks + "\n";
      AssertWithDiff.Equal(expected, actual);
    }
  }

  // Finds all the "?" at the beginning in expected and replace the characters at the same position in traceObtained
  // by a question mark, so that we don't care what is verified first.
  // Do this only if lengths are the same
  public string AcceptQuestionMarks(string traceObtained, string expected) {
    if (traceObtained.Length != expected.Length) {
      return traceObtained;
    }

    var toFindRegex = new Regex(@"(?<=(?:^|\n)[^:]*)\?");
    var matches = toFindRegex.Matches(expected);
    var pattern = "";
    for (var matchIndex = 0; matchIndex < matches.Count; matchIndex++) {
      pattern += (pattern == "" ? "" : "|")
                 + (@"(?<=^[\S\s]{" + matches[matchIndex].Index + @"}).");
    }

    if (pattern == "") {
      return traceObtained;
    }

    var toReplaceRegex = new Regex(pattern);
    return toReplaceRegex.Replace(traceObtained, "?");
  }

  protected LinearVerificationGutterStatusTester(ITestOutputHelper output) : base(output) {
  }
}<|MERGE_RESOLUTION|>--- conflicted
+++ resolved
@@ -197,11 +197,7 @@
   /// </summary>
   /// <param name="code">The original code with the //Replace: comments or //ReplaceN:</param>
   /// <returns></returns>
-<<<<<<< HEAD
-  public static (string code, List<(Range changeRange, string changeValue)> changes) ExtractCodeAndChanges(string code) {
-=======
-  public (string code, List<string> codes, List<List<Change>> changes) ExtractCodeAndChanges(string code) {
->>>>>>> 46910c79
+  public static (string code, List<string> codes, List<List<Change>> changes) ExtractCodeAndChanges(string code) {
     var lineMatcher = new Regex(@"\r?\n");
     var newLineOrDoubleBackslashMatcher = new Regex(@"\\\\|\\n");
     var matcher = new Regex(@"(?<previousNewline>^|\r?\n)(?<toRemove>.*?(?<commentStart>//)(?<keyword>Replace|Remove|Insert)(?<id>\d*):)(?<toInsert>.*)");
