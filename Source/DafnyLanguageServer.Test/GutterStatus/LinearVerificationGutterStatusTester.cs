--- conflicted
+++ resolved
@@ -290,17 +290,12 @@
       codeAndTrace.Substring(0, 2) == "\r\n" ? codeAndTrace.Substring(2) :
       codeAndTrace;
     var codeAndChanges = testTrace ? ExtractCode(codeAndTrace) : codeAndTrace;
-<<<<<<< HEAD
     var (code, codes, changesList) = ExtractCodeAndChanges(codeAndChanges);
-    var documentItem = CreateTestDocument(code.Trim(), fileName);
-=======
-    var (code, changes) = ExtractCodeAndChanges(codeAndChanges);
-
-    var documentItem = CreateTestDocument(code, fileName, 1);
+
+    var documentItem = CreateTestDocument(code.Trim(), fileName, 1);
     if (explicitProject) {
       await CreateAndOpenTestDocument("", Path.Combine(Path.GetDirectoryName(documentItem.Uri.GetFileSystemPath())!, DafnyProject.FileName));
     }
->>>>>>> cef9adcd
     client.OpenDocument(documentItem);
     var traces = new List<LineVerificationStatus[]>();
     traces.AddRange(await GetAllLineVerificationStatuses(documentItem, verificationStatusGutterReceiver, intermediates: intermediates));
