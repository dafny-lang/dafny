using System;
using System.Collections.Generic;
using System.Linq;
using System.Text.RegularExpressions;
using System.Threading;
using System.Threading.Tasks;
using Microsoft.Dafny.LanguageServer.IntegrationTest.Extensions;
using Microsoft.Dafny.LanguageServer.IntegrationTest.Util;
using Microsoft.Dafny.LanguageServer.Workspace.Notifications;
using Microsoft.VisualStudio.TestTools.UnitTesting;
using OmniSharp.Extensions.JsonRpc;
using OmniSharp.Extensions.LanguageServer.Protocol.Client;
using OmniSharp.Extensions.LanguageServer.Protocol.Document;
using OmniSharp.Extensions.LanguageServer.Protocol.Models;
using Range = OmniSharp.Extensions.LanguageServer.Protocol.Models.Range;

namespace Microsoft.Dafny.LanguageServer.IntegrationTest.Diagnostics;

public abstract class LinearVerificationDiagnosticTester : ClientBasedLanguageServerTest {
  protected TestNotificationReceiver<VerificationStatusGutter> verificationDiagnosticsReceiver;
  [TestInitialize]
  public override async Task SetUp() {
    diagnosticsReceiver = new();
    verificationDiagnosticsReceiver = new();
    client = await InitializeClient(options =>
      options
        .OnPublishDiagnostics(diagnosticsReceiver.NotificationReceived)
        .AddHandler(DafnyRequestNames.VerificationStatusGutter,
          NotificationHandler.For<VerificationStatusGutter>(verificationDiagnosticsReceiver.NotificationReceived))
      );
  }

  public static Dictionary<LineVerificationStatus, string> LineVerificationStatusToString = new() {
    { LineVerificationStatus.Nothing, "   " },
    { LineVerificationStatus.Scheduled, " . " },
    { LineVerificationStatus.Verifying, " S " },
    { LineVerificationStatus.VerifiedObsolete, " I " },
    { LineVerificationStatus.VerifiedVerifying, " $ " },
    { LineVerificationStatus.Verified, " | " },
    { LineVerificationStatus.ErrorContextObsolete, "[I]" },
    { LineVerificationStatus.ErrorContextVerifying, "[S]" },
    { LineVerificationStatus.ErrorContext, "[ ]" },
    { LineVerificationStatus.AssertionFailedObsolete, "[-]" },
    { LineVerificationStatus.AssertionFailedVerifying, "[~]" },
    { LineVerificationStatus.AssertionFailed, "[=]" },
    { LineVerificationStatus.AssertionVerifiedInErrorContextObsolete, "[o]" },
    { LineVerificationStatus.AssertionVerifiedInErrorContextVerifying, "[Q]" },
    { LineVerificationStatus.AssertionVerifiedInErrorContext, "[O]" },
    { LineVerificationStatus.ResolutionError, @"/!\" }
  };

  private static bool IsNotIndicatingProgress(LineVerificationStatus status) {
    return status != LineVerificationStatus.Scheduled &&
           status != LineVerificationStatus.Verifying &&
           status != LineVerificationStatus.AssertionFailedObsolete &&
           status != LineVerificationStatus.AssertionFailedVerifying &&
           status != LineVerificationStatus.VerifiedObsolete &&
           status != LineVerificationStatus.VerifiedVerifying &&
           status != LineVerificationStatus.ErrorContextObsolete &&
           status != LineVerificationStatus.ErrorContextVerifying &&
           status != LineVerificationStatus.AssertionVerifiedInErrorContextObsolete &&
           status != LineVerificationStatus.AssertionVerifiedInErrorContextVerifying;
  }
  public static string RenderTrace(List<LineVerificationStatus[]> statusesTrace, string code) {
    var codeLines = new Regex("\r?\n").Split(code);
    var renderedCode = "";
    for (var line = 0; line < codeLines.Length; line++) {
      if (line != 0) {
        renderedCode += "\n";
      }
      foreach (var statusTrace in statusesTrace) {
        renderedCode += LineVerificationStatusToString[statusTrace[line]];
      }

      renderedCode += ":";
      renderedCode += codeLines[line];
    }

    return renderedCode;
  }

  /// <summary>
  /// Extracts the code from a trace
  /// </summary>
  /// <param name="tracesAndCode"></param>
  /// <returns></returns>
  public static string ExtractCode(string tracesAndCode) {
    var i = 0;
    while (i < tracesAndCode.Length &&
           tracesAndCode[i] != ':' &&
           tracesAndCode[i] != '\n' &&
           (tracesAndCode[i] != '/' || (i + 1 < tracesAndCode.Length && tracesAndCode[i + 1] == '!')) &&
           tracesAndCode[i] != '(') {
      i++;
    }

    // For the first time without trace
    if (i >= tracesAndCode.Length || tracesAndCode[i] != ':') {
      return tracesAndCode;
    }
    var pattern = $"(?<newline>^|\r?\n).{{{i}}}:(?<line>.*)";
    var regexRemoveTrace = new Regex(pattern);
    var codeWithoutTrace = regexRemoveTrace.Replace(tracesAndCode, match =>
      (match.Groups["newline"].Value == "" ? "" : "\n") + match.Groups["line"].Value
    );
    return codeWithoutTrace;
  }

  protected List<LineVerificationStatus[]> previousTraces = null;

  protected async Task<List<LineVerificationStatus[]>> GetAllLineVerificationDiagnostics(
      TextDocumentItem documentItem,
      DiagnosticsReceiver diagnosticReceiver,
      TestNotificationReceiver<VerificationStatusGutter> VerificationDiagnosticReceiver
      ) {
    var traces = new List<LineVerificationStatus[]>();
    var maximumNumberOfTraces = 50;
    var previousPerLineDiagnostics
      = previousTraces == null || previousTraces.Count == 0 ? null :
        previousTraces[^1].ToList();
    var nextDiagnostic = await diagnosticReceiver.AwaitNextNotificationAsync(CancellationToken);
    for (; maximumNumberOfTraces > 0; maximumNumberOfTraces--) {
      var verificationDiagnosticReport = await VerificationDiagnosticReceiver.AwaitNextNotificationAsync(CancellationToken);
      if (documentItem.Uri != verificationDiagnosticReport.Uri || documentItem.Version != verificationDiagnosticReport.Version) {
        continue;
      }
      var newPerLineDiagnostics = verificationDiagnosticReport.PerLineStatus.ToList();
      if ((previousPerLineDiagnostics != null
          && previousPerLineDiagnostics.SequenceEqual(newPerLineDiagnostics)) ||
          newPerLineDiagnostics.All(status => status == LineVerificationStatus.Nothing)) {
        continue;
      }

      traces.Add(verificationDiagnosticReport.PerLineStatus);
      if (NoMoreNotificationsToAwaitFrom(verificationDiagnosticReport)) {
        break;
      }

      previousPerLineDiagnostics = newPerLineDiagnostics;
    }

    previousTraces = traces;
    return traces;
  }

  private static bool NoMoreNotificationsToAwaitFrom(VerificationStatusGutter verificationDiagnosticReport) {
    return verificationDiagnosticReport.PerLineStatus.Contains(LineVerificationStatus.ResolutionError) ||
           verificationDiagnosticReport.PerLineStatus.All(IsNotIndicatingProgress) ||
           verificationDiagnosticReport.PerLineStatus.All(status => status == LineVerificationStatus.Nothing);
  }

  /// <summary>
  /// Given some code, will emit the edit like this:
  /// ```
  /// sentence //Next1:sentence2 //Next2:sentence3
  /// ^^^^^^^^^^^^^^^^^ remove
  /// ```
  /// ```
  /// sentence //Next1:\nsentence2 //Next2:sentence3
  /// ^^^^^^^^^^^^^^^^^^^ replace with newline
  /// ```
  /// ```
  /// sentence //Remove1:sentence2 //Next2:sentence3
  /// ^^^^^^^^^^^^^^^^^^^ remove, including the newline before sentence if any
  /// ```
  /// </summary>
  /// <param name="code">The original code with the //Next: comments or //NextN:</param>
  /// <returns></returns>
  public Tuple<string, List<Tuple<Range, string>>> ExtractCodeAndChanges(string code) {
    var lineMatcher = new Regex(@"\r?\n");
    var matcher = new Regex(@"(?<previousNewline>^|\r?\n)(?<toRemove>.*?//(?<newtOrRemove>Next|Remove)(?<id>\d*):(?<newline>\\n)?)");
    var originalCode = code;
    var matches = matcher.Matches(code);
    var changes = new List<Tuple<Range, string>>();
    while (matches.Count > 0) {
      var firstChange = 0;
      Match firstChangeMatch = null;
      for (var i = 0; i < matches.Count; i++) {
        if (matches[i].Groups["id"].Value != "") {
          var intValue = Int32.Parse(matches[i].Groups["id"].Value);
          if (firstChange == 0 || intValue < firstChange) {
            firstChange = intValue;
            firstChangeMatch = matches[i];
          }
        } else {
          firstChangeMatch = matches[i];
          break;
        }
      }

      if (firstChangeMatch == null) {
        break;
      }

      var startRemove =
        firstChangeMatch.Groups["newtOrRemove"].Value == "Next" ?
        firstChangeMatch.Groups["toRemove"].Index :
        firstChangeMatch.Groups["previousNewline"].Index;
      var endRemove = firstChangeMatch.Groups["toRemove"].Index + firstChangeMatch.Groups["toRemove"].Value.Length;

      Position IndexToPosition(int index) {
        var before = code.Substring(0, index);
        var newlines = lineMatcher.Matches(before);
        var line = newlines.Count;
        var character = index;
        if (newlines.Count > 0) {
          var lastNewline = newlines[newlines.Count - 1];
          character = index - (lastNewline.Index + lastNewline.Value.Length);
        }

        return new Position(line, character);
      }

      // For now, simple: Remove the line
      changes.Add(new Tuple<Range, string>(
        new Range(IndexToPosition(startRemove), IndexToPosition(endRemove)), firstChangeMatch.Groups["newline"].Success ? "\n" : ""));
      code = code.Substring(0, startRemove) + code.Substring(endRemove);
      matches = matcher.Matches(code);
    }

    return new Tuple<string, List<Tuple<Range, string>>>(originalCode, changes);
  }

<<<<<<< HEAD
  public async Task VerifyTrace(string codeAndTrace, string fileName = null,
      DiagnosticsReceiver diagnosticsReceiver = null,
      TestNotificationReceiver<VerificationStatusGutter> verificationDiagnosticsReceiver = null
    ) {
    if (diagnosticsReceiver == null || verificationDiagnosticsReceiver == null) {
      diagnosticsReceiver = this.diagnosticsReceiver;
      verificationDiagnosticsReceiver = this.verificationDiagnosticsReceiver;
    }
=======
  // If testTrace is false, codeAndTree should not contain a trace to test.
  public async Task VerifyTrace(string codeAndTrace, bool testTrace = true) {
>>>>>>> 034f7bed
    codeAndTrace = codeAndTrace[0] == '\n' ? codeAndTrace.Substring(1) :
      codeAndTrace.Substring(0, 2) == "\r\n" ? codeAndTrace.Substring(2) :
      codeAndTrace;
    var codeAndChanges = testTrace ? ExtractCode(codeAndTrace) : codeAndTrace;
    var (code, changes) = ExtractCodeAndChanges(codeAndChanges);
    var documentItem = CreateTestDocument(code, fileName);
    client.OpenDocument(documentItem);
    var traces = new List<LineVerificationStatus[]>();
    traces.AddRange(await GetAllLineVerificationDiagnostics(documentItem, diagnosticsReceiver, verificationDiagnosticsReceiver));
    foreach (var (range, inserted) in changes) {
      ApplyChange(ref documentItem, range, inserted);
      traces.AddRange(await GetAllLineVerificationDiagnostics(documentItem, diagnosticsReceiver, verificationDiagnosticsReceiver));
    }

    if (testTrace) {
      var traceObtained = RenderTrace(traces, code);
      var ignoreQuestionMarks = AcceptQuestionMarks(traceObtained, codeAndTrace);
      var expected = "\n" + codeAndTrace + "\n";
      var actual = "\n" + ignoreQuestionMarks + "\n";
      AssertWithDiff.Equal(expected, actual);
    }
  }

  // Finds all the "?" at the beginning in expected and replace the characters at the same position in traceObtained
  // by a question mark, so that we don't care what is verified first.
  // Do this only if lengths are the same
  public string AcceptQuestionMarks(string traceObtained, string expected) {
    if (traceObtained.Length != expected.Length) {
      return traceObtained;
    }

    var toFindRegex = new Regex(@"(?<=(?:^|\n)[^:]*)\?");
    var matches = toFindRegex.Matches(expected);
    var pattern = "";
    for (var matchIndex = 0; matchIndex < matches.Count; matchIndex++) {
      pattern += (pattern == "" ? "" : "|")
                 + (@"(?<=^[\S\s]{" + matches[matchIndex].Index + @"}).");
    }

    if (pattern == "") {
      return traceObtained;
    }

    var toReplaceRegex = new Regex(pattern);
    return toReplaceRegex.Replace(traceObtained, "?");
  }
}<|MERGE_RESOLUTION|>--- conflicted
+++ resolved
@@ -221,8 +221,8 @@
     return new Tuple<string, List<Tuple<Range, string>>>(originalCode, changes);
   }
 
-<<<<<<< HEAD
-  public async Task VerifyTrace(string codeAndTrace, string fileName = null,
+  // If testTrace is false, codeAndTree should not contain a trace to test.
+  public async Task VerifyTrace(string codeAndTrace, string fileName = null, bool testTrace = true,
       DiagnosticsReceiver diagnosticsReceiver = null,
       TestNotificationReceiver<VerificationStatusGutter> verificationDiagnosticsReceiver = null
     ) {
@@ -230,10 +230,6 @@
       diagnosticsReceiver = this.diagnosticsReceiver;
       verificationDiagnosticsReceiver = this.verificationDiagnosticsReceiver;
     }
-=======
-  // If testTrace is false, codeAndTree should not contain a trace to test.
-  public async Task VerifyTrace(string codeAndTrace, bool testTrace = true) {
->>>>>>> 034f7bed
     codeAndTrace = codeAndTrace[0] == '\n' ? codeAndTrace.Substring(1) :
       codeAndTrace.Substring(0, 2) == "\r\n" ? codeAndTrace.Substring(2) :
       codeAndTrace;
