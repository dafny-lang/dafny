﻿using System;
using System.Collections.Generic;
using System.CommandLine;
using Microsoft.Dafny.LanguageServer.Workspace;
using Microsoft.Extensions.DependencyInjection;
using Microsoft.Extensions.Logging;
using OmniSharp.Extensions.JsonRpc.Testing;
using OmniSharp.Extensions.LanguageProtocol.Testing;
using OmniSharp.Extensions.LanguageServer.Protocol;
using OmniSharp.Extensions.LanguageServer.Protocol.Client;
using OmniSharp.Extensions.LanguageServer.Protocol.Document;
using OmniSharp.Extensions.LanguageServer.Protocol.Models;
using OmniSharp.Extensions.LanguageServer.Protocol.Server;
using OmniSharp.Extensions.LanguageServer.Server;
using System.IO;
using System.Linq;
using System.Threading;
using System.Threading.Tasks;
using Microsoft.Dafny.LanguageServer.IntegrationTest.Various;
using Microsoft.Dafny.LanguageServer.Language;
using OmniSharp.Extensions.LanguageServer.Client;
using Xunit.Abstractions;

namespace Microsoft.Dafny.LanguageServer.IntegrationTest {
  public class DafnyLanguageServerTestBase : LanguageProtocolTestBase {

    protected readonly string SlowToVerify = @"
lemma {:timeLimit 3} SquareRoot2NotRational(p: nat, q: nat)
  requires p > 0 && q > 0
  ensures (p * p) !=  2 * (q * q)
{ 
  if (p * p) ==  2 * (q * q) {
    calc == {
      (2 * q - p) * (2 * q - p);
      4 * q * q + p * p - 4 * p * q;
      {assert 2 * q * q == p * p;}
      2 * q * q + 2 * p * p - 4 * p * q;
      2 * (p - q) * (p - q);
    }
  }
}".TrimStart();

    protected readonly string NeverVerifies = @"
lemma {:neverVerify} HasNeverVerifyAttribute(p: nat, q: nat)
  ensures true
{
}".TrimStart();

    public const string LanguageId = "dafny";
    protected static int fileIndex;
    protected readonly TextWriter output;

    public ILanguageServer Server { get; protected set; }

    public IProjectDatabase Projects => Server.GetRequiredService<IProjectDatabase>();

    public DafnyLanguageServerTestBase(ITestOutputHelper output) : base(new JsonRpcTestOptions(LoggerFactory.Create(
      builder => builder.AddConsole().SetMinimumLevel(LogLevel.Warning)))) {
      this.output = new WriterFromOutputHelper(output);
    }

    protected virtual void ServerOptionsAction(LanguageServerOptions serverOptions) {
    }

    protected Task<(ILanguageClient client, ILanguageServer server)> Initialize(Action<LanguageClientOptions> clientOptionsAction, Action<DafnyOptions> serverOptionsAction) {
      /*
       * I would rather use LanguageServerOptions.RegisterForDisposal, but it doesn't seem to work
       * Alternatively one can do Disposable.Add((IDisposable)Server.Services), but we've seen many
       * ObjectDisposedExceptions in tests that might relate to this, so let's be more specific and only dispose
       * IProjectDatabase
       */
      Disposable.Add(new AnonymousDisposable(() => {
        var database = Server.Services.GetRequiredService<IProjectDatabase>();
        database.Dispose();
      }));
      return base.Initialize(clientOptionsAction, GetServerOptionsAction(serverOptionsAction));
    }

    private sealed class AnonymousDisposable : IDisposable {
      private Action action;

      public AnonymousDisposable(Action action) {
        this.action = action;
      }

      public void Dispose() => Interlocked.Exchange(ref action, null)?.Invoke();
    }

    private Action<LanguageServerOptions> GetServerOptionsAction(Action<DafnyOptions> modifyOptions) {
      var dafnyOptions = DafnyOptions.Create(output);
      modifyOptions?.Invoke(dafnyOptions);
      ServerCommand.ConfigureDafnyOptionsForServer(dafnyOptions);
      ApplyDefaultOptionValues(dafnyOptions);
      return options => {
        options.ConfigureLogging(SetupTestLogging);
        options.WithDafnyLanguageServer(() => { });
        options.Services.AddSingleton(dafnyOptions);
        options.Services.AddSingleton<IProgramVerifier>(serviceProvider => new SlowVerifier(
          serviceProvider.GetRequiredService<ILogger<DafnyProgramVerifier>>()
        ));
        ServerOptionsAction(options);
      };
    }

    private static void ApplyDefaultOptionValues(DafnyOptions dafnyOptions) {
      var testCommand = new System.CommandLine.Command("test");
      foreach (var serverOption in ServerCommand.Instance.Options) {
        testCommand.AddOption(serverOption);
      }

      var result = testCommand.Parse("test");
      foreach (var option in ServerCommand.Instance.Options) {
        if (!dafnyOptions.Options.OptionArguments.ContainsKey(option)) {
          var value = result.GetValueForOption(option);

          dafnyOptions.SetUntyped(option, value);
        }

        dafnyOptions.ApplyBinding(option);
      }
    }

    private static void SetupTestLogging(ILoggingBuilder builder) {
      builder
        .AddFilter("OmniSharp", LogLevel.Warning)
        .AddFilter("Microsoft.Dafny", LogLevel.Information)
        .SetMinimumLevel(LogLevel.Debug)
        .AddConsole();
    }

    protected static TextDocumentItem CreateTestDocument(string source, string filePath = null, int version = 1) {
      if (filePath == null) {
        filePath = Path.Combine(Path.GetTempPath(), Path.GetRandomFileName(), $"testFile{fileIndex++}.dfy");
      }
<<<<<<< HEAD
      if (!Path.IsPathFullyQualified(filePath)) {
=======
      if (Path.GetDirectoryName(filePath) == null) {
>>>>>>> 5167023d
        filePath = Path.Combine(Path.GetTempPath(), Path.GetRandomFileName(), filePath);
      }
      filePath = Path.GetFullPath(filePath);
      return new TextDocumentItem {
        LanguageId = LanguageId,
        Text = source,
        Uri = filePath.StartsWith("untitled:") ? DocumentUri.Parse(filePath) : DocumentUri.FromFileSystemPath(filePath),
        Version = version
      };
    }

    protected static void OpenDocument(ILanguageClient client, TextDocumentItem document) {
      client.DidOpenTextDocument(new DidOpenTextDocumentParams {
        TextDocument = document
      });
    }

    public static string PrintDiagnostics(IEnumerable<Diagnostic> items) {
      return PrintEnumerable(items.Select(PrintDiagnostic));
    }

    public static string PrintDiagnostic(Diagnostic diagnostic) {
      var relatedPrint = string.Join(", ", diagnostic.RelatedInformation?.
        Select(r => $"at {r.Location} saying '{r.Message}'") ?? Array.Empty<string>());
      return $"Diagnostic at {diagnostic.Range} saying '{diagnostic.Message}', related: {relatedPrint}";
    }

    public static string PrintEnumerable(IEnumerable<object> items) {
      return "[" + string.Join(", ", items.Select(o => o.ToString())) + "]";
    }
  }
}<|MERGE_RESOLUTION|>--- conflicted
+++ resolved
@@ -132,11 +132,7 @@
       if (filePath == null) {
         filePath = Path.Combine(Path.GetTempPath(), Path.GetRandomFileName(), $"testFile{fileIndex++}.dfy");
       }
-<<<<<<< HEAD
-      if (!Path.IsPathFullyQualified(filePath)) {
-=======
       if (Path.GetDirectoryName(filePath) == null) {
->>>>>>> 5167023d
         filePath = Path.Combine(Path.GetTempPath(), Path.GetRandomFileName(), filePath);
       }
       filePath = Path.GetFullPath(filePath);
