--- conflicted
+++ resolved
@@ -49,11 +49,7 @@
 
   class DummyModuleDecl : LiteralModuleDecl {
     public DummyModuleDecl(IList<Uri> rootUris) : base(
-<<<<<<< HEAD
-      new DefaultModuleDefinition(rootUris), null) {
-=======
-      new DefaultModuleDefinition(rootUris, false), null, Guid.NewGuid()) {
->>>>>>> 0f9eb640
+      new DefaultModuleDefinition(rootUris), null, Guid.NewGuid()) {
     }
     public override object Dereference() {
       return this;
