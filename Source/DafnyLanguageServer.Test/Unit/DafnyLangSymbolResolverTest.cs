﻿using System;
using System.Collections.Generic;
using Microsoft.Dafny.LanguageServer.Language.Symbols;
using Microsoft.Dafny.LanguageServer.Workspace;
using Microsoft.Extensions.Logging;
using Moq;

namespace Microsoft.Dafny.LanguageServer.IntegrationTest.Unit;

public class DafnyLangSymbolResolverTest {
  private DafnyLangSymbolResolver dafnyLangSymbolResolver;

  public DafnyLangSymbolResolverTest() {
    var loggerFactory = new Mock<ILoggerFactory>();
    dafnyLangSymbolResolver = new DafnyLangSymbolResolver(
      loggerFactory.Object,
      new Mock<ITelemetryPublisher>().Object
    );
  }

  class CollectingErrorReporter : BatchErrorReporter {
    public Dictionary<ErrorLevel, List<DafnyDiagnostic>> GetErrors() {
      return this.AllMessagesByLevel;
    }

    public CollectingErrorReporter(DafnyOptions options) : base(options) {
    }
  }

  class DummyModuleDecl : LiteralModuleDecl {
    public DummyModuleDecl() : base(
<<<<<<< HEAD
      new DefaultModuleDefinition(new List<Uri>()), null) {
=======
      new DefaultModuleDefinition(new List<Uri>(), false), null, Guid.NewGuid()) {
>>>>>>> 0f9eb640
    }
    public override object Dereference() {
      return this;
    }
  }
}<|MERGE_RESOLUTION|>--- conflicted
+++ resolved
@@ -29,11 +29,7 @@
 
   class DummyModuleDecl : LiteralModuleDecl {
     public DummyModuleDecl() : base(
-<<<<<<< HEAD
-      new DefaultModuleDefinition(new List<Uri>()), null) {
-=======
-      new DefaultModuleDefinition(new List<Uri>(), false), null, Guid.NewGuid()) {
->>>>>>> 0f9eb640
+      new DefaultModuleDefinition(new List<Uri>()), null, Guid.NewGuid()) {
     }
     public override object Dereference() {
       return this;
