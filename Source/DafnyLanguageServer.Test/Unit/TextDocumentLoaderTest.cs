﻿using Microsoft.Dafny.LanguageServer.Language;
using Microsoft.Dafny.LanguageServer.Language.Symbols;
using Microsoft.Dafny.LanguageServer.Workspace;
using Moq;
using OmniSharp.Extensions.LanguageServer.Protocol.Models;
using System;
using System.IO;
using System.Threading;
using System.Threading.Tasks;
using Microsoft.Extensions.Logging;
using OmniSharp.Extensions.LanguageServer.Protocol;
using Xunit;
using Xunit.Abstractions;

namespace Microsoft.Dafny.LanguageServer.IntegrationTest.Unit {
  public class TextDocumentLoaderTest {
    private readonly TextWriter output;

    private Mock<IFileSystem> fileSystem;
    private Mock<IDafnyParser> parser;
    private Mock<ISymbolResolver> symbolResolver;
    private Mock<ISymbolTableFactory> symbolTableFactory;
    private Mock<IGhostStateDiagnosticCollector> ghostStateDiagnosticCollector;
    private Mock<ICompilationStatusNotificationPublisher> notificationPublisher;
    private TextDocumentLoader textDocumentLoader;
    private Mock<ILoggerFactory> logger;
    private Mock<INotificationPublisher> diagnosticPublisher;

    public TextDocumentLoaderTest(ITestOutputHelper output) {
      this.output = new WriterFromOutputHelper(output);
      parser = new();
      symbolResolver = new();
      symbolTableFactory = new();
      ghostStateDiagnosticCollector = new();
      notificationPublisher = new();
      fileSystem = new();
      logger = new Mock<ILoggerFactory>();
      diagnosticPublisher = new Mock<INotificationPublisher>();
      textDocumentLoader = TextDocumentLoader.Create(
        parser.Object,
        symbolResolver.Object,
        symbolTableFactory.Object,
        ghostStateDiagnosticCollector.Object,
        notificationPublisher.Object,
        logger.Object
      );
    }

    private static VersionedTextDocumentIdentifier CreateTestDocumentId() {
      return new VersionedTextDocumentIdentifier() {
        Uri = DocumentUri.Parse("untitled:untitled1"),
        Version = 1,
      };
    }

    private static DocumentTextBuffer CreateTestDocument() {
      return new DocumentTextBuffer(new TextDocumentItem() {
        Uri = DocumentUri.Parse("untitled:untitled1"),
        LanguageId = "dafny",
        Version = 1,
        Text = ""
      });
    }

    [Fact]
    public async Task LoadReturnsCanceledTaskIfOperationIsCanceled() {
      var source = new CancellationTokenSource();
      parser.Setup(p => p.Parse(
<<<<<<< HEAD
          It.IsAny<DafnyProject>(),
          It.IsAny<IFileSystem>(),
          It.IsAny<ErrorReporter>(),
          It.IsAny<CancellationToken>())).Callback(() => source.Cancel())
        .Throws<TaskCanceledException>();
      var task = textDocumentLoader.LoadAsync(DafnyOptions.Default, GetCompilation(), fileSystem.Object, source.Token);
=======
          It.IsAny<VersionedTextDocumentIdentifier>(),
          It.IsAny<ErrorReporter>(),
          It.IsAny<CancellationToken>())).Callback(() => source.Cancel())
        .Throws<TaskCanceledException>();
      var task = textDocumentLoader.LoadAsync(DafnyOptions.Default, CreateTestDocumentId(), source.Token);
>>>>>>> e95d4ce6
      try {
        await task;
        Assert.Fail("document load was not cancelled");
      } catch (Exception e) {
        Assert.IsType<TaskCanceledException>(e);
        Assert.True(task.IsCanceled);
        Assert.False(task.IsFaulted);
      }
    }

    private static Compilation GetCompilation() {
      var versionedTextDocumentIdentifier = CreateTestDocumentId();
      var compilation = new Compilation(0, ProjectManagerDatabase.ImplicitProject(versionedTextDocumentIdentifier));
      return compilation;
    }

    [Fact]
    public async Task LoadReturnsFaultedTaskIfAnyExceptionOccured() {
<<<<<<< HEAD
      parser.Setup(p => p.Parse(It.IsAny<DafnyProject>(),
          It.IsAny<IFileSystem>(),
          It.IsAny<ErrorReporter>(),
          It.IsAny<CancellationToken>()))
        .Throws<InvalidOperationException>();
      var task = textDocumentLoader.LoadAsync(DafnyOptions.Default, GetCompilation(), fileSystem.Object, default);
=======
      parser.Setup(p => p.Parse(It.IsAny<VersionedTextDocumentIdentifier>(),
          It.IsAny<ErrorReporter>(),
          It.IsAny<CancellationToken>()))
        .Throws<InvalidOperationException>();
      var task = textDocumentLoader.LoadAsync(DafnyOptions.Default, CreateTestDocumentId(), default);
>>>>>>> e95d4ce6
      try {
        await task;
        Assert.Fail("document load did not fail");
      } catch (Exception e) {
        Assert.IsType<InvalidOperationException>(e);
        Assert.False(task.IsCanceled);
        Assert.True(task.IsFaulted);
      }
    }
  }
}<|MERGE_RESOLUTION|>--- conflicted
+++ resolved
@@ -66,20 +66,11 @@
     public async Task LoadReturnsCanceledTaskIfOperationIsCanceled() {
       var source = new CancellationTokenSource();
       parser.Setup(p => p.Parse(
-<<<<<<< HEAD
           It.IsAny<DafnyProject>(),
-          It.IsAny<IFileSystem>(),
           It.IsAny<ErrorReporter>(),
           It.IsAny<CancellationToken>())).Callback(() => source.Cancel())
         .Throws<TaskCanceledException>();
-      var task = textDocumentLoader.LoadAsync(DafnyOptions.Default, GetCompilation(), fileSystem.Object, source.Token);
-=======
-          It.IsAny<VersionedTextDocumentIdentifier>(),
-          It.IsAny<ErrorReporter>(),
-          It.IsAny<CancellationToken>())).Callback(() => source.Cancel())
-        .Throws<TaskCanceledException>();
-      var task = textDocumentLoader.LoadAsync(DafnyOptions.Default, CreateTestDocumentId(), source.Token);
->>>>>>> e95d4ce6
+      var task = textDocumentLoader.LoadAsync(DafnyOptions.Default, GetCompilation(), source.Token);
       try {
         await task;
         Assert.Fail("document load was not cancelled");
@@ -98,20 +89,11 @@
 
     [Fact]
     public async Task LoadReturnsFaultedTaskIfAnyExceptionOccured() {
-<<<<<<< HEAD
       parser.Setup(p => p.Parse(It.IsAny<DafnyProject>(),
-          It.IsAny<IFileSystem>(),
           It.IsAny<ErrorReporter>(),
           It.IsAny<CancellationToken>()))
         .Throws<InvalidOperationException>();
-      var task = textDocumentLoader.LoadAsync(DafnyOptions.Default, GetCompilation(), fileSystem.Object, default);
-=======
-      parser.Setup(p => p.Parse(It.IsAny<VersionedTextDocumentIdentifier>(),
-          It.IsAny<ErrorReporter>(),
-          It.IsAny<CancellationToken>()))
-        .Throws<InvalidOperationException>();
-      var task = textDocumentLoader.LoadAsync(DafnyOptions.Default, CreateTestDocumentId(), default);
->>>>>>> e95d4ce6
+      var task = textDocumentLoader.LoadAsync(DafnyOptions.Default, GetCompilation(), default);
       try {
         await task;
         Assert.Fail("document load did not fail");
