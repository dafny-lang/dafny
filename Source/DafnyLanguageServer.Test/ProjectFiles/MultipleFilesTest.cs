--- conflicted
+++ resolved
@@ -216,14 +216,7 @@
     var producesDefinition1 = await RequestDefinition(consumer, new Position(1, 3));
     Assert.Empty(producesDefinition1);
 
-<<<<<<< HEAD
-    // Wait to prevent an IOException because the file is already in use.
-    await Task.Delay(100);
-    await File.WriteAllTextAsync(Path.Combine(directory, DafnyProject.FileName),
-      @"includes = [""firstFile.dfy"", ""secondFile.dfy""]");
-=======
     await FileTestExtensions.WriteWhenUnlocked(projectFilePath, @"includes = [""firstFile.dfy"", ""secondFile.dfy""]");
->>>>>>> 492fd82d
     await Task.Delay(ProjectManagerDatabase.ProjectFileCacheExpiryTime);
 
     var producesDefinition2 = await RequestDefinition(consumer, new Position(1, 3));
