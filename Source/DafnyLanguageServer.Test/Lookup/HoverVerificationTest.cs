﻿using System.Collections.Generic;
using System.Text.RegularExpressions;
using System.Threading.Tasks;
using Microsoft.Dafny.LanguageServer.IntegrationTest.Extensions;
using Microsoft.Dafny.LanguageServer.IntegrationTest.Util;
using Microsoft.Dafny.LanguageServer.Workspace.Notifications;
using Microsoft.Extensions.Configuration;
using Microsoft.VisualStudio.TestTools.UnitTesting;
using OmniSharp.Extensions.JsonRpc;
using OmniSharp.Extensions.LanguageServer.Protocol.Client;
using OmniSharp.Extensions.LanguageServer.Protocol.Document;
using OmniSharp.Extensions.LanguageServer.Protocol.Models;

namespace Microsoft.Dafny.LanguageServer.IntegrationTest.Lookup {
  [TestClass]
  public class HoverVerificationTest : DafnyLanguageServerTestBase {
    private const int MaxTestExecutionTimeMs = 10000;

    private ILanguageClient client;
    private TestNotificationReceiver<CompilationStatusParams> notificationReceiver;
    private IDictionary<string, string> configuration;

    [TestInitialize]
    public Task SetUp() => SetUp(null);

    public async Task SetUp(IDictionary<string, string> configuration) {
      DafnyOptions.Install(DafnyOptions.Create());
      this.configuration = configuration;
      notificationReceiver = new();
      client = await InitializeClient(options => {
        options
          .AddHandler(DafnyRequestNames.CompilationStatus, NotificationHandler.For<CompilationStatusParams>(notificationReceiver.NotificationReceived));
      });
    }

    protected override IConfiguration CreateConfiguration() {
      return configuration == null
        ? base.CreateConfiguration()
        : new ConfigurationBuilder().AddInMemoryCollection(configuration).Build();
    }

    [TestMethod, Timeout(MaxTestExecutionTimeMs)]
    public async Task HoverGetsBasicAssertionInformation() {
      var documentItem = await GetDocumentItem(@"
method Abs(x: int) returns (y: int)
//     ^ Hover #4
    ensures y >= 0
{ //           ^ hover #1
  if x < 2 { // Hover #2 on the brace
    return -x;
  }
  assert x > 2; // Hover #3 on the '>'
  return x;
}
", "testFile.dfy");
      // When hovering the postcondition, it should display the position of the failing path
      await AssertHoverMatches(documentItem, (2, 15),
        @"[**Error:**](???) This postcondition might not hold on a return path.  
This is assertion #1 of 2 in method Abs  
Resource usage: ??? RU  
Return path: testFile.dfy(6, 5)"
      );
      // When hovering the failing path, it does not display the position of the failing postcondition
      // because the IDE extension already does it.
      await AssertHoverMatches(documentItem, (5, 4),
        @"[**Error:**](???) A postcondition might not hold on this return path.  
This is assertion #1 of 2 in method Abs  
Resource usage: ??? RU"
      );
      await AssertHoverMatches(documentItem, (7, 11),
        @"[**Error:**](???) assertion might not hold  
This is assertion #2 of 2 in method Abs  
Resource usage: 9K RU"
      );
      await AssertHoverMatches(documentItem, (0, 7),
        @"**Verification performance metrics for method Abs**:

- Total resource usage: ??? RU  
- Only one [assertion batch](???)"
      );
    }

    [TestMethod, Timeout(MaxTestExecutionTimeMs)]
    public async Task BetterMessageWhenOneAssertPerBatch() {
      var documentItem = await GetDocumentItem(@"
method {:vcs_split_on_every_assert} f(x: int) {
  assert x >= 2; // Hover #1
  assert x >= 1; // Hover #2
}
", "testfile.dfy");
      await AssertHoverMatches(documentItem, (1, 12),
        @"[**Error:**](???) assertion might not hold  
This is the only assertion in [batch](???) #2 of 3 in method f  
[Batch](???) #2 resource usage: ??? RU"
      );
      await AssertHoverMatches(documentItem, (2, 12),
        @"<span style='color:green'>**Success:**</span> assertion always holds  
This is the only assertion in [batch](???) #3 of 3 in method f  
[Batch](???) #3 resource usage: ??? RU"
      );
      await AssertHoverMatches(documentItem, (0, 36),
        @"**Verification performance metrics for method f**:

- Total resource usage: ??? RU  
- Most costly [assertion batches](https://dafny-lang.github.io/dafny/DafnyRef/DafnyRef#sec-verification-attributes-on-assert-statements):  
  - #3/3 with 1 assertion  at line 3, ??? RU  
  - #2/3 with 1 assertion  at line 2, ??? RU  
  - #1/3 with 0 assertions at line 1, ??? RU"
      );
    }


    [TestMethod, Timeout(MaxTestExecutionTimeMs)]
    public async Task MessagesWhenMultipleAssertionsPerBatch() {
      var documentItem = await GetDocumentItem(@"
function f(x: int): int {
  assert x >= 4;
  assert x >= 2; // Hover #1
  assert {:split_here} x >= 5; // hover #2
  assert x >= 1;
  x
}
", "testfile.dfy");
      await AssertHoverMatches(documentItem, (2, 12),
        @"???Success??? assertion always holds  
This is assertion #2 of 2 in [batch](???) #1 of 2 in function f  
[Batch](???) #1 resource usage: ??? RU"
      );
      await AssertHoverMatches(documentItem, (3, 26),
        @"[**Error:**](???) assertion might not hold  
This is assertion #1 of 2 in [batch](???) #2 of 2 in function f  
[Batch](???) #2 resource usage: ??? RU"
      );
      await AssertHoverMatches(documentItem, (0, 36),
        @"**Verification performance metrics for function f**:

- Total resource usage: ??? RU  
- Most costly [assertion batches](https://dafny-lang.github.io/dafny/DafnyRef/DafnyRef#sec-verification-attributes-on-assert-statements):  
  - #???/2 with 2 assertions at line ???, ??? RU  
  - #???/2 with 2 assertions at line ???, ??? RU"
      );
    }

    [TestMethod, Timeout(MaxTestExecutionTimeMs)]
    public async Task MeaningfulMessageWhenMethodWithoutAssert() {
      var documentItem = await GetDocumentItem(@"
method f(x: int) {
  print x;
<<<<<<< HEAD
}", "testfile.dfy", CompilationStatus.VerificationSucceeded);
=======
}", "testfile.dfy");
      await Task.Delay(100); // Just time for the diagnostics to be updated
>>>>>>> 7161a887
      await AssertHoverMatches(documentItem, (0, 7),
        @"**Verification performance metrics for method f**:

No assertions."
      );
      await AssertHoverMatches(documentItem, (0, 10),
        "```dafny\nx: int\n```");
    }


    [TestMethod, Timeout(MaxTestExecutionTimeMs)]
    public async Task MeaningfulMessageForFailingPreconditions() {
      var documentItem = await GetDocumentItem(@"
method Test1() {
    Test2(0);  // Hover #1
}

method Test2(i: int)
  requires i > 0 {

}", "testfile.dfy", CompilationStatus.VerificationFailed);
      await AssertHoverMatches(documentItem, (1, 10),
        @"???
Failing precondition:???"
      );
    }

    [TestMethod, Timeout(MaxTestExecutionTimeMs)]
    public async Task MeaningfulMessageWhenMethodWithOneAssert() {
      var documentItem = await GetDocumentItem(@"
method f(x: int) {
  assert false;
<<<<<<< HEAD
}", "testfile1.dfy", CompilationStatus.VerificationFailed);
=======
}", "testfile1.dfy");
      await Task.Delay(100); // Just time for the diagnostics to be updated
>>>>>>> 7161a887
      await AssertHoverMatches(documentItem, (0, 7),
        @"**Verification performance metrics for method f**:

- Total resource usage: 8K RU  
- Only one [assertion batch](???) containing 1 assertion."
      );
    }


    [TestMethod, Timeout(MaxTestExecutionTimeMs)]
    public async Task MeaningfulMessageWhenMethodWithTwoAsserts() {
      var documentItem = await GetDocumentItem(@"
method f(x: int) {
  assert false;
  assert false;
<<<<<<< HEAD
}", "testfile2.dfy", CompilationStatus.VerificationFailed);
=======
}", "testfile2.dfy");
      await Task.Delay(100); // Just time for the diagnostics to be updated
>>>>>>> 7161a887
      await AssertHoverMatches(documentItem, (0, 7),
        @"**Verification performance metrics for method f**:

- Total resource usage: 8K RU  
- Only one [assertion batch](???) containing 2 assertions."
      );
    }

    [TestMethod, Timeout(5 * MaxTestExecutionTimeMs)]
    public async Task IndicateClickableWarningSignsOnMethodHoverWhenResourceLimitReached10MThreshold() {
      var documentItem = await GetDocumentItem(@"
lemma {:rlimit 12000} SquareRoot2NotRational(p: nat, q: nat)
  requires p > 0 && q > 0
  ensures (p * p) !=  2 * (q * q)
{ 
  if (p * p) ==  2 * (q * q) {
    calc == {
      (2 * q - p) * (2 * q - p);
      4 * q * q + p * p - 4 * p * q;
      {assert {:split_here} 2 * q * q == p * p;}
      2 * q * q + 2 * p * p - 4 * p * q;
      2 * (p - q) * (p - q);
    }
  }
  assert {:split_here} true;
<<<<<<< HEAD
} ", "testfileSlow.dfy", CompilationStatus.VerificationFailed);
=======
} ", "testfileSlow.dfy");
      await Task.Delay(100); // Just time for the diagnostics to be updated
>>>>>>> 7161a887
      await AssertHoverMatches(documentItem, (0, 22),
        @"**Verification performance metrics for method SquareRoot2NotRational**:

- Total resource usage: ??? RU [⚠](???)  
- Most costly [assertion batches](???):  
  - #2/3 with 2 assertions at line 3, ??? RU [⚠](???)  
  - #???/3 with 2 assertions at line ???, ??? RU  
  - #???/3 with 2 assertions at line ???9, ??? RU"
      );
    }

    private async Task<TextDocumentItem> GetDocumentItem(string source, string filename) {
      source = source.TrimStart();
      var documentItem = CreateTestDocument(source, filename);
      await client.OpenDocumentAndWaitAsync(documentItem, CancellationToken);
<<<<<<< HEAD
      var lastStatus = await WaitUntilDafnyFinishes(documentItem);
      Assert.AreEqual(expectedStatus, lastStatus);
      foreach (var document in Documents.Documents) {
        await document.LastDocument;
      }
=======
      await Documents.GetLastDocumentAsync(documentItem);
>>>>>>> 7161a887
      return documentItem;
    }

    private async Task AssertHoverMatches(TextDocumentItem documentItem, Position hoverPosition, string expected) {
      var hover = await RequestHover(documentItem, hoverPosition);
      Assert.IsNotNull(hover);
      var markup = hover.Contents.MarkupContent;
      Assert.IsNotNull(markup);
      Assert.AreEqual(MarkupKind.Markdown, markup.Kind);
      AssertMatchRegex(expected.ReplaceLineEndings("\n"), markup.Value);
    }

    private void AssertMatchRegex(string expected, string value) {
      var regexExpected = Regex.Escape(expected).Replace(@"\?\?\?", ".*");
      var matched = new Regex(regexExpected).Match(value).Success;
      if (!matched) {
        // A simple helper to determine what portion of the regex did not match
        var helper = "";
        foreach (var chunk in expected.Split("???")) {
          if (!value.Contains(chunk)) {
            helper += $"\nThe result string did not contain '{chunk}'";
          }
        }
        Assert.IsTrue(false, "{0} did not match {1}." + helper, value, regexExpected);
      }
    }

    private Task<Hover> RequestHover(TextDocumentItem documentItem, Position position) {
      return client.RequestHover(
        new HoverParams {
          TextDocument = documentItem.Uri,
          Position = position
        },
        CancellationToken
      );
    }
  }
}<|MERGE_RESOLUTION|>--- conflicted
+++ resolved
@@ -146,12 +146,7 @@
       var documentItem = await GetDocumentItem(@"
 method f(x: int) {
   print x;
-<<<<<<< HEAD
-}", "testfile.dfy", CompilationStatus.VerificationSucceeded);
-=======
 }", "testfile.dfy");
-      await Task.Delay(100); // Just time for the diagnostics to be updated
->>>>>>> 7161a887
       await AssertHoverMatches(documentItem, (0, 7),
         @"**Verification performance metrics for method f**:
 
@@ -184,12 +179,7 @@
       var documentItem = await GetDocumentItem(@"
 method f(x: int) {
   assert false;
-<<<<<<< HEAD
-}", "testfile1.dfy", CompilationStatus.VerificationFailed);
-=======
 }", "testfile1.dfy");
-      await Task.Delay(100); // Just time for the diagnostics to be updated
->>>>>>> 7161a887
       await AssertHoverMatches(documentItem, (0, 7),
         @"**Verification performance metrics for method f**:
 
@@ -205,12 +195,7 @@
 method f(x: int) {
   assert false;
   assert false;
-<<<<<<< HEAD
-}", "testfile2.dfy", CompilationStatus.VerificationFailed);
-=======
 }", "testfile2.dfy");
-      await Task.Delay(100); // Just time for the diagnostics to be updated
->>>>>>> 7161a887
       await AssertHoverMatches(documentItem, (0, 7),
         @"**Verification performance metrics for method f**:
 
@@ -236,12 +221,7 @@
     }
   }
   assert {:split_here} true;
-<<<<<<< HEAD
-} ", "testfileSlow.dfy", CompilationStatus.VerificationFailed);
-=======
 } ", "testfileSlow.dfy");
-      await Task.Delay(100); // Just time for the diagnostics to be updated
->>>>>>> 7161a887
       await AssertHoverMatches(documentItem, (0, 22),
         @"**Verification performance metrics for method SquareRoot2NotRational**:
 
@@ -257,15 +237,7 @@
       source = source.TrimStart();
       var documentItem = CreateTestDocument(source, filename);
       await client.OpenDocumentAndWaitAsync(documentItem, CancellationToken);
-<<<<<<< HEAD
-      var lastStatus = await WaitUntilDafnyFinishes(documentItem);
-      Assert.AreEqual(expectedStatus, lastStatus);
-      foreach (var document in Documents.Documents) {
-        await document.LastDocument;
-      }
-=======
       await Documents.GetLastDocumentAsync(documentItem);
->>>>>>> 7161a887
       return documentItem;
     }
 
