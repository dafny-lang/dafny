--- conflicted
+++ resolved
@@ -159,40 +159,20 @@
       var matchSource = (await RequestDefinition(documentItem, positions[0]).AsTask()).Single();
       Assert.AreEqual(ranges[2], matchSource.Location!.Range);
 
-<<<<<<< HEAD
-      var identity = (await RequestDefinition(documentItem, (5, 12)).AsTask()).Single();
+      var identity = (await RequestDefinition(documentItem, positions[1]).AsTask()).Single();
       Assert.AreEqual(new Range((0, 23), (0, 31)), identity.Location!.Range);
 
-      var green = (await RequestDefinition(documentItem, (6, 20)).AsTask()).Single();
+      var green = (await RequestDefinition(documentItem, positions[2]).AsTask()).Single();
       Assert.AreEqual(new Range((1, 24), (1, 29)), green.Location!.Range);
-=======
-      // TODO doesn't work right now because we use post match compilation information.
-      // var identity = (await RequestDefinition(documentItem, positions[1]).AsTask()).Single();
-      // Assert.AreEqual(ranges[0], identity.Location!.Range);
-
-      // TODO doesn't work right now because we use post match compilation information.
-      // var green = (await RequestDefinition(documentItem, positions[2]).AsTask()).Single();
-      // Assert.AreEqual(ranges[1], green.Location!.Range);
->>>>>>> 056ce5c1
 
       var matchSourceStmt = (await RequestDefinition(documentItem, positions[3]).AsTask()).Single();
       Assert.AreEqual(ranges[3], matchSourceStmt.Location!.Range);
 
-<<<<<<< HEAD
-      var identityStmt = (await RequestDefinition(documentItem, (13, 12)).AsTask()).Single();
+      var identityStmt = (await RequestDefinition(documentItem, positions[4]).AsTask()).Single();
       Assert.AreEqual(new Range((0, 23), (0, 31)), identityStmt.Location!.Range);
 
-      var greenStmt = (await RequestDefinition(documentItem, (14, 20)).AsTask()).Single();
+      var greenStmt = (await RequestDefinition(documentItem, positions[5]).AsTask()).Single();
       Assert.AreEqual(new Range((1, 24), (1, 29)), greenStmt.Location!.Range);
-=======
-      // TODO doesn't work right now because we use post match compilation information.
-      // var identityStmt = (await RequestDefinition(documentItem, positions[4]).AsTask()).Single();
-      // Assert.AreEqual(ranges[0], identity.Location!.Range);
-
-      // TODO doesn't work right now because we use post match compilation information.
-      // var greenStmt = (await RequestDefinition(documentItem, positions[5]).AsTask()).Single();
-      // Assert.AreEqual(ranges[1], green.Location!.Range);
->>>>>>> 056ce5c1
     }
 
     [TestMethod]
