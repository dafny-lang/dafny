using System;
using System.Linq;
using System.Threading;
using System.Threading.Tasks;
using Microsoft.Dafny.LanguageServer.IntegrationTest.Extensions;
using Microsoft.Dafny.LanguageServer.IntegrationTest.Various;
using Microsoft.Dafny.LanguageServer.Language;
using Microsoft.Extensions.DependencyInjection;
using Microsoft.Extensions.Logging;
using Microsoft.Extensions.Options;
using Microsoft.VisualStudio.TestTools.UnitTesting;
using OmniSharp.Extensions.LanguageServer.Protocol.Client;
using OmniSharp.Extensions.LanguageServer.Protocol.Document;
using OmniSharp.Extensions.LanguageServer.Protocol.Models;
using Range = OmniSharp.Extensions.LanguageServer.Protocol.Models.Range;

namespace Microsoft.Dafny.LanguageServer.IntegrationTest.Util; 

public class ClientBasedLanguageServerTest : DafnyLanguageServerTestBase {
  protected ILanguageClient client;
  protected DiagnosticsReceiver diagnosticsReceiver;

  public async Task<Diagnostic[]> GetLastDiagnostics(TextDocumentItem documentItem, CancellationToken cancellationToken = default) {
    await client.WaitForNotificationCompletionAsync(documentItem.Uri, cancellationToken);
<<<<<<< HEAD
    var document = await Documents.GetLastDocumentAsync(documentItem);
    Diagnostic[] result;
    do {
      result = await diagnosticReceiver.AwaitNextDiagnosticsAsync(cancellationToken);
    } while (!document!.Diagnostics.SequenceEqual(result));
=======
    var document = await Documents.GetVerifiedDocumentAsync(documentItem);
    await diagnosticsReceiver.AwaitNextDiagnosticsAsync(cancellationToken); // Get resolution diagnostics
    var remainingDiagnostics = expectedNumber ?? Int32.MaxValue;
    Diagnostic[] result;
    do {
      result = await diagnosticsReceiver.AwaitNextDiagnosticsAsync(cancellationToken);
      remainingDiagnostics--;
    } while (!document!.Diagnostics.SequenceEqual(result) && remainingDiagnostics > 0);
>>>>>>> 7c8ff750

    return result;
  }

  [TestInitialize]
  public virtual async Task SetUp() {

    diagnosticsReceiver = new();
    client = await InitializeClient(options => {
      options.OnPublishDiagnostics(diagnosticsReceiver.NotificationReceived);
    }, serverOptions => {
      serverOptions.Services.AddSingleton<IProgramVerifier>(serviceProvider => new SlowVerifier(
        serviceProvider.GetRequiredService<ILogger<DafnyProgramVerifier>>(),
        serviceProvider.GetRequiredService<IOptions<VerifierOptions>>()
      ));
    });
  }

  protected void ApplyChange(ref TextDocumentItem documentItem, Range range, string text) {
    documentItem = documentItem with { Version = documentItem.Version + 1 };
    client.DidChangeTextDocument(new DidChangeTextDocumentParams {
      TextDocument = new OptionalVersionedTextDocumentIdentifier {
        Uri = documentItem.Uri,
        Version = documentItem.Version
      },
      ContentChanges = new[] {
        new TextDocumentContentChangeEvent {
          Range = range,
          Text = text
        }
      }
    });
  }

  public async Task AssertNoDiagnosticsAreComing(CancellationToken cancellationToken) {
    foreach (var entry in Documents.Documents.Values) {
      try {
        await entry.LastDocument;
      } catch (TaskCanceledException) {

      }
    }
    var verificationDocumentItem = CreateTestDocument("class X {does not parse", $"verification{fileIndex++}.dfy");
    await client.OpenDocumentAndWaitAsync(verificationDocumentItem, CancellationToken.None);
<<<<<<< HEAD
    var resolutionReport = await diagnosticReceiver.AwaitNextNotificationAsync(cancellationToken);
=======
    var resolutionReport = await diagnosticsReceiver.AwaitNextNotificationAsync(CancellationToken.None);
>>>>>>> 7c8ff750
    Assert.AreEqual(verificationDocumentItem.Uri, resolutionReport.Uri);
    client.DidCloseTextDocument(new DidCloseTextDocumentParams {
      TextDocument = verificationDocumentItem
    });
<<<<<<< HEAD
    var hideReport = await diagnosticReceiver.AwaitNextNotificationAsync(cancellationToken);
=======
    var hideReport = await diagnosticsReceiver.AwaitNextNotificationAsync(CancellationToken.None);
>>>>>>> 7c8ff750
    Assert.AreEqual(verificationDocumentItem.Uri, hideReport.Uri);
  }
}<|MERGE_RESOLUTION|>--- conflicted
+++ resolved
@@ -22,22 +22,11 @@
 
   public async Task<Diagnostic[]> GetLastDiagnostics(TextDocumentItem documentItem, CancellationToken cancellationToken = default) {
     await client.WaitForNotificationCompletionAsync(documentItem.Uri, cancellationToken);
-<<<<<<< HEAD
     var document = await Documents.GetLastDocumentAsync(documentItem);
     Diagnostic[] result;
     do {
-      result = await diagnosticReceiver.AwaitNextDiagnosticsAsync(cancellationToken);
+      result = await diagnosticsReceiver.AwaitNextDiagnosticsAsync(cancellationToken);
     } while (!document!.Diagnostics.SequenceEqual(result));
-=======
-    var document = await Documents.GetVerifiedDocumentAsync(documentItem);
-    await diagnosticsReceiver.AwaitNextDiagnosticsAsync(cancellationToken); // Get resolution diagnostics
-    var remainingDiagnostics = expectedNumber ?? Int32.MaxValue;
-    Diagnostic[] result;
-    do {
-      result = await diagnosticsReceiver.AwaitNextDiagnosticsAsync(cancellationToken);
-      remainingDiagnostics--;
-    } while (!document!.Diagnostics.SequenceEqual(result) && remainingDiagnostics > 0);
->>>>>>> 7c8ff750
 
     return result;
   }
@@ -82,20 +71,12 @@
     }
     var verificationDocumentItem = CreateTestDocument("class X {does not parse", $"verification{fileIndex++}.dfy");
     await client.OpenDocumentAndWaitAsync(verificationDocumentItem, CancellationToken.None);
-<<<<<<< HEAD
-    var resolutionReport = await diagnosticReceiver.AwaitNextNotificationAsync(cancellationToken);
-=======
-    var resolutionReport = await diagnosticsReceiver.AwaitNextNotificationAsync(CancellationToken.None);
->>>>>>> 7c8ff750
+    var resolutionReport = await diagnosticsReceiver.AwaitNextNotificationAsync(cancellationToken);
     Assert.AreEqual(verificationDocumentItem.Uri, resolutionReport.Uri);
     client.DidCloseTextDocument(new DidCloseTextDocumentParams {
       TextDocument = verificationDocumentItem
     });
-<<<<<<< HEAD
-    var hideReport = await diagnosticReceiver.AwaitNextNotificationAsync(cancellationToken);
-=======
-    var hideReport = await diagnosticsReceiver.AwaitNextNotificationAsync(CancellationToken.None);
->>>>>>> 7c8ff750
+    var hideReport = await diagnosticsReceiver.AwaitNextNotificationAsync(cancellationToken);
     Assert.AreEqual(verificationDocumentItem.Uri, hideReport.Uri);
   }
 }