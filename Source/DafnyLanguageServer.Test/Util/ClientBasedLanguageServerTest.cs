using System;
using System.Collections.Generic;
using System.ComponentModel;
using System.Linq;
using System.Threading;
using System.Threading.Tasks;
using Microsoft.Boogie;
using Microsoft.Dafny.LanguageServer.IntegrationTest.Extensions;
using Microsoft.Dafny.LanguageServer.IntegrationTest.Various;
using Microsoft.Dafny.LanguageServer.Language;
using Microsoft.Dafny.LanguageServer.Workspace;
using Microsoft.Extensions.Configuration;
using Microsoft.Extensions.DependencyInjection;
using Microsoft.Extensions.Logging;
using Microsoft.Extensions.Options;
using Microsoft.VisualStudio.TestTools.UnitTesting;
using OmniSharp.Extensions.JsonRpc;
using OmniSharp.Extensions.LanguageServer.Protocol.Client;
using OmniSharp.Extensions.LanguageServer.Protocol.Document;
using OmniSharp.Extensions.LanguageServer.Protocol.Models;
using Range = OmniSharp.Extensions.LanguageServer.Protocol.Models.Range;

namespace Microsoft.Dafny.LanguageServer.IntegrationTest.Util; 

public class ClientBasedLanguageServerTest : DafnyLanguageServerTestBase {
  protected ILanguageClient client;
<<<<<<< HEAD
  protected DiagnosticsReceiver diagnosticReceiver;
  protected TestNotificationReceiver<FileVerificationStatus> verificationStatusReceiver;
  private IDictionary<string, string> configuration;
=======
  protected DiagnosticsReceiver diagnosticsReceiver;
>>>>>>> 19a696cf

  public async Task<Diagnostic[]> GetLastDiagnostics(TextDocumentItem documentItem, CancellationToken cancellationToken = default) {
    await client.WaitForNotificationCompletionAsync(documentItem.Uri, cancellationToken);
    var document = await Documents.GetLastDocumentAsync(documentItem);
    Diagnostic[] result;
    do {
      result = await diagnosticsReceiver.AwaitNextDiagnosticsAsync(cancellationToken);
    } while (!document!.Diagnostics.SequenceEqual(result));

    return result;
  }

  public async Task SetUp(IDictionary<string, string> configuration) {
    this.configuration = configuration;
    await SetUp();
  }

  protected override IConfiguration CreateConfiguration() {
    return configuration == null
      ? base.CreateConfiguration()
      : new ConfigurationBuilder().AddInMemoryCollection(configuration).Build();
  }

  [TestInitialize]
  public virtual async Task SetUp() {

<<<<<<< HEAD
    diagnosticReceiver = new();
    verificationStatusReceiver = new();
    client = await InitializeClient(options => {
      options.OnPublishDiagnostics(diagnosticReceiver.NotificationReceived);
      options.AddHandler(DiagnosticPublisher.VerificationStatusNotification, NotificationHandler.For<FileVerificationStatus>(verificationStatusReceiver.NotificationReceived));
=======
    diagnosticsReceiver = new();
    client = await InitializeClient(options => {
      options.OnPublishDiagnostics(diagnosticsReceiver.NotificationReceived);
>>>>>>> 19a696cf
    }, serverOptions => {
      serverOptions.Services.AddSingleton<IProgramVerifier>(serviceProvider => new SlowVerifier(
        serviceProvider.GetRequiredService<ILogger<DafnyProgramVerifier>>(),
        serviceProvider.GetRequiredService<IOptions<VerifierOptions>>()
      ));
    });
  }

  protected void ApplyChange(ref TextDocumentItem documentItem, Range range, string text) {
    documentItem = documentItem with { Version = documentItem.Version + 1 };
    client.DidChangeTextDocument(new DidChangeTextDocumentParams {
      TextDocument = new OptionalVersionedTextDocumentIdentifier {
        Uri = documentItem.Uri,
        Version = documentItem.Version
      },
      ContentChanges = new[] {
        new TextDocumentContentChangeEvent {
          Range = range,
          Text = text
        }
      }
    });
  }

  public async Task AssertNoVerificationStatusIsComing(TextDocumentItem documentItem, CancellationToken cancellationToken) {
    foreach (var entry in Documents.Documents.Values) {
      try {
        await entry.LastDocument;
      } catch (TaskCanceledException) {

      }
    }
    await GetLastDiagnostics(documentItem, cancellationToken);
    var verificationDocumentItem = CreateTestDocument("class X {does not parse", $"verification{fileIndex++}.dfy");
    await client.OpenDocumentAndWaitAsync(verificationDocumentItem, CancellationToken.None);
    var statusReport = await verificationStatusReceiver.AwaitNextNotificationAsync(cancellationToken);
    var resolutionReport = await diagnosticReceiver.AwaitNextNotificationAsync(cancellationToken);
    Assert.AreEqual(verificationDocumentItem.Uri, resolutionReport.Uri);
    Assert.AreEqual(verificationDocumentItem.Uri, statusReport.Uri);
    client.DidCloseTextDocument(new DidCloseTextDocumentParams {
      TextDocument = verificationDocumentItem
    });
    var hideReport = await diagnosticReceiver.AwaitNextNotificationAsync(cancellationToken);
    Assert.AreEqual(verificationDocumentItem.Uri, hideReport.Uri);
  }

  public async Task AssertNoDiagnosticsAreComing(CancellationToken cancellationToken) {
    foreach (var entry in Documents.Documents.Values) {
      try {
        await entry.LastDocument;
      } catch (TaskCanceledException) {

      }
    }
    var verificationDocumentItem = CreateTestDocument("class X {does not parse", $"verification{fileIndex++}.dfy");
    await client.OpenDocumentAndWaitAsync(verificationDocumentItem, CancellationToken.None);
    var resolutionReport = await diagnosticsReceiver.AwaitNextNotificationAsync(cancellationToken);
    Assert.AreEqual(verificationDocumentItem.Uri, resolutionReport.Uri);
    client.DidCloseTextDocument(new DidCloseTextDocumentParams {
      TextDocument = verificationDocumentItem
    });
    var hideReport = await diagnosticsReceiver.AwaitNextNotificationAsync(cancellationToken);
    Assert.AreEqual(verificationDocumentItem.Uri, hideReport.Uri);
  }

  protected async Task AssertNoResolutionErrors(TextDocumentItem documentItem) {
    var resolutionDiagnostics = (await Documents.GetDocumentAsync(documentItem))!.Diagnostics;
    Assert.AreEqual(0, resolutionDiagnostics.Count(d => d.Severity == DiagnosticSeverity.Error));
  }
}<|MERGE_RESOLUTION|>--- conflicted
+++ resolved
@@ -24,13 +24,9 @@
 
 public class ClientBasedLanguageServerTest : DafnyLanguageServerTestBase {
   protected ILanguageClient client;
-<<<<<<< HEAD
-  protected DiagnosticsReceiver diagnosticReceiver;
   protected TestNotificationReceiver<FileVerificationStatus> verificationStatusReceiver;
   private IDictionary<string, string> configuration;
-=======
   protected DiagnosticsReceiver diagnosticsReceiver;
->>>>>>> 19a696cf
 
   public async Task<Diagnostic[]> GetLastDiagnostics(TextDocumentItem documentItem, CancellationToken cancellationToken = default) {
     await client.WaitForNotificationCompletionAsync(documentItem.Uri, cancellationToken);
@@ -57,17 +53,12 @@
   [TestInitialize]
   public virtual async Task SetUp() {
 
-<<<<<<< HEAD
-    diagnosticReceiver = new();
+    diagnosticsReceiver = new();
     verificationStatusReceiver = new();
     client = await InitializeClient(options => {
-      options.OnPublishDiagnostics(diagnosticReceiver.NotificationReceived);
+      options.OnPublishDiagnostics(diagnosticsReceiver.NotificationReceived);
       options.AddHandler(DiagnosticPublisher.VerificationStatusNotification, NotificationHandler.For<FileVerificationStatus>(verificationStatusReceiver.NotificationReceived));
-=======
-    diagnosticsReceiver = new();
-    client = await InitializeClient(options => {
-      options.OnPublishDiagnostics(diagnosticsReceiver.NotificationReceived);
->>>>>>> 19a696cf
+
     }, serverOptions => {
       serverOptions.Services.AddSingleton<IProgramVerifier>(serviceProvider => new SlowVerifier(
         serviceProvider.GetRequiredService<ILogger<DafnyProgramVerifier>>(),
@@ -104,13 +95,13 @@
     var verificationDocumentItem = CreateTestDocument("class X {does not parse", $"verification{fileIndex++}.dfy");
     await client.OpenDocumentAndWaitAsync(verificationDocumentItem, CancellationToken.None);
     var statusReport = await verificationStatusReceiver.AwaitNextNotificationAsync(cancellationToken);
-    var resolutionReport = await diagnosticReceiver.AwaitNextNotificationAsync(cancellationToken);
+    var resolutionReport = await diagnosticsReceiver.AwaitNextNotificationAsync(cancellationToken);
     Assert.AreEqual(verificationDocumentItem.Uri, resolutionReport.Uri);
     Assert.AreEqual(verificationDocumentItem.Uri, statusReport.Uri);
     client.DidCloseTextDocument(new DidCloseTextDocumentParams {
       TextDocument = verificationDocumentItem
     });
-    var hideReport = await diagnosticReceiver.AwaitNextNotificationAsync(cancellationToken);
+    var hideReport = await diagnosticsReceiver.AwaitNextNotificationAsync(cancellationToken);
     Assert.AreEqual(verificationDocumentItem.Uri, hideReport.Uri);
   }
 
