using System;
using System.Linq;
using System.Threading;
using System.Threading.Tasks;
using Microsoft.Dafny.LanguageServer.IntegrationTest.Extensions;
using Microsoft.Dafny.LanguageServer.IntegrationTest.Various;
using Microsoft.Dafny.LanguageServer.Language;
using Microsoft.Extensions.DependencyInjection;
using Microsoft.Extensions.Logging;
using Microsoft.Extensions.Options;
using Microsoft.VisualStudio.TestTools.UnitTesting;
using OmniSharp.Extensions.LanguageServer.Protocol.Client;
using OmniSharp.Extensions.LanguageServer.Protocol.Document;
using OmniSharp.Extensions.LanguageServer.Protocol.Models;
using Range = OmniSharp.Extensions.LanguageServer.Protocol.Models.Range;

namespace Microsoft.Dafny.LanguageServer.IntegrationTest.Util; 

public class ClientBasedLanguageServerTest : DafnyLanguageServerTestBase {
  protected ILanguageClient client;
  protected DiagnosticsReceiver diagnosticsReceiver;

  public async Task<Diagnostic[]> GetLastVerificationDiagnostics(TextDocumentItem documentItem, CancellationToken cancellationToken = default, int? expectedNumber = null) {
    await client.WaitForNotificationCompletionAsync(documentItem.Uri, cancellationToken);
    var document = await Documents.GetVerifiedDocumentAsync(documentItem);
    await diagnosticsReceiver.AwaitNextDiagnosticsAsync(cancellationToken); // Get resolution diagnostics
    var remainingDiagnostics = expectedNumber ?? Int32.MaxValue;
    Diagnostic[] result;
    do {
      result = await diagnosticsReceiver.AwaitNextDiagnosticsAsync(cancellationToken);
      remainingDiagnostics--;
    } while (!document!.Diagnostics.SequenceEqual(result) && remainingDiagnostics > 0);

    return result;
  }

  [TestInitialize]
  public virtual async Task SetUp() {

    diagnosticsReceiver = new();
    client = await InitializeClient(options => {
      options.OnPublishDiagnostics(diagnosticsReceiver.NotificationReceived);
    }, serverOptions => {
      serverOptions.Services.AddSingleton<IProgramVerifier>(serviceProvider => new SlowVerifier(
        serviceProvider.GetRequiredService<ILogger<DafnyProgramVerifier>>(),
        serviceProvider.GetRequiredService<IOptions<VerifierOptions>>()
      ));
    });
  }

  protected void ApplyChange(ref TextDocumentItem documentItem, Range range, string text) {
    documentItem = documentItem with { Version = documentItem.Version + 1 };
    client.DidChangeTextDocument(new DidChangeTextDocumentParams {
      TextDocument = new OptionalVersionedTextDocumentIdentifier {
        Uri = documentItem.Uri,
        Version = documentItem.Version
      },
      ContentChanges = new[] {
        new TextDocumentContentChangeEvent {
          Range = range,
          Text = text
        }
      }
    });
  }

  public async Task AssertNoDiagnosticsAreComing() {
    foreach (var entry in Documents.Documents.Values) {
      try {
        await entry.FullyVerifiedDocument;
      } catch (TaskCanceledException) {

      }
    }
    var verificationDocumentItem = CreateTestDocument("class X {does not parse", $"verification{fileIndex++}.dfy");
    await client.OpenDocumentAndWaitAsync(verificationDocumentItem, CancellationToken.None);
<<<<<<< HEAD
    var resolutionReport = await diagnosticReceiver.AwaitNextNotificationAsync(CancellationToken.None);
    Assert.AreEqual(verificationDocumentItem.Uri, resolutionReport.Uri,
      "Unexpected diagnostics were received whereas none were expected:\n" +
      string.Join(",", resolutionReport.Diagnostics.Select(diagnostic =>
        diagnostic.ToString())));
=======
    var resolutionReport = await diagnosticsReceiver.AwaitNextNotificationAsync(CancellationToken.None);
    Assert.AreEqual(verificationDocumentItem.Uri, resolutionReport.Uri);
>>>>>>> 7c8ff750
    client.DidCloseTextDocument(new DidCloseTextDocumentParams {
      TextDocument = verificationDocumentItem
    });
    var hideReport = await diagnosticsReceiver.AwaitNextNotificationAsync(CancellationToken.None);
    Assert.AreEqual(verificationDocumentItem.Uri, hideReport.Uri);
  }
}<|MERGE_RESOLUTION|>--- conflicted
+++ resolved
@@ -74,16 +74,11 @@
     }
     var verificationDocumentItem = CreateTestDocument("class X {does not parse", $"verification{fileIndex++}.dfy");
     await client.OpenDocumentAndWaitAsync(verificationDocumentItem, CancellationToken.None);
-<<<<<<< HEAD
-    var resolutionReport = await diagnosticReceiver.AwaitNextNotificationAsync(CancellationToken.None);
+    var resolutionReport = await diagnosticsReceiver.AwaitNextNotificationAsync(CancellationToken.None);
     Assert.AreEqual(verificationDocumentItem.Uri, resolutionReport.Uri,
       "Unexpected diagnostics were received whereas none were expected:\n" +
       string.Join(",", resolutionReport.Diagnostics.Select(diagnostic =>
         diagnostic.ToString())));
-=======
-    var resolutionReport = await diagnosticsReceiver.AwaitNextNotificationAsync(CancellationToken.None);
-    Assert.AreEqual(verificationDocumentItem.Uri, resolutionReport.Uri);
->>>>>>> 7c8ff750
     client.DidCloseTextDocument(new DidCloseTextDocumentParams {
       TextDocument = verificationDocumentItem
     });
