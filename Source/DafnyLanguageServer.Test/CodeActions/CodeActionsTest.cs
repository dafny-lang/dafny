﻿using Microsoft.Dafny.LanguageServer.IntegrationTest.Extensions;
using OmniSharp.Extensions.LanguageServer.Protocol.Document;
using OmniSharp.Extensions.LanguageServer.Protocol.Models;
using System.Collections.Generic;
using System.Linq;
using System.Text.RegularExpressions;
using System.Threading.Tasks;
using Microsoft.Dafny.LanguageServer.IntegrationTest.Util;
using Xunit;
using XunitAssertMessages;

namespace Microsoft.Dafny.LanguageServer.IntegrationTest.CodeActions {
  public class CodeActionTest : ClientBasedLanguageServerTest {
    private async Task<List<CommandOrCodeAction>> RequestCodeActionAsync(TextDocumentItem documentItem, Range range) {
      var completionList = await client.RequestCodeAction(
        new CodeActionParams {
          TextDocument = documentItem.Uri.GetFileSystemPath(),
          Range = range
        },
        CancellationToken
      ).AsTask();
      return completionList.ToList();
    }

    private async Task<CodeAction> RequestResolveCodeAction(CodeAction codeAction) {
      return await client.ResolveCodeAction(codeAction, CancellationToken);
    }

    [Fact]
    public async Task CodeActionSuggestsRemovingUnderscore() {
      await TestCodeAction(@"
method Foo()
{
  var (>remove underscore->x:::_x<) := 3; 
}");
    }

    [Fact]
    public async Task CodeActionSuggestsInliningPostCondition() {
      await TestCodeAction(@"
method f() returns (i: int)
  ensures i > 10 ><{
  i := 3;
(>Assert postcondition at return location where it fails->  assert i > 10;
<)}");
    }

    [Fact]
    public async Task CodeActionSuggestsInliningPostConditionInIfStatement() {
      await TestCodeAction(@"
method f(b: bool) returns (i: int)
  ensures i > 10 {
  if b ><{
    i := 0;
  (>Assert postcondition at return location where it fails->  assert i > 10;
  <)} else {
    i := 10;
  }
}");
    }

    [Fact]
    public async Task CodeActionSuggestsInliningPostConditionWithExtraIndentation() {
      await TestCodeAction(@"
const x := 1;
  method f() returns (i: int)
    ensures i > 10 ><{
  (>Assert postcondition at return location where it fails->  assert i > 10;
  <)}");
    }

    [Fact]
    public async Task CodeActionSuggestsInliningPostConditionWithExtraTabIndentation() {
      var t = "\t";
      await TestCodeAction($@"
const x := 1;
  method f() returns (i: int)
{t}{t}{t}{t}{t}{t}ensures i > 10 ><{{
{t}{t}{t}(>Assert postcondition at return location where it fails->{t}assert i > 10;
{t}{t}{t}<)}}");
    }

    [Fact]
    public async Task CodeActionSuggestsInliningPostConditionWithExtraIndentation2() {
      await TestCodeAction(@"
const x := 1;
  method f() returns (i: int)
    ensures i > 10
><{
(>Assert postcondition at return location where it fails->  assert i > 10;
<)}");
    }

    [Fact]
    public async Task CodeActionSuggestsInliningPostConditionWithExtraIndentation2bis() {
      await TestCodeAction(@"
const x := 1;
  method f() returns (i: int)
    ensures i > 10
><{
    assert 1 == 1; /* a commented { that should not prevent indentation to be 4 */
(>Assert postcondition at return location where it fails->    assert i > 10;
<)}");
    }


    [Fact]
    public async Task CodeActionSuggestsInliningPostConditionWithExtraIndentation2C() {
      await TestCodeAction(@"
const x := 1;
  method f() returns (i: int)
    ensures i > 10
  ><{(>Assert postcondition at return location where it fails-> assert i > 10;
  <)}");
    }

    [Fact]
    public async Task CodeActionSuggestsInliningPostConditionWithExtraIndentation3() {
      await TestCodeAction(@"
const x := 1;
  method f() returns (i: int)
    ensures i > 10
  ><{
  (>Assert postcondition at return location where it fails->  assert i > 10;
  <)}");
    }

    [Fact]
    public async Task RemoveAbstractFromClass() {
      await TestCodeAction(@"
(>remove 'abstract'->:::abstract <)class Foo {
}");
    }

<<<<<<< HEAD
    // ParserError code action tests

    [Fact]
    public async Task CA_p_duplicate_modifier() {
      await TestCodeAction(@"
    abstract (>remove duplicate modifier->:::abstract <)module M {}
    ");
    }

    [Fact]
    public async Task CA_p_abstract_not_allowed() {
      await TestCodeAction(@"
    (>remove 'abstract'->:::abstract <)const c := 4
    ");
    }


=======
    [Fact]
    public async Task ExplicitDivisionByZero() {
      await TestCodeAction(@"
method Foo(i: int)
{
  (>Insert explicit failing assertion->assert i + 1 != 0;
  <)var x := 2>< / (i + 1); 
}");
    }

    [Fact]
    public async Task ExplicitDivisionImp() {
      await TestCodeAction(@"
method Foo(b: bool, i: int, j: int)
{
  var x := b ==> (>Insert explicit failing assertion->assert i + 1 != 0;
                 <)2 ></ (i + 1) == j;
}");
    }

    [Fact]
    public async Task ExplicitDivisionImp2() {
      await TestCodeAction(@"
method Foo(b: bool, i: int, j: int)
{
  (>Insert explicit failing assertion->assert i + 1 != 0;
  <)var x := 2 ></ (i + 1) == j ==> b;
}");
    }

    [Fact]
    public async Task ExplicitDivisionAnd() {
      await TestCodeAction(@"
method Foo(b: bool, i: int, j: int)
{
  var x := b && (>Insert explicit failing assertion->assert i + 1 != 0;
                <)2 ></ (i + 1) == j;
}");
    }

    [Fact]
    public async Task ExplicitDivisionAnd2() {
      await TestCodeAction(@"
method Foo(b: bool, i: int, j: int)
{
  (>Insert explicit failing assertion->assert i + 1 != 0;
  <)var x := 2 ></ (i + 1) == j && b;
}");
    }


    [Fact]
    public async Task ExplicitDivisionOr() {
      await TestCodeAction(@"
method Foo(b: bool, i: int, j: int)
{
  var x := b || (>Insert explicit failing assertion->assert i + 1 != 0;
                <)2 ></ (i + 1) == j;
}");
    }

    [Fact]
    public async Task ExplicitDivisionOr2() {
      await TestCodeAction(@"
method Foo(b: bool, i: int, j: int)
{
  (>Insert explicit failing assertion->assert i + 1 != 0;
  <)var x := 2 ></ (i + 1) == j || b;
}");
    }



    [Fact]
    public async Task ExplicitDivisionAddParentheses() {
      await TestCodeAction(@"
method Foo(b: bool, i: int, j: int)
{
  (>Insert explicit failing assertion->assert (match b case true => i + 1 case false => i - 1) != 0;
  <)var x := 2 ></ match b case true => i + 1 case false => i - 1;
}");
    }

    [Fact]
    public async Task ExplicitDivisionExp() {
      await TestCodeAction(@"
method Foo(b: bool, i: int, j: int)
{
  (>Insert explicit failing assertion->assert i + 1 != 0;
  <)var x := b <== 2 ></ (i + 1) == j;
}");
    }

    [Fact]
    public async Task ExplicitDivisionExp2() {
      await TestCodeAction(@"
method Foo(b: bool, i: int, j: int)
{
  var x := (>Insert explicit failing assertion->(assert i + 1 != 0;
            2 / (i + 1) == j):::2 ></ (i + 1) == j<) <== b;
}");
    }

    [Fact]
    public async Task ExplicitDivisionByZeroFunction() {
      await TestCodeAction(@"
function Foo(i: int): int
{
  if i < 0 then
    (>Insert explicit failing assertion->assert i + 1 != 0;
    <)2>< / (i + 1)
  else
    2
}");
    }



    [Fact]
    public async Task ExplicitDivisionByZeroFunctionLetExpr() {
      await TestCodeAction(@"
function Foo(i: int): int
{
  match i {
    case _ =>
      (>Insert explicit failing assertion->assert i + 1 != 0;
      <)2>< / (i + 1)
  }
}");
    }

>>>>>>> 3f184687
    private static readonly Regex NewlineRegex = new Regex("\r?\n");

    private async Task TestCodeAction(string source) {
      await SetUp(o => o.Set(CommonOptionBag.RelaxDefiniteAssignment, true));

      MarkupTestFile.GetPositionsAndAnnotatedRanges(source.TrimStart(), out var output, out var positions,
        out var ranges);
      var documentItem = CreateTestDocument(output);
      await client.OpenDocumentAndWaitAsync(documentItem, CancellationToken);
      var diagnostics = await GetLastDiagnostics(documentItem, CancellationToken);
      Assert.Equal(ranges.Count, diagnostics.Length);

      if (positions.Count != ranges.Count) {
        positions = ranges.Select(r => r.Range.Start).ToList();
      }

      foreach (var actionData in positions.Zip(ranges)) {
        var position = actionData.First;
        var split = actionData.Second.Annotation.Split("->");
        var expectedTitle = split[0];
        var expectedNewText = split.Length > 1 ? split[1] : "";
        var expectedRange = actionData.Second.Range;
        var completionList = await RequestCodeActionAsync(documentItem, new Range(position, position));
        var found = false;
        var otherTitles = new List<string>();
        foreach (var completion in completionList) {
          if (completion.CodeAction is { Title: var title } codeAction) {
            otherTitles.Add(title);
            if (title == expectedTitle) {
              found = true;
              codeAction = await RequestResolveCodeAction(codeAction);
              var textDocumentEdit = codeAction.Edit?.DocumentChanges?.Single().TextDocumentEdit;
              Assert.NotNull(textDocumentEdit);
              var modifiedOutput = string.Join("\n", ApplyEdits(textDocumentEdit, output)).Replace("\r\n", "\n");
              var expectedOutput = string.Join("\n", ApplySingleEdit(ToLines(output), expectedRange, expectedNewText)).Replace("\r\n", "\n");
              Assert.Equal(expectedOutput, modifiedOutput);
            }
          }
        }

        Assert.True(found,
          $"Did not find the code action '{expectedTitle}'. Available were:{string.Join(",", otherTitles)}");
      }
    }

    private static List<string> ApplyEdits(TextDocumentEdit textDocumentEdit, string output) {
      var inversedEdits = textDocumentEdit.Edits.ToList()
        .OrderByDescending(x => x.Range.Start.Line)
        .ThenByDescending(x => x.Range.Start.Character);
      var modifiedOutput = ToLines(output);
      foreach (var textEdit in inversedEdits) {
        modifiedOutput = ApplySingleEdit(modifiedOutput, textEdit.Range, textEdit.NewText);
      }

      return modifiedOutput;
    }

    private static List<string> ToLines(string output) {
      return output.ReplaceLineEndings("\n").Split("\n").ToList();
    }

    private static List<string> ApplySingleEdit(List<string> modifiedOutput, Range range, string newText) {
      var lineStart = modifiedOutput[range.Start.Line];
      var lineEnd = modifiedOutput[range.End.Line];
      modifiedOutput[range.Start.Line] =
        lineStart.Substring(0, range.Start.Character) + newText +
        lineEnd.Substring(range.End.Character);
      modifiedOutput = modifiedOutput.Take(range.Start.Line).Concat(
        modifiedOutput.Skip(range.End.Line)
      ).ToList();
      return modifiedOutput;
    }
  }
}<|MERGE_RESOLUTION|>--- conflicted
+++ resolved
@@ -132,25 +132,6 @@
 }");
     }
 
-<<<<<<< HEAD
-    // ParserError code action tests
-
-    [Fact]
-    public async Task CA_p_duplicate_modifier() {
-      await TestCodeAction(@"
-    abstract (>remove duplicate modifier->:::abstract <)module M {}
-    ");
-    }
-
-    [Fact]
-    public async Task CA_p_abstract_not_allowed() {
-      await TestCodeAction(@"
-    (>remove 'abstract'->:::abstract <)const c := 4
-    ");
-    }
-
-
-=======
     [Fact]
     public async Task ExplicitDivisionByZero() {
       await TestCodeAction(@"
@@ -282,7 +263,23 @@
 }");
     }
 
->>>>>>> 3f184687
+    // ParserError code action tests
+
+    [Fact]
+    public async Task CA_p_duplicate_modifier() {
+      await TestCodeAction(@"
+    abstract (>remove duplicate modifier->:::abstract <)module M {}
+    ");
+    }
+
+    [Fact]
+    public async Task CA_p_abstract_not_allowed() {
+      await TestCodeAction(@"
+    (>remove 'abstract'->:::abstract <)const c := 4
+    ");
+    }
+
+
     private static readonly Regex NewlineRegex = new Regex("\r?\n");
 
     private async Task TestCodeAction(string source) {
