--- conflicted
+++ resolved
@@ -16,8 +16,7 @@
 namespace Microsoft.Dafny.LanguageServer.IntegrationTest.Synchronization {
   public class DiagnosticsTest : ClientBasedLanguageServerTest {
 
-<<<<<<< HEAD
-    [TestMethod]
+    [Fact]
     public async Task GitIssue3329ModuleRefinementBreaksOutlineErrorReporting() {
       var source = @"
 abstract module Test {
@@ -37,18 +36,15 @@
       await client.OpenDocumentAndWaitAsync(documentItem, CancellationToken);
       // Uncomment what you need.
       var diagnostics = await GetLastDiagnostics(documentItem, CancellationToken);
-      Assert.AreEqual(1, diagnostics.Length);
-      Assert.IsNotNull(diagnostics[0].RelatedInformation);
+      Assert.Equal(1, diagnostics.Length);
+      Assert.NotNull(diagnostics[0].RelatedInformation);
       var relatedInformation = diagnostics[0].RelatedInformation.ToArray();
-      Assert.AreEqual(1, relatedInformation.Length);
-      Assert.AreEqual(2, relatedInformation[0].Location.Range.Start.Line);
-      await AssertNoDiagnosticsAreComing(CancellationToken);
-    }
-
-    [TestMethod]
-=======
-    [Fact]
->>>>>>> 265c9852
+      Assert.Equal(1, relatedInformation.Length);
+      Assert.Equal(2, relatedInformation[0].Location.Range.Start.Line);
+      await AssertNoDiagnosticsAreComing(CancellationToken);
+    }
+
+    [Fact]
     public async Task GitIssue3155ItemWithSameKeyAlreadyBeenAdded() {
       var source = @"
 datatype Test =
