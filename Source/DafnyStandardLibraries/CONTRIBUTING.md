# Guidelines for Contributing to the Dafny Standard Libraries

If you're looking to make a big impact on the Dafny community,
you've come to the right place.
Reusable, general-purpose utilities are extremely valuable for any programming language,
but especially so for Dafny,
where we can save users the hard work of proving these utilities correct as well.

This document augments the [general guidelines on contributing to Dafny](../../CONTRIBUTING.md).
The general structure and automation of the surrounding Dafny implementation
takes care of a lot of the requirements on standard libraries automatically,
but there are a few additional points to be aware of.

## Standard library standards

This project tries to be an exemplar of Dafny development practices,
both to ensure a high level of quality of the libraries themselves,
and for other Dafny projects to imitate.
It tries to minimize how dependent it is on the mechanisms for ensuring the quality
of Dafny itself, since these techniques overlap but have different requirements.
It does not make use of LIT-style integration tests, for example,
but tries to make use of generally-available Dafny features and tooling instead.

### Examples and tests

Basic examples and/or tests are mandatory, for several reasons:

* Helping to explain the functionality of the library;
* Helping to ensure the specifications are actually useable,
  guarding against things like pre-conditions that are difficult or impossible to satisfy; and
* Ensuring the implementation actually works on all Dafny backends.

The build process uses `dafny test` against each stable Dafny backend, 
so use `{:test}` and `expect` rather than `print` to check results.
For some libraries having examples and tests that only use lemmas
to check things are provable are reasonable,
and it's fine if `dafny test` only ends up checking that verification succeeds,
but avoid non-ghost code that cannot be compiled.

To see the runtime coverage of the examples and tests,
run `make coverage` and then open the 
`build/testcoverage/<most recent timestamp>/index_tests_actual.html` file.

### Documentation

Make sure there is a top-level `*.md` file for the library,
even just as a simple landing page,
linked from the root [README.md](README.md) for this project.
Having documentation in either separate Markdown files or Dafny docstrings
is just fine. Do not add docstrings that simply repeat the information
in the signature of a declaration just for the sake of having a docstring.

The build process for this project uses a [`check-examples`](scripts/check-examples) script
to automatically test that code snippets are valid.
Make sure to add the necessary directives such as `<!-- %check-verify -->`!
Note that this copy of `check-examples` is different from the one in the top-level Scripts directory,
which generates LIT-style Dafny integration tests instead.

### Style and formatting

As much as possible, follow the [Dafny Style Guide](https://dafny.org/dafny/StyleGuide/Style-Guide).
The build process applies `dafny format` to all source.

### Packaging

The standard libraries are built together into multiple `DafnyStandardLibraries*.doo` files,
which are included as embedded resources in `DafnyPipeline.dll`.
<<<<<<< HEAD
These are then added as additional implicit source files when `--standard-libraries` is switched on.
Having multiple files allows some code to be verified with different flags,
=======
These are then added as additional implicit input when `--standard-libraries` is switched on.
Having multiple `.doo` files allows each of them to be verified with different flags,
>>>>>>> ff2b5209
such as `--disable-nonlinear-arithmetic`.
This doesn't affect the end user experience, as Dafny checks that each `.doo` file
is compatible with the current set of options independently,
and the source of the definitions doesn't matter to the code consuming them.

Some standard libraries depend on `{:extern}`-ally implemented functionality, such as `FileIO`.
Because the `{:extern}` attribute needs to be defined differently for different backends,
the build creates a `DafnyStandardLibraries-<target id>.doo` file
for each supported target language.
Each is included only when compiling to that target language, 
using the `build`, `translate`, `run` or `test` Dafny CLI commands
(or the equivalent modes of the legacy CLI).

There is also a `DafnyStandardLibraries-notarget.doo` file used when NOT compiling,
which provides only the bodyless interface declaration.
Each of the `.doo` files for the target languages
replace the bodyless declarations with the actual implementations, backed by externs.
The current approach is sound but will not scale well in the future,
since it repeatedly verifies the common code that consumes the abstract interface
for each target language.
A [pending language enhancement](https://github.com/dafny-lang/dafny/pull/4681) will likely address this point.

All target language files in this project are also embedded in the `DafnyPipeline.dll`.
When `--standard-libraries` is switched on,
these source files are automatically emitted when compiling,
just like the contents of each backend's runtime.

See [Makefile](Makefile) and [src/DafnyStdLibs/TargetSpecific/Makefile](src/DafnyStdLibs/TargetSpecific/Makefile) for more details.


### On brittleness

There are two sides to brittleness relevant to this project:

**Brittleness of the standard libraries**: This project uses the current 
[best known defense against brittleness](https://dafny.org/dafny/DafnyRef/DafnyRef#sec-verification):
enforcing a tight upper-bound on the resources needed to verify each batch of assertions.
For simplicitly, this project just sets a direct `--resource-limit`,
rather than relying on the second-pass approach of the `dafny-reportgenerator`.
This limit is set aggressively low in the hopes that we can maintain it
even as new libraries are added, which means some existing code
will need to be refactored somewhat to be added here.

The downside of this approach is that it can be challenging to know when code is actually correct
but cannot be verified efficiently enough.
Feel free to temporarily raise this limit when developing libraries,
but we should be very resistant to raising the limit in the checked in copy.

**Brittleness of code using the standard libraries**: This one is tougher.
There is tension between two different use cases:

* New users of Dafny get a much better experience with libraries that make heavier use of Dafny's automation:
  not making most definitions opaque, including useful instrinsic specifications, and so on.
  This lets folks just starting with Dafny experience the joy of a proven-correct example
  much quicker, and providing basic utilities like `Option<T>` and `Seq.Filter` that Just Work
  are a big part of this pleasant and encouraging experience.
* Mature Dafny projects need to worry about their own brittleness,
  and would prefer all definitions are opaque and all specifications extrinsic instead.

For now, these libraries are more focused on the first use case,
but should plan for a smooth migration process to support the second better in the future.

Note the examples also specify a resource limit,
which is important to help reduce how much brittleness these libraries
inflict on consumers.

## Importing from dafny-lang/libraries

There are a couple of things to watch out for when importing libraries from the
[dafny-lang/libraries](https://github.com/dafny-lang/libraries) repository:

* Several libraries have two copies in `dafny-lang/libraries`: one under `src`,
  and one under `src/dafny`. The latter is a copy refactored to nest all modules under a top-level
  `Dafny` module to reduce the risk of naming conflicts. This is a great idea,
  but it turns out that using "Dafny" conflicts with some Dafny runtime symbols,
  so these libraries use `DafnyStdLib` instead. You will probably find you have to adjust
  documentation examples accordingly.

  When the latter copy exists, prefer to use it along with its the Markdown documentation,
  but check that there aren't significant differences between the two versions.
* `dafny-lang/libraries` relies on LIT for testing, but this project uses mostly `dafny test`.
  It should be possible to refactor existing example or test files to the latter approach:
  see [WrappersExamples.dfy](examples/WrappersExamples.dfy) compared to
  https://github.com/dafny-lang/libraries/blob/master/examples/WrappersExamples.dfy for example.<|MERGE_RESOLUTION|>--- conflicted
+++ resolved
@@ -65,13 +65,8 @@
 
 The standard libraries are built together into multiple `DafnyStandardLibraries*.doo` files,
 which are included as embedded resources in `DafnyPipeline.dll`.
-<<<<<<< HEAD
 These are then added as additional implicit source files when `--standard-libraries` is switched on.
-Having multiple files allows some code to be verified with different flags,
-=======
-These are then added as additional implicit input when `--standard-libraries` is switched on.
 Having multiple `.doo` files allows each of them to be verified with different flags,
->>>>>>> ff2b5209
 such as `--disable-nonlinear-arithmetic`.
 This doesn't affect the end user experience, as Dafny checks that each `.doo` file
 is compatible with the current set of options independently,
