/*******************************************************************************
 *  Original: Copyright 2018-2021 VMware, Inc., Microsoft Inc., Carnegie Mellon University,
 *  ETH Zurich, and University of Washington
 *  SPDX-License-Identifier: BSD-2-Clause
 *
 *  Modifications and Extensions: Copyright by the contributors to the Dafny Project
 *  SPDX-License-Identifier: MIT
 *******************************************************************************/

/**
 This module defines useful properties and functions relating to the built-in `imap` type.
 */
module Std.Collections.Imap {

  import opened Wrappers

  function Get<X, Y>(m: imap<X, Y>, x: X): Option<Y>
  {
    if x in m then Some(m[x]) else None
  }

  /* Remove all key-value pairs corresponding to the iset of keys provided. */
  opaque ghost function RemoveKeys<X, Y>(m: imap<X, Y>, xs: iset<X>): (m': imap<X, Y>)
    ensures forall x {:trigger m'[x]} :: x in m && x !in xs ==> x in m' && m'[x] == m[x]
    ensures forall x {:trigger x in m'} :: x in m' ==> x in m && x !in xs
    ensures m'.Keys == m.Keys - xs
  {
    imap x | x in m && x !in xs :: m[x]
  }

  /* Remove a key-value pair. Returns unmodified imap if key is not found. */
  opaque ghost function RemoveKey<X, Y>(m: imap<X, Y>, x: X): (m': imap<X, Y>)
    ensures m' == RemoveKeys(m, iset{x})
    ensures forall x' {:trigger m'[x']} :: x' in m' ==> m'[x'] == m[x']
  {
    imap i | i in m && i != x :: m[i]
  }

  /* Keep all key-value pairs corresponding to the iset of keys provided. */
  opaque ghost function Restrict<X, Y>(m: imap<X, Y>, xs: iset<X>): (m': imap<X, Y>)
    ensures m' == RemoveKeys(m, m.Keys - xs)
  {
    imap x | x in xs && x in m :: m[x]
  }

  /* True iff x maps to the same value or does not exist in m and m'. */
  ghost predicate EqualOnKey<X, Y>(m: imap<X, Y>, m': imap<X, Y>, x: X)
  {
    (x !in m && x !in m') || (x in m && x in m' && m[x] == m'[x])
  }

  /* True iff m is a subset of m'. */
  ghost predicate IsSubset<X, Y>(m: imap<X, Y>, m': imap<X, Y>)
  {
    && m.Keys <= m'.Keys
    && forall x {:trigger EqualOnKey(m, m', x)}{:trigger x in m} :: x in m ==> EqualOnKey(m, m', x)
  }

  /* Union of two imaps. Does not require disjoint domains; on the intersection,
  values from the second imap are chosen. */
  opaque ghost function Union<X, Y>(m: imap<X, Y>, m': imap<X, Y>): (r: imap<X, Y>)
    ensures r.Keys == m.Keys + m'.Keys
    ensures forall x {:trigger r[x]} :: x in m' ==> r[x] == m'[x]
    ensures forall x {:trigger r[x]} :: x in m && x !in m' ==> r[x] == m[x]
  {
    m + m'
  }

  /* True iff an imap is injective. */
<<<<<<< HEAD
  ghost predicate Injective<X, Y>(m: imap<X, Y>)
=======
  opaque ghost predicate Injective<X, Y>(m: imap<X, Y>)
>>>>>>> 1c5ebc14
  {
    forall x, x' {:trigger m[x], m[x']} :: x != x' && x in m && x' in m ==> m[x] != m[x']
  }

  /* Swaps imap keys and values. Values are not required to be unique; no
  promises on which key is chosen on the intersection. */
<<<<<<< HEAD
  ghost function Invert<X, Y>(m: imap<X, Y>): imap<Y, X>
=======
  opaque ghost function Invert<X, Y>(m: imap<X, Y>): imap<Y, X>
>>>>>>> 1c5ebc14
  {
    imap y | y in m.Values :: var x :| x in m.Keys && m[x] == y; x
  }

  /* Inverted maps are injective. */
  lemma LemmaInvertIsInjective<X, Y>(m: imap<X, Y>)
    ensures Injective(Invert(m))
  {
  }

  /* True iff an imap contains all valid keys. */
<<<<<<< HEAD
  ghost predicate Total<X(!new), Y>(m: imap<X, Y>)
=======
  opaque ghost predicate Total<X(!new), Y>(m: imap<X, Y>)
>>>>>>> 1c5ebc14
  {
    forall i {:trigger m[i]}{:trigger i in m} :: i in m
  }

  /* True iff an imap is monotonic. */
<<<<<<< HEAD
  ghost predicate Monotonic(m: imap<int, int>)
=======
  opaque ghost predicate Monotonic(m: imap<int, int>)
>>>>>>> 1c5ebc14
  {
    forall x, x' {:trigger m[x], m[x']} :: x in m && x' in m && x <= x' ==> m[x] <= m[x']
  }

  /* True iff an imap is monotonic. Only considers keys greater than or
  equal to start. */
<<<<<<< HEAD
  ghost predicate MonotonicFrom(m: imap<int, int>, start: int)
=======
  opaque ghost predicate MonotonicFrom(m: imap<int, int>, start: int)
>>>>>>> 1c5ebc14
  {
    forall x, x' {:trigger m[x], m[x']} :: x in m && x' in m && start <= x <= x' ==> m[x] <= m[x']
  }

}<|MERGE_RESOLUTION|>--- conflicted
+++ resolved
@@ -67,22 +67,14 @@
   }
 
   /* True iff an imap is injective. */
-<<<<<<< HEAD
   ghost predicate Injective<X, Y>(m: imap<X, Y>)
-=======
-  opaque ghost predicate Injective<X, Y>(m: imap<X, Y>)
->>>>>>> 1c5ebc14
   {
     forall x, x' {:trigger m[x], m[x']} :: x != x' && x in m && x' in m ==> m[x] != m[x']
   }
 
   /* Swaps imap keys and values. Values are not required to be unique; no
   promises on which key is chosen on the intersection. */
-<<<<<<< HEAD
   ghost function Invert<X, Y>(m: imap<X, Y>): imap<Y, X>
-=======
-  opaque ghost function Invert<X, Y>(m: imap<X, Y>): imap<Y, X>
->>>>>>> 1c5ebc14
   {
     imap y | y in m.Values :: var x :| x in m.Keys && m[x] == y; x
   }
@@ -94,32 +86,20 @@
   }
 
   /* True iff an imap contains all valid keys. */
-<<<<<<< HEAD
   ghost predicate Total<X(!new), Y>(m: imap<X, Y>)
-=======
-  opaque ghost predicate Total<X(!new), Y>(m: imap<X, Y>)
->>>>>>> 1c5ebc14
   {
     forall i {:trigger m[i]}{:trigger i in m} :: i in m
   }
 
   /* True iff an imap is monotonic. */
-<<<<<<< HEAD
   ghost predicate Monotonic(m: imap<int, int>)
-=======
-  opaque ghost predicate Monotonic(m: imap<int, int>)
->>>>>>> 1c5ebc14
   {
     forall x, x' {:trigger m[x], m[x']} :: x in m && x' in m && x <= x' ==> m[x] <= m[x']
   }
 
   /* True iff an imap is monotonic. Only considers keys greater than or
   equal to start. */
-<<<<<<< HEAD
   ghost predicate MonotonicFrom(m: imap<int, int>, start: int)
-=======
-  opaque ghost predicate MonotonicFrom(m: imap<int, int>, start: int)
->>>>>>> 1c5ebc14
   {
     forall x, x' {:trigger m[x], m[x']} :: x in m && x' in m && start <= x <= x' ==> m[x] <= m[x']
   }
