--- conflicted
+++ resolved
@@ -59,12 +59,8 @@
     .Append(js.after)
   }
 
-<<<<<<< HEAD
-  function {:isolate_assertions} Value(v: Grammar.Value, writer: Writer) : (wr: Writer)
-=======
-  @IsolateAssertions
-  opaque function Value(v: Grammar.Value, writer: Writer) : (wr: Writer)
->>>>>>> 1c5ebc14
+  @IsolateAssertions
+  function Value(v: Grammar.Value, writer: Writer) : (wr: Writer)
     decreases v, 4
     ensures wr.Bytes() == writer.Bytes() + Spec.Value(v)
   {
@@ -228,12 +224,8 @@
     }
   }
 
-<<<<<<< HEAD
-  function {:isolate_assertions} Number(num: jnumber, writer: Writer) : (wr: Writer)
-=======
-  @IsolateAssertions
-  opaque function Number(num: jnumber, writer: Writer) : (wr: Writer)
->>>>>>> 1c5ebc14
+  @IsolateAssertions
+  function Number(num: jnumber, writer: Writer) : (wr: Writer)
     decreases num, 0
     ensures wr.Bytes() == writer.Bytes() + Spec.Number(num)
   {
@@ -491,12 +483,8 @@
     // needs to call ItemsSpec and the termination checker gets confused by
     // that.  Instead, see Items above. // DISCUSS
 
-<<<<<<< HEAD
-  method {:isolate_assertions} MembersImpl(obj: jobject, writer: Writer) returns (wr: Writer)
-=======
-  @ResourceLimit("10e6")
+  @IsolateAssertions
   method MembersImpl(obj: jobject, writer: Writer) returns (wr: Writer)
->>>>>>> 1c5ebc14
     decreases obj, 1
     ensures wr == MembersSpec(obj, obj.data, writer)
   {
