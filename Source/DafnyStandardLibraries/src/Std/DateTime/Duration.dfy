<<<<<<< HEAD



=======
>>>>>>> 830f260c
include "DateTimeConstant.dfy"

module Std.Duration {
  import opened DateTimeConstant
  import opened Strings
  import opened Collections.Seq
  import opened BoundedInts

  datatype Duration = Duration(
    seconds: uint32,
    millis: uint32
  ) {

    ghost predicate Valid() {
      millis < 1000
    }
  }

  function ToTotalMilliseconds(d: Duration): uint32
    requires d.Valid()
  {

    var product := (d.seconds as uint64) * (MILLISECONDS_PER_SECOND as uint64);
    var sum := product + (d.millis as uint64);
    if sum > (0xFFFFFFFF as uint64) then 0xFFFFFFFF as uint32 else sum as uint32
  }

  
  function FromMilliseconds(ms: uint32): Duration
    ensures FromMilliseconds(ms).Valid()
  {
    Duration(ms / (MILLISECONDS_PER_SECOND as uint32),
             ms % (MILLISECONDS_PER_SECOND as uint32))
  }



  /// Compare two durations: returns -1 (less), 0 (equal), 1 (greater)
  function Compare(d1: Duration, d2: Duration): int
    requires d1.Valid() && d2.Valid()
  {
    var ms1 := ToTotalMilliseconds(d1);
    var ms2 := ToTotalMilliseconds(d2);
    if ms1 < ms2 then -1
    else if ms1 > ms2 then 1
    else 0
  }


  function Less(d1: Duration, d2: Duration): bool
    requires d1.Valid() && d2.Valid()
  {
    ToTotalMilliseconds(d1) < ToTotalMilliseconds(d2)
  }


  function LessOrEqual(d1: Duration, d2: Duration): bool
    requires d1.Valid() && d2.Valid()
  {
    ToTotalMilliseconds(d1) <= ToTotalMilliseconds(d2)
  }

  /// Add two durations
  function Plus(d1: Duration, d2: Duration): Duration
    requires d1.Valid() && d2.Valid()
    ensures Plus(d1, d2).Valid()
  {
    var ms1 := ToTotalMilliseconds(d1);
    var ms2 := ToTotalMilliseconds(d2);
    var sum := (ms1 as uint64) + (ms2 as uint64);
    var result_ms := if sum > (0xFFFFFFFF as uint64) then 0xFFFFFFFF as uint32 else sum as uint32;
    FromMilliseconds(result_ms)
  }

  function Minus(d1: Duration, d2: Duration): Duration
    requires d1.Valid() && d2.Valid()
    ensures Minus(d1, d2).Valid()
  {
    var ms1 := ToTotalMilliseconds(d1);
    var ms2 := ToTotalMilliseconds(d2);
    if ms1 >= ms2 then
      FromMilliseconds(ms1 - ms2)
    else
      Duration(0, 0)
  }

  /// Scale duration by a factor
  function Scale(d: Duration, factor: uint32): Duration
    requires d.Valid() && factor >= 0
    ensures Scale(d, factor).Valid()
  {
    var ms := ToTotalMilliseconds(d);
    var product := (ms as uint64) * (factor as uint64);
    var result_ms := if product > (0xFFFFFFFF as uint64) then 0xFFFFFFFF as uint32 else product as uint32;
    FromMilliseconds(result_ms)
  }

  /// Divide duration by a divisor
  function Divide(d: Duration, divisor: uint32): Duration
    requires d.Valid() && divisor > 0
    ensures Divide(d, divisor).Valid()
  {
    FromMilliseconds(ToTotalMilliseconds(d) / divisor)
  }

  /// Modulo operation on durations
  function Mod(d1: Duration, d2: Duration): Duration
    requires d1.Valid() && d2.Valid() && ToTotalMilliseconds(d2) > 0
    ensures Mod(d1, d2).Valid()
  {
    FromMilliseconds(ToTotalMilliseconds(d1) % ToTotalMilliseconds(d2))
  }


  /// Maximum of two durations
  function Max(d1: Duration, d2: Duration): Duration
    requires d1.Valid() && d2.Valid()
    ensures Max(d1, d2).Valid()
  {
    if Less(d1, d2) then d2 else d1
  }

  /// Minimum of two durations
  function Min(d1: Duration, d2: Duration): Duration
    requires d1.Valid() && d2.Valid()
    ensures Min(d1, d2).Valid()
  {
    if Less(d1, d2) then d1 else d2
  }


  function MaxSeqHelper(durs: seq<Duration>, idx: nat, current: Duration): Duration
    requires forall i :: 0 <= i < |durs| ==> durs[i].Valid()
    requires idx <= |durs|
    requires current.Valid()
    decreases |durs| - idx
    ensures MaxSeqHelper(durs, idx, current).Valid()
  {
    if idx == |durs| then
      current
    else
      var next := if Less(current, durs[idx]) then durs[idx] else current;
      MaxSeqHelper(durs, idx + 1, next)
  }


  function MaxSeq(durs: seq<Duration>): Duration
    requires |durs| > 0
    requires forall i :: 0 <= i < |durs| ==> durs[i].Valid()
    ensures MaxSeq(durs).Valid()
  {
    MaxSeqHelper(durs, 1, durs[0])
  }


  function MinSeqHelper(durs: seq<Duration>, idx: nat, current: Duration): Duration
    requires forall i :: 0 <= i < |durs| ==> durs[i].Valid()
    requires idx <= |durs|
    requires current.Valid()
    decreases |durs| - idx
    ensures MinSeqHelper(durs, idx, current).Valid()
  {
    if idx == |durs| then
      current
    else
      var next := if Less(durs[idx], current) then durs[idx] else current;
      MinSeqHelper(durs, idx + 1, next)
  }


  function MinSeq(durs: seq<Duration>): Duration
    requires |durs| > 0
    requires forall i :: 0 <= i < |durs| ==> durs[i].Valid()
    ensures MinSeq(durs).Valid()
  {
    MinSeqHelper(durs, 1, durs[0])
  }


  function ToTotalSeconds(d: Duration): uint32
    requires d.Valid()
  {
    d.seconds + (d.millis / (MILLISECONDS_PER_SECOND as uint32))
  }

  function ToTotalMinutes(d: Duration): uint32
    requires d.Valid()
  {
    ToTotalMilliseconds(d) / (MILLISECONDS_PER_MINUTE as uint32)
  }

  function ToTotalHours(d: Duration): uint32
    requires d.Valid()
  {
    ToTotalMilliseconds(d) / MILLISECONDS_PER_HOUR
  }

  function ToTotalDays(d: Duration): uint32
    requires d.Valid()
  {
    ToTotalMilliseconds(d) / MILLISECONDS_PER_DAY
  }

  function ConvertToUnit(d: Duration, unitMs: uint32): uint32
    requires d.Valid() && unitMs > 0
  {
    ToTotalMilliseconds(d) / unitMs
  }

  function FromSeconds(s: uint32): Duration
    ensures FromSeconds(s).Valid()
  {
    var product := (s as uint64) * (MILLISECONDS_PER_SECOND as uint64);
    var result_ms := if product > (0xFFFFFFFF as uint64) then 0xFFFFFFFF as uint32 else product as uint32;
    FromMilliseconds(result_ms)
  }

  function FromMinutes(m: uint32): Duration
    ensures FromMinutes(m).Valid()
  {
    var product := (m as uint64) * (MILLISECONDS_PER_MINUTE as uint64);
    var result_ms := if product > (0xFFFFFFFF as uint64) then 0xFFFFFFFF as uint32 else product as uint32;
    FromMilliseconds(result_ms)
  }

  function FromHours(h: uint32): Duration
    ensures FromHours(h).Valid()
  {
    var product := (h as uint64) * (MILLISECONDS_PER_HOUR as uint64);
    var result_ms := if product > (0xFFFFFFFF as uint64) then 0xFFFFFFFF as uint32 else product as uint32;
    FromMilliseconds(result_ms)
  }

  function FromDays(d: uint32): Duration
    ensures FromDays(d).Valid()
  {
    var product := (d as uint64) * (MILLISECONDS_PER_DAY as uint64);
    var result_ms := if product > (0xFFFFFFFF as uint64) then 0xFFFFFFFF as uint32 else product as uint32;
    FromMilliseconds(result_ms)
  }

  function GetSeconds(d: Duration): uint32 { d.seconds }

  function GetMilliseconds(d: Duration): uint32 { d.millis }

  /// Convert duration to ISO 8601 format: PT[H]H[M]M[S]S.sssS
  function ToString(d: Duration): string
    requires d.Valid()
  {
    var total_seconds := d.seconds;
    var hours := (total_seconds / (SECONDS_PER_HOUR as uint32)) as int;
    var minutes := ((total_seconds % (SECONDS_PER_HOUR as uint32)) / (SECONDS_PER_MINUTE as uint32)) as int;
    var seconds := (total_seconds % (SECONDS_PER_MINUTE as uint32)) as int;
    "PT" + OfInt(hours) + "H" + OfInt(minutes) + "M" + OfInt(seconds) + "." + 
    OfInt(d.millis as int) + "S"
  }

  /// Helper to safely find a character in a string
  function FindCharOrNeg(text: string, ch: char): int
  {
    match IndexOfOption(text, ch)
    case Some(i) => i as int
    case None => -1
  }

  function IsNumeric(s: string): bool
  {
    if |s| == 0 then false
    else forall i :: 0 <= i < |s| ==> s[i] >= '0' && s[i] <= '9'
  }

  function ParseNumericString(s: string): nat
    requires forall i :: 0 <= i < |s| ==> s[i] >= '0' && s[i] <= '9'
    decreases |s|
  {
    if |s| == 0 then 0
    else
      var digit := (s[0] as int) - ('0' as int);
      digit * (Pow10(|s| - 1)) + ParseNumericString(s[1..])
  }

  function Pow10(n: nat): nat
    decreases n
  {
    if n == 0 then 1 else 10 * Pow10(n - 1)
  }

  function ParseComponent(text: string, start: int, end: int): uint32
    requires start >= 0 && end >= 0 && start <= end && end <= |text|
  {
    if start >= end then
      0
    else
      var substr := text[start..end];
      if |substr| > 0 && IsNumeric(substr) then 
        var parsed := ParseNumericString(substr);
        if parsed <= 0xFFFFFFFF then parsed as uint32 else 0xFFFFFFFF as uint32
      else 
        0
  }

  function ParseString(text: string): Duration
    requires |text| >= 2
    requires text[0..2] == "PT"
    ensures ParseString(text).Valid()
  {
    var len := |text|;
     
    var hPos := FindCharOrNeg(text, 'H');
    var mPos := FindCharOrNeg(text, 'M');
    var sPos := FindCharOrNeg(text, 'S');
    var dotPos := FindCharOrNeg(text, '.');

    // Extract hour component
    var hour : uint32 := 
      if hPos > 2 then ParseComponent(text, 2, hPos) else 0;

    // Extract minute component
    var minuteStart : int := if hPos > 0 then hPos + 1 else 2;
    var minute : uint32 := 
      if mPos > minuteStart then ParseComponent(text, minuteStart, mPos) else 0;

    // Extract second component
    var secondStart : int := if mPos > 0 then mPos + 1 else 2;
    var secondEnd : int := 
      if dotPos > secondStart then dotPos
      else if sPos > secondStart then sPos
      else len;
    var second : uint32 := 
      if secondEnd > secondStart then ParseComponent(text, secondStart, secondEnd) else 0;

   
    var millisecond : uint32 :=
      if dotPos > 0 && sPos > dotPos then
        var raw := ParseComponent(text, dotPos + 1, sPos);
        if raw < 1000 then raw else 999
      else
        0;

   
    var hour_mult := (hour as uint64) * (SECONDS_PER_HOUR as uint64);
    var minute_mult := (minute as uint64) * (SECONDS_PER_MINUTE as uint64);
    var totalSeconds_val := hour_mult + minute_mult + (second as uint64);
    var totalSeconds := if totalSeconds_val > (0xFFFFFFFF as uint64) 
                        then 0xFFFFFFFF as uint32 
                        else totalSeconds_val as uint32;
    
    Duration(totalSeconds, millisecond)
  }


  function EpochDifference(epoch1: uint32, epoch2: uint32): Duration
    ensures EpochDifference(epoch1, epoch2).Valid()
  {
    var diff : uint32 := if epoch1 >= epoch2 then (epoch1 - epoch2) as uint32 
                         else (epoch2 - epoch1) as uint32;
    var secs := (diff / 1000 ) as uint32;
    var remMs := (diff % 1000) as uint32;
    Duration(secs, remMs)
  }

}
<|MERGE_RESOLUTION|>--- conflicted
+++ resolved
@@ -1,9 +1,3 @@
-<<<<<<< HEAD
-
-
-
-=======
->>>>>>> 830f260c
 include "DateTimeConstant.dfy"
 
 module Std.Duration {
