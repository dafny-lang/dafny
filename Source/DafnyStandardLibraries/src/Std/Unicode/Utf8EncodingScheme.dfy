--- conflicted
+++ resolved
@@ -54,11 +54,7 @@
     * Deserializing a byte sequence and then serializing the result, yields the original byte sequence.
     */
   lemma
-<<<<<<< HEAD
-    {:resource_limit 10000000}
-=======
     {:resource_limit "30e6"}
->>>>>>> 73fcdf32
   LemmaDeserializeSerialize(b: seq<byte>)
     ensures Serialize(Deserialize(b)) == b
   {
