--- conflicted
+++ resolved
@@ -4,11 +4,7 @@
   import opened DivMod
   import opened Power
 
-<<<<<<< HEAD
   function Log(base: nat, pow: nat): nat
-=======
-  opaque function Log(base: nat, pow: nat): nat
->>>>>>> 1c5ebc14
     requires base > 1
     decreases pow
   {
