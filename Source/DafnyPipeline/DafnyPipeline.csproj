--- conflicted
+++ resolved
@@ -7,12 +7,8 @@
     <GenerateAssemblyInfo>false</GenerateAssemblyInfo>
     <OutputPath>..\..\Binaries\</OutputPath>
     <DefineConstants>TRACE</DefineConstants>
-<<<<<<< HEAD
     <TargetFramework>net8.0</TargetFramework>
-=======
-    <TargetFramework>net6.0</TargetFramework>
-<RollForward>Major</RollForward>
->>>>>>> f9553294
+    <RollForward>Major</RollForward>
     <PackageLicenseExpression>MIT</PackageLicenseExpression>
   </PropertyGroup>
 
