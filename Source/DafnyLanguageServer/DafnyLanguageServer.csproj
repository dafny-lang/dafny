﻿<Project Sdk="Microsoft.NET.Sdk">

  <PropertyGroup>
    <OutputType>Exe</OutputType>
    <TargetFramework>net5.0</TargetFramework>
    <GenerateAssemblyInfo>false</GenerateAssemblyInfo>
    <Nullable>enable</Nullable>
    <RootNamespace>Microsoft.Dafny.LanguageServer</RootNamespace>
    <OutputPath>..\..\Binaries\</OutputPath>
    <ValidateExecutableReferencesMatchSelfContained>false</ValidateExecutableReferencesMatchSelfContained>
  </PropertyGroup>

  <PropertyGroup Condition="'$(Configuration)|$(TargetFramework)|$(Platform)'=='Debug|net5.0|AnyCPU'">
    <AppendTargetFrameworkToOutputPath>false</AppendTargetFrameworkToOutputPath>
    <AppendRuntimeIdentifierToOutputPath>false</AppendRuntimeIdentifierToOutputPath>
  </PropertyGroup>

  <ItemGroup>
<<<<<<< HEAD
=======
    <PackageReference Include="Boogie.ExecutionEngine" Version="2.9.3" />
>>>>>>> 69290132
    <PackageReference Include="Microsoft.Extensions.Configuration.CommandLine" Version="5.0.0" />
    <PackageReference Include="Microsoft.Extensions.Configuration.Json" Version="5.0.0" />
    <PackageReference Include="Microsoft.Extensions.Logging" Version="5.0.0" />
    <PackageReference Include="OmniSharp.Extensions.LanguageServer" Version="0.19.2" />
    <PackageReference Include="RangeTree" Version="3.0.0" />
    <PackageReference Include="Serilog" Version="2.10.0" />
    <PackageReference Include="Serilog.Extensions.Logging" Version="3.0.1" />
    <PackageReference Include="Serilog.Settings.Configuration" Version="3.1.0" />
    <PackageReference Include="Serilog.Sinks.Debug" Version="2.0.0" />
    <PackageReference Include="Serilog.Sinks.File" Version="5.0.0" />

    <!-- The following packages are referenced explicitely since Serilog references older versions than required (nuget prevents the downgrade). -->
    <PackageReference Include="System.Collections" Version="4.3.0" />
    <PackageReference Include="System.Diagnostics.Debug" Version="4.3.0" />
    <PackageReference Include="System.IO.FileSystem.Primitives" Version="4.3.0" />
  </ItemGroup>

  <ItemGroup>
    <ProjectReference Include="..\DafnyServer\DafnyServer.csproj" />
    <ProjectReference Include="..\Dafny\DafnyPipeline.csproj" />
  </ItemGroup>

  <ItemGroup>
    <Compile Include="..\version.cs" />
  </ItemGroup>

  <ItemGroup>
    <Content Include="DafnyLanguageServer.appsettings.json">
      <CopyToOutputDirectory>PreserveNewest</CopyToOutputDirectory>
    </Content>
  </ItemGroup>
</Project><|MERGE_RESOLUTION|>--- conflicted
+++ resolved
@@ -16,10 +16,7 @@
   </PropertyGroup>
 
   <ItemGroup>
-<<<<<<< HEAD
-=======
     <PackageReference Include="Boogie.ExecutionEngine" Version="2.9.3" />
->>>>>>> 69290132
     <PackageReference Include="Microsoft.Extensions.Configuration.CommandLine" Version="5.0.0" />
     <PackageReference Include="Microsoft.Extensions.Configuration.Json" Version="5.0.0" />
     <PackageReference Include="Microsoft.Extensions.Logging" Version="5.0.0" />
