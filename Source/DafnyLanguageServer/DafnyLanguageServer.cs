--- conflicted
+++ resolved
@@ -72,17 +72,6 @@
       }
 
       telemetryPublisher.PublishZ3Version($"Z3 version {z3Version}");
-<<<<<<< HEAD
-
-      var toReplace = "O:model_compress=false";
-      var i = options.ProverOptions.IndexOf(toReplace);
-      if (i == -1) {
-        return;
-      }
-
-      options.ProverOptions[i] = "O:model.compact=false";
-=======
->>>>>>> 29c4525b
     }
 
     /// <summary>
