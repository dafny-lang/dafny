﻿using System;
using IntervalTree;
using OmniSharp.Extensions.LanguageServer.Protocol.Models;
using System.Collections.Generic;
using System.Diagnostics.CodeAnalysis;
using System.Threading;
using Microsoft.Dafny.LanguageServer.Workspace;
using Microsoft.Extensions.Logging;
using Microsoft.Extensions.Logging.Abstractions;
using AstElement = System.Object;
using Range = OmniSharp.Extensions.LanguageServer.Protocol.Models.Range;

namespace Microsoft.Dafny.LanguageServer.Language.Symbols {
  /// <summary>
  /// Represents the symbol table
  /// </summary>
  public class SignatureAndCompletionTable {
    private readonly ILogger<SignatureAndCompletionTable> logger;

    // TODO Guard the properties from changes
    public CompilationUnit CompilationUnit { get; }

    /// <summary>
    /// Gets the dictionary providing a mapping from an Ast Element to the symbol backing it.
    /// </summary>
    public IDictionary<AstElement, ILocalizableSymbol> Declarations { get; }

    /// <summary>
    /// Gets the dictionary allowing to resolve the location of a specified symbol. Do not modify this instance.
    /// </summary>
    public IDictionary<ISymbol, SymbolLocation> Locations { get; }

    /// <summary>
    /// Gets the interval tree backing this symbol table. Do not modify this instance.
    /// </summary>
    public IIntervalTree<Position, ILocalizableSymbol> LookupTree { get; }

    /// <summary>
    /// <c>true</c> if the symbol table results from a successful resolution by the dafny resolver.
    /// </summary>
    public bool Resolved { get; }

    private readonly DafnyLangTypeResolver typeResolver;

<<<<<<< HEAD
    public static SignatureAndCompletionTable Empty(DafnyOptions options, VersionedTextDocumentIdentifier documentIdentifier) {
      var emptyProgram = GetEmptyProgram(options, documentIdentifier);
      return new SignatureAndCompletionTable(
        NullLogger<SignatureAndCompletionTable>.Instance,
        new CompilationUnit(documentIdentifier.Uri.ToUri(), emptyProgram),
=======
    public static SignatureAndCompletionTable Empty(DafnyOptions options, DocumentTextBuffer textDocument) {
      var outerModule = new DefaultModuleDefinition(new List<Uri>() { textDocument.Uri.ToUri() }, false);
      var errorReporter = new DiagnosticErrorReporter(options, textDocument.Text, textDocument.Uri);
      var compilation = new CompilationData(errorReporter, new List<Include>(), new List<Uri>(), Sets.Empty<Uri>(),
        Sets.Empty<Uri>());
      return new SignatureAndCompletionTable(
        NullLogger<SignatureAndCompletionTable>.Instance,
        new CompilationUnit(textDocument.Uri.ToUri(), new Program(
          textDocument.Uri.ToString(),
          new LiteralModuleDecl(outerModule, null, Guid.NewGuid()),
          // BuiltIns cannot be initialized without Type.ResetScopes() before.
          new SystemModuleManager(options), // TODO creating a SystemModuleManager is a heavy operation
          errorReporter, compilation
        )),
>>>>>>> 309e7188
        new Dictionary<object, ILocalizableSymbol>(),
        new Dictionary<ISymbol, SymbolLocation>(),
        new IntervalTree<Position, ILocalizableSymbol>(),
        symbolsResolved: false);
    }

    public static Program GetEmptyProgram(DafnyOptions options, VersionedTextDocumentIdentifier documentIdentifier) {
      var outerModule = new DefaultModuleDefinition(new List<Uri>() { documentIdentifier.Uri.ToUri() }, false);
      var errorReporter = new DiagnosticErrorReporter(options, documentIdentifier.Uri);
      var compilation = new CompilationData(options, new List<Include>(), new List<Uri>(), Sets.Empty<Uri>(),
        Sets.Empty<Uri>());
      var emptyProgram = new Program(
        documentIdentifier.Uri.ToString(),
        new LiteralModuleDecl(outerModule, null),
        // BuiltIns cannot be initialized without Type.ResetScopes() before.
        new SystemModuleManager(options), // TODO creating a BuiltIns is a heavy operation
        errorReporter, compilation
      );
      return emptyProgram;
    }

    public SignatureAndCompletionTable(
        ILogger<SignatureAndCompletionTable> iLogger,
        CompilationUnit compilationUnit,
        IDictionary<AstElement, ILocalizableSymbol> declarations,
        IDictionary<ISymbol, SymbolLocation> locations,
        IIntervalTree<Position, ILocalizableSymbol> lookupTree,
        bool symbolsResolved
    ) {
      CompilationUnit = compilationUnit;
      Declarations = declarations;
      Locations = locations;
      LookupTree = lookupTree;
      Resolved = symbolsResolved;
      typeResolver = new DafnyLangTypeResolver(declarations);
      logger = iLogger;

      // TODO IntervalTree goes out of sync after any change and "fixes" its state upon the first query. Replace it with another implementation that can be queried without potential side-effects.
      LookupTree.Query(new Position(0, 0));
    }

    /// <summary>
    /// Tries to get a symbol at the specified location.
    /// </summary>
    /// <param name="position">The requested position.</param>
    /// <param name="symbol">The symbol that could be identified at the given position, or <c>null</c> if no symbol could be identified.</param>
    /// <returns><c>true</c> if a symbol was found, otherwise <c>false</c>.</returns>
    /// <exception cref="System.InvalidOperationException">Thrown if there was one more symbol at the specified position. This should never happen, unless there was an error.</exception>
    public bool TryGetSymbolAt(Position position, [NotNullWhen(true)] out ILocalizableSymbol? symbol) {
      var symbolsAtPosition = LookupTree.Query(position);
      symbol = null;
      // Use case: function f(a: int) {}, and hover over a.
      foreach (var potentialSymbol in symbolsAtPosition) {
        if (symbol != null) {
          logger.Log(LogLevel.Warning, "Two registered symbols as the same position (line {Line}, character {Character})", position.Line, position.Character);
          break;
        }

        symbol = potentialSymbol;
      }
      return symbol != null;
    }

    /// <summary>
    /// Tries to get the location of the given symbol.
    /// </summary>
    /// <param name="symbol">The symbol to get the location of.</param>
    /// <param name="location">The current location of the specified symbol, or <c>null</c> if no location of the given symbol is known.</param>
    /// <returns><c>true</c> if a location was found, otherwise <c>false</c>.</returns>
    public bool TryGetLocationOf(ISymbol symbol, [NotNullWhen(true)] out SymbolLocation? location) {
      return Locations.TryGetValue(symbol, out location);
    }

    /// <summary>
    /// Resolves the innermost symbol that encloses the given position.
    /// </summary>
    /// <param name="position">The position to get the innermost symbol of.</param>
    /// <param name="cancellationToken">A token to cancel the update operation before its completion.</param>
    /// <returns>The innermost symbol at the specified position.</returns>
    /// <exception cref="System.OperationCanceledException">Thrown when the cancellation was requested before completion.</exception>
    /// <exception cref="System.ObjectDisposedException">Thrown if the cancellation token was disposed before the completion.</exception>
    public ISymbol GetEnclosingSymbol(Position position, CancellationToken cancellationToken) {
      // TODO use a suitable data-structure to resolve the locations efficiently.
      ISymbol innerMostSymbol = CompilationUnit;
      var innerMostRange = new Range(new Position(0, 0), new Position(int.MaxValue, int.MaxValue));
      foreach (var (symbol, location) in Locations) {
        cancellationToken.ThrowIfCancellationRequested();
        var range = location.Declaration;
        if (IsEnclosedBy(innerMostRange, range) && IsInside(range, position)) {
          innerMostSymbol = symbol;
          innerMostRange = range;
        }
      }
      return innerMostSymbol;
    }

    private static bool IsEnclosedBy(Range current, Range tested) {
      return tested.Start.CompareTo(current.Start) >= 0
        && tested.End.CompareTo(current.End) <= 0;
    }

    private static bool IsInside(Range range, Position position) {
      return position.CompareTo(range.Start) >= 0
        && position.CompareTo(range.End) <= 0;
    }

    /// <summary>
    /// Tries to resolve the type of the given symbol.
    /// </summary>
    /// <param name="symbol">The symbol to get the type of.</param>
    /// <param name="type">The type of the symbol, or <c>null</c> if the type could not be resolved. If <paramref name="symbol"/> is already a type, it is returned.</param>
    /// <returns><c>true</c> if the type was successfully resolved, otherwise <c>false</c>.</returns>
    public bool TryGetTypeOf(ISymbol symbol, [NotNullWhen(true)] out ISymbol? type) {
      if (symbol is TypeWithMembersSymbolBase) {
        // TODO other type symbols should be supported in the future.
        type = symbol;
        return true;
      }
      var dafnyType = symbol switch {
        FieldSymbol field => field.Declaration.Type,
        VariableSymbol variable => variable.Declaration.Type,
        _ => null
      };
      if (dafnyType == null) {
        type = null;
        return false;
      }
      return typeResolver.TryGetTypeSymbol(dafnyType, out type);
    }
  }
}<|MERGE_RESOLUTION|>--- conflicted
+++ resolved
@@ -42,28 +42,11 @@
 
     private readonly DafnyLangTypeResolver typeResolver;
 
-<<<<<<< HEAD
     public static SignatureAndCompletionTable Empty(DafnyOptions options, VersionedTextDocumentIdentifier documentIdentifier) {
       var emptyProgram = GetEmptyProgram(options, documentIdentifier);
       return new SignatureAndCompletionTable(
         NullLogger<SignatureAndCompletionTable>.Instance,
         new CompilationUnit(documentIdentifier.Uri.ToUri(), emptyProgram),
-=======
-    public static SignatureAndCompletionTable Empty(DafnyOptions options, DocumentTextBuffer textDocument) {
-      var outerModule = new DefaultModuleDefinition(new List<Uri>() { textDocument.Uri.ToUri() }, false);
-      var errorReporter = new DiagnosticErrorReporter(options, textDocument.Text, textDocument.Uri);
-      var compilation = new CompilationData(errorReporter, new List<Include>(), new List<Uri>(), Sets.Empty<Uri>(),
-        Sets.Empty<Uri>());
-      return new SignatureAndCompletionTable(
-        NullLogger<SignatureAndCompletionTable>.Instance,
-        new CompilationUnit(textDocument.Uri.ToUri(), new Program(
-          textDocument.Uri.ToString(),
-          new LiteralModuleDecl(outerModule, null, Guid.NewGuid()),
-          // BuiltIns cannot be initialized without Type.ResetScopes() before.
-          new SystemModuleManager(options), // TODO creating a SystemModuleManager is a heavy operation
-          errorReporter, compilation
-        )),
->>>>>>> 309e7188
         new Dictionary<object, ILocalizableSymbol>(),
         new Dictionary<ISymbol, SymbolLocation>(),
         new IntervalTree<Position, ILocalizableSymbol>(),
@@ -73,11 +56,11 @@
     public static Program GetEmptyProgram(DafnyOptions options, VersionedTextDocumentIdentifier documentIdentifier) {
       var outerModule = new DefaultModuleDefinition(new List<Uri>() { documentIdentifier.Uri.ToUri() }, false);
       var errorReporter = new DiagnosticErrorReporter(options, documentIdentifier.Uri);
-      var compilation = new CompilationData(options, new List<Include>(), new List<Uri>(), Sets.Empty<Uri>(),
+      var compilation = new CompilationData(errorReporter, new List<Include>(), new List<Uri>(), Sets.Empty<Uri>(),
         Sets.Empty<Uri>());
       var emptyProgram = new Program(
         documentIdentifier.Uri.ToString(),
-        new LiteralModuleDecl(outerModule, null),
+        new LiteralModuleDecl(outerModule, null, Guid.NewGuid()),
         // BuiltIns cannot be initialized without Type.ResetScopes() before.
         new SystemModuleManager(options), // TODO creating a BuiltIns is a heavy operation
         errorReporter, compilation
