--- conflicted
+++ resolved
@@ -26,13 +26,8 @@
       telemetryPublisher, programName, "parsing");
   }
 
-<<<<<<< HEAD
-  protected override DfyParseResult ParseFile(DafnyOptions options, Func<TextReader> getReader, Uri uri, CancellationToken cancellationToken) {
-=======
   protected override DfyParseResult ParseFile(DafnyOptions options, Func<TextReader> getReader,
     Uri uri, CancellationToken cancellationToken) {
-
->>>>>>> 982a46fd
     using var reader = getReader();
     var (newReader, hash) = ComputeHashFromReader(uri, reader, HashAlgorithm.Create("SHA256")!);
     if (!parseCache.TryGet(hash, out var result)) {
