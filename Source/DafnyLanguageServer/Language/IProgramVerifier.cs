﻿using System.Collections.Generic;
using System.Threading;
using Microsoft.Boogie;
using Microsoft.Dafny.LanguageServer.Workspace;

namespace Microsoft.Dafny.LanguageServer.Language {
  /// <summary>
  /// Implementations of this interface are responsible to verify the correctness of a program.
  /// </summary>
  public interface IProgramVerifier {
    /// <summary>
    /// Applies the program verification to the specified dafny program.
    /// </summary>
    /// <param name="document">The dafny document to verify.</param>
    /// <param name="progressReporter"></param>
    /// <returns>The result of the verification run.</returns>
    /// <exception cref="System.OperationCanceledException">Thrown when the cancellation was requested before completion.</exception>
    /// <exception cref="System.ObjectDisposedException">Thrown if the cancellation token was disposed before the completion.</exception>
<<<<<<< HEAD
    IReadOnlyList<IImplementationTask> GetImplementationTasks(DafnyDocument document, IVerificationProgressReporter progressReporter);
=======
    IReadOnlyList<IImplementationTask> Verify(DafnyDocument document, IVerificationProgressReporter progressReporter);
>>>>>>> 82c6337e
  }
}<|MERGE_RESOLUTION|>--- conflicted
+++ resolved
@@ -16,10 +16,6 @@
     /// <returns>The result of the verification run.</returns>
     /// <exception cref="System.OperationCanceledException">Thrown when the cancellation was requested before completion.</exception>
     /// <exception cref="System.ObjectDisposedException">Thrown if the cancellation token was disposed before the completion.</exception>
-<<<<<<< HEAD
     IReadOnlyList<IImplementationTask> GetImplementationTasks(DafnyDocument document, IVerificationProgressReporter progressReporter);
-=======
-    IReadOnlyList<IImplementationTask> Verify(DafnyDocument document, IVerificationProgressReporter progressReporter);
->>>>>>> 82c6337e
   }
 }