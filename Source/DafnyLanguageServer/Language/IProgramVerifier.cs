--- conflicted
+++ resolved
@@ -16,12 +16,6 @@
     /// <returns>The result of the verification run.</returns>
     /// <exception cref="System.OperationCanceledException">Thrown when the cancellation was requested before completion.</exception>
     /// <exception cref="System.ObjectDisposedException">Thrown if the cancellation token was disposed before the completion.</exception>
-<<<<<<< HEAD
-    IReadOnlyList<IImplementationTask> GetImplementationTasks(Dafny.Program program, CancellationToken cancellationToken);
-=======
-    IReadOnlyList<IImplementationTask> Verify(DafnyDocument document,
-                                IVerificationProgressReporter progressReporter,
-                                CancellationToken cancellationToken);
->>>>>>> 1abd16e9
+    IReadOnlyList<IImplementationTask> GetImplementationTasks(DafnyDocument document, IVerificationProgressReporter progressReporter);
   }
 }