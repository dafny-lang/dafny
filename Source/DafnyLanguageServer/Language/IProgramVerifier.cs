--- conflicted
+++ resolved
@@ -1,12 +1,7 @@
-<<<<<<< HEAD
 using System.Collections.Generic;
 using System.Threading;
 using Microsoft.Boogie;
-=======
-﻿using System.Threading;
-using System.Threading.Tasks;
 using Microsoft.Dafny.LanguageServer.Workspace;
->>>>>>> a8e4aad0
 
 namespace Microsoft.Dafny.LanguageServer.Language {
   /// <summary>
@@ -21,11 +16,7 @@
     /// <returns>The result of the verification run.</returns>
     /// <exception cref="System.OperationCanceledException">Thrown when the cancellation was requested before completion.</exception>
     /// <exception cref="System.ObjectDisposedException">Thrown if the cancellation token was disposed before the completion.</exception>
-<<<<<<< HEAD
-    IReadOnlyList<IImplementationTask> Verify(Dafny.Program program,
-=======
-    Task<VerificationResult> VerifyAsync(DafnyDocument document,
->>>>>>> a8e4aad0
+  IReadOnlyList<IImplementationTask> Verify(DafnyDocument document,
                               IVerificationProgressReporter progressReporter,
                               CancellationToken cancellationToken);
   }
