﻿using Microsoft.Boogie;
using Microsoft.Extensions.Logging;
using Microsoft.Extensions.Options;
using System;
using System.Diagnostics.CodeAnalysis;
using System.IO;
using System.Linq;
using System.Text;
using System.Text.RegularExpressions;
using System.Threading;
using System.Threading.Tasks;

namespace Microsoft.Dafny.LanguageServer.Language {
  /// <summary>
  /// dafny-lang based implementation of the program verifier. Since it makes use of static members,
  /// any access is synchronized. Moreover, it ensures that exactly one instance exists over the whole
  /// application lifetime.
  /// </summary>
  /// <remarks>
  /// dafny-lang makes use of static members and assembly loading. Since thread-safety of this is not guaranteed,
  /// this verifier serializes all invocations.
  /// </remarks>
  public class DafnyProgramVerifier : IProgramVerifier {
    private static readonly object InitializationSyncObject = new();
    private static bool initialized;

    private readonly ILogger logger;
    private readonly VerifierOptions options;
    private readonly SemaphoreSlim mutex = new(1);
    private readonly VerificationResultCache cache = new();

    DafnyOptions Options => DafnyOptions.O;

    private DafnyProgramVerifier(ILogger<IProgramVerifier> logger, VerifierOptions options) {
      this.logger = logger;
      this.options = options;
    }

    /// <summary>
    /// Factory method to safely create a new instance of the verifier. It ensures that global/static
    /// settings are set exactly ones.
    /// </summary>
    /// <param name="logger">A logger instance that may be used by this verifier instance.</param>
    /// <param name="options">Settings for the verifier.</param>
    /// <returns>A safely created dafny verifier instance.</returns>
    public static DafnyProgramVerifier Create(ILogger<IProgramVerifier> logger, IOptions<VerifierOptions> options) {
      lock (InitializationSyncObject) {
        if (!initialized) {
          // TODO This may be subject to change. See Microsoft.Boogie.Counterexample
          //      A dash means write to the textwriter instead of a file.
          // https://github.com/boogie-org/boogie/blob/b03dd2e4d5170757006eef94cbb07739ba50dddb/Source/VCGeneration/Couterexample.cs#L217
          DafnyOptions.O.ModelViewFile = "-";
          DafnyOptions.O.VerifySnapshots = (int)options.Value.VerifySnapshots;
          initialized = true;
          logger.LogTrace("Initialized the boogie verifier with " +
                          "VerifySnapshots={VerifySnapshots}.",
                          DafnyOptions.O.VerifySnapshots);
        }
        return new DafnyProgramVerifier(logger, options.Value);
      }
    }

    private static int GetConfiguredCoreCount(VerifierOptions options) {
      return options.VcsCores == 0
        ? Math.Max(1, Environment.ProcessorCount / 2)
        : Convert.ToInt32(options.VcsCores);
    }

    public async Task<VerificationResult> VerifyAsync(Dafny.Program program,
                                     IVerificationProgressReporter progressReporter,
                                     CancellationToken cancellationToken) {
      await mutex.WaitAsync(cancellationToken);
      try {
        // The printer is responsible for two things: It logs boogie errors and captures the counter example model.
        var errorReporter = (DiagnosticErrorReporter)program.reporter;
        var printer = new ModelCapturingOutputPrinter(logger, errorReporter, progressReporter);
<<<<<<< HEAD
=======
        DafnyOptions.O.Printer = printer;
>>>>>>> e4d0ee3c
        // Do not set these settings within the object's construction. It will break some tests within
        // VerificationNotificationTest and DiagnosticsTest that rely on updating these settings.
        DafnyOptions.O.TimeLimit = options.TimeLimit;
        DafnyOptions.O.VcsCores = GetConfiguredCoreCount(options);
        DafnyOptions.O.Printer = printer;

        var executionEngine = new ExecutionEngine(DafnyOptions.O, cache);
        var translated = Translator.Translate(program, errorReporter, new Translator.TranslatorFlags { InsertChecksums = true });
        var moduleTasks = translated.Select(t => {
          var (moduleName, boogieProgram) = t;
          var programId = program.FullName;
          var boogieProgramId = (programId ?? "main_program_id") + "_" + moduleName;
          return VerifyWithBoogieAsync(TextWriter.Null, executionEngine, boogieProgram, cancellationToken, boogieProgramId);
        }).ToList();
        await Task.WhenAll(moduleTasks);
        var verified = moduleTasks.All(t => t.Result);
        return new VerificationResult(verified, printer.SerializedCounterExamples);
      }
      finally {
        mutex.Release();
      }
    }

    private async Task<bool> VerifyWithBoogieAsync(TextWriter output,
      ExecutionEngine engine, Boogie.Program program,
      CancellationToken cancellationToken, string programId) {
      program.Resolve(engine.Options);
      program.Typecheck(engine.Options);

      engine.EliminateDeadVariables(program);
      engine.CollectModSets(program);
      engine.CoalesceBlocks(program);
      engine.Inline(program);
      var uniqueRequestId = Guid.NewGuid().ToString();
      using (cancellationToken.Register(() => CancelVerification(uniqueRequestId))) {
        try {
          var statistics = new PipelineStatistics();
<<<<<<< HEAD
          var outcome = await engine.InferAndVerify(output, program, statistics, programId, null, uniqueRequestId);
=======
#pragma warning disable VSTHRD002
          var outcome = engine.InferAndVerify(Console.Out, program, statistics, programId, null, uniqueRequestId).Result;
#pragma warning restore VSTHRD002
>>>>>>> e4d0ee3c
          return Main.IsBoogieVerified(outcome, statistics);
        } catch (Exception e) when (e is not OperationCanceledException) {
          if (!cancellationToken.IsCancellationRequested) {
            throw;
          }
          // It appears that Boogie disposes resources that are still in use upon cancellation.
          // Therefore, we log this error and proceed with the cancellation.
          logger.LogDebug(e, "boogie error occured when cancelling the verification");
          throw new OperationCanceledException(cancellationToken);
        }
      }
    }

    private void CancelVerification(string requestId) {
      logger.LogDebug("requesting verification cancellation of {RequestId}", requestId);
      ExecutionEngine.CancelRequest(requestId);
    }

    private class ModelCapturingOutputPrinter : OutputPrinter {
      private readonly ILogger logger;
      private readonly DiagnosticErrorReporter errorReporter;
      private readonly IVerificationProgressReporter progressReporter;
      private StringBuilder? serializedCounterExamples;

      public string? SerializedCounterExamples => serializedCounterExamples?.ToString();

      public ModelCapturingOutputPrinter(ILogger logger, DiagnosticErrorReporter errorReporter,
                                         IVerificationProgressReporter progressReporter) {
        this.logger = logger;
        this.errorReporter = errorReporter;
        this.progressReporter = progressReporter;
      }

<<<<<<< HEAD
      public void AdvisoryWriteLine(TextWriter output, string format, params object[] args) {
=======
      public void AdvisoryWriteLine(TextWriter writer, string format, params object[] args) {
>>>>>>> e4d0ee3c
      }

      public ExecutionEngineOptions? Options { get; set; }

      public void ErrorWriteLine(TextWriter tw, string s) {
        logger.LogError(s);
      }

      public void ErrorWriteLine(TextWriter tw, string format, params object[] args) {
        logger.LogError(format, args);
      }

      public void Inform(string s, TextWriter tw) {
        logger.LogInformation(s);
        var match = Regex.Match(s, "^Verifying .+[.](?<name>[^.]+) [.][.][.]$");
        if (match.Success) {
          progressReporter.ReportProgress(match.Groups["name"].Value);
        }
      }

      public void ReportBplError(IToken tok, string message, bool error, TextWriter tw, [AllowNull] string category) {
        logger.LogError(message);
      }

      public void WriteErrorInformation(ErrorInformation errorInfo, TextWriter tw, bool skipExecutionTrace) {
        CaptureCounterExamples(errorInfo);
        errorReporter.ReportBoogieError(errorInfo);
      }

      private void CaptureCounterExamples(ErrorInformation errorInfo) {
        if (errorInfo.ModelWriter is StringWriter modelString) {
          // We do not know a-priori how many errors we'll receive. Therefore we capture all models
          // in a custom stringbuilder and reset the original one to not duplicate the outputs.
          serializedCounterExamples ??= new StringBuilder();
          serializedCounterExamples.Append(modelString.ToString());
          modelString.GetStringBuilder().Clear();
        }
      }

      public void WriteTrailer(TextWriter writer, PipelineStatistics stats) {
      }
    }
  }
}<|MERGE_RESOLUTION|>--- conflicted
+++ resolved
@@ -74,10 +74,6 @@
         // The printer is responsible for two things: It logs boogie errors and captures the counter example model.
         var errorReporter = (DiagnosticErrorReporter)program.reporter;
         var printer = new ModelCapturingOutputPrinter(logger, errorReporter, progressReporter);
-<<<<<<< HEAD
-=======
-        DafnyOptions.O.Printer = printer;
->>>>>>> e4d0ee3c
         // Do not set these settings within the object's construction. It will break some tests within
         // VerificationNotificationTest and DiagnosticsTest that rely on updating these settings.
         DafnyOptions.O.TimeLimit = options.TimeLimit;
@@ -115,13 +111,7 @@
       using (cancellationToken.Register(() => CancelVerification(uniqueRequestId))) {
         try {
           var statistics = new PipelineStatistics();
-<<<<<<< HEAD
           var outcome = await engine.InferAndVerify(output, program, statistics, programId, null, uniqueRequestId);
-=======
-#pragma warning disable VSTHRD002
-          var outcome = engine.InferAndVerify(Console.Out, program, statistics, programId, null, uniqueRequestId).Result;
-#pragma warning restore VSTHRD002
->>>>>>> e4d0ee3c
           return Main.IsBoogieVerified(outcome, statistics);
         } catch (Exception e) when (e is not OperationCanceledException) {
           if (!cancellationToken.IsCancellationRequested) {
@@ -155,11 +145,7 @@
         this.progressReporter = progressReporter;
       }
 
-<<<<<<< HEAD
-      public void AdvisoryWriteLine(TextWriter output, string format, params object[] args) {
-=======
       public void AdvisoryWriteLine(TextWriter writer, string format, params object[] args) {
->>>>>>> e4d0ee3c
       }
 
       public ExecutionEngineOptions? Options { get; set; }
