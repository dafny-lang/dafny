--- conflicted
+++ resolved
@@ -107,13 +107,9 @@
       using (cancellationToken.Register(() => CancelVerification(uniqueRequestId))) {
         try {
           var statistics = new PipelineStatistics();
-<<<<<<< HEAD
-          var outcome = engine.InferAndVerify(Console.Out, program, statistics, programId, null, uniqueRequestId).Result;
-=======
 #pragma warning disable VSTHRD002
           var outcome = engine.InferAndVerify(Console.Out, program, statistics, programId, null, uniqueRequestId).Result;
 #pragma warning restore VSTHRD002
->>>>>>> e4d0ee3c
           return Main.IsBoogieVerified(outcome, statistics);
         } catch (Exception e) when (e is not OperationCanceledException) {
           if (!cancellationToken.IsCancellationRequested) {
@@ -150,11 +146,7 @@
       public void AdvisoryWriteLine(TextWriter writer, string format, params object[] args) {
       }
 
-<<<<<<< HEAD
       public ExecutionEngineOptions Options { get; set; }
-=======
-      public ExecutionEngineOptions? Options { get; set; }
->>>>>>> e4d0ee3c
 
       public void ErrorWriteLine(TextWriter tw, string s) {
         logger.LogError(s);
