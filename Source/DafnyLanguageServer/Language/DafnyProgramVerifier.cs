--- conflicted
+++ resolved
@@ -98,23 +98,11 @@
       ExecutionEngine.CollectModSets(program);
       ExecutionEngine.CoalesceBlocks(program);
       ExecutionEngine.Inline(program);
-<<<<<<< HEAD
-      var requestId = Guid.NewGuid().ToString();
+      var uniqueRequestId = Guid.NewGuid().ToString();
       using (cancellationToken.Register(() => CancelVerification(requestId))) {
         try {
           var statistics = new PipelineStatistics();
-          var outcome = ExecutionEngine.InferAndVerify(program, statistics, requestId, null, requestId);
-=======
-      // TODO The requestId is used to cancel a verification.
-      //      However, the cancelling a verification is currently not possible since it blocks a text document
-      //      synchronization event which are serialized. Thus, no event is processed until the pending
-      //      synchronization is completed.
-      var uniqueRequestId = Guid.NewGuid().ToString();
-      using (cancellationToken.Register(() => CancelVerification(uniqueRequestId))) {
-        try {
-          var statistics = new PipelineStatistics();
           var outcome = ExecutionEngine.InferAndVerify(program, statistics, programId, null, uniqueRequestId);
->>>>>>> 5641c36f
           return Main.IsBoogieVerified(outcome, statistics);
         } catch (Exception e) when (e is not OperationCanceledException) {
           if (!cancellationToken.IsCancellationRequested) {
