--- conflicted
+++ resolved
@@ -3,20 +3,14 @@
 using Microsoft.Extensions.Options;
 using System;
 using System.Collections.Generic;
+using System.Diagnostics.CodeAnalysis;
+using System.IO;
 using System.Linq;
-<<<<<<< HEAD
-using System.Text.RegularExpressions;
-=======
-using System.Text;
->>>>>>> 1abd16e9
 using System.Threading;
 using System.Threading.Tasks;
 using VC;
 using Microsoft.Dafny.LanguageServer.Workspace;
-<<<<<<< HEAD
-=======
 using VCGeneration;
->>>>>>> 1abd16e9
 
 namespace Microsoft.Dafny.LanguageServer.Language {
   /// <summary>
@@ -80,14 +74,8 @@
     private const int TranslatorMaxStackSize = 0x10000000; // 256MB
     static readonly ThreadTaskScheduler TranslatorScheduler = new(TranslatorMaxStackSize);
 
-<<<<<<< HEAD
-    public IReadOnlyList<IImplementationTask> GetImplementationTasks(Dafny.Program program, CancellationToken cancellationToken) {
+    public IReadOnlyList<IImplementationTask> GetImplementationTasks(DafnyDocument document, IVerificationProgressReporter progressReporter) {
 
-      var errorReporter = (DiagnosticErrorReporter)program.Reporter;
-=======
-    public IReadOnlyList<IImplementationTask> Verify(DafnyDocument document,
-                                     IVerificationProgressReporter progressReporter,
-                                     CancellationToken cancellationToken) {
       var program = document.Program;
       var errorReporter = (DiagnosticErrorReporter)program.Reporter;
       if (options.GutterStatus) {
@@ -96,11 +84,12 @@
       }
 
       var printer = new ModelCapturingOutputPrinter(logger, progressReporter, options.GutterStatus);
->>>>>>> 1abd16e9
+
       // Do not set these settings within the object's construction. It will break some tests within
       // VerificationNotificationTest and DiagnosticsTest that rely on updating these settings.
       DafnyOptions.O.TimeLimit = options.TimeLimit;
       DafnyOptions.O.VcsCores = GetConfiguredCoreCount(options);
+      DafnyOptions.O.Printer = printer;
       DafnyOptions.O.VerifySnapshots = (int)options.VerifySnapshots;
 
 #pragma warning disable VSTHRD002
@@ -115,9 +104,7 @@
         var results = executionEngine.GetImplementationTasks(boogieProgram);
         return results;
       }).ToList();
-<<<<<<< HEAD
       return result;
-=======
     }
 
     private class ModelCapturingOutputPrinter : OutputPrinter {
@@ -184,7 +171,6 @@
 
       public void WriteTrailer(TextWriter writer, PipelineStatistics stats) {
       }
->>>>>>> 1abd16e9
     }
   }
 }