--- conflicted
+++ resolved
@@ -74,30 +74,23 @@
       var program = document.Program;
       var errorReporter = (DiagnosticErrorReporter)program.Reporter;
 
-      var batchObserver = new AssertionBatchCompletedObserver(logger, options.GutterStatus);
 
-      // Do not set these settings within the object's construction. It will break some tests within
-      // VerificationNotificationTest and DiagnosticsTest that rely on updating these settings.
-      DafnyOptions.O.TimeLimit = options.TimeLimit;
-      DafnyOptions.O.VcsCores = GetConfiguredCoreCount(options);
-<<<<<<< HEAD
-      DafnyOptions.O.Printer = batchObserver;
-      DafnyOptions.O.VerifySnapshots = (int)options.VerifySnapshots;
-
-=======
-      DafnyOptions.O.Printer = printer;
-      var engineOptions = new DafnyOptions(DafnyOptions.O);
-      engineOptions.Printer = printer;
-
-      var executionEngine = new ExecutionEngine(engineOptions, cache);
->>>>>>> 19a696cf
 #pragma warning disable VSTHRD002
       var translated = Task.Factory.StartNew(() => Translator.Translate(program, errorReporter, new Translator.TranslatorFlags {
         InsertChecksums = true,
         ReportRanges = true
       }).ToList(), CancellationToken.None, TaskCreationOptions.None, TranslatorScheduler).Result;
 #pragma warning restore VSTHRD002
-      var executionEngine = new ExecutionEngine(DafnyOptions.O, cache);
+
+      var batchObserver = new AssertionBatchCompletedObserver(logger, options.GutterStatus);
+      // Do not set these settings within the object's construction. It will break some tests within
+      // VerificationNotificationTest and DiagnosticsTest that rely on updating these settings.
+      var engineOptions = new DafnyOptions(DafnyOptions.O);
+      engineOptions.Printer = batchObserver;
+      engineOptions.TimeLimit = options.TimeLimit;
+      engineOptions.VerifySnapshots = (int)options.VerifySnapshots;
+
+      var executionEngine = new ExecutionEngine(engineOptions, cache);
       var result = translated.SelectMany(t => {
         var (_, boogieProgram) = t;
         var results = executionEngine.GetImplementationTasks(boogieProgram);
