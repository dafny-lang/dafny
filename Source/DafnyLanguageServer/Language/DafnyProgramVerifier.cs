﻿using Microsoft.Boogie;
using Microsoft.Extensions.Logging;
using Microsoft.Extensions.Options;
using System;
using System.Collections.Generic;
using System.Linq;
using System.Threading;
using System.Threading.Tasks;
using Microsoft.Dafny.LanguageServer.Workspace;
using OmniSharp.Extensions.LanguageServer.Protocol.Models;

namespace Microsoft.Dafny.LanguageServer.Language {
  /// <summary>
  /// dafny-lang based implementation of the program verifier. Since it makes use of static members,
  /// any access is synchronized. Moreover, it ensures that exactly one instance exists over the whole
  /// application lifetime.
  /// </summary>
  /// <remarks>
  /// dafny-lang makes use of static members and assembly loading. Since thread-safety of this is not guaranteed,
  /// this verifier serializes all invocations.
  /// </remarks>
  public class DafnyProgramVerifier : IProgramVerifier {
    private readonly ILogger<DafnyProgramVerifier> logger;
    private readonly SemaphoreSlim mutex = new(1);

    public DafnyProgramVerifier(ILogger<DafnyProgramVerifier> logger) {
      this.logger = logger;
    }

    public async Task<IReadOnlyList<IImplementationTask>> GetVerificationTasksAsync(ExecutionEngine boogieEngine,
      CompilationAfterResolution compilation,
      ModuleDefinition moduleDefinition,
      CancellationToken cancellationToken) {
      var engine = boogieEngine;

      var verifiableModules = BoogieGenerator.VerifiableModules(compilation.Program);
      if (!verifiableModules.Contains(moduleDefinition)) {
        throw new Exception("tried to get verification tasks for a module that is not verified");
      }

      await mutex.WaitAsync(cancellationToken);
      try {

        var program = compilation.Program;
        var errorReporter = (DiagnosticErrorReporter)program.Reporter;

        cancellationToken.ThrowIfCancellationRequested();

        var boogieProgram = await DafnyMain.LargeStackFactory.StartNew(() => {
          Type.ResetScopes();
          var translatorFlags = new BoogieGenerator.TranslatorFlags(errorReporter.Options) {
            InsertChecksums = 0 < engine.Options.VerifySnapshots,
            ReportRanges = true
          };
<<<<<<< HEAD
          var translator = new BoogieGenerator(errorReporter, new(), translatorFlags);
=======
          var translator = new Translator(errorReporter, compilation.Program.ProofDependencyManager, translatorFlags);
>>>>>>> b55212a6
          return translator.DoTranslation(compilation.Program, moduleDefinition);
        }, cancellationToken);
        var suffix = moduleDefinition.SanitizedName;

        cancellationToken.ThrowIfCancellationRequested();

        if (engine.Options.PrintFile != null) {
          var moduleCount = BoogieGenerator.VerifiableModules(program).Count();
          var fileName = moduleCount > 1 ? DafnyMain.BoogieProgramSuffix(engine.Options.PrintFile, suffix) : engine.Options.PrintFile;
          ExecutionEngine.PrintBplFile(engine.Options, fileName, boogieProgram, false, false, engine.Options.PrettyPrint);
        }

        return engine.GetImplementationTasks(boogieProgram);
      }
      finally {
        mutex.Release();
      }
    }

    public void Dispose() {
      mutex.Dispose();
    }
  }
}<|MERGE_RESOLUTION|>--- conflicted
+++ resolved
@@ -52,11 +52,7 @@
             InsertChecksums = 0 < engine.Options.VerifySnapshots,
             ReportRanges = true
           };
-<<<<<<< HEAD
-          var translator = new BoogieGenerator(errorReporter, new(), translatorFlags);
-=======
-          var translator = new Translator(errorReporter, compilation.Program.ProofDependencyManager, translatorFlags);
->>>>>>> b55212a6
+          var translator = new BoogieGenerator(errorReporter, compilation.Program.ProofDependencyManager, translatorFlags);
           return translator.DoTranslation(compilation.Program, moduleDefinition);
         }, cancellationToken);
         var suffix = moduleDefinition.SanitizedName;
