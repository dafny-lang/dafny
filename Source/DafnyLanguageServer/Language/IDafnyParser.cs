--- conflicted
+++ resolved
@@ -11,11 +11,7 @@
   /// Any implementation has to guarantee thread-safety of its public members.
   /// </remarks>
   public interface IDafnyParser {
-<<<<<<< HEAD
-    Program Parse(DafnyProject project, IFileSystem fileSystem, ErrorReporter reporter,
-=======
-    Program Parse(TextDocumentIdentifier documentIdentifier, ErrorReporter reporter,
->>>>>>> e95d4ce6
+    Program Parse(DafnyProject project, ErrorReporter reporter,
       CancellationToken cancellationToken);
   }
 }