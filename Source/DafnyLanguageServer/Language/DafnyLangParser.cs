--- conflicted
+++ resolved
@@ -52,12 +52,8 @@
           {
             new(reporter.Options, uri, fileSystem.ReadFile(uri))
           },
-<<<<<<< HEAD
           reporter, cancellationToken);
-=======
-          errorReporter, cancellationToken);
         cachingParser.Prune();
->>>>>>> 309e7188
         return result;
       }
       finally {
