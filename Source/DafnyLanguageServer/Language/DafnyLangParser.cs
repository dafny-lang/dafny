--- conflicted
+++ resolved
@@ -69,11 +69,7 @@
         Sets.Empty<Uri>(), Sets.Empty<Uri>());
       return new Dafny.Program(
         document.Uri.ToString(),
-<<<<<<< HEAD
-        new LiteralModuleDecl(new DefaultModuleDefinition(new List<Uri>()), null),
-=======
-        new LiteralModuleDecl(new DefaultModuleDefinition(new List<Uri>(), false), null, Guid.NewGuid()),
->>>>>>> 0f9eb640
+        new LiteralModuleDecl(new DefaultModuleDefinition(new List<Uri>()), null, Guid.NewGuid()),
         // BuiltIns cannot be initialized without Type.ResetScopes() before.
         new SystemModuleManager(errorReporter.Options),
         errorReporter, compilation
