﻿using Microsoft.Dafny.LanguageServer.Util;
using Microsoft.Extensions.Logging;
using OmniSharp.Extensions.LanguageServer.Protocol.Models;
using System;
using System.Collections.Generic;
using System.IO;
using System.Threading;
using Microsoft.Boogie;
using OmniSharp.Extensions.LanguageServer.Protocol;

namespace Microsoft.Dafny.LanguageServer.Language {
  /// <summary>
  /// Parser implementation that makes use of the parse of dafny-lang. It may only be initialized exactly once since
  /// it requires initial setup of static members.
  /// </summary>
  /// <remarks>
  /// dafny-lang makes use of static members and assembly loading. Since thread-safety of this is not guaranteed,
  /// this parser serializes all invocations.
  /// </remarks>
  public sealed class DafnyLangParser : IDafnyParser, IDisposable {
    private readonly DafnyOptions options;
    private readonly ILogger logger;
    private readonly SemaphoreSlim mutex = new(1);

    private DafnyLangParser(DafnyOptions options, ILogger<DafnyLangParser> logger) {
      this.options = options;
      this.logger = logger;
    }

    /// <summary>
    /// Factory method to safely create a new instance of the parser.
    /// </summary>
    /// <param name="logger">A logger instance that may be used by this parser instance.</param>
    /// <returns>A safely created dafny parser instance.</returns>
    public static DafnyLangParser Create(DafnyOptions options, ILogger<DafnyLangParser> logger) {
      return new DafnyLangParser(options, logger);
    }

    public Dafny.Program CreateUnparsed(TextDocumentItem document, ErrorReporter errorReporter, CancellationToken cancellationToken) {
      mutex.Wait(cancellationToken);
      try {
        return NewDafnyProgram(document, errorReporter);
      }
      finally {
        mutex.Release();
      }
    }

    public Dafny.Program Parse(TextDocumentItem document, ErrorReporter errorReporter, CancellationToken cancellationToken) {
      mutex.Wait(cancellationToken);
      var program = NewDafnyProgram(document, errorReporter);
      try {
        var parseErrors = Parser.Parse(
          document.Text,
          // We use the full path as filename so we can better re-construct the DocumentUri for the definition lookup.
          document.Uri.ToUri(),
          program.DefaultModule,
          program.BuiltIns,
          errorReporter
        );
        if (parseErrors != 0) {
          logger.LogDebug("encountered {ErrorCount} errors while parsing {DocumentUri}", parseErrors, document.Uri);
        }

        if (!TryParseIncludesOfModule(document.Uri, program.DefaultModule, program.BuiltIns, errorReporter, cancellationToken)) {
          logger.LogDebug("encountered error while parsing the includes of {DocumentUri}", document.Uri);
        }

        return program;
      } catch (Exception e) {
        logger.LogDebug(e, "encountered an exception while parsing {DocumentUri}", document.Uri);
        var internalErrorDummyToken = new Token {
          Uri = document.Uri.ToUri(),
          line = 1,
          col = 1,
          pos = 0,
          val = string.Empty
        };
        errorReporter.Error(MessageSource.Parser, internalErrorDummyToken, "[internal error] Parser exception: " + e.Message);
        return program;
      }
      finally {
        mutex.Release();
      }
    }

    private Dafny.Program NewDafnyProgram(TextDocumentItem document, ErrorReporter errorReporter) {
      // Ensure that the statically kept scopes are empty when parsing a new document.
      Type.ResetScopes();
      return new Dafny.Program(
        document.Uri.ToString(),
        new LiteralModuleDecl(errorReporter.OuterModule, null),
        // BuiltIns cannot be initialized without Type.ResetScopes() before.
        new BuiltIns(errorReporter.Options),
        errorReporter
      );
    }

    public void Dispose() {
      mutex.Dispose();
    }

    // TODO The following methods are based on the ones from DafnyPipeline/DafnyMain.cs.
    //      It could be convenient to adapt them in the main-repo so location info could be extracted.
    private bool TryParseIncludesOfModule(
      DocumentUri root,
      ModuleDecl module,
      BuiltIns builtIns,
      ErrorReporter errorReporter,
      CancellationToken cancellationToken
    ) {
      var errors = new Errors(errorReporter);
      // Issue #40:
      // A HashSet must not be used here since equals treats A included by B not equal to A included by C.
      // In contrast, the compareTo-Method treats them as the same.
      var resolvedIncludes = new SortedSet<Include>();
      resolvedIncludes.Add(new Include(Token.NoToken, root.ToUri(), root.ToString(), false));

      bool newIncludeParsed = true;
      while (newIncludeParsed) {
        cancellationToken.ThrowIfCancellationRequested();
        newIncludeParsed = false;
        // Parser.Parse appears to modify the include list; thus, we create a copy to avoid concurrent modifications.
        var moduleIncludes = new List<Include>(((LiteralModuleDecl)module).ModuleDef.Includes);
        foreach (var include in moduleIncludes) {
          bool isNewInclude = resolvedIncludes.Add(include);
          if (isNewInclude) {
            newIncludeParsed = true;
            if (!TryParseInclude(include, module, builtIns, errorReporter, errors)) {
              return false;
            }
          }
        }
      }

      return true;
    }

    private bool TryParseInclude(Include include, ModuleDecl module, BuiltIns builtIns, ErrorReporter errorReporter, Errors errors) {
      try {
        var dafnyFile = new DafnyFile(builtIns.Options, include.IncludedFilename);
        int errorCount = Parser.Parse(
<<<<<<< HEAD
          null,
          dafnyFile.SourceFileName,
          include,
=======
          useStdin: false,
          dafnyFile.Uri,
>>>>>>> bd2d4ecd
          module,
          builtIns,
          errors,
          verifyThisFile: false,
          compileThisFile: false
        );
        if (errorCount != 0) {
          return false;
        }
      } catch (IllegalDafnyFile e) {
        errorReporter.Error(MessageSource.Parser, include.tok, $"Include of file '{include.IncludedFilename}' failed.");
        logger.LogDebug(e, "encountered include of illegal dafny file {Filename}", include.IncludedFilename);
        return false;
      } catch (IOException e) {
        errorReporter.Error(MessageSource.Parser, include.tok, $"Unable to open the include {include.IncludedFilename}.");
        logger.LogDebug(e, "could not open file {Filename}", include.IncludedFilename);
        return false;
      }
      return true;
    }
  }
}<|MERGE_RESOLUTION|>--- conflicted
+++ resolved
@@ -140,14 +140,8 @@
       try {
         var dafnyFile = new DafnyFile(builtIns.Options, include.IncludedFilename);
         int errorCount = Parser.Parse(
-<<<<<<< HEAD
-          null,
-          dafnyFile.SourceFileName,
-          include,
-=======
-          useStdin: false,
+          (TextReader)null,
           dafnyFile.Uri,
->>>>>>> bd2d4ecd
           module,
           builtIns,
           errors,
