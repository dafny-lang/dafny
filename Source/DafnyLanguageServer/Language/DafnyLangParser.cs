--- conflicted
+++ resolved
@@ -69,16 +69,9 @@
         if (!TryParseIncludesOfModule(module, builtIns, errorReporter)) {
           _logger.LogDebug("encountered error while parsing the includes of {DocumentUri}", document.Uri);
         }
-<<<<<<< HEAD
         // The file system path is used as the program's name to identify the entry document. See PathExtensions
         return new Dafny.Program(document.GetFilePath(), module, builtIns, errorReporter);
       } finally {
-=======
-        // TODO Remove PoC workaround: the file system path is used as a program name to
-        return new Dafny.Program(document.Uri.GetFileSystemPath(), module, builtIns, errorReporter);
-      }
-      finally {
->>>>>>> b5ad10a2
         _mutex.Release();
       }
     }
