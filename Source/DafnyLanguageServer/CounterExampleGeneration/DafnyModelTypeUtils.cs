--- conflicted
+++ resolved
@@ -59,14 +59,7 @@
       if (newType is not UserDefinedType newUserType) {
         return newType;
       }
-<<<<<<< HEAD
-      // The copying above is required to update the NamePath so it takes into
-      // account the changes to TypeArgs made above
-      newUserType = new UserDefinedType(newUserType.RangeToken, newUserType.Name,
-=======
-      newUserType = new UserDefinedType(newUserType.tok, newUserType.Name,
->>>>>>> 4e54d042
-        newUserType.TypeArgs);
+      newUserType = new UserDefinedType(newUserType.RangeToken, newUserType.Name, newUserType.TypeArgs);
       if (newType is DatatypeType) {
         return new DatatypeType(newUserType);
       }
