﻿// Copyright by the contributors to the Dafny Project
// SPDX-License-Identifier: MIT

#nullable disable
using System;
using System.Collections.Generic;
using System.IO;
using System.Linq;
using System.Numerics;
using System.Text.RegularExpressions;
using Microsoft.Boogie;

namespace Microsoft.Dafny.LanguageServer.CounterExampleGeneration {

  /// <summary>
  /// A wrapper around Boogie's Model class that allows extracting
  /// types and values of Elements representing Dafny variables. The three core
  /// methods are: GetDafnyType, CanonicalName, and GetExpansion
  /// </summary>
  public class DafnyModel {
    private readonly DafnyOptions options;
    public readonly Model Model;
    public readonly List<DafnyModelState> States = new();
    public static readonly UserDefinedType UnknownType =
      new(new Token(), "?", null);
    private readonly ModelFuncWrapper fSetSelect, fSeqLength, fSeqIndex, fBox,
      fDim, fIndexField, fMultiIndexField, fDtype, fCharToInt, fTag, fBv,
      fNull, fSetUnion, fSetIntersection, fSetDifference, fSetUnionOne,
      fSetEmpty, fSeqEmpty, fSeqBuild, fSeqAppend, fSeqDrop, fSeqTake,
      fSeqUpdate, fSeqCreate, fU2Real, fU2Bool, fU2Int,
      fMapDomain, fMapElements, fMapBuild, fIs, fIsBox;
    private readonly Dictionary<Model.Element, Model.FuncTuple> datatypeValues = new();

    // maps a numeric type (int, real, bv4, etc.) to the set of integer
    // values of that type that appear in the model. 
    private readonly Dictionary<Type, HashSet<int>> reservedNumerals = new();
    // set of all UTF values for characters that appear in the model
    private readonly HashSet<int> reservedChars = new();
    private bool isTrueReserved; // True if "true" appears anywhere in the model
    // maps an element representing a primitive to its string representation
    private readonly Dictionary<Model.Element, string> reservedValuesMap = new();
    // maps width to a unique object representing bitvector type of such width 
    private readonly Dictionary<int, BitvectorType> bitvectorTypes = new();

    // the model will begin assigning characters starting from this utf value
    private const int FirstCharacterUtfValue = 65; // 'A'
    private static readonly Regex BvTypeRegex = new("^bv[0-9]+Type$");
    private static readonly Regex UnderscoreRemovalRegex = new("__");

    public DafnyModel(Model model, DafnyOptions options) {
      Model = model;
      this.options = options;
<<<<<<< HEAD
      var tyArgs = options.TypeEncodingMethod switch {
=======
      var tyArgMultiplier = options.TypeEncodingMethod switch {
>>>>>>> 51548a8d
        CoreOptions.TypeEncoding.Arguments => 1,
        _ => 0
      };
      fSetSelect = ModelFuncWrapper.MergeFunctions(this, new List<string> { "MapType0Select", "MapType1Select" }, 2);
<<<<<<< HEAD
      fSeqLength = new ModelFuncWrapper(this, "Seq#Length", 1, tyArgs);
      fSeqBuild = new ModelFuncWrapper(this, "Seq#Build", 2, tyArgs);
      fSeqAppend = new ModelFuncWrapper(this, "Seq#Append", 2, tyArgs);
      fSeqDrop = new ModelFuncWrapper(this, "Seq#Drop", 2, tyArgs);
      fSeqTake = new ModelFuncWrapper(this, "Seq#Take", 2, tyArgs);
      fSeqIndex = new ModelFuncWrapper(this, "Seq#Index", 2, tyArgs);
      fSeqUpdate = new ModelFuncWrapper(this, "Seq#Update", 3, tyArgs);
      fSeqCreate = new ModelFuncWrapper(this, "Seq#Create", 4, 0);
      fSeqEmpty = new ModelFuncWrapper(this, "Seq#Empty", 1, 0);
      fSetEmpty = new ModelFuncWrapper(this, "Set#Empty", 1, 0);
      fSetUnion = new ModelFuncWrapper(this, "Set#Union", 2, tyArgs);
      fSetUnionOne = new ModelFuncWrapper(this, "Set#UnionOne", 2, tyArgs);
      fSetIntersection = new ModelFuncWrapper(this, "Set#Intersection", 2, tyArgs);
      fSetDifference = new ModelFuncWrapper(this, "Set#Difference", 2, tyArgs);
      fMapDomain = new ModelFuncWrapper(this, "Map#Domain", 1, 2 * tyArgs);
      fMapElements = new ModelFuncWrapper(this, "Map#Elements", 1, 2 * tyArgs);
      fMapBuild = new ModelFuncWrapper(this, "Map#Build", 3, 2 * tyArgs);
      fIs = new ModelFuncWrapper(this, "$Is", 2, tyArgs);
      fIsBox = new ModelFuncWrapper(this, "$IsBox", 2, tyArgs);
      fBox = new ModelFuncWrapper(this, "$Box", 1, tyArgs);
      fDim = new ModelFuncWrapper(this, "FDim", 1, tyArgs);
=======
      fSeqLength = new ModelFuncWrapper(this, "Seq#Length", 1, tyArgMultiplier);
      fSeqBuild = new ModelFuncWrapper(this, "Seq#Build", 2, tyArgMultiplier);
      fSeqAppend = new ModelFuncWrapper(this, "Seq#Append", 2, tyArgMultiplier);
      fSeqDrop = new ModelFuncWrapper(this, "Seq#Drop", 2, tyArgMultiplier);
      fSeqTake = new ModelFuncWrapper(this, "Seq#Take", 2, tyArgMultiplier);
      fSeqIndex = new ModelFuncWrapper(this, "Seq#Index", 2, tyArgMultiplier);
      fSeqUpdate = new ModelFuncWrapper(this, "Seq#Update", 3, tyArgMultiplier);
      fSeqCreate = new ModelFuncWrapper(this, "Seq#Create", 4, 0);
      fSeqEmpty = new ModelFuncWrapper(this, "Seq#Empty", 1, 0);
      fSetEmpty = new ModelFuncWrapper(this, "Set#Empty", 1, 0);
      fSetUnion = new ModelFuncWrapper(this, "Set#Union", 2, tyArgMultiplier);
      fSetUnionOne = new ModelFuncWrapper(this, "Set#UnionOne", 2, tyArgMultiplier);
      fSetIntersection = new ModelFuncWrapper(this, "Set#Intersection", 2, tyArgMultiplier);
      fSetDifference = new ModelFuncWrapper(this, "Set#Difference", 2, tyArgMultiplier);
      fMapDomain = new ModelFuncWrapper(this, "Map#Domain", 1, 2 * tyArgMultiplier);
      fMapElements = new ModelFuncWrapper(this, "Map#Elements", 1, 2 * tyArgMultiplier);
      fMapBuild = new ModelFuncWrapper(this, "Map#Build", 3, 2 * tyArgMultiplier);
      fIs = new ModelFuncWrapper(this, "$Is", 2, tyArgMultiplier);
      fIsBox = new ModelFuncWrapper(this, "$IsBox", 2, tyArgMultiplier);
      fBox = new ModelFuncWrapper(this, "$Box", 1, tyArgMultiplier);
      fDim = new ModelFuncWrapper(this, "FDim", 1, tyArgMultiplier);
>>>>>>> 51548a8d
      fIndexField = new ModelFuncWrapper(this, "IndexField", 1, 0);
      fMultiIndexField = new ModelFuncWrapper(this, "MultiIndexField", 2, 0);
      fDtype = new ModelFuncWrapper(this, "dtype", 1, 0);
      fNull = new ModelFuncWrapper(this, "null", 0, 0);
      fCharToInt = new ModelFuncWrapper(this, "char#ToInt", 1, 0);
      fU2Real = new ModelFuncWrapper(this, "U_2_real", 1, 0);
      fU2Bool = new ModelFuncWrapper(this, "U_2_bool", 1, 0);
      fU2Int = new ModelFuncWrapper(this, "U_2_int", 1, 0);
      fTag = new ModelFuncWrapper(this, "Tag", 1, 0);
      fBv = new ModelFuncWrapper(this, "TBitvector", 1, 0);
      InitDataTypes();
      RegisterReservedChars();
      RegisterReservedInts();
      RegisterReservedBools();
      RegisterReservedReals();
      RegisterReservedBitVectors();
      foreach (var s in model.States) {
        var sn = new DafnyModelState(this, s);
        States.Add(sn);
      }
    }

    /// <summary>
    /// Extract and parse the first Dafny model recorded in the model view file.
    /// </summary>
    public static DafnyModel ExtractModel(DafnyOptions options, string mv) {
      const string begin = "*** MODEL";
      const string end = "*** END_MODEL";
      int beginIndex = mv.IndexOf(begin, StringComparison.Ordinal);
      int endIndex = mv.IndexOf(end, StringComparison.Ordinal);
      var modelString = mv.Substring(beginIndex, endIndex + end.Length - beginIndex);
      var model = Model.ParseModels(new StringReader(modelString)).First();
      return new DafnyModel(model, options);
    }

    /// <summary>
    /// Collect the array dimensions from the various array.Length functions,
    /// and collect all known datatype values
    /// </summary>
    private void InitDataTypes() {
      const string datatypeConstructorPrefix = "#";
      const string reservedVariablePrefix = "##";
      const string accessorString = ".";
      foreach (var fn in Model.Functions) {
        if (fn.Name.StartsWith(datatypeConstructorPrefix) &&
            !fn.Name.StartsWith(reservedVariablePrefix) &&
            fn.Name.Contains(accessorString)) {
          foreach (var tpl in fn.Apps) {
            var elt = tpl.Result;
            datatypeValues[elt] = tpl;
          }
        }
      }
    }

    /// <summary> Register all char values specified by the model </summary>
    private void RegisterReservedChars() {
      foreach (var app in fCharToInt.Apps) {
        if (int.TryParse(((Model.Integer)app.Result).Numeral,
              out var UTFCode) && UTFCode is <= char.MaxValue and >= 0) {
          reservedChars.Add(UTFCode);
        }
      }
    }

    /// <summary>
    /// Return the character representation of a UTF code understood by Dafny
    /// This is either the character itself, if it is a parsable ASCII,
    /// Escaped character, for the cases specified in Dafny manual,
    /// Or escaped UTF code otherwise
    /// </summary>
    private string PrettyPrintChar(int UTFCode) {
      switch (UTFCode) {
        case 0:
          return "'\\0'";
        case 9:
          return "'\\t'";
        case 10:
          return "'\\n'";
        case 13:
          return "'\\r'";
        case 34:
          return "'\\\"'";
        case 39:
          return "'\\\''";
        case 92:
          return "'\\\\'";
        default:
          if ((UTFCode >= 32) && (UTFCode <= 126)) {
            return $"'{Convert.ToChar(UTFCode)}'";
          }
          return $"'\\u{UTFCode:X4}'";
      }
    }

    /// <summary> Registered all int values specified by the model </summary>
    private void RegisterReservedInts() {
      reservedNumerals[Type.Int] = new();
      foreach (var app in fU2Int.Apps) {
        if (app.Result is Model.Integer integer && int.TryParse(integer.Numeral, out int value)) {
          reservedNumerals[Type.Int].Add(value);
        }
      }
    }

    /// <summary> Registered all bool values specified by the model </summary>
    private void RegisterReservedBools() {
      foreach (var app in fU2Bool.Apps) {
        isTrueReserved |= ((Model.Boolean)app.Result).Value;
      }
    }

    /// <summary> Registered all real values specified by the model </summary>
    private void RegisterReservedReals() {
      reservedNumerals[Type.Real] = new();
      foreach (var app in fU2Real.Apps) {
        var valueAsString = app.Result.ToString()?.Split(".")[0] ?? "";
        if ((app.Result is Model.Real) && int.TryParse(valueAsString, out int value)) {
          reservedNumerals[Type.Real].Add(value);
        }
      }
    }

    /// <summary> Registered all bv values specified by the model </summary>
    private void RegisterReservedBitVectors() {
      var bvFuncName = new Regex("^U_2_bv[0-9]+$");
      foreach (var func in Model.Functions) {
        if (!bvFuncName.IsMatch(func.Name)) {
          continue;
        }

        int width = int.Parse(func.Name[6..]);
        if (!bitvectorTypes.ContainsKey(width)) {
          bitvectorTypes[width] = new BitvectorType(options, width);
        }

        var type = bitvectorTypes[width];

        if (!reservedNumerals.ContainsKey(type)) {
          reservedNumerals[type] = new();
        }

        foreach (var app in func.Apps) {
          if (int.TryParse((app.Result as Model.BitVector).Numeral,
                out var value)) {
            reservedNumerals[type].Add(value);
          }
        }
      }
    }

    /// <summary>
    /// Return True iff the variable name is referring to a variable that has
    /// a direct analog in Dafny source (i.e. not $Heap, $_Frame, $nw, etc.)
    /// </summary>
    public static bool IsUserVariableName(string name) =>
      !name.Contains("$") && !name.Contains("##");

    public bool ElementIsNull(Model.Element element) => element == fNull.GetConstant();

    /// <summary>
    /// Return the name of a 0-arity type function that maps to the element if such
    /// a function exists and is unique. Return null otherwise.
    /// If the name is also aliased by a type parameter, return the name of the concrete type. 
    /// </summary>
    private static string GetTrueTypeName(Model.Element element) {
      string name = null;
      if (element == null) {
        return null;
      }
      foreach (var funcTuple in element.Names) {
        if (funcTuple.Func.Arity != 0) {
          continue;
        }
        // Special characters below appear in type parameters. This method returns the concrete type if possible
        if ((name == null) || name.Contains("$") || name.StartsWith("#") || name.Contains("@")) {
          name = funcTuple.Func.Name;
        } else if (!funcTuple.Func.Name.Contains("$") && !funcTuple.Func.Name.StartsWith("#") && !funcTuple.Func.Name.Contains("@")) {
          return null;
        }
      }
      return name;
    }

    /// <summary> Get the Dafny type of an element </summary>
    internal Type GetDafnyType(Model.Element element) {
      switch (element.Kind) {
        case Model.ElementKind.Boolean:
          return Type.Bool;
        case Model.ElementKind.Integer:
          return Type.Int;
        case Model.ElementKind.Real:
          return Type.Real;
        case Model.ElementKind.BitVector:
          return new BitvectorType(options, ((Model.BitVector)element).Size);
        case Model.ElementKind.Uninterpreted:
          return GetDafnyType(element as Model.Uninterpreted);
        case Model.ElementKind.DataValue:
          if (((Model.DatatypeValue)element).ConstructorName is "-" or "/") {
            return GetDafnyType(
              ((Model.DatatypeValue)element).Arguments.First());
          }
          return UnknownType;
        default:
          return UnknownType;
      }
    }

    /// <summary>
    /// Return all elements x that satisfy ($Is element x)
    /// </summary>
    private List<Model.Element> GetIsResults(Model.Element element) {
      List<Model.Element> result = new();
      foreach (var tuple in fIs.AppsWithArg(0, element)) {
        if (((Model.Boolean)tuple.Result).Value) {
          result.Add(tuple.Args[1]);
        }
      }
      return result;
    }

    /// <summary>
    /// Get the Dafny type of the value indicated by <param name="element"></param>
    /// This is in contrast to ReconstructType, which returns the type indicated by the element itself.
    /// This method tries to extract the base type (so seq<char> instead of string)
    /// </summary>
    private Type GetDafnyType(Model.Uninterpreted element) {
      var seqOperation = fSeqAppend.AppWithResult(element);
      seqOperation ??= fSeqDrop.AppWithResult(element);
      seqOperation ??= fSeqTake.AppWithResult(element);
      seqOperation ??= fSeqUpdate.AppWithResult(element);
      if (seqOperation != null) {
        return GetDafnyType(seqOperation.Args[0]);
      }
      seqOperation = fSeqBuild.AppWithResult(element);
      if (seqOperation != null) {
        return new SeqType(GetDafnyType(Unbox(seqOperation.Args[1])));
      }
      seqOperation = fSeqCreate.AppWithResult(element);
      seqOperation ??= fSeqEmpty.AppWithResult(element);
      if (seqOperation != null) {
        return new SeqType(ReconstructType(seqOperation.Args.First()));
      }
      var setOperation = fSetUnion.AppWithResult(element);
      setOperation ??= fSetIntersection.AppWithResult(element);
      setOperation ??= fSetDifference.AppWithResult(element);
      if (setOperation != null) {
        return GetDafnyType(setOperation.Args[0]);
      }
      setOperation = fSetUnionOne.AppWithResult(element);
      if (setOperation != null) {
        return new SetType(true, GetDafnyType(Unbox(setOperation.Args[1])));
      }
      setOperation = fSetEmpty.AppWithResult(element);
      if (setOperation != null) {
        var setElement = fSetSelect.AppWithArg(0, element);
        if (setElement != null) {
          return new SetType(true, GetDafnyType(setElement.Args[1]));
        }
        // not possible to infer the type argument in this case if type encoding is Arguments
        return new SetType(true, UnknownType);
      }
      var mapOperation = fMapBuild.AppWithResult(element);
      if (mapOperation != null) {
        return new MapType(true, GetDafnyType(Unbox(mapOperation.Args[1])), GetDafnyType(Unbox(mapOperation.Args[2])));
      }
      var unboxedTypes = fIsBox.AppsWithArg(0, element)
        .Where(tuple => ((Model.Boolean)tuple.Result).Value)
        .Select(tuple => tuple.Args[1]).ToList();
      if (unboxedTypes.Count == 1) {
        return ReconstructType(unboxedTypes[0]);
      }
      if (fCharToInt.OptEval(element) != null) {
        return Type.Char;
      }
      var finalResult = UnknownType;
      foreach (var typeElement in GetIsResults(element)) {
        var reconstructedType = ReconstructType(typeElement);
        if (reconstructedType is not UserDefinedType userDefinedType) {
          return reconstructedType;
        }
        if (finalResult.Name.EndsWith("?") || finalResult == UnknownType) {
          finalResult = userDefinedType;
        }
      }
      if (finalResult != UnknownType) {
        return finalResult;
      }
      var dtypeElement = fDtype.OptEval(element);
      return dtypeElement != null ? ReconstructType(dtypeElement) : finalResult;
    }

    /// <summary>
    /// Reconstruct Dafny type from an element that represents a type in Z3
    /// </summary>
    private Type ReconstructType(Model.Element typeElement) {
      if (typeElement == null) {
        return UnknownType;
      }
      var fullName = GetTrueTypeName(typeElement);
      if (fullName != null && fullName.Length > 7 && fullName[..7].Equals("Tclass.")) {
        return new UserDefinedType(new Token(), fullName[7..], null);
      }
      switch (fullName) {
        case "TInt":
          return Type.Int;
        case "TBool":
          return Type.Bool;
        case "TReal":
          return Type.Real;
        case "TChar":
          return Type.Char;
      }
      if (fBv.AppWithResult(typeElement) != null) {
        return new BitvectorType(options, ((Model.Integer)fBv.AppWithResult(typeElement).Args[0]).AsInt());
      }

      Type fallBackType = UnknownType; // to be returned in the event all else fails
      if (fullName != null) { // this means this is a type variable
        fallBackType = new UserDefinedType(new Token(), fullName, null);
      }
      var tagElement = fTag.OptEval(typeElement);
      if (tagElement == null) {
        return fallBackType;
      }
      var tagName = GetTrueTypeName(tagElement);
      if (tagName == null || (tagName.Length < 10 && tagName != "TagSeq" &&
                              tagName != "TagSet" &&
                              tagName != "TagBitVector" &&
                              tagName != "TagMap")) {
        return fallBackType;
      }
      var typeArgs = Model.GetFunc("T" + tagName.Substring(3))?.
        AppWithResult(typeElement)?.
        Args.Select(ReconstructType).ToList();
      if (typeArgs == null) {
        return new UserDefinedType(new Token(), tagName.Substring(9), null);
      }

      switch (tagName) {
        case "TagSeq":
          return new SeqType(typeArgs.First());
        case "TagMap":
          return new MapType(true, typeArgs[0], typeArgs[1]);
        case "TagSet":
          return new SetType(true, typeArgs.First());
        default:
          tagName = tagName.Substring(9);
          if (tagName.StartsWith("_System.___hFunc") ||
              tagName.StartsWith("_System.___hTotalFunc") ||
              tagName.StartsWith("_System.___hPartialFunc")) {
            return new ArrowType(new Token(), typeArgs.SkipLast(1).ToList(),
              typeArgs.Last());
          }
          return new UserDefinedType(new Token(), tagName, typeArgs);
      }
    }

    /// <summary>
    /// Extract the string representation of the element.
    /// Return "" if !IsPrimitive(elt, state) unless elt is a datatype,
    /// in which case return the corresponding constructor name.
    /// </summary>
    public string CanonicalName(Model.Element elt, Type type) {
      if (elt == null || (type is UserDefinedType userDefinedType && userDefinedType.Name == UnknownType.Name)) {
        return "?";
      }
      if (elt == fNull.GetConstant()) {
        return "null";
      }
      if (elt is Model.Integer or Model.Boolean or Model.Real) {
        return elt.ToString();
      }
      if (elt is Model.BitVector vector) {
        return vector.Numeral;
      }
      if (elt.Kind == Model.ElementKind.DataValue) {
        if (((Model.DatatypeValue)elt).ConstructorName == "-") {
          return "-" + CanonicalName(((Model.DatatypeValue)elt).Arguments.First(), type);
        }
        if (((Model.DatatypeValue)elt).ConstructorName == "/") {
          return CanonicalName(((Model.DatatypeValue)elt).Arguments.First(), type) +
                 "/" + CanonicalName(((Model.DatatypeValue)elt).Arguments[1], type);
        }
      }
      if (datatypeValues.TryGetValue(elt, out var fnTuple)) {
        return fnTuple.Func.Name.Split(".").Last();
      }
      switch (type) {
        case BitvectorType bitvectorType: {
            int width = bitvectorType.Width;
            var funcName = "U_2_bv" + width;
            if (!bitvectorTypes.ContainsKey(width)) {
              bitvectorTypes[width] = new BitvectorType(options, width);
              reservedNumerals[bitvectorTypes[width]] = new HashSet<int>();
            }
            if (!Model.HasFunc(funcName)) {
              return GetUnreservedNumericValue(elt, bitvectorTypes[width]);
            }
            if (Model.GetFunc(funcName).OptEval(elt) != null) {
              return (Model.GetFunc(funcName).OptEval(elt) as Model.Number)?.Numeral;
            }
            return GetUnreservedNumericValue(elt, bitvectorTypes[width]);
          }
        case CharType: {
            if (fCharToInt.OptEval(elt) != null) {
              if (int.TryParse(((Model.Integer)fCharToInt.OptEval(elt)).Numeral,
                    out var UTFCode) && UTFCode is <= char.MaxValue and >= 0) {
                return PrettyPrintChar(UTFCode);
              }
            }
            return GetUnreservedCharValue(elt);
          }
        case RealType when fU2Real.OptEval(elt) != null:
          return CanonicalName(fU2Real.OptEval(elt), type);
        case RealType:
          return GetUnreservedNumericValue(elt, Type.Real);
        case BoolType when fU2Bool.OptEval(elt) != null:
          return CanonicalName(fU2Bool.OptEval(elt), type);
        case BoolType:
          return GetUnreservedBoolValue(elt);
        case IntType when fU2Int.OptEval(elt) != null:
          return CanonicalName(fU2Int.OptEval(elt), type);
        case IntType:
          return GetUnreservedNumericValue(elt, Type.Int);
        default:
          return "";
      }
    }

    /// <summary>
    /// Find a char value that is different from any other value
    /// of that type in the entire model. Reserve that value for given element
    /// </summary>
    private string GetUnreservedCharValue(Model.Element element) {
      if (reservedValuesMap.TryGetValue(element, out var reservedValue)) {
        return reservedValue;
      }
      int i = FirstCharacterUtfValue;
      while (reservedChars.Contains(i)) {
        i++;
      }
      reservedValuesMap[element] = PrettyPrintChar(i);
      reservedChars.Add(i);
      return reservedValuesMap[element];
    }

    /// <summary>
    /// Find a bool value that is different from any other value
    /// of that type in the entire model (if possible).
    /// Reserve that value for given element
    /// </summary>
    private string GetUnreservedBoolValue(Model.Element element) {
      if (reservedValuesMap.TryGetValue(element, out var reservedValue)) {
        return reservedValue;
      }
      if (!isTrueReserved) {
        isTrueReserved = true;
        reservedValuesMap[element] = true.ToString().ToLower();
      } else {
        reservedValuesMap[element] = false.ToString().ToLower();
      }
      return reservedValuesMap[element];
    }

    /// <summary>
    /// Find a value of the given numericType that is different from
    /// any other value of that type in the entire model.
    /// Reserve that value for given element
    /// </summary>
    public string GetUnreservedNumericValue(Model.Element element, Type numericType) {
      if (reservedValuesMap.TryGetValue(element, out var reservedValue)) {
        return reservedValue;
      }
      int i = 0;
      while (reservedNumerals[numericType].Contains(i)) {
        i++;
      }
      if (numericType == Type.Real) {
        reservedValuesMap[element] = i + ".0";
      } else {
        reservedValuesMap[element] = i.ToString();
      }
      reservedNumerals[numericType].Add(i);
      return reservedValuesMap[element];
    }

    /// <summary>
    /// Perform operations necessary to add a mapping to a map variable,
    /// return newly created DafnyModelVariable objects
    /// </summary>
    private IEnumerable<DafnyModelVariable> AddMappingHelper(DafnyModelState state, MapVariable mapVariable, Model.Element keyElement, Model.Element valueElement, HashSet<Model.Element> keySet) {
      if (mapVariable == null) {
        yield break;
      }
      var pairId = mapVariable.Children.Count.ToString();
      var key = DafnyModelVariableFactory.Get(state, keyElement, pairId, mapVariable);
      if (valueElement != null) {
        var value = DafnyModelVariableFactory.Get(state, valueElement, pairId, mapVariable);
        mapVariable.AddMapping(key, value);
        yield return value;
      } else {
        mapVariable.AddMapping(key, null);
      }
      keySet.Add(keyElement);
      yield return key;
    }

    /// <summary>
    /// Return a set of variables associated with an element. These could be
    /// values of fields for objects, values at certain positions for
    /// sequences, etc.
    /// </summary>
    public IEnumerable<DafnyModelVariable> GetExpansion(DafnyModelState state, DafnyModelVariable var) {
      HashSet<DafnyModelVariable> result = new();
      if (var.Element.Kind != Model.ElementKind.Uninterpreted) {
        return result;  // primitive types can't have fields
      }

      if (datatypeValues.TryGetValue(var.Element, out var fnTuple)) {
        // Elt is a datatype value
        var destructors = GetDestructorFunctions(var.Element).OrderBy(f => f.Name).ToList();
        if (destructors.Count > fnTuple.Args.Length) {
          // Try to filter out predicate functions
          // (that follow a format very similar to that of destructor names)
          destructors = destructors.Where(destructor =>
              fnTuple.Args.Any(arg => destructor.OptEval(var.Element) == arg))
            .ToList();
        }
        if (destructors.Count == fnTuple.Args.Length) {
          // we know all destructor names
          foreach (var func in destructors) {
            result.Add(DafnyModelVariableFactory.Get(state, Unbox(func.OptEval(var.Element)),
              UnderscoreRemovalRegex.Replace(func.Name.Split(".").Last(), "_"), var));
          }
        } else {
          // we don't know destructor names, so we use indices instead
          for (int i = 0; i < fnTuple.Args.Length; i++) {
            result.Add(DafnyModelVariableFactory.Get(state, Unbox(fnTuple.Args[i]),
              "[" + i + "]", var));
          }
        }
        return result;
      }

      switch (var.Type) {
        case SeqType: {
            var seqLen = fSeqLength.OptEval(var.Element);
            if (seqLen != null) {
              var length = DafnyModelVariableFactory.Get(state, seqLen, "Length", var);
              result.Add(length);
              (var as SeqVariable)?.SetLength(length);
            }

            // Sequences can be constructed with the build operator:
            List<Model.Element> elements = new();

            var substring = var.Element;
            while (fSeqBuild.AppWithResult(substring) != null) {
              elements.Insert(0, Unbox(fSeqBuild.AppWithResult(substring).Args[1]));
              substring = fSeqBuild.AppWithResult(substring).Args[0];
            }
            for (int i = 0; i < elements.Count; i++) {
              var e = DafnyModelVariableFactory.Get(state, Unbox(elements[i]), "[" + i + "]", var);
              result.Add(e);
              (var as SeqVariable)?.AddAtIndex(e, i.ToString());
            }
            if (elements.Count > 0) {
              return result;
            }

            // Otherwise, sequences can be reconstructed index by index, ensuring indices are in ascending order.
            // NB: per https://github.com/dafny-lang/dafny/issues/3048 , not all indices may be parsed as a BigInteger,
            // so ensure we do not try to sort those numerically.
            var intIndices = new List<(Model.Element, BigInteger)>();
            var otherIndices = new List<(Model.Element, String)>();
            foreach (var tpl in fSeqIndex.AppsWithArg(0, var.Element)) {
              var asString = tpl.Args[1].ToString();
              if (BigInteger.TryParse(asString, out var bi)) {
                intIndices.Add((Unbox(tpl.Result), bi));
              } else {
                otherIndices.Add((Unbox(tpl.Result), asString));
              }
            }

            var sortedIndices = intIndices
              .OrderBy(p => p.Item2)
              .Select(p => (p.Item1, p.Item2.ToString()))
              .Concat(otherIndices);

            foreach (var (res, idx) in sortedIndices) {
              var e = DafnyModelVariableFactory.Get(state, res, "[" + idx + "]", var);
              result.Add(e);
              (var as SeqVariable)?.AddAtIndex(e, idx);
            }

            return result;
          }
        case SetType: {
            foreach (var tpl in fSetSelect.AppsWithArg(0, var.Element)) {
              var setElement = tpl.Args[1];
              var containment = tpl.Result;
              if (containment.Kind != Model.ElementKind.Boolean) {
                continue;
              }

              result.Add(DafnyModelVariableFactory.Get(state, Unbox(setElement),
                ((Model.Boolean)containment).ToString(), var));
            }
            return result;
          }
        case MapType: {
            var mapKeysAdded = new HashSet<Model.Element>(); // prevents mapping a key to multiple values
            var mapsElementsVisited = new HashSet<Model.Element>(); // prevents infinite recursion
            var current = var.Element;
            var mapBuilds = fMapBuild.AppsWithResult(var.Element).ToList();
            while (mapBuilds.Count != 0) {
              foreach (var mapBuild in mapBuilds.Where(m => m.Args[0] == current && !mapKeysAdded.Contains(m.Args[1]))) {
                result.UnionWith(AddMappingHelper(
                  state,
                  var as MapVariable,
                  Unbox(mapBuild.Args[1]),
                  Unbox(mapBuild.Args[2]),
                  mapKeysAdded));
              }
              mapsElementsVisited.Add(current);
              var nextMapBuild = mapBuilds.FirstOrDefault(m => !mapsElementsVisited.Contains(m.Args[0]));
              if (nextMapBuild == null) {
                break;
              }
              current = nextMapBuild.Args[0];
              mapBuilds = fMapBuild.AppsWithResult(nextMapBuild.Args[0]).Where(m => !mapsElementsVisited.Contains(m.Args[0])).ToList();
              if (mapKeysAdded.Contains(nextMapBuild.Args[1])) {
                continue;
              }
              result.UnionWith(AddMappingHelper(
                state,
                var as MapVariable,
                Unbox(nextMapBuild.Args[1]),
                Unbox(nextMapBuild.Args[2]),
                mapKeysAdded));
            }
            var mapDomain = fMapDomain.OptEval(current);
            var mapElements = fMapElements.OptEval(current);
            if (mapDomain == null || mapElements == null) {
              return result;
            }
            foreach (var app in fSetSelect.AppsWithArg(0, mapDomain)) {
              if (!((Model.Boolean)app.Result).Value) {
                continue;
              }
              result.UnionWith(AddMappingHelper(
                state,
                var as MapVariable,
                Unbox(app.Args[1]),
                Unbox(fSetSelect.OptEval(mapElements, app.Args[1])),
                mapKeysAdded));
            }
            return result;
          }
      }

      // Elt is an array or an object:
      var heap = state.State.TryGet("$Heap");
      if (heap == null) {
        return result;
      }
      var constantFields = GetDestructorFunctions(var.Element).OrderBy(f => f.Name).ToList();
      foreach (var field in constantFields) {
        result.Add(DafnyModelVariableFactory.Get(state, Unbox(field.OptEval(var.Element)),
          UnderscoreRemovalRegex.Replace(field.Name.Split(".").Last(), "_"), var));
      }
      var fields = fSetSelect.AppsWithArgs(0, heap, 1, var.Element);
      if (fields == null || !fields.Any()) {
        return result;
      }
      foreach (var tpl in fSetSelect.AppsWithArg(0, fields.ToList()[0].Result)) {
        foreach (var fieldName in GetFieldNames(tpl.Args[1])) {
          if (fieldName != "alloc") {
            result.Add(DafnyModelVariableFactory.Get(state, Unbox(tpl.Result), fieldName, var));
          }
        }
      }
      return result;
    }

    /// <summary>
    /// Return all functions mapping an object to a destructor value.
    /// </summary>
    private List<Model.Func> GetDestructorFunctions(Model.Element element) {
      var possibleTypeIdentifiers = GetIsResults(element);
      if (fDtype.OptEval(element) != null) {
        possibleTypeIdentifiers.Add(fDtype.OptEval(element));
      }
      var possiblyNullableTypes = possibleTypeIdentifiers
        .Select(isResult => ReconstructType(isResult) as UserDefinedType)
        .Where(type => type != null && type.Name != UnknownType.Name);
      var types = possiblyNullableTypes.Select(type => DafnyModelTypeUtils.GetNonNullable(type) as UserDefinedType);
      List<Model.Func> result = new();
      var builtInDatatypeDestructor = new Regex("^.*[^_](__)*_q$");
      foreach (var app in element.References) {
        if (app.Func.Arity != 1 || app.Args[0] != element ||
            !types.Any(type => app.Func.Name.StartsWith(type.Name + ".")) ||
            builtInDatatypeDestructor.IsMatch(app.Func.Name.Split(".").Last())) {
          continue;
        }
        result.Add(app.Func);
      }
      return result;
    }

    private const string PleaseEnableModelCompressFalse =
      "Please enable /proverOpt:O:model_compress=false (for z3 version < 4.8.7)" +
      " or /proverOpt:O:model.compact=false (for z3 version >= 4.8.7)," +
      " otherwise you'll get unexpected values.";

    /// <summary>
    /// Return the name of the field represented by the given element.
    /// Special care is required if the element represents an array index
    /// </summary>
    private List<string> GetFieldNames(Model.Element elt) {
      if (elt == null) {
        return new List<string>();
      }
      var dims = fDim.OptEval(elt)?.AsInt();
      if (dims is null or 0) { // meaning elt is not an array index
        return elt.Names.Where(tuple =>
          tuple.Func.Arity == 0 && !tuple.Func.Name.Contains("$"))
          .Select(tuple => UnderscoreRemovalRegex
            .Replace(tuple.Func.Name.Split(".").Last(), "_"))
          .ToList();
      }
      // Reaching this code means elt is an index into an array
      var indices = new Model.Element[(int)dims];
      for (int i = (int)dims; 0 <= --i;) {
        ModelFuncWrapper.ModelFuncTupleWrapper dimTuple;
        if (i == 0) {
          dimTuple = fIndexField.AppWithResult(elt);
          if (dimTuple == null) {
            options.OutputWriter.WriteLine(PleaseEnableModelCompressFalse);
            continue;
          }
          indices[i] = dimTuple.Args[0];
        } else {
          dimTuple = fMultiIndexField.AppWithResult(elt);
          if (dimTuple == null) {
            options.OutputWriter.WriteLine(PleaseEnableModelCompressFalse);
            continue;
          }
          indices[i] = dimTuple.Args[1];
          elt = dimTuple.Args[0];
        }
      }
      return new List<string>() {
        "[" + string.Join(",",
          indices.ToList().ConvertAll(element => element == null ? "null" : element.ToString())) + "]"
      };
    }

    /// <summary> Unboxes an element, if possible </summary>
    private Model.Element Unbox(Model.Element elt) {
      if (elt == null) {
        return null;
      }
      var unboxed = fBox.AppWithResult(elt);
      return unboxed != null ? unboxed.Args[0] : elt;
    }
  }
}<|MERGE_RESOLUTION|>--- conflicted
+++ resolved
@@ -50,38 +50,11 @@
     public DafnyModel(Model model, DafnyOptions options) {
       Model = model;
       this.options = options;
-<<<<<<< HEAD
-      var tyArgs = options.TypeEncodingMethod switch {
-=======
       var tyArgMultiplier = options.TypeEncodingMethod switch {
->>>>>>> 51548a8d
         CoreOptions.TypeEncoding.Arguments => 1,
         _ => 0
       };
       fSetSelect = ModelFuncWrapper.MergeFunctions(this, new List<string> { "MapType0Select", "MapType1Select" }, 2);
-<<<<<<< HEAD
-      fSeqLength = new ModelFuncWrapper(this, "Seq#Length", 1, tyArgs);
-      fSeqBuild = new ModelFuncWrapper(this, "Seq#Build", 2, tyArgs);
-      fSeqAppend = new ModelFuncWrapper(this, "Seq#Append", 2, tyArgs);
-      fSeqDrop = new ModelFuncWrapper(this, "Seq#Drop", 2, tyArgs);
-      fSeqTake = new ModelFuncWrapper(this, "Seq#Take", 2, tyArgs);
-      fSeqIndex = new ModelFuncWrapper(this, "Seq#Index", 2, tyArgs);
-      fSeqUpdate = new ModelFuncWrapper(this, "Seq#Update", 3, tyArgs);
-      fSeqCreate = new ModelFuncWrapper(this, "Seq#Create", 4, 0);
-      fSeqEmpty = new ModelFuncWrapper(this, "Seq#Empty", 1, 0);
-      fSetEmpty = new ModelFuncWrapper(this, "Set#Empty", 1, 0);
-      fSetUnion = new ModelFuncWrapper(this, "Set#Union", 2, tyArgs);
-      fSetUnionOne = new ModelFuncWrapper(this, "Set#UnionOne", 2, tyArgs);
-      fSetIntersection = new ModelFuncWrapper(this, "Set#Intersection", 2, tyArgs);
-      fSetDifference = new ModelFuncWrapper(this, "Set#Difference", 2, tyArgs);
-      fMapDomain = new ModelFuncWrapper(this, "Map#Domain", 1, 2 * tyArgs);
-      fMapElements = new ModelFuncWrapper(this, "Map#Elements", 1, 2 * tyArgs);
-      fMapBuild = new ModelFuncWrapper(this, "Map#Build", 3, 2 * tyArgs);
-      fIs = new ModelFuncWrapper(this, "$Is", 2, tyArgs);
-      fIsBox = new ModelFuncWrapper(this, "$IsBox", 2, tyArgs);
-      fBox = new ModelFuncWrapper(this, "$Box", 1, tyArgs);
-      fDim = new ModelFuncWrapper(this, "FDim", 1, tyArgs);
-=======
       fSeqLength = new ModelFuncWrapper(this, "Seq#Length", 1, tyArgMultiplier);
       fSeqBuild = new ModelFuncWrapper(this, "Seq#Build", 2, tyArgMultiplier);
       fSeqAppend = new ModelFuncWrapper(this, "Seq#Append", 2, tyArgMultiplier);
@@ -103,7 +76,6 @@
       fIsBox = new ModelFuncWrapper(this, "$IsBox", 2, tyArgMultiplier);
       fBox = new ModelFuncWrapper(this, "$Box", 1, tyArgMultiplier);
       fDim = new ModelFuncWrapper(this, "FDim", 1, tyArgMultiplier);
->>>>>>> 51548a8d
       fIndexField = new ModelFuncWrapper(this, "IndexField", 1, 0);
       fMultiIndexField = new ModelFuncWrapper(this, "MultiIndexField", 2, 0);
       fDtype = new ModelFuncWrapper(this, "dtype", 1, 0);
