// Copyright by the contributors to the Dafny Project
// SPDX-License-Identifier: MIT

#nullable disable
using System;
using System.Collections.Generic;
using System.IO;
using System.Linq;
using System.Numerics;
using System.Text.RegularExpressions;
using Microsoft.BaseTypes;
using Microsoft.Boogie;

namespace Microsoft.Dafny.LanguageServer.CounterExampleGeneration {

  /// <summary>
  /// A wrapper around Boogie's Model class that allows extracting
  /// types and values of Elements representing Dafny variables. The three core
  /// methods are: GetDafnyType, DatatypeConstructorName, and GetExpansion
  /// </summary>
  public class DafnyModel {
    public readonly List<string> LoopGuards;
    private readonly DafnyOptions options;
    public readonly Model Model;
    public readonly List<PartialState> States = new();
    public static readonly UserDefinedType UnknownType =
      new(new Token(), "?", null);
    private readonly ModelFuncWrapper fSetSelect, fSeqLength, fSeqIndex, fBox,
      fDim, fIndexField, fMultiIndexField, fDtype, fCharToInt, fTag, fBv,
      fNull, fSetUnion, fSetIntersection, fSetDifference, fSetUnionOne,
      fSetEmpty, fSeqEmpty, fSeqBuild, fSeqAppend, fSeqDrop, fSeqTake,
      fSeqUpdate, fSeqCreate, fU2Real, fU2Bool, fU2Int,
      fMapDomain, fMapElements, fMapValues, fMapBuild, fMapEmpty, fIs, fIsBox, fUnbox;
    private readonly Dictionary<Model.Element, Model.FuncTuple> datatypeValues = new();
    private readonly List<Model.Func> bitvectorFunctions = new();

    // the model will begin assigning characters starting from this utf value
    private static readonly Regex UnderscoreRemovalRegex = new("__");

    // This set is used by GetDafnyType to prevent infinite recursion
    private HashSet<Model.Element> exploredElements = new();

    private Dictionary<Model.Element, LiteralExpr> concretizedValues = new();

    public DafnyModel(Model model, DafnyOptions options) {
      LoopGuards = new List<string>();
      Model = model;
      this.options = options;
      var tyArgMultiplier = options.TypeEncodingMethod switch {
        CoreOptions.TypeEncoding.Arguments => 1,
        _ => 0
      };
      fSetSelect = ModelFuncWrapper.MergeFunctions(this, new List<string> { "MapType0Select", "MapType1Select" }, 2);
      fSeqLength = new ModelFuncWrapper(this, "Seq#Length", 1, 0);
      fSeqBuild = new ModelFuncWrapper(this, "Seq#Build", 2, 0);
      fSeqAppend = new ModelFuncWrapper(this, "Seq#Append", 2, 0);
      fSeqDrop = new ModelFuncWrapper(this, "Seq#Drop", 2, 0);
      fSeqTake = new ModelFuncWrapper(this, "Seq#Take", 2, 0);
      fSeqIndex = new ModelFuncWrapper(this, "Seq#Index", 2, 0);
      fSeqUpdate = new ModelFuncWrapper(this, "Seq#Update", 3, 0);
      fSeqCreate = new ModelFuncWrapper(this, "Seq#Create", 4, 0);
<<<<<<< HEAD
      fSeqEmpty = new ModelFuncWrapper(this, "Seq#Empty", 1, 0);
      fSetEmpty = new ModelFuncWrapper(this, "Set#Empty", 1, 0);
      fSetUnion = new ModelFuncWrapper(this, "Set#Union", 2, tyArgMultiplier);
      fSetUnionOne = new ModelFuncWrapper(this, "Set#UnionOne", 2, tyArgMultiplier);
      fSetIntersection = new ModelFuncWrapper(this, "Set#Intersection", 2, tyArgMultiplier);
      fSetDifference = new ModelFuncWrapper(this, "Set#Difference", 2, tyArgMultiplier);
      fMapDomain = new ModelFuncWrapper(this, "Map#Domain", 1, 2 * tyArgMultiplier);
      fMapElements = new ModelFuncWrapper(this, "Map#Elements", 1, 2 * tyArgMultiplier);
      fMapValues = new ModelFuncWrapper(this, "Map#Values", 1, 2 * tyArgMultiplier);
      fMapBuild = new ModelFuncWrapper(this, "Map#Build", 3, 2 * tyArgMultiplier);
      fMapEmpty = new ModelFuncWrapper(this, "Map#Empty", 2, 0);
=======
      fSeqEmpty = new ModelFuncWrapper(this, "Seq#Empty", 0, 0);
      fSetEmpty = new ModelFuncWrapper(this, "Set#Empty", 0, 0);
      fSetUnion = new ModelFuncWrapper(this, "Set#Union", 2, 0);
      fSetUnionOne = new ModelFuncWrapper(this, "Set#UnionOne", 2, 0);
      fSetIntersection = new ModelFuncWrapper(this, "Set#Intersection", 2, 0);
      fSetDifference = new ModelFuncWrapper(this, "Set#Difference", 2, 0);
      fMapDomain = new ModelFuncWrapper(this, "Map#Domain", 1, 0);
      fMapElements = new ModelFuncWrapper(this, "Map#Elements", 1, 0);
      fMapBuild = new ModelFuncWrapper(this, "Map#Build", 3, 0);
>>>>>>> c8e288dc
      fIs = new ModelFuncWrapper(this, "$Is", 2, tyArgMultiplier);
      fIsBox = new ModelFuncWrapper(this, "$IsBox", 2, 0);
      fBox = new ModelFuncWrapper(this, "$Box", 1, tyArgMultiplier);
      fDim = new ModelFuncWrapper(this, "FDim", 1, 0);
      fIndexField = new ModelFuncWrapper(this, "IndexField", 1, 0);
      fMultiIndexField = new ModelFuncWrapper(this, "MultiIndexField", 2, 0);
      fDtype = new ModelFuncWrapper(this, "dtype", 1, 0);
      fNull = new ModelFuncWrapper(this, "null", 0, 0);
      fCharToInt = new ModelFuncWrapper(this, "char#ToInt", 1, 0);
      fU2Real = new ModelFuncWrapper(this, "U_2_real", 1, 0);
      fU2Bool = new ModelFuncWrapper(this, "U_2_bool", 1, 0);
      fU2Int = new ModelFuncWrapper(this, "U_2_int", 1, 0);
      fTag = new ModelFuncWrapper(this, "Tag", 1, 0);
      fBv = new ModelFuncWrapper(this, "TBitvector", 1, 0);
      fUnbox = new ModelFuncWrapper(this, "$Unbox", 2, 0);
      InitDataTypes();
      RegisterReservedBitVectors();
      foreach (var s in model.States) {
        var sn = new PartialState(this, s);
        States.Add(sn);
        sn.loopGuards = LoopGuards.ToList();
        if (sn.FullStateName.Contains("after some loop iterations")) {
          LoopGuards.Add("loopGuard" + LoopGuards.Count);
          sn.isGuard = LoopGuards.Last();
        }
      }
    }

    public void AssignConcretePrimitiveValues() {
      bool isTrueReserved = false;
      foreach (var app in fU2Bool.Apps) {
        isTrueReserved |= ((Model.Boolean)app.Result).Value;
      }
      foreach (var element in Model.Elements) {
        var type = GetFormattedDafnyType(element);
        if (type is BoolType && GetLiteralExpression(element, type) == null) {
          if (isTrueReserved) {
            concretizedValues[element] = new LiteralExpr(Token.NoToken, false);
          } else {
            concretizedValues[element] = new LiteralExpr(Token.NoToken, true);
          }
          continue;
        }
        if ((type is not IntType && type is not RealType && type is not CharType &&
            type is not BitvectorType) || GetLiteralExpression(element, type) != null) {
          continue;
        }
        ModelFuncWrapper otherValuesFunction = null;
        switch (type) {
          case BitvectorType bitvectorType: {
              var funcName = "U_2_bv" + bitvectorType.Width;
              if (Model.HasFunc(funcName)) {
                otherValuesFunction = new ModelFuncWrapper(Model.GetFunc(funcName), 0);
              }
              break;
            }
          case CharType:
            otherValuesFunction = fCharToInt;
            break;
          case RealType:
            otherValuesFunction = fU2Real;
            break;
          case IntType: {
              otherValuesFunction = fU2Int;
              break;
            }
        }
        var reservedValues = otherValuesFunction.Apps
          .Select(app => GetLiteralExpression(app.Result, type))
          .Where(literal => literal != null)
          .Select(literal => literal.ToString()).ToHashSet();
        reservedValues.UnionWith(concretizedValues.Values.Select(literal => literal.ToString()));
        int numericalValue = -1;
        LiteralExpr literal = null;
        bool literalIsReserved = true;
        while (literalIsReserved) {
          numericalValue++;
          switch (type) {
            case BitvectorType:
            case IntType: {
                literal = new LiteralExpr(Token.NoToken, BigInteger.Parse(numericalValue.ToString()));
                break;
              }
            case CharType:
              literal = new CharLiteralExpr(Token.NoToken, PrettyPrintChar(numericalValue));
              break;
            case RealType:
              literal = new LiteralExpr(Token.NoToken, BigDec.FromString(numericalValue.ToString()));
              break;
          }
          if (!reservedValues.Contains(literal.ToString())) {
            literalIsReserved = false;
          }
        }
        concretizedValues[element] = literal;
      }
    }

    /// <summary>
    /// Extract and parse the first Dafny model recorded in the model view file.
    /// </summary>
    public static DafnyModel ExtractModel(DafnyOptions options, string mv) {
      const string begin = "*** MODEL";
      const string end = "*** END_MODEL";
      int beginIndex = mv.IndexOf(begin, StringComparison.Ordinal);
      int endIndex = mv.IndexOf(end, StringComparison.Ordinal);
      var modelString = mv.Substring(beginIndex, endIndex + end.Length - beginIndex);
      var model = Model.ParseModels(new StringReader(modelString)).First();
      return new DafnyModel(model, options);
    }

    /// <summary>
    /// Collect the array dimensions from the various array.Length functions,
    /// and collect all known datatype values
    /// </summary>
    private void InitDataTypes() {
      const string datatypeConstructorPrefix = "#";
      const string reservedVariablePrefix = "##";
      const string accessorString = ".";
      foreach (var fn in Model.Functions) {
        if (fn.Name.StartsWith(datatypeConstructorPrefix) &&
            !fn.Name.StartsWith(reservedVariablePrefix) &&
            fn.Name.Contains(accessorString)) {
          foreach (var tpl in fn.Apps) {
            var elt = tpl.Result;
            datatypeValues[elt] = tpl;
          }
        }
      }
    }

    /// <summary>
    /// Return the character representation of a UTF code understood by Dafny
    /// This is either the character itself, if it is a parsable ASCII,
    /// Escaped character, for the cases specified in Dafny manual,
    /// Or escaped UTF code otherwise
    /// </summary>
    private string PrettyPrintChar(int UTFCode) {
      switch (UTFCode) {
        case 0:
          return "\\0";
        case 9:
          return "\\t";
        case 10:
          return "\\n";
        case 13:
          return "\\r";
        case 34:
          return "\\\"";
        case 39:
          return "\\\'";
        case 92:
          return "\\\\";
        default:
          if ((UTFCode >= 32) && (UTFCode <= 126)) {
            return $"{Convert.ToChar(UTFCode)}";
          }
          return $"\\u{UTFCode:X4}";
      }
    }

    /// <summary> Registered all bv values specified by the model </summary>
    private void RegisterReservedBitVectors() {
      var bvFuncName = new Regex("^U_2_bv[0-9]+$");
      foreach (var func in Model.Functions) {
        if (!bvFuncName.IsMatch(func.Name)) {
          continue;
        }
        bitvectorFunctions.Add(func);
      }
    }

    /// <summary>
    /// Return the name of a 0-arity type function that maps to the element if such
    /// a function exists and is unique. Return null otherwise.
    /// </summary>
    private static string GetTrueTypeName(Model.Element element) {
      return element?.Names.FirstOrDefault(funcTuple => funcTuple.Func.Arity == 0)?.Func.Name;
    }

    /// <summary> Get the Dafny type of an element </summary>
    internal Type GetFormattedDafnyType(Model.Element element) {
      exploredElements = new HashSet<Model.Element>();
      return DafnyModelTypeUtils.GetInDafnyFormat(GetDafnyType(element));
    }

    internal void AddTypeConstraints(PartialValue partialValue) {
      foreach (var typeElement in GetIsResults(partialValue.Element)) {
        var reconstructedType = DafnyModelTypeUtils.GetInDafnyFormat(ReconstructType(typeElement));
        if (reconstructedType.ToString() != partialValue.Type.ToString()) {
          new TypeTestConstraint(partialValue, reconstructedType);
        }
      }
    }

    /// <summary> Get the Dafny type of an element </summary>
    private Type GetDafnyType(Model.Element element) {
      if (exploredElements.Contains(element)) {
        return UnknownType;
      }
      exploredElements.Add(element);
      switch (element.Kind) {
        case Model.ElementKind.Boolean:
          return Type.Bool;
        case Model.ElementKind.Integer:
          return Type.Int;
        case Model.ElementKind.Real:
          return Type.Real;
        case Model.ElementKind.BitVector:
          return new BitvectorType(options, ((Model.BitVector)element).Size);
        case Model.ElementKind.Uninterpreted:
          return GetDafnyType(element as Model.Uninterpreted);
        case Model.ElementKind.DataValue:
          if (((Model.DatatypeValue)element).ConstructorName is "-" or "/") {
            return GetDafnyType(
              ((Model.DatatypeValue)element).Arguments.First());
          }
          return UnknownType;
        default:
          return UnknownType;
      }
    }

    /// <summary>
    /// Return all elements x that satisfy ($Is element x)
    /// </summary>
    private List<Model.Element> GetIsResults(Model.Element element) {
      List<Model.Element> result = new();
      foreach (var tuple in fIs.AppsWithArg(0, element)) {
        if (((Model.Boolean)tuple.Result).Value) {
          result.Add(tuple.Args[1]);
        }
      }
      return result;
    }

    private Expression GetLiteralExpression(Model.Element element, Type type) {
      var result = GetLiteralExpressionHelper(element, type);
      if (concretizedValues.ContainsKey(element) && result == null) {
        result = concretizedValues[element];
      }
      if (result != null && type != null) {
        result.Type = type;
      }
      return result;
    }

    /// <summary>
    /// If the provided <param name="element"></param> represents a literal in Dafny, return that literal.
    /// Otherwise, return null.
    /// </summary>
    private Expression GetLiteralExpressionHelper(Model.Element element, Type type) {
      if (element == fNull.GetConstant()) {
        return new LiteralExpr(Token.NoToken);
      }

      if (element is not Model.Real && element is Model.Number number) {
        return new LiteralExpr(Token.NoToken, BigInteger.Parse(number.Numeral));
      }

      if (element is Model.Real real) {
        return new LiteralExpr(Token.NoToken, BigDec.FromString(real.ToString()));
      }

      if (element is Model.Boolean boolean) {
        return new LiteralExpr(Token.NoToken, boolean.Value);
      }

      if (element.Kind == Model.ElementKind.DataValue) {
        var datatypeValue = (Model.DatatypeValue)element;
        switch (datatypeValue.ConstructorName) {
          case "-":
            return new NegationExpression(Token.NoToken,
              GetLiteralExpression(datatypeValue.Arguments.First(), type));
          case "/":
            return new BinaryExpr(Token.NoToken, BinaryExpr.Opcode.Div,
              GetLiteralExpression(datatypeValue.Arguments[0], type),
              GetLiteralExpression(datatypeValue.Arguments[1], type));
        }
      }

      var unboxedValue = fU2Int.OptEval(element);
      unboxedValue ??= fU2Bool.OptEval(element);
      unboxedValue ??= fU2Real.OptEval(element);
      if (unboxedValue != null) {
        return GetLiteralExpression(unboxedValue, type);
      }

      if (fCharToInt.OptEval(element) != null) {
        if (int.TryParse(((Model.Integer)fCharToInt.OptEval(element)).Numeral,
              out var UTFCode) && UTFCode is <= char.MaxValue and >= 0) {
          return new CharLiteralExpr(Token.NoToken, PrettyPrintChar(UTFCode));
        }
      }

      foreach (var bitvectorFunction in bitvectorFunctions) {
        if (bitvectorFunction.OptEval(element) != null) {
          return new LiteralExpr(Token.NoToken,
            BigInteger.Parse((bitvectorFunction.OptEval(element) as Model.Number)?.Numeral));
        }
      }

      return null;
    }

    public void GetExpansion(PartialState state, PartialValue value) {
      var literalExpr = GetLiteralExpression(value.Element, value.Type);
      if (literalExpr != null) {
        new LiteralExprConstraint(value, literalExpr);
        return;
      }

      if (value.Nullable) {
        new NotNullConstraint(value);
      }

      if (value.Type is BitvectorType || value.Type is CharType || value.Type is RealType || value.Type is BoolType || value.Type is IntType) {
        foreach (var element in Model.Elements.Where(element => element != value.Element)) {
          var elementType = GetFormattedDafnyType(element);
          if (elementType.ToString() == value.Type.ToString()) {
            var partialValue = PartialValue.Get(element, state);
            new NeqConstraint(value, partialValue);
          }
        }
        return;
      }

      if (datatypeValues.TryGetValue(value.Element, out var fnTuple)) {
        new DatatypeConstructorCheckConstraint(value, fnTuple.Func.Name.Split(".").Last());
        // Elt is a datatype value
        var destructors = GetDestructorFunctions(value.Element).OrderBy(f => f.Name).ToList();
        if (destructors.Count > fnTuple.Args.Length) {
          // Try to filter out predicate functions
          // (that follow a format very similar to that of destructor names)
          destructors = destructors.Where(destructor =>
              fnTuple.Args.Any(arg => destructor.OptEval(value.Element) == arg))
            .ToList();
        }

        if (destructors.Count == fnTuple.Args.Length) {
          // we know all destructor names
          foreach (var func in destructors) {
            var element = PartialValue.Get(Unbox(func.OptEval(value.Element)), state);
            var elementName = UnderscoreRemovalRegex.Replace(func.Name.Split(".").Last(), "_");
            new MemberSelectExprDatatypeConstraint(element, value, elementName);
          }
        } else {
          // we don't know destructor names, so we use indices instead
          var elements = new List<PartialValue>();
          for (int i = 0; i < fnTuple.Args.Length; i++) {
            var element = PartialValue.Get(Unbox(fnTuple.Args[i]), state);
            elements.Add(element);
          }

          new DatatypeValueConstraint(value, value.Type.ToString(), fnTuple.Func.Name.Split(".").Last(), elements);
        }

        return;
      }

      switch (value.Type) {
        case SeqType: {
            var lenghtTuple = fSeqLength.AppWithArg(0, value.Element);
            BigNum seqLength = BigNum.MINUS_ONE;
            if (lenghtTuple != null) {
              var lengthValue = PartialValue.Get(lenghtTuple.Result, state);
              BigNum.TryParse(GetLiteralExpression(lengthValue.Element, lengthValue.Type).ToString(), out seqLength);
              new CardinalityConstraint(lengthValue, value);
            }

            // Sequences can be constructed with the build operator:
            List<PartialValue> elements = new();

            var substring = value.Element;
            while (fSeqBuild.AppWithResult(substring) != null) {
              elements.Insert(0, PartialValue.Get(Unbox(fSeqBuild.AppWithResult(substring).Args[1]), state));
              substring = fSeqBuild.AppWithResult(substring).Args[0];
            }

            for (int i = 0; i < elements.Count; i++) {
              var index = new LiteralExpr(Token.NoToken, i);
              index.Type = Type.Int;
              new SeqSelectExprWithLiteralConstraint(elements[i], value, index);
            }

            if (elements.Count == 0) {
              foreach (var funcTuple in fSeqIndex.AppsWithArg(0, value.Element)) {
                var elementId = PartialValue.Get(funcTuple.Args[1], state);
                var elementIdTry = GetLiteralExpression(funcTuple.Args[1], Type.Int);
                if (elementIdTry != null && elementIdTry.ToString().Contains("-")) {
                  continue;
                }
                if (BigNum.TryParse(elementIdTry.ToString(), out var elementIdTryBigNum)) {
                  if (!seqLength.Equals(BigNum.MINUS_ONE) && !(elementIdTryBigNum - seqLength).IsNegative) {
                    continue; // element out of bounds for sequence
                  }
                }
                var element = PartialValue.Get(Unbox(funcTuple.Result), state);
                new SeqSelectExprConstraint(element, value, elementId);
              }
            } else {
              new SeqDisplayConstraint(value, elements);
            }

            return;
          }
        case SetType: {
            if (fMapDomain.AppsWithResult(value.Element).Any()) {
              foreach (var map in fMapDomain.AppsWithResult(value.Element)) {
                var mapValue = PartialValue.Get(map.Args[0], state);
                new MemberSelectExprDatatypeConstraint(value, mapValue, "Keys");
              }
              return;
            }
            if (fMapValues.AppsWithResult(value.Element).Any()) {
              foreach (var map in fMapValues.AppsWithResult(value.Element)) {
                var mapValue = PartialValue.Get(map.Args[0], state);
                new MemberSelectExprDatatypeConstraint(value, mapValue, "Values");
              }
            }
            if (fSetEmpty.AppWithResult(value.Element) != null) {
              new EmptyConstraint(value);
              return;
            }

            foreach (var tpl in fSetSelect.AppsWithArg(0, value.Element)) {
              var setElement = PartialValue.Get(Unbox(tpl.Args[1]), state);
              var containment = tpl.Result;
              if (containment.Kind != Model.ElementKind.Boolean) {
                continue;
              }
              new ContainmentConstraint(setElement, value, (containment as Model.Boolean).Value);
            }

            return;
          }
        case MapType: {
            var mapKeysAdded = new HashSet<Model.Element>(); // prevents mapping a key to multiple values
            var mapsElementsVisited = new HashSet<Model.Element>(); // prevents infinite recursion
            var current = value.Element;
            var mapBuilds = fMapBuild.AppsWithResult(current).ToList();
            var result = new List<PartialValue>();
            while (mapBuilds.Count != 0) {
              foreach (var mapBuild in mapBuilds.Where(m => m.Args[0] == current)) {
                result.AddRange(AddMappingHelper(
                  state,
                  value,
                  Unbox(mapBuild.Args[1]),
                  Unbox(mapBuild.Args[2]),
                  mapKeysAdded));
              }

              mapsElementsVisited.Add(current);
              var nextMapBuild = mapBuilds.FirstOrDefault(m => !mapsElementsVisited.Contains(m.Args[0]));
              if (nextMapBuild == null) {
                return;
              }

              current = nextMapBuild.Args[0];
              mapBuilds = fMapBuild.AppsWithResult(nextMapBuild.Args[0])
                .Where(m => !mapsElementsVisited.Contains(m.Args[0])).ToList();
              result.AddRange(AddMappingHelper(
                state,
                value,
                Unbox(nextMapBuild.Args[1]),
                Unbox(nextMapBuild.Args[2]),
                mapKeysAdded));
            }

            var mapDomain = fMapDomain.OptEval(current);
            var mapElements = fMapElements.OptEval(current);
            if (mapDomain != null && mapElements != null) {
              foreach (var app in fSetSelect.AppsWithArg(0, mapDomain)) {
                result.AddRange(AddMappingHelper(
                  state,
                  value,
                  Unbox(app.Args[1]),
                  Unbox(fSetSelect.OptEval(mapElements, app.Args[1])),
                  mapKeysAdded, !((Model.Boolean)app.Result).Value));
              }
            }
          

            if (!result.Any() && fMapEmpty.AppWithResult(value.Element) != null) {
              new EmptyConstraint(value);
            }

            return;

          }
        default: {
            // Elt is an array or an object:
            var heap = state.State.TryGet("$Heap");
            if (heap == null) {
              return;
            }

            var constantFields = GetDestructorFunctions(value.Element).OrderBy(f => f.Name).ToList();
            var fields = fSetSelect.AppsWithArgs(0, heap, 1, value.Element).ToList();

            foreach (var fieldFunc in constantFields) {
              var field = PartialValue.Get(Unbox(fieldFunc.OptEval(value.Element)), state);
              var fieldName = UnderscoreRemovalRegex.Replace(fieldFunc.Name.Split(".").Last(), "_");
              new MemberSelectExprClassConstraint(field, value, fieldName);
            }

            if (!fields.Any()) {
              return;
            }

            foreach (var tpl in fSetSelect.AppsWithArg(0, fields.ToList()[0].Result)) {
              foreach (var fieldName in GetFieldNames(tpl.Args[1])) {
                if (fieldName != "alloc") {
                  var field = PartialValue.Get(Unbox(tpl.Result), state);
                  // TODO: WellFormedNess of arrays!
                  if (fieldName.StartsWith('[') && fieldName.EndsWith(']')) {
                    new SeqSelectExprArrayConstraint(field, value, fieldName[1..^1]);
                  } else {
                    new MemberSelectExprClassConstraint(field, value, fieldName);
                  }
                  
                }
              }
            }
            return;
          }
      }
    }

    /// <summary>
    /// Get the Dafny type of the value indicated by <param name="element"></param>
    /// This is in contrast to ReconstructType, which returns the type indicated by the element itself.
    /// This method tries to extract the base type (so seq<char> instead of string)
    /// </summary>
    private Type GetDafnyType(Model.Uninterpreted element) {
      var finalResult = UnknownType;
      foreach (var typeElement in GetIsResults(element)) {
        var reconstructedType = ReconstructType(typeElement);
        if (reconstructedType is not UserDefinedType userDefinedType) {
          return reconstructedType;
        }
        if (finalResult.Name.EndsWith("?") || finalResult == UnknownType) {
          finalResult = userDefinedType;
        }
      }
      var seqOperation = fSeqAppend.AppWithResult(element);
      if (seqOperation != null && !exploredElements.Contains(seqOperation.Args[0])) { return GetDafnyType(seqOperation.Args[0]); }
      seqOperation = fSeqDrop.AppWithResult(element);
      if (seqOperation != null && !exploredElements.Contains(seqOperation.Args[0])) { return GetDafnyType(seqOperation.Args[0]); }
      seqOperation = fSeqTake.AppWithResult(element);
      if (seqOperation != null && !exploredElements.Contains(seqOperation.Args[0])) { return GetDafnyType(seqOperation.Args[0]); }
      seqOperation = fSeqUpdate.AppWithResult(element);
      if (seqOperation != null && !exploredElements.Contains(seqOperation.Args[0])) { return GetDafnyType(seqOperation.Args[0]); }
      seqOperation = fSeqBuild.AppWithResult(element);
      if (seqOperation != null && !exploredElements.Contains(Unbox(seqOperation.Args[1]))) { return new SeqType(GetDafnyType(Unbox(seqOperation.Args[1]))); }
      seqOperation = fSeqCreate.AppWithResult(element);
      if (seqOperation != null && !exploredElements.Contains(Unbox(seqOperation.Args.First()))) { return new SeqType(ReconstructType(seqOperation.Args.First())); }
      seqOperation = fSeqEmpty.AppWithResult(element);
      if (seqOperation != null && !exploredElements.Contains(Unbox(seqOperation.Args.First()))) { return new SeqType(ReconstructType(seqOperation.Args.First())); }
      var setOperation = fSetUnion.AppWithResult(element);
      if (setOperation != null && !exploredElements.Contains(setOperation.Args[0])) { return GetDafnyType(setOperation.Args[0]); }
      setOperation = fSetIntersection.AppWithResult(element);
      if (setOperation != null && !exploredElements.Contains(setOperation.Args[0])) { return GetDafnyType(setOperation.Args[0]); }
      setOperation = fSetDifference.AppWithResult(element);
      if (setOperation != null && !exploredElements.Contains(setOperation.Args[0])) { return GetDafnyType(setOperation.Args[0]); }
      setOperation = fSetUnionOne.AppWithResult(element);
      if (setOperation != null && !exploredElements.Contains(setOperation.Args[1])) { return new SetType(true, GetDafnyType(Unbox(setOperation.Args[1]))); }
      setOperation = fSetEmpty.AppWithResult(element);
      if (setOperation != null) {
        var setElement = fSetSelect.AppWithArg(0, element);
        if (setElement != null) {
          return new SetType(true, GetDafnyType(setElement.Args[1]));
        }
        // not possible to infer the type argument in this case if type encoding is Arguments
        return new SetType(true, UnknownType);
      }
      var mapOperation = fMapBuild.AppWithResult(element);
      if (mapOperation != null) {
        return new MapType(true, GetDafnyType(Unbox(mapOperation.Args[1])), GetDafnyType(Unbox(mapOperation.Args[2])));
      }
      var unboxedTypes = fIsBox.AppsWithArg(0, element)
        .Where(tuple => ((Model.Boolean)tuple.Result).Value)
        .Select(tuple => tuple.Args[1]).ToList();
      if (unboxedTypes.Count == 1) {
        return ReconstructType(unboxedTypes[0]);
      }
      if (fCharToInt.OptEval(element) != null) {
        return Type.Char;
      }
      if (finalResult != UnknownType) {
        return finalResult;
      }
      var dtypeElement = fDtype.OptEval(element);
      if (dtypeElement != null) {
        ReconstructType(dtypeElement);
      }
      if (datatypeValues.TryGetValue(element, out var fnTuple)) {
        var fullyQualifiedPath = fnTuple.Func.Name[1..].Split(".");
        return new UserDefinedType(Token.NoToken, string.Join(".", fullyQualifiedPath.Take(fullyQualifiedPath.Count() - 1)), null);
      }
      return finalResult;
    }

    /// <summary>
    /// Reconstruct Dafny type from an element that represents a type in Z3
    /// </summary>
    private Type ReconstructType(Model.Element typeElement) {
      if (typeElement == null) {
        return UnknownType;
      }
      var fullName = GetTrueTypeName(typeElement);
      if (fullName != null && fullName.Length > 7 && fullName[..7].Equals("Tclass.")) {
        return new UserDefinedType(new Token(), fullName[7..], null);
      }
      switch (fullName) {
        case "TInt":
          return Type.Int;
        case "TBool":
          return Type.Bool;
        case "TReal":
          return Type.Real;
        case "TChar":
          return Type.Char;
      }
      if (fBv.AppWithResult(typeElement) != null) {
        return new BitvectorType(options, ((Model.Integer)fBv.AppWithResult(typeElement).Args[0]).AsInt());
      }

      Type fallBackType = UnknownType; // to be returned in the event all else fails
      if (fullName != null) { // this means this is a type variable
        fallBackType = new UserDefinedType(new Token(), fullName, null);
      }
      var tagElement = fTag.OptEval(typeElement);
      if (tagElement == null) {
        return fallBackType;
      }
      var tagName = GetTrueTypeName(tagElement);
      if (tagName == null || (tagName.Length < 10 && tagName != "TagSeq" &&
                              tagName != "TagSet" &&
                              tagName != "TagBitVector" &&
                              tagName != "TagMap")) {
        return fallBackType;
      }
      var typeArgs = Model.GetFunc("T" + tagName.Substring(3))?.
        AppWithResult(typeElement)?.
        Args.Select(ReconstructType).ToList();
      if (typeArgs == null) {
        return new UserDefinedType(new Token(), tagName.Substring(9), null);
      }

      switch (tagName) {
        case "TagSeq":
          return new SeqType(typeArgs.First());
        case "TagMap":
          return new MapType(true, typeArgs[0], typeArgs[1]);
        case "TagSet":
          return new SetType(true, typeArgs.First());
        default:
          tagName = tagName.Substring(9);
          if (tagName.StartsWith("_System.___hFunc") ||
              tagName.StartsWith("_System.___hTotalFunc") ||
              tagName.StartsWith("_System.___hPartialFunc")) {
            return new ArrowType(new Token(), typeArgs.SkipLast(1).ToList(),
              typeArgs.Last());
          }
          return new UserDefinedType(new Token(), tagName, typeArgs);
      }
    }

    /// <summary>
    /// Perform operations necessary to add a mapping to a map variable,
    /// return newly created PartialValue objects
    /// </summary>
    private IEnumerable<PartialValue> AddMappingHelper(PartialState state, PartialValue mapVariable, Model.Element keyElement, Model.Element valueElement, HashSet<Model.Element> keySet, bool keyNotPresent = false) {
      if (mapVariable == null || keySet.Contains(keyElement)) {
        yield break;
      }
      var key = PartialValue.Get(keyElement, state);
      var opcode = keyNotPresent ? BinaryExpr.Opcode.NotIn : BinaryExpr.Opcode.In;
      new ContainmentConstraint(key, mapVariable, opcode == BinaryExpr.Opcode.In);
      // Note that it is possible for valueElement to not be null while the element is not present in the set!
      if (valueElement != null && !keyNotPresent) { 
        var value = PartialValue.Get(valueElement, state);
        new MapSelectExprConstraint(value, mapVariable, key);
        yield return value;
      }
      keySet.Add(keyElement);
      yield return key;
    }

    /// <summary>
    /// Return all functions mapping an object to a destructor value.
    /// </summary>
    private List<Model.Func> GetDestructorFunctions(Model.Element element) {
      var possibleTypeIdentifiers = GetIsResults(element);
      if (fDtype.OptEval(element) != null) {
        possibleTypeIdentifiers.Add(fDtype.OptEval(element));
      }
      var possiblyNullableTypes = possibleTypeIdentifiers
        .Select(isResult => ReconstructType(isResult) as UserDefinedType)
        .Where(type => type != null && type.Name != UnknownType.Name);
      var types = possiblyNullableTypes.Select(type => DafnyModelTypeUtils.GetNonNullable(type) as UserDefinedType);
      List<Model.Func> result = new();
      var builtInDatatypeDestructor = new Regex("^.*[^_](__)*_q$");
      foreach (var app in element.References) {
        if (app.Func.Arity != 1 || app.Args[0] != element ||
            !types.Any(type => app.Func.Name.StartsWith(type.Name + ".")) ||
            builtInDatatypeDestructor.IsMatch(app.Func.Name.Split(".").Last()) ||
            app.Func.Name.Split(".").Last().StartsWith("_")) {
          continue;
        }
        result.Add(app.Func);
      }
      return result;
    }

    private const string PleaseEnableModelCompressFalse =
      "Please enable /proverOpt:O:model_compress=false (for z3 version < 4.8.7)" +
      " or /proverOpt:O:model.compact=false (for z3 version >= 4.8.7)," +
      " otherwise you'll get unexpected values.";

    /// <summary>
    /// Return the name of the field represented by the given element.
    /// Special care is required if the element represents an array index
    /// </summary>
    private List<string> GetFieldNames(Model.Element elt) {
      if (elt == null) {
        return new List<string>();
      }
      var dims = fDim.OptEval(elt)?.AsInt();
      if (dims is null or 0) { // meaning elt is not an array index
        return elt.Names.Where(tuple =>
          tuple.Func.Arity == 0 && !tuple.Func.Name.Contains("$"))
          .Select(tuple => UnderscoreRemovalRegex
            .Replace(tuple.Func.Name.Split(".").Last(), "_"))
          .ToList();
      }
      // Reaching this code means elt is an index into an array
      var indices = new Model.Element[(int)dims];
      for (int i = (int)dims; 0 <= --i;) {
        ModelFuncWrapper.ModelFuncTupleWrapper dimTuple;
        if (i == 0) {
          dimTuple = fIndexField.AppWithResult(elt);
          if (dimTuple == null) {
            options.OutputWriter.WriteLine(PleaseEnableModelCompressFalse);
            continue;
          }
          indices[i] = dimTuple.Args[0];
        } else {
          dimTuple = fMultiIndexField.AppWithResult(elt);
          if (dimTuple == null) {
            options.OutputWriter.WriteLine(PleaseEnableModelCompressFalse);
            continue;
          }
          indices[i] = dimTuple.Args[1];
          elt = dimTuple.Args[0];
        }
      }
      return new List<string>() {
        "[" + string.Join(",",
          indices.ToList().ConvertAll(element => element == null ? "null" : element.ToString())) + "]"
      };
    }

    /// <summary> Unboxes an element, if possible </summary>
    private Model.Element Unbox(Model.Element elt) {
      if (elt == null) {
        return null;
      }
      var unboxed = fBox.AppWithResult(elt);
      if (unboxed != null) {
        return Unbox(unboxed.Args[0]);
      }
      unboxed = fUnbox.AppWithArg(1, elt);
      return unboxed != null ? Unbox(unboxed.Result) : elt;
    }
  }
}<|MERGE_RESOLUTION|>--- conflicted
+++ resolved
@@ -59,19 +59,6 @@
       fSeqIndex = new ModelFuncWrapper(this, "Seq#Index", 2, 0);
       fSeqUpdate = new ModelFuncWrapper(this, "Seq#Update", 3, 0);
       fSeqCreate = new ModelFuncWrapper(this, "Seq#Create", 4, 0);
-<<<<<<< HEAD
-      fSeqEmpty = new ModelFuncWrapper(this, "Seq#Empty", 1, 0);
-      fSetEmpty = new ModelFuncWrapper(this, "Set#Empty", 1, 0);
-      fSetUnion = new ModelFuncWrapper(this, "Set#Union", 2, tyArgMultiplier);
-      fSetUnionOne = new ModelFuncWrapper(this, "Set#UnionOne", 2, tyArgMultiplier);
-      fSetIntersection = new ModelFuncWrapper(this, "Set#Intersection", 2, tyArgMultiplier);
-      fSetDifference = new ModelFuncWrapper(this, "Set#Difference", 2, tyArgMultiplier);
-      fMapDomain = new ModelFuncWrapper(this, "Map#Domain", 1, 2 * tyArgMultiplier);
-      fMapElements = new ModelFuncWrapper(this, "Map#Elements", 1, 2 * tyArgMultiplier);
-      fMapValues = new ModelFuncWrapper(this, "Map#Values", 1, 2 * tyArgMultiplier);
-      fMapBuild = new ModelFuncWrapper(this, "Map#Build", 3, 2 * tyArgMultiplier);
-      fMapEmpty = new ModelFuncWrapper(this, "Map#Empty", 2, 0);
-=======
       fSeqEmpty = new ModelFuncWrapper(this, "Seq#Empty", 0, 0);
       fSetEmpty = new ModelFuncWrapper(this, "Set#Empty", 0, 0);
       fSetUnion = new ModelFuncWrapper(this, "Set#Union", 2, 0);
@@ -80,8 +67,9 @@
       fSetDifference = new ModelFuncWrapper(this, "Set#Difference", 2, 0);
       fMapDomain = new ModelFuncWrapper(this, "Map#Domain", 1, 0);
       fMapElements = new ModelFuncWrapper(this, "Map#Elements", 1, 0);
+      fMapValues = new ModelFuncWrapper(this, "Map#Values", 1, 0);
       fMapBuild = new ModelFuncWrapper(this, "Map#Build", 3, 0);
->>>>>>> c8e288dc
+      fMapEmpty = new ModelFuncWrapper(this, "Map#Empty", 2, 0);
       fIs = new ModelFuncWrapper(this, "$Is", 2, tyArgMultiplier);
       fIsBox = new ModelFuncWrapper(this, "$IsBox", 2, 0);
       fBox = new ModelFuncWrapper(this, "$Box", 1, tyArgMultiplier);
