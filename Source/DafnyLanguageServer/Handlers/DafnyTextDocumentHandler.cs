﻿using MediatR;
using Microsoft.Dafny.LanguageServer.Workspace;
using Microsoft.Extensions.Logging;
using OmniSharp.Extensions.LanguageServer.Protocol;
using OmniSharp.Extensions.LanguageServer.Protocol.Client.Capabilities;
using OmniSharp.Extensions.LanguageServer.Protocol.Document;
using OmniSharp.Extensions.LanguageServer.Protocol.Models;
using OmniSharp.Extensions.LanguageServer.Protocol.Server.Capabilities;
using System;
using System.Collections.Generic;
using System.Linq;
<<<<<<< HEAD
=======
using System.Reactive.Subjects;
>>>>>>> 3539d3be
using System.Threading;
using System.Threading.Tasks;
using Microsoft.Boogie;

// Justification: The handler must not await document loads. Errors are handled within the observer set up by ForwardDiagnostics.
#pragma warning disable CS4014 // Because this call is not awaited, execution of the current method continues before the call is completed
#pragma warning disable VSTHRD110 // Observe result of async calls

// Justification: The task is launched within the same class
#pragma warning disable VSTHRD003 // Avoid awaiting foreign Tasks

namespace Microsoft.Dafny.LanguageServer.Handlers {
  /// <summary>
  /// LSP Synchronization handler for document based events, such as change, open, close and save.
  /// The documents are managed using an implementation of <see cref="IDocumentDatabase"/>.
  /// </summary>
  /// <remarks>
  /// The <see cref="CancellationToken"/> of all requests is not used here. The reason for this is because document changes are applied in the
  /// background to allow the request to complete immediately. This feature allows new document changes to be received an cancel any
  /// outstanding document changes.
  /// However, the cancellation token is marked as cancelled upon request completion. If it was used for the background processing, it would
  /// break the background processing if used.
  /// </remarks>
  public class DafnyTextDocumentHandler : TextDocumentSyncHandlerBase {
    private const string LanguageId = "dafny";

    private readonly ILogger logger;
    private readonly IDocumentDatabase documents;
    private readonly ITelemetryPublisher telemetryPublisher;
    private readonly IDiagnosticPublisher diagnosticPublisher;
<<<<<<< HEAD
    private readonly Dictionary<DocumentUri, DiagnosticsObserver> observers = new();
=======
    private readonly Dictionary<DocumentUri, RequestUpdatesOnUriObserver> observers = new();
>>>>>>> 3539d3be

    public DafnyTextDocumentHandler(
      ILogger<DafnyTextDocumentHandler> logger, IDocumentDatabase documents,
      ITelemetryPublisher telemetryPublisher, IDiagnosticPublisher diagnosticPublisher
    ) {
      this.logger = logger;
      this.documents = documents;
      this.telemetryPublisher = telemetryPublisher;
      this.diagnosticPublisher = diagnosticPublisher;
    }

    protected override TextDocumentSyncRegistrationOptions CreateRegistrationOptions(SynchronizationCapability capability, ClientCapabilities clientCapabilities) {
      return new TextDocumentSyncRegistrationOptions {
        DocumentSelector = DocumentSelector.ForLanguage(LanguageId),
        Change = TextDocumentSyncKind.Incremental
      };
    }

    public override TextDocumentAttributes GetTextDocumentAttributes(DocumentUri uri) {
      return new TextDocumentAttributes(uri, LanguageId);
    }

    public override Task<Unit> Handle(DidOpenTextDocumentParams notification, CancellationToken cancellationToken) {
      logger.LogTrace("received open notification {DocumentUri}", notification.TextDocument.Uri);
      ForwardDiagnostics(notification.TextDocument.Uri, documents.OpenDocument(DocumentTextBuffer.From(notification.TextDocument)));
      return Unit.Task;
    }

    public override Task<Unit> Handle(DidCloseTextDocumentParams notification, CancellationToken cancellationToken) {
      logger.LogTrace("received close notification {DocumentUri}", notification.TextDocument.Uri);
      CloseDocumentAndHideDiagnosticsAsync(notification.TextDocument);
      return Unit.Task;
    }

    public override Task<Unit> Handle(DidChangeTextDocumentParams notification, CancellationToken cancellationToken) {
      logger.LogTrace("received change notification {DocumentUri}", notification.TextDocument.Uri);
      ForwardDiagnostics(notification.TextDocument.Uri, documents.UpdateDocument(notification));
      return Unit.Task;
    }

    public override Task<Unit> Handle(DidSaveTextDocumentParams notification, CancellationToken cancellationToken) {
      logger.LogTrace("received save notification {DocumentUri}", notification.TextDocument.Uri);
      ForwardDiagnostics(notification.TextDocument.Uri, documents.SaveDocument(notification.TextDocument));
      return Unit.Task;
    }

<<<<<<< HEAD
    public void ForwardDiagnostics(DocumentUri uri, IObservable<DafnyDocument> obs) {
      var observer = observers.GetOrCreate(uri, () => new DiagnosticsObserver(logger, telemetryPublisher, diagnosticPublisher));
      observer.AddUpdates(obs);
=======
    private void ForwardDiagnostics(DocumentUri uri, IObservable<DafnyDocument> requestUpdates) {
      var observer = observers.GetOrCreate(uri, () => new RequestUpdatesOnUriObserver(logger, telemetryPublisher, diagnosticPublisher));
      observer.OnNext(requestUpdates);
    }

    private class RequestUpdatesOnUriObserver : IObserver<IObservable<DafnyDocument>>, IDisposable {
      private readonly MergeOrdered<DafnyDocument> mergeOrdered;
      private readonly IDisposable subscription;

      public RequestUpdatesOnUriObserver(ILogger logger, ITelemetryPublisher telemetryPublisher,
        IDiagnosticPublisher diagnosticPublisher) {

        mergeOrdered = new MergeOrdered<DafnyDocument>();
        subscription = mergeOrdered.Subscribe(new DiagnosticsObserver(logger, telemetryPublisher, diagnosticPublisher));
      }

      public void Dispose() {
        subscription.Dispose();
      }

      public void OnCompleted() {
        mergeOrdered.OnCompleted();
      }

      public void OnError(Exception error) {
        mergeOrdered.OnError(error);
      }

      public void OnNext(IObservable<DafnyDocument> value) {
        mergeOrdered.OnNext(value);
      }
>>>>>>> 3539d3be
    }

    private class DiagnosticsObserver : IObserver<DafnyDocument> {
      private readonly ILogger logger;
      private readonly ITelemetryPublisher telemetryPublisher;
      private readonly IDiagnosticPublisher diagnosticPublisher;
      private readonly Queue<IObservable<DafnyDocument>> allUpdates = new();

      public DiagnosticsObserver(ILogger logger, ITelemetryPublisher telemetryPublisher, IDiagnosticPublisher diagnosticPublisher) {
        this.logger = logger;
        this.telemetryPublisher = telemetryPublisher;
        this.diagnosticPublisher = diagnosticPublisher;
      }

      public void AddUpdates(IObservable<DafnyDocument> updates) {
        lock (this) {
          allUpdates.Enqueue(updates);
          if (allUpdates.Count == 1) {
            updates.Subscribe(this);
          }
        }
      }

      public void OnCompleted() {
        telemetryPublisher.PublishUpdateComplete();
        lock (this) {
          allUpdates.Dequeue();
          if (allUpdates.Any()) {
            allUpdates.Peek().Subscribe(this);
          }
        }
      }

      public void OnError(Exception e) {
        if (e is TaskCanceledException) {
          OnCompleted();
        } else {
          logger.LogError(e, "error while handling document event");
          telemetryPublisher.PublishUnhandledException(e);
        }
      }

      public void OnNext(DafnyDocument document) {
        diagnosticPublisher.PublishDiagnostics(document);
      }
    }

    private async Task CloseDocumentAndHideDiagnosticsAsync(TextDocumentIdentifier documentId) {
      try {
        await documents.CloseDocumentAsync(documentId);
      } catch (Exception e) {
        logger.LogError(e, "error while closing the document");
      }

<<<<<<< HEAD
      observers.Remove(documentId.Uri);
=======
      if (observers.TryGetValue(documentId.Uri, out var uriObserver)) {
        uriObserver.Dispose();
        observers.Remove(documentId.Uri);
      }
>>>>>>> 3539d3be
      diagnosticPublisher.HideDiagnostics(documentId);
    }
  }
}<|MERGE_RESOLUTION|>--- conflicted
+++ resolved
@@ -8,14 +8,8 @@
 using OmniSharp.Extensions.LanguageServer.Protocol.Server.Capabilities;
 using System;
 using System.Collections.Generic;
-using System.Linq;
-<<<<<<< HEAD
-=======
-using System.Reactive.Subjects;
->>>>>>> 3539d3be
 using System.Threading;
 using System.Threading.Tasks;
-using Microsoft.Boogie;
 
 // Justification: The handler must not await document loads. Errors are handled within the observer set up by ForwardDiagnostics.
 #pragma warning disable CS4014 // Because this call is not awaited, execution of the current method continues before the call is completed
@@ -43,11 +37,7 @@
     private readonly IDocumentDatabase documents;
     private readonly ITelemetryPublisher telemetryPublisher;
     private readonly IDiagnosticPublisher diagnosticPublisher;
-<<<<<<< HEAD
-    private readonly Dictionary<DocumentUri, DiagnosticsObserver> observers = new();
-=======
     private readonly Dictionary<DocumentUri, RequestUpdatesOnUriObserver> observers = new();
->>>>>>> 3539d3be
 
     public DafnyTextDocumentHandler(
       ILogger<DafnyTextDocumentHandler> logger, IDocumentDatabase documents,
@@ -94,12 +84,7 @@
       return Unit.Task;
     }
 
-<<<<<<< HEAD
-    public void ForwardDiagnostics(DocumentUri uri, IObservable<DafnyDocument> obs) {
-      var observer = observers.GetOrCreate(uri, () => new DiagnosticsObserver(logger, telemetryPublisher, diagnosticPublisher));
-      observer.AddUpdates(obs);
-=======
-    private void ForwardDiagnostics(DocumentUri uri, IObservable<DafnyDocument> requestUpdates) {
+    public void ForwardDiagnostics(DocumentUri uri, IObservable<DafnyDocument> requestUpdates) {
       var observer = observers.GetOrCreate(uri, () => new RequestUpdatesOnUriObserver(logger, telemetryPublisher, diagnosticPublisher));
       observer.OnNext(requestUpdates);
     }
@@ -130,14 +115,12 @@
       public void OnNext(IObservable<DafnyDocument> value) {
         mergeOrdered.OnNext(value);
       }
->>>>>>> 3539d3be
     }
 
     private class DiagnosticsObserver : IObserver<DafnyDocument> {
       private readonly ILogger logger;
       private readonly ITelemetryPublisher telemetryPublisher;
       private readonly IDiagnosticPublisher diagnosticPublisher;
-      private readonly Queue<IObservable<DafnyDocument>> allUpdates = new();
 
       public DiagnosticsObserver(ILogger logger, ITelemetryPublisher telemetryPublisher, IDiagnosticPublisher diagnosticPublisher) {
         this.logger = logger;
@@ -145,23 +128,8 @@
         this.diagnosticPublisher = diagnosticPublisher;
       }
 
-      public void AddUpdates(IObservable<DafnyDocument> updates) {
-        lock (this) {
-          allUpdates.Enqueue(updates);
-          if (allUpdates.Count == 1) {
-            updates.Subscribe(this);
-          }
-        }
-      }
-
       public void OnCompleted() {
         telemetryPublisher.PublishUpdateComplete();
-        lock (this) {
-          allUpdates.Dequeue();
-          if (allUpdates.Any()) {
-            allUpdates.Peek().Subscribe(this);
-          }
-        }
       }
 
       public void OnError(Exception e) {
@@ -185,14 +153,10 @@
         logger.LogError(e, "error while closing the document");
       }
 
-<<<<<<< HEAD
-      observers.Remove(documentId.Uri);
-=======
       if (observers.TryGetValue(documentId.Uri, out var uriObserver)) {
         uriObserver.Dispose();
         observers.Remove(documentId.Uri);
       }
->>>>>>> 3539d3be
       diagnosticPublisher.HideDiagnostics(documentId);
     }
   }
