﻿using System;
using OmniSharp.Extensions.LanguageServer.Protocol;
using OmniSharp.Extensions.LanguageServer.Protocol.Models;
using System.Collections.Generic;
using System.Diagnostics.Metrics;
using System.Linq;
using System.Net.Mime;
using System.Threading;
using Microsoft.Boogie;
using Microsoft.CodeAnalysis.CSharp;
using Microsoft.Dafny.LanguageServer.Language;
using Microsoft.Dafny.LanguageServer.Language.Symbols;
using Microsoft.Dafny.LanguageServer.Workspace.ChangeProcessors;
using Microsoft.Dafny.LanguageServer.Workspace.Notifications;
using Microsoft.Extensions.DependencyInjection;
using Microsoft.Extensions.Logging;
using Range = OmniSharp.Extensions.LanguageServer.Protocol.Models.Range;

namespace Microsoft.Dafny.LanguageServer.Workspace {

  /// <summary>
  /// Internal representation of a specific version of a Dafny document.
  ///
  /// Only one instance should exist of a specific version.
  /// Asynchronous compilation tasks use this instance to synchronise on.
  ///
  /// When verification starts, no new instances of Compilation will be created for this version.
  /// There can be different verification threads that update the state of this object.
  /// </summary>
  public class Document {
    public DocumentTextBuffer TextDocumentItem { get; }
    public DocumentUri Uri => TextDocumentItem.Uri;
    public int Version => TextDocumentItem.Version!.Value;

    public Document(DocumentTextBuffer textDocumentItem) {
      TextDocumentItem = textDocumentItem;
    }

    public virtual IEnumerable<Diagnostic> Diagnostics => Enumerable.Empty<Diagnostic>();

    public IdeState InitialIdeState() {
      return ToIdeState(new IdeState(TextDocumentItem, Array.Empty<Diagnostic>(),
        SymbolTable.Empty(), SignatureAndCompletionTable.Empty(TextDocumentItem), new Dictionary<ImplementationId, ImplementationView>(),
        Array.Empty<Counterexample>(),
        false, Array.Empty<Diagnostic>(),
        new DocumentVerificationTree(TextDocumentItem)));
    }

    /// <summary>
    /// Collects information to present to the IDE
    /// </summary>
    public virtual IdeState ToIdeState(IdeState previousState) {
      return previousState with {
        TextDocumentItem = TextDocumentItem,
        ImplementationsWereUpdated = false,
      };
    }
  }

  public class DocumentAfterParsing : Document {
    private readonly IReadOnlyList<Diagnostic> parseDiagnostics;

    public DocumentAfterParsing(DocumentTextBuffer textDocumentItem,
      Dafny.Program program,
      IReadOnlyList<Diagnostic> parseDiagnostics) : base(textDocumentItem) {
      this.parseDiagnostics = parseDiagnostics;
      Program = program;
    }

    public override IEnumerable<Diagnostic> Diagnostics => parseDiagnostics;

    public Dafny.Program Program { get; }

    public override IdeState ToIdeState(IdeState previousState) {
      return previousState with {
        TextDocumentItem = TextDocumentItem,
        ResolutionDiagnostics = parseDiagnostics,
        ImplementationsWereUpdated = false,
      };
    }
  }

  public class DocumentAfterTranslation : DocumentAfterResolution {
    public DocumentAfterTranslation(
      IServiceProvider services,
      DocumentTextBuffer textDocumentItem,
      Dafny.Program program,
      IReadOnlyList<Diagnostic> parseAndResolutionDiagnostics,
      SymbolTable? newSymbolTable,
      SignatureAndCompletionTable signatureAndCompletionTable,
      IReadOnlyList<Diagnostic> ghostDiagnostics,
      IReadOnlyList<IImplementationTask> verificationTasks,
      List<Counterexample> counterexamples,
      Dictionary<ImplementationId, ImplementationView> implementationIdToView,
      VerificationTree verificationTree)
      : base(textDocumentItem, program, parseAndResolutionDiagnostics, newSymbolTable, signatureAndCompletionTable, ghostDiagnostics) {
      VerificationTree = verificationTree;
      VerificationTasks = verificationTasks;
      Counterexamples = counterexamples;
      ImplementationIdToView = implementationIdToView;

      GutterProgressReporter = new VerificationProgressReporter(
        services.GetRequiredService<ILogger<VerificationProgressReporter>>(),
        this,
        services.GetRequiredService<INotificationPublisher>());
    }

    public override IdeState ToIdeState(IdeState previousState) {
      var implementationViewsWithMigratedDiagnostics = ImplementationIdToView.Select(kv => {
        var value = kv.Value.Status < PublishedVerificationStatus.Error
          ? kv.Value with {
            Diagnostics = previousState.ImplementationIdToView.GetValueOrDefault(kv.Key)?.Diagnostics ?? kv.Value.Diagnostics
          }
          : kv.Value;
        return new KeyValuePair<ImplementationId, ImplementationView>(kv.Key, value);
      });
      return base.ToIdeState(previousState) with {
        ImplementationsWereUpdated = true,
        VerificationTree = VerificationTree,
        Counterexamples = new List<Counterexample>(Counterexamples),
        ImplementationIdToView = new Dictionary<ImplementationId, ImplementationView>(implementationViewsWithMigratedDiagnostics)
      };
    }

    public override IEnumerable<Diagnostic> Diagnostics => base.Diagnostics.Concat(
      ImplementationIdToView.SelectMany(kv => kv.Value.Diagnostics) ?? Enumerable.Empty<Diagnostic>());

    /// <summary>
    /// Contains the real-time status of all verification efforts.
    /// Can be migrated from a previous document
    /// The position and the range are never sent to the client.
    /// </summary>
    public VerificationTree VerificationTree { get; set; }
    public IReadOnlyList<IImplementationTask> VerificationTasks { get; set; }
    public IVerificationProgressReporter GutterProgressReporter { get; set; }
    public List<Counterexample> Counterexamples { get; set; }
    public Dictionary<ImplementationId, ImplementationView> ImplementationIdToView { get; set; }
  }

  public record ImplementationView(Range Range, PublishedVerificationStatus Status, IReadOnlyList<Diagnostic> Diagnostics);

<<<<<<< HEAD
  public record DocumentTextBuffer(int NumberOfLines) : TextDocumentItem {
    public static DocumentTextBuffer From(TextDocumentItem textDocumentItem) {
      return new DocumentTextBuffer(TextChangeProcessor.ComputeNumberOfLines(textDocumentItem.Text)) {
        Text = textDocumentItem.Text,
        Uri = textDocumentItem.Uri,
        Version = textDocumentItem.Version,
        LanguageId = textDocumentItem.LanguageId
      };
    }

    // Impossible to cache this result, because this document is sometimes cloned with
    // "with", and private variables would keep the same value even if `NumberOfLines` changed
    public Range Range => new Range(0, 0, NumberOfLines, 0);
  }
=======
  public record BufferLine(int LineNumber, int StartIndex, int EndIndex);
>>>>>>> 056ce5c1
}<|MERGE_RESOLUTION|>--- conflicted
+++ resolved
@@ -139,22 +139,5 @@
 
   public record ImplementationView(Range Range, PublishedVerificationStatus Status, IReadOnlyList<Diagnostic> Diagnostics);
 
-<<<<<<< HEAD
-  public record DocumentTextBuffer(int NumberOfLines) : TextDocumentItem {
-    public static DocumentTextBuffer From(TextDocumentItem textDocumentItem) {
-      return new DocumentTextBuffer(TextChangeProcessor.ComputeNumberOfLines(textDocumentItem.Text)) {
-        Text = textDocumentItem.Text,
-        Uri = textDocumentItem.Uri,
-        Version = textDocumentItem.Version,
-        LanguageId = textDocumentItem.LanguageId
-      };
-    }
-
-    // Impossible to cache this result, because this document is sometimes cloned with
-    // "with", and private variables would keep the same value even if `NumberOfLines` changed
-    public Range Range => new Range(0, 0, NumberOfLines, 0);
-  }
-=======
   public record BufferLine(int LineNumber, int StartIndex, int EndIndex);
->>>>>>> 056ce5c1
 }