--- conflicted
+++ resolved
@@ -1,6 +1,5 @@
 using System;
 using System.Collections.Generic;
-using System.Collections.Immutable;
 using System.Linq;
 using System.Reactive.Concurrency;
 using System.Reactive.Linq;
@@ -10,7 +9,6 @@
 using Microsoft.Boogie;
 using Microsoft.Dafny.LanguageServer.Language;
 using Microsoft.Dafny.LanguageServer.Workspace.Notifications;
-using Microsoft.Extensions.DependencyInjection;
 using Microsoft.Extensions.Logging;
 using OmniSharp.Extensions.LanguageServer.Protocol.Models;
 using VC;
@@ -20,7 +18,8 @@
 
 public delegate CompilationManager CreateCompilationManager(
   DafnyOptions options,
-  VersionedTextDocumentIdentifier documentIdentifier,
+  ExecutionEngine boogieEngine,
+  Compilation compilation,
   VerificationTree? migratedVerificationTree);
 
 /// <summary>
@@ -47,6 +46,12 @@
   private TaskCompletionSource started = new();
   private readonly IScheduler verificationUpdateScheduler = new EventLoopScheduler();
   private readonly CancellationTokenSource cancellationSource;
+
+  private TaskCompletionSource verificationCompleted = new();
+  private readonly DafnyOptions options;
+  private readonly Compilation startingCompilation;
+  private readonly ExecutionEngine boogieEngine;
+
   private readonly Subject<Compilation> compilationUpdates = new();
   public IObservable<Compilation> CompilationUpdates => compilationUpdates;
 
@@ -66,31 +71,16 @@
     VerificationTree? migratedVerificationTree
     ) {
     this.options = options;
-<<<<<<< HEAD
     startingCompilation = compilation;
     this.boogieEngine = boogieEngine;
     this.migratedVerificationTree = migratedVerificationTree;
 
-
-    fileSystem = services.GetRequiredService<IFileSystem>();
-    documentLoader = services.GetRequiredService<ITextDocumentLoader>();
-    logger = services.GetRequiredService<ILogger<CompilationManager>>();
-    notificationPublisher = services.GetRequiredService<INotificationPublisher>();
-    verifier = services.GetRequiredService<IProgramVerifier>();
-    statusPublisher = services.GetRequiredService<ICompilationStatusNotificationPublisher>();
-
-    this.services = services;
-=======
-    this.documentIdentifier = documentIdentifier;
     this.documentLoader = documentLoader;
     this.logger = logger;
     this.notificationPublisher = notificationPublisher;
     this.verifier = verifier;
     this.statusPublisher = statusPublisher;
     this.verificationProgressReporter = verificationProgressReporter;
-
-    this.migratedVerificationTree = migratedVerificationTree;
->>>>>>> e95d4ce6
     cancellationSource = new();
 
     MarkVerificationFinished();
@@ -106,14 +96,10 @@
   private async Task<CompilationAfterParsing> ResolveAsync() {
     try {
       await started.Task;
-<<<<<<< HEAD
-      var documentAfterParsing = await documentLoader.LoadAsync(options, startingCompilation, fileSystem, cancellationSource.Token);
-=======
-      var documentAfterParsing = await documentLoader.LoadAsync(options, documentIdentifier, cancellationSource.Token);
->>>>>>> e95d4ce6
+      var documentAfterParsing = await documentLoader.LoadAsync(options, startingCompilation, cancellationSource.Token);
 
       // TODO, let gutter icon publications also used the published CompilationView.
-      var state = documentAfterParsing.InitialIdeState(startingCompilation, options);
+      var state = documentAfterParsing.InitialIdeState(options);
       state = state with {
         VerificationTree = migratedVerificationTree ?? state.VerificationTree
       };
@@ -186,35 +172,20 @@
       }
     }
 
-<<<<<<< HEAD
-    var translated = new CompilationAfterTranslation(services,
+    var translated = new CompilationAfterTranslation(
       loaded,
       loaded.ResolutionDiagnostics, verificationTasks,
-=======
-    var translated = new CompilationAfterTranslation(
-      loaded.DocumentIdentifier, loaded.Program,
-      loaded.ResolutionDiagnostics, loaded.SymbolTable, loaded.SignatureAndCompletionTable, loaded.GhostDiagnostics, verificationTasks,
->>>>>>> e95d4ce6
       new(),
       initialViews,
       migratedVerificationTree ?? (loaded.Project.IsImplicitProject ? new DocumentVerificationTree(loaded.Program, loaded.Project.Uri) : null)
       );
 
-<<<<<<< HEAD
-    translated.GutterProgressReporter?.RecomputeVerificationTree();
-
-    if (ReportGutterStatus) {
-      translated.GutterProgressReporter?.ReportRealtimeDiagnostics(false, translated);
-    }
-    translated.GutterProgressReporter?.ReportImplementationsBeforeVerification(
-=======
     verificationProgressReporter.RecomputeVerificationTree(translated);
 
     if (ReportGutterStatus) {
       verificationProgressReporter.ReportRealtimeDiagnostics(translated, false);
     }
     verificationProgressReporter.ReportImplementationsBeforeVerification(translated,
->>>>>>> e95d4ce6
       verificationTasks.Select(t => t.Implementation).ToArray());
     return translated;
   }
@@ -231,7 +202,7 @@
   }
 
   private void SetAllUnvisitedMethodsAsVerified(CompilationAfterTranslation compilation) {
-    compilation.GutterProgressReporter?.SetAllUnvisitedMethodsAsVerified();
+    verificationProgressReporter.SetAllUnvisitedMethodsAsVerified(compilation);
   }
 
   private int runningVerificationJobs = 0;
@@ -241,19 +212,11 @@
     if (statusUpdates == null) {
       if (implementationTask.CacheStatus is Completed completedCache) {
         foreach (var result in completedCache.Result.VCResults) {
-<<<<<<< HEAD
-          compilation.GutterProgressReporter?.ReportVerifyImplementationRunning(implementationTask.Implementation);
-          compilation.GutterProgressReporter?.ReportAssertionBatchResult(
-            new AssertionBatchResult(implementationTask.Implementation, result));
-        }
-        compilation.GutterProgressReporter?.ReportEndVerifyImplementation(implementationTask.Implementation,
-=======
           verificationProgressReporter.ReportVerifyImplementationRunning(compilation, implementationTask.Implementation);
           verificationProgressReporter.ReportAssertionBatchResult(compilation,
             new AssertionBatchResult(implementationTask.Implementation, result));
         }
         verificationProgressReporter.ReportEndVerifyImplementation(compilation, implementationTask.Implementation,
->>>>>>> e95d4ce6
           completedCache.Result);
       }
 
@@ -300,11 +263,7 @@
         SetAllUnvisitedMethodsAsVerified(compilation);
       }
 
-<<<<<<< HEAD
-      compilation.GutterProgressReporter?.ReportRealtimeDiagnostics(true, compilation);
-=======
       verificationProgressReporter.ReportRealtimeDiagnostics(compilation, true);
->>>>>>> e95d4ce6
     }
   }
 
@@ -314,19 +273,11 @@
     var implementationRange = implementationTask.Implementation.tok.GetLspRange();
     logger.LogDebug($"Received status {boogieStatus} for {implementationTask.Implementation.Name}");
     if (boogieStatus is Running) {
-<<<<<<< HEAD
-      compilation.GutterProgressReporter?.ReportVerifyImplementationRunning(implementationTask.Implementation);
-    }
-
-    if (boogieStatus is BatchCompleted batchCompleted) {
-      compilation.GutterProgressReporter?.ReportAssertionBatchResult(
-=======
       verificationProgressReporter.ReportVerifyImplementationRunning(compilation, implementationTask.Implementation);
     }
 
     if (boogieStatus is BatchCompleted batchCompleted) {
       verificationProgressReporter.ReportAssertionBatchResult(compilation,
->>>>>>> e95d4ce6
         new AssertionBatchResult(implementationTask.Implementation, batchCompleted.VcResult));
     }
 
@@ -341,22 +292,14 @@
       // This loop will ensure that every vc result has been dealt with
       // before we report that the verification of the implementation is finished 
       foreach (var result in completed.Result.VCResults) {
-<<<<<<< HEAD
-        compilation.GutterProgressReporter?.ReportAssertionBatchResult(
-=======
         verificationProgressReporter.ReportAssertionBatchResult(compilation,
->>>>>>> e95d4ce6
           new AssertionBatchResult(implementationTask.Implementation, result));
       }
 
       var diagnostics = GetDiagnosticsFromResult(compilation, verificationResult).ToList();
       var view = new ImplementationView(implementationRange, status, diagnostics);
       compilation.ImplementationIdToView[id] = view;
-<<<<<<< HEAD
-      compilation.GutterProgressReporter?.ReportEndVerifyImplementation(implementationTask.Implementation, verificationResult);
-=======
       verificationProgressReporter.ReportEndVerifyImplementation(compilation, implementationTask.Implementation, verificationResult);
->>>>>>> e95d4ce6
     } else {
       var existingView = compilation.ImplementationIdToView.GetValueOrDefault(id) ??
                          new ImplementationView(implementationRange, status, Array.Empty<DafnyDiagnostic>());
@@ -408,16 +351,6 @@
     cancellationSource.Cancel();
   }
 
-  private TaskCompletionSource verificationCompleted = new();
-  private readonly DafnyOptions options;
-<<<<<<< HEAD
-  private readonly Compilation startingCompilation;
-  private readonly ExecutionEngine boogieEngine;
-  private readonly IFileSystem fileSystem;
-=======
-  private readonly VersionedTextDocumentIdentifier documentIdentifier;
->>>>>>> e95d4ce6
-
   public void MarkVerificationStarted() {
     logger.LogTrace("MarkVerificationStarted called");
     if (verificationCompleted.Task.IsCompleted) {
