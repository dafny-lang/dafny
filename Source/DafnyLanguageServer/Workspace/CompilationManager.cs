using System;
using System.Collections.Generic;
using System.Collections.Immutable;
using System.IO;
using System.Linq;
using System.Reactive;
using System.Reactive.Concurrency;
using System.Reactive.Linq;
using System.Reactive.Subjects;
using System.Threading;
using System.Threading.Tasks;
using Microsoft.Boogie;
using Microsoft.Dafny.LanguageServer.Language;
using Microsoft.Dafny.LanguageServer.Util;
using Microsoft.Dafny.LanguageServer.Workspace.Notifications;
using Microsoft.Extensions.Logging;
using OmniSharp.Extensions.LanguageServer.Protocol.Models;
using VC;
using Range = OmniSharp.Extensions.LanguageServer.Protocol.Models.Range;

namespace Microsoft.Dafny.LanguageServer.Workspace;

public delegate CompilationManager CreateCompilationManager(
  DafnyOptions options,
  ExecutionEngine boogieEngine,
  Compilation compilation,
  IReadOnlyDictionary<Uri, DocumentVerificationTree> migratedVerificationTrees);

public interface ICompilationEvent {
  public IdeState UpdateState(IdeState previousState);
}

record NewDiagnostic(Uri uri, DafnyDiagnostic Diagnostic) : ICompilationEvent {
  public IdeState UpdateState(IdeState previousState) {
    var diagnostics = previousState.ResolutionDiagnostics.GetValueOrDefault(uri, ImmutableList<Diagnostic>.Empty);
    return previousState with {
      ResolutionDiagnostics = previousState.ResolutionDiagnostics.SetItem(uri, diagnostics.Add(Diagnostic.ToLspDiagnostic()))
    };
  }
}

record FinishedParsing(Program Program) : ICompilationEvent {
  public IdeState UpdateState(IdeState previousState) {
    return previousState with {
      Program = Program
    };
  }
}

record CanVerifyPartsIdentified(ICanVerify CanVerify, ICollection<string> Parts) : ICompilationEvent {
  public IdeState UpdateState(IdeState previousState) {
    var uri = CanVerify.Tok.Uri;
    var range = CanVerify.NameToken.GetLspRange();
    var previousImplementations = previousState.VerificationResults[uri][range].Implementations;
    var remainingParts = previousImplementations.Where(kv => Parts.Contains(kv.Key));
    var verificationResult = new IdeVerificationResult(PreparationProgress: VerificationPreparationState.InProgress,
      Implementations: remainingParts.ToImmutableDictionary(kv => kv.Key,
        kv => kv.Value with {
          Status = PublishedVerificationStatus.Stale,
          Diagnostics = IdeState.MarkDiagnosticsAsOutdated(kv.Value.Diagnostics).ToList()
        }));
    return previousState with {
      VerificationResults = previousState.VerificationResults.SetItem(uri, previousState.VerificationResults[uri].SetItem(range, verificationResult))
    };
  }
}

/// <summary>
/// The compilation of a single document version.
/// The document will be parsed, resolved, translated to Boogie and verified.
///
/// Compilation may be configured to pause after translation,
/// requiring a call to CompilationManager.Verify for the document to be verified.
///
/// Compilation is agnostic to document updates, it does not handle the migration of old document state.
/// </summary>
public class CompilationManager : IDisposable {

  private readonly ILogger logger;
  private readonly ITextDocumentLoader documentLoader;
  private readonly IProgramVerifier verifier;
  private readonly IGutterIconAndHoverVerificationDetailsManager gutterIconManager;

  // TODO CompilationManager shouldn't be aware of migration
  private readonly IReadOnlyDictionary<Uri, DocumentVerificationTree> migratedVerificationTrees;

  private TaskCompletionSource started = new();
  private readonly EventLoopScheduler verificationUpdateScheduler = new();
  private readonly CancellationTokenSource cancellationSource;

  private TaskCompletionSource verificationCompleted = new();
  private readonly DafnyOptions options;
  public Compilation StartingCompilation { get; }
  private readonly ExecutionEngine boogieEngine;

  private readonly Subject<ICompilationEvent> compilationUpdates = new();
  public IObservable<ICompilationEvent> CompilationUpdates => compilationUpdates;

  public Task<CompilationAfterParsing> ParsedCompilation { get; }
  public Task<CompilationAfterResolution> ResolvedCompilation { get; }

  public CompilationManager(
    ILogger<CompilationManager> logger,
    ITextDocumentLoader documentLoader,
    IProgramVerifier verifier,
    IGutterIconAndHoverVerificationDetailsManager gutterIconManager,
    DafnyOptions options,
    ExecutionEngine boogieEngine,
    Compilation compilation,
    IReadOnlyDictionary<Uri, DocumentVerificationTree> migratedVerificationTrees
    ) {
    this.options = options;
    StartingCompilation = compilation;
    this.boogieEngine = boogieEngine;
    this.migratedVerificationTrees = migratedVerificationTrees;

    this.documentLoader = documentLoader;
    this.logger = logger;
    this.verifier = verifier;
    this.gutterIconManager = gutterIconManager;
    cancellationSource = new();
    cancellationSource.Token.Register(() => started.TrySetCanceled(cancellationSource.Token));

    verificationTickets.Enqueue(Unit.Default);
    MarkVerificationFinished();

    ParsedCompilation = ParseAsync();
    ResolvedCompilation = ResolveAsync();
  }

  public void Start() {
    started.TrySetResult();
  }

  private async Task<CompilationAfterParsing> ParseAsync() {
    try {
      await started.Task;
      // var errorReporter = new DiagnosticErrorReporter(options, project.Uri);
      var parsedCompilation = await documentLoader.ParseAsync(options, StartingCompilation, migratedVerificationTrees,
        cancellationSource.Token);

      gutterIconManager.RecomputeVerificationTrees(parsedCompilation);
<<<<<<< HEAD
      foreach (var root in parsedCompilation.RootUris) {
        gutterIconManager.PublishGutterIcons(parsedCompilation, root, false);
      }

      compilationUpdates.OnNext(new FinishedParsing(parsedCompilation.Program));
=======
      compilationUpdates.OnNext(parsedCompilation);
>>>>>>> ae2416ff
      logger.LogDebug(
        $"Passed parsedCompilation to documentUpdates.OnNext, resolving ParsedCompilation task for version {parsedCompilation.Version}.");
      return parsedCompilation;

    } catch (OperationCanceledException) {
      throw;
    } catch (Exception e) {
      compilationUpdates.OnError(e);
      throw;
    }
  }

  private async Task<CompilationAfterResolution> ResolveAsync() {
    try {
      var parsedCompilation = await ParsedCompilation;
      var resolvedCompilation = await documentLoader.ResolveAsync(options, parsedCompilation, cancellationSource.Token);

      if (!resolvedCompilation.Program.Reporter.HasErrors) {
        gutterIconManager.RecomputeVerificationTrees(resolvedCompilation);
      }

      compilationUpdates.OnNext(new FinishedResolution(
        resolvedCompilation.SymbolTable,
        resolvedCompilation.SignatureAndCompletionTable,
        resolvedCompilation.GhostDiagnostics,
        resolvedCompilation.Verifiables));
      logger.LogDebug($"Passed resolvedCompilation to documentUpdates.OnNext, resolving ResolvedCompilation task for version {resolvedCompilation.Version}.");
      return resolvedCompilation;

    } catch (OperationCanceledException) {
      throw;
    } catch (Exception e) {
      compilationUpdates.OnError(e);
      throw;
    }
  }

  private static string GetImplementationName(Implementation implementation) {
    var prefix = implementation.Name.Split(BoogieGenerator.NameSeparator)[0];

    // Refining declarations get the token of what they're refining, so to distinguish them we need to
    // add the refining module name to the prefix.
    if (implementation.tok is RefinementToken refinementToken) {
      prefix += "." + refinementToken.InheritingModule.Name;
    }

    return prefix;
  }

  private int runningVerificationJobs;

  // When verifying a symbol, a ticket must be acquired before the SMT part of verification may start.
  private readonly AsyncQueue<Unit> verificationTickets = new();
  public async Task<bool> VerifySymbol(FilePosition verifiableLocation, bool onlyPrepareVerificationForGutterTests = false) {
    cancellationSource.Token.ThrowIfCancellationRequested();

    var compilation = await ResolvedCompilation;

    if (compilation.ResolutionDiagnostics.Values.SelectMany(x => x).Any(d =>
          d.Level == ErrorLevel.Error &&
          d.Source != MessageSource.Compiler &&
          d.Source != MessageSource.Verifier)) {
      throw new TaskCanceledException();
    }

    var canVerify = compilation.Program.FindNode(verifiableLocation.Uri, verifiableLocation.Position.ToDafnyPosition(),
      node => {
        if (node is not ICanVerify) {
          return false;
        }
        // Sometimes traversing the AST can return different versions of a single source AST node,
        // for example in the case of a LeastLemma, which is later also represented as a PrefixLemma.
        // This check ensures that we consistently use the same version of an AST node. 
        return compilation.Verifiables!.Contains(node);
      }) as ICanVerify;

    if (canVerify == null) {
      return false;
    }

    var containingModule = canVerify.ContainingModule;
    if (!containingModule.ShouldVerify(compilation.Program.Compilation)) {
      return false;
    }

    if (!onlyPrepareVerificationForGutterTests && !compilation.VerifyingOrVerifiedSymbols.TryAdd(canVerify, Unit.Default)) {
      return false;
    }
    compilationUpdates.OnNext(new ScheduledVerification(canVerify));

    if (onlyPrepareVerificationForGutterTests) {
      await VerifyUnverifiedSymbol(onlyPrepareVerificationForGutterTests, canVerify, compilation);
      return true;
    }

    _ = VerifyUnverifiedSymbol(onlyPrepareVerificationForGutterTests, canVerify, compilation);
    return true;
  }

  private async Task VerifyUnverifiedSymbol(bool onlyPrepareVerificationForGutterTests, ICanVerify canVerify,
    CompilationAfterResolution compilation) {
    try {

      var ticket = verificationTickets.Dequeue(CancellationToken.None);
      var containingModule = canVerify.ContainingModule;

      IncrementJobs();

      IReadOnlyDictionary<FilePosition, IReadOnlyList<IImplementationTask>> tasksForModule;
      try {
        tasksForModule = await compilation.TranslatedModules.GetOrAdd(containingModule, async () => {
          var result = await verifier.GetVerificationTasksAsync(boogieEngine, compilation, containingModule,
            cancellationSource.Token);
          foreach (var task in result) {
            cancellationSource.Token.Register(task.Cancel);
          }

          return result.GroupBy(t => ((IToken)t.Implementation.tok).GetFilePosition()).ToDictionary(
            g => g.Key,
            g => (IReadOnlyList<IImplementationTask>)g.ToList());
        });
      } catch (OperationCanceledException) {
        verificationCompleted.TrySetCanceled();
        throw;
      } catch (Exception e) {
        verificationCompleted.TrySetException(e);
        compilationUpdates.OnError(e);
        throw;
      }

      // For updated to be reliable, ImplementationsPerVerifiable must be Lazy
      var updated = false;
      var implementations = compilation.ImplementationsPerVerifiable.GetOrAdd(canVerify, () => {
        var tasksForVerifiable =
          tasksForModule.GetValueOrDefault(canVerify.NameToken.GetFilePosition()) ??
          new List<IImplementationTask>(0);

        updated = true;
        return tasksForVerifiable.ToDictionary(
          t => GetImplementationName(t.Implementation),
          t => new ImplementationState(t, PublishedVerificationStatus.Stale, Array.Empty<DafnyDiagnostic>(), false));
      });
      if (updated) {
        gutterIconManager.ReportImplementationsBeforeVerification(compilation,
          canVerify, implementations.Select(t => t.Value.Task.Implementation).ToArray());

<<<<<<< HEAD
        gutterIconManager.PublishGutterIcons(compilation, canVerify.Tok.Uri, true);
        compilationUpdates.OnNext(new CanVerifyPartsIdentified(canVerify, compilation.ImplementationsPerVerifiable[canVerify].Keys));
=======
        compilationUpdates.OnNext(compilation);
>>>>>>> ae2416ff
      }

      // When multiple calls to VerifyUnverifiedSymbol are made, the order in which they pass this await matches the call order.
      await ticket;

      if (!onlyPrepareVerificationForGutterTests) {
        var tasks = implementations.Values.Select(t => t.Task).ToList();

        foreach (var task in tasks) {
          var statusUpdates = task.TryRun();
          if (statusUpdates == null) {
            if (task.CacheStatus is Completed completedCache) {
              foreach (var result in completedCache.Result.VCResults) {
                gutterIconManager.ReportVerifyImplementationRunning(compilation,
                  task.Implementation);
                gutterIconManager.ReportAssertionBatchResult(compilation,
                  new AssertionBatchResult(task.Implementation, result));
              }

              ReportVacuityAndRedundantAssumptionsChecks(compilation, task.Implementation, completedCache.Result);
              gutterIconManager.ReportEndVerifyImplementation(compilation, task.Implementation,
                completedCache.Result);
            }

            StatusUpdateHandlerFinally();
            return;
          }

          var incrementedJobs = Interlocked.Increment(ref runningVerificationJobs);
          logger.LogDebug(
            $"Incremented jobs for task, remaining jobs {incrementedJobs}, {compilation.Uri} version {compilation.Version}");

          statusUpdates.ObserveOn(verificationUpdateScheduler).Subscribe(
            update => {
              try {
                HandleStatusUpdate(compilation, canVerify, task, update);
              } catch (Exception e) {
                logger.LogError(e, "Caught exception in statusUpdates OnNext.");
              }
            },
            e => {
              if (e is not OperationCanceledException) {
                logger.LogError(e, $"Caught error in statusUpdates observable.");
              }

              StatusUpdateHandlerFinally();
            },
            StatusUpdateHandlerFinally
          );
        }

        void StatusUpdateHandlerFinally() {
          try {
            var remainingJobs = Interlocked.Decrement(ref runningVerificationJobs);
            logger.LogDebug(
              $"StatusUpdateHandlerFinally called, remaining jobs {remainingJobs}, {compilation.Uri} version {compilation.Version}, " +
              $"startingCompilation.version {StartingCompilation.Version}.");
            if (remainingJobs == 0) {
              FinishedNotifications(compilation, canVerify);
            }
          } catch (Exception e) {
            logger.LogCritical(e, "Caught exception while handling finally code of statusUpdates handler.");
          }
        }
      }

      DecrementJobs();
    }
    finally {
      verificationTickets.Enqueue(Unit.Default);
    }
  }

  public async Task Cancel(FilePosition filePosition) {
    var resolvedCompilation = await ResolvedCompilation;
    var canVerify = resolvedCompilation.Program.FindNode<ICanVerify>(filePosition.Uri, filePosition.Position.ToDafnyPosition());
    if (canVerify != null) {
      var implementations = resolvedCompilation.ImplementationsPerVerifiable.TryGetValue(canVerify, out var implementationsPerName)
        ? implementationsPerName!.Values : Enumerable.Empty<ImplementationState>();
      foreach (var view in implementations) {
        view.Task.Cancel();
      }
      resolvedCompilation.VerifyingOrVerifiedSymbols.TryRemove(canVerify, out _);
    }
  }

  public void IncrementJobs() {
    MarkVerificationStarted();
    var verifyTaskIncrementedJobs = Interlocked.Increment(ref runningVerificationJobs);
    logger.LogDebug($"Incremented jobs for verifyTask, remaining jobs {verifyTaskIncrementedJobs}, {StartingCompilation.Uri} version {StartingCompilation.Version}");
  }

  public void DecrementJobs() {
    var remainingJobs = Interlocked.Decrement(ref runningVerificationJobs);
    logger.LogDebug($"Decremented jobs, remaining jobs {remainingJobs}, {StartingCompilation.Uri} version {StartingCompilation.Version}");
    if (remainingJobs == 0) {
      logger.LogDebug($"Calling MarkVerificationFinished because there are no remaining verification jobs for {StartingCompilation.Uri}, version {StartingCompilation.Version}.");
      MarkVerificationFinished();
    }
  }

  private void FinishedNotifications(CompilationAfterResolution compilation, ICanVerify canVerify) {
    if (ReportGutterStatus) {
      if (!cancellationSource.IsCancellationRequested) {
        // All unvisited trees need to set them as "verified"
        gutterIconManager.SetAllUnvisitedMethodsAsVerified(compilation, canVerify);
      }
    }

    MarkVerificationFinished();
  }

  private void HandleStatusUpdate(CompilationAfterResolution compilation, ICanVerify canVerify, IImplementationTask implementationTask, IVerificationStatus boogieStatus) {
    var status = StatusFromBoogieStatus(boogieStatus);

    var tokenString = BoogieGenerator.ToDafnyToken(true, implementationTask.Implementation.tok).TokenToString(options);
    var implementations = compilation.ImplementationsPerVerifiable[canVerify];

    var implementationName = GetImplementationName(implementationTask.Implementation);
    logger.LogDebug($"Received status {boogieStatus} for {tokenString}, version {compilation.Version}");
    if (boogieStatus is Running) {
      gutterIconManager.ReportVerifyImplementationRunning(compilation, implementationTask.Implementation);
    }

    DafnyDiagnostic[] newDiagnostics;
    bool hitErrorLimit = false;
    if (boogieStatus is BatchCompleted batchCompleted) {
      gutterIconManager.ReportAssertionBatchResult(compilation,
        new AssertionBatchResult(implementationTask.Implementation, batchCompleted.VcResult));

      foreach (var counterExample in batchCompleted.VcResult.counterExamples) {
        compilation.Counterexamples.Add(counterExample);
      }
      hitErrorLimit = batchCompleted.VcResult.maxCounterExamples == batchCompleted.VcResult.counterExamples.Count;
      newDiagnostics = GetDiagnosticsFromResult(compilation, implementationTask, batchCompleted.VcResult).ToArray();
    } else {
      newDiagnostics = Array.Empty<DafnyDiagnostic>();
    }

    var view = implementations.TryGetValue(implementationName, out var taskAndView)
      ? taskAndView
      : new ImplementationState(implementationTask, status, Array.Empty<DafnyDiagnostic>(), hitErrorLimit);
    implementations[implementationName] = view with {
      Status = status,
      Diagnostics = view.Diagnostics.Concat(newDiagnostics).ToArray(),
      HitErrorLimit = view.HitErrorLimit || hitErrorLimit
    };

    if (boogieStatus is Completed completed) {
      var verificationResult = completed.Result;
      // Sometimes, the boogie status is set as Completed
      // but the assertion batches were not reported yet.
      // because they are on a different thread.
      // This loop will ensure that every vc result has been dealt with
      // before we report that the verification of the implementation is finished 
      foreach (var result in completed.Result.VCResults) {
        logger.LogDebug($"Possibly duplicate reporting assertion batch {result.vcNum} as completed in {tokenString}, version {compilation.Version}");
        gutterIconManager.ReportAssertionBatchResult(compilation,
          new AssertionBatchResult(implementationTask.Implementation, result));
      }
      ReportVacuityAndRedundantAssumptionsChecks(compilation, implementationTask.Implementation, verificationResult);
      gutterIconManager.ReportEndVerifyImplementation(compilation, implementationTask.Implementation, verificationResult);
    }
    compilationUpdates.OnNext(new ImplementationStateUpdated(canVerify, implementationName, implementations[implementationName]));
  }

  private bool ReportGutterStatus => options.Get(GutterIconAndHoverVerificationDetailsManager.LineVerificationStatus);

  private static void ReportVacuityAndRedundantAssumptionsChecks(CompilationAfterResolution compilation,
    Implementation implementation, VerificationResult verificationResult) {
    var options = compilation.Program.Reporter.Options;
    if (!options.Get(CommonOptionBag.WarnContradictoryAssumptions)
        && !options.Get(CommonOptionBag.WarnRedundantAssumptions)
       ) {
      return;
    }

    ProofDependencyWarnings.WarnAboutSuspiciousDependenciesForImplementation(options, compilation.Program.Reporter,
      compilation.Program.ProofDependencyManager,
      new DafnyConsolePrinter.ImplementationLogEntry(implementation.VerboseName, implementation.tok),
      DafnyConsolePrinter.DistillVerificationResult(verificationResult));
  }

  private List<DafnyDiagnostic> GetDiagnosticsFromResult(CompilationAfterResolution compilation, IImplementationTask task, VCResult result) {
    var errorReporter = new DiagnosticErrorReporter(options, compilation.Uri.ToUri());
    var outcome = GetOutcome(result.outcome);
    foreach (var counterExample in result.counterExamples) {
      errorReporter.ReportBoogieError(counterExample.CreateErrorInformation(outcome, options.ForceBplErrors));
    }

    var implementation = task.Implementation;
    boogieEngine.ReportOutcome(null, outcome, outcomeError => errorReporter.ReportBoogieError(outcomeError, false),
      implementation.VerboseName, implementation.tok, null, TextWriter.Null,
      implementation.GetTimeLimit(options), result.counterExamples);

    var diagnostics = errorReporter.AllDiagnosticsCopy.Values.SelectMany(x => x);
    return diagnostics.OrderBy(d => d.Token.GetLspPosition()).ToList();
  }

  private ConditionGeneration.Outcome GetOutcome(ProverInterface.Outcome outcome) {
    switch (outcome) {
      case ProverInterface.Outcome.Valid:
        return ConditionGeneration.Outcome.Correct;
      case ProverInterface.Outcome.Invalid:
        return ConditionGeneration.Outcome.Errors;
      case ProverInterface.Outcome.TimeOut:
        return ConditionGeneration.Outcome.TimedOut;
      case ProverInterface.Outcome.OutOfMemory:
        return ConditionGeneration.Outcome.OutOfMemory;
      case ProverInterface.Outcome.OutOfResource:
        return ConditionGeneration.Outcome.OutOfResource;
      case ProverInterface.Outcome.Undetermined:
        return ConditionGeneration.Outcome.Inconclusive;
      case ProverInterface.Outcome.Bounded:
        return ConditionGeneration.Outcome.ReachedBound;
      default:
        throw new ArgumentOutOfRangeException(nameof(outcome), outcome, null);
    }
  }

  private static PublishedVerificationStatus StatusFromBoogieStatus(IVerificationStatus verificationStatus) {
    switch (verificationStatus) {
      case Stale:
        return PublishedVerificationStatus.Stale;
      case Queued:
        return PublishedVerificationStatus.Queued;
      case Running:
      case BatchCompleted:
        return PublishedVerificationStatus.Running;
      case Completed completed:
        return completed.Result.Outcome == ConditionGeneration.Outcome.Correct
          ? PublishedVerificationStatus.Correct
          : PublishedVerificationStatus.Error;
      default:
        throw new ArgumentOutOfRangeException();
    }
  }

  public void CancelPendingUpdates() {
    cancellationSource.Cancel();
  }

  private void MarkVerificationStarted() {
    logger.LogDebug($"MarkVerificationStarted called for {StartingCompilation.Uri} version {StartingCompilation.Version}");
    if (verificationCompleted.Task.IsCompleted) {
      verificationCompleted = new TaskCompletionSource();
    }
  }

  private void MarkVerificationFinished() {
    logger.LogDebug($"MarkVerificationFinished called for {StartingCompilation.Uri} version {StartingCompilation.Version}");
    verificationCompleted.TrySetResult();
  }

  public Task<CompilationAfterParsing> LastDocument {
    get {
      logger.LogDebug($"LastDocument {StartingCompilation.Uri} will return document version {StartingCompilation.Version}");
      return ResolvedCompilation.ContinueWith(
        t => {
          if (t.IsCompletedSuccessfully) {
#pragma warning disable VSTHRD103
            return verificationCompleted.Task.ContinueWith(
              verificationCompletedTask => {
                logger.LogDebug(
                  $"LastDocument returning translated compilation {StartingCompilation.Uri} with status {verificationCompletedTask.Status}");
                return Task.FromResult<CompilationAfterParsing>(t.Result);
              }, TaskScheduler.Current).Unwrap();
#pragma warning restore VSTHRD103
          }

          return ParsedCompilation;
        }, TaskScheduler.Current).Unwrap();
    }
  }

  public async Task<TextEditContainer?> GetTextEditToFormatCode(Uri uri) {
    // TODO https://github.com/dafny-lang/dafny/issues/3416
    var parsedDocument = await ParsedCompilation;
    if (parsedDocument.GetDiagnostics(uri).Any(diagnostic =>
          diagnostic.Level == ErrorLevel.Error &&
          diagnostic.Source == MessageSource.Parser
        )) {
      return null;
    }

    var firstToken = parsedDocument.Program.GetFirstTokenForUri(uri);
    if (firstToken == null) {
      return null;
    }
    var result = Formatting.__default.ReindentProgramFromFirstToken(firstToken,
      IndentationFormatter.ForProgram(parsedDocument.Program));

    var lastToken = firstToken;
    while (lastToken.Next != null) {
      lastToken = lastToken.Next;
    }
    // TODO: https://github.com/dafny-lang/dafny/issues/3415
    return new TextEditContainer(new TextEdit[] {
      // TODO end position doesn't take into account trailing trivia
      new() {NewText = result, Range = new Range(new Position(0,0), lastToken.GetLspPosition())}
    });

  }

  private bool disposed = false;
  public void Dispose() {
    if (disposed) {
      return;
    }

    disposed = true;
    CancelPendingUpdates();
    verificationUpdateScheduler.Dispose();
  }
}<|MERGE_RESOLUTION|>--- conflicted
+++ resolved
@@ -140,15 +140,7 @@
         cancellationSource.Token);
 
       gutterIconManager.RecomputeVerificationTrees(parsedCompilation);
-<<<<<<< HEAD
-      foreach (var root in parsedCompilation.RootUris) {
-        gutterIconManager.PublishGutterIcons(parsedCompilation, root, false);
-      }
-
       compilationUpdates.OnNext(new FinishedParsing(parsedCompilation.Program));
-=======
-      compilationUpdates.OnNext(parsedCompilation);
->>>>>>> ae2416ff
       logger.LogDebug(
         $"Passed parsedCompilation to documentUpdates.OnNext, resolving ParsedCompilation task for version {parsedCompilation.Version}.");
       return parsedCompilation;
@@ -295,12 +287,7 @@
         gutterIconManager.ReportImplementationsBeforeVerification(compilation,
           canVerify, implementations.Select(t => t.Value.Task.Implementation).ToArray());
 
-<<<<<<< HEAD
-        gutterIconManager.PublishGutterIcons(compilation, canVerify.Tok.Uri, true);
         compilationUpdates.OnNext(new CanVerifyPartsIdentified(canVerify, compilation.ImplementationsPerVerifiable[canVerify].Keys));
-=======
-        compilationUpdates.OnNext(compilation);
->>>>>>> ae2416ff
       }
 
       // When multiple calls to VerifyUnverifiedSymbol are made, the order in which they pass this await matches the call order.
