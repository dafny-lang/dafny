--- conflicted
+++ resolved
@@ -185,14 +185,9 @@
       verificationTasks,
       new(),
       initialViews,
-<<<<<<< HEAD
-      migratedVerificationTree ?? (loaded.Project.IsImplicitProject ? new DocumentVerificationTree(loaded.Program, loaded.Project.Uri) : null)
-    );
-=======
       loaded.RootUris.ToDictionary(uri => uri,
         uri => migratedVerificationTrees.GetValueOrDefault(uri) ?? new DocumentVerificationTree(loaded.Program, uri))
       );
->>>>>>> ea54998f
 
     verificationProgressReporter.RecomputeVerificationTrees(translated);
 
