using System;
using System.Collections.Concurrent;
using System.IO;
using System.Linq;
using System.Text;
using DafnyCore.Options;
using DiffPlex.DiffBuilder;
using DiffPlex.DiffBuilder.Model;
using Microsoft.Extensions.FileSystemGlobbing.Abstractions;
using Microsoft.Extensions.Logging;
using OmniSharp.Extensions.LanguageServer.Protocol.Models;

namespace Microsoft.Dafny.LanguageServer.Workspace;

public class LanguageServerFilesystem : IFileSystem {
  private readonly ILogger<LanguageServerFilesystem> logger;

  public LanguageServerFilesystem(ILogger<LanguageServerFilesystem> logger) {
    this.logger = logger;
  }

  private class Entry {
    public TextBuffer Buffer { get; set; }
    public int Version { get; set; }

    public Entry(TextBuffer buffer, int version) {
      Buffer = buffer;
      Version = version;
    }
  }

  private readonly ConcurrentDictionary<Uri, Entry> openFiles = new();

<<<<<<< HEAD
  public void OpenDocument(TextDocumentItem document) {
    logger.LogWarning($"Opening file {document.Uri}");
=======
  public bool OpenDocument(TextDocumentItem document) {
    logger.LogDebug($"Opening file {document.Uri}");
>>>>>>> 492fd82d
    var uri = document.Uri.ToUri();
    if (openFiles.TryGetValue(uri, out var file)) {
      var existingText = file.Buffer.Text;
      string differMessage = AssertWithDiff.Equal(existingText, document.Text);
      throw new InvalidOperationException($"Cannot open file {uri} because it is already open. {differMessage}");
    }

    string existingText = "";
    try {
      if (OnDiskFileSystem.Instance.Exists(uri)) {
        existingText = OnDiskFileSystem.Instance.ReadFile(uri).ReadToEnd();
      }
    } catch (IOException) {
      // If we don't manage to detect whether this document already existed ond disc,
      // that only triggers a performance penalty
    }
    openFiles[uri] = new Entry(new TextBuffer(document.Text), document.Version!.Value);
    return existingText != document.Text;
  }


  public class AssertWithDiff {
    public static string Equal(string expected, string actual) {
      var diff = InlineDiffBuilder.Instance.BuildDiffModel(expected, actual);
      if (!diff.HasDifferences) {
        return "";
      }

      var message = new StringBuilder();
      message.AppendLine("AssertEqualWithDiff() Failure");
      message.AppendLine("Diff (changing existing into new):");
      foreach (var line in diff.Lines) {
        var prefix = line.Type switch {
          ChangeType.Inserted => '+',
          ChangeType.Deleted => '-',
          _ => ' '
        };
        message.Append(prefix);
        message.AppendLine(line.Text);
      }

      return message.ToString();
    }
  }


  public void UpdateDocument(DidChangeTextDocumentParams documentChange) {
    var uri = documentChange.TextDocument.Uri.ToUri();
    if (!openFiles.TryGetValue(uri, out var entry)) {
      throw new InvalidOperationException("Cannot update file that has not been opened");
    }

    var buffer = entry.Buffer;
    var mergedBuffer = buffer;
    foreach (var change in documentChange.ContentChanges) {
      mergedBuffer = mergedBuffer.ApplyTextChange(change);
    }
    entry.Buffer = mergedBuffer;

    // According to the LSP specification, document versions should increase monotonically but may be non-consecutive.
    // See: https://github.com/microsoft/language-server-protocol/blob/gh-pages/_specifications/specification-3-16.md?plain=1#L1195
    var oldVer = entry.Version;
    var newVersion = documentChange.TextDocument.Version;
    var documentUri = documentChange.TextDocument.Uri;
    if (oldVer >= newVersion) {
      throw new InvalidOperationException(
        $"the updates of document {documentUri} are out-of-order: {oldVer} -> {newVersion}");
    }

    entry.Version = newVersion!.Value;

  }

  public void CloseDocument(TextDocumentIdentifier document) {
    var uri = document.Uri.ToUri();

    logger.LogInformation($"Closing document {document.Uri}");
    if (!openFiles.TryRemove(uri, out _)) {
      logger.LogError($"Could not close file {uri} because it was not open.");
    }
  }

  public TextReader ReadFile(Uri uri) {
    if (openFiles.TryGetValue(uri, out var entry)) {
      return new StringReader(entry.Buffer.Text);
    }

    return OnDiskFileSystem.Instance.ReadFile(uri);
  }

  public bool Exists(Uri path) {
    return openFiles.ContainsKey(path) || OnDiskFileSystem.Instance.Exists(path);
  }

  public DirectoryInfoBase GetDirectoryInfoBase(string root) {
    var inMemoryFiles = openFiles.Keys.Select(openFileUri => openFileUri.LocalPath);
    var inMemory = new InMemoryDirectoryInfoFromDotNet8(root, inMemoryFiles);

    return new CombinedDirectoryInfo(new[] { inMemory, OnDiskFileSystem.Instance.GetDirectoryInfoBase(root) });
  }

  /// <summary>
  /// Return the version of a particular file.
  /// When the client sends file updates, it includes a new version for this file, which we store and return here.
  /// File version are important to the client because it can use them to do client side migration of positions.
  /// </summary>
  public int? GetVersion(Uri uri) {
    if (openFiles.TryGetValue(uri, out var file)) {
      return file.Version;
    }

    return null;
  }
}<|MERGE_RESOLUTION|>--- conflicted
+++ resolved
@@ -31,17 +31,12 @@
 
   private readonly ConcurrentDictionary<Uri, Entry> openFiles = new();
 
-<<<<<<< HEAD
-  public void OpenDocument(TextDocumentItem document) {
-    logger.LogWarning($"Opening file {document.Uri}");
-=======
   public bool OpenDocument(TextDocumentItem document) {
     logger.LogDebug($"Opening file {document.Uri}");
->>>>>>> 492fd82d
     var uri = document.Uri.ToUri();
     if (openFiles.TryGetValue(uri, out var file)) {
-      var existingText = file.Buffer.Text;
-      string differMessage = AssertWithDiff.Equal(existingText, document.Text);
+      var inMemoryText = file.Buffer.Text;
+      string differMessage = AssertWithDiff.Equal(inMemoryText, document.Text);
       throw new InvalidOperationException($"Cannot open file {uri} because it is already open. {differMessage}");
     }
 
