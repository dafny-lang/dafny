--- conflicted
+++ resolved
@@ -20,12 +20,6 @@
     /// <exception cref="System.ObjectDisposedException">Thrown if the cancellation token was disposed before the completion.</exception>
     IdeState CreateUnloaded(DafnyProject project);
 
-<<<<<<< HEAD
-    Task<CompilationAfterParsing> LoadAsync(DafnyOptions options, Compilation compilation,
-      IFileSystem fileSystem, CancellationToken cancellationToken);
-=======
-    Task<CompilationAfterParsing> LoadAsync(DafnyOptions options, VersionedTextDocumentIdentifier documentIdentifier,
-      CancellationToken cancellationToken);
->>>>>>> e95d4ce6
+    Task<CompilationAfterParsing> LoadAsync(DafnyOptions options, Compilation compilation, CancellationToken cancellationToken);
   }
 }