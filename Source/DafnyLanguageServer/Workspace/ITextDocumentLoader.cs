--- conflicted
+++ resolved
@@ -39,16 +39,12 @@
     /// <returns>A new document instance including the verification results.</returns>
     /// <exception cref="System.OperationCanceledException">Thrown when the cancellation was requested before completion.</exception>
     /// <exception cref="System.ObjectDisposedException">Thrown if the cancellation token was disposed before the completion.</exception>
-<<<<<<< HEAD
     IObservable<DafnyDocument> Verify(DafnyDocument document, CancellationToken cancellationToken);
-=======
-    Task<DafnyDocument> VerifyAsync(DafnyDocument document, CancellationToken cancellationToken);
 
     /// <summary>
     /// Publishes the verification diagnostics (VerificationTree) for the given document
     /// </summary>
     /// <param name="document">The document to publish realtime diagnostics for.</param>
     void PublishVerificationDiagnostics(DafnyDocument document, bool verificationStarted);
->>>>>>> a8e4aad0
   }
 }