<<<<<<< HEAD
using System.Collections.Concurrent;
=======
﻿using System.Collections.Concurrent;
>>>>>>> ed947703
using Microsoft.Dafny.LanguageServer.Workspace.Notifications;
using OmniSharp.Extensions.LanguageServer.Protocol.Document;
using OmniSharp.Extensions.LanguageServer.Protocol.Models;
using OmniSharp.Extensions.LanguageServer.Protocol.Server;
using System.Linq;
using OmniSharp.Extensions.LanguageServer.Protocol;

namespace Microsoft.Dafny.LanguageServer.Workspace {

  public class DiagnosticPublisher : IDiagnosticPublisher { // TODO rename to NotificationPublisher
<<<<<<< HEAD
    public const string VerificationStatusNotification = "textDocument/verificationStatus";
=======
>>>>>>> ed947703
    private readonly ILanguageServerFacade languageServer;

    public DiagnosticPublisher(ILanguageServerFacade languageServer) {
      this.languageServer = languageServer;
    }

    private readonly ConcurrentDictionary<DocumentUri, PublishDiagnosticsParams> previouslyPublishedDiagnostics = new();
    private readonly ConcurrentDictionary<DocumentUri, GhostDiagnosticsParams> previouslyPublishedGhostDiagnostics = new();
<<<<<<< HEAD
    private readonly ConcurrentDictionary<DocumentUri, FileVerificationStatus> previouslyVerificationStatus = new();
=======
>>>>>>> ed947703

    public void PublishDiagnostics(DafnyDocument document) {
      if (document.LoadCanceled) {
        // We leave the responsibility to shift the error locations to the LSP clients.
        // Therefore, we do not republish the errors when the document (re-)load was canceled.
        return;
      }

<<<<<<< HEAD
      PublishVerificationStatus(document);
=======
>>>>>>> ed947703
      PublishDocumentDiagnostics(document);
      PublishGhostDiagnostics(document);
    }

    private void PublishVerificationStatus(DafnyDocument document) {
      if (document.ImplementationViews == null) {
        return;
      }

      var namedVerifiableGroups = document.ImplementationViews.GroupBy(task => task.Value.Range);
      var namedVerifiableStatusList = namedVerifiableGroups.Select(taskGroup => {
        var status = taskGroup.Select(kv => kv.Value.Status).Aggregate(Combine);
        return new NamedVerifiableStatus(taskGroup.Key, status);
      }).OrderBy(v => v.NameRange.Start).ToList();
      var notification = new FileVerificationStatus(document.Uri, document.Version, namedVerifiableStatusList);

      if (!previouslyVerificationStatus.TryGetValue(document.Uri, out var previous) || !previous.Equals(notification)) {
        languageServer.TextDocument.SendNotification(VerificationStatusNotification, notification);
        previouslyVerificationStatus.AddOrUpdate(document.Uri, _ => notification, (_, _) => notification);
      }
    }

    static PublishedVerificationStatus Combine(PublishedVerificationStatus first, PublishedVerificationStatus second) {
      if (first == PublishedVerificationStatus.Error || second == PublishedVerificationStatus.Error) {
        return PublishedVerificationStatus.Error;
      }

      return new[] { first, second }.Min();
    }

    private void PublishDocumentDiagnostics(DafnyDocument document) {
      var diagnosticParameters = new PublishDiagnosticsParams {
        Uri = document.Uri,
        Version = document.Version,
        Diagnostics = document.Diagnostics.ToArray(),
      };
<<<<<<< HEAD
      if (previouslyPublishedDiagnostics.TryGetValue(document.Uri, out var previousParams) && previousParams.Diagnostics.Equals(diagnosticParameters.Diagnostics)) {
        return;
      }

      previouslyPublishedDiagnostics.AddOrUpdate(document.Uri, _ => diagnosticParameters, (_, _) => diagnosticParameters);
=======
      if (previouslyPublishedDiagnostics.TryGetValue(document.Uri, out var previousParams) && previousParams.Diagnostics.SequenceEqual(diagnosticParameters.Diagnostics)) {
        return;
      }

      previouslyPublishedDiagnostics[document.Uri] = diagnosticParameters;
>>>>>>> ed947703
      languageServer.TextDocument.PublishDiagnostics(diagnosticParameters);
    }

    public void PublishGutterIcons(DafnyDocument document, bool verificationStarted) {
      if (document.LoadCanceled) {
        // We leave the responsibility to shift the error locations to the LSP clients.
        // Therefore, we do not republish the errors when the document (re-)load was canceled.
        return;
      }
      var errors = document.Diagnostics.Where(x => x.Severity == DiagnosticSeverity.Error).ToList();
      var linesCount = document.LinesCount;
      var verificationStatusGutter = new VerificationStatusGutter(
        document.Uri,
        document.Version,
        document.VerificationTree.Children.Select(child => child.GetCopyForNotification()).ToArray(),
        errors,
        linesCount,
        verificationStarted,
        document.ParseAndResolutionDiagnostics.Count
      );
      languageServer.TextDocument.SendNotification(verificationStatusGutter);
    }

    private void PublishGhostDiagnostics(DafnyDocument document) {

      var newParams = new GhostDiagnosticsParams {
        Uri = document.Uri,
        Version = document.Version,
        Diagnostics = document.GhostDiagnostics.ToArray(),
      };
<<<<<<< HEAD
      if (previouslyPublishedGhostDiagnostics.TryGetValue(document.Uri, out var previousParams) && previousParams.Diagnostics.Equals(newParams.Diagnostics)) {
        return;
      }
      previouslyPublishedGhostDiagnostics.AddOrUpdate(document.Uri, _ => newParams, (_, _) => newParams);
=======
      if (previouslyPublishedGhostDiagnostics.TryGetValue(document.Uri, out var previousParams) && previousParams.Diagnostics.SequenceEqual(newParams.Diagnostics)) {
        return;
      }
      previouslyPublishedGhostDiagnostics[document.Uri] = newParams;
>>>>>>> ed947703
      languageServer.TextDocument.SendNotification(newParams);
    }

    public void HideDiagnostics(TextDocumentIdentifier documentId) {
      languageServer.TextDocument.PublishDiagnostics(new PublishDiagnosticsParams {
        Uri = documentId.Uri,
        Diagnostics = new Container<Diagnostic>()
      });
    }
  }
}<|MERGE_RESOLUTION|>--- conflicted
+++ resolved
@@ -1,8 +1,4 @@
-<<<<<<< HEAD
 using System.Collections.Concurrent;
-=======
-﻿using System.Collections.Concurrent;
->>>>>>> ed947703
 using Microsoft.Dafny.LanguageServer.Workspace.Notifications;
 using OmniSharp.Extensions.LanguageServer.Protocol.Document;
 using OmniSharp.Extensions.LanguageServer.Protocol.Models;
@@ -13,10 +9,7 @@
 namespace Microsoft.Dafny.LanguageServer.Workspace {
 
   public class DiagnosticPublisher : IDiagnosticPublisher { // TODO rename to NotificationPublisher
-<<<<<<< HEAD
     public const string VerificationStatusNotification = "textDocument/verificationStatus";
-=======
->>>>>>> ed947703
     private readonly ILanguageServerFacade languageServer;
 
     public DiagnosticPublisher(ILanguageServerFacade languageServer) {
@@ -25,10 +18,7 @@
 
     private readonly ConcurrentDictionary<DocumentUri, PublishDiagnosticsParams> previouslyPublishedDiagnostics = new();
     private readonly ConcurrentDictionary<DocumentUri, GhostDiagnosticsParams> previouslyPublishedGhostDiagnostics = new();
-<<<<<<< HEAD
     private readonly ConcurrentDictionary<DocumentUri, FileVerificationStatus> previouslyVerificationStatus = new();
-=======
->>>>>>> ed947703
 
     public void PublishDiagnostics(DafnyDocument document) {
       if (document.LoadCanceled) {
@@ -37,10 +27,7 @@
         return;
       }
 
-<<<<<<< HEAD
       PublishVerificationStatus(document);
-=======
->>>>>>> ed947703
       PublishDocumentDiagnostics(document);
       PublishGhostDiagnostics(document);
     }
@@ -59,7 +46,7 @@
 
       if (!previouslyVerificationStatus.TryGetValue(document.Uri, out var previous) || !previous.Equals(notification)) {
         languageServer.TextDocument.SendNotification(VerificationStatusNotification, notification);
-        previouslyVerificationStatus.AddOrUpdate(document.Uri, _ => notification, (_, _) => notification);
+        previouslyVerificationStatus[document.Uri] = notification;
       }
     }
 
@@ -77,19 +64,11 @@
         Version = document.Version,
         Diagnostics = document.Diagnostics.ToArray(),
       };
-<<<<<<< HEAD
-      if (previouslyPublishedDiagnostics.TryGetValue(document.Uri, out var previousParams) && previousParams.Diagnostics.Equals(diagnosticParameters.Diagnostics)) {
-        return;
-      }
-
-      previouslyPublishedDiagnostics.AddOrUpdate(document.Uri, _ => diagnosticParameters, (_, _) => diagnosticParameters);
-=======
       if (previouslyPublishedDiagnostics.TryGetValue(document.Uri, out var previousParams) && previousParams.Diagnostics.SequenceEqual(diagnosticParameters.Diagnostics)) {
         return;
       }
 
       previouslyPublishedDiagnostics[document.Uri] = diagnosticParameters;
->>>>>>> ed947703
       languageServer.TextDocument.PublishDiagnostics(diagnosticParameters);
     }
 
@@ -120,17 +99,10 @@
         Version = document.Version,
         Diagnostics = document.GhostDiagnostics.ToArray(),
       };
-<<<<<<< HEAD
-      if (previouslyPublishedGhostDiagnostics.TryGetValue(document.Uri, out var previousParams) && previousParams.Diagnostics.Equals(newParams.Diagnostics)) {
-        return;
-      }
-      previouslyPublishedGhostDiagnostics.AddOrUpdate(document.Uri, _ => newParams, (_, _) => newParams);
-=======
       if (previouslyPublishedGhostDiagnostics.TryGetValue(document.Uri, out var previousParams) && previousParams.Diagnostics.SequenceEqual(newParams.Diagnostics)) {
         return;
       }
       previouslyPublishedGhostDiagnostics[document.Uri] = newParams;
->>>>>>> ed947703
       languageServer.TextDocument.SendNotification(newParams);
     }
 
