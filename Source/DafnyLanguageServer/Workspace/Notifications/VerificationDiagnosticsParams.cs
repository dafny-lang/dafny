﻿using System;
using System.Collections.Generic;
using System.Collections.Immutable;
using System.Diagnostics;
using System.IO;
using System.Linq;
using System.Reflection.Metadata;
using MediatR;
using Microsoft.Boogie;
using Microsoft.Dafny.LanguageServer.Language;
using OmniSharp.Extensions.JsonRpc;
using OmniSharp.Extensions.LanguageServer.Protocol;
using OmniSharp.Extensions.LanguageServer.Protocol.Models;
using Range = OmniSharp.Extensions.LanguageServer.Protocol.Models.Range;

#pragma warning disable CS8618 // Non-nullable field must contain a non-null value when exiting constructor. Consider declaring as nullable.

namespace Microsoft.Dafny.LanguageServer.Workspace.Notifications {
  /// <summary>
  /// DTO used to communicate the current verification diagnostics to the LSP client.
  /// </summary>
  [Method(DafnyRequestNames.VerificationStatusGutter, Direction.ServerToClient)]
  public record VerificationStatusGutter(
    DocumentUri Uri,
    int? Version,
    LineVerificationStatus[] PerLineStatus
    ) : IRequest {

    public static VerificationStatusGutter ComputeFrom(
        DocumentUri uri,
        int version,
        VerificationTree[] verificationTrees,
        Container<Diagnostic> resolutionErrors,
        int linesCount,
        bool verificationStarted) {
      var perLineStatus = RenderPerLineDiagnostics(uri, verificationTrees, linesCount, verificationStarted, resolutionErrors);
      return new VerificationStatusGutter(uri, version, perLineStatus);
    }

    public static LineVerificationStatus[] RenderPerLineDiagnostics(
      DocumentUri uri,
      VerificationTree[] verificationTrees,
      int numberOfLines,
      bool verificationStarted,
      Container<Diagnostic> parseAndResolutionErrors) {
      var result = new LineVerificationStatus[numberOfLines];

      if (verificationTrees.Length == 0 && !parseAndResolutionErrors.Any() && verificationStarted) {
        for (var line = 0; line < numberOfLines; line++) {
          result[line] = LineVerificationStatus.Verified;
        }

        return result;
      }

      // Render verification tree content into lines.
      foreach (var verificationTree in verificationTrees) {
        if (verificationTree.Uri == uri) {
          verificationTree.RenderInto(result);
        }
      }

      // Fill in the missing "Unknown" based on the surrounding content
      // The filling only takes Verified an Error
      var previousNotUnknown = LineVerificationStatus.Nothing;
      var lineDelta = 1;
      // Two passes so that we can fill gaps based on what happened before AND after
      for (var line = 0; 0 <= line; line += lineDelta) {
        if (line == numberOfLines) {
          lineDelta = -1;
          previousNotUnknown = LineVerificationStatus.Nothing;
          continue;
        }
        if (previousNotUnknown != LineVerificationStatus.Verified &&
            previousNotUnknown != LineVerificationStatus.VerifiedObsolete &&
            previousNotUnknown != LineVerificationStatus.VerifiedVerifying) {
          previousNotUnknown = LineVerificationStatus.Nothing;
        }
        if (result[line] == LineVerificationStatus.Nothing) {
          result[line] = previousNotUnknown;
        } else {
          previousNotUnknown = result[line];
        }
      }

      foreach (var diagnostic in parseAndResolutionErrors) {
        if (diagnostic.Range.Start.Line >= 0 && diagnostic.Range.Start.Line < result.Length) {
          result[diagnostic.Range.Start.Line] = LineVerificationStatus.ResolutionError;
        }
      }
      return result;
    }
  }


  public enum GutterVerificationStatus {
    Nothing = 0,
    Verified = 200,
    Inconclusive = 270,
    Error = 400
  }

  public enum CurrentStatus {
    Current = 0,
    Obsolete = 1,
    Verifying = 2
  }

  public enum LineVerificationStatus {
    // Default value for every line, before the renderer figures it out.
    Nothing = 0,
    // For first-time computation not actively computing but soon. Synonym of "obsolete"
    // (scheduledComputation)
    Scheduled = 1,
    // For first-time computations, actively computing
    Verifying = 2,
    VerifiedObsolete = 201,
    VerifiedVerifying = 202,
    // Also applicable for empty spaces if they are not surrounded by errors.
    Verified = 200,
    // For trees containing children with errors (e.g. functions, methods, fields, subset types)
    ErrorContextObsolete = 301,
    ErrorContextVerifying = 302,
    ErrorContext = 300,
    // For individual assertions in error contexts
    AssertionVerifiedInErrorContextObsolete = 351,
    AssertionVerifiedInErrorContextVerifying = 352,
    AssertionVerifiedInErrorContext = 350,
    // For specific lines which have errors on it. They take over verified assertions
    AssertionFailedObsolete = 401,
    AssertionFailedVerifying = 402,
    AssertionFailed = 400,
    // For lines containing resolution or parse errors
    ResolutionError = 500
  }

  /// <summary>
  /// A verification tree is an abstraction over the code to represent the verification
  /// status of a region of the document, useful for IDE verification inspection.
  /// A verification tree can contain other child trees.
  /// It can currently be rendered linearly, e.g. for gutter display, or used as a tree in a test-like display. 
  /// The verification status consists of two orthogonal concepts:
  /// - StatusVerification: Nothing (initial), Error, Verified, or Inconclusive
  /// - StatusCurrent: Current (Up-to-date), Obsolete (outdated), and Verifying (as notified by the verifier)
  ///
  /// The difference between "Range" and "Position" is that "Range" contains two positions that include the entire tree,
  /// whereas "Position" is a single position that uniquely determines the range, e.g. a symbol position.
  /// That position typically serves as an placeholder to uniquely determine a method.
  ///  
  /// For example:
  /// 
  ///     method Test() {}
  ///     ^Range.Start   ^Range.End
  ///            ^ Position 
  /// </summary>
  /// <param name="DisplayName">A user-facing name of this node, to be displayed in an IDE explorer</param>
  /// <param name="Identifier">A unique identifier, to be used by the IDE to request re-verification</param>
  /// <param name="Filename">The name of the file this region of the document is contained in</param>
  /// <param name="Range">The range of this region of the document</param>
  /// <param name="Position">The position that uniquely identify this range</param>
  public record VerificationTree(
     // Method, Function, Subset type, Constant, Document, Assertion...
     string Kind,
     // User-facing short name
     string DisplayName,
     // Used to re-trigger the verification of some diagnostics.
     string Identifier,
     string Filename,
     Uri Uri,
     // The start and end of this verification tree
     Range Range,
     // The position of the symbol name attached to this node, or Range.Start if it's anonymous
     Position Position
  ) {
    public string PrefixedDisplayName => Kind + " `" + DisplayName + "`";

    // Overriden by checking children if there are some
    public GutterVerificationStatus StatusVerification { get; set; } = GutterVerificationStatus.Nothing;

    // Overriden by checking children if there are some
    public CurrentStatus StatusCurrent { get; set; } = CurrentStatus.Obsolete;

    /// Time and Resource diagnostics
    public bool Started { get; set; } = false;
    public bool Finished { get; set; } = false;
    public DateTime StartTime { get; protected set; }
    public DateTime EndTime { get; protected set; }
    public int TimeSpent => (int)(Finished ? ((TimeSpan)(EndTime - StartTime)).TotalMilliseconds : Started ? (DateTime.Now - StartTime).TotalMilliseconds : 0);
    // Resources allocated at the end of the computation.
    public long ResourceCount { get; set; } = 0;



    // Sub-diagnostics if any
    public List<VerificationTree> Children { get; set; } = new();
    public List<VerificationTree> NewChildren { get; set; } = new();

    public void Visit(Action<VerificationTree> action) {
      action(this);
      foreach (var child in Children) {
        child.Visit(action);
      }
    }

    public int GetNewChildrenCount() {
      return NewChildren.Count;
    }

    public void AddNewChild(VerificationTree newChild) {
      NewChildren.Add(newChild);
    }

    public void SaveNewChildren() {
      Children = NewChildren;
      ResetNewChildren();
    }

    public void ResetNewChildren() {
      NewChildren = new();
    }

    public VerificationTree SetObsolete() {
      if (StatusCurrent != CurrentStatus.Obsolete) {
        StatusCurrent = CurrentStatus.Obsolete;
        foreach (var child in Children) {
          child.SetObsolete();
        }
      }

      return this;
    }

    // Returns true if it started the method, false if it was already started
    public virtual bool Start() {
      if (StatusCurrent != CurrentStatus.Verifying || !Started) {
        StartTime = DateTime.Now;
        StatusCurrent = CurrentStatus.Verifying;
        foreach (var child in Children) {
          child.Start();
        }
        Started = true;
        return true;
      }

      return false;
    }

    // Returns true if it did stop the current node, false if it was already stopped
    public virtual bool Stop() {
      if (StatusCurrent != CurrentStatus.Current || !Finished) {
        EndTime = DateTime.Now;
        StatusCurrent = CurrentStatus.Current;
        foreach (var child in Children) {
          child.Stop();
        }
        Finished = true;
        return true;
      }

      return false;
    }

    public void PropagateChildrenErrorsUp() {
      var childrenHaveErrors = false;
      foreach (var child in Children) {
        child.PropagateChildrenErrorsUp();
        if (child.StatusVerification == GutterVerificationStatus.Error) {
          childrenHaveErrors = true;
        }
      }

      if (childrenHaveErrors) {
        StatusVerification = GutterVerificationStatus.Error;
      }
    }

    public static LineVerificationStatus RenderLineVerificationStatus(
      bool isFinalError, bool contextHasErrors, bool contextIsPending,
      CurrentStatus currentStatus, GutterVerificationStatus verificationStatus) {
      LineVerificationStatus simpleStatus = verificationStatus switch {
        GutterVerificationStatus.Nothing => LineVerificationStatus.Nothing,
        // let's be careful to no display "Verified" for a range if the context does not have errors and is pending
        // because there might be other errors on the same range.
        GutterVerificationStatus.Verified =>
          contextHasErrors
            ? isFinalError // Sub-implementations that are verified do not count
              ? LineVerificationStatus.AssertionVerifiedInErrorContext
              : LineVerificationStatus.ErrorContext
            : contextIsPending && !isFinalError
              ? LineVerificationStatus.Nothing
              : LineVerificationStatus.Verified,
        // We don't display inconclusive on the gutter (user should focus on errors),
        // We display an error range instead
        GutterVerificationStatus.Inconclusive => isFinalError
          ? LineVerificationStatus.AssertionFailed
          : LineVerificationStatus.ErrorContext,
        GutterVerificationStatus.Error => isFinalError
            ? LineVerificationStatus.AssertionFailed
            : LineVerificationStatus.ErrorContext,
        _ => throw new ArgumentOutOfRangeException()
      };
      return (LineVerificationStatus)((int)simpleStatus + (int)currentStatus);
    }

    protected virtual bool IsFinalError => false;

    // Requires PropagateChildrenErrorsUp to have been called before.
    public virtual void RenderInto(LineVerificationStatus[] perLineDiagnostics, bool contextHasErrors = false, bool contextIsPending = false, Range? otherRange = null, Range? contextRange = null) {
      Range range = otherRange ?? Range;
      var isFinalError = range.Start.Line == range.End.Line || IsFinalError;
      LineVerificationStatus targetStatus = RenderLineVerificationStatus(isFinalError, contextHasErrors, contextIsPending, StatusCurrent, StatusVerification);
      for (var line = range.Start.Line; line <= range.End.Line; line++) {
        if (line < 0 || perLineDiagnostics.Length <= line) {
          // An error occurred? We don't want null pointer exceptions anyway
          continue;
        }
        if ((int)perLineDiagnostics[line] < (int)(targetStatus)) {
          perLineDiagnostics[line] = targetStatus;
        }
      }
      foreach (var child in Children) {
        child.RenderInto(perLineDiagnostics,
          contextHasErrors || StatusVerification == GutterVerificationStatus.Error,
          contextIsPending ||
            StatusCurrent == CurrentStatus.Obsolete ||
          StatusCurrent == CurrentStatus.Verifying,
          null,
          Range);
      }
      // Ensure that if this is an ImplementationVerificationTree, and children "painted" verified,
      // and this node is still pending
      // at least the first line should show pending.
      if (range.Start.Line >= 0 && range.End.Line < perLineDiagnostics.Length) {
        if (StatusCurrent == CurrentStatus.Verifying &&
            perLineDiagnostics.ToList().GetRange(range.Start.Line, range.End.Line - range.Start.Line + 1).All(
              line => line == LineVerificationStatus.Verified)) {
          perLineDiagnostics[range.Start.Line] = targetStatus;
        }
      }
    }

    // If the verification never starts on this node, it means there is nothing to verify about it.
    // Returns true if a status was updated
    public bool SetVerifiedIfPending() {
      if (StatusCurrent == CurrentStatus.Obsolete) {
        StatusCurrent = CurrentStatus.Current;
        StatusVerification = GutterVerificationStatus.Verified;
        foreach (var child in Children) {
          child.SetVerifiedIfPending();
        }
        return true;
      }

      return false;
    }

    public virtual VerificationTree GetCopyForNotification() {
      if (Finished) {
        return this;// Won't be modified anymore, no need to duplicate
      }
      return this with {
        Children = Children.Select(child => child.GetCopyForNotification()).ToList()
      };
    }
  }

<<<<<<< HEAD
  public record DocumentVerificationTree(Uri Uri) : VerificationTree("Document", Uri.ToString(), Uri.ToString(), Uri.ToString(),
    Uri,
    new Range(0, 0, int.MaxValue, int.MaxValue), new Position(0, 0)) {
=======
  public record DocumentVerificationTree(
    INode Program,
    VersionedTextDocumentIdentifier DocumentIdentifier
  ) : VerificationTree("Document", DocumentIdentifier.Uri.ToString(), DocumentIdentifier.Uri.ToString(), DocumentIdentifier.Uri.ToString(),
    DocumentIdentifier.Uri.ToUri(),
    ComputeRange(Program, DocumentIdentifier.Uri.ToUri()), new Position(0, 0)) {

    private static Range ComputeRange(INode program, Uri uri) {
      var fileNode = FindFileNode(program, uri);
      if (fileNode == null) {
        return new Range(0, 0, 0, 0);
      }

      var end = fileNode!.RangeToken.EndToken;
      while (end.Next != null) {
        end = end.Next;
      }

      var endPosition = end.GetLspPosition();
      var endTriviaLines = end.TrailingTrivia.Split("\n");
      endPosition = new Position(endPosition.Line + endTriviaLines.Length - 1,
        endPosition.Character + endTriviaLines[^1].Length);

      return new Range(new Position(0, 0), endPosition);
      INode? FindFileNode(INode node, Uri uri) {
        if (node.Tok.Uri == uri) {
          return node;
        }

        return node.Children.Select(child => FindFileNode(child, uri)).FirstOrDefault(x => x != null);
      }
    }
>>>>>>> 5d605070
  }

  public record TopLevelDeclMemberVerificationTree(
    string Kind,
    string DisplayName,
    // Used to re-trigger the verification of some diagnostics.
    string Identifier,
    string Filename,
    Uri Uri,
    // The range of this node.
    Range Range,
    Position Position
  ) : VerificationTree(Kind, DisplayName, Identifier, Filename, Uri, Range, Position) {
    // Recomputed from the children which are ImplementationVerificationTree
    public ImmutableDictionary<AssertionBatchIndex, AssertionBatchVerificationTree> AssertionBatches { get; private set; } =
      new Dictionary<AssertionBatchIndex, AssertionBatchVerificationTree>().ToImmutableDictionary();

    public override VerificationTree GetCopyForNotification() {
      if (Finished) {
        return this;// Won't be modified anymore, no need to duplicate
      }
      return this with {
        Children = Children.Select(child => child.GetCopyForNotification()).ToList(),
        AssertionBatches = AssertionBatches
          .Select(keyValuePair =>
            (keyValuePair.Key, (AssertionBatchVerificationTree)keyValuePair.Value.GetCopyForNotification()))
          .ToImmutableDictionary(keyValuePair => keyValuePair.Item1, KeyValuePair => KeyValuePair.Item2)
      };
    }

    public void RecomputeAssertionBatchNodeDiagnostics() {
      var result = new Dictionary<AssertionBatchIndex, AssertionBatchVerificationTree>();
      var implementationNumber = 0;
      foreach (var implementationNode in Children.OfType<ImplementationVerificationTree>()) {
        implementationNumber++;
        foreach (var vcNum in implementationNode.AssertionBatchMetrics.Keys.OrderBy(x => x)) {
          var children = implementationNode.Children.OfType<AssertionVerificationTree>().Where(
            assertionNode => assertionNode.AssertionBatchNum == vcNum).Cast<VerificationTree>().ToList();
          var minPosition = children.Count > 0 ? children.MinBy(child => child.Position)!.Range.Start : Range.Start;
          var maxPosition = children.Count > 0 ? children.MaxBy(child => child.Range.End)!.Range.End : Range.Start;
          result[new AssertionBatchIndex(implementationNumber, vcNum)] = new AssertionBatchVerificationTree(
            $"Assertion batch #{result.Count + 1}",
            $"assertion-batch-{implementationNumber}-{vcNum}",
            Filename,
            Uri,
            new Range(minPosition, maxPosition)
          ) {
            Children = children,
            ResourceCount = implementationNode.AssertionBatchMetrics[vcNum].ResourceCount,
            RelativeNumber = result.Count + 1,
          }.WithDuration(implementationNode.StartTime, implementationNode.AssertionBatchMetrics[vcNum].Time);
        }
      }

      AssertionBatches = result.ToImmutableDictionary();
    }

    public AssertionBatchVerificationTree? GetCostlierAssertionBatch() =>
      !AssertionBatches.Any() ? null :
      AssertionBatches.Values.MaxBy(assertionBatch => assertionBatch.ResourceCount);

    public List<int> AssertionBatchTimes =>
      AssertionBatches.Values.Select(assertionBatch => assertionBatch.TimeSpent).ToList();

    // Currently the best estimate of the number of assertion batches
    public int AssertionBatchCount =>
      AssertionBatches.Keys.GroupBy(key => key.ImplementationIndex).Select(group =>
        group.Select(key => key.RelativeIndex).Max()).Sum();

    public int LongestAssertionBatchTime => AssertionBatches.Any() ? AssertionBatchTimes.Max() : 0;

    public int LongestAssertionBatchTimeIndex => LongestAssertionBatchTime != 0 ? AssertionBatchTimes.IndexOf(LongestAssertionBatchTime) : -1;
  }

  // Invariant: There is at least 1 child for every assertion batch
  public record AssertionBatchVerificationTree(
    string DisplayName,
    // Used to re-trigger the verification of some diagnostics.
    string Identifier,
    string Filename,
    Uri Uri,
    // The range of this node.
    Range Range
  ) : VerificationTree("Assertion Batch", DisplayName, Identifier, Filename, Uri, Range, Range.Start) {
    public int NumberOfAssertions => Children.Count;

    public AssertionBatchVerificationTree WithDuration(DateTime parentStartTime, int implementationNodeAssertionBatchTime) {
      Started = true;
      Finished = true;
      StartTime = parentStartTime;
      EndTime = parentStartTime.AddMilliseconds(implementationNodeAssertionBatchTime);
      return this;
    }
    public override VerificationTree GetCopyForNotification() {
      if (Finished) {
        return this;// Won't be modified anymore, no need to duplicate
      }
      return this with {
        Children = Children.Select(child => child.GetCopyForNotification()).ToList()
      };
    }

    public int RelativeNumber { get; init; }
  }

  public record AssertionBatchMetrics(
    int Time,
    int ResourceCount
  );

  public record ImplementationVerificationTree(
    string DisplayName,
    // Used to re-trigger the verification of some diagnostics.
    string Identifier,
    string Filename,
    Uri Uri,
    // The range of this node.
    Range Range,
    // The position as used by Boogie
    Position Position
  ) : VerificationTree("Implementation", DisplayName, Identifier, Filename, Uri, Range, Position) {
    // The index of ImplementationVerificationTree.AssertionBatchTimes
    // is the same as the AssertionVerificationTree.AssertionBatchIndex
    public ImmutableDictionary<int, AssertionBatchMetrics> AssertionBatchMetrics { get; private set; } =
      new Dictionary<int, AssertionBatchMetrics>().ToImmutableDictionary();
    private Dictionary<int, AssertionBatchMetrics> NewAssertionBatchMetrics { get; set; } =
      new Dictionary<int, AssertionBatchMetrics>();

    public override VerificationTree GetCopyForNotification() {
      if (Finished) {
        return this;// Won't be modified anymore, no need to duplicate
      }
      return this with {
        Children = Children.Select(child => child.GetCopyForNotification()).ToList(),
        AssertionBatchMetrics = new Dictionary<int, AssertionBatchMetrics>(AssertionBatchMetrics).ToImmutableDictionary()
      };
    }

    private Implementation? implementation = null;

    public void AddAssertionBatchMetrics(int vcNum, int milliseconds, int resourceCount) {
      NewAssertionBatchMetrics[vcNum] = new AssertionBatchMetrics(milliseconds, resourceCount);
    }

    public override bool Start() {
      if (base.Start()) {
        NewAssertionBatchMetrics = new Dictionary<int, AssertionBatchMetrics>();
        return true;
      }

      return false;
    }

    public override bool Stop() {
      if (base.Stop()) {
        AssertionBatchMetrics = NewAssertionBatchMetrics.ToImmutableDictionary();
        NewAssertionBatchMetrics = new Dictionary<int, AssertionBatchMetrics>();
        SaveNewChildren();
        return true;
      }

      return false;
    }

    public Implementation? GetImplementation() {
      return implementation;
    }

    public ImplementationVerificationTree WithImplementation(Implementation impl) {
      implementation = impl;
      return this;
    }
  };

  public record AssertionVerificationTree(
    string DisplayName,
    // Used to re-trigger the verification of some diagnostics.
    string Identifier,
    string Filename,
    Uri Uri,
    // Used to relocate a assertion verification tree and to determine which function is currently verifying
    Position? SecondaryPosition,
    // The range of this node.
    Range Range
  ) : VerificationTree("Assertion", DisplayName, Identifier, Filename, Uri, Range, Range.Start) {
    public AssertionVerificationTree WithDuration(DateTime parentStartTime, int batchTime) {
      Started = true;
      Finished = true;
      StartTime = parentStartTime;
      EndTime = parentStartTime.AddMilliseconds(batchTime);
      return this;
    }

    protected override bool IsFinalError => true;

    // Ranges that should also display an error
    // TODO: Will need to compute this statically for the tests
    public List<Range> ImmediatelyRelatedRanges { get; set; } = new();
    public List<Range> DynamicallyRelatedRanges { get; set; } = new();

    /// <summary>
    /// Which assertion batch this assertion was taken from in its implementation node
    /// </summary>
    public int AssertionBatchNum { get; init; }

    public AssertionVerificationTree
      WithAssertionAndCounterExample(AssertCmd? inAssertion, Counterexample? inCounterExample) {
      this.assertion = inAssertion;
      this.counterExample = inCounterExample;
      return WithImmediatelyRelatedChanges().WithDynamicallyRelatedChanges();
    }

    private AssertionVerificationTree WithImmediatelyRelatedChanges() {
      if (assertion == null) {
        ImmediatelyRelatedRanges = new();
        return this;
      }

      var tok = assertion.tok;
      var result = new List<Range>();
      while (tok is NestedToken nestedToken) {
        tok = nestedToken.Inner;
        if (tok.filename == assertion.tok.filename) {
          result.Add(tok.GetLspRange());
        }
      }

      if (counterExample is ReturnCounterexample returnCounterexample) {
        tok = returnCounterexample.FailingReturn.tok;
        if (tok.filename == assertion.tok.filename) {
          result.Add(returnCounterexample.FailingReturn.tok.GetLspRange());
        }
      }

      ImmediatelyRelatedRanges = result;
      return this;
    }

    private AssertionVerificationTree WithDynamicallyRelatedChanges() {
      // Ranges that should highlight when stepping on one error.
      if (assertion == null) {
        DynamicallyRelatedRanges = new();
        return this;
      }
      var result = new List<Range>();
      if (counterExample is CallCounterexample callCounterexample) {
        result.Add(callCounterexample.FailingRequires.tok.GetLspRange());
      }
      DynamicallyRelatedRanges = result;
      return this;
    }

    public override void RenderInto(LineVerificationStatus[] perLineDiagnostics, bool contextHasErrors = false,
      bool contextIsPending = false, Range? otherRange = null, Range? contextRange = null) {
      base.RenderInto(perLineDiagnostics, contextHasErrors, contextIsPending, otherRange, contextRange);
      if (StatusVerification == GutterVerificationStatus.Error) {
        foreach (var range in ImmediatelyRelatedRanges) {
          if (contextRange != null && contextRange.Contains(range)) {
            base.RenderInto(perLineDiagnostics, contextHasErrors, contextIsPending, range, contextRange);
          }
        }
      }
    }

    // Contains permanent secondary positions to this node (e.g. return branch positions)
    // Helps to distinguish between assertions with the same position (i.e. ensures for different branches)
    private AssertCmd? assertion;
    private Counterexample? counterExample;


    public AssertCmd? GetAssertion() {
      return assertion;
    }

    public AssertionVerificationTree WithAssertion(AssertCmd cmd) {
      assertion = cmd;
      return this;
    }


    public Counterexample? GetCounterExample() {
      return counterExample;
    }

    public AssertionVerificationTree WithCounterExample(Counterexample? c) {
      counterExample = c;
      return this;
    }
  }

  public record AssertionBatchIndex(int ImplementationIndex, int RelativeIndex);
}<|MERGE_RESOLUTION|>--- conflicted
+++ resolved
@@ -364,17 +364,11 @@
     }
   }
 
-<<<<<<< HEAD
-  public record DocumentVerificationTree(Uri Uri) : VerificationTree("Document", Uri.ToString(), Uri.ToString(), Uri.ToString(),
-    Uri,
-    new Range(0, 0, int.MaxValue, int.MaxValue), new Position(0, 0)) {
-=======
   public record DocumentVerificationTree(
     INode Program,
-    VersionedTextDocumentIdentifier DocumentIdentifier
-  ) : VerificationTree("Document", DocumentIdentifier.Uri.ToString(), DocumentIdentifier.Uri.ToString(), DocumentIdentifier.Uri.ToString(),
-    DocumentIdentifier.Uri.ToUri(),
-    ComputeRange(Program, DocumentIdentifier.Uri.ToUri()), new Position(0, 0)) {
+    Uri Uri) 
+    : VerificationTree("Document", Uri.ToString(), Uri.ToString(), Uri.ToString(), Uri, ComputeRange(Program, Uri), new Position(0, 0)) 
+  {
 
     private static Range ComputeRange(INode program, Uri uri) {
       var fileNode = FindFileNode(program, uri);
@@ -401,7 +395,6 @@
         return node.Children.Select(child => FindFileNode(child, uri)).FirstOrDefault(x => x != null);
       }
     }
->>>>>>> 5d605070
   }
 
   public record TopLevelDeclMemberVerificationTree(
