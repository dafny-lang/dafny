﻿using System;
using System.Collections.Generic;
using System.Collections.Immutable;
using System.Diagnostics;
using System.IO;
using System.Linq;
using System.Reflection.Metadata;
using MediatR;
using Microsoft.Boogie;
using Microsoft.Dafny.LanguageServer.Language;
using OmniSharp.Extensions.JsonRpc;
using OmniSharp.Extensions.LanguageServer.Protocol;
using OmniSharp.Extensions.LanguageServer.Protocol.Models;
using Range = OmniSharp.Extensions.LanguageServer.Protocol.Models.Range;

#pragma warning disable CS8618 // Non-nullable field must contain a non-null value when exiting constructor. Consider declaring as nullable.

namespace Microsoft.Dafny.LanguageServer.Workspace.Notifications {
  /// <summary>
  /// DTO used to communicate the current verification diagnostics to the LSP client.
  /// </summary>
  [Method(DafnyRequestNames.VerificationStatusGutter, Direction.ServerToClient)]
  public record VerificationStatusGutter(
    DocumentUri Uri,
    int? Version,
    LineVerificationStatus[] PerLineStatus
    ) : IRequest {

    public static VerificationStatusGutter ComputeFrom(
        DocumentUri uri,
        int version,
        ICollection<VerificationTree> verificationTrees,
        Container<Diagnostic> resolutionErrors,
        int linesCount,
        bool verificationStarted) {
      var perLineStatus = RenderPerLineDiagnostics(uri, verificationTrees, linesCount, verificationStarted, resolutionErrors);
      return new VerificationStatusGutter(uri, version, perLineStatus);
    }

    public static LineVerificationStatus[] RenderPerLineDiagnostics(
      DocumentUri uri,
      ICollection<VerificationTree> verificationTrees,
      int numberOfLines,
      bool verificationStarted,
      Container<Diagnostic> parseAndResolutionErrors) {
      var result = new LineVerificationStatus[numberOfLines];

      if (verificationTrees.Count == 0 && !parseAndResolutionErrors.Any() && verificationStarted) {
        for (var line = 0; line < numberOfLines; line++) {
          result[line] = LineVerificationStatus.Verified;
        }

        return result;
      }

      // Render verification tree content into lines.
      foreach (var verificationTree in verificationTrees) {
        if (verificationTree.Uri == uri) {
          verificationTree.RenderInto(result);
        }
      }

      // Fill in the missing "Unknown" based on the surrounding content
      // The filling only takes Verified an Error
      var previousNotUnknown = LineVerificationStatus.Nothing;
      var lineDelta = 1;
      // Two passes so that we can fill gaps based on what happened before AND after
      for (var line = 0; 0 <= line; line += lineDelta) {
        if (line == numberOfLines) {
          lineDelta = -1;
          previousNotUnknown = LineVerificationStatus.Nothing;
          continue;
        }
        if (previousNotUnknown != LineVerificationStatus.Verified &&
            previousNotUnknown != LineVerificationStatus.VerifiedObsolete &&
            previousNotUnknown != LineVerificationStatus.VerifiedVerifying) {
          previousNotUnknown = LineVerificationStatus.Nothing;
        }
        if (result[line] == LineVerificationStatus.Nothing) {
          result[line] = previousNotUnknown;
        } else {
          previousNotUnknown = result[line];
        }
      }

      foreach (var diagnostic in parseAndResolutionErrors) {
        if (diagnostic.Range.Start.Line >= 0 && diagnostic.Range.Start.Line < result.Length) {
          result[diagnostic.Range.Start.Line] = LineVerificationStatus.ResolutionError;
        }
      }
      return result;
    }
  }


  public enum GutterVerificationStatus {
    Nothing = 0,
    Verified = 200,
    Inconclusive = 270,
    Error = 400
  }

  public enum CurrentStatus {
    Current = 0,
    Obsolete = 1,
    Verifying = 2
  }

  public enum LineVerificationStatus {
    // Default value for every line, before the renderer figures it out.
    Nothing = 0,
    // For first-time computation not actively computing but soon. Synonym of "obsolete"
    // (scheduledComputation)
    Scheduled = 1,
    // For first-time computations, actively computing
    Verifying = 2,
    VerifiedObsolete = 201,
    VerifiedVerifying = 202,
    // Also applicable for empty spaces if they are not surrounded by errors.
    Verified = 200,
    // For trees containing children with errors (e.g. functions, methods, fields, subset types)
    ErrorContextObsolete = 301,
    ErrorContextVerifying = 302,
    ErrorContext = 300,
    // For individual assertions in error contexts
    AssertionVerifiedInErrorContextObsolete = 351,
    AssertionVerifiedInErrorContextVerifying = 352,
    AssertionVerifiedInErrorContext = 350,
    // For specific lines which have errors on it. They take over verified assertions
    AssertionFailedObsolete = 401,
    AssertionFailedVerifying = 402,
    AssertionFailed = 400,
    // For lines containing resolution or parse errors
    ResolutionError = 500
  }

  /// <summary>
  /// A verification tree is an abstraction over the code to represent the verification
  /// status of a region of the document, useful for IDE verification inspection.
  /// A verification tree can contain other child trees.
  /// It can currently be rendered linearly, e.g. for gutter display, or used as a tree in a test-like display. 
  /// The verification status consists of two orthogonal concepts:
  /// - StatusVerification: Nothing (initial), Error, Verified, or Inconclusive
  /// - StatusCurrent: Current (Up-to-date), Obsolete (outdated), and Verifying (as notified by the verifier)
  ///
  /// The difference between "Range" and "Position" is that "Range" contains two positions that include the entire tree,
  /// whereas "Position" is a single position that uniquely determines the range, e.g. a symbol position.
  /// That position typically serves as an placeholder to uniquely determine a method.
  ///  
  /// For example:
  /// 
  ///     method Test() {}
  ///     ^Range.Start   ^Range.End
  ///            ^ Position 
  /// </summary>
  /// <param name="DisplayName">A user-facing name of this node, to be displayed in an IDE explorer</param>
  /// <param name="Identifier">A unique identifier, to be used by the IDE to request re-verification</param>
  /// <param name="Filename">The name of the file this region of the document is contained in</param>
  /// <param name="Range">The range of this region of the document</param>
  /// <param name="Position">The position that uniquely identify this range</param>
  public record VerificationTree(
     // Method, Function, Subset type, Constant, Document, Assertion...
     string Kind,
     // User-facing short name
     string DisplayName,
     // Used to re-trigger the verification of some diagnostics.
     string Identifier,
     string Filename,
     Uri Uri,
     // The start and end of this verification tree
     Range Range,
     // The position of the symbol name attached to this node, or Range.Start if it's anonymous
     Position Position
  ) {
    public string PrefixedDisplayName => Kind + " `" + DisplayName + "`";

    // Overriden by checking children if there are some
    public GutterVerificationStatus StatusVerification { get; set; } = GutterVerificationStatus.Nothing;

    // Overriden by checking children if there are some
    public CurrentStatus StatusCurrent { get; set; } = CurrentStatus.Obsolete;

    /// Time and Resource diagnostics
    public bool Started { get; set; } = false;
    public bool Finished { get; set; } = false;
    public DateTime StartTime { get; protected set; }
    public DateTime EndTime { get; protected set; }
    public int TimeSpent => (int)(Finished ? ((TimeSpan)(EndTime - StartTime)).TotalMilliseconds : Started ? (DateTime.Now - StartTime).TotalMilliseconds : 0);
    // Resources allocated at the end of the computation.
    public long ResourceCount { get; set; } = 0;



    // Sub-diagnostics if any
    public List<VerificationTree> Children { get; set; } = new();
    public List<VerificationTree> NewChildren { get; set; } = new();

    public void Visit(Action<VerificationTree> action) {
      action(this);
      foreach (var child in Children) {
        child.Visit(action);
      }
    }

    public int GetNewChildrenCount() {
      return NewChildren.Count;
    }

    public void AddNewChild(VerificationTree newChild) {
      NewChildren.Add(newChild);
    }

    public void SaveNewChildren() {
      Children = NewChildren;
      ResetNewChildren();
    }

    public void ResetNewChildren() {
      NewChildren = new();
    }

    public VerificationTree SetObsolete() {
      if (StatusCurrent != CurrentStatus.Obsolete) {
        StatusCurrent = CurrentStatus.Obsolete;
        foreach (var child in Children) {
          child.SetObsolete();
        }
      }

      return this;
    }

    // Returns true if it started the method, false if it was already started
    public virtual bool Start() {
      if (StatusCurrent != CurrentStatus.Verifying || !Started) {
        StartTime = DateTime.Now;
        StatusCurrent = CurrentStatus.Verifying;
        foreach (var child in Children) {
          child.Start();
        }
        Started = true;
        return true;
      }

      return false;
    }

    // Returns true if it did stop the current node, false if it was already stopped
    public virtual bool Stop() {
      if (StatusCurrent != CurrentStatus.Current || !Finished) {
        EndTime = DateTime.Now;
        StatusCurrent = CurrentStatus.Current;
        foreach (var child in Children) {
          child.Stop();
        }
        Finished = true;
        return true;
      }

      return false;
    }

    public void PropagateChildrenErrorsUp() {
      var childrenHaveErrors = false;
      foreach (var child in Children) {
        child.PropagateChildrenErrorsUp();
        if (child.StatusVerification == GutterVerificationStatus.Error) {
          childrenHaveErrors = true;
        }
      }

      if (childrenHaveErrors) {
        StatusVerification = GutterVerificationStatus.Error;
      }
    }

    public static LineVerificationStatus RenderLineVerificationStatus(
      bool isFinalError, bool contextHasErrors, bool contextIsPending,
      CurrentStatus currentStatus, GutterVerificationStatus verificationStatus) {
      LineVerificationStatus simpleStatus = verificationStatus switch {
        GutterVerificationStatus.Nothing => LineVerificationStatus.Nothing,
        // let's be careful to no display "Verified" for a range if the context does not have errors and is pending
        // because there might be other errors on the same range.
        GutterVerificationStatus.Verified =>
          contextHasErrors
            ? isFinalError // Sub-implementations that are verified do not count
              ? LineVerificationStatus.AssertionVerifiedInErrorContext
              : LineVerificationStatus.ErrorContext
            : contextIsPending && !isFinalError
              ? LineVerificationStatus.Nothing
              : LineVerificationStatus.Verified,
        // We don't display inconclusive on the gutter (user should focus on errors),
        // We display an error range instead
        GutterVerificationStatus.Inconclusive => isFinalError
          ? LineVerificationStatus.AssertionFailed
          : LineVerificationStatus.ErrorContext,
        GutterVerificationStatus.Error => isFinalError
            ? LineVerificationStatus.AssertionFailed
            : LineVerificationStatus.ErrorContext,
        _ => throw new ArgumentOutOfRangeException()
      };
      return (LineVerificationStatus)((int)simpleStatus + (int)currentStatus);
    }

    protected virtual bool IsFinalError => false;

    // Requires PropagateChildrenErrorsUp to have been called before.
    public virtual void RenderInto(LineVerificationStatus[] perLineDiagnostics, bool contextHasErrors = false, bool contextIsPending = false, Range? otherRange = null, Range? contextRange = null) {
      Range range = otherRange ?? Range;
      var isFinalError = range.Start.Line == range.End.Line || IsFinalError;
      LineVerificationStatus targetStatus = RenderLineVerificationStatus(isFinalError, contextHasErrors, contextIsPending, StatusCurrent, StatusVerification);
      for (var line = range.Start.Line; line <= range.End.Line; line++) {
        if (line < 0 || perLineDiagnostics.Length <= line) {
          // An error occurred? We don't want null pointer exceptions anyway
          continue;
        }
        if ((int)perLineDiagnostics[line] < (int)(targetStatus)) {
          perLineDiagnostics[line] = targetStatus;
        }
      }
      foreach (var child in Children) {
        child.RenderInto(perLineDiagnostics,
          contextHasErrors || StatusVerification == GutterVerificationStatus.Error,
          contextIsPending ||
            StatusCurrent == CurrentStatus.Obsolete ||
          StatusCurrent == CurrentStatus.Verifying,
          null,
          Range);
      }
      // Ensure that if this is an ImplementationVerificationTree, and children "painted" verified,
      // and this node is still pending
      // at least the first line should show pending.
      if (range.Start.Line >= 0 && range.End.Line < perLineDiagnostics.Length) {
        if (StatusCurrent == CurrentStatus.Verifying &&
            perLineDiagnostics.ToList().GetRange(range.Start.Line, range.End.Line - range.Start.Line + 1).All(
              line => line == LineVerificationStatus.Verified)) {
          perLineDiagnostics[range.Start.Line] = targetStatus;
        }
      }
    }

    // If the verification never starts on this node, it means there is nothing to verify about it.
    // Returns true if a status was updated
    public bool SetVerifiedIfPending() {
      if (StatusCurrent == CurrentStatus.Obsolete) {
        StatusCurrent = CurrentStatus.Current;
        StatusVerification = GutterVerificationStatus.Verified;
        foreach (var child in Children) {
          child.SetVerifiedIfPending();
        }
        return true;
      }

      return false;
    }

    public virtual VerificationTree GetCopyForNotification() {
      if (Finished) {
        return this;// Won't be modified anymore, no need to duplicate
      }
      return this with {
        Children = Children.Select(child => child.GetCopyForNotification()).ToList()
      };
    }
  }

  public record DocumentVerificationTree(
    INode Program,
    Uri Uri)
    : VerificationTree("Document", Uri.ToString(), Uri.ToString(), Uri.ToString(), Uri, ComputeRange(Program, Uri), new Position(0, 0)) {
<<<<<<< HEAD

=======
>>>>>>> 46910c79
    private static Range ComputeRange(INode node, Uri uri) {
      if (node is not Program program) {
        return new Range(0, 0, 0, 0);
      }
      var end = ((Program)program).Files.FirstOrDefault(f => f.RangeToken.Uri == uri)?.EndToken ?? Token.NoToken;

<<<<<<< HEAD
      var end = program.Files.FirstOrDefault(f => f.RangeToken.Uri == uri)?.EndToken ?? Token.NoToken;
=======
>>>>>>> 46910c79
      while (end.Next != null) {
        end = end.Next;
      }

      var endPosition = end.GetLspPosition();
      var endTriviaLines = end.TrailingTrivia.Split("\n");
      endPosition = new Position(endPosition.Line + endTriviaLines.Length - 1,
        endPosition.Character + endTriviaLines[^1].Length);

      return new Range(new Position(0, 0), endPosition);
    }
  }

  public record TopLevelDeclMemberVerificationTree(
    string Kind,
    string DisplayName,
    // Used to re-trigger the verification of some diagnostics.
    string Identifier,
    string Filename,
    Uri Uri,
    // The range of this node.
    Range Range,
    Position Position
  ) : VerificationTree(Kind, DisplayName, Identifier, Filename, Uri, Range, Position) {
    // Recomputed from the children which are ImplementationVerificationTree
    public ImmutableDictionary<AssertionBatchIndex, AssertionBatchVerificationTree> AssertionBatches { get; private set; } =
      new Dictionary<AssertionBatchIndex, AssertionBatchVerificationTree>().ToImmutableDictionary();

    public override VerificationTree GetCopyForNotification() {
      if (Finished) {
        return this;// Won't be modified anymore, no need to duplicate
      }
      return this with {
        Children = Children.Select(child => child.GetCopyForNotification()).ToList(),
        AssertionBatches = AssertionBatches
          .Select(keyValuePair =>
            (keyValuePair.Key, (AssertionBatchVerificationTree)keyValuePair.Value.GetCopyForNotification()))
          .ToImmutableDictionary(keyValuePair => keyValuePair.Item1, KeyValuePair => KeyValuePair.Item2)
      };
    }

    public void RecomputeAssertionBatchNodeDiagnostics() {
      var result = new Dictionary<AssertionBatchIndex, AssertionBatchVerificationTree>();
      var implementationNumber = 0;
      foreach (var implementationNode in Children.OfType<ImplementationVerificationTree>()) {
        implementationNumber++;
        foreach (var vcNum in implementationNode.AssertionBatchMetrics.Keys.OrderBy(x => x)) {
          var children = implementationNode.Children.OfType<AssertionVerificationTree>().Where(
            assertionNode => assertionNode.AssertionBatchNum == vcNum).Cast<VerificationTree>().ToList();
          var minPosition = children.Count > 0 ? children.MinBy(child => child.Position)!.Range.Start : Range.Start;
          var maxPosition = children.Count > 0 ? children.MaxBy(child => child.Range.End)!.Range.End : Range.Start;
          result[new AssertionBatchIndex(implementationNumber, vcNum)] = new AssertionBatchVerificationTree(
            $"Assertion batch #{result.Count + 1}",
            $"assertion-batch-{implementationNumber}-{vcNum}",
            Filename,
            Uri,
            new Range(minPosition, maxPosition)
          ) {
            Children = children,
            ResourceCount = implementationNode.AssertionBatchMetrics[vcNum].ResourceCount,
            RelativeNumber = result.Count + 1,
          }.WithDuration(implementationNode.StartTime, implementationNode.AssertionBatchMetrics[vcNum].Time);
        }
      }

      AssertionBatches = result.ToImmutableDictionary();
    }

    public AssertionBatchVerificationTree? GetCostlierAssertionBatch() =>
      !AssertionBatches.Any() ? null :
      AssertionBatches.Values.MaxBy(assertionBatch => assertionBatch.ResourceCount);

    public List<int> AssertionBatchTimes =>
      AssertionBatches.Values.Select(assertionBatch => assertionBatch.TimeSpent).ToList();

    // Currently the best estimate of the number of assertion batches
    public int AssertionBatchCount =>
      AssertionBatches.Keys.GroupBy(key => key.ImplementationIndex).Select(group =>
        group.Select(key => key.RelativeIndex).Max()).Sum();

    public int LongestAssertionBatchTime => AssertionBatches.Any() ? AssertionBatchTimes.Max() : 0;

    public int LongestAssertionBatchTimeIndex => LongestAssertionBatchTime != 0 ? AssertionBatchTimes.IndexOf(LongestAssertionBatchTime) : -1;
  }

  // Invariant: There is at least 1 child for every assertion batch
  public record AssertionBatchVerificationTree(
    string DisplayName,
    // Used to re-trigger the verification of some diagnostics.
    string Identifier,
    string Filename,
    Uri Uri,
    // The range of this node.
    Range Range
  ) : VerificationTree("Assertion Batch", DisplayName, Identifier, Filename, Uri, Range, Range.Start) {
    public int NumberOfAssertions => Children.Count;

    public AssertionBatchVerificationTree WithDuration(DateTime parentStartTime, int implementationNodeAssertionBatchTime) {
      Started = true;
      Finished = true;
      StartTime = parentStartTime;
      EndTime = parentStartTime.AddMilliseconds(implementationNodeAssertionBatchTime);
      return this;
    }
    public override VerificationTree GetCopyForNotification() {
      if (Finished) {
        return this;// Won't be modified anymore, no need to duplicate
      }
      return this with {
        Children = Children.Select(child => child.GetCopyForNotification()).ToList()
      };
    }

    public int RelativeNumber { get; init; }
  }

  public record AssertionBatchMetrics(
    int Time,
    int ResourceCount
  );

  public record ImplementationVerificationTree(
    string DisplayName,
    // Used to re-trigger the verification of some diagnostics.
    string Identifier,
    string Filename,
    Uri Uri,
    // The range of this node.
    Range Range,
    // The position as used by Boogie
    Position Position
  ) : VerificationTree("Implementation", DisplayName, Identifier, Filename, Uri, Range, Position) {
    // The index of ImplementationVerificationTree.AssertionBatchTimes
    // is the same as the AssertionVerificationTree.AssertionBatchIndex
    public ImmutableDictionary<int, AssertionBatchMetrics> AssertionBatchMetrics { get; private set; } =
      new Dictionary<int, AssertionBatchMetrics>().ToImmutableDictionary();
    private Dictionary<int, AssertionBatchMetrics> NewAssertionBatchMetrics { get; set; } =
      new Dictionary<int, AssertionBatchMetrics>();

    public override VerificationTree GetCopyForNotification() {
      if (Finished) {
        return this;// Won't be modified anymore, no need to duplicate
      }
      return this with {
        Children = Children.Select(child => child.GetCopyForNotification()).ToList(),
        AssertionBatchMetrics = new Dictionary<int, AssertionBatchMetrics>(AssertionBatchMetrics).ToImmutableDictionary()
      };
    }

    private Implementation? implementation = null;

    public void AddAssertionBatchMetrics(int vcNum, int milliseconds, int resourceCount) {
      NewAssertionBatchMetrics[vcNum] = new AssertionBatchMetrics(milliseconds, resourceCount);
    }

    public override bool Start() {
      if (base.Start()) {
        NewAssertionBatchMetrics = new Dictionary<int, AssertionBatchMetrics>();
        return true;
      }

      return false;
    }

    public override bool Stop() {
      if (base.Stop()) {
        AssertionBatchMetrics = NewAssertionBatchMetrics.ToImmutableDictionary();
        NewAssertionBatchMetrics = new Dictionary<int, AssertionBatchMetrics>();
        SaveNewChildren();
        return true;
      }

      return false;
    }

    public Implementation? GetImplementation() {
      return implementation;
    }

    public ImplementationVerificationTree WithImplementation(Implementation impl) {
      implementation = impl;
      return this;
    }
  };

  public record AssertionVerificationTree(
    string DisplayName,
    // Used to re-trigger the verification of some diagnostics.
    string Identifier,
    string Filename,
    Uri Uri,
    // Used to relocate a assertion verification tree and to determine which function is currently verifying
    Position? SecondaryPosition,
    // The range of this node.
    Range Range
  ) : VerificationTree("Assertion", DisplayName, Identifier, Filename, Uri, Range, Range.Start) {
    public AssertionVerificationTree WithDuration(DateTime parentStartTime, int batchTime) {
      Started = true;
      Finished = true;
      StartTime = parentStartTime;
      EndTime = parentStartTime.AddMilliseconds(batchTime);
      return this;
    }

    protected override bool IsFinalError => true;

    // Ranges that should also display an error
    // TODO: Will need to compute this statically for the tests
    public List<Range> ImmediatelyRelatedRanges { get; set; } = new();
    public List<Range> DynamicallyRelatedRanges { get; set; } = new();

    /// <summary>
    /// Which assertion batch this assertion was taken from in its implementation node
    /// </summary>
    public int AssertionBatchNum { get; init; }

    public AssertionVerificationTree
      WithAssertionAndCounterExample(AssertCmd? inAssertion, Counterexample? inCounterExample) {
      this.assertion = inAssertion;
      this.counterExample = inCounterExample;
      return WithImmediatelyRelatedChanges().WithDynamicallyRelatedChanges();
    }

    private AssertionVerificationTree WithImmediatelyRelatedChanges() {
      if (assertion == null) {
        ImmediatelyRelatedRanges = new();
        return this;
      }

      var tok = assertion.tok;
      var result = new List<Range>();
      while (tok is NestedToken nestedToken) {
        tok = nestedToken.Inner;
        if (tok.filename == assertion.tok.filename) {
          result.Add(tok.GetLspRange());
        }
      }

      if (counterExample is ReturnCounterexample returnCounterexample) {
        tok = returnCounterexample.FailingReturn.tok;
        if (tok.filename == assertion.tok.filename) {
          result.Add(returnCounterexample.FailingReturn.tok.GetLspRange());
        }
      }

      ImmediatelyRelatedRanges = result;
      return this;
    }

    private AssertionVerificationTree WithDynamicallyRelatedChanges() {
      // Ranges that should highlight when stepping on one error.
      if (assertion == null) {
        DynamicallyRelatedRanges = new();
        return this;
      }
      var result = new List<Range>();
      if (counterExample is CallCounterexample callCounterexample) {
        result.Add(callCounterexample.FailingRequires.tok.GetLspRange());
      }
      DynamicallyRelatedRanges = result;
      return this;
    }

    public override void RenderInto(LineVerificationStatus[] perLineDiagnostics, bool contextHasErrors = false,
      bool contextIsPending = false, Range? otherRange = null, Range? contextRange = null) {
      base.RenderInto(perLineDiagnostics, contextHasErrors, contextIsPending, otherRange, contextRange);
      if (StatusVerification == GutterVerificationStatus.Error) {
        foreach (var range in ImmediatelyRelatedRanges) {
          if (contextRange != null && contextRange.Contains(range)) {
            base.RenderInto(perLineDiagnostics, contextHasErrors, contextIsPending, range, contextRange);
          }
        }
      }
    }

    // Contains permanent secondary positions to this node (e.g. return branch positions)
    // Helps to distinguish between assertions with the same position (i.e. ensures for different branches)
    private AssertCmd? assertion;
    private Counterexample? counterExample;


    public AssertCmd? GetAssertion() {
      return assertion;
    }

    public AssertionVerificationTree WithAssertion(AssertCmd cmd) {
      assertion = cmd;
      return this;
    }


    public Counterexample? GetCounterExample() {
      return counterExample;
    }

    public AssertionVerificationTree WithCounterExample(Counterexample? c) {
      counterExample = c;
      return this;
    }
  }

  public record AssertionBatchIndex(int ImplementationIndex, int RelativeIndex);
}<|MERGE_RESOLUTION|>--- conflicted
+++ resolved
@@ -368,20 +368,12 @@
     INode Program,
     Uri Uri)
     : VerificationTree("Document", Uri.ToString(), Uri.ToString(), Uri.ToString(), Uri, ComputeRange(Program, Uri), new Position(0, 0)) {
-<<<<<<< HEAD
-
-=======
->>>>>>> 46910c79
+
     private static Range ComputeRange(INode node, Uri uri) {
       if (node is not Program program) {
         return new Range(0, 0, 0, 0);
       }
-      var end = ((Program)program).Files.FirstOrDefault(f => f.RangeToken.Uri == uri)?.EndToken ?? Token.NoToken;
-
-<<<<<<< HEAD
       var end = program.Files.FirstOrDefault(f => f.RangeToken.Uri == uri)?.EndToken ?? Token.NoToken;
-=======
->>>>>>> 46910c79
       while (end.Next != null) {
         end = end.Next;
       }
