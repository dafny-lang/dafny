using System;
using System.Collections.Generic;
using System.Collections.Immutable;
using System.Linq;
using Microsoft.Dafny.LanguageServer.Language;
using OmniSharp.Extensions.LanguageServer.Protocol;
using OmniSharp.Extensions.LanguageServer.Protocol.Models;

namespace Microsoft.Dafny.LanguageServer.Workspace;

public class DocumentAfterParsing : Document {
  public IReadOnlyDictionary<DocumentUri, List<DafnyDiagnostic>> ResolutionDiagnostics { get; }

  public DocumentAfterParsing(DocumentTextBuffer textDocumentItem,
    Dafny.Program program,
    IReadOnlyDictionary<DocumentUri, List<DafnyDiagnostic>> diagnostics) : base(textDocumentItem) {
    this.ResolutionDiagnostics = diagnostics;
    Program = program;
  }

  public override IEnumerable<DafnyDiagnostic> AllFileDiagnostics => FileResolutionDiagnostics;

  private IEnumerable<DafnyDiagnostic> FileResolutionDiagnostics => ResolutionDiagnostics.GetOrDefault(TextDocumentItem.Uri, Enumerable.Empty<DafnyDiagnostic>);

  public Dafny.Program Program { get; }

  public override IdeState ToIdeState(IdeState previousState) {
    return previousState with {
      TextDocumentItem = TextDocumentItem,
      ResolutionDiagnostics = ComputeFileAndIncludesResolutionDiagnostics(),
      ImplementationsWereUpdated = false,
    };
  }

  protected IEnumerable<Diagnostic> ComputeFileAndIncludesResolutionDiagnostics() {
    var includeErrorDiagnostics = GetIncludeErrorDiagnostics();
    return FileResolutionDiagnostics.Concat(includeErrorDiagnostics).Select(d => d.ToLspDiagnostic());
  }

  private IEnumerable<DafnyDiagnostic> GetIncludeErrorDiagnostics() {
    var graph = new Graph<Uri>();
    foreach (var edgesForUri in Program.Includes.GroupBy(i => i.IncluderFilename)) {
      foreach (var edge in edgesForUri) {
        graph.AddEdge(edge.IncluderFilename, edge.IncludedFilename);
      }
    }

<<<<<<< HEAD
    var sortedUris = graph.TopologicallySortedComponents();
    var sortedUrisWithoutRoot = sortedUris.SkipLast(1);
    foreach (var include in sortedUrisWithoutRoot) {
      var messageForIncludedFile =
        ResolutionDiagnostics.GetOrDefault(include, Enumerable.Empty<DafnyDiagnostic>);
      if (messageForIncludedFile.Any(m => m.Level == ErrorLevel.Error)) {
        var diagnostic = new DafnyDiagnostic(null, Program.GetFirstTopLevelToken(), "the included file " + include.LocalPath + " contains error(s)",
          MessageSource.Parser, ErrorLevel.Error, new DafnyRelatedInformation[] { });
        yield return diagnostic;
        break;
=======
    var sortedSccRoots = graph.TopologicallySortedComponents();
    var sortedUris = sortedSccRoots.SelectMany(sccRoot => graph.GetSCC(sccRoot));
    var sortedUrisWithoutRoot = sortedUris.SkipLast(1);
    foreach (var include in sortedUrisWithoutRoot) {
      var messageForIncludedFile =
        ResolutionDiagnostics.GetOrDefault(include, () => (IReadOnlyList<DafnyDiagnostic>)ImmutableList<DafnyDiagnostic>.Empty);
      var errorMessages = messageForIncludedFile.Where(m => m.Level == ErrorLevel.Error);
      var firstErrorMessage = errorMessages.FirstOrDefault();
      if (firstErrorMessage == null) {
        continue;
>>>>>>> 683265bd
      }

      var containsErrorSTheFirstOneIs = $"the included file {include.LocalPath} contains error(s). The first one is:{firstErrorMessage}";
      var diagnostic = new DafnyDiagnostic(null, Program.GetFirstTopLevelToken(), containsErrorSTheFirstOneIs,
        MessageSource.Parser, ErrorLevel.Error, new DafnyRelatedInformation[] { });
      yield return diagnostic;
      break;
    }
  }
}<|MERGE_RESOLUTION|>--- conflicted
+++ resolved
@@ -45,18 +45,6 @@
       }
     }
 
-<<<<<<< HEAD
-    var sortedUris = graph.TopologicallySortedComponents();
-    var sortedUrisWithoutRoot = sortedUris.SkipLast(1);
-    foreach (var include in sortedUrisWithoutRoot) {
-      var messageForIncludedFile =
-        ResolutionDiagnostics.GetOrDefault(include, Enumerable.Empty<DafnyDiagnostic>);
-      if (messageForIncludedFile.Any(m => m.Level == ErrorLevel.Error)) {
-        var diagnostic = new DafnyDiagnostic(null, Program.GetFirstTopLevelToken(), "the included file " + include.LocalPath + " contains error(s)",
-          MessageSource.Parser, ErrorLevel.Error, new DafnyRelatedInformation[] { });
-        yield return diagnostic;
-        break;
-=======
     var sortedSccRoots = graph.TopologicallySortedComponents();
     var sortedUris = sortedSccRoots.SelectMany(sccRoot => graph.GetSCC(sccRoot));
     var sortedUrisWithoutRoot = sortedUris.SkipLast(1);
@@ -67,7 +55,6 @@
       var firstErrorMessage = errorMessages.FirstOrDefault();
       if (firstErrorMessage == null) {
         continue;
->>>>>>> 683265bd
       }
 
       var containsErrorSTheFirstOneIs = $"the included file {include.LocalPath} contains error(s). The first one is:{firstErrorMessage}";
