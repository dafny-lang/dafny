using System;
using System.Collections.Generic;
using System.Collections.Immutable;
using System.Linq;
using Microsoft.Dafny.LanguageServer.Language;
using OmniSharp.Extensions.LanguageServer.Protocol;
using OmniSharp.Extensions.LanguageServer.Protocol.Models;

namespace Microsoft.Dafny.LanguageServer.Workspace;

public class DocumentAfterParsing : Document {
  public IReadOnlyDictionary<DocumentUri, List<DafnyDiagnostic>> ResolutionDiagnostics { get; }

  public DocumentAfterParsing(DocumentTextBuffer textDocumentItem,
    Dafny.Program program,
    IReadOnlyDictionary<DocumentUri, List<DafnyDiagnostic>> diagnostics) : base(textDocumentItem) {
    this.ResolutionDiagnostics = diagnostics;
    Program = program;
  }

  public override IEnumerable<DafnyDiagnostic> AllFileDiagnostics => FileResolutionDiagnostics;

  private IEnumerable<DafnyDiagnostic> FileResolutionDiagnostics => ResolutionDiagnostics.GetOrDefault(TextDocumentItem.Uri, Enumerable.Empty<DafnyDiagnostic>);

  public Dafny.Program Program { get; }

  public override IdeState ToIdeState(IdeState previousState) {
    return previousState with {
      TextDocumentItem = TextDocumentItem,
      ResolutionDiagnostics = ComputeFileAndIncludesResolutionDiagnostics(),
      ImplementationsWereUpdated = false,
    };
  }

  protected IEnumerable<Diagnostic> ComputeFileAndIncludesResolutionDiagnostics() {
    var includeErrorDiagnostics = GetIncludeErrorDiagnostics();
    return FileResolutionDiagnostics.Concat(includeErrorDiagnostics).Select(d => d.ToLspDiagnostic());
  }

  private IEnumerable<DafnyDiagnostic> GetIncludeErrorDiagnostics() {
    var graph = new Graph<Uri>();
    foreach (var edgesForUri in Program.Compilation.Includes.GroupBy(i => i.IncluderFilename)) {
      foreach (var edge in edgesForUri) {
        graph.AddEdge(edge.IncluderFilename, edge.IncludedFilename);
      }
    }

    var sortedSccRoots = graph.TopologicallySortedComponents();
    var sortedUris = sortedSccRoots.SelectMany(sccRoot => graph.GetSCC(sccRoot));
    var sortedUrisWithoutRoot = sortedUris.SkipLast(1);
    foreach (var include in sortedUrisWithoutRoot) {
      var messageForIncludedFile =
        ResolutionDiagnostics.GetOrDefault(include, () => (IReadOnlyList<DafnyDiagnostic>)ImmutableList<DafnyDiagnostic>.Empty);
      var errorMessages = messageForIncludedFile.Where(m => m.Level == ErrorLevel.Error);
      var firstErrorMessage = errorMessages.FirstOrDefault();
      if (firstErrorMessage == null) {
        continue;
      }

<<<<<<< HEAD
      var containsErrorSTheFirstOneIs = "the included file " + include.LocalPath + " contains error(s). The first one is:"
                                        + firstErrorMessage;
=======
      var containsErrorSTheFirstOneIs = $"the included file {include.LocalPath} contains error(s). The first one is:{firstErrorMessage}";
>>>>>>> 9a157552
      var diagnostic = new DafnyDiagnostic(null, Program.GetFirstTopLevelToken(), containsErrorSTheFirstOneIs,
        MessageSource.Parser, ErrorLevel.Error, new DafnyRelatedInformation[] { });
      yield return diagnostic;
      break;
    }
  }
}<|MERGE_RESOLUTION|>--- conflicted
+++ resolved
@@ -57,12 +57,7 @@
         continue;
       }
 
-<<<<<<< HEAD
-      var containsErrorSTheFirstOneIs = "the included file " + include.LocalPath + " contains error(s). The first one is:"
-                                        + firstErrorMessage;
-=======
       var containsErrorSTheFirstOneIs = $"the included file {include.LocalPath} contains error(s). The first one is:{firstErrorMessage}";
->>>>>>> 9a157552
       var diagnostic = new DafnyDiagnostic(null, Program.GetFirstTopLevelToken(), containsErrorSTheFirstOneIs,
         MessageSource.Parser, ErrorLevel.Error, new DafnyRelatedInformation[] { });
       yield return diagnostic;
