using System;
using System.Collections.Generic;
using System.Linq;
using Microsoft.Dafny.LanguageServer.Language;
using OmniSharp.Extensions.LanguageServer.Protocol;
using OmniSharp.Extensions.LanguageServer.Protocol.Models;

namespace Microsoft.Dafny.LanguageServer.Workspace;

public class DocumentAfterParsing : Document {
  public IReadOnlyDictionary<DocumentUri, IList<DafnyDiagnostic>> ResolutionDiagnostics { get; }

  public DocumentAfterParsing(DocumentTextBuffer textDocumentItem,
    Dafny.Program program,
    IReadOnlyDictionary<DocumentUri, IList<DafnyDiagnostic>> diagnostics) : base(textDocumentItem) {
    this.ResolutionDiagnostics = diagnostics;
    Program = program;
  }

  public override IEnumerable<DafnyDiagnostic> AllFileDiagnostics => FileResolutionDiagnostics;

  private IEnumerable<DafnyDiagnostic> FileResolutionDiagnostics => ResolutionDiagnostics.GetOrDefault(TextDocumentItem.Uri, Enumerable.Empty<DafnyDiagnostic>);

  public Dafny.Program Program { get; }

  public override IdeState ToIdeState(IdeState previousState) {
    return previousState with {
      TextDocumentItem = TextDocumentItem,
      ResolutionDiagnostics = ComputeFileAndIncludesResolutionDiagnostics(),
      ImplementationsWereUpdated = false,
    };
  }

  protected IEnumerable<Diagnostic> ComputeFileAndIncludesResolutionDiagnostics() {
    var includeErrorDiagnostics = GetIncludeErrorDiagnostics();
    return FileResolutionDiagnostics.Concat(includeErrorDiagnostics).Select(d => d.ToLspDiagnostic());
  }

  private IEnumerable<DafnyDiagnostic> GetIncludeErrorDiagnostics() {
<<<<<<< HEAD
    foreach (var include in Program.Compilation.Includes.Select(i => i.IncludedFilename).Distinct()) {
=======
    var graph = new Graph<Uri>();
    foreach (var edgesForUri in Program.Includes.GroupBy(i => i.IncluderFilename)) {
      foreach (var edge in edgesForUri) {
        graph.AddEdge(edge.IncluderFilename, edge.IncludedFilename);
      }
    }

    var sortedUris = graph.TopologicallySortedComponents();
    var sortedUrisWithoutRoot = sortedUris.SkipLast(1);
    foreach (var include in sortedUrisWithoutRoot) {
>>>>>>> a29b136e
      var messageForIncludedFile =
        ResolutionDiagnostics.GetOrDefault(include, Enumerable.Empty<DafnyDiagnostic>);
      if (messageForIncludedFile.Any(m => m.Level == ErrorLevel.Error)) {
        var diagnostic = new DafnyDiagnostic(null, Program.GetFirstTopLevelToken(), "the included file " + include.LocalPath + " contains error(s)",
          MessageSource.Parser, ErrorLevel.Error, new DafnyRelatedInformation[] { });
        yield return diagnostic;
        break;
      }
    }
  }
}<|MERGE_RESOLUTION|>--- conflicted
+++ resolved
@@ -37,11 +37,8 @@
   }
 
   private IEnumerable<DafnyDiagnostic> GetIncludeErrorDiagnostics() {
-<<<<<<< HEAD
-    foreach (var include in Program.Compilation.Includes.Select(i => i.IncludedFilename).Distinct()) {
-=======
     var graph = new Graph<Uri>();
-    foreach (var edgesForUri in Program.Includes.GroupBy(i => i.IncluderFilename)) {
+    foreach (var edgesForUri in Program.Compilation.Includes.GroupBy(i => i.IncluderFilename)) {
       foreach (var edge in edgesForUri) {
         graph.AddEdge(edge.IncluderFilename, edge.IncludedFilename);
       }
@@ -50,7 +47,6 @@
     var sortedUris = graph.TopologicallySortedComponents();
     var sortedUrisWithoutRoot = sortedUris.SkipLast(1);
     foreach (var include in sortedUrisWithoutRoot) {
->>>>>>> a29b136e
       var messageForIncludedFile =
         ResolutionDiagnostics.GetOrDefault(include, Enumerable.Empty<DafnyDiagnostic>);
       if (messageForIncludedFile.Any(m => m.Level == ErrorLevel.Error)) {
