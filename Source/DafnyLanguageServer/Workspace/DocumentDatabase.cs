--- conflicted
+++ resolved
@@ -67,12 +67,8 @@
       return false;
     }
 
-<<<<<<< HEAD
     [MethodImpl(MethodImplOptions.Synchronized)]
-    public IObservable<DafnyDocument> OpenDocument(TextDocumentItem document) {
-=======
     public IObservable<DafnyDocument> OpenDocument(DocumentTextBuffer document) {
->>>>>>> fe2465a4
       var cancellationSource = new CancellationTokenSource();
       var resolvedDocumentTask = OpenAsync(document, cancellationSource.Token);
 
