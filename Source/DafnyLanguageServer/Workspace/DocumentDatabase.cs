﻿using Microsoft.Dafny.LanguageServer.Workspace.ChangeProcessors;
using Microsoft.Extensions.Logging;
using Microsoft.Extensions.Options;
using OmniSharp.Extensions.LanguageServer.Protocol;
using OmniSharp.Extensions.LanguageServer.Protocol.Models;
using System;
using System.Collections.Generic;
using System.Linq;
using System.Reactive.Linq;
using System.Reactive.Threading.Tasks;
using System.Threading;
using System.Threading.Tasks;
using Microsoft.Dafny.LanguageServer.Language;
using Microsoft.Boogie;

namespace Microsoft.Dafny.LanguageServer.Workspace {
  /// <summary>
  /// Database that cancels pending document updates when new changes are incoming.
  /// </summary>
  /// <remarks>
  /// Only delta updates are supported and the API is not thread-safe.
  /// </remarks>
  public class DocumentDatabase : IDocumentDatabase {
    private readonly ILogger logger;
    private readonly DocumentOptions options;
    private readonly Dictionary<DocumentUri, DocumentEntry> documents = new();
    private readonly ITextDocumentLoader documentLoader;
    private readonly ITextChangeProcessor textChangeProcessor;
    private readonly IRelocator relocator;

    private bool VerifyOnOpen => options.Verify == AutoVerification.OnChange;
    private bool VerifyOnChange => options.Verify == AutoVerification.OnChange;
    private bool VerifyOnSave => options.Verify == AutoVerification.OnSave;

    public DocumentDatabase(
      ILogger<DocumentDatabase> logger,
      IOptions<DocumentOptions> options,
      ITextDocumentLoader documentLoader,
      ITextChangeProcessor textChangeProcessor,
      IRelocator relocator
    ) {
      this.logger = logger;
      this.options = options.Value;
      this.documentLoader = documentLoader;
      this.textChangeProcessor = textChangeProcessor;
      this.relocator = relocator;
      DafnyOptions.O.ProverOptions = GetProverOptions(this.options);
    }

    private static List<string> GetProverOptions(DocumentOptions options) {
      return options.ProverOptions.Split(
        new[] { " ", "\n", "\t" },
        StringSplitOptions.RemoveEmptyEntries
      ).ToList();
    }

    public async Task<bool> CloseDocumentAsync(TextDocumentIdentifier documentId) {
      if (documents.Remove(documentId.Uri, out var databaseEntry)) {
        databaseEntry.CancelPendingUpdates();
        try {
          await databaseEntry.LastDocument;
        } catch (TaskCanceledException) {
        }
        return true;
      }
      return false;
    }

    public IObservable<DafnyDocument> OpenDocument(TextDocumentItem document) {
      var cancellationSource = new CancellationTokenSource();
      var resolvedDocumentTask = OpenAsync(document, cancellationSource.Token);
      var verifiedDocuments = Verify(resolvedDocumentTask, VerifyOnOpen, cancellationSource.Token);
      documents.Add(document.Uri, new DocumentEntry(
        document.Version,
        resolvedDocumentTask,
        verifiedDocuments,
        cancellationSource
      ));
      return resolvedDocumentTask.ToObservable().Where(d => !d.LoadCanceled).Concat(verifiedDocuments);
    }

    private async Task<DafnyDocument> OpenAsync(TextDocumentItem textDocument, CancellationToken cancellationToken) {
      try {
        var newDocument = await documentLoader.LoadAndPrepareVerificationTasksAsync(textDocument, cancellationToken);
        documentLoader.PublishGutterIcons(newDocument, false);
        return newDocument;
      } catch (OperationCanceledException) {
        // We do not allow canceling the load of the placeholder document. Otherwise, other components
        // start to have to check for nullability in later stages such as change request processors.
        return documentLoader.CreateUnloaded(textDocument, CancellationToken.None);
      }
    }

    private IObservable<DafnyDocument> Verify(Task<DafnyDocument> documentTask, bool verify, CancellationToken cancellationToken) {
      return documentTask.ContinueWith(t => {
        var document = t.Result;
        if (document.LoadCanceled || !verify ||
            document.ParseAndResolutionDiagnostics.Any(d => d.Severity == DiagnosticSeverity.Error)) {
          return Observable.Empty<DafnyDocument>();
        }

        return documentLoader.Verify(document, cancellationToken);
      }, TaskScheduler.Current).ToObservable().Merge();
    }

    public IObservable<DafnyDocument> UpdateDocument(DidChangeTextDocumentParams documentChange) {
      var documentUri = documentChange.TextDocument.Uri;
      if (!documents.TryGetValue(documentUri, out var databaseEntry)) {
        throw new ArgumentException($"the document {documentUri} was not loaded before");
      }

      // According to the LSP specification, document versions should increase monotonically but may be non-consecutive.
      // See: https://github.com/microsoft/language-server-protocol/blob/gh-pages/_specifications/specification-3-16.md?plain=1#L1195
      var oldVer = databaseEntry.Version;
      var newVer = documentChange.TextDocument.Version;
      if (oldVer >= newVer) {
        throw new InvalidOperationException(
          $"the updates of document {documentUri} are out-of-order: {oldVer} -> {newVer}");
      }

      databaseEntry.CancelPendingUpdates();
      var cancellationSource = new CancellationTokenSource();
      var previousDocumentTask = databaseEntry.LatestDocument;
      var resolvedDocumentTask = ApplyChangesAsync(previousDocumentTask, documentChange, cancellationSource.Token);
      var verifiedDocuments = Verify(resolvedDocumentTask, VerifyOnChange, cancellationSource.Token);
      documents[documentUri] = new DocumentEntry(
        documentChange.TextDocument.Version,
        resolvedDocumentTask,
        verifiedDocuments,
        cancellationSource
      );
      return resolvedDocumentTask.ToObservable().Concat(verifiedDocuments);
    }

    private async Task<DafnyDocument> ApplyChangesAsync(Task<DafnyDocument> oldDocumentTask, DidChangeTextDocumentParams documentChange, CancellationToken cancellationToken) {
#pragma warning disable VSTHRD003
      var oldDocument = await oldDocumentTask;
#pragma warning restore VSTHRD003

      // We do not pass the cancellation token to the text change processor because the text has to be kept in sync with the LSP client.
      var updatedText = textChangeProcessor.ApplyChange(oldDocument.TextDocumentItem, documentChange, CancellationToken.None);
      var oldVerificationDiagnostics = oldDocument.ImplementationViews ?? new Dictionary<ImplementationId, ImplementationView>();
      var migratedImplementationDiagnostics = oldVerificationDiagnostics.ToDictionary(
        kv => kv.Key with {
          NamedVerificationTask = relocator.RelocatePosition(kv.Key.NamedVerificationTask, documentChange, CancellationToken.None)
        },
        kv => relocator.RelocateDiagnostics(kv.Value.Diagnostics, documentChange, CancellationToken.None));
      var migratedVerificationTree =
        relocator.RelocateVerificationTree(oldDocument.VerificationTree, documentChange, CancellationToken.None);

      var migratedLastTouchedPositions =
        relocator.RelocatePositions(oldDocument.LastTouchedMethodPositions, documentChange, CancellationToken.None);
      try {
<<<<<<< HEAD
        var newDocument = await documentLoader.LoadAndPrepareVerificationTasksAsync(updatedText, cancellationToken);
        if (newDocument.SymbolTable.Resolved) {
          var resolvedDocument = newDocument with {
            ImplementationViews = newDocument.ImplementationViews!.ToDictionary(
              kv => kv.Key,
              kv =>
                kv.Value with { Diagnostics = migratedImplementationDiagnostics.GetValueOrDefault(kv.Key, kv.Value.Diagnostics) }),
            VerificationTree = migratedVerificationTree
=======
        var newDocument = await documentLoader.LoadAsync(updatedText, cancellationToken);
        var lastChange =
          documentChange.ContentChanges
            .Select(contentChange => contentChange.Range)
            .LastOrDefault(newDocument.LastChange);
        newDocument = newDocument with { LastChange = lastChange };
        if (newDocument.SymbolTable.Resolved) {
          var resolvedDocument = newDocument with {
            VerificationDiagnosticsPerImplementation = migratedVerificationDiagnotics,
            VerificationTree = migratedVerificationTree,
            LastTouchedMethodPositions = migratedLastTouchedPositions
>>>>>>> 19a696cf
          };
          documentLoader.PublishGutterIcons(resolvedDocument, false);
          return resolvedDocument;
        }
        // The document loader failed to create a new symbol table. Since we'd still like to provide
        // features such as code completion and lookup, we re-locate the previously resolved symbols
        // according to the change.
        var failedDocument = newDocument with {
          SymbolTable = relocator.RelocateSymbols(oldDocument.SymbolTable, documentChange, CancellationToken.None),
<<<<<<< HEAD
          ImplementationViews = null,
          VerificationTree = migratedVerificationTree
=======
          VerificationDiagnosticsPerImplementation = migratedVerificationDiagnotics,
          VerificationTree = migratedVerificationTree,
          LastTouchedMethodPositions = migratedLastTouchedPositions
>>>>>>> 19a696cf
        };
        documentLoader.PublishGutterIcons(failedDocument, false);
        return failedDocument;
      } catch (OperationCanceledException) {
        // The document load was canceled before it could complete. We migrate the document
        // to re-locate symbols that were resolved previously.
        logger.LogTrace("document loading canceled, applying migration");
        return oldDocument with {
          TextDocumentItem = updatedText,
          SymbolTable = relocator.RelocateSymbols(oldDocument.SymbolTable, documentChange, CancellationToken.None),
          CounterExamples = Array.Empty<Counterexample>(),
          VerificationTree = migratedVerificationTree,
          LoadCanceled = true,
<<<<<<< HEAD
          ImplementationViews = null
=======
          VerificationDiagnosticsPerImplementation = migratedVerificationDiagnotics,
          LastTouchedMethodPositions = migratedLastTouchedPositions
>>>>>>> 19a696cf
        };
      }
    }

    public IObservable<DafnyDocument> SaveDocument(TextDocumentIdentifier documentId) {
      if (!documents.TryGetValue(documentId.Uri, out var databaseEntry)) {
        throw new ArgumentException($"the document {documentId.Uri} was not loaded before");
      }
      if (!VerifyOnSave) {
        return Observable.Empty<DafnyDocument>();
      }

      var cancellationSource = new CancellationTokenSource();
      var verifiedDocuments = VerifyDocumentIfRequired(databaseEntry, cancellationSource.Token);
      documents[documentId.Uri] = new DocumentEntry(
        databaseEntry.Version,
        databaseEntry.ResolvedDocument,
        verifiedDocuments,
        cancellationSource
      );
      return verifiedDocuments;
    }

    private IObservable<DafnyDocument> VerifyDocumentIfRequired(IDocumentEntry databaseEntry, CancellationToken cancellationToken) {
      return databaseEntry.ResolvedDocument.ContinueWith(t => {
        var document = t.Result;
        if (!RequiresOnSaveVerification(document)) {
          return Observable.Empty<DafnyDocument>();
        }

        return documentLoader.Verify(document, cancellationToken);
      }, TaskScheduler.Current).ToObservable().Merge();
    }

    private static bool RequiresOnSaveVerification(DafnyDocument document) {
      return document.LoadCanceled || document.SymbolTable.Resolved;
    }

    public async Task<DafnyDocument?> GetDocumentAsync(TextDocumentIdentifier documentId) {
      if (documents.TryGetValue(documentId.Uri, out var databaseEntry)) {
        return await databaseEntry.ResolvedDocument;
      }
      return null;
    }

    public async Task<DafnyDocument?> GetLastDocumentAsync(TextDocumentIdentifier documentId) {
      if (documents.TryGetValue(documentId.Uri, out var databaseEntry)) {
        return await databaseEntry.LastDocument;
      }
      return null;
    }

    public IReadOnlyDictionary<DocumentUri, IDocumentEntry> Documents =>
      documents.ToDictionary(k => k.Key, v => (IDocumentEntry)v.Value);

    private class DocumentEntry : IDocumentEntry {
      private readonly CancellationTokenSource cancellationSource;
      public int? Version { get; }
      public Task<DafnyDocument> ResolvedDocument { get; }

      public DocumentEntry(int? version, Task<DafnyDocument> resolvedDocument,
        IObservable<DafnyDocument> verifiedDocuments,
        CancellationTokenSource cancellationSource) {
        this.cancellationSource = cancellationSource;
        Version = version;
        ResolvedDocument = resolvedDocument;
        LatestDocument = resolvedDocument;
        verifiedDocuments.Subscribe(update => LatestDocument = Task.FromResult(update));
        LastDocument =
          verifiedDocuments.Select(Task.FromResult).DefaultIfEmpty(ResolvedDocument).ToTask().Unwrap();
      }

      public void CancelPendingUpdates() {
        cancellationSource.Cancel();
      }

      public Task<DafnyDocument> LatestDocument { get; private set; }

      public Task<DafnyDocument> LastDocument { get; }
    }
  }
}<|MERGE_RESOLUTION|>--- conflicted
+++ resolved
@@ -151,17 +151,7 @@
       var migratedLastTouchedPositions =
         relocator.RelocatePositions(oldDocument.LastTouchedMethodPositions, documentChange, CancellationToken.None);
       try {
-<<<<<<< HEAD
         var newDocument = await documentLoader.LoadAndPrepareVerificationTasksAsync(updatedText, cancellationToken);
-        if (newDocument.SymbolTable.Resolved) {
-          var resolvedDocument = newDocument with {
-            ImplementationViews = newDocument.ImplementationViews!.ToDictionary(
-              kv => kv.Key,
-              kv =>
-                kv.Value with { Diagnostics = migratedImplementationDiagnostics.GetValueOrDefault(kv.Key, kv.Value.Diagnostics) }),
-            VerificationTree = migratedVerificationTree
-=======
-        var newDocument = await documentLoader.LoadAsync(updatedText, cancellationToken);
         var lastChange =
           documentChange.ContentChanges
             .Select(contentChange => contentChange.Range)
@@ -169,10 +159,12 @@
         newDocument = newDocument with { LastChange = lastChange };
         if (newDocument.SymbolTable.Resolved) {
           var resolvedDocument = newDocument with {
-            VerificationDiagnosticsPerImplementation = migratedVerificationDiagnotics,
+            ImplementationViews = newDocument.ImplementationViews!.ToDictionary(
+              kv => kv.Key,
+              kv =>
+                kv.Value with { Diagnostics = migratedImplementationDiagnostics.GetValueOrDefault(kv.Key, kv.Value.Diagnostics) }),
             VerificationTree = migratedVerificationTree,
             LastTouchedMethodPositions = migratedLastTouchedPositions
->>>>>>> 19a696cf
           };
           documentLoader.PublishGutterIcons(resolvedDocument, false);
           return resolvedDocument;
@@ -182,14 +174,9 @@
         // according to the change.
         var failedDocument = newDocument with {
           SymbolTable = relocator.RelocateSymbols(oldDocument.SymbolTable, documentChange, CancellationToken.None),
-<<<<<<< HEAD
           ImplementationViews = null,
-          VerificationTree = migratedVerificationTree
-=======
-          VerificationDiagnosticsPerImplementation = migratedVerificationDiagnotics,
           VerificationTree = migratedVerificationTree,
           LastTouchedMethodPositions = migratedLastTouchedPositions
->>>>>>> 19a696cf
         };
         documentLoader.PublishGutterIcons(failedDocument, false);
         return failedDocument;
@@ -203,12 +190,8 @@
           CounterExamples = Array.Empty<Counterexample>(),
           VerificationTree = migratedVerificationTree,
           LoadCanceled = true,
-<<<<<<< HEAD
-          ImplementationViews = null
-=======
-          VerificationDiagnosticsPerImplementation = migratedVerificationDiagnotics,
+          ImplementationViews = null,
           LastTouchedMethodPositions = migratedLastTouchedPositions
->>>>>>> 19a696cf
         };
       }
     }
