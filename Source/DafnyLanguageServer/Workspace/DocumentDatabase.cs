--- conflicted
+++ resolved
@@ -182,13 +182,7 @@
       documents[documentId.Uri] = new DocumentEntry(
         databaseEntry.Version,
         databaseEntry.ResolvedDocument,
-<<<<<<< HEAD
-        verifiedDocuments.Select(Task.FromResult).DefaultIfEmpty(databaseEntry.ResolvedDocument).ToTask(cancellationSource.Token).Unwrap(),
-        // TODO there seems to be some duplication between here and somewhere else in this file.
-        //databaseEntry.ResolvedDocument.ToObservable().Concat(verifiedDocuments).LastAsync().ToTask(cancellationSource.Token),
-=======
         verifiedDocuments,
->>>>>>> 22df388f
         cancellationSource
       );
       return verifiedDocuments;
@@ -226,12 +220,6 @@
     public IReadOnlyDictionary<DocumentUri, IDocumentEntry> Documents =>
       documents.ToDictionary(k => k.Key, v => (IDocumentEntry)v.Value);
 
-<<<<<<< HEAD
-    private record DocumentEntry(int? Version,
-      Task<DafnyDocument> ResolvedDocument,
-      Task<DafnyDocument> FullyVerifiedDocument,
-      CancellationTokenSource CancellationSource) : IDocumentEntry {
-=======
     private class DocumentEntry : IDocumentEntry {
       private readonly CancellationTokenSource cancellationSource;
       public int? Version { get; }
@@ -249,7 +237,6 @@
           verifiedDocuments.Select(Task.FromResult).DefaultIfEmpty(ResolvedDocument).ToTask().Unwrap();
       }
 
->>>>>>> 22df388f
       public void CancelPendingUpdates() {
         cancellationSource.Cancel();
       }
