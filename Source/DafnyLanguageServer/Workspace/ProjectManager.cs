using System;
using System.Collections.Generic;
using System.IO;
using System.Linq;
using System.Reactive.Disposables;
using System.Reactive.Linq;
using System.Runtime.Caching;
using System.Threading;
using System.Threading.Tasks;
using IntervalTree;
using Microsoft.Boogie;
using Microsoft.Dafny.LanguageServer.Language;
using Microsoft.Dafny.LanguageServer.Workspace.ChangeProcessors;
using Microsoft.Dafny.LanguageServer.Workspace.Notifications;
using Microsoft.Extensions.DependencyInjection;
using Microsoft.Extensions.FileSystemGlobbing;
using Microsoft.Extensions.Logging;
using OmniSharp.Extensions.LanguageServer.Protocol.Models;

namespace Microsoft.Dafny.LanguageServer.Workspace;

<<<<<<< HEAD
/*
 * Ideal view is if there is a single Global IdeState,
 * Compilations may then update only part of this global state, the part for which they have affecting Uris.
 * 
 */

public record FilePosition(Uri Uri, Position Position);

// TODO test that it does not send diagnostics for files that it does not own.
// How do you determine ownership when two projects include the same unopened file?
public class ProjectManager : IDisposable {
=======
public delegate ProjectManager CreateProjectManager(VersionedTextDocumentIdentifier documentIdentifier);

/// <summary>
/// Handles operation on a single document.
/// Handles migration of previously published document state
/// </summary>
public class ProjectManager {
>>>>>>> e95d4ce6
  private readonly IRelocator relocator;

  private readonly IServiceProvider services;
  private readonly VerificationResultCache verificationCache;
  public DafnyProject Project { get; }
  private readonly IdeStateObserver observer;
  public CompilationManager CompilationManager { get; private set; }
  private IDisposable observerSubscription;
  private readonly ILogger<ProjectManager> logger;
  private readonly ExecutionEngine boogieEngine;

  /// <summary>
  /// The version of this project.
  /// Is incremented when any file in the project is updated.
  /// Is used as part of project-wide notifications.
  /// Can be used by the client to ignore outdated notifications
  /// </summary>
  private int version;
  public int OpenFileCount { get; private set; }

  private bool VerifyOnOpenChange => options.Get(ServerCommand.Verification) == VerifyOnMode.Change;
  private bool VerifyOnSave => options.Get(ServerCommand.Verification) == VerifyOnMode.Save;
  public List<FilePosition> ChangedVerifiables { get; set; } = new();
  public List<Location> RecentChanges { get; set; } = new();

  private readonly SemaphoreSlim workCompletedForCurrentVersion = new(1);
  private readonly DafnyOptions options;
  private readonly DafnyOptions serverOptions;

<<<<<<< HEAD
#pragma warning disable CS8618
  public ProjectManager(IServiceProvider services, VerificationResultCache verificationCache, DafnyProject project) {
#pragma warning restore CS8618
    this.services = services;
    this.verificationCache = verificationCache;
    Project = project;
    serverOptions = services.GetRequiredService<DafnyOptions>();
    logger = services.GetRequiredService<ILogger<ProjectManager>>();
    relocator = services.GetRequiredService<IRelocator>();
    services.GetRequiredService<IFileSystem>();

    Project = project;
    options = DetermineProjectOptions(project, serverOptions);
    observer = new IdeStateObserver(this.services.GetRequiredService<ILogger<IdeStateObserver>>(),
      this.services.GetRequiredService<ITelemetryPublisher>(),
      this.services.GetRequiredService<INotificationPublisher>(),
      this.services.GetRequiredService<ITextDocumentLoader>(),
      project);
    boogieEngine = new ExecutionEngine(options, this.verificationCache);
    options.Printer = new OutputLogger(logger);

    CompilationManager = new CompilationManager(
      this.services,
      options,
      boogieEngine,
      new Compilation(version, Project),
      null
    );
=======
  public ProjectManager(IFileSystem fileSystem,
    DafnyOptions serverOptions,
    ILogger<ProjectManager> logger,
    IRelocator relocator,
    CreateCompilationManager createCompilationManager,
    CreateIdeStateObserver createIdeStateObserver,
    VersionedTextDocumentIdentifier documentIdentifier) {
    this.fileSystem = fileSystem;
    this.serverOptions = serverOptions;
    this.createCompilationManager = createCompilationManager;
    this.relocator = relocator;
    this.logger = logger;

    observer = createIdeStateObserver(documentIdentifier);
    CompilationManager = createCompilationManager(
      DetermineDocumentOptions(serverOptions, documentIdentifier.Uri),
      documentIdentifier,
      null);

    observerSubscription = CompilationManager.DocumentUpdates.Select(d => d.InitialIdeState(serverOptions)).Subscribe(observer);

    if (VerifyOnOpen) {
      var _ = VerifyEverythingAsync();
    } else {
      logger.LogDebug("Setting result for workCompletedForCurrentVersion");
      workCompletedForCurrentVersion.Release();
    }
>>>>>>> e95d4ce6

    observerSubscription = Disposable.Empty;
  }

  private const int MaxRememberedChanges = 100;
  private const int MaxRememberedChangedVerifiables = 5;

  public void UpdateDocument(DidChangeTextDocumentParams documentChange) {
    var lastPublishedState = observer.LastPublishedState;
    var migratedVerificationTree = lastPublishedState.VerificationTree == null ? null
      : relocator.RelocateVerificationTree(lastPublishedState.VerificationTree, documentChange, CancellationToken.None);
    lastPublishedState = lastPublishedState with {
      ImplementationIdToView = MigrateImplementationViews(documentChange, lastPublishedState.ImplementationIdToView),
      SignatureAndCompletionTable = relocator.RelocateSymbols(lastPublishedState.SignatureAndCompletionTable, documentChange, CancellationToken.None),
      VerificationTree = migratedVerificationTree
    };

    lock (RecentChanges) {
      var newChanges = documentChange.ContentChanges.Where(c => c.Range != null).
        Select(contentChange => new Location {
          Range = contentChange.Range!,
          Uri = documentChange.TextDocument.Uri
        });
      var migratedChanges = RecentChanges.Select(location => {
        var newRange = relocator.RelocateRange(location.Range, documentChange, CancellationToken.None);
        if (newRange == null) {
          return null;
        }
        return new Location {
          Range = newRange,
          Uri = location.Uri
        };
      }).Where(r => r != null);
      RecentChanges = newChanges.Concat(migratedChanges).Take(MaxRememberedChanges).ToList()!;
    }

<<<<<<< HEAD
    StartNewCompilation(migratedVerificationTree, lastPublishedState);
    TriggerVerificationForFile(documentChange.TextDocument.Uri.ToUri());
  }

  private void StartNewCompilation(VerificationTree? migratedVerificationTree,
    IdeState lastPublishedState) {
    version++;
    logger.LogDebug("Clearing result for workCompletedForCurrentVersion");

    CompilationManager.CancelPendingUpdates();
    CompilationManager = new CompilationManager(
      services,
      options,
      boogieEngine,
      new Compilation(version, Project),
=======
    var dafnyOptions = DetermineDocumentOptions(serverOptions, documentChange.TextDocument.Uri);
    CompilationManager = createCompilationManager(
      dafnyOptions,
      new VersionedTextDocumentIdentifier {
        Version = documentChange.TextDocument.Version!.Value,
        Uri = documentChange.TextDocument.Uri
      },
>>>>>>> e95d4ce6
      // TODO do not pass this to CompilationManager but instead use it in FillMissingStateUsingLastPublishedDocument
      migratedVerificationTree
    );

    observerSubscription.Dispose();
    var migratedUpdates = CompilationManager.CompilationUpdates.Select(document =>
      document.ToIdeState(lastPublishedState));
    observerSubscription = migratedUpdates.Subscribe(observer);

    CompilationManager.Start();
  }


  public void TriggerVerificationForFile(Uri triggeringFile) {
    if (VerifyOnOpenChange) {
      var _ = VerifyEverythingAsync(null);
    } else {
      logger.LogDebug("Setting result for workCompletedForCurrentVersion");
    }
  }

  private static DafnyOptions DetermineProjectOptions(DafnyProject projectOptions, DafnyOptions serverOptions) {
    var result = new DafnyOptions(serverOptions);

    foreach (var option in ServerCommand.Instance.Options) {
      var hasProjectFileValue = projectOptions.TryGetValue(option, TextWriter.Null, out var projectFileValue);
      if (hasProjectFileValue) {
        result.Options.OptionArguments[option] = projectFileValue;
        result.ApplyBinding(option);
      }
    }

    return result;
<<<<<<< HEAD
=======

  }

  private DafnyProject GetProject(DocumentUri uri) {
    return FindProjectFile(uri.ToUri()) ?? ImplicitProject(uri);
  }

  public static DafnyProject ImplicitProject(DocumentUri uri) {
    var implicitProject = new DafnyProject {
      Includes = new[] { uri.GetFileSystemPath() },
      Uri = uri.ToUri(),
    };
    return implicitProject;
  }

  private DafnyProject? FindProjectFile(Uri uri) {

    DafnyProject? projectFile = null;

    var folder = Path.GetDirectoryName(uri.LocalPath);
    while (!string.IsNullOrEmpty(folder) && projectFile == null) {
      projectFile = GetProjectFile(uri, folder);
      folder = Path.GetDirectoryName(folder);
    }

    return projectFile;
  }

  private readonly MemoryCache projectFilePerFolderCache = new("projectFiles");
  private readonly object nullRepresentative = new(); // Needed because you can't store null in the MemoryCache, but that's a value we want to cache.
  private readonly CreateCompilationManager createCompilationManager;

  private DafnyProject? GetProjectFile(Uri sourceFile, string folderPath) {
    var cachedResult = projectFilePerFolderCache.Get(folderPath);
    if (cachedResult != null) {
      return cachedResult == nullRepresentative ? null : (DafnyProject?)cachedResult;
    }

    var result = GetProjectFileFromUriUncached(sourceFile, folderPath);
    projectFilePerFolderCache.Set(new CacheItem(folderPath, (object?)result ?? nullRepresentative), new CacheItemPolicy {
      AbsoluteExpiration = new DateTimeOffset(DateTime.Now.Add(TimeSpan.FromMilliseconds(ProjectFileCacheExpiryTime)))
    });
    return result;
  }

  private DafnyProject? GetProjectFileFromUriUncached(Uri sourceFile, string folderPath) {
    var configFileUri = new Uri(Path.Combine(folderPath, DafnyProject.FileName));
    if (!fileSystem.Exists(configFileUri)) {
      return null;
    }

    DafnyProject? projectFile = DafnyProject.Open(fileSystem, configFileUri, TextWriter.Null, TextWriter.Null);
    if (projectFile?.ContainsSourceFile(sourceFile) == false) {
      return null;
    }

    return projectFile;
>>>>>>> e95d4ce6
  }

  private Dictionary<ImplementationId, IdeImplementationView> MigrateImplementationViews(DidChangeTextDocumentParams documentChange,
    IReadOnlyDictionary<ImplementationId, IdeImplementationView> oldVerificationDiagnostics) {
    var result = new Dictionary<ImplementationId, IdeImplementationView>();
    foreach (var entry in oldVerificationDiagnostics) {
      var newRange = relocator.RelocateRange(entry.Value.Range, documentChange, CancellationToken.None);
      if (newRange != null) {
        result.Add(entry.Key with {
          Position = relocator.RelocatePosition(entry.Key.Position, documentChange, CancellationToken.None)
        }, entry.Value with {
          Range = newRange,
          Diagnostics = relocator.RelocateDiagnostics(entry.Value.Diagnostics, documentChange, CancellationToken.None)
        });
      }
    }
    return result;
  }

  public void Save(TextDocumentIdentifier documentId) {
    if (VerifyOnSave) {
      logger.LogDebug("Clearing result for workCompletedForCurrentVersion");
      var _2 = VerifyEverythingAsync(documentId.Uri.ToUri());
    }
  }

  public async Task<bool> CloseDocument() {
    OpenFileCount--;
    if (OpenFileCount == 0) {
      await CloseAsync();
      return true;
    }

    return false;
  }

  public async Task CloseAsync() {
    CompilationManager.CancelPendingUpdates();
    try {
      await CompilationManager.LastDocument;
      observer.OnCompleted();
    } catch (OperationCanceledException) {
    }
  }

  public async Task<CompilationAfterParsing> GetLastDocumentAsync() {
    await workCompletedForCurrentVersion.WaitAsync();
    workCompletedForCurrentVersion.Release();
    return await CompilationManager.LastDocument;
  }

  public async Task<IdeState> GetSnapshotAfterResolutionAsync() {
    try {
      var resolvedCompilation = await CompilationManager.ResolvedCompilation;
      logger.LogDebug($"GetSnapshotAfterResolutionAsync, resolvedDocument.Version = {resolvedCompilation.Version}, " +
                      $"observer.LastPublishedState.Version = {observer.LastPublishedState.Compilation.Version}, threadId: {Thread.CurrentThread.ManagedThreadId}");
    } catch (OperationCanceledException) {
      logger.LogDebug("Caught OperationCanceledException in GetSnapshotAfterResolutionAsync");
    }

    return observer.LastPublishedState;
  }

  public async Task<IdeState> GetIdeStateAfterVerificationAsync() {
    try {
      await GetLastDocumentAsync();
    } catch (OperationCanceledException) {
    }

    return observer.LastPublishedState;
  }

  // Test that when a project has multiple files, when saving/opening, only the affected Uri is verified when using OnSave.
  // Test that when a project has multiple files, everything is verified on opening one of them.
  private async Task VerifyEverythingAsync(Uri? uri) {
    var _1 = workCompletedForCurrentVersion.WaitAsync();
    try {
      var translatedDocument = await CompilationManager.TranslatedCompilation;

      var implementationTasks = translatedDocument.VerificationTasks;
      if (uri != null) {
        implementationTasks = implementationTasks.Where(d => ((IToken)d.Implementation.tok).Uri == uri).ToList(); ;
      }

      if (!implementationTasks.Any()) {
        // This doesn't work like normal??? 
        // What should change about CompilationManager.verificationCompleted
        CompilationManager.FinishedNotifications(translatedDocument);
      }

      lock (RecentChanges) {
        var freshlyChangedVerifiables = GetChangedVerifiablesFromRanges(translatedDocument, RecentChanges);
        ChangedVerifiables = freshlyChangedVerifiables.Concat(ChangedVerifiables).Distinct()
          .Take(MaxRememberedChangedVerifiables).ToList();
        RecentChanges = new List<Location>();
      }

      var implementationOrder = ChangedVerifiables.Select((v, i) => (v, i)).ToDictionary(k => k.v, k => k.i);
      var orderedTasks = implementationTasks.OrderBy(t => t.Implementation.Priority).CreateOrderedEnumerable(
        t => implementationOrder.GetOrDefault(new FilePosition(((IToken)t.Implementation.tok).Uri, t.Implementation.tok.GetLspPosition()), () => int.MaxValue),
        null, false).ToList();

      foreach (var implementationTask in orderedTasks) {
        CompilationManager.VerifyTask(translatedDocument, implementationTask);
      }
    }
    finally {
      logger.LogDebug("Setting result for workCompletedForCurrentVersion");
      workCompletedForCurrentVersion.Release();
    }
  }

  private IEnumerable<FilePosition> GetChangedVerifiablesFromRanges(CompilationAfterTranslation translated, IEnumerable<Location> changedRanges) {

    IntervalTree<Position, Position> GetTree(Uri uri) {
      // Refactor: use the translated Boogie program
      // instead of redoing part of that translation with the `DocumentVerificationTree` 
      // https://github.com/dafny-lang/dafny/issues/4264
      var tree = new DocumentVerificationTree(translated.Program, uri);
      VerificationProgressReporter.UpdateTree(options, translated, tree);
      var intervalTree = new IntervalTree<Position, Position>();
      foreach (var childTree in tree.Children) {
        intervalTree.Add(childTree.Range.Start, childTree.Range.End, childTree.Position);
      }

      return intervalTree;
    }

    Dictionary<Uri, IntervalTree<Position, Position>> trees = new();

    return changedRanges.SelectMany(changeRange => {
      var tree = trees.GetOrCreate(changeRange.Uri.ToUri(), () => GetTree(changeRange.Uri.ToUri()));
      return tree.Query(changeRange.Range.Start, changeRange.Range.End).Select(position => new FilePosition(changeRange.Uri.ToUri(), position));
    });
  }

  public void OpenDocument(Uri uri) {
    OpenFileCount++;
    var lastPublishedState = observer.LastPublishedState;
    var migratedVerificationTree = lastPublishedState.VerificationTree;

    StartNewCompilation(migratedVerificationTree, lastPublishedState);
    TriggerVerificationForFile(uri);
  }

  public void Dispose() {
    boogieEngine.Dispose();
  }
}<|MERGE_RESOLUTION|>--- conflicted
+++ resolved
@@ -4,7 +4,6 @@
 using System.Linq;
 using System.Reactive.Disposables;
 using System.Reactive.Linq;
-using System.Runtime.Caching;
 using System.Threading;
 using System.Threading.Tasks;
 using IntervalTree;
@@ -12,14 +11,11 @@
 using Microsoft.Dafny.LanguageServer.Language;
 using Microsoft.Dafny.LanguageServer.Workspace.ChangeProcessors;
 using Microsoft.Dafny.LanguageServer.Workspace.Notifications;
-using Microsoft.Extensions.DependencyInjection;
-using Microsoft.Extensions.FileSystemGlobbing;
 using Microsoft.Extensions.Logging;
 using OmniSharp.Extensions.LanguageServer.Protocol.Models;
 
 namespace Microsoft.Dafny.LanguageServer.Workspace;
 
-<<<<<<< HEAD
 /*
  * Ideal view is if there is a single Global IdeState,
  * Compilations may then update only part of this global state, the part for which they have affecting Uris.
@@ -30,16 +26,13 @@
 
 // TODO test that it does not send diagnostics for files that it does not own.
 // How do you determine ownership when two projects include the same unopened file?
-public class ProjectManager : IDisposable {
-=======
-public delegate ProjectManager CreateProjectManager(VersionedTextDocumentIdentifier documentIdentifier);
+public delegate ProjectManager CreateProjectManager(VerificationResultCache verificationResultCache, DafnyProject project);
 
 /// <summary>
 /// Handles operation on a single document.
 /// Handles migration of previously published document state
 /// </summary>
-public class ProjectManager {
->>>>>>> e95d4ce6
+public class ProjectManager : IDisposable {
   private readonly IRelocator relocator;
 
   private readonly IServiceProvider services;
@@ -68,65 +61,36 @@
   private readonly SemaphoreSlim workCompletedForCurrentVersion = new(1);
   private readonly DafnyOptions options;
   private readonly DafnyOptions serverOptions;
-
-<<<<<<< HEAD
+  private readonly CreateCompilationManager createCompilationManager;
+
 #pragma warning disable CS8618
-  public ProjectManager(IServiceProvider services, VerificationResultCache verificationCache, DafnyProject project) {
+  public ProjectManager(
+    DafnyOptions serverOptions,
+    ILogger<ProjectManager> logger,
+    IRelocator relocator,
+    CreateCompilationManager createCompilationManager,
+    CreateIdeStateObserver createIdeStateObserver,
+    VerificationResultCache verificationCache, DafnyProject project) {
 #pragma warning restore CS8618
-    this.services = services;
     this.verificationCache = verificationCache;
     Project = project;
-    serverOptions = services.GetRequiredService<DafnyOptions>();
-    logger = services.GetRequiredService<ILogger<ProjectManager>>();
-    relocator = services.GetRequiredService<IRelocator>();
-    services.GetRequiredService<IFileSystem>();
+    this.serverOptions = serverOptions;
+    this.createCompilationManager = createCompilationManager;
+    this.relocator = relocator;
+    this.logger = logger;
 
     Project = project;
     options = DetermineProjectOptions(project, serverOptions);
-    observer = new IdeStateObserver(this.services.GetRequiredService<ILogger<IdeStateObserver>>(),
-      this.services.GetRequiredService<ITelemetryPublisher>(),
-      this.services.GetRequiredService<INotificationPublisher>(),
-      this.services.GetRequiredService<ITextDocumentLoader>(),
-      project);
+    observer = createIdeStateObserver(project);
     boogieEngine = new ExecutionEngine(options, this.verificationCache);
     options.Printer = new OutputLogger(logger);
 
-    CompilationManager = new CompilationManager(
-      this.services,
+    CompilationManager = this.createCompilationManager(
       options,
       boogieEngine,
       new Compilation(version, Project),
       null
     );
-=======
-  public ProjectManager(IFileSystem fileSystem,
-    DafnyOptions serverOptions,
-    ILogger<ProjectManager> logger,
-    IRelocator relocator,
-    CreateCompilationManager createCompilationManager,
-    CreateIdeStateObserver createIdeStateObserver,
-    VersionedTextDocumentIdentifier documentIdentifier) {
-    this.fileSystem = fileSystem;
-    this.serverOptions = serverOptions;
-    this.createCompilationManager = createCompilationManager;
-    this.relocator = relocator;
-    this.logger = logger;
-
-    observer = createIdeStateObserver(documentIdentifier);
-    CompilationManager = createCompilationManager(
-      DetermineDocumentOptions(serverOptions, documentIdentifier.Uri),
-      documentIdentifier,
-      null);
-
-    observerSubscription = CompilationManager.DocumentUpdates.Select(d => d.InitialIdeState(serverOptions)).Subscribe(observer);
-
-    if (VerifyOnOpen) {
-      var _ = VerifyEverythingAsync();
-    } else {
-      logger.LogDebug("Setting result for workCompletedForCurrentVersion");
-      workCompletedForCurrentVersion.Release();
-    }
->>>>>>> e95d4ce6
 
     observerSubscription = Disposable.Empty;
   }
@@ -163,7 +127,6 @@
       RecentChanges = newChanges.Concat(migratedChanges).Take(MaxRememberedChanges).ToList()!;
     }
 
-<<<<<<< HEAD
     StartNewCompilation(migratedVerificationTree, lastPublishedState);
     TriggerVerificationForFile(documentChange.TextDocument.Uri.ToUri());
   }
@@ -174,20 +137,10 @@
     logger.LogDebug("Clearing result for workCompletedForCurrentVersion");
 
     CompilationManager.CancelPendingUpdates();
-    CompilationManager = new CompilationManager(
-      services,
-      options,
-      boogieEngine,
-      new Compilation(version, Project),
-=======
-    var dafnyOptions = DetermineDocumentOptions(serverOptions, documentChange.TextDocument.Uri);
     CompilationManager = createCompilationManager(
-      dafnyOptions,
-      new VersionedTextDocumentIdentifier {
-        Version = documentChange.TextDocument.Version!.Value,
-        Uri = documentChange.TextDocument.Uri
-      },
->>>>>>> e95d4ce6
+                           options,
+                           boogieEngine,
+                           new Compilation(version, Project),
       // TODO do not pass this to CompilationManager but instead use it in FillMissingStateUsingLastPublishedDocument
       migratedVerificationTree
     );
@@ -199,7 +152,6 @@
 
     CompilationManager.Start();
   }
-
 
   public void TriggerVerificationForFile(Uri triggeringFile) {
     if (VerifyOnOpenChange) {
@@ -221,66 +173,6 @@
     }
 
     return result;
-<<<<<<< HEAD
-=======
-
-  }
-
-  private DafnyProject GetProject(DocumentUri uri) {
-    return FindProjectFile(uri.ToUri()) ?? ImplicitProject(uri);
-  }
-
-  public static DafnyProject ImplicitProject(DocumentUri uri) {
-    var implicitProject = new DafnyProject {
-      Includes = new[] { uri.GetFileSystemPath() },
-      Uri = uri.ToUri(),
-    };
-    return implicitProject;
-  }
-
-  private DafnyProject? FindProjectFile(Uri uri) {
-
-    DafnyProject? projectFile = null;
-
-    var folder = Path.GetDirectoryName(uri.LocalPath);
-    while (!string.IsNullOrEmpty(folder) && projectFile == null) {
-      projectFile = GetProjectFile(uri, folder);
-      folder = Path.GetDirectoryName(folder);
-    }
-
-    return projectFile;
-  }
-
-  private readonly MemoryCache projectFilePerFolderCache = new("projectFiles");
-  private readonly object nullRepresentative = new(); // Needed because you can't store null in the MemoryCache, but that's a value we want to cache.
-  private readonly CreateCompilationManager createCompilationManager;
-
-  private DafnyProject? GetProjectFile(Uri sourceFile, string folderPath) {
-    var cachedResult = projectFilePerFolderCache.Get(folderPath);
-    if (cachedResult != null) {
-      return cachedResult == nullRepresentative ? null : (DafnyProject?)cachedResult;
-    }
-
-    var result = GetProjectFileFromUriUncached(sourceFile, folderPath);
-    projectFilePerFolderCache.Set(new CacheItem(folderPath, (object?)result ?? nullRepresentative), new CacheItemPolicy {
-      AbsoluteExpiration = new DateTimeOffset(DateTime.Now.Add(TimeSpan.FromMilliseconds(ProjectFileCacheExpiryTime)))
-    });
-    return result;
-  }
-
-  private DafnyProject? GetProjectFileFromUriUncached(Uri sourceFile, string folderPath) {
-    var configFileUri = new Uri(Path.Combine(folderPath, DafnyProject.FileName));
-    if (!fileSystem.Exists(configFileUri)) {
-      return null;
-    }
-
-    DafnyProject? projectFile = DafnyProject.Open(fileSystem, configFileUri, TextWriter.Null, TextWriter.Null);
-    if (projectFile?.ContainsSourceFile(sourceFile) == false) {
-      return null;
-    }
-
-    return projectFile;
->>>>>>> e95d4ce6
   }
 
   private Dictionary<ImplementationId, IdeImplementationView> MigrateImplementationViews(DidChangeTextDocumentParams documentChange,
