using System;
using System.Collections.Generic;
using System.IO;
using System.Linq;
using System.Reactive.Disposables;
using System.Reactive.Linq;
using System.Runtime.Caching;
using System.Threading;
using System.Threading.Tasks;
using IntervalTree;
using Microsoft.Boogie;
using Microsoft.Dafny.LanguageServer.Language;
using Microsoft.Dafny.LanguageServer.Workspace.ChangeProcessors;
using Microsoft.Dafny.LanguageServer.Workspace.Notifications;
using Microsoft.Extensions.DependencyInjection;
using Microsoft.Extensions.FileSystemGlobbing;
using Microsoft.Extensions.Logging;
using OmniSharp.Extensions.LanguageServer.Protocol.Models;

namespace Microsoft.Dafny.LanguageServer.Workspace;

/*
 * Ideal view is if there is a single Global IdeState,
 * Compilations may then update only part of this global state, the part for which they have affecting Uris.
 * 
 */

public record FilePosition(Uri Uri, Position Position);

// TODO test that it does not send diagnostics for files that it does not own.
// How do you determine ownership when two projects include the same unopened file?
public class ProjectManager : IDisposable {
  private readonly IRelocator relocator;

  private readonly IServiceProvider services;
  private readonly VerificationResultCache verificationCache;
  public DafnyProject Project { get; }
  private readonly IdeStateObserver observer;
  public CompilationManager CompilationManager { get; private set; }
  private IDisposable observerSubscription;
  private readonly ILogger<ProjectManager> logger;
  private readonly ExecutionEngine boogieEngine;
  private int version = 0;
  public int OpenFileCount { get; private set; }

<<<<<<< HEAD
  private bool VerifyOnOpenChange => options.Get(ServerCommand.Verification) == VerifyOnMode.Change;
  private bool VerifyOnSave => options.Get(ServerCommand.Verification) == VerifyOnMode.Save;
  public List<FilePosition> ChangedVerifiables { get; set; } = new();
  public List<Location> RecentChanges { get; set; } = new();

  private readonly SemaphoreSlim workCompletedForCurrentVersion = new(1);
  private readonly DafnyOptions options;
  private readonly DafnyOptions serverOptions;
=======
  private bool VerifyOnOpen => serverOptions.Get(ServerCommand.Verification) == VerifyOnMode.Change;
  private bool VerifyOnChange => serverOptions.Get(ServerCommand.Verification) == VerifyOnMode.Change;
  private bool VerifyOnSave => serverOptions.Get(ServerCommand.Verification) == VerifyOnMode.Save;
  public List<Position> ChangedVerifiables { get; set; } = new();
  public List<Range> ChangedRanges { get; set; } = new();

  private readonly SemaphoreSlim workCompletedForCurrentVersion = new(0);
  private readonly DafnyOptions serverOptions;
  private readonly IFileSystem fileSystem;
>>>>>>> eece8d57

#pragma warning disable CS8618
  public ProjectManager(IServiceProvider services, VerificationResultCache verificationCache, DafnyProject project) {
#pragma warning restore CS8618
    this.services = services;
<<<<<<< HEAD
    this.verificationCache = verificationCache;
    Project = project;
=======
    fileSystem = services.GetRequiredService<IFileSystem>();
>>>>>>> eece8d57
    serverOptions = services.GetRequiredService<DafnyOptions>();
    logger = services.GetRequiredService<ILogger<ProjectManager>>();
    relocator = services.GetRequiredService<IRelocator>();
    services.GetRequiredService<IFileSystem>();

    Project = project;
    options = DetermineProjectOptions(project, serverOptions);
    observer = new IdeStateObserver(this.services.GetRequiredService<ILogger<IdeStateObserver>>(),
      this.services.GetRequiredService<ITelemetryPublisher>(),
      this.services.GetRequiredService<INotificationPublisher>(),
      this.services.GetRequiredService<ITextDocumentLoader>(),
      project);
    boogieEngine = new ExecutionEngine(options, this.verificationCache);
    options.Printer = new OutputLogger(logger);

    CompilationManager = new CompilationManager(
<<<<<<< HEAD
      this.services,
      options,
      boogieEngine,
      new Compilation(version, Project),
      null
    );
=======
      services,
      DetermineDocumentOptions(serverOptions, documentIdentifier.Uri),
      documentIdentifier,
      null);

    observerSubscription = CompilationManager.DocumentUpdates.Select(d => d.InitialIdeState(serverOptions)).Subscribe(observer);

    if (VerifyOnOpen) {
      var _ = VerifyEverythingAsync();
    } else {
      logger.LogDebug("Setting result for workCompletedForCurrentVersion");
      workCompletedForCurrentVersion.Release();
    }
>>>>>>> eece8d57

    observerSubscription = Disposable.Empty;
  }

  private const int MaxRememberedChanges = 100;
  private const int MaxRememberedChangedVerifiables = 5;
<<<<<<< HEAD
=======
  public const int ProjectFileCacheExpiryTime = 100;

  public void UpdateDocument(DidChangeTextDocumentParams documentChange) {

    logger.LogDebug("Clearing result for workCompletedForCurrentVersion");
    var _1 = workCompletedForCurrentVersion.WaitAsync();

    CompilationManager.CancelPendingUpdates();
>>>>>>> eece8d57

  public void UpdateDocument(DidChangeTextDocumentParams documentChange) {
    var lastPublishedState = observer.LastPublishedState;
    var migratedVerificationTree = lastPublishedState.VerificationTree == null ? null
      : relocator.RelocateVerificationTree(lastPublishedState.VerificationTree, documentChange, CancellationToken.None);
    lastPublishedState = lastPublishedState with {
      ImplementationIdToView = MigrateImplementationViews(documentChange, lastPublishedState.ImplementationIdToView),
      SignatureAndCompletionTable = relocator.RelocateSymbols(lastPublishedState.SignatureAndCompletionTable, documentChange, CancellationToken.None),
      VerificationTree = migratedVerificationTree
    };

    lock (RecentChanges) {
      var newChanges = documentChange.ContentChanges.Where(c => c.Range != null).
        Select(contentChange => new Location {
          Range = contentChange.Range!,
          Uri = documentChange.TextDocument.Uri
        });
      var migratedChanges = RecentChanges.Select(location => {
        var newRange = relocator.RelocateRange(location.Range, documentChange, CancellationToken.None);
        if (newRange == null) {
          return null;
        }
        return new Location {
          Range = newRange,
          Uri = location.Uri
        };
      }).Where(r => r != null);
      RecentChanges = newChanges.Concat(migratedChanges).Take(MaxRememberedChanges).ToList()!;
    }

<<<<<<< HEAD
    StartNewCompilation(migratedVerificationTree, lastPublishedState);
    TriggerVerificationForFile(documentChange.TextDocument.Uri.ToUri());
  }

  private void StartNewCompilation(VerificationTree? migratedVerificationTree,
    IdeState lastPublishedState) {
    version++;
    logger.LogDebug("Clearing result for workCompletedForCurrentVersion");

    CompilationManager.CancelPendingUpdates();
=======
    var dafnyOptions = DetermineDocumentOptions(serverOptions, documentChange.TextDocument.Uri);
>>>>>>> eece8d57
    CompilationManager = new CompilationManager(
      services,
      options,
      boogieEngine,
      new Compilation(version, Project),
      // TODO do not pass this to CompilationManager but instead use it in FillMissingStateUsingLastPublishedDocument
      migratedVerificationTree
    );

    observerSubscription.Dispose();
    var migratedUpdates = CompilationManager.CompilationUpdates.Select(document =>
      document.ToIdeState(lastPublishedState));
    observerSubscription = migratedUpdates.Subscribe(observer);

    CompilationManager.Start();
  }

<<<<<<< HEAD
  public void TriggerVerificationForFile(Uri triggeringFile) {
    if (VerifyOnOpenChange) {
      var _ = VerifyEverythingAsync(null);
    } else {
      logger.LogDebug("Setting result for workCompletedForCurrentVersion");
=======
  private DafnyOptions DetermineDocumentOptions(DafnyOptions serverOptions, DocumentUri uri) {
    DafnyProject? projectFile = GetProject(uri);

    var result = new DafnyOptions(serverOptions);
    result.Printer = new OutputLogger(logger);

    foreach (var option in ServerCommand.Instance.Options) {
      object? projectFileValue = null;
      var hasProjectFileValue = projectFile?.TryGetValue(option, TextWriter.Null, out projectFileValue) ?? false;
      if (hasProjectFileValue) {
        result.Options.OptionArguments[option] = projectFileValue;
        result.ApplyBinding(option);
      }
    }

    return result;

  }

  private DafnyProject GetProject(DocumentUri uri) {
    return FindProjectFile(uri.ToUri()) ?? ImplicitProject(uri);
  }

  public static DafnyProject ImplicitProject(DocumentUri uri) {
    var implicitProject = new DafnyProject {
      Includes = new[] { uri.GetFileSystemPath() },
      Uri = uri.ToUri(),
    };
    return implicitProject;
  }

  private DafnyProject? FindProjectFile(Uri uri) {

    DafnyProject? projectFile = null;

    var folder = Path.GetDirectoryName(uri.LocalPath);
    while (!string.IsNullOrEmpty(folder) && projectFile == null) {
      projectFile = GetProjectFile(uri, folder);
      folder = Path.GetDirectoryName(folder);
>>>>>>> eece8d57
    }
  }

<<<<<<< HEAD
  private static DafnyOptions DetermineProjectOptions(DafnyProject projectOptions, DafnyOptions serverOptions) {
    var result = new DafnyOptions(serverOptions);

    foreach (var option in ServerCommand.Instance.Options) {
      var hasProjectFileValue = projectOptions.TryGetValue(option, TextWriter.Null, out var projectFileValue);
      if (hasProjectFileValue) {
        result.Options.OptionArguments[option] = projectFileValue;
        result.ApplyBinding(option);
      }
    }

    return result;
=======
    return projectFile;
  }

  private readonly MemoryCache projectFilePerFolderCache = new("projectFiles");
  private readonly object nullRepresentative = new(); // Needed because you can't store null in the MemoryCache, but that's a value we want to cache.
  private DafnyProject? GetProjectFile(Uri sourceFile, string folderPath) {
    var cachedResult = projectFilePerFolderCache.Get(folderPath);
    if (cachedResult != null) {
      return cachedResult == nullRepresentative ? null : (DafnyProject?)cachedResult;
    }

    var result = GetProjectFileFromUriUncached(sourceFile, folderPath);
    projectFilePerFolderCache.Set(new CacheItem(folderPath, (object?)result ?? nullRepresentative), new CacheItemPolicy {
      AbsoluteExpiration = new DateTimeOffset(DateTime.Now.Add(TimeSpan.FromMilliseconds(ProjectFileCacheExpiryTime)))
    });
    return result;
  }

  private DafnyProject? GetProjectFileFromUriUncached(Uri sourceFile, string folderPath) {
    var configFileUri = new Uri(Path.Combine(folderPath, DafnyProject.FileName));
    if (!fileSystem.Exists(configFileUri)) {
      return null;
    }

    DafnyProject? projectFile = DafnyProject.Open(fileSystem, configFileUri, TextWriter.Null, TextWriter.Null);
    if (projectFile?.ContainsSourceFile(sourceFile) == false) {
      return null;
    }

    return projectFile;
>>>>>>> eece8d57
  }

  private Dictionary<ImplementationId, IdeImplementationView> MigrateImplementationViews(DidChangeTextDocumentParams documentChange,
    IReadOnlyDictionary<ImplementationId, IdeImplementationView> oldVerificationDiagnostics) {
    var result = new Dictionary<ImplementationId, IdeImplementationView>();
    foreach (var entry in oldVerificationDiagnostics) {
      var newRange = relocator.RelocateRange(entry.Value.Range, documentChange, CancellationToken.None);
      if (newRange != null) {
        result.Add(entry.Key with {
          Position = relocator.RelocatePosition(entry.Key.Position, documentChange, CancellationToken.None)
        }, entry.Value with {
          Range = newRange,
          Diagnostics = relocator.RelocateDiagnostics(entry.Value.Diagnostics, documentChange, CancellationToken.None)
        });
      }
    }
    return result;
  }

  public void Save(TextDocumentIdentifier documentId) {
    if (VerifyOnSave) {
      logger.LogDebug("Clearing result for workCompletedForCurrentVersion");
      var _2 = VerifyEverythingAsync(documentId.Uri.ToUri());
    }
  }

  public async Task<bool> CloseDocument() {
    OpenFileCount--;
    if (OpenFileCount == 0) {
      await CloseAsync();
      return true;
    }

    return false;
  }

  public async Task CloseAsync() {
    CompilationManager.CancelPendingUpdates();
    try {
      await CompilationManager.LastDocument;
      observer.OnCompleted();
    } catch (TaskCanceledException) {
    }
  }

  public async Task<CompilationAfterParsing> GetLastDocumentAsync() {
    await workCompletedForCurrentVersion.WaitAsync();
    workCompletedForCurrentVersion.Release();
    return await CompilationManager.LastDocument;
  }

  public async Task<IdeState> GetSnapshotAfterResolutionAsync() {
    try {
      var resolvedCompilation = await CompilationManager.ResolvedCompilation;
      logger.LogDebug($"GetSnapshotAfterResolutionAsync, resolvedDocument.Version = {resolvedCompilation.Version}, " +
                      $"observer.LastPublishedState.Version = {observer.LastPublishedState.Compilation.Version}, threadId: {Thread.CurrentThread.ManagedThreadId}");
    } catch (OperationCanceledException) {
      logger.LogDebug("Caught OperationCanceledException in GetSnapshotAfterResolutionAsync");
    }

    return observer.LastPublishedState;
  }

  public async Task<IdeState> GetIdeStateAfterVerificationAsync() {
    try {
      await GetLastDocumentAsync();
    } catch (OperationCanceledException) {
    }

    return observer.LastPublishedState;
  }

  // Test that when a project has multiple files, when saving/opening, only the affected Uri is verified when using OnSave.
  // Test that when a project has multiple files, everything is verified on opening one of them.
  private async Task VerifyEverythingAsync(Uri? uri) {
    var _1 = workCompletedForCurrentVersion.WaitAsync();
    try {
      var translatedDocument = await CompilationManager.TranslatedCompilation;

      var implementationTasks = translatedDocument.VerificationTasks;
      if (uri != null) {
        implementationTasks = implementationTasks.Where(d => ((IToken)d.Implementation.tok).Uri == uri).ToList(); ;
      }

      if (!implementationTasks.Any()) {
        // This doesn't work like normal??? 
        // What should change about CompilationManager.verificationCompleted
        CompilationManager.FinishedNotifications(translatedDocument);
      }

      lock (RecentChanges) {
        var freshlyChangedVerifiables = GetChangedVerifiablesFromRanges(translatedDocument, RecentChanges);
        ChangedVerifiables = freshlyChangedVerifiables.Concat(ChangedVerifiables).Distinct()
          .Take(MaxRememberedChangedVerifiables).ToList();
        RecentChanges = new List<Location>();
      }

      var implementationOrder = ChangedVerifiables.Select((v, i) => (v, i)).ToDictionary(k => k.v, k => k.i);
      var orderedTasks = implementationTasks.OrderBy(t => t.Implementation.Priority).CreateOrderedEnumerable(
        t => implementationOrder.GetOrDefault(new FilePosition(((IToken)t.Implementation.tok).Uri, t.Implementation.tok.GetLspPosition()), () => int.MaxValue),
        null, false).ToList();

      foreach (var implementationTask in orderedTasks) {
        CompilationManager.VerifyTask(translatedDocument, implementationTask);
      }
    }
    finally {
      logger.LogDebug("Setting result for workCompletedForCurrentVersion");
      workCompletedForCurrentVersion.Release();
    }
  }

<<<<<<< HEAD
  private IEnumerable<FilePosition> GetChangedVerifiablesFromRanges(CompilationAfterResolution loaded, IEnumerable<Location> changedRanges) {

    IntervalTree<Position, Position> GetTree(Uri uri) {
      // TODO see if we can replace this
      var tree = new DocumentVerificationTree(loaded.Program, uri);
      VerificationProgressReporter.UpdateTree(options, loaded, tree);
      var intervalTree = new IntervalTree<Position, Position>();
      foreach (var childTree in tree.Children) {
        intervalTree.Add(childTree.Range.Start, childTree.Range.End, childTree.Position);
      }

      return intervalTree;
=======
  private IEnumerable<Position> GetChangedVerifiablesFromRanges(CompilationAfterResolution loaded, IEnumerable<Range> changedRanges) {
    var tree = new DocumentVerificationTree(loaded.Program, loaded.DocumentIdentifier);
    VerificationProgressReporter.UpdateTree(serverOptions, loaded, tree);
    var intervalTree = new IntervalTree<Position, Position>();
    foreach (var childTree in tree.Children) {
      intervalTree.Add(childTree.Range.Start, childTree.Range.End, childTree.Position);
>>>>>>> eece8d57
    }

    Dictionary<Uri, IntervalTree<Position, Position>> trees = new();

    return changedRanges.SelectMany(changeRange => {
      var tree = trees.GetOrCreate(changeRange.Uri.ToUri(), () => GetTree(changeRange.Uri.ToUri()));
      return tree.Query(changeRange.Range.Start, changeRange.Range.End).Select(position => new FilePosition(changeRange.Uri.ToUri(), position));
    });
  }

  public void OpenDocument(Uri uri) {
    OpenFileCount++;
    var lastPublishedState = observer.LastPublishedState;
    var migratedVerificationTree = lastPublishedState.VerificationTree;

    StartNewCompilation(migratedVerificationTree, lastPublishedState);
    TriggerVerificationForFile(uri);
  }

  public void Dispose() {
    boogieEngine.Dispose();
  }
}<|MERGE_RESOLUTION|>--- conflicted
+++ resolved
@@ -43,7 +43,6 @@
   private int version = 0;
   public int OpenFileCount { get; private set; }
 
-<<<<<<< HEAD
   private bool VerifyOnOpenChange => options.Get(ServerCommand.Verification) == VerifyOnMode.Change;
   private bool VerifyOnSave => options.Get(ServerCommand.Verification) == VerifyOnMode.Save;
   public List<FilePosition> ChangedVerifiables { get; set; } = new();
@@ -52,28 +51,13 @@
   private readonly SemaphoreSlim workCompletedForCurrentVersion = new(1);
   private readonly DafnyOptions options;
   private readonly DafnyOptions serverOptions;
-=======
-  private bool VerifyOnOpen => serverOptions.Get(ServerCommand.Verification) == VerifyOnMode.Change;
-  private bool VerifyOnChange => serverOptions.Get(ServerCommand.Verification) == VerifyOnMode.Change;
-  private bool VerifyOnSave => serverOptions.Get(ServerCommand.Verification) == VerifyOnMode.Save;
-  public List<Position> ChangedVerifiables { get; set; } = new();
-  public List<Range> ChangedRanges { get; set; } = new();
-
-  private readonly SemaphoreSlim workCompletedForCurrentVersion = new(0);
-  private readonly DafnyOptions serverOptions;
-  private readonly IFileSystem fileSystem;
->>>>>>> eece8d57
 
 #pragma warning disable CS8618
   public ProjectManager(IServiceProvider services, VerificationResultCache verificationCache, DafnyProject project) {
 #pragma warning restore CS8618
     this.services = services;
-<<<<<<< HEAD
     this.verificationCache = verificationCache;
     Project = project;
-=======
-    fileSystem = services.GetRequiredService<IFileSystem>();
->>>>>>> eece8d57
     serverOptions = services.GetRequiredService<DafnyOptions>();
     logger = services.GetRequiredService<ILogger<ProjectManager>>();
     relocator = services.GetRequiredService<IRelocator>();
@@ -90,45 +74,18 @@
     options.Printer = new OutputLogger(logger);
 
     CompilationManager = new CompilationManager(
-<<<<<<< HEAD
       this.services,
       options,
       boogieEngine,
       new Compilation(version, Project),
       null
     );
-=======
-      services,
-      DetermineDocumentOptions(serverOptions, documentIdentifier.Uri),
-      documentIdentifier,
-      null);
-
-    observerSubscription = CompilationManager.DocumentUpdates.Select(d => d.InitialIdeState(serverOptions)).Subscribe(observer);
-
-    if (VerifyOnOpen) {
-      var _ = VerifyEverythingAsync();
-    } else {
-      logger.LogDebug("Setting result for workCompletedForCurrentVersion");
-      workCompletedForCurrentVersion.Release();
-    }
->>>>>>> eece8d57
 
     observerSubscription = Disposable.Empty;
   }
 
   private const int MaxRememberedChanges = 100;
   private const int MaxRememberedChangedVerifiables = 5;
-<<<<<<< HEAD
-=======
-  public const int ProjectFileCacheExpiryTime = 100;
-
-  public void UpdateDocument(DidChangeTextDocumentParams documentChange) {
-
-    logger.LogDebug("Clearing result for workCompletedForCurrentVersion");
-    var _1 = workCompletedForCurrentVersion.WaitAsync();
-
-    CompilationManager.CancelPendingUpdates();
->>>>>>> eece8d57
 
   public void UpdateDocument(DidChangeTextDocumentParams documentChange) {
     var lastPublishedState = observer.LastPublishedState;
@@ -159,7 +116,6 @@
       RecentChanges = newChanges.Concat(migratedChanges).Take(MaxRememberedChanges).ToList()!;
     }
 
-<<<<<<< HEAD
     StartNewCompilation(migratedVerificationTree, lastPublishedState);
     TriggerVerificationForFile(documentChange.TextDocument.Uri.ToUri());
   }
@@ -170,9 +126,6 @@
     logger.LogDebug("Clearing result for workCompletedForCurrentVersion");
 
     CompilationManager.CancelPendingUpdates();
-=======
-    var dafnyOptions = DetermineDocumentOptions(serverOptions, documentChange.TextDocument.Uri);
->>>>>>> eece8d57
     CompilationManager = new CompilationManager(
       services,
       options,
@@ -190,57 +143,15 @@
     CompilationManager.Start();
   }
 
-<<<<<<< HEAD
+
   public void TriggerVerificationForFile(Uri triggeringFile) {
     if (VerifyOnOpenChange) {
       var _ = VerifyEverythingAsync(null);
     } else {
       logger.LogDebug("Setting result for workCompletedForCurrentVersion");
-=======
-  private DafnyOptions DetermineDocumentOptions(DafnyOptions serverOptions, DocumentUri uri) {
-    DafnyProject? projectFile = GetProject(uri);
-
-    var result = new DafnyOptions(serverOptions);
-    result.Printer = new OutputLogger(logger);
-
-    foreach (var option in ServerCommand.Instance.Options) {
-      object? projectFileValue = null;
-      var hasProjectFileValue = projectFile?.TryGetValue(option, TextWriter.Null, out projectFileValue) ?? false;
-      if (hasProjectFileValue) {
-        result.Options.OptionArguments[option] = projectFileValue;
-        result.ApplyBinding(option);
-      }
-    }
-
-    return result;
-
-  }
-
-  private DafnyProject GetProject(DocumentUri uri) {
-    return FindProjectFile(uri.ToUri()) ?? ImplicitProject(uri);
-  }
-
-  public static DafnyProject ImplicitProject(DocumentUri uri) {
-    var implicitProject = new DafnyProject {
-      Includes = new[] { uri.GetFileSystemPath() },
-      Uri = uri.ToUri(),
-    };
-    return implicitProject;
-  }
-
-  private DafnyProject? FindProjectFile(Uri uri) {
-
-    DafnyProject? projectFile = null;
-
-    var folder = Path.GetDirectoryName(uri.LocalPath);
-    while (!string.IsNullOrEmpty(folder) && projectFile == null) {
-      projectFile = GetProjectFile(uri, folder);
-      folder = Path.GetDirectoryName(folder);
->>>>>>> eece8d57
-    }
-  }
-
-<<<<<<< HEAD
+    }
+  }
+
   private static DafnyOptions DetermineProjectOptions(DafnyProject projectOptions, DafnyOptions serverOptions) {
     var result = new DafnyOptions(serverOptions);
 
@@ -253,38 +164,6 @@
     }
 
     return result;
-=======
-    return projectFile;
-  }
-
-  private readonly MemoryCache projectFilePerFolderCache = new("projectFiles");
-  private readonly object nullRepresentative = new(); // Needed because you can't store null in the MemoryCache, but that's a value we want to cache.
-  private DafnyProject? GetProjectFile(Uri sourceFile, string folderPath) {
-    var cachedResult = projectFilePerFolderCache.Get(folderPath);
-    if (cachedResult != null) {
-      return cachedResult == nullRepresentative ? null : (DafnyProject?)cachedResult;
-    }
-
-    var result = GetProjectFileFromUriUncached(sourceFile, folderPath);
-    projectFilePerFolderCache.Set(new CacheItem(folderPath, (object?)result ?? nullRepresentative), new CacheItemPolicy {
-      AbsoluteExpiration = new DateTimeOffset(DateTime.Now.Add(TimeSpan.FromMilliseconds(ProjectFileCacheExpiryTime)))
-    });
-    return result;
-  }
-
-  private DafnyProject? GetProjectFileFromUriUncached(Uri sourceFile, string folderPath) {
-    var configFileUri = new Uri(Path.Combine(folderPath, DafnyProject.FileName));
-    if (!fileSystem.Exists(configFileUri)) {
-      return null;
-    }
-
-    DafnyProject? projectFile = DafnyProject.Open(fileSystem, configFileUri, TextWriter.Null, TextWriter.Null);
-    if (projectFile?.ContainsSourceFile(sourceFile) == false) {
-      return null;
-    }
-
-    return projectFile;
->>>>>>> eece8d57
   }
 
   private Dictionary<ImplementationId, IdeImplementationView> MigrateImplementationViews(DidChangeTextDocumentParams documentChange,
@@ -397,7 +276,6 @@
     }
   }
 
-<<<<<<< HEAD
   private IEnumerable<FilePosition> GetChangedVerifiablesFromRanges(CompilationAfterResolution loaded, IEnumerable<Location> changedRanges) {
 
     IntervalTree<Position, Position> GetTree(Uri uri) {
@@ -410,14 +288,6 @@
       }
 
       return intervalTree;
-=======
-  private IEnumerable<Position> GetChangedVerifiablesFromRanges(CompilationAfterResolution loaded, IEnumerable<Range> changedRanges) {
-    var tree = new DocumentVerificationTree(loaded.Program, loaded.DocumentIdentifier);
-    VerificationProgressReporter.UpdateTree(serverOptions, loaded, tree);
-    var intervalTree = new IntervalTree<Position, Position>();
-    foreach (var childTree in tree.Children) {
-      intervalTree.Add(childTree.Range.Start, childTree.Range.End, childTree.Position);
->>>>>>> eece8d57
     }
 
     Dictionary<Uri, IntervalTree<Position, Position>> trees = new();
