--- conflicted
+++ resolved
@@ -332,16 +332,10 @@
     Dictionary<Uri, IntervalTree<Position, Position>> trees = new();
 
     return changedRanges.SelectMany(changeRange => {
-<<<<<<< HEAD
       var uri = changeRange.Uri.ToUri();
       var tree = trees.GetOrCreate(uri, () => GetTree(uri));
       return tree.Query(changeRange.Range.Start, changeRange.Range.End).Select(position => new FilePosition(uri, position));
-    });
-=======
-      var tree = trees.GetOrCreate(changeRange.Uri.ToUri(), () => GetTree(changeRange.Uri.ToUri()));
-      return tree.Query(changeRange.Range.Start, changeRange.Range.End).Select(position => new FilePosition(changeRange.Uri.ToUri(), position));
     }).Distinct();
->>>>>>> 053672cc
   }
 
   public void OpenDocument(Uri uri, bool triggerCompilation) {
