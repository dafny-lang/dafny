--- conflicted
+++ resolved
@@ -117,13 +117,6 @@
 
   private const int MaxRememberedChanges = 100;
 
-<<<<<<< HEAD
-  public void HandleChange(DidChangeTextDocumentParams documentChange) {
-
-    observerSubscription.Dispose();
-
-    var migrator = createMigrator(documentChange, CancellationToken.None);
-=======
   public void UpdateDocument(DidChangeTextDocumentParams documentChange) {
     StartNewCompilation(documentChange.TextDocument.Uri.ToUri(), documentChange);
   }
@@ -139,12 +132,11 @@
       observer.Migrate(options, migrator, version);
       latestIdeState = latestIdeState.Migrate(options, migrator, version, false);
     }
->>>>>>> e147fe40
 
     Compilation.Dispose();
     var input = new CompilationInput(options, version, Project);
     Compilation = createCompilation(boogieEngine, input);
-    var migratedUpdates = GetStates(Compilation);
+    var migratedUpdates = GetStates(Compilation, latestIdeState);
     states = new ReplaySubject<IdeState>(1);
     var statesSubscription = observerSubscription =
       migratedUpdates.Do(s => latestIdeState = s).Subscribe(states);
@@ -186,37 +178,6 @@
       }).Where(r => r != null);
       RecentChanges = newChanges.Concat(migratedChanges).Take(MaxRememberedChanges).ToList()!;
     }
-<<<<<<< HEAD
-    TriggerVerificationForFile(documentChange.TextDocument.Uri.ToUri());
-  }
-
-  private void StartNewCompilation() {
-    ++version;
-
-    observerSubscription.Dispose();
-    logger.LogDebug("Clearing result for workCompletedForCurrentVersion");
-
-    Compilation.Dispose();
-    var input = new CompilationInput(options, version, Project);
-    latestIdeState = latestIdeState with {
-      Version = version,
-      Input = input
-    };
-    Compilation = createCompilation(boogieEngine, input);
-    var migratedUpdates = GetStates(Compilation, latestIdeState);
-    states = new ReplaySubject<IdeState>(1);
-    var statesSubscription = observerSubscription =
-      migratedUpdates.Do(s => latestIdeState = s).Subscribe(states);
-
-    var throttleTime = options.Get(UpdateThrottling);
-    var throttledUpdates = throttleTime == 0 ? States : States.Sample(TimeSpan.FromMilliseconds(throttleTime));
-
-    var throttledSubscription = throttledUpdates.Subscribe(observer);
-    observerSubscription = new CompositeDisposable(statesSubscription, throttledSubscription);
-
-    Compilation.Start();
-=======
->>>>>>> e147fe40
   }
 
   private IObservable<IdeState> GetStates(Compilation compilation, IdeState previousState) {
