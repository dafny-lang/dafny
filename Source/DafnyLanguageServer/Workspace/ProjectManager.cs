--- conflicted
+++ resolved
@@ -107,11 +107,6 @@
 
   public void UpdateDocument(DidChangeTextDocumentParams documentChange) {
     var migrator = createMigrator(documentChange, CancellationToken.None);
-<<<<<<< HEAD
-    observer.Migrate(migrator, version + 1);
-    var lastPublishedState = observer.LastPublishedState;
-    var migratedVerificationTrees = lastPublishedState.VerificationTrees;
-=======
     Lazy<IdeState> lazyPreviousCompilationLastIdeState = latestIdeState;
     latestIdeState = new Lazy<IdeState>(() => {
       // If we migrate the observer before accessing latestIdeState, we can be sure it's migrated before it receives new events.
@@ -119,7 +114,6 @@
       return lazyPreviousCompilationLastIdeState.Value.Migrate(migrator, version + 1);
     });
     StartNewCompilation();
->>>>>>> 61125b25
 
     lock (RecentChanges) {
       var newChanges = documentChange.ContentChanges.Where(c => c.Range != null).
@@ -128,13 +122,10 @@
           Uri = documentChange.TextDocument.Uri
         });
       var migratedChanges = RecentChanges.Select(location => {
-<<<<<<< HEAD
         if (location.Uri != documentChange.TextDocument.Uri) {
           return location;
         }
-
-=======
->>>>>>> 61125b25
+        
         var newRange = migrator.MigrateRange(location.Range);
         if (newRange == null) {
           return null;
