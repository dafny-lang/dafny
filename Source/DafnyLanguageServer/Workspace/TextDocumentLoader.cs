﻿using Microsoft.Dafny.LanguageServer.Language;
using Microsoft.Dafny.LanguageServer.Language.Symbols;
using Microsoft.Dafny.LanguageServer.Workspace.Notifications;
using OmniSharp.Extensions.LanguageServer.Protocol.Models;
using System;
using System.Collections.Generic;
using System.Linq;
using System.Threading;
using System.Threading.Tasks;
using Microsoft.Boogie;
using Microsoft.Extensions.Logging;

namespace Microsoft.Dafny.LanguageServer.Workspace {
  /// <summary>
  /// Text document loader implementation that offloads the whole load procedure on one dedicated
  /// thread with a stack size of 256MB. Since only one thread is used, document loading is implicitely synchronized.
  /// The verification runs on the calling thread.
  /// </summary>
  /// <remarks>
  /// The increased stack size is necessary to solve the issue https://github.com/dafny-lang/dafny/issues/1447.
  /// </remarks>
  public class TextDocumentLoader : ITextDocumentLoader {
    private const int ResolverMaxStackSize = 0x10000000; // 256MB

    private readonly IDafnyParser parser;
    private readonly ISymbolResolver symbolResolver;
    private readonly ISymbolTableFactory symbolTableFactory;
    private readonly IGhostStateDiagnosticCollector ghostStateDiagnosticCollector;
    protected readonly ICompilationStatusNotificationPublisher statusPublisher;
    protected readonly ILoggerFactory loggerFactory;
    protected readonly INotificationPublisher NotificationPublisher;

    protected TextDocumentLoader(
      ILoggerFactory loggerFactory,
      IDafnyParser parser,
      ISymbolResolver symbolResolver,
      ISymbolTableFactory symbolTableFactory,
      IGhostStateDiagnosticCollector ghostStateDiagnosticCollector,
      ICompilationStatusNotificationPublisher statusPublisher,
      INotificationPublisher notificationPublisher) {
      this.parser = parser;
      this.symbolResolver = symbolResolver;
      this.symbolTableFactory = symbolTableFactory;
      this.ghostStateDiagnosticCollector = ghostStateDiagnosticCollector;
      this.statusPublisher = statusPublisher;
      this.loggerFactory = loggerFactory;
      NotificationPublisher = notificationPublisher;
    }

    public static TextDocumentLoader Create(
      DafnyOptions options,
      IDafnyParser parser,
      ISymbolResolver symbolResolver,
      ISymbolTableFactory symbolTableFactory,
      IGhostStateDiagnosticCollector ghostStateDiagnosticCollector,
      ICompilationStatusNotificationPublisher statusPublisher,
      ILoggerFactory loggerFactory,
      INotificationPublisher notificationPublisher
      ) {
      return new TextDocumentLoader(loggerFactory, parser, symbolResolver, symbolTableFactory, ghostStateDiagnosticCollector, statusPublisher, notificationPublisher);
    }

    public IdeState CreateUnloaded(DocumentTextBuffer textDocument, CancellationToken cancellationToken) {
      return CreateDocumentWithEmptySymbolTable(textDocument,
        new[] { new Diagnostic {
          // This diagnostic never gets sent to the client,
          // instead it forces the first computed diagnostics for a document to always be sent.
          // The message here describes the implicit client state before the first diagnostics have been sent.
          Message = "Resolution diagnostics have not been computed yet.",
          Range = new OmniSharp.Extensions.LanguageServer.Protocol.Models.Range(0, 0, 0,0)
        }}
      );
    }

    public async Task<DocumentAfterParsing> LoadAsync(DafnyOptions options, DocumentTextBuffer textDocument,
      CancellationToken cancellationToken) {
#pragma warning disable CS1998
      return await await DafnyMain.LargeStackFactory.StartNew(
        async () => LoadInternal(options, textDocument, cancellationToken), cancellationToken
#pragma warning restore CS1998
        );
    }

    private DocumentAfterParsing LoadInternal(DafnyOptions options, DocumentTextBuffer textDocument,
      CancellationToken cancellationToken) {
      var errorReporter = new DiagnosticErrorReporter(options, textDocument.Text, textDocument.Uri);
      statusPublisher.SendStatusNotification(textDocument, CompilationStatus.Parsing);
      var program = parser.Parse(textDocument, errorReporter, cancellationToken);
      var documentAfterParsing = new DocumentAfterParsing(textDocument, program, errorReporter.AllDiagnosticsCopy);
      if (errorReporter.HasErrors) {
        statusPublisher.SendStatusNotification(textDocument, CompilationStatus.ParsingFailed);
        return documentAfterParsing;
      }

      statusPublisher.SendStatusNotification(textDocument, CompilationStatus.ResolutionStarted);
<<<<<<< HEAD
      var compilationUnit = symbolResolver.ResolveSymbols(textDocument, program, cancellationToken);
      var legacySymbolTable = symbolTableFactory.CreateFrom(compilationUnit, cancellationToken);
=======
      try {
        var compilationUnit = symbolResolver.ResolveSymbols(textDocument, program, out _, cancellationToken);
        var symbolTable = symbolTableFactory.CreateFrom(compilationUnit, cancellationToken);
>>>>>>> b2bb2341

        var newSymbolTable = errorReporter.HasErrors
          ? null
          : symbolTableFactory.CreateFrom(program, documentAfterParsing, cancellationToken);
        if (errorReporter.HasErrors) {
          statusPublisher.SendStatusNotification(textDocument, CompilationStatus.ResolutionFailed);
        } else {
          statusPublisher.SendStatusNotification(textDocument, CompilationStatus.CompilationSucceeded);
        }

<<<<<<< HEAD
      var ghostDiagnostics = ghostStateDiagnosticCollector.GetGhostStateDiagnostics(legacySymbolTable, cancellationToken).ToArray();

      return new DocumentAfterResolution(textDocument,
        program,
        errorReporter.AllDiagnosticsCopy,
        newSymbolTable,
        legacySymbolTable,
        ghostDiagnostics
      );
=======
        var ghostDiagnostics = ghostStateDiagnosticCollector.GetGhostStateDiagnostics(symbolTable, cancellationToken)
          .ToArray();

        return new DocumentAfterResolution(textDocument,
          program,
          errorReporter.AllDiagnosticsCopy,
          newSymbolTable,
          symbolTable,
          ghostDiagnostics
        );
      } catch (OperationCanceledException) {
        return documentAfterParsing;
      }
>>>>>>> b2bb2341
    }

    private IdeState CreateDocumentWithEmptySymbolTable(
      DocumentTextBuffer textDocument,
      IReadOnlyList<Diagnostic> diagnostics
    ) {
      return new IdeState(
        textDocument,
        diagnostics,
        SymbolTable.Empty(),
        SignatureAndCompletionTable.Empty(DafnyOptions.Default, textDocument),
        new Dictionary<ImplementationId, IdeImplementationView>(),
        Array.Empty<Counterexample>(),
        false,
        Array.Empty<Diagnostic>(),
        new DocumentVerificationTree(textDocument)
      );
    }
  }
}


public record ImplementationId(Position NamedVerificationTask, string Name);<|MERGE_RESOLUTION|>--- conflicted
+++ resolved
@@ -93,14 +93,9 @@
       }
 
       statusPublisher.SendStatusNotification(textDocument, CompilationStatus.ResolutionStarted);
-<<<<<<< HEAD
-      var compilationUnit = symbolResolver.ResolveSymbols(textDocument, program, cancellationToken);
-      var legacySymbolTable = symbolTableFactory.CreateFrom(compilationUnit, cancellationToken);
-=======
       try {
-        var compilationUnit = symbolResolver.ResolveSymbols(textDocument, program, out _, cancellationToken);
-        var symbolTable = symbolTableFactory.CreateFrom(compilationUnit, cancellationToken);
->>>>>>> b2bb2341
+        var compilationUnit = symbolResolver.ResolveSymbols(textDocument, program, cancellationToken);
+        var legacySymbolTable = symbolTableFactory.CreateFrom(compilationUnit, cancellationToken);
 
         var newSymbolTable = errorReporter.HasErrors
           ? null
@@ -111,31 +106,19 @@
           statusPublisher.SendStatusNotification(textDocument, CompilationStatus.CompilationSucceeded);
         }
 
-<<<<<<< HEAD
-      var ghostDiagnostics = ghostStateDiagnosticCollector.GetGhostStateDiagnostics(legacySymbolTable, cancellationToken).ToArray();
-
-      return new DocumentAfterResolution(textDocument,
-        program,
-        errorReporter.AllDiagnosticsCopy,
-        newSymbolTable,
-        legacySymbolTable,
-        ghostDiagnostics
-      );
-=======
-        var ghostDiagnostics = ghostStateDiagnosticCollector.GetGhostStateDiagnostics(symbolTable, cancellationToken)
+        var ghostDiagnostics = ghostStateDiagnosticCollector.GetGhostStateDiagnostics(legacySymbolTable, cancellationToken)
           .ToArray();
 
         return new DocumentAfterResolution(textDocument,
           program,
           errorReporter.AllDiagnosticsCopy,
           newSymbolTable,
-          symbolTable,
+          legacySymbolTable,
           ghostDiagnostics
         );
       } catch (OperationCanceledException) {
         return documentAfterParsing;
       }
->>>>>>> b2bb2341
     }
 
     private IdeState CreateDocumentWithEmptySymbolTable(
