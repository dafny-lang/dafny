﻿using IntervalTree;
using Microsoft.Dafny.LanguageServer.Language;
using Microsoft.Dafny.LanguageServer.Language.Symbols;
using Microsoft.Dafny.LanguageServer.Workspace.Notifications;
using OmniSharp.Extensions.LanguageServer.Protocol.Models;
using System;
using System.Collections.Concurrent;
using System.Collections.Generic;
using System.Collections.Immutable;
using System.Linq;
using System.Reactive.Linq;
using System.Reactive.Threading.Tasks;
using System.Threading;
using System.Threading.Tasks;
using Microsoft.Boogie;
using Microsoft.Extensions.Logging;
using VC;
using VerificationStatus = Microsoft.Boogie.VerificationStatus;

namespace Microsoft.Dafny.LanguageServer.Workspace {
  /// <summary>
  /// Text document loader implementation that offloads the whole load procedure on one dedicated
  /// thread with a stack size of 256MB. Since only one thread is used, document loading is implicitely synchronized.
  /// The verification runs on the calling thread.
  /// </summary>
  /// <remarks>
  /// The increased stack size is necessary to solve the issue https://github.com/dafny-lang/dafny/issues/1447.
  /// </remarks>
  public class TextDocumentLoader : ITextDocumentLoader {
    private VerifierOptions VerifierOptions { get; }
    private const int ResolverMaxStackSize = 0x10000000; // 256MB
    private static readonly ThreadTaskScheduler ResolverScheduler = new(ResolverMaxStackSize);

    private DafnyOptions Options => DafnyOptions.O;
    private readonly IDafnyParser parser;
    private readonly ISymbolResolver symbolResolver;
    private readonly ISymbolTableFactory symbolTableFactory;
    private readonly IProgramVerifier verifier;
    private readonly IGhostStateDiagnosticCollector ghostStateDiagnosticCollector;
    protected readonly ICompilationStatusNotificationPublisher notificationPublisher;
    protected readonly ILoggerFactory loggerFactory;
    private readonly ILogger<TextDocumentLoader> logger;
    protected readonly IDiagnosticPublisher diagnosticPublisher;

    protected TextDocumentLoader(
      ILoggerFactory loggerFactory,
      IDafnyParser parser,
      ISymbolResolver symbolResolver,
      IProgramVerifier verifier,
      ISymbolTableFactory symbolTableFactory,
      IGhostStateDiagnosticCollector ghostStateDiagnosticCollector,
      ICompilationStatusNotificationPublisher notificationPublisher,
      IDiagnosticPublisher diagnosticPublisher,
      VerifierOptions verifierOptions) {
      VerifierOptions = verifierOptions;
      this.parser = parser;
      this.symbolResolver = symbolResolver;
      this.verifier = verifier;
      this.symbolTableFactory = symbolTableFactory;
      this.ghostStateDiagnosticCollector = ghostStateDiagnosticCollector;
      this.notificationPublisher = notificationPublisher;
      this.loggerFactory = loggerFactory;
      this.logger = loggerFactory.CreateLogger<TextDocumentLoader>();
      this.diagnosticPublisher = diagnosticPublisher;
    }

    public static TextDocumentLoader Create(
      IDafnyParser parser,
      ISymbolResolver symbolResolver,
      IProgramVerifier verifier,
      ISymbolTableFactory symbolTableFactory,
      IGhostStateDiagnosticCollector ghostStateDiagnosticCollector,
      ICompilationStatusNotificationPublisher notificationPublisher,
      ILoggerFactory loggerFactory,
      IDiagnosticPublisher diagnosticPublisher,
      VerifierOptions verifierOptions
      ) {
      return new TextDocumentLoader(loggerFactory, parser, symbolResolver, verifier, symbolTableFactory, ghostStateDiagnosticCollector, notificationPublisher, diagnosticPublisher, verifierOptions);
    }

    public DafnyDocument CreateUnloaded(DocumentTextBuffer textDocument, CancellationToken cancellationToken) {
      var errorReporter = new DiagnosticErrorReporter(textDocument.Uri);
      return CreateDocumentWithEmptySymbolTable(
        loggerFactory.CreateLogger<SymbolTable>(),
        textDocument,
        errorReporter,
        parser.CreateUnparsed(textDocument, errorReporter, cancellationToken),
        loadCanceled: true
      );
    }

    public async Task<DafnyDocument> PrepareVerificationTasksAsync(DafnyDocument loaded, CancellationToken cancellationToken) {
      if (loaded.ParseAndResolutionDiagnostics.Any(d => d.Severity == DiagnosticSeverity.Error)) {
        throw new TaskCanceledException();
      }

      var verificationTasks = await verifier.GetVerificationTasksAsync(loaded, cancellationToken);

      var initialViews = new Dictionary<ImplementationId, ImplementationView>();
      foreach (var task in verificationTasks.Tasks) {
        var status = await StatusFromImplementationTaskAsync(task);
        var view = new ImplementationView(task.Implementation.tok.GetLspRange(), status, Array.Empty<Diagnostic>());
        initialViews.Add(GetImplementationId(task.Implementation), view);
      }
      return loaded with {
        VerificationTasks = verificationTasks,
        ImplementationViews = initialViews,
      };
    }

    public async Task<DafnyDocument> LoadAsync(DocumentTextBuffer textDocument, CancellationToken cancellationToken) {
#pragma warning disable CS1998
      return await await Task.Factory.StartNew(async () => LoadInternal(textDocument, cancellationToken), cancellationToken,
#pragma warning restore CS1998
        TaskCreationOptions.None, ResolverScheduler);
    }

    private DafnyDocument LoadInternal(DocumentTextBuffer textDocument, CancellationToken cancellationToken) {
      var errorReporter = new DiagnosticErrorReporter(textDocument.Uri);
      var program = parser.Parse(textDocument, errorReporter, cancellationToken);
      IncludePluginLoadErrors(errorReporter, program);
      if (errorReporter.HasErrors) {
        notificationPublisher.SendStatusNotification(textDocument, CompilationStatus.ParsingFailed);
        return CreateDocumentWithEmptySymbolTable(loggerFactory.CreateLogger<SymbolTable>(), textDocument, errorReporter, program, loadCanceled: false);
      }

      var compilationUnit = symbolResolver.ResolveSymbols(textDocument, program, cancellationToken);
      var symbolTable = symbolTableFactory.CreateFrom(program, compilationUnit, cancellationToken);
      if (errorReporter.HasErrors) {
        notificationPublisher.SendStatusNotification(textDocument, CompilationStatus.ResolutionFailed);
      } else {
        notificationPublisher.SendStatusNotification(textDocument, CompilationStatus.CompilationSucceeded);
      }
      var ghostDiagnostics = ghostStateDiagnosticCollector.GetGhostStateDiagnostics(symbolTable, cancellationToken).ToArray();

      return new DafnyDocument(textDocument, errorReporter.GetDiagnostics(textDocument.Uri),
        new Dictionary<ImplementationId, ImplementationView>(),
        Array.Empty<Counterexample>(),
        ghostDiagnostics, program, symbolTable);
    }

    private static void IncludePluginLoadErrors(DiagnosticErrorReporter errorReporter, Dafny.Program program) {
      foreach (var error in DafnyLanguageServer.PluginLoadErrors) {
        errorReporter.Error(MessageSource.Compiler, program.GetFirstTopLevelToken(), error);
      }
    }

    private DafnyDocument CreateDocumentWithEmptySymbolTable(
      ILogger<SymbolTable> logger,
      DocumentTextBuffer textDocument,
      DiagnosticErrorReporter errorReporter,
      Dafny.Program program,
      bool loadCanceled
    ) {
      return new DafnyDocument(
        textDocument,
        errorReporter.GetDiagnostics(textDocument.Uri),
        new Dictionary<ImplementationId, ImplementationView>(),
        Array.Empty<Counterexample>(),
        Array.Empty<Diagnostic>(),
        program,
        CreateEmptySymbolTable(program, logger),
        null,
        loadCanceled
      );
    }

    private static SymbolTable CreateEmptySymbolTable(Dafny.Program program, ILogger<SymbolTable> logger) {
      return new SymbolTable(
        logger,
        new CompilationUnit(program),
        new Dictionary<object, ILocalizableSymbol>(),
        new Dictionary<ISymbol, SymbolLocation>(),
        new IntervalTree<Position, ILocalizableSymbol>(),
        symbolsResolved: false
      );
    }

    public IObservable<DafnyDocument> Verify(DafnyDocument document, CancellationToken cancellationToken) {
      notificationPublisher.SendStatusNotification(document.TextDocumentItem, CompilationStatus.VerificationStarted);

      var progressReporter = CreateVerificationProgressReporter(document);
      document.VerificationTasks!.BatchCompletions.Subscribe(progressReporter.ReportAssertionBatchResult);
      var implementationTasks = document.VerificationTasks!.Tasks;

      if (VerifierOptions.GutterStatus) {
        progressReporter.RecomputeVerificationTree();
        progressReporter.ReportRealtimeDiagnostics(false, document);
        progressReporter.ReportImplementationsBeforeVerification(
          implementationTasks.Select(t => t.Implementation).ToArray());
      }

<<<<<<< HEAD
=======
      var result = GetVerifiedDafnyDocuments(document, implementationTasks, progressReporter, cancellationToken);

>>>>>>> 04cbc3cc
      foreach (var implementationTask in implementationTasks) {
        cancellationToken.Register(implementationTask.Cancel);
        try {
          implementationTask.Run();
        } catch (InvalidOperationException) {
          // Thrown in case the task was already cancelled. Requires a Boogie fix to remove.
        }
        if (VerifierOptions.GutterStatus) {
          progressReporter.ReportStartVerifyImplementation(implementationTask.Implementation);
        }
      }
      var result = GetVerifiedDafnyDocuments(document, implementationTasks, progressReporter);

      if (VerifierOptions.GutterStatus) {
        ReportRealtimeDiagnostics(document, result, progressReporter, cancellationToken);
      }

      var _ = NotifyStatusAsync(document.TextDocumentItem, result.DefaultIfEmpty(document), cancellationToken);
      return result;
    }

    private IObservable<DafnyDocument> GetVerifiedDafnyDocuments(DafnyDocument document, IReadOnlyList<IImplementationTask> implementationTasks,
      VerificationProgressReporter progressReporter, CancellationToken cancellationToken) {

      var implementationViews = GetExistingViews(document, implementationTasks);
      var counterExamples = new ConcurrentStack<Counterexample>();

<<<<<<< HEAD
      var implementationsUpdates = implementationTasks.Select(implementationTask =>
        implementationTask.ObservableStatus.SelectMany(boogieStatus => boogieStatus == VerificationStatus.Stale ? Observable.Empty<DafnyDocument>() :
          HandleStatusUpdate(implementationTask, boogieStatus).ToObservable()));
=======
      var implementationsUpdates = implementationTasks.Select(implementationTask => {
        var subject = WrapObservable(cancellationToken, implementationTask);
        return subject.SelectMany(boogieStatus =>
          HandleStatusUpdate(implementationTask, boogieStatus).ToObservable());
      });
>>>>>>> 04cbc3cc
      var result = implementationsUpdates.Merge().Replay();
      result.Connect();

      var initial = document with {
        ImplementationViews = implementationViews.ToImmutableDictionary(),
      };
      return Observable.Return(initial).Concat(result);

      async Task<DafnyDocument> HandleStatusUpdate(IImplementationTask implementationTask, VerificationStatus boogieStatus) {
        var id = GetImplementationId(implementationTask.Implementation);
        var status = await StatusFromImplementationTaskAsync(implementationTask);
        var lspRange = implementationTask.Implementation.tok.GetLspRange();
        if (boogieStatus is VerificationStatus.Completed) {
          var verificationResult = await implementationTask.ActualTask;
          foreach (var counterExample in verificationResult.Errors) {
            counterExamples.Push(counterExample);
          }

          var itDiagnostics = GetDiagnosticsFromResult(document, verificationResult);
          var view = new ImplementationView(lspRange, status, itDiagnostics);
          implementationViews.AddOrUpdate(id, view, (_, _) => view);
          if (VerifierOptions.GutterStatus) {
            progressReporter.ReportEndVerifyImplementation(implementationTask.Implementation, verificationResult);
          }
        } else {
          implementationViews.AddOrUpdate(id,
            _ => new ImplementationView(lspRange, status, Array.Empty<Diagnostic>()),
            (_, previousView) => previousView with { Status = status });
        }

        return document with {
          ImplementationViews = implementationViews.ToImmutableDictionary(),
          CounterExamples = counterExamples.ToArray(),
        };
      }
    }

    /**
     * Workaround because Boogie incorrectly does not complete ObservableStatus when the ImplementationTask is cancelled.
     */
    private static Subject<VerificationStatus> WrapObservable(CancellationToken cancellationToken, IImplementationTask implementationTask) {
      var statusObservable = implementationTask.ObservableStatus;
      var subject = new Subject<VerificationStatus>();
      statusObservable.Subscribe(subject);
      cancellationToken.Register(() =>
        subject.OnCompleted());
      return subject;
    }

    private void ReportRealtimeDiagnostics(DafnyDocument document, IObservable<DafnyDocument> result,
      IVerificationProgressReporter progressReporter, CancellationToken cancellationToken) {
      result.DefaultIfEmpty(document).LastAsync().Subscribe(finalDocument => {
        // All unvisited trees need to set them as "verified"
        if (!cancellationToken.IsCancellationRequested) {
          SetAllUnvisitedMethodsAsVerified(document);
        }

        progressReporter.ReportRealtimeDiagnostics(true, finalDocument);
      });
    }

    private ConcurrentDictionary<ImplementationId, ImplementationView> GetExistingViews(DafnyDocument document, IReadOnlyList<IImplementationTask> implementationTasks) {
      var viewDictionary = new ConcurrentDictionary<ImplementationId, ImplementationView>();
      foreach (var task in implementationTasks) {
        var id = GetImplementationId(task.Implementation);
        if (document.ImplementationViews!.TryGetValue(id, out var existingView)) {
#pragma warning disable VSTHRD002
          viewDictionary.TryAdd(id, existingView with { Status = StatusFromImplementationTaskAsync(task).Result });
#pragma warning restore VSTHRD002
        }
      }

      return viewDictionary;
    }

    private List<Diagnostic> GetDiagnosticsFromResult(DafnyDocument document, VerificationResult result) {
      var errorReporter = new DiagnosticErrorReporter(document.Uri);
      foreach (var counterExample in result.Errors) {
        errorReporter.ReportBoogieError(counterExample.CreateErrorInformation(result.Outcome, Options.ForceBplErrors));
      }

      var outcomeError = result.GetOutcomeError(Options);
      if (outcomeError != null) {
        errorReporter.ReportBoogieError(outcomeError);
      }

      return errorReporter.GetDiagnostics(document.Uri).OrderBy(d => d.Range.Start).ToList();
    }

    private async Task<PublishedVerificationStatus> StatusFromImplementationTaskAsync(IImplementationTask task) {
      switch (task.CurrentStatus) {
        case VerificationStatus.Stale: return PublishedVerificationStatus.Stale;
        case VerificationStatus.Queued:
          return PublishedVerificationStatus.Queued;
        case VerificationStatus.Running:
          return PublishedVerificationStatus.Running;
        case VerificationStatus.Completed:
          var verificationResult = await task.ActualTask;
          return verificationResult.Outcome == ConditionGeneration.Outcome.Correct
            ? PublishedVerificationStatus.Correct
            : PublishedVerificationStatus.Error;
        default:
          throw new ArgumentOutOfRangeException();
      }
    }

    protected virtual VerificationProgressReporter CreateVerificationProgressReporter(DafnyDocument document) {
      return new VerificationProgressReporter(
        loggerFactory.CreateLogger<VerificationProgressReporter>(),
        document, notificationPublisher, diagnosticPublisher);
    }

    private async Task NotifyStatusAsync(TextDocumentItem item, IObservable<DafnyDocument> documents, CancellationToken cancellationToken) {
      var finalDocument = await documents.ToTask(cancellationToken);
      var results = await Task.WhenAll(finalDocument.VerificationTasks!.Tasks.Select(t => t.ActualTask));
      logger.LogDebug($"Finished verification with {results.Sum(r => r.Errors.Count)} errors.");
      var verified = results.All(r => r.Outcome == ConditionGeneration.Outcome.Correct);
      var compilationStatusAfterVerification = verified
        ? CompilationStatus.VerificationSucceeded
        : CompilationStatus.VerificationFailed;
      notificationPublisher.SendStatusNotification(item, compilationStatusAfterVerification,
        cancellationToken.IsCancellationRequested ? "(cancelled)" : null);
    }

    // Called only in the case there is a parsing or resolution error on the document
    public void PublishGutterIcons(DafnyDocument document, bool verificationStarted) {
      diagnosticPublisher.PublishGutterIcons(document, verificationStarted);
    }

    private void SetAllUnvisitedMethodsAsVerified(DafnyDocument document) {
      foreach (var tree in document.VerificationTree.Children) {
        tree.SetVerifiedIfPending();
      }
    }

    static ImplementationId GetImplementationId(Implementation implementation) {
      var prefix = implementation.Name.Split(Translator.NameSeparator)[0];

      // Refining declarations get the token of what they're refining, so to distinguish them we need to
      // add the refining module name to the prefix.
      if (implementation.tok is RefinementToken refinementToken) {
        prefix += "." + refinementToken.InheritingModule.Name;
      }
      return new ImplementationId(implementation.tok.GetLspPosition(), prefix);
    }
  }
}


public record ImplementationId(Position NamedVerificationTask, string Name);<|MERGE_RESOLUTION|>--- conflicted
+++ resolved
@@ -9,6 +9,7 @@
 using System.Collections.Immutable;
 using System.Linq;
 using System.Reactive.Linq;
+using System.Reactive.Subjects;
 using System.Reactive.Threading.Tasks;
 using System.Threading;
 using System.Threading.Tasks;
@@ -190,11 +191,8 @@
           implementationTasks.Select(t => t.Implementation).ToArray());
       }
 
-<<<<<<< HEAD
-=======
       var result = GetVerifiedDafnyDocuments(document, implementationTasks, progressReporter, cancellationToken);
 
->>>>>>> 04cbc3cc
       foreach (var implementationTask in implementationTasks) {
         cancellationToken.Register(implementationTask.Cancel);
         try {
@@ -206,7 +204,6 @@
           progressReporter.ReportStartVerifyImplementation(implementationTask.Implementation);
         }
       }
-      var result = GetVerifiedDafnyDocuments(document, implementationTasks, progressReporter);
 
       if (VerifierOptions.GutterStatus) {
         ReportRealtimeDiagnostics(document, result, progressReporter, cancellationToken);
@@ -222,17 +219,11 @@
       var implementationViews = GetExistingViews(document, implementationTasks);
       var counterExamples = new ConcurrentStack<Counterexample>();
 
-<<<<<<< HEAD
-      var implementationsUpdates = implementationTasks.Select(implementationTask =>
-        implementationTask.ObservableStatus.SelectMany(boogieStatus => boogieStatus == VerificationStatus.Stale ? Observable.Empty<DafnyDocument>() :
-          HandleStatusUpdate(implementationTask, boogieStatus).ToObservable()));
-=======
       var implementationsUpdates = implementationTasks.Select(implementationTask => {
         var subject = WrapObservable(cancellationToken, implementationTask);
-        return subject.SelectMany(boogieStatus =>
-          HandleStatusUpdate(implementationTask, boogieStatus).ToObservable());
+        return subject.SelectMany(boogieStatus => boogieStatus == VerificationStatus.Stale ? Observable.Empty<DafnyDocument>() :
+            HandleStatusUpdate(implementationTask, boogieStatus).ToObservable());
       });
->>>>>>> 04cbc3cc
       var result = implementationsUpdates.Merge().Replay();
       result.Connect();
 
