﻿using IntervalTree;
using Microsoft.Dafny.LanguageServer.Language;
using Microsoft.Dafny.LanguageServer.Language.Symbols;
using Microsoft.Dafny.LanguageServer.Workspace.Notifications;
using OmniSharp.Extensions.LanguageServer.Protocol.Models;
using System;
using System.Collections.Concurrent;
using System.Collections.Generic;
using System.Configuration;
using System.IO;
using System.Linq;
using System.Reactive.Linq;
using System.Reactive.Threading.Tasks;
using System.Threading;
using System.Threading.Tasks;
using Microsoft.Boogie;
using Microsoft.Extensions.Logging;
using VC;

namespace Microsoft.Dafny.LanguageServer.Workspace {
  /// <summary>
  /// Text document loader implementation that offloads the whole load procedure on one dedicated
  /// thread with a stack size of 256MB. Since only one thread is used, document loading is implicitely synchronized.
  /// The verification runs on the calling thread.
  /// </summary>
  /// <remarks>
  /// The increased stack size is necessary to solve the issue https://github.com/dafny-lang/dafny/issues/1447.
  /// </remarks>
  public class TextDocumentLoader : ITextDocumentLoader {
    // 256MB
    private const int MaxStackSize = 0x10000000;

    private DafnyOptions Options => DafnyOptions.O;
    private readonly IDafnyParser parser;
    private readonly ISymbolResolver symbolResolver;
    private readonly ISymbolTableFactory symbolTableFactory;
    private readonly IProgramVerifier verifier;
    private readonly IGhostStateDiagnosticCollector ghostStateDiagnosticCollector;
    private readonly ICompilationStatusNotificationPublisher notificationPublisher;
    private readonly ILoggerFactory loggerFactory;
    private readonly ILogger<TextDocumentLoader> logger;

    private TextDocumentLoader(
      ILoggerFactory loggerFactory,
      IDafnyParser parser,
      ISymbolResolver symbolResolver,
      IProgramVerifier verifier,
      ISymbolTableFactory symbolTableFactory,
      IGhostStateDiagnosticCollector ghostStateDiagnosticCollector,
      ICompilationStatusNotificationPublisher notificationPublisher) {
      this.parser = parser;
      this.symbolResolver = symbolResolver;
      this.verifier = verifier;
      this.symbolTableFactory = symbolTableFactory;
      this.ghostStateDiagnosticCollector = ghostStateDiagnosticCollector;
      this.notificationPublisher = notificationPublisher;
      this.loggerFactory = loggerFactory;
      this.logger = loggerFactory.CreateLogger<TextDocumentLoader>();
    }

    static readonly ThreadTaskScheduler LargeStackScheduler = new(MaxStackSize);

    public static TextDocumentLoader Create(
      IDafnyParser parser,
      ISymbolResolver symbolResolver,
      IProgramVerifier verifier,
      ISymbolTableFactory symbolTableFactory,
      IGhostStateDiagnosticCollector ghostStateDiagnosticCollector,
      ICompilationStatusNotificationPublisher notificationPublisher,
      ILoggerFactory loggerFactory
      ) {
      return new TextDocumentLoader(loggerFactory, parser, symbolResolver, verifier, symbolTableFactory, ghostStateDiagnosticCollector, notificationPublisher);
    }

    public DafnyDocument CreateUnloaded(TextDocumentItem textDocument, CancellationToken cancellationToken) {
      var errorReporter = new DiagnosticErrorReporter(textDocument.Uri);
      return CreateDocumentWithEmptySymbolTable(
        loggerFactory.CreateLogger<SymbolTable>(),
        textDocument,
        errorReporter,
        parser.CreateUnparsed(textDocument, errorReporter, cancellationToken),
        loadCanceled: true
      );
    }

<<<<<<< HEAD
    public async Task<DafnyDocument> LoadAsync(TextDocumentItem textDocument, CancellationToken cancellationToken) {
#pragma warning disable CS1998
      return await await Task.Factory.StartNew(async () => LoadInternal(textDocument, cancellationToken), cancellationToken,
#pragma warning restore CS1998
        TaskCreationOptions.None, LargeStackScheduler);
=======
    public Task<DafnyDocument> LoadAsync(TextDocumentItem textDocument, CancellationToken cancellationToken) {
#pragma warning disable CS1998
      // By using `async`, any OperationCancelledExceptions are converted to a cancelled Task.
      return Task.Factory.StartNew(async () => LoadInternal(textDocument, cancellationToken), cancellationToken,
        TaskCreationOptions.None, LargeStackScheduler).Unwrap();
#pragma warning restore CS1998
>>>>>>> b2e96e06
    }

    private DafnyDocument LoadInternal(TextDocumentItem textDocument, CancellationToken cancellationToken) {
      var errorReporter = new DiagnosticErrorReporter(textDocument.Uri);
      var program = parser.Parse(textDocument, errorReporter, cancellationToken);
      IncludePluginLoadErrors(errorReporter, program);
      if (errorReporter.HasErrors) {
        notificationPublisher.SendStatusNotification(textDocument, CompilationStatus.ParsingFailed);
        return CreateDocumentWithEmptySymbolTable(loggerFactory.CreateLogger<SymbolTable>(), textDocument, errorReporter, program, loadCanceled: false);
      }

      var compilationUnit = symbolResolver.ResolveSymbols(textDocument, program, cancellationToken);
      var symbolTable = symbolTableFactory.CreateFrom(program, compilationUnit, cancellationToken);
      if (errorReporter.HasErrors) {
        notificationPublisher.SendStatusNotification(textDocument, CompilationStatus.ResolutionFailed);
      } else {
        notificationPublisher.SendStatusNotification(textDocument, CompilationStatus.CompilationSucceeded);
      }
      var ghostDiagnostics = ghostStateDiagnosticCollector.GetGhostStateDiagnostics(symbolTable, cancellationToken).ToArray();

      return new DafnyDocument(Options, textDocument, errorReporter.GetDiagnostics(textDocument.Uri),
        Array.Empty<Diagnostic>(), Array.Empty<Counterexample>(),
        ghostDiagnostics, program, symbolTable);
    }

    // TODO should we include this for each document? I think it's better not to show these errors as diagnostics, but through something like a showMessage request.
    private static void IncludePluginLoadErrors(DiagnosticErrorReporter errorReporter, Dafny.Program program) {
      foreach (var error in DafnyLanguageServer.PluginLoadErrors) {
        errorReporter.Error(MessageSource.Compiler, program.GetFirstTopLevelToken(), error);
      }
    }

    private DafnyDocument CreateDocumentWithEmptySymbolTable(
      ILogger<SymbolTable> logger,
      TextDocumentItem textDocument,
      DiagnosticErrorReporter errorReporter,
      Dafny.Program program,
      bool loadCanceled
    ) {
      return new DafnyDocument(
        Options,
        textDocument,
        errorReporter.GetDiagnostics(textDocument.Uri),
        new List<Diagnostic>(),
        Array.Empty<Counterexample>(),
        Array.Empty<Diagnostic>(),
        program,
        CreateEmptySymbolTable(program, logger),
        loadCanceled
      );
    }

    private static SymbolTable CreateEmptySymbolTable(Dafny.Program program, ILogger<SymbolTable> logger) {
      return new SymbolTable(
        logger,
        new CompilationUnit(program),
        new Dictionary<object, ILocalizableSymbol>(),
        new Dictionary<ISymbol, SymbolLocation>(),
        new IntervalTree<Position, ILocalizableSymbol>(),
        symbolsResolved: false
      );
    }

<<<<<<< HEAD
    public IObservable<DafnyDocument> VerifyAsync(DafnyDocument document, CancellationToken cancellationToken) {
      notificationPublisher.SendStatusNotification(document.Text, CompilationStatus.VerificationStarted);
      var progressReporter = new VerificationProgressReporter(document.Text, notificationPublisher);
      var programErrorReporter = new DiagnosticErrorReporter(document.Uri);
      document.Program.Reporter = programErrorReporter;
      var implementationTasks = verifier.VerifyAsync(document.Program, progressReporter, cancellationToken);
      foreach (var implementationTask in implementationTasks) {
        implementationTask.Run();
      }

      Task.WhenAll(implementationTasks.Select(t => t.ActualTask)).ContinueWith(t => {
        logger.LogDebug($"Finished verification with {t.Result.Sum(r => r.Errors.Count)} errors.");
        var verified = t.Result.All(r => r.Outcome == ConditionGeneration.Outcome.Correct);
        var compilationStatusAfterVerification = verified
          ? CompilationStatus.VerificationSucceeded
          : CompilationStatus.VerificationFailed;
        notificationPublisher.SendStatusNotification(document.Text, compilationStatusAfterVerification);
      }, cancellationToken);

      var concurrentDictionary = new ConcurrentBag<Diagnostic>();
      var counterExamples = new ConcurrentStack<Counterexample>();
      var documentTasks = implementationTasks.Select(it => {
        return it.ActualTask.ContinueWith(t => {

          var errorReporter = new DiagnosticErrorReporter(document.Uri);
          foreach (var counterExample in t.Result.Errors) {
            counterExamples.Push(counterExample);
            errorReporter.ReportBoogieError(counterExample.CreateErrorInformation(t.Result.Outcome, Options.ForceBplErrors));
          }
          var outcomeError = t.Result.GetOutcomeError(Options);
          if (outcomeError != null) {
            errorReporter.ReportBoogieError(outcomeError);
          }
          foreach (var diagnostic in errorReporter.GetDiagnostics(document.Uri)) {
            concurrentDictionary.Add(diagnostic);
          }

          return document with {
            VerificationDiagnostics = concurrentDictionary.ToArray(),
            CounterExamples = counterExamples.ToArray(),
          };
        }, cancellationToken);
      });
      return documentTasks.Select(documentTask => documentTask.ToObservable()).Merge();
=======
    public Task<DafnyDocument> VerifyAsync(DafnyDocument document, CancellationToken cancellationToken) {

      return Task.Factory.StartNew(() => VerifyInternalAsync(document, cancellationToken), cancellationToken,
        TaskCreationOptions.None, LargeStackScheduler).Unwrap();
    }

    private async Task<DafnyDocument> VerifyInternalAsync(DafnyDocument document, CancellationToken cancellationToken) {
      notificationPublisher.SendStatusNotification(document.Text, CompilationStatus.VerificationStarted);
      var progressReporter = new VerificationProgressReporter(document.Text, notificationPublisher);
      var verificationResult = await verifier.VerifyAsync(document.Program, progressReporter, cancellationToken);
      var compilationStatusAfterVerification = verificationResult.Verified
        ? CompilationStatus.VerificationSucceeded
        : CompilationStatus.VerificationFailed;
      notificationPublisher.SendStatusNotification(document.Text, compilationStatusAfterVerification);
      logger.LogDebug($"Finished verification with {document.Errors.ErrorCount} errors.");
      return document with {
        OldVerificationDiagnostics = new List<Diagnostic>(),
        SerializedCounterExamples = verificationResult.SerializedCounterExamples
      };
>>>>>>> b2e96e06
    }

    private record Request(CancellationToken CancellationToken) {
      public TaskCompletionSource<DafnyDocument> Document { get; } = new();
    }

    private class VerificationProgressReporter : IVerificationProgressReporter {
      private ICompilationStatusNotificationPublisher publisher { get; init; }
      private TextDocumentItem document { get; init; }

      public VerificationProgressReporter(TextDocumentItem document,
                                          ICompilationStatusNotificationPublisher publisher) {
        this.document = document;
        this.publisher = publisher;
      }

      public void ReportProgress(string message) {
        publisher.SendStatusNotification(document, CompilationStatus.VerificationStarted, message);
      }
    }
  }
}<|MERGE_RESOLUTION|>--- conflicted
+++ resolved
@@ -6,8 +6,6 @@
 using System;
 using System.Collections.Concurrent;
 using System.Collections.Generic;
-using System.Configuration;
-using System.IO;
 using System.Linq;
 using System.Reactive.Linq;
 using System.Reactive.Threading.Tasks;
@@ -83,20 +81,11 @@
       );
     }
 
-<<<<<<< HEAD
     public async Task<DafnyDocument> LoadAsync(TextDocumentItem textDocument, CancellationToken cancellationToken) {
 #pragma warning disable CS1998
       return await await Task.Factory.StartNew(async () => LoadInternal(textDocument, cancellationToken), cancellationToken,
 #pragma warning restore CS1998
         TaskCreationOptions.None, LargeStackScheduler);
-=======
-    public Task<DafnyDocument> LoadAsync(TextDocumentItem textDocument, CancellationToken cancellationToken) {
-#pragma warning disable CS1998
-      // By using `async`, any OperationCancelledExceptions are converted to a cancelled Task.
-      return Task.Factory.StartNew(async () => LoadInternal(textDocument, cancellationToken), cancellationToken,
-        TaskCreationOptions.None, LargeStackScheduler).Unwrap();
-#pragma warning restore CS1998
->>>>>>> b2e96e06
     }
 
     private DafnyDocument LoadInternal(TextDocumentItem textDocument, CancellationToken cancellationToken) {
@@ -160,7 +149,6 @@
       );
     }
 
-<<<<<<< HEAD
     public IObservable<DafnyDocument> VerifyAsync(DafnyDocument document, CancellationToken cancellationToken) {
       notificationPublisher.SendStatusNotification(document.Text, CompilationStatus.VerificationStarted);
       var progressReporter = new VerificationProgressReporter(document.Text, notificationPublisher);
@@ -205,27 +193,6 @@
         }, cancellationToken);
       });
       return documentTasks.Select(documentTask => documentTask.ToObservable()).Merge();
-=======
-    public Task<DafnyDocument> VerifyAsync(DafnyDocument document, CancellationToken cancellationToken) {
-
-      return Task.Factory.StartNew(() => VerifyInternalAsync(document, cancellationToken), cancellationToken,
-        TaskCreationOptions.None, LargeStackScheduler).Unwrap();
-    }
-
-    private async Task<DafnyDocument> VerifyInternalAsync(DafnyDocument document, CancellationToken cancellationToken) {
-      notificationPublisher.SendStatusNotification(document.Text, CompilationStatus.VerificationStarted);
-      var progressReporter = new VerificationProgressReporter(document.Text, notificationPublisher);
-      var verificationResult = await verifier.VerifyAsync(document.Program, progressReporter, cancellationToken);
-      var compilationStatusAfterVerification = verificationResult.Verified
-        ? CompilationStatus.VerificationSucceeded
-        : CompilationStatus.VerificationFailed;
-      notificationPublisher.SendStatusNotification(document.Text, compilationStatusAfterVerification);
-      logger.LogDebug($"Finished verification with {document.Errors.ErrorCount} errors.");
-      return document with {
-        OldVerificationDiagnostics = new List<Diagnostic>(),
-        SerializedCounterExamples = verificationResult.SerializedCounterExamples
-      };
->>>>>>> b2e96e06
     }
 
     private record Request(CancellationToken CancellationToken) {
