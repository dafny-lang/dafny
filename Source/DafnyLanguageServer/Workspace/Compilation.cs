using System;
using System.Collections.Generic;
using System.Linq;
using System.Reactive;
using System.Reactive.Concurrency;
using System.Reactive.Linq;
using System.Reactive.Subjects;
using System.Reactive.Threading.Tasks;
using System.Threading;
using System.Threading.Tasks;
using Microsoft.Boogie;
using Microsoft.Dafny.LanguageServer.Language;
using Microsoft.Dafny.LanguageServer.Workspace.Notifications;
using Microsoft.Extensions.DependencyInjection;
using Microsoft.Extensions.Logging;
using OmniSharp.Extensions.LanguageServer.Protocol.Models;
using VC;
using Range = OmniSharp.Extensions.LanguageServer.Protocol.Models.Range;

namespace Microsoft.Dafny.LanguageServer.Workspace;

/// <summary>
/// The compilation of a single document version.
/// The document will be parsed, resolved, translated to Boogie and verified.
///
/// Compilation may be configured to pause after translation,
/// requiring a call to CompilationManager.Verify for the document to be verified.
///
/// Compilation is agnostic to document updates, it does not handle the migration of old document state.
/// </summary>
public class Compilation {

  private readonly ILogger logger;
  private readonly ITextDocumentLoader documentLoader;
  private readonly ICompilationStatusNotificationPublisher statusPublisher;
  private readonly INotificationPublisher notificationPublisher;
  private readonly IProgramVerifier verifier;
  private readonly IDafnyParser parser;

  public DocumentTextBuffer TextBuffer { get; }
  private readonly IServiceProvider services;

  // TODO CompilationManager shouldn't be aware of migration
  private readonly VerificationTree? migratedVerificationTree;

  private TaskCompletionSource started = new();
  private readonly IScheduler verificationUpdateScheduler = new EventLoopScheduler();
  private readonly CancellationTokenSource cancellationSource;
  private readonly Subject<Document> documentUpdates = new();
  public IObservable<Document> DocumentUpdates => documentUpdates;

  public Task<DocumentAfterParsing> ParsedDocument { get; }
  public Task<DocumentAfterResolution> ResolvedDocument { get; }
  public Task<DocumentAfterTranslation> TranslatedDocument { get; }

  public Compilation(IServiceProvider services,
    DocumentTextBuffer textBuffer,
    VerificationTree? migratedVerificationTree) {
    options = services.GetRequiredService<DafnyOptions>();
    logger = services.GetRequiredService<ILogger<Compilation>>();
    documentLoader = services.GetRequiredService<ITextDocumentLoader>();
    notificationPublisher = services.GetRequiredService<INotificationPublisher>();
    verifier = services.GetRequiredService<IProgramVerifier>();
    statusPublisher = services.GetRequiredService<ICompilationStatusNotificationPublisher>();
    parser = services.GetRequiredService<IDafnyParser>();

    TextBuffer = textBuffer;
    this.services = services;
    this.migratedVerificationTree = migratedVerificationTree;
    cancellationSource = new();

    MarkVerificationFinished();

    ParsedDocument = ParseAsync();
    ResolvedDocument = ResolveAsync();
    TranslatedDocument = TranslateAsync();
  }

  public void Start() {
    started.TrySetResult();
  }

  private async Task<DocumentAfterParsing> ParseAsync() {
    try {
      await started.Task;

      var errorReporter = new DiagnosticErrorReporter(TextBuffer.Text, TextBuffer.Uri);
      statusPublisher.SendStatusNotification(TextBuffer, CompilationStatus.ResolutionStarted);
      var program = parser.Parse(TextBuffer, errorReporter, cancellationSource.Token);
      var documentAfterParsing = new DocumentAfterParsing(TextBuffer, program, errorReporter.GetDiagnostics(TextBuffer.Uri));
      if (errorReporter.HasErrors) {
        documentUpdates.OnNext(documentAfterParsing);
        statusPublisher.SendStatusNotification(TextBuffer, CompilationStatus.ParsingFailed);
      }

      return documentAfterParsing;
    } catch (Exception e) {
      documentUpdates.OnError(e);
      throw;
    }
  }

  private async Task<DocumentAfterResolution> ResolveAsync() {
    var parsedDocument = await ParsedDocument;
    if (parsedDocument.Diagnostics.Any()) {
      throw new OperationCanceledException();
    }

    try {

      var documentAfterResolution = await documentLoader.LoadAsync(parsedDocument, cancellationSource.Token);

      // TODO, let gutter icon publications also used the published CompilationView.
<<<<<<< HEAD
      var state = parsedDocument.InitialIdeState();
=======
      var state = documentAfterParsing.InitialIdeState(options);
>>>>>>> 63f2c710
      state = state with {
        VerificationTree = migratedVerificationTree ?? state.VerificationTree
      };
      notificationPublisher.PublishGutterIcons(state, false);

      logger.LogDebug($"documentUpdates.HasObservers: {documentUpdates.HasObservers}, threadId: {Thread.CurrentThread.ManagedThreadId}");
      documentUpdates.OnNext(documentAfterResolution);
      logger.LogDebug($"Passed documentAfterParsing to documentUpdates.OnNext, resolving ResolvedDocument task for version {parsedDocument.Version}.");
      return documentAfterResolution;

    } catch (Exception e) {
      documentUpdates.OnError(e);
      throw;
    }
  }

  private async Task<DocumentAfterTranslation> TranslateAsync() {
    var resolvedCompilation = await ResolvedDocument;

    if (resolvedCompilation.ParseAndResolutionDiagnostics.Any(d =>
          d.Severity == DiagnosticSeverity.Error &&
          d.Source != MessageSource.Compiler.ToString() &&
          d.Source != MessageSource.Verifier.ToString())) {
      throw new TaskCanceledException();
    }

    try {
      var translatedDocument = await PrepareVerificationTasksAsync(resolvedCompilation, cancellationSource.Token);
      documentUpdates.OnNext(translatedDocument);
      foreach (var task in translatedDocument.VerificationTasks!) {
        cancellationSource.Token.Register(task.Cancel);
      }

      return translatedDocument;
    } catch (Exception e) {
      documentUpdates.OnError(e);
      throw;
    }
  }

  public async Task<DocumentAfterTranslation> PrepareVerificationTasksAsync(
    DocumentAfterResolution loaded,
    CancellationToken cancellationToken) {

    var verificationTasks =
      await verifier.GetVerificationTasksAsync(loaded, cancellationToken);

    var initialViews = new Dictionary<ImplementationId, ImplementationView>();
    foreach (var task in verificationTasks) {
      var status = StatusFromBoogieStatus(task.CacheStatus);
      var implementationId = GetImplementationId(task.Implementation);
      try {
        if (task.CacheStatus is Completed completed) {
          var view = new ImplementationView(task.Implementation.tok.GetLspRange(), status,
            GetDiagnosticsFromResult(loaded, completed.Result));
          initialViews.Add(implementationId, view);
        } else {
          var view = new ImplementationView(task.Implementation.tok.GetLspRange(), status, Array.Empty<Diagnostic>());
          initialViews.Add(implementationId, view);
        }
      } catch (ArgumentException) {
        logger.LogCritical($"Two different implementation tasks have the same id, second name is {task.Implementation.Name}.");
      }
    }

    var translated = new DocumentAfterTranslation(services,
      loaded.TextDocumentItem, loaded.Program,
      loaded.ParseAndResolutionDiagnostics, loaded.SymbolTable, loaded.SignatureAndCompletionTable, loaded.GhostDiagnostics, verificationTasks,
      new(),
      initialViews,
      migratedVerificationTree ?? new DocumentVerificationTree(loaded.TextDocumentItem));

    translated.GutterProgressReporter.RecomputeVerificationTree();

    if (ReportGutterStatus) {
      translated.GutterProgressReporter.ReportRealtimeDiagnostics(false, translated);
    }
    translated.GutterProgressReporter.ReportImplementationsBeforeVerification(
      verificationTasks.Select(t => t.Implementation).ToArray());

    var implementations = verificationTasks.Select(t => t.Implementation).ToHashSet();

    var subscription = verifier.BatchCompletions.ObserveOn(verificationUpdateScheduler).Where(c =>
      implementations.Contains(c.Implementation)).Subscribe(translated.GutterProgressReporter.ReportAssertionBatchResult);
    cancellationToken.Register(() => subscription.Dispose());
    return translated;
  }

  private static ImplementationId GetImplementationId(Implementation implementation) {
    var prefix = implementation.Name.Split(Translator.NameSeparator)[0];

    // Refining declarations get the token of what they're refining, so to distinguish them we need to
    // add the refining module name to the prefix.
    if (implementation.tok is RefinementToken refinementToken) {
      prefix += "." + refinementToken.InheritingModule.Name;
    }
    return new ImplementationId(implementation.tok.GetLspPosition(), prefix);
  }

  private void SetAllUnvisitedMethodsAsVerified(DocumentAfterTranslation document) {
    foreach (var tree in document.VerificationTree.Children) {
      tree.SetVerifiedIfPending();
    }
  }

  private int runningVerificationJobs = 0;
  public bool VerifyTask(DocumentAfterTranslation document, IImplementationTask implementationTask) {

    var statusUpdates = implementationTask.TryRun();
    if (statusUpdates == null) {
      if (implementationTask.CacheStatus is Completed completedCache) {
        foreach (var result in completedCache.Result.VCResults) {
          document.GutterProgressReporter.ReportAssertionBatchResult(
            new AssertionBatchResult(implementationTask.Implementation, result));
        }
        document.GutterProgressReporter.ReportEndVerifyImplementation(implementationTask.Implementation,
          completedCache.Result);
      }

      return false;
    }

    Interlocked.Increment(ref runningVerificationJobs);
    MarkVerificationStarted();
    statusUpdates.ObserveOn(verificationUpdateScheduler).Subscribe(
      update => {
        try {
          HandleStatusUpdate(document, implementationTask, update);
        } catch (Exception e) {
          logger.LogCritical(e, "Caught exception in statusUpdates OnNext.");
        }
      },
      e => {
        logger.LogError(e, "Caught error in statusUpdates observable.");
        StatusUpdateHandlerFinally();
      },
      StatusUpdateHandlerFinally
    );

    void StatusUpdateHandlerFinally() {
      try {
        var remainingJobs = Interlocked.Decrement(ref runningVerificationJobs);
        if (remainingJobs == 0) {
          logger.LogDebug($"Calling FinishedNotifications because there are no remaining verification jobs for version {document.Version}.");
          FinishedNotifications(document);
        }
      } catch (Exception e) {
        logger.LogCritical(e, "Caught exception while handling finally code of statusUpdates handler.");
      }
    }

    return true;
  }

  public void FinishedNotifications(DocumentAfterTranslation document) {
    MarkVerificationFinished();
    if (ReportGutterStatus) {
      // All unvisited trees need to set them as "verified"
      if (!cancellationSource.IsCancellationRequested) {
        SetAllUnvisitedMethodsAsVerified(document);
      }

      document.GutterProgressReporter.ReportRealtimeDiagnostics(true, document);
    }
  }

  private void HandleStatusUpdate(DocumentAfterTranslation document, IImplementationTask implementationTask, IVerificationStatus boogieStatus) {
    var id = GetImplementationId(implementationTask.Implementation);
    var status = StatusFromBoogieStatus(boogieStatus);
    var implementationRange = implementationTask.Implementation.tok.GetLspRange();
    logger.LogDebug($"Received status {boogieStatus} for {implementationTask.Implementation.Name}");
    if (boogieStatus is Running) {
      document.GutterProgressReporter.ReportVerifyImplementationRunning(implementationTask.Implementation);
    }

    if (boogieStatus is Completed completed) {
      var verificationResult = completed.Result;
      foreach (var counterExample in verificationResult.Errors) {
        document.Counterexamples.Add(counterExample);
      }
      // Sometimes, the boogie status is set as Completed
      // but the assertion batches were not reported yet.
      // because they are on a different thread.
      // This loop will ensure that every vc result has been dealt with
      // before we report that the verification of the implementation is finished 
      foreach (var result in completed.Result.VCResults) {
        document.GutterProgressReporter.ReportAssertionBatchResult(
          new AssertionBatchResult(implementationTask.Implementation, result));
      }

      var diagnostics = GetDiagnosticsFromResult(document, verificationResult);
      var view = new ImplementationView(implementationRange, status, diagnostics);
      document.ImplementationIdToView[id] = view;
      document.GutterProgressReporter.ReportEndVerifyImplementation(implementationTask.Implementation, verificationResult);
    } else {
      var existingView = document.ImplementationIdToView.GetValueOrDefault(id) ??
                         new ImplementationView(implementationRange, status, Array.Empty<Diagnostic>());
      document.ImplementationIdToView[id] = existingView with { Status = status };
    }

    documentUpdates.OnNext(document);
  }

  private bool ReportGutterStatus => options.Get(ServerCommand.LineVerificationStatus);

  private List<Diagnostic> GetDiagnosticsFromResult(Document document, VerificationResult result) {
    var errorReporter = new DiagnosticErrorReporter(document.TextDocumentItem.Text, document.Uri);
    foreach (var counterExample in result.Errors) {
      errorReporter.ReportBoogieError(counterExample.CreateErrorInformation(result.Outcome, options.ForceBplErrors));
    }

    var outcomeError = result.GetOutcomeError(options);
    if (outcomeError != null) {
      errorReporter.ReportBoogieError(outcomeError);
    }

    return errorReporter.GetDiagnostics(document.Uri).OrderBy(d => d.Range.Start).ToList();
  }

  private static PublishedVerificationStatus StatusFromBoogieStatus(IVerificationStatus verificationStatus) {
    switch (verificationStatus) {
      case Stale:
        return PublishedVerificationStatus.Stale;
      case Queued:
        return PublishedVerificationStatus.Queued;
      case Running:
        return PublishedVerificationStatus.Running;
      case Completed completed:
        return completed.Result.Outcome == ConditionGeneration.Outcome.Correct
          ? PublishedVerificationStatus.Correct
          : PublishedVerificationStatus.Error;
      default:
        throw new ArgumentOutOfRangeException();
    }
  }

  public void CancelPendingUpdates() {
    cancellationSource.Cancel();
  }

  private TaskCompletionSource verificationCompleted = new();
  private readonly DafnyOptions options;

  public void MarkVerificationStarted() {
    logger.LogDebug("MarkVerificationStarted called");
    if (verificationCompleted.Task.IsCompleted) {
      verificationCompleted = new TaskCompletionSource();
    }
  }

  public void MarkVerificationFinished() {
    logger.LogDebug("MarkVerificationFinished called");
    verificationCompleted.TrySetResult();
  }

  public Task<DocumentAfterResolution> LastDocument => TranslatedDocument.ContinueWith(
    t => {
      if (t.IsCompletedSuccessfully) {
#pragma warning disable VSTHRD103
        logger.LogDebug($"LastDocument will return document version {t.Result.Version}");
        return verificationCompleted.Task.ContinueWith(
          verificationCompletedTask => {
            logger.LogDebug($"verificationCompleted finished with status {verificationCompletedTask.Status}");
            return Task.FromResult<DocumentAfterResolution>(t.Result);
          }, TaskScheduler.Current).Unwrap();
#pragma warning restore VSTHRD103
      }

      return ResolvedDocument;
    }, TaskScheduler.Current).Unwrap();

  public async Task<TextEditContainer?> GetTextEditToFormatCode() {
    // TODO https://github.com/dafny-lang/dafny/issues/3416
    var parsedDocument = await ResolvedDocument;
    if (parsedDocument.Diagnostics.Any(diagnostic =>
          diagnostic.Severity == DiagnosticSeverity.Error &&
          diagnostic.Source == MessageSource.Parser.ToString()
        )) {
      return null;
    }

    var firstToken = parsedDocument.Program.GetFirstTopLevelToken();
    if (firstToken == null) {
      return null;
    }
    var result = Formatting.__default.ReindentProgramFromFirstToken(firstToken,
      IndentationFormatter.ForProgram(parsedDocument.Program));

    // TODO: https://github.com/dafny-lang/dafny/issues/3415
    return new TextEditContainer(new TextEdit[] {
      new() {NewText = result, Range = parsedDocument.TextDocumentItem.Range}
    });

  }
}<|MERGE_RESOLUTION|>--- conflicted
+++ resolved
@@ -111,11 +111,7 @@
       var documentAfterResolution = await documentLoader.LoadAsync(parsedDocument, cancellationSource.Token);
 
       // TODO, let gutter icon publications also used the published CompilationView.
-<<<<<<< HEAD
-      var state = parsedDocument.InitialIdeState();
-=======
-      var state = documentAfterParsing.InitialIdeState(options);
->>>>>>> 63f2c710
+      var state = parsedDocument.InitialIdeState(options);
       state = state with {
         VerificationTree = migratedVerificationTree ?? state.VerificationTree
       };
