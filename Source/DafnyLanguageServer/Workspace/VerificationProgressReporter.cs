﻿using System;
using System.Collections.Generic;
using System.Linq;
using Microsoft.Boogie;
using Microsoft.Dafny.LanguageServer.Language;
using Microsoft.Dafny.LanguageServer.Workspace.Notifications;
using Microsoft.Extensions.Logging;
using OmniSharp.Extensions.LanguageServer.Protocol.Models;
using VC;
using VerificationResult = Microsoft.Boogie.VerificationResult;

namespace Microsoft.Dafny.LanguageServer.Workspace;

public class VerificationProgressReporter : IVerificationProgressReporter {
  private readonly DafnyOptions options;
<<<<<<< HEAD
  private readonly CompilationAfterTranslation compilation;
=======
>>>>>>> e95d4ce6
  private readonly ILogger<VerificationProgressReporter> logger;
  private readonly INotificationPublisher notificationPublisher;

  public VerificationProgressReporter(ILogger<VerificationProgressReporter> logger,
    INotificationPublisher notificationPublisher,
<<<<<<< HEAD
    DafnyOptions options,
    VerificationTree tree) {
    this.compilation = compilation;
=======
    DafnyOptions options) {
>>>>>>> e95d4ce6
    this.logger = logger;
    this.notificationPublisher = notificationPublisher;
    this.options = options;
    this.Tree = tree;
  }

  public VerificationTree Tree { get; }

  /// <summary>
  /// Fills up the document with empty verification diagnostics, one for each top-level declarations
  /// Possibly migrates previous diagnostics
  /// </summary>
<<<<<<< HEAD
  public void RecomputeVerificationTree() {
    UpdateTree(options, compilation, Tree);
=======
  public void RecomputeVerificationTree(CompilationAfterTranslation compilation) {
    UpdateTree(options, compilation, compilation.VerificationTree);
>>>>>>> e95d4ce6
  }

  public static void UpdateTree(DafnyOptions options, CompilationAfterParsing parsedCompilation, VerificationTree rootVerificationTree) {
    var previousTrees = rootVerificationTree.Children;

    List<VerificationTree> result = new List<VerificationTree>();

    HashSet<Position> recordedPositions = new HashSet<Position>();

    void AddAndPossiblyMigrateVerificationTree(VerificationTree verificationTree) {
      var position = verificationTree.Position;
      var previousTree = previousTrees.FirstOrDefault(
        oldNode => oldNode != null && oldNode.Position == position,
        null);
      if (previousTree != null) {
        previousTree.SetObsolete();
        verificationTree.StatusVerification = previousTree.StatusVerification;
        verificationTree.StatusCurrent = CurrentStatus.Obsolete;
        verificationTree.Children = previousTree.Children;
      }

      // Prevent duplicating trees, e.g. reveal lemmas that have the same position as the function.
      if (!recordedPositions.Contains(verificationTree.Position)) {
        result.Add(verificationTree);
        recordedPositions.Add(verificationTree.Position);
      }
    }

    foreach (var module in parsedCompilation.Program.Modules()) {
      foreach (var topLevelDecl in module.TopLevelDecls) {
        if (topLevelDecl is DatatypeDecl datatypeDecl) {
          foreach (DatatypeCtor ctor in datatypeDecl.Ctors) {
            var aFormalHasADefaultValue = ctor.Destructors.SelectMany(
              destructor => destructor.CorrespondingFormals).Any(
              formal => formal.DefaultValue != null);
            if (aFormalHasADefaultValue) {
              var verificationTreeRange = ctor.StartToken.GetLspRange(ctor.EndToken);
              var verificationTree = new TopLevelDeclMemberVerificationTree(
                "datatype",
                ctor.Name,
                ctor.GetCompileName(options),
                ctor.tok.Filepath,
                parsedCompilation.Uri.ToUri(),
                verificationTreeRange,
                ctor.tok.GetLspPosition());
              AddAndPossiblyMigrateVerificationTree(verificationTree);
            }
          }
        }

        if (topLevelDecl is TopLevelDeclWithMembers topLevelDeclWithMembers) {
          foreach (var member in topLevelDeclWithMembers.Members) {
            var memberWasNotIncluded = member.tok.Uri != rootVerificationTree.Uri;
            if (memberWasNotIncluded) {
              continue;
            }

            if (member is Field) {
              var constantHasNoBody = member.RangeToken.EndToken.line == 0;
              if (constantHasNoBody) {
                continue; // Nothing to verify
              }

              var verificationTreeRange = member.StartToken.GetLspRange(member.EndToken);
              var verificationTree = new TopLevelDeclMemberVerificationTree(
                "constant",
                member.Name,
                member.GetCompileName(options),
                member.tok.Filepath,
                parsedCompilation.Uri.ToUri(),
                verificationTreeRange,
                member.tok.GetLspPosition());
              AddAndPossiblyMigrateVerificationTree(verificationTree);
            } else if (member is Method or Function) {
              var verificationTreeRange = member.StartToken.GetLspRange(member.EndToken);
              var verificationTree = new TopLevelDeclMemberVerificationTree(
                (member is Method ? "method" : "function"),
                member.Name,
                member.GetCompileName(options),
                member.tok.Filepath,
                parsedCompilation.Uri.ToUri(),
                verificationTreeRange,
                member.tok.GetLspPosition());
              AddAndPossiblyMigrateVerificationTree(verificationTree);
              if (member is Function { ByMethodBody: { } } function) {
                var verificationTreeRangeByMethod = function.ByMethodBody.RangeToken.ToLspRange();
                var verificationTreeByMethod = new TopLevelDeclMemberVerificationTree(
                  "by method part of function",
                  member.Name,
                  member.GetCompileName(options) + "_by_method",
                  member.tok.Filepath,
                  parsedCompilation.Uri.ToUri(),
                  verificationTreeRangeByMethod,
                  function.ByMethodTok.GetLspPosition());
                AddAndPossiblyMigrateVerificationTree(verificationTreeByMethod);
              }
            }
          }
        }

        if (topLevelDecl is SubsetTypeDecl subsetTypeDecl) {
          if (subsetTypeDecl.tok.Uri != rootVerificationTree.Uri) {
            continue;
          }

          var verificationTreeRange = subsetTypeDecl.StartToken.GetLspRange(subsetTypeDecl.EndToken);
          var verificationTree = new TopLevelDeclMemberVerificationTree(
            $"subset type",
            subsetTypeDecl.Name,
            subsetTypeDecl.GetCompileName(options),
            subsetTypeDecl.tok.Filepath,
            parsedCompilation.Uri.ToUri(),
            verificationTreeRange,
            subsetTypeDecl.tok.GetLspPosition());
          AddAndPossiblyMigrateVerificationTree(verificationTree);
        }
      }
    }

    rootVerificationTree.Children = result;
  }

  /// <summary>
  /// On receiving all implementations that are going to be verified, assign each implementation
  /// to its original method tree.
  /// Also set the implementation priority depending on the last edited methods 
  /// </summary>
  /// <param name="implementations">The implementations to be verified</param>
  public virtual void ReportImplementationsBeforeVerification(CompilationAfterTranslation compilation, Implementation[] implementations) {
    // We migrate existing implementations to the new provided ones if they exist.
    // (same child number, same file and same position)
    foreach (var methodTree in Tree.Children) {
      methodTree.ResetNewChildren();
    }

    foreach (var implementation in implementations) {

      var targetMethodNode = GetTargetMethodTree(compilation, implementation, out var oldImplementationNode, true);
      if (targetMethodNode == null) {
        var position = implementation.tok.GetLspPosition();
        var availableMethodNodes = string.Join(",", Tree.Children.Select(vt =>
          $"{vt.Kind} {vt.DisplayName} at {vt.Filename}:{vt.Position.Line}"));
        logger.LogError($"In document {compilation.Uri} and filename {Tree.Filename}, " +
                        $"no method node at {implementation.tok.filename}:{position.Line}:{position.Character}.\n" +
                        $"Available:" + availableMethodNodes);
        continue;
      }
      var newDisplayName = targetMethodNode.DisplayName + " #" + (targetMethodNode.Children.Count + 1) + ":" +
                           implementation.Name;
      var newImplementationNode = new ImplementationVerificationTree(
        newDisplayName,
        implementation.Name,
        targetMethodNode.Filename,
        targetMethodNode.Uri,
        targetMethodNode.Range,
        targetMethodNode.Position
      ).WithImplementation(implementation);
      if (oldImplementationNode != null) {
        newImplementationNode.Children = oldImplementationNode.Children;
      }
      targetMethodNode?.AddNewChild(newImplementationNode);
    }

    foreach (var methodNode in Tree.Children.OfType<TopLevelDeclMemberVerificationTree>()) {
      methodNode.SaveNewChildren();
      if (!methodNode.Children.Any()) {
        methodNode.Start();
        methodNode.Stop();
        methodNode.StatusCurrent = CurrentStatus.Current;
        methodNode.StatusVerification = GutterVerificationStatus.Verified;
      }
      methodNode.PropagateChildrenErrorsUp();
      methodNode.RecomputeAssertionBatchNodeDiagnostics();
    }
  }

  /// <summary>
  /// Triggers sending of the current verification diagnostics to the client
  /// </summary>
  /// <param name="verificationStarted">Whether verification already started at this point</param>
  /// <param name="document">The document to send. Can be a previous document</param>
  public void ReportRealtimeDiagnostics(CompilationAfterTranslation compilation, bool verificationStarted) {
    lock (LockProcessing) {
<<<<<<< HEAD
      document ??= this.compilation;
      notificationPublisher.PublishGutterIcons(compilation.InitialIdeState(compilation, options), verificationStarted);
=======
      notificationPublisher.PublishGutterIcons(compilation.InitialIdeState(options), verificationStarted);
>>>>>>> e95d4ce6
    }
  }

  /// <summary>
  /// Called when the verifier starts verifying an implementation
  /// </summary>
  /// <param name="implementation">The implementation which is going to be verified next</param>
  public void ReportVerifyImplementationRunning(CompilationAfterTranslation compilation, Implementation implementation) {

    lock (LockProcessing) {
      var targetMethodNode = GetTargetMethodTree(compilation, implementation, out var implementationNode);
      if (targetMethodNode == null) {
        logger.LogError($"No method node at {implementation.tok.filename}:{implementation.tok.line}:{implementation.tok.col}");
      } else {
        if (!targetMethodNode.Started) {
          // The same method could be started multiple times for each implementation
          targetMethodNode.Start();
        }

        if (implementationNode == null) {
          logger.LogError($"No implementation at {implementation.tok}");
        } else {
          implementationNode.Start();
        }

        targetMethodNode.PropagateChildrenErrorsUp();
        ReportRealtimeDiagnostics(compilation, true);
      }
    }
  }

  /// <summary>
  /// Called when the verifier finished to visit an implementation
  /// </summary>
  /// <param name="implementation">The implementation it visited</param>
  /// <param name="verificationResult">The result of the verification</param>
  public void ReportEndVerifyImplementation(CompilationAfterTranslation compilation, Implementation implementation, VerificationResult verificationResult) {
    var targetMethodNode = GetTargetMethodTree(compilation, implementation, out var implementationNode);
    if (targetMethodNode == null) {
      logger.LogError($"No method node at {implementation.tok.filename}:{implementation.tok.line}:{implementation.tok.col}");
    } else if (implementationNode == null) {
      logger.LogError($"No implementation node at {implementation.tok.filename}:{implementation.tok.line}:{implementation.tok.col}");
    } else {
      lock (LockProcessing) {
        implementationNode.Stop();
        implementationNode.ResourceCount = verificationResult.ResourceCount;
        targetMethodNode.ResourceCount += verificationResult.ResourceCount;
        var finalOutcome = verificationResult.Outcome switch {
          ConditionGeneration.Outcome.Correct => GutterVerificationStatus.Verified,
          _ => GutterVerificationStatus.Error
        };

        implementationNode.StatusVerification = finalOutcome;
        // Will be only executed by the last instance.
        if (!targetMethodNode.Children.All(child => child.Finished)) {
          targetMethodNode.StatusVerification = verificationResult.Outcome switch {
            ConditionGeneration.Outcome.Correct => targetMethodNode.StatusVerification,
            _ => GutterVerificationStatus.Error
          };
        } else {
          targetMethodNode.Stop();
          // Later, will be overriden by individual outcomes
          targetMethodNode.StatusVerification = finalOutcome;
        }

        targetMethodNode.PropagateChildrenErrorsUp();
        targetMethodNode.RecomputeAssertionBatchNodeDiagnostics();
        ReportRealtimeDiagnostics(compilation, true);
      }
    }
  }

  /// <summary>
  /// Called when a split is finished to be verified
  /// </summary>
  public void ReportAssertionBatchResult(CompilationAfterTranslation compilation, AssertionBatchResult batchResult) {
    lock (LockProcessing) {
      var implementation = batchResult.Implementation;
      var result = batchResult.Result;
      // While there is no error, just add successful nodes.
      var targetMethodNode = GetTargetMethodTree(compilation, implementation, out var implementationNode);
      if (targetMethodNode == null) {
        logger.LogError($"No method node at {implementation.tok.filename}:{implementation.tok.line}:{implementation.tok.col}");
      } else if (implementationNode == null) {
        logger.LogError($"No implementation node at {implementation.tok.filename}:{implementation.tok.line}:{implementation.tok.col}");
      } else {
        var wasAlreadyProcessed = implementationNode.NewChildren.Any(assertNode =>
          assertNode is AssertionVerificationTree assertionNode
          && assertionNode.AssertionBatchNum == result.vcNum);
        if (wasAlreadyProcessed) {
          return;
        }

        result.ComputePerAssertOutcomes(out var perAssertOutcome, out var perAssertCounterExample);

        var assertionBatchTime = (int)result.runTime.TotalMilliseconds;
        var assertionBatchResourceCount = result.resourceCount;
        implementationNode.AddAssertionBatchMetrics(result.vcNum, assertionBatchTime, assertionBatchResourceCount);

        // Attaches the trace
        void AddChildOutcome(Counterexample? counterexample, AssertCmd assertCmd, IToken token,
          GutterVerificationStatus status, IToken? secondaryToken, string? assertDisplay = "",
          string assertIdentifier = "") {
          if (token.Filepath != implementationNode.Filename) {
            return;
          }

          var outcomePosition = token.GetLspPosition();
          var secondaryOutcomePosition = secondaryToken?.GetLspPosition();

          var childrenCount = implementationNode.GetNewChildrenCount();
          assertDisplay = assertDisplay != "" ? " " + assertDisplay : "";
          assertIdentifier = assertIdentifier != "" ? "_" + assertIdentifier : "";

          var outcomeRange = token.GetLspRange();
          var nodeDiagnostic = new AssertionVerificationTree(
            $"{targetMethodNode.DisplayName}{assertDisplay} #{childrenCount}",
            $"{targetMethodNode.Identifier}_{childrenCount}{assertIdentifier}",
            token.Filepath,
            token.Uri,
            secondaryOutcomePosition,
            outcomeRange
          ) {
            StatusVerification = status,
            StatusCurrent = CurrentStatus.Current,
            AssertionBatchNum = result.vcNum,
            Started = true,
            Finished = true
          }.WithDuration(implementationNode.StartTime, assertionBatchTime)
            .WithAssertionAndCounterExample(assertCmd, counterexample);
          // Add this diagnostics as the new one to display once the implementation is fully verified
          implementationNode.AddNewChild(nodeDiagnostic);
          // Update any previous pending "verifying" diagnostic as well so that they are updated in real-time
          var previousChild = implementationNode.Children.OfType<AssertionVerificationTree>()
            .FirstOrDefault(child =>
              child != null && child.Position == outcomePosition && (
                secondaryOutcomePosition == child.SecondaryPosition), null);
          if (previousChild != null) {
            // Temporary update of children.
            implementationNode.Children.Remove(previousChild);
            implementationNode.Children.Add(previousChild with {
              StatusCurrent = CurrentStatus.Current,
              StatusVerification = status
            });
          } else {
            implementationNode.Children.Add(nodeDiagnostic);
          }
        }

        foreach (var (assertCmd, outcome) in perAssertOutcome) {
          var status = GetNodeStatus(outcome);
          perAssertCounterExample.TryGetValue(assertCmd, out var counterexample);
          IToken? secondaryToken = Translator.ToDafnyToken(counterexample is ReturnCounterexample returnCounterexample ? returnCounterexample.FailingReturn.tok :
            counterexample is CallCounterexample callCounterexample ? callCounterexample.FailingRequires.tok :
            null);
          if (assertCmd is AssertEnsuresCmd assertEnsuresCmd) {
            AddChildOutcome(counterexample, assertCmd, Translator.ToDafnyToken(assertEnsuresCmd.Ensures.tok), status, secondaryToken, " ensures", "_ensures");
          } else if (assertCmd is AssertRequiresCmd assertRequiresCmd) {
            AddChildOutcome(counterexample, assertCmd, Translator.ToDafnyToken(assertRequiresCmd.Call.tok), status, secondaryToken, assertDisplay: "Call", assertIdentifier: "call");
          } else {
            AddChildOutcome(counterexample, assertCmd, Translator.ToDafnyToken(assertCmd.tok), status, secondaryToken, assertDisplay: "Assertion", assertIdentifier: "assert");
          }
        }
        targetMethodNode.PropagateChildrenErrorsUp();
        targetMethodNode.RecomputeAssertionBatchNodeDiagnostics();
        ReportRealtimeDiagnostics(compilation, true);
      }
    }
  }

  public void SetAllUnvisitedMethodsAsVerified() {
    foreach (var tree in Tree.Children) {
      tree.SetVerifiedIfPending();
    }
  }


  /// <summary>
  /// Given an implementation, returns the top-level verification tree.
  /// </summary>
  /// <param name="implementation">The implementation</param>
  /// <param name="implementationTree">Returns the tree of the implementation child of the returned top-level verification tree</param>
  /// <param name="nameBased">Whether it should try to locate the implementation using the name rather than the position. Used to relocate previous diagnostics.</param>
  /// <returns>The top-level verification tree</returns>
<<<<<<< HEAD
  private TopLevelDeclMemberVerificationTree? GetTargetMethodTree(Implementation implementation, out ImplementationVerificationTree? implementationTree, bool nameBased = false) {
    var targetMethodNode = Tree.Children.OfType<TopLevelDeclMemberVerificationTree>().FirstOrDefault(
=======
  private TopLevelDeclMemberVerificationTree? GetTargetMethodTree(CompilationAfterTranslation compilation,
    Implementation implementation, out ImplementationVerificationTree? implementationTree, bool nameBased = false) {
    var targetMethodNode = compilation.VerificationTree.Children.OfType<TopLevelDeclMemberVerificationTree>().FirstOrDefault(
>>>>>>> e95d4ce6
      node => node?.Position == implementation.tok.GetLspPosition() &&
              node?.Uri == ((IToken)implementation.tok).Uri
      , null);
    if (nameBased) {
      implementationTree = targetMethodNode?.Children.OfType<ImplementationVerificationTree>().FirstOrDefault(
        node => {
          var nodeImpl = node?.GetImplementation();
          return nodeImpl?.Name == implementation.Name;
        }, null);
    } else {
      implementationTree = targetMethodNode?.Children.OfType<ImplementationVerificationTree>().FirstOrDefault(
        node => node?.GetImplementation() == implementation, null);
    }

    return targetMethodNode;
  }

  /// <summary>
  /// An object to lock so that the updating of the verification trees is always not concurrent
  /// </summary>
  private readonly object LockProcessing = new();

  /// <summary>
  /// Converts a ProverInterface.Outcome to a VerificationStatus
  /// </summary>
  /// <param name="outcome">The outcome set by the split result</param>
  /// <returns>The matching verification status</returns>
  private static GutterVerificationStatus GetNodeStatus(ProverInterface.Outcome outcome) {
    return outcome switch {
      ProverInterface.Outcome.Valid => GutterVerificationStatus.Verified,
      ProverInterface.Outcome.Invalid => GutterVerificationStatus.Error,
      ProverInterface.Outcome.Undetermined => GutterVerificationStatus.Inconclusive,
      ProverInterface.Outcome.TimeOut => GutterVerificationStatus.Error,
      ProverInterface.Outcome.OutOfMemory => GutterVerificationStatus.Error,
      ProverInterface.Outcome.OutOfResource => GutterVerificationStatus.Error,
      ProverInterface.Outcome.Bounded => GutterVerificationStatus.Error,
      _ => GutterVerificationStatus.Error
    };
  }
}<|MERGE_RESOLUTION|>--- conflicted
+++ resolved
@@ -13,41 +13,23 @@
 
 public class VerificationProgressReporter : IVerificationProgressReporter {
   private readonly DafnyOptions options;
-<<<<<<< HEAD
-  private readonly CompilationAfterTranslation compilation;
-=======
->>>>>>> e95d4ce6
   private readonly ILogger<VerificationProgressReporter> logger;
   private readonly INotificationPublisher notificationPublisher;
 
   public VerificationProgressReporter(ILogger<VerificationProgressReporter> logger,
     INotificationPublisher notificationPublisher,
-<<<<<<< HEAD
-    DafnyOptions options,
-    VerificationTree tree) {
-    this.compilation = compilation;
-=======
     DafnyOptions options) {
->>>>>>> e95d4ce6
     this.logger = logger;
     this.notificationPublisher = notificationPublisher;
     this.options = options;
-    this.Tree = tree;
-  }
-
-  public VerificationTree Tree { get; }
+  }
 
   /// <summary>
   /// Fills up the document with empty verification diagnostics, one for each top-level declarations
   /// Possibly migrates previous diagnostics
   /// </summary>
-<<<<<<< HEAD
-  public void RecomputeVerificationTree() {
-    UpdateTree(options, compilation, Tree);
-=======
   public void RecomputeVerificationTree(CompilationAfterTranslation compilation) {
     UpdateTree(options, compilation, compilation.VerificationTree);
->>>>>>> e95d4ce6
   }
 
   public static void UpdateTree(DafnyOptions options, CompilationAfterParsing parsedCompilation, VerificationTree rootVerificationTree) {
@@ -175,22 +157,25 @@
   /// to its original method tree.
   /// Also set the implementation priority depending on the last edited methods 
   /// </summary>
-  /// <param name="implementations">The implementations to be verified</param>
   public virtual void ReportImplementationsBeforeVerification(CompilationAfterTranslation compilation, Implementation[] implementations) {
     // We migrate existing implementations to the new provided ones if they exist.
     // (same child number, same file and same position)
-    foreach (var methodTree in Tree.Children) {
+    if (compilation.VerificationTree == null) {
+      return;
+    }
+
+    foreach (var methodTree in compilation.VerificationTree.Children) {
       methodTree.ResetNewChildren();
     }
 
     foreach (var implementation in implementations) {
 
-      var targetMethodNode = GetTargetMethodTree(compilation, implementation, out var oldImplementationNode, true);
+      var targetMethodNode = GetTargetMethodTree(compilation.VerificationTree, implementation, out var oldImplementationNode, true);
       if (targetMethodNode == null) {
         var position = implementation.tok.GetLspPosition();
-        var availableMethodNodes = string.Join(",", Tree.Children.Select(vt =>
+        var availableMethodNodes = string.Join(",", compilation.VerificationTree.Children.Select(vt =>
           $"{vt.Kind} {vt.DisplayName} at {vt.Filename}:{vt.Position.Line}"));
-        logger.LogError($"In document {compilation.Uri} and filename {Tree.Filename}, " +
+        logger.LogError($"In document {compilation.Uri} and filename {compilation.VerificationTree.Filename}, " +
                         $"no method node at {implementation.tok.filename}:{position.Line}:{position.Character}.\n" +
                         $"Available:" + availableMethodNodes);
         continue;
@@ -211,7 +196,7 @@
       targetMethodNode?.AddNewChild(newImplementationNode);
     }
 
-    foreach (var methodNode in Tree.Children.OfType<TopLevelDeclMemberVerificationTree>()) {
+    foreach (var methodNode in compilation.VerificationTree.Children.OfType<TopLevelDeclMemberVerificationTree>()) {
       methodNode.SaveNewChildren();
       if (!methodNode.Children.Any()) {
         methodNode.Start();
@@ -227,27 +212,23 @@
   /// <summary>
   /// Triggers sending of the current verification diagnostics to the client
   /// </summary>
-  /// <param name="verificationStarted">Whether verification already started at this point</param>
-  /// <param name="document">The document to send. Can be a previous document</param>
   public void ReportRealtimeDiagnostics(CompilationAfterTranslation compilation, bool verificationStarted) {
     lock (LockProcessing) {
-<<<<<<< HEAD
-      document ??= this.compilation;
-      notificationPublisher.PublishGutterIcons(compilation.InitialIdeState(compilation, options), verificationStarted);
-=======
       notificationPublisher.PublishGutterIcons(compilation.InitialIdeState(options), verificationStarted);
->>>>>>> e95d4ce6
     }
   }
 
   /// <summary>
   /// Called when the verifier starts verifying an implementation
   /// </summary>
-  /// <param name="implementation">The implementation which is going to be verified next</param>
   public void ReportVerifyImplementationRunning(CompilationAfterTranslation compilation, Implementation implementation) {
 
+    if (compilation.VerificationTree == null) {
+      return;
+    }
+
     lock (LockProcessing) {
-      var targetMethodNode = GetTargetMethodTree(compilation, implementation, out var implementationNode);
+      var targetMethodNode = GetTargetMethodTree(compilation.VerificationTree, implementation, out var implementationNode);
       if (targetMethodNode == null) {
         logger.LogError($"No method node at {implementation.tok.filename}:{implementation.tok.line}:{implementation.tok.col}");
       } else {
@@ -271,10 +252,13 @@
   /// <summary>
   /// Called when the verifier finished to visit an implementation
   /// </summary>
-  /// <param name="implementation">The implementation it visited</param>
-  /// <param name="verificationResult">The result of the verification</param>
   public void ReportEndVerifyImplementation(CompilationAfterTranslation compilation, Implementation implementation, VerificationResult verificationResult) {
-    var targetMethodNode = GetTargetMethodTree(compilation, implementation, out var implementationNode);
+
+    if (compilation.VerificationTree == null) {
+      return;
+    }
+
+    var targetMethodNode = GetTargetMethodTree(compilation.VerificationTree, implementation, out var implementationNode);
     if (targetMethodNode == null) {
       logger.LogError($"No method node at {implementation.tok.filename}:{implementation.tok.line}:{implementation.tok.col}");
     } else if (implementationNode == null) {
@@ -313,11 +297,16 @@
   /// Called when a split is finished to be verified
   /// </summary>
   public void ReportAssertionBatchResult(CompilationAfterTranslation compilation, AssertionBatchResult batchResult) {
+
+    if (compilation.VerificationTree == null) {
+      return;
+    }
+
     lock (LockProcessing) {
       var implementation = batchResult.Implementation;
       var result = batchResult.Result;
       // While there is no error, just add successful nodes.
-      var targetMethodNode = GetTargetMethodTree(compilation, implementation, out var implementationNode);
+      var targetMethodNode = GetTargetMethodTree(compilation.VerificationTree, implementation, out var implementationNode);
       if (targetMethodNode == null) {
         logger.LogError($"No method node at {implementation.tok.filename}:{implementation.tok.line}:{implementation.tok.col}");
       } else if (implementationNode == null) {
@@ -407,8 +396,12 @@
     }
   }
 
-  public void SetAllUnvisitedMethodsAsVerified() {
-    foreach (var tree in Tree.Children) {
+  public void SetAllUnvisitedMethodsAsVerified(CompilationAfterTranslation compilation) {
+    if (compilation.VerificationTree == null) {
+      return;
+    }
+
+    foreach (var tree in compilation.VerificationTree.Children) {
       tree.SetVerifiedIfPending();
     }
   }
@@ -421,14 +414,10 @@
   /// <param name="implementationTree">Returns the tree of the implementation child of the returned top-level verification tree</param>
   /// <param name="nameBased">Whether it should try to locate the implementation using the name rather than the position. Used to relocate previous diagnostics.</param>
   /// <returns>The top-level verification tree</returns>
-<<<<<<< HEAD
-  private TopLevelDeclMemberVerificationTree? GetTargetMethodTree(Implementation implementation, out ImplementationVerificationTree? implementationTree, bool nameBased = false) {
-    var targetMethodNode = Tree.Children.OfType<TopLevelDeclMemberVerificationTree>().FirstOrDefault(
-=======
-  private TopLevelDeclMemberVerificationTree? GetTargetMethodTree(CompilationAfterTranslation compilation,
+  private TopLevelDeclMemberVerificationTree? GetTargetMethodTree(VerificationTree tree,
     Implementation implementation, out ImplementationVerificationTree? implementationTree, bool nameBased = false) {
-    var targetMethodNode = compilation.VerificationTree.Children.OfType<TopLevelDeclMemberVerificationTree>().FirstOrDefault(
->>>>>>> e95d4ce6
+
+    var targetMethodNode = tree.Children.OfType<TopLevelDeclMemberVerificationTree>().FirstOrDefault(
       node => node?.Position == implementation.tok.GetLspPosition() &&
               node?.Uri == ((IToken)implementation.tok).Uri
       , null);
