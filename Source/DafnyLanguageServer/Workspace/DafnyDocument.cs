﻿using Microsoft.Dafny.LanguageServer.Language;
using OmniSharp.Extensions.LanguageServer.Protocol;
using OmniSharp.Extensions.LanguageServer.Protocol.Models;
using System.Collections.Generic;
using System.Linq;
<<<<<<< HEAD
using System.Reactive.Linq;
using System.Threading.Tasks;
using DafnyServer;
using Microsoft.Boogie;
using VCGeneration;
using SymbolTable = Microsoft.Dafny.LanguageServer.Language.Symbols.SymbolTable;
=======
using System.Text.RegularExpressions;
using Microsoft.Dafny.LanguageServer.Workspace.Notifications;
>>>>>>> a8e4aad0

namespace Microsoft.Dafny.LanguageServer.Workspace {
  /// <summary>
  /// Internal representation of a dafny document.
  /// </summary>
  /// <param name="TextDocumentItem">The text document represented by this dafny document.</param>
  /// <param name="Errors">The diagnostics to report.</param>
  /// <param name="GhostDiagnostics">The ghost state diagnostics of the document.</param>
  /// <param name="Program">The compiled Dafny program.</param>
  /// <param name="SymbolTable">The symbol table for the symbol lookups.</param>
  /// <param name="LoadCanceled"><c>true</c> if the document load was canceled for this document.</param>
  public record DafnyDocument(
    DafnyOptions Options,
    TextDocumentItem TextDocumentItem,
    IReadOnlyList<Diagnostic> ParseAndResolutionDiagnostics,
    // VerificationDiagnostics can be deduced from CounterExamples,
    // but they are stored separately because they are migrated and counterexamples currently are not.
    IReadOnlyDictionary<ImplementationId, IReadOnlyList<Diagnostic>> VerificationDiagnosticsPerImplementation,
    IReadOnlyList<Counterexample> CounterExamples,
    IReadOnlyList<Diagnostic> GhostDiagnostics,
    Dafny.Program Program,
    SymbolTable SymbolTable,
    bool LoadCanceled = false
  ) {

    public IEnumerable<Diagnostic> Diagnostics => ParseAndResolutionDiagnostics.Concat(VerificationDiagnosticsPerImplementation.SelectMany(kv => kv.Value));

    public DocumentUri Uri => TextDocumentItem.Uri;
    public int Version => TextDocumentItem.Version!.Value;


    /// <summary>
    /// True is the resolution succeeded, false if resolution failed
    /// <c>null</c> If the verification did not start (e.g. because of resolution errors)
    /// </summary>
    public bool? ResolutionSucceeded { get; init; } = null;

    /// <summary>
    /// Contains the real-time status of all verification efforts.
    /// Can be migrated from a previous document
    /// The position and the range are never sent to the client.
    /// </summary>
    public VerificationTree VerificationTree { get; init; } = new DocumentVerificationTree(
      Text.Uri.ToString(),
      Text.Text.Count(c => c == '\n') + 1
    );

    /// <summary>
    /// Checks if the given document uri is pointing to this dafny document.
    /// </summary>
    /// <param name="documentUri">The document uri to check.</param>
    /// <returns><c>true</c> if the specified document uri points to the file represented by this document.</returns>
    public bool IsDocument(DocumentUri documentUri) {
      return documentUri == Uri;
    }

    public int LinesCount => VerificationTree.Range.End.Line;
  }
}<|MERGE_RESOLUTION|>--- conflicted
+++ resolved
@@ -1,19 +1,10 @@
-﻿using Microsoft.Dafny.LanguageServer.Language;
-using OmniSharp.Extensions.LanguageServer.Protocol;
+﻿using OmniSharp.Extensions.LanguageServer.Protocol;
 using OmniSharp.Extensions.LanguageServer.Protocol.Models;
 using System.Collections.Generic;
 using System.Linq;
-<<<<<<< HEAD
-using System.Reactive.Linq;
-using System.Threading.Tasks;
-using DafnyServer;
 using Microsoft.Boogie;
-using VCGeneration;
 using SymbolTable = Microsoft.Dafny.LanguageServer.Language.Symbols.SymbolTable;
-=======
-using System.Text.RegularExpressions;
 using Microsoft.Dafny.LanguageServer.Workspace.Notifications;
->>>>>>> a8e4aad0
 
 namespace Microsoft.Dafny.LanguageServer.Workspace {
   /// <summary>
@@ -36,6 +27,7 @@
     IReadOnlyList<Diagnostic> GhostDiagnostics,
     Dafny.Program Program,
     SymbolTable SymbolTable,
+
     bool LoadCanceled = false
   ) {
 
@@ -46,19 +38,13 @@
 
 
     /// <summary>
-    /// True is the resolution succeeded, false if resolution failed
-    /// <c>null</c> If the verification did not start (e.g. because of resolution errors)
-    /// </summary>
-    public bool? ResolutionSucceeded { get; init; } = null;
-
-    /// <summary>
     /// Contains the real-time status of all verification efforts.
     /// Can be migrated from a previous document
     /// The position and the range are never sent to the client.
     /// </summary>
     public VerificationTree VerificationTree { get; init; } = new DocumentVerificationTree(
-      Text.Uri.ToString(),
-      Text.Text.Count(c => c == '\n') + 1
+      TextDocumentItem.Uri.ToString(),
+      TextDocumentItem.Text.Count(c => c == '\n') + 1
     );
 
     /// <summary>
