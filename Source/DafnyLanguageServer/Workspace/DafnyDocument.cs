﻿using Microsoft.Dafny.LanguageServer.Language;
using OmniSharp.Extensions.LanguageServer.Protocol;
using OmniSharp.Extensions.LanguageServer.Protocol.Models;
using System.Collections.Generic;
using System.Linq;
using System.Reactive.Linq;
using System.Threading.Tasks;
using DafnyServer;
using Microsoft.Boogie;
using VCGeneration;
using SymbolTable = Microsoft.Dafny.LanguageServer.Language.Symbols.SymbolTable;

namespace Microsoft.Dafny.LanguageServer.Workspace {
  /// <summary>
  /// Internal representation of a dafny document.
  /// </summary>
  /// <param name="TextDocumentItem">The text document represented by this dafny document.</param>
  /// <param name="Errors">The diagnostics to report.</param>
  /// <param name="GhostDiagnostics">The ghost state diagnostics of the document.</param>
  /// <param name="Program">The compiled Dafny program.</param>
  /// <param name="SymbolTable">The symbol table for the symbol lookups.</param>
  /// <param name="LoadCanceled"><c>true</c> if the document load was canceled for this document.</param>
  public record DafnyDocument(
    DafnyOptions Options,
    TextDocumentItem TextDocumentItem,
    IReadOnlyList<Diagnostic> ParseAndResolutionDiagnostics,
<<<<<<< HEAD
    IReadOnlyList<IImplementationTask> VerificationTasks,
    // VerificationDiagnostics can be deduced from CounterExamples,
    // but they are stored separately because they are migrated and counterexamples currently are not.
    IReadOnlyDictionary<Position, IReadOnlyList<Diagnostic>> VerificationDiagnosticsPerMethod,
=======
    // VerificationDiagnostics can be deduced from CounterExamples,
    // but they are stored separately because they are migrated and counterexamples currently are not.
    IReadOnlyDictionary<ImplementationId, IReadOnlyList<Diagnostic>> VerificationDiagnosticsPerImplementation,
>>>>>>> a34191bf
    IReadOnlyList<Counterexample> CounterExamples,
    IReadOnlyList<Diagnostic> GhostDiagnostics,
    Dafny.Program Program,
    SymbolTable SymbolTable,
    bool LoadCanceled = false
  ) {

<<<<<<< HEAD
    public IEnumerable<Diagnostic> Diagnostics => ParseAndResolutionDiagnostics.Concat(VerificationDiagnosticsPerMethod.SelectMany(kv => kv.Value));
=======
    public IEnumerable<Diagnostic> Diagnostics => ParseAndResolutionDiagnostics.Concat(VerificationDiagnosticsPerImplementation.SelectMany(kv => kv.Value));
>>>>>>> a34191bf

    public DocumentUri Uri => TextDocumentItem.Uri;
    public int Version => TextDocumentItem.Version!.Value;

    /// <summary>
    /// Checks if the given document uri is pointing to this dafny document.
    /// </summary>
    /// <param name="documentUri">The document uri to check.</param>
    /// <returns><c>true</c> if the specified document uri points to the file represented by this document.</returns>
    public bool IsDocument(DocumentUri documentUri) {
      return documentUri == Uri;
    }
  }
}<|MERGE_RESOLUTION|>--- conflicted
+++ resolved
@@ -24,16 +24,10 @@
     DafnyOptions Options,
     TextDocumentItem TextDocumentItem,
     IReadOnlyList<Diagnostic> ParseAndResolutionDiagnostics,
-<<<<<<< HEAD
     IReadOnlyList<IImplementationTask> VerificationTasks,
     // VerificationDiagnostics can be deduced from CounterExamples,
     // but they are stored separately because they are migrated and counterexamples currently are not.
-    IReadOnlyDictionary<Position, IReadOnlyList<Diagnostic>> VerificationDiagnosticsPerMethod,
-=======
-    // VerificationDiagnostics can be deduced from CounterExamples,
-    // but they are stored separately because they are migrated and counterexamples currently are not.
     IReadOnlyDictionary<ImplementationId, IReadOnlyList<Diagnostic>> VerificationDiagnosticsPerImplementation,
->>>>>>> a34191bf
     IReadOnlyList<Counterexample> CounterExamples,
     IReadOnlyList<Diagnostic> GhostDiagnostics,
     Dafny.Program Program,
@@ -41,11 +35,7 @@
     bool LoadCanceled = false
   ) {
 
-<<<<<<< HEAD
-    public IEnumerable<Diagnostic> Diagnostics => ParseAndResolutionDiagnostics.Concat(VerificationDiagnosticsPerMethod.SelectMany(kv => kv.Value));
-=======
     public IEnumerable<Diagnostic> Diagnostics => ParseAndResolutionDiagnostics.Concat(VerificationDiagnosticsPerImplementation.SelectMany(kv => kv.Value));
->>>>>>> a34191bf
 
     public DocumentUri Uri => TextDocumentItem.Uri;
     public int Version => TextDocumentItem.Version!.Value;
