﻿using OmniSharp.Extensions.LanguageServer.Protocol.Models;
using System;
using System.Collections.Generic;
using Microsoft.Extensions.DependencyInjection;

using System.IO;
using System.Runtime.Caching;
using System.Threading.Tasks;
using Microsoft.Boogie;

namespace Microsoft.Dafny.LanguageServer.Workspace {
  /// <summary>
  /// Contains a collection of ProjectManagers
  /// </summary>
  public class ProjectManagerDatabase : IProjectDatabase {
    private readonly CreateProjectManager createProjectManager;

    private readonly Dictionary<Uri, ProjectManager> managersByProject = new();
    private readonly Dictionary<Uri, ProjectManager> managersBySourceFile = new();
    private readonly LanguageServerFilesystem fileSystem;
    private readonly VerificationResultCache verificationCache = new();

<<<<<<< HEAD
    public ProjectManagerDatabase(IServiceProvider services) {
      this.services = services;
      serverOptions = services.GetRequiredService<DafnyOptions>();
      this.fileSystem = services.GetRequiredService<LanguageServerFilesystem>();
=======
    public ProjectManagerDatabase(LanguageServerFilesystem fileSystem, CreateProjectManager createProjectManager) {
      this.createProjectManager = createProjectManager;
      this.fileSystem = fileSystem;
>>>>>>> e95d4ce6
    }

    public async Task OpenDocument(TextDocumentItem document) {
      fileSystem.OpenDocument(document);
<<<<<<< HEAD

      var projectManager = await GetProjectManager(document, true, false)!;
      projectManager!.OpenDocument(document.Uri.ToUri());
=======
      documents.Add(document.Uri, createProjectManager(identifier));
>>>>>>> e95d4ce6
    }


    public async Task UpdateDocument(DidChangeTextDocumentParams documentChange) {
      fileSystem.UpdateDocument(documentChange);
      var documentUri = documentChange.TextDocument.Uri;
      var manager = await GetProjectManager(documentUri, false, false);
      if (manager == null) {
        throw new ArgumentException($"the document {documentUri} was not loaded before");
      }

      manager.UpdateDocument(documentChange);
    }

    public async Task SaveDocument(TextDocumentIdentifier documentId) {
      var manager = await GetProjectManager(documentId, false, false);
      if (manager == null) {
        throw new ArgumentException($"the document {documentId.Uri} was not loaded before");
      }

      manager.Save(documentId);
    }

    public async Task<bool> CloseDocumentAsync(TextDocumentIdentifier documentId) {
      fileSystem.CloseDocument(documentId);

      managersBySourceFile.TryGetValue(documentId.Uri.ToUri(), out var manager);
      if (manager == null) {
        return false;
      }

      if (await manager.CloseDocument()) {
        managersByProject.Remove(manager.Project.Uri);
      }

      return true;
    }

    public async Task<IdeState?> GetResolvedDocumentAsync(TextDocumentIdentifier documentId) {
      var manager = await GetProjectManager(documentId, false, true);
      if (manager != null) {
        return await manager.GetSnapshotAfterResolutionAsync()!;
      }

      return null;
    }

    public async Task<CompilationAfterParsing?> GetLastDocumentAsync(TextDocumentIdentifier documentId) {
      var manager = await GetProjectManager(documentId, false, true);
      if (manager != null) {
        return await manager.GetLastDocumentAsync()!;
      }

      return null;
    }

    public Task<ProjectManager?> GetProjectManager(TextDocumentIdentifier documentId) {
      return GetProjectManager(documentId, false, true);
    }

    public async Task<ProjectManager?> GetProjectManager(TextDocumentIdentifier documentId,
      bool createOnDemand, bool startIfMigrated) {
      var project = GetProject(documentId);
      var projectManagerForFile = managersBySourceFile.GetValueOrDefault(documentId.Uri.ToUri());

      if (projectManagerForFile != null) {
        var filesProjectHasChanged = !projectManagerForFile.Project.Equals(project);
        if (filesProjectHasChanged) {
          var projectFileHasChanged = projectManagerForFile.Project.Uri == project.Uri;
          if (projectFileHasChanged) {
            await projectManagerForFile.CloseAsync();
          } else {
            await projectManagerForFile.CloseDocument();
          }
          projectManagerForFile = new ProjectManager(services, verificationCache, project);
          projectManagerForFile.OpenDocument(documentId.Uri.ToUri());
        }
      } else {
        var managerForProject = managersByProject.GetValueOrDefault(project.Uri);
        if (managerForProject != null) {
          projectManagerForFile = managerForProject;
        } else {
          if (createOnDemand) {
            projectManagerForFile = new ProjectManager(services, verificationCache, project);
          } else {
            return null;
          }
        }
      }

      managersBySourceFile[documentId.Uri.ToUri()] = projectManagerForFile;
      managersByProject[project.Uri] = projectManagerForFile;
      return projectManagerForFile;
    }

    private DafnyProject GetProject(TextDocumentIdentifier document) {
      return FindProjectFile(document.Uri.ToUri()) ?? ImplicitProject(document);
    }

    public static DafnyProject ImplicitProject(TextDocumentIdentifier documentItem) {
      var implicitProject = new DafnyProject {
        Includes = new[] { documentItem.Uri.GetFileSystemPath() },
        Uri = documentItem.Uri.ToUri(),
        IsImplicitProject = true
      };
      return implicitProject;
    }

    private DafnyProject? FindProjectFile(Uri sourceUri) {
      DafnyProject? projectFile = null;

      var folder = Path.GetDirectoryName(sourceUri.LocalPath);
      while (!string.IsNullOrEmpty(folder) && projectFile == null) {
        projectFile = OpenProjectInFolder(folder);

        if (projectFile != null && projectFile.Uri != sourceUri && projectFile.ContainsSourceFile(sourceUri) == false) {
          projectFile = null;
        }

        folder = Path.GetDirectoryName(folder);
      }

      if (projectFile != null && !serverOptions.Get(ServerCommand.ProjectMode)) {
        projectFile.Uri = sourceUri;
        projectFile.IsImplicitProject = true;
        projectFile.Includes = new[] { sourceUri.LocalPath };
      }

      return projectFile;
    }

    public const int ProjectFileCacheExpiryTime = 100;
    private readonly MemoryCache projectFilePerFolderCache = new("projectFiles");
    private readonly object nullRepresentative = new(); // Needed because you can't store null in the MemoryCache, but that's a value we want to cache.
    private readonly DafnyOptions serverOptions;

    private DafnyProject? OpenProjectInFolder(string folderPath) {
      var cachedResult = projectFilePerFolderCache.Get(folderPath);
      if (cachedResult != null) {
        return cachedResult == nullRepresentative ? null : (DafnyProject?)cachedResult;
      }

      var result = OpenProjectInFolderUncached(folderPath);
      projectFilePerFolderCache.Set(new CacheItem(folderPath, (object?)result ?? nullRepresentative), new CacheItemPolicy {
        AbsoluteExpiration = new DateTimeOffset(DateTime.Now.Add(TimeSpan.FromMilliseconds(ProjectFileCacheExpiryTime)))
      });
      return result?.Clone();
    }

    private DafnyProject? OpenProjectInFolderUncached(string folderPath) {
      var configFileUri = new Uri(Path.Combine(folderPath, DafnyProject.FileName));
      if (!fileSystem.Exists(configFileUri)) {
        return null;
      }

      return DafnyProject.Open(fileSystem, configFileUri, TextWriter.Null, TextWriter.Null);
    }

    public IEnumerable<ProjectManager> Managers => managersByProject.Values;
  }
}<|MERGE_RESOLUTION|>--- conflicted
+++ resolved
@@ -20,27 +20,16 @@
     private readonly LanguageServerFilesystem fileSystem;
     private readonly VerificationResultCache verificationCache = new();
 
-<<<<<<< HEAD
-    public ProjectManagerDatabase(IServiceProvider services) {
-      this.services = services;
-      serverOptions = services.GetRequiredService<DafnyOptions>();
-      this.fileSystem = services.GetRequiredService<LanguageServerFilesystem>();
-=======
-    public ProjectManagerDatabase(LanguageServerFilesystem fileSystem, CreateProjectManager createProjectManager) {
+    public ProjectManagerDatabase(DafnyOptions serverOptions, LanguageServerFilesystem fileSystem, CreateProjectManager createProjectManager) {
+      this.serverOptions = serverOptions;
       this.createProjectManager = createProjectManager;
       this.fileSystem = fileSystem;
->>>>>>> e95d4ce6
     }
 
     public async Task OpenDocument(TextDocumentItem document) {
       fileSystem.OpenDocument(document);
-<<<<<<< HEAD
-
       var projectManager = await GetProjectManager(document, true, false)!;
       projectManager!.OpenDocument(document.Uri.ToUri());
-=======
-      documents.Add(document.Uri, createProjectManager(identifier));
->>>>>>> e95d4ce6
     }
 
 
@@ -115,7 +104,7 @@
           } else {
             await projectManagerForFile.CloseDocument();
           }
-          projectManagerForFile = new ProjectManager(services, verificationCache, project);
+          projectManagerForFile = createProjectManager(verificationCache, project);
           projectManagerForFile.OpenDocument(documentId.Uri.ToUri());
         }
       } else {
@@ -124,7 +113,7 @@
           projectManagerForFile = managerForProject;
         } else {
           if (createOnDemand) {
-            projectManagerForFile = new ProjectManager(services, verificationCache, project);
+            projectManagerForFile = createProjectManager(verificationCache, project);
           } else {
             return null;
           }
