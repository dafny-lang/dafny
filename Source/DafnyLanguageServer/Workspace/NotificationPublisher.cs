--- conflicted
+++ resolved
@@ -123,13 +123,6 @@
             publishedDiagnostics.Remove(publishUri);
           }
 
-<<<<<<< HEAD
-          // if (logger.IsEnabled(LogLevel.Trace)) {
-          //   logger.LogTrace($"Sending diagnostics with stacktrace:\n{Environment.StackTrace}");
-          // }
-
-=======
->>>>>>> 34d80dc4
           languageServer.TextDocument.PublishDiagnostics(new PublishDiagnosticsParams {
             Uri = publishUri,
             Version = filesystem.GetVersion(publishUri) ?? 0,
