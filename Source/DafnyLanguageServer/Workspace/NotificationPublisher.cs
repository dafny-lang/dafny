--- conflicted
+++ resolved
@@ -103,22 +103,14 @@
             PublishForUri(uri, currentDiagnostics.GetOrDefault(uri, Enumerable.Empty<Diagnostic>).ToArray());
           }
         } else {
-<<<<<<< HEAD
-          if (!current.Any()) {
-=======
-          var errors = value.Where(d => d.Severity == DiagnosticSeverity.Error).ToList();
+          var errors = current.Where(d => d.Severity == DiagnosticSeverity.Error).ToList();
           if (!errors.Any()) {
->>>>>>> 6e7b5c1d
             continue;
           }
 
           projectDiagnostics.Add(new Diagnostic {
             Range = new Range(0, 0, 0, 1),
-<<<<<<< HEAD
-            Message = $"the referenced file {uri.LocalPath} contains error(s) but belongs to another project. The first error is: {current.First().Message}",
-=======
-            Message = $"the referenced file {key.LocalPath} contains error(s). The first one is: {errors.First().Message}",
->>>>>>> 6e7b5c1d
+            Message = $"the referenced file {uri.LocalPath} contains error(s) but belongs to another project. The first error is: {errors.First().Message}",
             Severity = DiagnosticSeverity.Error,
             Source = MessageSource.Parser.ToString()
           });
