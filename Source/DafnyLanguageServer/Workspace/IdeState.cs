using System;
using System.Collections.Generic;
using System.Collections.Immutable;
using System.Linq;
using Microsoft.Boogie;
using Microsoft.Dafny.LanguageServer.Language;
using Microsoft.Dafny.LanguageServer.Language.Symbols;
using Microsoft.Dafny.LanguageServer.Workspace.Notifications;
using OmniSharp.Extensions.LanguageServer.Protocol;
using OmniSharp.Extensions.LanguageServer.Protocol.Models;
using Range = OmniSharp.Extensions.LanguageServer.Protocol.Models.Range;

namespace Microsoft.Dafny.LanguageServer.Workspace;


public record IdeImplementationView(Range Range, PublishedVerificationStatus Status, IReadOnlyList<Diagnostic> Diagnostics);

/// <summary>
/// Contains information from the latest document, and from older documents if some information is missing,
/// to provide the IDE with as much information as possible.
/// </summary>
public record IdeState(
<<<<<<< HEAD
  int Version,
  IDictionary<TextDocumentItem, IEnumerable<Diagnostic>> ResolutionDiagnostics,
=======
  VersionedTextDocumentIdentifier DocumentIdentifier,
  Node Program,
  IEnumerable<Diagnostic> ResolutionDiagnostics,
>>>>>>> b4b4e686
  SymbolTable SymbolTable,
  SignatureAndCompletionTable SignatureAndCompletionTable,
  IReadOnlyDictionary<ImplementationId, IdeImplementationView> ImplementationIdToView,
  IReadOnlyList<Counterexample> Counterexamples,
  bool ImplementationsWereUpdated,
  IDictionary<TextDocumentIdentifier, IEnumerable<Diagnostic>> GhostDiagnostics,
  ImmutableDictionary<TextDocumentIdentifier, VerificationTree> VerificationTrees
) {
<<<<<<< HEAD
=======

  public DocumentUri Uri => DocumentIdentifier.Uri;
  public int? Version => DocumentIdentifier.Version;

>>>>>>> b4b4e686
  public IEnumerable<Diagnostic> Diagnostics =>
    ResolutionDiagnostics.Concat(ImplementationIdToView.Values.SelectMany(v => v.Diagnostics));
}

public static class Util {
  public static Diagnostic ToLspDiagnostic(this DafnyDiagnostic dafnyDiagnostic) {
    return new Diagnostic {
      Code = dafnyDiagnostic.ErrorId,
      Severity = ToSeverity(dafnyDiagnostic.Level),
      Message = dafnyDiagnostic.Message,
      Range = dafnyDiagnostic.Token.GetLspRange(),
      Source = dafnyDiagnostic.Source.ToString(),
      RelatedInformation = dafnyDiagnostic.RelatedInformation.Select(r =>
        new DiagnosticRelatedInformation {
          Location = CreateLocation(r.Token),
          Message = r.Message
        }).ToList(),
      CodeDescription = dafnyDiagnostic.ErrorId == null
        ? null
        : new CodeDescription { Href = new Uri("https://dafny.org/dafny/HowToFAQ/Errors#" + dafnyDiagnostic.ErrorId) },
    };
  }

  private static Location CreateLocation(IToken token) {
    var uri = DocumentUri.Parse(token.Uri.AbsoluteUri);
    return new Location {
      Range = token.GetLspRange(),
      // During parsing, we store absolute paths to make reconstructing the Uri easier
      // https://github.com/dafny-lang/dafny/blob/06b498ee73c74660c61042bb752207df13930376/Source/DafnyLanguageServer/Language/DafnyLangParser.cs#L59 
      Uri = uri
    };
  }

  private static DiagnosticSeverity ToSeverity(ErrorLevel level) {
    return level switch {
      ErrorLevel.Error => DiagnosticSeverity.Error,
      ErrorLevel.Warning => DiagnosticSeverity.Warning,
      ErrorLevel.Info => DiagnosticSeverity.Hint,
      _ => throw new ArgumentException($"unknown error level {level}", nameof(level))
    };
  }
}<|MERGE_RESOLUTION|>--- conflicted
+++ resolved
@@ -20,14 +20,9 @@
 /// to provide the IDE with as much information as possible.
 /// </summary>
 public record IdeState(
-<<<<<<< HEAD
   int Version,
+  Node Program,
   IDictionary<TextDocumentItem, IEnumerable<Diagnostic>> ResolutionDiagnostics,
-=======
-  VersionedTextDocumentIdentifier DocumentIdentifier,
-  Node Program,
-  IEnumerable<Diagnostic> ResolutionDiagnostics,
->>>>>>> b4b4e686
   SymbolTable SymbolTable,
   SignatureAndCompletionTable SignatureAndCompletionTable,
   IReadOnlyDictionary<ImplementationId, IdeImplementationView> ImplementationIdToView,
@@ -36,13 +31,6 @@
   IDictionary<TextDocumentIdentifier, IEnumerable<Diagnostic>> GhostDiagnostics,
   ImmutableDictionary<TextDocumentIdentifier, VerificationTree> VerificationTrees
 ) {
-<<<<<<< HEAD
-=======
-
-  public DocumentUri Uri => DocumentIdentifier.Uri;
-  public int? Version => DocumentIdentifier.Version;
-
->>>>>>> b4b4e686
   public IEnumerable<Diagnostic> Diagnostics =>
     ResolutionDiagnostics.Concat(ImplementationIdToView.Values.SelectMany(v => v.Diagnostics));
 }
