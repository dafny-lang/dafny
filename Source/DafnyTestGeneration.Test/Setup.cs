--- conflicted
+++ resolved
@@ -5,12 +5,7 @@
   public class Setup {
 
     public static void SetupDafnyOptions(string[] extraArgs = null) {
-<<<<<<< HEAD
-      var options = DafnyOptions.Create(extraArgs);
-      options.Parse(extraArgs ?? System.Array.Empty<string>());
-=======
       var options = DafnyOptions.Create(extraArgs ?? System.Array.Empty<string>());
->>>>>>> b2e96e06
       options.DefiniteAssignmentLevel = 3;
       options.WarnShadowing = true;
       options.VerifyAllModules = true;
