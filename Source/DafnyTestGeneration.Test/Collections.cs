using System;
using System.Collections.Generic;
<<<<<<< HEAD
using System.IO;
=======
>>>>>>> 51548a8d
using System.Linq;
using System.Text.RegularExpressions;
using System.Threading.Tasks;
using Microsoft.Dafny;
using Xunit;
using Xunit.Abstractions;

namespace DafnyTestGeneration.Test {

  public class Collections : Setup {
<<<<<<< HEAD
    private readonly TextWriter output;
=======
    private readonly ITestOutputHelper testOutputHelper;
>>>>>>> 51548a8d

    public Collections(ITestOutputHelper output) {
      this.output = new WriterFromOutputHelper(output);
    }
<<<<<<< HEAD
    
    [Theory]
    [MemberData(nameof(OptionSettings))]
    public async Task Tuples(List<Action<DafnyOptions>> optionSettings) {
      var source = @"
module SimpleTest {
  method {:testEntry} tuple(tseq: seq<(int, (bool, char))>) returns (i:int) {
    if (|tseq| == 0) {
        return 0;
    } else if (|tseq| > 0 && tseq[0].0 == 5) {
        return 1;
    } else if (|tseq| > 0 && tseq[0].1.1 == 'R') {
        return 2;
    }
  }
}
".TrimStart();
      var options = GetDafnyOptions(optionSettings, output);
      var program = Utils.Parse(options, source, false);
      var methods = await Main.GetTestMethodsForProgram(program).ToListAsync();
      Assert.True(3 <= methods.Count);
      Assert.True(methods.All(m =>
        m.MethodName == "SimpleTest.tuple"));
      Assert.True(methods.All(m =>
        m.DafnyInfo.IsStatic("SimpleTest.tuple")));
      Assert.True(methods.All(m => m.ArgValues.Count == 1));
      Assert.True(methods.Exists(m =>
        m.ValueCreation.Count == 1 &&
        m.ValueCreation.First().type.ToString() == "seq<(int, (bool, char))>"));
      Assert.True(methods.Count(m =>
        m.ValueCreation.Count == 3 &&
        m.ValueCreation.Exists(vc => vc.type.ToString() == "(bool, char)") &&
        m.ValueCreation.Exists(vc => vc.type.ToString() == "(int, (bool, char))") &&
        m.ValueCreation.Exists(vc => vc.type.ToString() == "seq<(int, (bool, char))>")) >= 2);
      Assert.True(methods.Exists(m =>
        m.ValueCreation.Count == 3 &&
        m.ValueCreation.Exists(vc => vc.value.ToString().StartsWith("(5,"))));
      Assert.True(methods.Exists(m =>
        m.ValueCreation.Count == 3 &&
        m.ValueCreation.Exists(vc => vc.value.ToString().Contains("\'R\')"))));
    }
    
=======

>>>>>>> 51548a8d
    [Theory(Skip = "Implementation doesn't always return correct results on Windows CI, https://github.com/dafny-lang/dafny/issues/3828")]
    [MemberData(nameof(OptionSettings))]
    private async Task StringLength(List<Action<DafnyOptions>> optionSettings) {
      var source = @"
module C {
  method {:testEntry} compareStringLengthToOne(s: string) returns (ret: int) {
      if (|s| == 1) {
          return 0;
      } else if (|s| > 1) {
          return 1;
      } else {
          return -1;
      }
  }
}

".TrimStart();
<<<<<<< HEAD
      var options = GetDafnyOptions(optionSettings, output);
      var program = Utils.Parse(options, source, false);
=======
      var program = Utils.Parse(GetDafnyOptions(optionSettings, new WriterFromOutputHelper(testOutputHelper)), source);
>>>>>>> 51548a8d
      var methods = await Main.GetTestMethodsForProgram(program).ToListAsync();
      Assert.Equal(3, methods.Count);
      Assert.True(methods.All(m =>
        m.MethodName == "C.compareStringLengthToOne"));
      Assert.True(methods.All(m =>
        m.DafnyInfo.IsStatic("C.compareStringLengthToOne")));
      Assert.True(methods.All(m => m.ArgValues.Count == 1));
      Assert.True(methods.All(m => m.ValueCreation.Count == 1));
      Assert.True(methods.Exists(m => m.ValueCreation[0].value == "\"\""));
      Assert.True(methods.Exists(m =>
        Regex.IsMatch(m.ValueCreation[0].value, "\".\"")));
      Assert.True(methods.Exists(m =>
        Regex.IsMatch(m.ValueCreation[0].value, "\"..+\"")));
    }

    [Theory(Skip = "Implementation doesn't always return correct results on Windows CI, https://github.com/dafny-lang/dafny/issues/3828")]
    [MemberData(nameof(OptionSettings))]
    private async Task SeqOfObjects(List<Action<DafnyOptions>> optionSettings) {
      var source = @"
module SimpleTest {

  class CharObject {
     var value:char;
  }

  method {:testEntry} compareStringToSeqOfChars(s: string, c:seq<CharObject>)
      returns (ret: bool)
  {
      if ((|s| != |c|) || (|s| < 2)) {
          return false;
      }
      var i: int := |c| - 1;
      while (i >= 0)
          decreases i
          invariant i >= -1
          invariant i < |c| {
          if (s[i] != c[i].value) {
              return false;
          }
          i := i - 1;
      }
      return true;
  }
}
".TrimStart();
<<<<<<< HEAD
      var options = GetDafnyOptions(optionSettings, output);
      var program = Utils.Parse(options, source, false);
=======
      var program = Utils.Parse(GetDafnyOptions(optionSettings, new WriterFromOutputHelper(testOutputHelper)), source);
>>>>>>> 51548a8d
      var methods = await Main.GetTestMethodsForProgram(program).ToListAsync();
      /*if (methods.Count != 3) { // This sometimes occurs on Windows
        testOutputHelper.WriteLine("methods.Count != 3, printing methods");
        foreach (var method in methods) {
          testOutputHelper.WriteLine(method.ToString());
        }
      }*/

      Assert.Equal(3, methods.Count);
      Assert.True(methods.All(m =>
        m.MethodName ==
        "SimpleTest.compareStringToSeqOfChars"));
      Assert.True(methods.All(m =>
        m.DafnyInfo.IsStatic(
          "SimpleTest.compareStringToSeqOfChars")));
      Assert.True(methods.All(m => m.ArgValues.Count == 2));
      Assert.True(methods.All(m =>
        Regex.IsMatch(m.ValueCreation[0].value, "\".*\"")));
      Assert.True(methods.All(m =>
        Regex.IsMatch(m.ValueCreation.Last().value,
          "\\[(charObject[0-9]+|null)(, (charObject[0-9]+|null))*\\]") ||
        m.ValueCreation[1].value == "[]"));

      Assert.True(methods.Exists(m =>
        m.ValueCreation[0].value.Length - 2 !=
        m.ValueCreation.Last().value.Split(",").Length));

      Assert.True(methods.Exists(m =>
        m.ArgValues[0].Split(",").Length < 2));
      // This test is too specific. A test input may be valid and still not satisfy it.
      /*
      Assert.True(methods.Exists(m =>
        m.ValueCreation[0].value.Length < 4 &&
        m.ValueCreation[0].value.Length - 2 ==
        m.ValueCreation.Last().value.Split(",").Length));*/
    }

  }
}<|MERGE_RESOLUTION|>--- conflicted
+++ resolved
@@ -1,9 +1,6 @@
 using System;
 using System.Collections.Generic;
-<<<<<<< HEAD
 using System.IO;
-=======
->>>>>>> 51548a8d
 using System.Linq;
 using System.Text.RegularExpressions;
 using System.Threading.Tasks;
@@ -14,17 +11,12 @@
 namespace DafnyTestGeneration.Test {
 
   public class Collections : Setup {
-<<<<<<< HEAD
     private readonly TextWriter output;
-=======
-    private readonly ITestOutputHelper testOutputHelper;
->>>>>>> 51548a8d
 
     public Collections(ITestOutputHelper output) {
       this.output = new WriterFromOutputHelper(output);
     }
-<<<<<<< HEAD
-    
+
     [Theory]
     [MemberData(nameof(OptionSettings))]
     public async Task Tuples(List<Action<DafnyOptions>> optionSettings) {
@@ -66,9 +58,6 @@
         m.ValueCreation.Exists(vc => vc.value.ToString().Contains("\'R\')"))));
     }
     
-=======
-
->>>>>>> 51548a8d
     [Theory(Skip = "Implementation doesn't always return correct results on Windows CI, https://github.com/dafny-lang/dafny/issues/3828")]
     [MemberData(nameof(OptionSettings))]
     private async Task StringLength(List<Action<DafnyOptions>> optionSettings) {
@@ -86,12 +75,7 @@
 }
 
 ".TrimStart();
-<<<<<<< HEAD
-      var options = GetDafnyOptions(optionSettings, output);
-      var program = Utils.Parse(options, source, false);
-=======
-      var program = Utils.Parse(GetDafnyOptions(optionSettings, new WriterFromOutputHelper(testOutputHelper)), source);
->>>>>>> 51548a8d
+      var program = Utils.Parse(GetDafnyOptions(optionSettings, output), source, false);
       var methods = await Main.GetTestMethodsForProgram(program).ToListAsync();
       Assert.Equal(3, methods.Count);
       Assert.True(methods.All(m =>
@@ -137,12 +121,7 @@
   }
 }
 ".TrimStart();
-<<<<<<< HEAD
-      var options = GetDafnyOptions(optionSettings, output);
-      var program = Utils.Parse(options, source, false);
-=======
-      var program = Utils.Parse(GetDafnyOptions(optionSettings, new WriterFromOutputHelper(testOutputHelper)), source);
->>>>>>> 51548a8d
+      var program = Utils.Parse(GetDafnyOptions(optionSettings, output), source, false);
       var methods = await Main.GetTestMethodsForProgram(program).ToListAsync();
       /*if (methods.Count != 3) { // This sometimes occurs on Windows
         testOutputHelper.WriteLine("methods.Count != 3, printing methods");
