using System;
using System.Collections.Generic;
using System.IO;
using System.Linq;
using System.Text.RegularExpressions;
using System.Threading.Tasks;
using Microsoft.Dafny;
using Xunit;
using Xunit.Abstractions;

namespace DafnyTestGeneration.Test {
  
  public class Collections: Setup {
    private readonly TextWriter output;

    public Collections(ITestOutputHelper output) {
      this.output = new WriterFromOutputHelper(output);
    }
    
    [Theory][MemberData(nameof(Setup.EncodingConfigurations))]
    public async Task Tuples(List<Action<DafnyOptions>> optionSettings) {
      var source = @"
module SimpleTest {
  method {:testEntry} tuple(tseq: seq<(int, (bool, char))>) returns (i:int) {
    if (|tseq| == 0) {
        return 0;
    } else if (|tseq| > 0 && tseq[0].0 == 5) {
        return 1;
    } else if (|tseq| > 0 && tseq[0].1.1 == 'R') {
        return 2;
    }
  }
}
".TrimStart();
      var options = Setup.GetDafnyOptions(optionSettings, output);
      var program = Utils.Parse(options, source, false);
      var methods = await Main.GetTestMethodsForProgram(program).ToListAsync();
      Assert.True(3 <= methods.Count);
      Assert.True(methods.All(m =>
        m.MethodName == "SimpleTest.tuple"));
      Assert.True(methods.All(m =>
        m.DafnyInfo.IsStatic("SimpleTest.tuple")));
      Assert.True(methods.All(m => m.ArgValues.Count == 1));
      Assert.True(methods.Exists(m => 
        m.ValueCreation.Count == 1 && 
        m.ValueCreation.First().type.ToString() == "seq<(int, (bool, char))>"));
      Assert.True(methods.Count(m => 
        m.ValueCreation.Count == 3 && 
        m.ValueCreation.Exists(vc => vc.type.ToString() == "(bool, char)") &&
        m.ValueCreation.Exists(vc => vc.type.ToString() == "(int, (bool, char))") &&
        m.ValueCreation.Exists(vc => vc.type.ToString() == "seq<(int, (bool, char))>")) >= 2);
      Assert.True(methods.Exists(m => 
        m.ValueCreation.Count == 3 && 
        m.ValueCreation.Exists(vc => vc.value.ToString().StartsWith("(5,"))));
      Assert.True(methods.Exists(m => 
        m.ValueCreation.Count == 3 && 
        m.ValueCreation.Exists(vc => vc.value.ToString().Contains("\'R\')"))));
    }

    [Theory(Skip = "Implementation doesn't always return correct results on Windows CI, https://github.com/dafny-lang/dafny/issues/3828")][MemberData(nameof(OptionSettings))]
    private async Task StringLength(List<Action<DafnyOptions>> optionSettings) {
      var source = @"
module C {
  method {:testEntry} compareStringLengthToOne(s: string) returns (ret: int) {
      if (|s| == 1) {
          return 0;
      } else if (|s| > 1) {
          return 1;
      } else {
          return -1;
      }
  }
}

".TrimStart();
<<<<<<< HEAD
      var options = Setup.GetDafnyOptions(optionSettings, output);
      var program = Utils.Parse(options, source, false);
=======
      var program = Utils.Parse(GetDafnyOptions(optionSettings, new WriterFromOutputHelper(testOutputHelper)), source);
>>>>>>> 549c5ede
      var methods = await Main.GetTestMethodsForProgram(program).ToListAsync();
      Assert.Equal(3, methods.Count);
      Assert.True(methods.All(m =>
        m.MethodName == "C.compareStringLengthToOne"));
      Assert.True(methods.All(m =>
        m.DafnyInfo.IsStatic("C.compareStringLengthToOne")));
      Assert.True(methods.All(m => m.ArgValues.Count == 1));
      Assert.True(methods.All(m => m.ValueCreation.Count == 1));
      Assert.True(methods.Exists(m => m.ValueCreation[0].value == "\"\""));
      Assert.True(methods.Exists(m =>
        Regex.IsMatch(m.ValueCreation[0].value, "\".\"")));
      Assert.True(methods.Exists(m =>
        Regex.IsMatch(m.ValueCreation[0].value, "\"..+\"")));
    }

    [Theory(Skip = "Implementation doesn't always return correct results on Windows CI, https://github.com/dafny-lang/dafny/issues/3828")][MemberData(nameof(OptionSettings))]
    private async Task SeqOfObjects(List<Action<DafnyOptions>> optionSettings) {
      var source = @"
module SimpleTest {

  class CharObject {
     var value:char;
  }

  method {:testEntry} compareStringToSeqOfChars(s: string, c:seq<CharObject>)
      returns (ret: bool)
  {
      if ((|s| != |c|) || (|s| < 2)) {
          return false;
      }
      var i: int := |c| - 1;
      while (i >= 0)
          decreases i
          invariant i >= -1
          invariant i < |c| {
          if (s[i] != c[i].value) {
              return false;
          }
          i := i - 1;
      }
      return true;
  }
}
".TrimStart();
<<<<<<< HEAD
      var options = Setup.GetDafnyOptions(optionSettings, output);
      var program = Utils.Parse(options, source, false);
=======
      var program = Utils.Parse(GetDafnyOptions(optionSettings, new WriterFromOutputHelper(testOutputHelper)), source);
>>>>>>> 549c5ede
      var methods = await Main.GetTestMethodsForProgram(program).ToListAsync();
      /*if (methods.Count != 3) { // This sometimes occurs on Windows
        testOutputHelper.WriteLine("methods.Count != 3, printing methods");
        foreach (var method in methods) {
          testOutputHelper.WriteLine(method.ToString());
        }
      }*/

      Assert.Equal(3, methods.Count);
      Assert.True(methods.All(m =>
        m.MethodName ==
        "SimpleTest.compareStringToSeqOfChars"));
      Assert.True(methods.All(m =>
        m.DafnyInfo.IsStatic(
          "SimpleTest.compareStringToSeqOfChars")));
      Assert.True(methods.All(m => m.ArgValues.Count == 2));
      Assert.True(methods.All(m =>
        Regex.IsMatch(m.ValueCreation[0].value, "\".*\"")));
      Assert.True(methods.All(m =>
        Regex.IsMatch(m.ValueCreation.Last().value,
          "\\[(charObject[0-9]+|null)(, (charObject[0-9]+|null))*\\]") ||
        m.ValueCreation[1].value == "[]"));

      Assert.True(methods.Exists(m =>
        m.ValueCreation[0].value.Length - 2 !=
        m.ValueCreation.Last().value.Split(",").Length));

      Assert.True(methods.Exists(m =>
        m.ArgValues[0].Split(",").Length < 2));
      // This test is too specific. A test input may be valid and still not satisfy it.
      /*
      Assert.True(methods.Exists(m =>
        m.ValueCreation[0].value.Length < 4 &&
        m.ValueCreation[0].value.Length - 2 ==
        m.ValueCreation.Last().value.Split(",").Length));*/
    }

  }
}<|MERGE_RESOLUTION|>--- conflicted
+++ resolved
@@ -9,15 +9,16 @@
 using Xunit.Abstractions;
 
 namespace DafnyTestGeneration.Test {
-  
-  public class Collections: Setup {
+
+  public class Collections : Setup {
     private readonly TextWriter output;
 
     public Collections(ITestOutputHelper output) {
       this.output = new WriterFromOutputHelper(output);
     }
-    
-    [Theory][MemberData(nameof(Setup.EncodingConfigurations))]
+
+    [Theory]
+    [MemberData(nameof(OptionSettings))]
     public async Task Tuples(List<Action<DafnyOptions>> optionSettings) {
       var source = @"
 module SimpleTest {
@@ -32,7 +33,7 @@
   }
 }
 ".TrimStart();
-      var options = Setup.GetDafnyOptions(optionSettings, output);
+      var options = GetDafnyOptions(optionSettings, output);
       var program = Utils.Parse(options, source, false);
       var methods = await Main.GetTestMethodsForProgram(program).ToListAsync();
       Assert.True(3 <= methods.Count);
@@ -41,23 +42,24 @@
       Assert.True(methods.All(m =>
         m.DafnyInfo.IsStatic("SimpleTest.tuple")));
       Assert.True(methods.All(m => m.ArgValues.Count == 1));
-      Assert.True(methods.Exists(m => 
-        m.ValueCreation.Count == 1 && 
+      Assert.True(methods.Exists(m =>
+        m.ValueCreation.Count == 1 &&
         m.ValueCreation.First().type.ToString() == "seq<(int, (bool, char))>"));
-      Assert.True(methods.Count(m => 
-        m.ValueCreation.Count == 3 && 
+      Assert.True(methods.Count(m =>
+        m.ValueCreation.Count == 3 &&
         m.ValueCreation.Exists(vc => vc.type.ToString() == "(bool, char)") &&
         m.ValueCreation.Exists(vc => vc.type.ToString() == "(int, (bool, char))") &&
         m.ValueCreation.Exists(vc => vc.type.ToString() == "seq<(int, (bool, char))>")) >= 2);
-      Assert.True(methods.Exists(m => 
-        m.ValueCreation.Count == 3 && 
+      Assert.True(methods.Exists(m =>
+        m.ValueCreation.Count == 3 &&
         m.ValueCreation.Exists(vc => vc.value.ToString().StartsWith("(5,"))));
-      Assert.True(methods.Exists(m => 
-        m.ValueCreation.Count == 3 && 
+      Assert.True(methods.Exists(m =>
+        m.ValueCreation.Count == 3 &&
         m.ValueCreation.Exists(vc => vc.value.ToString().Contains("\'R\')"))));
     }
 
-    [Theory(Skip = "Implementation doesn't always return correct results on Windows CI, https://github.com/dafny-lang/dafny/issues/3828")][MemberData(nameof(OptionSettings))]
+    [Theory(Skip = "Implementation doesn't always return correct results on Windows CI, https://github.com/dafny-lang/dafny/issues/3828")]
+    [MemberData(nameof(OptionSettings))]
     private async Task StringLength(List<Action<DafnyOptions>> optionSettings) {
       var source = @"
 module C {
@@ -73,12 +75,8 @@
 }
 
 ".TrimStart();
-<<<<<<< HEAD
-      var options = Setup.GetDafnyOptions(optionSettings, output);
+      var options = GetDafnyOptions(optionSettings, output);
       var program = Utils.Parse(options, source, false);
-=======
-      var program = Utils.Parse(GetDafnyOptions(optionSettings, new WriterFromOutputHelper(testOutputHelper)), source);
->>>>>>> 549c5ede
       var methods = await Main.GetTestMethodsForProgram(program).ToListAsync();
       Assert.Equal(3, methods.Count);
       Assert.True(methods.All(m =>
@@ -94,7 +92,8 @@
         Regex.IsMatch(m.ValueCreation[0].value, "\"..+\"")));
     }
 
-    [Theory(Skip = "Implementation doesn't always return correct results on Windows CI, https://github.com/dafny-lang/dafny/issues/3828")][MemberData(nameof(OptionSettings))]
+    [Theory(Skip = "Implementation doesn't always return correct results on Windows CI, https://github.com/dafny-lang/dafny/issues/3828")]
+    [MemberData(nameof(OptionSettings))]
     private async Task SeqOfObjects(List<Action<DafnyOptions>> optionSettings) {
       var source = @"
 module SimpleTest {
@@ -123,12 +122,8 @@
   }
 }
 ".TrimStart();
-<<<<<<< HEAD
-      var options = Setup.GetDafnyOptions(optionSettings, output);
+      var options = GetDafnyOptions(optionSettings, output);
       var program = Utils.Parse(options, source, false);
-=======
-      var program = Utils.Parse(GetDafnyOptions(optionSettings, new WriterFromOutputHelper(testOutputHelper)), source);
->>>>>>> 549c5ede
       var methods = await Main.GetTestMethodsForProgram(program).ToListAsync();
       /*if (methods.Count != 3) { // This sometimes occurs on Windows
         testOutputHelper.WriteLine("methods.Count != 3, printing methods");
