--- conflicted
+++ resolved
@@ -1,12 +1,6 @@
-<<<<<<< HEAD
-using System.IO;
-=======
-using System;
->>>>>>> 82fca711
 using System.Linq;
 using System.Text.RegularExpressions;
 using System.Threading.Tasks;
-using Microsoft.Dafny;
 using Microsoft.Dafny.LanguageServer.IntegrationTest;
 using Xunit;
 using Xunit.Abstractions;
@@ -14,15 +8,7 @@
 namespace DafnyTestGeneration.Test {
 
   public class Collections {
-<<<<<<< HEAD
-    private readonly TextWriter output;
-
-    public Collections(ITestOutputHelper output) {
-      this.output = new WriterFromOutputHelper(output);
-    }
-=======
     private readonly ITestOutputHelper testOutputHelper;
->>>>>>> 82fca711
 
     public Collections(ITestOutputHelper testOutputHelper) {
       this.testOutputHelper = testOutputHelper;
@@ -44,7 +30,7 @@
 }
 
 ".TrimStart();
-      var program = Utils.Parse(Setup.GetDafnyOptions(output), source);
+      var program = Utils.Parse(Setup.GetDafnyOptions(new WriterFromOutputHelper(testOutputHelper)), source);
       var methods = await Main.GetTestMethodsForProgram(program).ToListAsync();
       Assert.Equal(3, methods.Count);
       Assert.True(methods.All(m =>
