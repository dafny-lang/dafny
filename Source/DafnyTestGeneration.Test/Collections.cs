--- conflicted
+++ resolved
@@ -2,29 +2,21 @@
 using System.Linq;
 using System.Text.RegularExpressions;
 using System.Threading.Tasks;
-<<<<<<< HEAD
 using Microsoft.Dafny;
 using Microsoft.Dafny.LanguageServer.IntegrationTest;
-using Microsoft.VisualStudio.TestTools.UnitTesting;
 using Xunit;
 using Xunit.Abstractions;
-=======
-using Xunit;
->>>>>>> d08a5ba9
 
 namespace DafnyTestGeneration.Test {
 
   public class Collections {
     private readonly TextWriter output;
 
-<<<<<<< HEAD
     public Collections(ITestOutputHelper output)
     {
       this.output = new WriterFromOutputHelper(output);
     }
 
-=======
->>>>>>> d08a5ba9
     [Fact]
     public async Task StringLength() {
       var source = @"
