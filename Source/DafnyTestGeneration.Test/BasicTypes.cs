using System;
using System.Collections.Generic;
using System.IO;
using System.Linq;
using System.Text.RegularExpressions;
using System.Threading.Tasks;
using Dafny;
using DafnyTestGeneration.Inlining;
using Microsoft.Dafny;
using Xunit;
using Xunit.Abstractions;

namespace DafnyTestGeneration.Test {
  public class BasicTypes: Setup {
    private readonly TextWriter output;

    public BasicTypes(ITestOutputHelper output) {
      this.output = new WriterFromOutputHelper(output);
    }

    [Theory][MemberData(nameof(OptionSettings))]
    public async Task Ints(List<Action<DafnyOptions>> optionSettings) {
      var source = @"
module SimpleTest {
  method {:testEntry} compareToZero(i: int) returns (ret: int) {
    if (i == 0) {
        return 0;
    } else if (i > 0) {
        return 1;
    }
    return -1;
  }
}
".TrimStart();
<<<<<<< HEAD
      var options = Setup.GetDafnyOptions(optionSettings, output);
      var program = Utils.Parse(options, source, false);
=======
      var options = GetDafnyOptions(optionSettings, output);
      var program = Utils.Parse(options, source);
>>>>>>> 549c5ede
      var methods = await Main.GetTestMethodsForProgram(program).ToListAsync();
      Assert.True(3 <= methods.Count);
      Assert.True(methods.All(m =>
        m.MethodName == "SimpleTest.compareToZero"));
      Assert.True(methods.All(m =>
        m.DafnyInfo.IsStatic("SimpleTest.compareToZero")));
      Assert.True(methods.All(m => m.ArgValues.Count == 1));
      Assert.True(methods.All(m => m.ValueCreation.Count == 0));
      Assert.True(methods.Exists(m => m.ArgValues[0] == "0"));
      Assert.True(methods.Exists(m =>
        Regex.IsMatch(m.ArgValues[0], "-[1-9][0-9]*")));
      Assert.True(methods.Exists(m =>
        Regex.IsMatch(m.ArgValues[0], "[1-9][0-9]*")));
    }

    [Theory][MemberData(nameof(OptionSettings))]
    public async Task Bools(List<Action<DafnyOptions>> optionSettings) {
      var source = @"
module SimpleTest {
  method {:testEntry} checkIfTrue(b: bool) returns (ret: bool) {
    if (b) {
        return true;
    }
    return false;
  }
}
".TrimStart();
<<<<<<< HEAD
      var program = Utils.Parse(Setup.GetDafnyOptions(optionSettings, output), source, false);
=======
      var program = Utils.Parse(GetDafnyOptions(optionSettings, output), source);
>>>>>>> 549c5ede
      var methods = await Main.GetTestMethodsForProgram(program).ToListAsync();
      Assert.True(2 <= methods.Count);
      Assert.True(methods.All(m => m.MethodName == "SimpleTest.checkIfTrue"));
      Assert.True(methods.All(m =>
        m.DafnyInfo.IsStatic("SimpleTest.checkIfTrue")));
      Assert.True(methods.All(m => m.ArgValues.Count == 1));
      Assert.True(methods.All(m => m.ValueCreation.Count == 0));
      Assert.True(methods.Exists(m => m.ArgValues[0] == "false"));
      Assert.True(methods.Exists(m => m.ArgValues[0] == "true"));
    }

    [Theory][MemberData(nameof(OptionSettings))]
    public async Task Reals(List<Action<DafnyOptions>> optionSettings) {
      var source = @"
module SimpleTest {
  method {:testEntry} compareToZero(r: real) returns (ret: int) {
    if (r == 0.0) {
        return 0;
    } else if ((r > 0.0) && (r < 1.0)) {
        return 1;
    } else if ((r < 0.0) && (r > -1.0)){
        return -1;
    } else if (r == 1.0) {
        return 1;
    } else if (r == -1.0) {
        return -1;
    } else if (r > 0.0) {
        return 1;
    }
    return -1;
  }
}
".TrimStart();
<<<<<<< HEAD
      var program = Utils.Parse(Setup.GetDafnyOptions(optionSettings, output), source, false);
=======
      var program = Utils.Parse(GetDafnyOptions(optionSettings, output), source);
>>>>>>> 549c5ede
      var methods = await Main.GetTestMethodsForProgram(program).ToListAsync();
      Assert.True(7 <= methods.Count);
      Assert.True(
        methods.All(m => m.MethodName == "SimpleTest.compareToZero"));
      Assert.True(methods.All(m =>
        m.DafnyInfo.IsStatic("SimpleTest.compareToZero")));
      Assert.True(methods.All(m => m.ArgValues.Count == 1));
      Assert.True(methods.All(m => m.ValueCreation.Count == 0));
      Assert.True(methods.Exists(m => m.ArgValues[0] == "0.0"));
      Assert.True(methods.Exists(m => m.ArgValues[0] == "1.0"));
      Assert.True(methods.Exists(m => m.ArgValues[0] == "-1.0"));
      Assert.True(methods.Exists(m => Regex.IsMatch(m.ArgValues[0],
        "-[1-9][0-9]*\\.[0-9]*/[1-9][0-9]*\\.[0-9]*")));
      Assert.True(methods.Exists(m => Regex.IsMatch(m.ArgValues[0],
        "[1-9][0-9]*\\.[0-9]*/[1-9][0-9]*\\.[0-9]*")));
    }

    [Theory][MemberData(nameof(OptionSettings))]
    public async Task BitVectors(List<Action<DafnyOptions>> optionSettings) {
      var source = @"
module SimpleTest {
  method {:testEntry} compareToBase(r: bv10) returns (ret: int) {
    if (r == (10 as bv10)) {
        return 0;
    } else if (r > (10 as bv10)) {
        return 1;
    } else {
        return -1;
    }
  }
}
".TrimStart();
<<<<<<< HEAD
      var program = Utils.Parse(Setup.GetDafnyOptions(optionSettings, output), source, false);
=======
      var program = Utils.Parse(GetDafnyOptions(optionSettings, output), source);
>>>>>>> 549c5ede
      var methods = await Main.GetTestMethodsForProgram(program).ToListAsync();
      Assert.True(3 <= methods.Count);
      Assert.True(
        methods.All(m => m.MethodName == "SimpleTest.compareToBase"));
      Assert.True(methods.All(m =>
        m.DafnyInfo.IsStatic("SimpleTest.compareToBase")));
      Assert.True(methods.All(m => m.ArgValues.Count == 1));
      Assert.True(methods.All(m => m.ValueCreation.Count == 0));
      Assert.True(methods.Exists(m => m.ArgValues[0] == "(10 as bv10)"));
      Assert.True(methods.Exists(m =>
        Regex.IsMatch(m.ArgValues[0], "\\([0-9] as bv10\\)")));
      Assert.True(methods.Exists(m =>
        Regex.IsMatch(m.ArgValues[0], "\\([1-9][0-9]+ as bv10\\)")));
    }

    [Theory][MemberData(nameof(OptionSettings))]
    public async Task Chars(List<Action<DafnyOptions>> optionSettings) {
      var source = @"
module SimpleTest {
  method {:testEntry} compareToB(c: char) returns (ret: int) {
    if (c == 'B') {
        return 0;
    } else if (c > 'B') {
        return 1;
    } else {
        return -1;
    }
  }
}
".TrimStart();
<<<<<<< HEAD
      var program = Utils.Parse(Setup.GetDafnyOptions(optionSettings, output), source, false);
=======
      var program = Utils.Parse(GetDafnyOptions(optionSettings, output), source);
>>>>>>> 549c5ede
      var methods = await Main.GetTestMethodsForProgram(program).ToListAsync();
      Assert.True(3 <= methods.Count);
      Assert.True(methods.All(m => m.MethodName == "SimpleTest.compareToB"));
      Assert.True(methods.All(m =>
        m.DafnyInfo.IsStatic("SimpleTest.compareToB")));
      Assert.True(methods.All(m => m.ArgValues.Count == 1));
      Assert.True(methods.All(m => m.ValueCreation.Count == 0));
      Assert.True(methods.Exists(m => m.ArgValues[0] == "'B'"));
      Assert.True(methods.Exists(m =>
        m.ArgValues[0].Length == 3 && m.ArgValues[0][1] > 'B'));
      Assert.True(methods.Exists(m =>
        m.ArgValues[0].Length == 3 && m.ArgValues[0][1] < 'B'));
    }

    [Theory][MemberData(nameof(OptionSettings))]
    public async Task CharsUnspecified(List<Action<DafnyOptions>> optionSettings) {
      // This test case is different from the one above because the model would
      // not specify the exact value of c when the only constraint on it is that
      // c != 'B"
      var source = @"
module SimpleTest {
  method {:testEntry} compareToB(c: char) returns (b:bool) {
    if (c == 'B') {
      return false;
    } else {
      return true;
    }
  }
}
".TrimStart();
<<<<<<< HEAD
      var program = Utils.Parse(Setup.GetDafnyOptions(optionSettings, output), source, false);
=======
      var program = Utils.Parse(GetDafnyOptions(optionSettings, output), source);
>>>>>>> 549c5ede
      var methods = await Main.GetTestMethodsForProgram(program).ToListAsync();
      Assert.True(2 <= methods.Count);
      Assert.True(methods.All(m => m.MethodName == "SimpleTest.compareToB"));
      Assert.True(methods.All(m =>
        m.DafnyInfo.IsStatic("SimpleTest.compareToB")));
      Assert.True(methods.All(m => m.ArgValues.Count == 1));
      Assert.True(methods.All(m => m.ValueCreation.Count == 0));
      Assert.True(methods.Exists(m => m.ArgValues[0] == "'B'"));
      Assert.True(methods.Exists(m =>
        Regex.IsMatch(m.ArgValues[0], "'[^B]'")));
    }

  }
}<|MERGE_RESOLUTION|>--- conflicted
+++ resolved
@@ -4,21 +4,20 @@
 using System.Linq;
 using System.Text.RegularExpressions;
 using System.Threading.Tasks;
-using Dafny;
-using DafnyTestGeneration.Inlining;
 using Microsoft.Dafny;
 using Xunit;
 using Xunit.Abstractions;
 
 namespace DafnyTestGeneration.Test {
-  public class BasicTypes: Setup {
+  public class BasicTypes : Setup {
     private readonly TextWriter output;
 
     public BasicTypes(ITestOutputHelper output) {
       this.output = new WriterFromOutputHelper(output);
     }
 
-    [Theory][MemberData(nameof(OptionSettings))]
+    [Theory]
+    [MemberData(nameof(OptionSettings))]
     public async Task Ints(List<Action<DafnyOptions>> optionSettings) {
       var source = @"
 module SimpleTest {
@@ -32,13 +31,7 @@
   }
 }
 ".TrimStart();
-<<<<<<< HEAD
-      var options = Setup.GetDafnyOptions(optionSettings, output);
-      var program = Utils.Parse(options, source, false);
-=======
-      var options = GetDafnyOptions(optionSettings, output);
-      var program = Utils.Parse(options, source);
->>>>>>> 549c5ede
+      var program = Utils.Parse(GetDafnyOptions(optionSettings, output), source, false);
       var methods = await Main.GetTestMethodsForProgram(program).ToListAsync();
       Assert.True(3 <= methods.Count);
       Assert.True(methods.All(m =>
@@ -54,7 +47,8 @@
         Regex.IsMatch(m.ArgValues[0], "[1-9][0-9]*")));
     }
 
-    [Theory][MemberData(nameof(OptionSettings))]
+    [Theory]
+    [MemberData(nameof(OptionSettings))]
     public async Task Bools(List<Action<DafnyOptions>> optionSettings) {
       var source = @"
 module SimpleTest {
@@ -66,11 +60,7 @@
   }
 }
 ".TrimStart();
-<<<<<<< HEAD
-      var program = Utils.Parse(Setup.GetDafnyOptions(optionSettings, output), source, false);
-=======
-      var program = Utils.Parse(GetDafnyOptions(optionSettings, output), source);
->>>>>>> 549c5ede
+      var program = Utils.Parse(GetDafnyOptions(optionSettings, output), source, false);
       var methods = await Main.GetTestMethodsForProgram(program).ToListAsync();
       Assert.True(2 <= methods.Count);
       Assert.True(methods.All(m => m.MethodName == "SimpleTest.checkIfTrue"));
@@ -82,7 +72,8 @@
       Assert.True(methods.Exists(m => m.ArgValues[0] == "true"));
     }
 
-    [Theory][MemberData(nameof(OptionSettings))]
+    [Theory]
+    [MemberData(nameof(OptionSettings))]
     public async Task Reals(List<Action<DafnyOptions>> optionSettings) {
       var source = @"
 module SimpleTest {
@@ -104,11 +95,7 @@
   }
 }
 ".TrimStart();
-<<<<<<< HEAD
-      var program = Utils.Parse(Setup.GetDafnyOptions(optionSettings, output), source, false);
-=======
-      var program = Utils.Parse(GetDafnyOptions(optionSettings, output), source);
->>>>>>> 549c5ede
+      var program = Utils.Parse(GetDafnyOptions(optionSettings, output), source, false);
       var methods = await Main.GetTestMethodsForProgram(program).ToListAsync();
       Assert.True(7 <= methods.Count);
       Assert.True(
@@ -126,7 +113,8 @@
         "[1-9][0-9]*\\.[0-9]*/[1-9][0-9]*\\.[0-9]*")));
     }
 
-    [Theory][MemberData(nameof(OptionSettings))]
+    [Theory]
+    [MemberData(nameof(OptionSettings))]
     public async Task BitVectors(List<Action<DafnyOptions>> optionSettings) {
       var source = @"
 module SimpleTest {
@@ -141,11 +129,7 @@
   }
 }
 ".TrimStart();
-<<<<<<< HEAD
-      var program = Utils.Parse(Setup.GetDafnyOptions(optionSettings, output), source, false);
-=======
-      var program = Utils.Parse(GetDafnyOptions(optionSettings, output), source);
->>>>>>> 549c5ede
+      var program = Utils.Parse(GetDafnyOptions(optionSettings, output), source, false);
       var methods = await Main.GetTestMethodsForProgram(program).ToListAsync();
       Assert.True(3 <= methods.Count);
       Assert.True(
@@ -161,7 +145,8 @@
         Regex.IsMatch(m.ArgValues[0], "\\([1-9][0-9]+ as bv10\\)")));
     }
 
-    [Theory][MemberData(nameof(OptionSettings))]
+    [Theory]
+    [MemberData(nameof(OptionSettings))]
     public async Task Chars(List<Action<DafnyOptions>> optionSettings) {
       var source = @"
 module SimpleTest {
@@ -176,11 +161,7 @@
   }
 }
 ".TrimStart();
-<<<<<<< HEAD
-      var program = Utils.Parse(Setup.GetDafnyOptions(optionSettings, output), source, false);
-=======
-      var program = Utils.Parse(GetDafnyOptions(optionSettings, output), source);
->>>>>>> 549c5ede
+      var program = Utils.Parse(GetDafnyOptions(optionSettings, output), source, false);
       var methods = await Main.GetTestMethodsForProgram(program).ToListAsync();
       Assert.True(3 <= methods.Count);
       Assert.True(methods.All(m => m.MethodName == "SimpleTest.compareToB"));
@@ -195,7 +176,8 @@
         m.ArgValues[0].Length == 3 && m.ArgValues[0][1] < 'B'));
     }
 
-    [Theory][MemberData(nameof(OptionSettings))]
+    [Theory]
+    [MemberData(nameof(OptionSettings))]
     public async Task CharsUnspecified(List<Action<DafnyOptions>> optionSettings) {
       // This test case is different from the one above because the model would
       // not specify the exact value of c when the only constraint on it is that
@@ -211,11 +193,7 @@
   }
 }
 ".TrimStart();
-<<<<<<< HEAD
-      var program = Utils.Parse(Setup.GetDafnyOptions(optionSettings, output), source, false);
-=======
-      var program = Utils.Parse(GetDafnyOptions(optionSettings, output), source);
->>>>>>> 549c5ede
+      var program = Utils.Parse(GetDafnyOptions(optionSettings, output), source, false);
       var methods = await Main.GetTestMethodsForProgram(program).ToListAsync();
       Assert.True(2 <= methods.Count);
       Assert.True(methods.All(m => m.MethodName == "SimpleTest.compareToB"));
