using System;
using System.Collections.Generic;
using System.IO;
using System.Linq;
using System.Text.RegularExpressions;
using System.Threading.Tasks;
using Microsoft.Dafny;
using Xunit;
using Xunit.Abstractions;

namespace DafnyTestGeneration.Test {

  public class Various : Setup {
    private readonly TextWriter output;

    public Various(ITestOutputHelper output) {
      this.output = new WriterFromOutputHelper(output);
    }

    [Theory]
    [MemberData(nameof(OptionSettings))]
    public async Task NoInlining(List<Action<DafnyOptions>> optionSettings) {
      var source = @"
module M {
  class Inlining {
    method {:testEntry} b (i:int) returns (r:int) {
      if (i == 0) {
          return 7;
      } else {
          return 81;
      }
    }
    method {:testEntry} a (i:int) returns (r:int) {
      r := b(i);
    }
  }
}
".TrimStart();
      var options = GetDafnyOptions(optionSettings, output);
      var program = Utils.Parse(options, source, false);
      var methods = await Main.GetTestMethodsForProgram(program).ToListAsync();
      Assert.True(3 <= methods.Count);
      Assert.True(2 <= methods.Count(m => m.MethodName == "M.Inlining.b"));
      Assert.Equal(1, methods.Count(m => m.MethodName == "M.Inlining.a"));
      Assert.True(methods.All(m => !m.DafnyInfo.IsStatic("M.Inlining.b")));
      Assert.True(methods.All(m => !m.DafnyInfo.IsStatic("M.Inlining.a")));
      Assert.True(methods.All(m => m.ArgValues.Count == 2));
      Assert.True(methods.All(m => m.ValueCreation.Count == 1));
      Assert.True(methods.Exists(m => m.ArgValues[1] == "0"));
      Assert.True(methods.Count(m => m.ArgValues[1] != "0") is 1 or 2);
      Assert.True(methods.All(m =>
        Regex.IsMatch(m.ArgValues[1], "-?[0-9]+")));
    }

    [Theory]
    [MemberData(nameof(OptionSettings))]
    public async Task Inlining(List<Action<DafnyOptions>> optionSettings) {
      var source = @"
module M {
  class Inlining {
    method {:testInline 1} b (i:int) returns (r:int) {
      if (i == 0) {
          return 7;
      } else {
          return 81;
      }
    }
    method {:testEntry} a (i:int) returns (r:int) {
      r := b(i);
    }
  }
}
".TrimStart();
      var options = GetDafnyOptions(optionSettings, output);
      var program = Utils.Parse(options, source, false);
      var methods = await Main.GetTestMethodsForProgram(program).ToListAsync();
      Assert.True(methods.Count >= 2);
      Assert.True(methods.All(m => m.MethodName == "M.Inlining.a"));
      Assert.True(methods.All(m => !m.DafnyInfo.IsStatic("M.Inlining.a")));
      Assert.True(methods.All(m => m.ArgValues.Count == 2));
      Assert.True(methods.All(m => m.ValueCreation.Count == 1));
      Assert.True(methods.Exists(m => m.ArgValues[1] == "0"));
      Assert.True(methods.Exists(m =>
        Regex.IsMatch(m.ArgValues[1], "-?[1-9][0-9]*")));
    }

    [Theory]
    [MemberData(nameof(OptionSettings))]
    public async Task NestedInlining(List<Action<DafnyOptions>> optionSettings) {
      var source = @"
module M {
  class Inlining {
    function {:testInline 1} min (a:int, b:int):int {
      if a < b then a else b
    }
    function {:testInline 1} max (a:int, b:int):int {
      min(b, a)
    }
    method {:testEntry} test (a:int, b:int) returns (r:int) {
      r := max(a, b);
    }
  }
}
".TrimStart();
      var options = GetDafnyOptions(optionSettings, output);
      var program = Utils.Parse(options, source, false);
      var methods = await Main.GetTestMethodsForProgram(program).ToListAsync();
      Assert.True(methods.Count >= 2);
    }

    [Theory]
    [MemberData(nameof(OptionSettings))]
    public async Task SelectiveInlining(List<Action<DafnyOptions>> optionSettings) {
      var source = @"
module M {
  class Inlining {
    function {:testInline 1} min (a:int, b:int):int {
      if a < b then a else b
    }
    function max (a:int, b:int):int {
      if a > b then a else b
    }
    method {:testEntry} test(a:int, b:int) returns (r:int) {
      r := max(a, b);
    }
  }
}
".TrimStart();
      var options = Setup.GetDafnyOptions(optionSettings, output);
      var program = Utils.Parse(options, source, false);
      var methods = await Main.GetTestMethodsForProgram(program).ToListAsync();
      Assert.True(methods.Count == 1);
    }

    [Theory]
    [MemberData(nameof(Setup.OptionSettings))]
    public async Task FunctionCallInAMethodTranslation(List<Action<DafnyOptions>> optionSettings) {
      var source = @"
module M {
  class Inlining {
    function max (a:int, b:int):int {
      if a > b then a else b
    }
    method {:testEntry} test(a:int, b:int) returns (r:int) {
      r := max(a, b);
    }
  }
}
".TrimStart();
      var options = GetDafnyOptions(optionSettings, output);
      var program = Utils.Parse(options, source, false);
      var methods = await Main.GetTestMethodsForProgram(program).ToListAsync();
      Assert.True(methods.Count == 1);
    }

    [Theory]
    [MemberData(nameof(OptionSettings))]
    public async Task InliningRecursion(List<Action<DafnyOptions>> optionSettings) {
      var source = @"
module M {
  class Inlining {
    function {:testInline 2} mod3 (n:int):int 
      requires n >= 0
      decreases n
    {
      if n == 0 then 0 else
      if n == 1 then 1 else
      if n == 2 then 2 else
      mod3(n-3)
    }
    method {:testEntry} test(n:int) returns (r:int) 
      requires n >= 3
    {
      r := mod3(n);
    }
  }
}
".TrimStart();
      var options = GetDafnyOptions(optionSettings, output);
      var program = Utils.Parse(options, source, false);
      var methods = await Main.GetTestMethodsForProgram(program).ToListAsync();
      Assert.True(methods.Count >= 3);
    }

    [Theory]
    [MemberData(nameof(OptionSettings))]
    public async Task InliningNoRecursion(List<Action<DafnyOptions>> optionSettings) {
      var source = @"
module M {
  class Inlining {
    function {:testInline 1} mod3 (n:int):int 
      requires n >= 0
      decreases n
    {
      if n == 0 then 0 else
      if n == 1 then 1 else
      if n == 2 then 2 else
      mod3(n-3)
    }
    method {:testEntry} test(n:int) returns (r:int) 
      requires n >= 3
    {
      r := mod3(n);
    }
  }
}
".TrimStart();
      var options = GetDafnyOptions(optionSettings, output);
      var program = Utils.Parse(options, source, false);
      var methods = await Main.GetTestMethodsForProgram(program).ToListAsync();
      Assert.True(methods.Count < 3);
    }

    [Theory]
    [MemberData(nameof(OptionSettings))]
    public async Task PathBasedTests(List<Action<DafnyOptions>> optionSettings) {
      var source = @"
module Paths {
  method {:testEntry} eightPaths (i:int)
    returns (divBy2:bool, divBy3:bool, divBy5:bool)
  {
    if (i % 2 == 0) {
      divBy2 := true;
    } else {
      divBy2 := false;
    }
    if (i % 3 == 0) {
      divBy3 := true;
    } else {
      divBy3 := false;
    }
    if (i % 5 == 0) {
      divBy5 := true;
    } else {
      divBy5 := false;
    }
  }
}
".TrimStart();
      var options = GetDafnyOptions(optionSettings, output);
      var program = Utils.Parse(options, source, false);
      options.TestGenOptions.Mode =
        TestGenerationOptions.Modes.Path;
      var methods = await Main.GetTestMethodsForProgram(program).ToListAsync();
      Assert.Equal(8, methods.Count);
      Assert.True(methods.All(m => m.MethodName == "Paths.eightPaths"));
      Assert.True(methods.All(m => m.DafnyInfo.IsStatic("Paths.eightPaths")));
      Assert.True(methods.All(m => m.ArgValues.Count == 1));
      Assert.True(methods.All(m => m.ValueCreation.Count == 0));
      var values = methods.Select(m =>
          int.TryParse(m.ArgValues[0], out var result) ? (int?)result : null)
        .ToList();
      Assert.True(values.All(i => i != null));
      Assert.True(values.Exists(i => i % 2 == 0 && i % 3 == 0 && i % 5 == 0));
      Assert.True(values.Exists(i => i % 2 == 0 && i % 3 == 0 && i % 5 != 0));
      Assert.True(values.Exists(i => i % 2 == 0 && i % 3 != 0 && i % 5 == 0));
      Assert.True(values.Exists(i => i % 2 == 0 && i % 3 != 0 && i % 5 != 0));
      Assert.True(values.Exists(i => i % 2 != 0 && i % 3 == 0 && i % 5 == 0));
      Assert.True(values.Exists(i => i % 2 != 0 && i % 3 == 0 && i % 5 != 0));
      Assert.True(values.Exists(i => i % 2 != 0 && i % 3 != 0 && i % 5 == 0));
      Assert.True(values.Exists(i => i % 2 != 0 && i % 3 != 0 && i % 5 != 0));
    }

    [Theory]
    [MemberData(nameof(OptionSettings))]
    public async Task BlockBasedTests(List<Action<DafnyOptions>> optionSettings) {
      var source = @"
module Paths {
  method {:testEntry} eightPaths (i:int) returns (divBy2:bool, divBy3:bool, divBy5:bool) {
    if (i % 2 == 0) {
      divBy2 := true;
    } else {
      divBy2 := false;
    }
    if (i % 3 == 0) {
      divBy3 := true;
    } else {
      divBy3 := false;
    }
    if (i % 5 == 0) {
      divBy5 := true;
    } else {
      divBy5 := false;
    }
  }
}
".TrimStart();
      var options = GetDafnyOptions(optionSettings, output);
      var program = Utils.Parse(options, source, false);
      var methods = await Main.GetTestMethodsForProgram(program).ToListAsync();
      Assert.True(methods.Count is >= 2 and <= 6);
      Assert.True(methods.All(m => m.MethodName == "Paths.eightPaths"));
      Assert.True(methods.All(m => m.DafnyInfo.IsStatic("Paths.eightPaths")));
      Assert.True(methods.All(m => m.ArgValues.Count == 1));
      Assert.True(methods.All(m => m.ValueCreation.Count == 0));
      var values = methods.Select(m =>
          int.TryParse(m.ArgValues[0], out var result) ? (int?)result : null)
        .ToList();
      Assert.True(values.All(i => i != null));
      Assert.True(values.Exists(i => i % 2 == 0));
      Assert.True(values.Exists(i => i % 2 != 0));
      Assert.True(values.Exists(i => i % 3 == 0));
      Assert.True(values.Exists(i => i % 3 != 0));
      Assert.True(values.Exists(i => i % 5 == 0));
      Assert.True(values.Exists(i => i % 5 != 0));
    }

    [Theory]
    [MemberData(nameof(OptionSettings))]
    public async Task RecursivelyExtractObjectFields(List<Action<DafnyOptions>> optionSettings) {
      var source = @"
module Objects {
  class Node {
      var next: Node?;
      constructor (next:Node?) {
          this.next := next;
      }
  }
  class List {
    static method {:testEntry} IsACircleOfTwoOrLessNodes(node: Node) returns (b: bool) {
        if node.next == null { 
          return false;
        } else if node.next == node { 
          return true;
        } else if node.next.next == null || node.next.next == node.next {
          return false;
        } else if node.next.next == node { 
          return true;
        }
        return false;
    }
  }
}
".TrimStart();
      var options = GetDafnyOptions(optionSettings, output);
      var program = Utils.Parse(options, source, false);
      var methods = await Main.GetTestMethodsForProgram(program).ToListAsync();
      Assert.True(methods.Count >= 5);
      Assert.True(methods.All(m =>
        m.MethodName == "Objects.List.IsACircleOfTwoOrLessNodes"));
      Assert.True(methods.All(m =>
        m.DafnyInfo.IsStatic("Objects.List.IsACircleOfTwoOrLessNodes")));
      Assert.True(methods.All(m => m.ArgValues.Count == 1));
      // First return statement:
      Assert.True(methods.Exists(m =>
        (m.Assignments.Count == 1 && m.ValueCreation.Count == 1 &&
         m.Assignments.Last() == ("node0", "next", "null"))));
      // Second return statement:
      Assert.True(methods.Exists(m =>
        (m.Assignments.Count == 1 && m.ValueCreation.Count == 1 &&
         m.Assignments.Last() == ("node0", "next", "node0"))));
      // Third return statement:
      Assert.True(methods.Exists(m =>
        (m.Assignments.Count == 2 && m.ValueCreation.Count == 2 &&
         m.Assignments.Last() == ("node0", "next", "node1") &&
         (m.Assignments[^2] == ("node1", "next", "null") ||
          m.Assignments[^2] == ("node1", "next", "node1")))));
      // Fourth return statements:
      Assert.True(methods.Exists(m =>
        (m.Assignments.Count == 2 && m.ValueCreation.Count == 2 &&
         m.Assignments.Last() == ("node0", "next", "node1") &&
         m.Assignments[^2] == ("node1", "next", "node0"))));
      // Final return statements:
      Assert.True(methods.Exists(m =>
        (m.Assignments.Count > 2 && m.ValueCreation.Count > 2 &&
         m.Assignments.Last() == ("node0", "next", "node1") &&
         m.Assignments[^2] == ("node1", "next", "node2"))));
    }

    /// <summary>
    /// This test addresses the situation in which there is a class-type object
    /// that does not matter for the construction of a counterexample.
    /// Furthermore, this class-type object is self-referential,
    /// with a field of the same type. Test generation must not enter infinite
    /// loop and must figure out that it needs to set the field of the object
    /// to itself.
    /// </summary>
    [Theory]
    [MemberData(nameof(OptionSettings))]
    public async Task TestByDefaultConstructionOfSelfReferentialValue(List<Action<DafnyOptions>> optionSettings) {
      var source = @"
module M {

    class LoopingList {

        var next:LoopingList;
        var value:int;

        constructor() {
            value := 0;
            next := this;
        }

        method {:testEntry} getValue() returns (value:int) {
            return this.value;
        }
    }
}
".TrimStart();
      var options = GetDafnyOptions(optionSettings, output);
      var program = Utils.Parse(options, source, false);
      var methods = await Main.GetTestMethodsForProgram(program).ToListAsync();
      Assert.Single(methods);
    }

    [Theory]
    [MemberData(nameof(OptionSettings))]
    public async Task RecursivelyExtractDatatypeFields(List<Action<DafnyOptions>> optionSettings) {
      var source = @"
module DataTypes {
  datatype Node = Cons(next:Node) | Nil
  class List {
    static method {:testEntry} Depth(node: Node) returns (i:int) {
      if (node.Nil?) {
        return 0;
      } else if (node.next.Nil?) {
        return 1;
      } else {
        return 2;
      }
    }
  }
}
".TrimStart();
      var options = GetDafnyOptions(optionSettings, output);
      var program = Utils.Parse(options, source, false);
      var methods = await Main.GetTestMethodsForProgram(program).ToListAsync();
      Assert.True(3 <= methods.Count);
      Assert.True(methods.All(m =>
        m.MethodName == "DataTypes.List.Depth"));
      Assert.True(methods.All(m =>
        m.DafnyInfo.IsStatic("DataTypes.List.Depth")));
      Assert.True(methods.All(m => m.ArgValues.Count == 1));
      Assert.True(methods.All(m => m.ValueCreation[0].value == "DataTypes.Node.Nil"));
      Assert.True(methods.Exists(m =>
        m.ValueCreation.Count == 1));
      Assert.True(methods.Exists(m =>
        m.ValueCreation.Count == 2 &&
        m.ValueCreation[1].value == $"DataTypes.Node.Cons(next:={m.ValueCreation[0].id})"));
      Assert.True(methods.Exists(m =>
        m.ValueCreation.Count == 3 &&
        m.ValueCreation[1].value == $"DataTypes.Node.Cons(next:={m.ValueCreation[0].id})" &&
        m.ValueCreation[2].value == $"DataTypes.Node.Cons(next:={m.ValueCreation[1].id})"));
    }

    [Theory]
    [MemberData(nameof(OptionSettings))]
    public async Task NonNullableObjects(List<Action<DafnyOptions>> optionSettings) {
      var source = @"
module Module {
  class Value<T> {
    var v:T;
    constructor(v:T) {
      this.v := v;
    }
  }
  method {:testEntry} ignoreNonNullableObject(v:Value<char>, b:bool) returns (b2:bool) {
    return b;
  }
}
".TrimStart();
      var options = GetDafnyOptions(optionSettings, output);
      var program = Utils.Parse(options, source, false);
      var methods = await Main.GetTestMethodsForProgram(program).ToListAsync();
      Assert.Single(methods);
      var m = methods[0];
      Assert.Equal("Module.ignoreNonNullableObject", m.MethodName);
      Assert.True(m.DafnyInfo.IsStatic("Module.ignoreNonNullableObject"));
      Assert.Equal(2, m.ArgValues.Count);
      Assert.Single(m.ValueCreation);
      Assert.Equal("Module.Value<char>", m.ValueCreation[0].type.ToString());
    }

    [Theory]
    [MemberData(nameof(OptionSettings))]
    public async Task DeadCode(List<Action<DafnyOptions>> optionSettings) {
      var source = @"
module M {
  method {:testEntry} m(a:int) returns (b:int)
    requires a > 0
  {
    if (a == 0) {
      return 0;
    }
    return 1;
  }
}
".TrimStart();
      var options = GetDafnyOptions(optionSettings, output);
      var program = Utils.Parse(options, source, false);
      options.TestGenOptions.WarnDeadCode = true;
      var stats = await Main.GetDeadCodeStatistics(program).ToListAsync();
      Assert.Contains(stats, s => s.Contains("(6,14) is potentially unreachable."));
      Assert.Equal(2, stats.Count); // second is line with stats
    }

    [Theory]
    [MemberData(nameof(OptionSettings))]
    public async Task NoDeadCode(List<Action<DafnyOptions>> optionSettings) {
      var source = @"
method {:testEntry} m(a:int) returns (b:int)
{
  if (a == 0) {
    return 0;
  }
  return 1;
}
".TrimStart();
      var options = GetDafnyOptions(optionSettings, output);
      var program = Utils.Parse(options, source, false);
      options.TestGenOptions.WarnDeadCode = true;
      var stats = await Main.GetDeadCodeStatistics(program).ToListAsync();
      Assert.Single(stats); // the only line with stats
    }

    [Theory]
    [MemberData(nameof(OptionSettings))]
    public async Task TypePolymorphism(List<Action<DafnyOptions>> optionSettings) {
      var source = @"
module Test {
  method {:testEntry} IsEvenLength<K>(s: seq<K>) returns (isEven: bool)
  {
    if (|s| % 2 == 0) {
      return true;
    } else {
      return false;
    }
  }
}
".TrimStart();
      var options = GetDafnyOptions(optionSettings, output);
      var program = Utils.Parse(options, source, false);
      options.TestGenOptions.SeqLengthLimit = 1;
      var methods = await Main.GetTestMethodsForProgram(program).ToListAsync();
      Assert.True(2 <= methods.Count);
      Assert.True(methods.All(m => m.MethodName == "Test.IsEvenLength"));
      Assert.True(methods.All(m => m.DafnyInfo.IsStatic("Test.IsEvenLength")));
      Assert.True(methods.All(m => m.ArgValues.Count == 1));
      Assert.True(methods.All(m => m.ValueCreation.Count == 1));
      Assert.True(methods.All(m => m.NOfTypeArgs == 1));
      Assert.True(methods.Exists(m => m.ValueCreation[0].value == "[]"));
      Assert.True(methods.Exists(m =>
        Regex.IsMatch(m.ValueCreation[0].value, "\\[[0-9]+\\]")));
    }

    [Theory]
    [MemberData(nameof(OptionSettings))]
    public async Task FunctionMethod(List<Action<DafnyOptions>> optionSettings) {
      var source = @"
module Math {
  function {:testInline 1} Max(a:int, b:int):int {
    if (a > b) then a else b
  }
  function {:testEntry} Min(a:int, b:int):int {
    -Max(-a, -b)
  }
}
".TrimStart();
      var program = Utils.Parse(GetDafnyOptions(optionSettings, output), source, false);
      var methods = await Main.GetTestMethodsForProgram(program).ToListAsync();
      Assert.True(2 <= methods.Count);
      Assert.True(methods.All(m => m.MethodName == "Math.Min"));
      Assert.True(methods.All(m => m.DafnyInfo.IsStatic("Math.Min")));
      Assert.True(methods.All(m => m.ArgValues.Count == 2));
      Assert.True(methods.All(m => m.ValueCreation.Count == 0));
      Assert.True(methods.All(m => m.NOfTypeArgs == 0));
      Assert.True(methods.Exists(m => int.Parse(m.ArgValues[0]) < int.Parse(m.ArgValues[1])));
      Assert.True(methods.Exists(m => int.Parse(m.ArgValues[1]) >= int.Parse(m.ArgValues[0])));
    }

<<<<<<< HEAD
    [Theory]
=======
    [Theory(Skip = "Current Implementation of Inlining does not pass this test with some configurations")]
>>>>>>> 0e2c6814
    [MemberData(nameof(OptionSettings))]
    public async Task FunctionMethodShortCircuit(List<Action<DafnyOptions>> optionSettings) {
      var source = @"
module ShortCircuit {
  function {:testEntry} Or(a:bool):bool {
    a || OnlyFalse(a)
  }
  function {:testInline 1} OnlyFalse(a:bool):bool
    requires !a
  {
    false
  }
}
".TrimStart();
      var program = Utils.Parse(GetDafnyOptions(optionSettings, output), source, false);
      var methods = await Main.GetTestMethodsForProgram(program).ToListAsync();
      Assert.True(2 <= methods.Count);
      Assert.True(methods.All(m => m.MethodName == "ShortCircuit.Or"));
      Assert.True(methods.All(m => m.DafnyInfo.IsStatic("ShortCircuit.Or")));
      Assert.True(methods.All(m => m.ArgValues.Count == 1));
      Assert.True(methods.All(m => m.ValueCreation.Count == 0));
      Assert.True(methods.All(m => m.NOfTypeArgs == 0));
      Assert.True(methods.Exists(m => m.ArgValues[0] == "true"));
      Assert.True(methods.Exists(m => m.ArgValues[0] == "false"));
    }

    [Theory]
    [MemberData(nameof(OptionSettings))]
    public async Task TestConstructorAttribute(List<Action<DafnyOptions>> optionSettings) {
      var source = @"
module M {
  class String { 
    var s:string;
    var len:int;
    constructor(s:string, len:int) 
      requires |s| == len
    {
      this.s := s;
      this.len := len;
    }
    static method {:testConstructor} getString() returns (s:String) {
      s := new String(" + "\"example\"" + @", 7);
    }
  }
  method {:testEntry} ToTest(s:String?) returns (b:bool) { 
    if s == null {
      return false;
    } 
    return true;
  }
}
".TrimStart();
      var options = Setup.GetDafnyOptions(optionSettings, output);
      var program = Utils.Parse(options, source, false);
      var methods = await Main.GetTestMethodsForProgram(program).ToListAsync();
      Assert.True(2 <= methods.Count);
      Assert.True(methods.All(m => m.MethodName == "M.ToTest"));
      Assert.True(methods.All(m => m.DafnyInfo.IsStatic("M.ToTest")));
      Assert.True(methods.Exists(m => m.ValueCreation.Count == 1));
      Assert.True(methods.Exists(m => m.ValueCreation.Count == 0));
    }

    /// <summary>
    /// If this fails, consider amending ProgramModifier.MergeBoogiePrograms
    /// </summary>
    [Theory]
    [MemberData(nameof(OptionSettings))]
    public async Task MultipleModules(List<Action<DafnyOptions>> optionSettings) {
      var source = @"
module A {
  function {:testEntry} m(i:int):int requires i == 0 { i }
}
module B {
  function {:testEntry} m(c:char):char requires c == '0' { c }
}
module C {
  function {:testEntry} m(r:real):real requires r == 0.0 { r }
}
".TrimStart();
      var program = Utils.Parse(GetDafnyOptions(optionSettings, output), source, false);
      var methods = await Main.GetTestMethodsForProgram(program).ToListAsync();
      Assert.Equal(3, methods.Count);
      Assert.True(methods.Exists(m => m.MethodName == "A.m" &&
                                        m.DafnyInfo.IsStatic("A.m") &&
                                        m.ValueCreation.Count == 0 &&
                                        m.Assignments.Count == 0 &&
                                        m.ArgValues.Count == 1 &&
                                        m.ArgValues[0] == "0"));
      Assert.True(methods.Exists(m => m.MethodName == "B.m" &&
                                        m.DafnyInfo.IsStatic("B.m") &&
                                        m.ValueCreation.Count == 0 &&
                                        m.Assignments.Count == 0 &&
                                        m.ArgValues.Count == 1 &&
                                        m.ArgValues[0] == "'0'"));
      Assert.True(methods.Exists(m => m.MethodName == "C.m" &&
                                        m.DafnyInfo.IsStatic("C.m") &&
                                        m.ValueCreation.Count == 0 &&
                                        m.Assignments.Count == 0 &&
                                        m.ArgValues.Count == 1 &&
                                        m.ArgValues[0] == "0.0"));
    }

    [Theory]
    [MemberData(nameof(OptionSettings))]
    public async Task Oracles(List<Action<DafnyOptions>> optionSettings) {
      var source = @"
module M {
  class Instance {  
    var i:int;
    method {:testEntry} setI(i:int) 
      requires i == 10
      ensures this.i == i 
      modifies this
    { 
      this.i := i;
    }    
  }  
}
".TrimStart();
      var program = Utils.Parse(GetDafnyOptions(optionSettings, output), source, false);
      var methods = await Main.GetTestMethodsForProgram(program).ToListAsync();
      Assert.Single(methods);
      Assert.True(methods.All(m =>
        m.MethodName == "M.Instance.setI"));
      Assert.True(methods.All(m =>
        !m.DafnyInfo.IsStatic("M.Instance.setI")));
      Assert.True(methods.All(m => m.ArgValues.Count == 2));
      Assert.True(methods.All(m => m.ToString().Contains("expect instance0.i == 10")));
    }

    /// <summary>
    /// This test may fail if function to method translation implemented by AddByMethodRewriter
    /// does not use the cloner to copy the body of the function
    /// </summary>
    [Theory]
    [MemberData(nameof(OptionSettings))]
    public async Task FunctionToMethodTranslation(List<Action<DafnyOptions>> optionSettings) {
      var source = @"
module M {

  function {:testEntry} test(b: bool): bool {
      assert true by {
        calc { true; }
      }
      true
  }
}
".TrimStart();
      var program = Utils.Parse(GetDafnyOptions(optionSettings, output), source, false);
      await Main.GetTestMethodsForProgram(program).ToListAsync();
    }

  }
}<|MERGE_RESOLUTION|>--- conflicted
+++ resolved
@@ -567,12 +567,8 @@
       Assert.True(methods.Exists(m => int.Parse(m.ArgValues[0]) < int.Parse(m.ArgValues[1])));
       Assert.True(methods.Exists(m => int.Parse(m.ArgValues[1]) >= int.Parse(m.ArgValues[0])));
     }
-
-<<<<<<< HEAD
-    [Theory]
-=======
-    [Theory(Skip = "Current Implementation of Inlining does not pass this test with some configurations")]
->>>>>>> 0e2c6814
+    
+    [Theory]
     [MemberData(nameof(OptionSettings))]
     public async Task FunctionMethodShortCircuit(List<Action<DafnyOptions>> optionSettings) {
       var source = @"
