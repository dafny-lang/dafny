--- conflicted
+++ resolved
@@ -36,12 +36,8 @@
   }
 }
 ".TrimStart();
-<<<<<<< HEAD
-      var options = GetDafnyOptions(optionSettings, output);
-      var program = Utils.Parse(options, source, false);
-=======
-      var program = Utils.Parse(GetDafnyOptions(optionSettings, output), source);
->>>>>>> 51548a8d
+      var options = GetDafnyOptions(optionSettings, output);
+      var program = Utils.Parse(options, source, false);
       var methods = await Main.GetTestMethodsForProgram(program).ToListAsync();
       Assert.True(3 <= methods.Count);
       Assert.True(2 <= methods.Count(m => m.MethodName == "M.Inlining.b"));
@@ -76,12 +72,7 @@
 }
 ".TrimStart();
       var options = GetDafnyOptions(optionSettings, output);
-<<<<<<< HEAD
-      var program = Utils.Parse(options, source, false);
-=======
-      var program = Utils.Parse(options, source);
-      options.TestGenOptions.TargetMethod = "M.Inlining.a";
->>>>>>> 51548a8d
+      var program = Utils.Parse(options, source, false);
       var methods = await Main.GetTestMethodsForProgram(program).ToListAsync();
       Assert.True(methods.Count >= 2);
       Assert.True(methods.All(m => m.MethodName == "M.Inlining.a"));
@@ -112,12 +103,7 @@
 }
 ".TrimStart();
       var options = GetDafnyOptions(optionSettings, output);
-<<<<<<< HEAD
-      var program = Utils.Parse(options, source, false);
-=======
-      var program = Utils.Parse(options, source);
-      options.TestGenOptions.TargetMethod = "M.Inlining.test";
->>>>>>> 51548a8d
+      var program = Utils.Parse(options, source, false);
       var methods = await Main.GetTestMethodsForProgram(program).ToListAsync();
       Assert.True(methods.Count >= 2);
     }
@@ -140,7 +126,7 @@
   }
 }
 ".TrimStart();
-      var options = Setup.GetDafnyOptions(optionSettings, output);
+      var options = GetDafnyOptions(optionSettings, output);
       var program = Utils.Parse(options, source, false);
       var methods = await Main.GetTestMethodsForProgram(program).ToListAsync();
       Assert.True(methods.Count == 1);
@@ -162,12 +148,7 @@
 }
 ".TrimStart();
       var options = GetDafnyOptions(optionSettings, output);
-<<<<<<< HEAD
-      var program = Utils.Parse(options, source, false);
-=======
-      var program = Utils.Parse(options, source);
-      options.TestGenOptions.TargetMethod = "M.Inlining.test";
->>>>>>> 51548a8d
+      var program = Utils.Parse(options, source, false);
       var methods = await Main.GetTestMethodsForProgram(program).ToListAsync();
       Assert.True(methods.Count == 1);
     }
@@ -196,12 +177,7 @@
 }
 ".TrimStart();
       var options = GetDafnyOptions(optionSettings, output);
-<<<<<<< HEAD
-      var program = Utils.Parse(options, source, false);
-=======
-      var program = Utils.Parse(options, source);
-      options.TestGenOptions.TargetMethod = "M.Inlining.test";
->>>>>>> 51548a8d
+      var program = Utils.Parse(options, source, false);
       var methods = await Main.GetTestMethodsForProgram(program).ToListAsync();
       Assert.True(methods.Count >= 3);
     }
@@ -230,12 +206,7 @@
 }
 ".TrimStart();
       var options = GetDafnyOptions(optionSettings, output);
-<<<<<<< HEAD
-      var program = Utils.Parse(options, source, false);
-=======
-      var program = Utils.Parse(options, source);
-      options.TestGenOptions.TargetMethod = "M.Inlining.test";
->>>>>>> 51548a8d
+      var program = Utils.Parse(options, source, false);
       var methods = await Main.GetTestMethodsForProgram(program).ToListAsync();
       Assert.True(methods.Count < 3);
     }
@@ -267,11 +238,7 @@
 }
 ".TrimStart();
       var options = GetDafnyOptions(optionSettings, output);
-<<<<<<< HEAD
-      var program = Utils.Parse(options, source, false);
-=======
-      var program = Utils.Parse(options, source);
->>>>>>> 51548a8d
+      var program = Utils.Parse(options, source, false);
       options.TestGenOptions.Mode =
         TestGenerationOptions.Modes.Path;
       var methods = await Main.GetTestMethodsForProgram(program).ToListAsync();
@@ -318,12 +285,8 @@
   }
 }
 ".TrimStart();
-<<<<<<< HEAD
-      var options = GetDafnyOptions(optionSettings, output);
-      var program = Utils.Parse(options, source, false);
-=======
-      var program = Utils.Parse(GetDafnyOptions(optionSettings, output), source);
->>>>>>> 51548a8d
+      var options = GetDafnyOptions(optionSettings, output);
+      var program = Utils.Parse(options, source, false);
       var methods = await Main.GetTestMethodsForProgram(program).ToListAsync();
       Assert.True(methods.Count is >= 2 and <= 6);
       Assert.True(methods.All(m => m.MethodName == "Paths.eightPaths"));
@@ -354,11 +317,7 @@
       }
   }
   class List {
-<<<<<<< HEAD
     static method {:testEntry} IsACircleOfTwoOrLessNodes(node: Node) returns (b: bool) {
-=======
-    static method IsACircleOfTwoOrLessNodes(node: Node) returns (b: bool) {
->>>>>>> 51548a8d
         if node.next == null { 
           return false;
         } else if node.next == node { 
@@ -374,13 +333,7 @@
 }
 ".TrimStart();
       var options = GetDafnyOptions(optionSettings, output);
-<<<<<<< HEAD
-      var program = Utils.Parse(options, source, false);
-=======
-      var program = Utils.Parse(options, source);
-      options.TestGenOptions.TargetMethod =
-        "Objects.List.IsACircleOfTwoOrLessNodes";
->>>>>>> 51548a8d
+      var program = Utils.Parse(options, source, false);
       var methods = await Main.GetTestMethodsForProgram(program).ToListAsync();
       Assert.True(methods.Count >= 5);
       Assert.True(methods.All(m =>
@@ -445,13 +398,7 @@
 }
 ".TrimStart();
       var options = GetDafnyOptions(optionSettings, output);
-<<<<<<< HEAD
-      var program = Utils.Parse(options, source, false);
-=======
-      var program = Utils.Parse(options, source);
-      options.TestGenOptions.TargetMethod =
-        "M.LoopingList.getValue";
->>>>>>> 51548a8d
+      var program = Utils.Parse(options, source, false);
       var methods = await Main.GetTestMethodsForProgram(program).ToListAsync();
       Assert.Single(methods);
     }
@@ -476,13 +423,7 @@
 }
 ".TrimStart();
       var options = GetDafnyOptions(optionSettings, output);
-<<<<<<< HEAD
-      var program = Utils.Parse(options, source, false);
-=======
-      var program = Utils.Parse(options, source);
-      options.TestGenOptions.TargetMethod =
-        "DataTypes.List.Depth";
->>>>>>> 51548a8d
+      var program = Utils.Parse(options, source, false);
       var methods = await Main.GetTestMethodsForProgram(program).ToListAsync();
       Assert.True(3 <= methods.Count);
       Assert.True(methods.All(m =>
@@ -519,13 +460,7 @@
 }
 ".TrimStart();
       var options = GetDafnyOptions(optionSettings, output);
-<<<<<<< HEAD
-      var program = Utils.Parse(options, source, false);
-=======
-      var program = Utils.Parse(options, source);
-      options.TestGenOptions.TargetMethod =
-        "Module.ignoreNonNullableObject";
->>>>>>> 51548a8d
+      var program = Utils.Parse(options, source, false);
       var methods = await Main.GetTestMethodsForProgram(program).ToListAsync();
       Assert.Single(methods);
       var m = methods[0];
@@ -552,11 +487,7 @@
 }
 ".TrimStart();
       var options = GetDafnyOptions(optionSettings, output);
-<<<<<<< HEAD
-      var program = Utils.Parse(options, source, false);
-=======
-      var program = Utils.Parse(options, source);
->>>>>>> 51548a8d
+      var program = Utils.Parse(options, source, false);
       options.TestGenOptions.WarnDeadCode = true;
       var stats = await Main.GetDeadCodeStatistics(program).ToListAsync();
       Assert.Contains(stats, s => s.Contains("(6,14) is potentially unreachable."));
@@ -576,11 +507,7 @@
 }
 ".TrimStart();
       var options = GetDafnyOptions(optionSettings, output);
-<<<<<<< HEAD
-      var program = Utils.Parse(options, source, false);
-=======
-      var program = Utils.Parse(options, source);
->>>>>>> 51548a8d
+      var program = Utils.Parse(options, source, false);
       options.TestGenOptions.WarnDeadCode = true;
       var stats = await Main.GetDeadCodeStatistics(program).ToListAsync();
       Assert.Single(stats); // the only line with stats
@@ -602,12 +529,7 @@
 }
 ".TrimStart();
       var options = GetDafnyOptions(optionSettings, output);
-<<<<<<< HEAD
-      var program = Utils.Parse(options, source, false);
-=======
-      var program = Utils.Parse(options, source);
-      options.TestGenOptions.TargetMethod = "Test.IsEvenLength";
->>>>>>> 51548a8d
+      var program = Utils.Parse(options, source, false);
       options.TestGenOptions.SeqLengthLimit = 1;
       var methods = await Main.GetTestMethodsForProgram(program).ToListAsync();
       Assert.True(2 <= methods.Count);
@@ -634,13 +556,8 @@
   }
 }
 ".TrimStart();
-<<<<<<< HEAD
-      var program = Utils.Parse(GetDafnyOptions(optionSettings, output), source, false);
-=======
-      var options = GetDafnyOptions(optionSettings, output);
-      var program = Utils.Parse(options, source);
-      options.TestGenOptions.TargetMethod = "Math.Min";
->>>>>>> 51548a8d
+      var options = GetDafnyOptions(optionSettings, output);
+      var program = Utils.Parse(options, source, false);
       var methods = await Main.GetTestMethodsForProgram(program).ToListAsync();
       Assert.True(2 <= methods.Count);
       Assert.True(methods.All(m => m.MethodName == "Math.Min"));
@@ -651,13 +568,8 @@
       Assert.True(methods.Exists(m => int.Parse(m.ArgValues[0]) < int.Parse(m.ArgValues[1])));
       Assert.True(methods.Exists(m => int.Parse(m.ArgValues[1]) >= int.Parse(m.ArgValues[0])));
     }
-<<<<<<< HEAD
-    
-    [Theory]
-=======
-
-    [Theory(Skip = "Current Implementation of Inlining does not pass this test with some configurations")]
->>>>>>> 51548a8d
+
+    [Theory]
     [MemberData(nameof(OptionSettings))]
     public async Task FunctionMethodShortCircuit(List<Action<DafnyOptions>> optionSettings) {
       var source = @"
@@ -672,13 +584,8 @@
   }
 }
 ".TrimStart();
-<<<<<<< HEAD
-      var program = Utils.Parse(GetDafnyOptions(optionSettings, output), source, false);
-=======
-      var options = GetDafnyOptions(optionSettings, output);
-      var program = Utils.Parse(options, source);
-      options.TestGenOptions.TargetMethod = "ShortCircuit.Or";
->>>>>>> 51548a8d
+      var options = GetDafnyOptions(optionSettings, output);
+      var program = Utils.Parse(options, source, false);
       var methods = await Main.GetTestMethodsForProgram(program).ToListAsync();
       Assert.True(2 <= methods.Count);
       Assert.True(methods.All(m => m.MethodName == "ShortCircuit.Or"));
@@ -743,12 +650,8 @@
   function {:testEntry} m(r:real):real requires r == 0.0 { r }
 }
 ".TrimStart();
-<<<<<<< HEAD
-      var program = Utils.Parse(GetDafnyOptions(optionSettings, output), source, false);
-=======
-      var options = GetDafnyOptions(optionSettings, output);
-      var program = Utils.Parse(options, source);
->>>>>>> 51548a8d
+      var options = GetDafnyOptions(optionSettings, output);
+      var program = Utils.Parse(options, source, false);
       var methods = await Main.GetTestMethodsForProgram(program).ToListAsync();
       Assert.Equal(3, methods.Count);
       Assert.True(methods.Exists(m => m.MethodName == "A.m" &&
@@ -788,11 +691,8 @@
   }  
 }
 ".TrimStart();
-<<<<<<< HEAD
-      var program = Utils.Parse(GetDafnyOptions(optionSettings, output), source, false);
-=======
-      var program = Utils.Parse(GetDafnyOptions(optionSettings, output), source);
->>>>>>> 51548a8d
+      var options = GetDafnyOptions(optionSettings, output);
+      var program = Utils.Parse(options, source, false);
       var methods = await Main.GetTestMethodsForProgram(program).ToListAsync();
       Assert.Single(methods);
       Assert.True(methods.All(m =>
@@ -821,11 +721,8 @@
   }
 }
 ".TrimStart();
-<<<<<<< HEAD
-      var program = Utils.Parse(GetDafnyOptions(optionSettings, output), source, false);
-=======
-      var program = Utils.Parse(GetDafnyOptions(optionSettings, output), source);
->>>>>>> 51548a8d
+      var options = GetDafnyOptions(optionSettings, output);
+      var program = Utils.Parse(options, source, false);
       await Main.GetTestMethodsForProgram(program).ToListAsync();
     }
 
