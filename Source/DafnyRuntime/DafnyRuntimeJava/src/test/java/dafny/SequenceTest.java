package dafny;

import static org.junit.jupiter.api.Assertions.assertArrayEquals;
import static org.junit.jupiter.api.Assertions.assertEquals;
import static org.junit.jupiter.api.Assertions.assertFalse;
import static org.junit.jupiter.api.Assertions.assertThrows;
import static org.junit.jupiter.api.Assertions.assertTrue;

import java.math.BigInteger;
import java.util.ArrayList;
import java.util.Iterator;
import java.util.List;
import org.junit.jupiter.api.Test;

class SequenceTest {

  Integer[] testSequenceArr = new Integer[]{1, 3, 2, 4, 2, 4, 6, 5, 4, 1, 7};
  Integer[] testSequencePreArr = new Integer[]{1, 3, 2, 4, 2, 4};
  Integer[] testSequenceNPreArr = new Integer[]{1, 3, 2, 4, 2, 5};
  Integer[] testSequenceNPre2Arr = new Integer[]{1, 3, 2, 4, 2, 4, 6, 5, 4, 1, 7, 3};
  Integer[] testSequenceSubArr = new Integer[]{2, 4, 6, 5};
  Integer[] testSequenceTakeArr = new Integer[]{1, 3, 2, 4, 2};
  Integer[] testSequenceDropArr = new Integer[]{4, 6, 5, 4, 1, 7};
  Integer[] testSequenceEmptyArr = new Integer[]{};
<<<<<<< HEAD
  DafnySequence<Integer> testSequence = DafnySequence.of(Type.INT, testSequenceArr);
  DafnySequence<Integer> testSequencePre = DafnySequence.of(Type.INT, testSequencePreArr);
  DafnySequence<Integer> testSequenceNPre = DafnySequence.of(Type.INT, testSequenceNPreArr);
  DafnySequence<Integer> testSequenceNPre2 = DafnySequence.of(Type.INT, testSequenceNPre2Arr);
  DafnySequence<Integer> testSequenceSub = DafnySequence.of(Type.INT, testSequenceSubArr);
  DafnySequence<Integer> testSequenceDrop = DafnySequence.of(Type.INT, testSequenceDropArr);
  DafnySequence<Integer> testSequenceTake = DafnySequence.of(Type.INT, testSequenceTakeArr);
  DafnySequence<Integer> testSequenceEmpty = DafnySequence.of(Type.INT, testSequenceEmptyArr);
  DafnySequence<Integer> testCopy = DafnySequence.of(Type.INT, testSequenceArr);
=======
  DafnySequence<Integer> testSequence = DafnySequence.fromArray(testSequenceArr);
  DafnySequence<Integer> testSequencePre = DafnySequence.fromArray(testSequencePreArr);
  DafnySequence<Integer> testSequenceNPre = DafnySequence.fromArray(testSequenceNPreArr);
  DafnySequence<Integer> testSequenceNPre2 = DafnySequence.fromArray(testSequenceNPre2Arr);
  DafnySequence<Integer> testSequenceSub = DafnySequence.fromArray(testSequenceSubArr);
  DafnySequence<Integer> testSequenceDrop = DafnySequence.fromArray(testSequenceDropArr);
  DafnySequence<Integer> testSequenceTake = DafnySequence.fromArray(testSequenceTakeArr);
  DafnySequence<Integer> testSequenceEmpty = DafnySequence.fromArray(testSequenceEmptyArr);
  DafnySequence<Integer> testCopy = DafnySequence.fromArray(testSequenceArr);
  DafnySequence<Integer> testWrappedSequence = DafnySequence.unsafeWrapArray(testSequenceArr);
>>>>>>> 0b87105b

  @Test
  void testSequencePrefix() {
    assertTrue(testSequencePre.isPrefixOf(testSequence));
    assertFalse(testSequenceNPre.isPrefixOf(testSequence));
    assertFalse(testSequenceNPre2.isPrefixOf(testSequence));
    assertTrue(testSequence.isPrefixOf(testSequence));
    assertFalse(testSequence.isPrefixOf(testSequencePre));
  }

  @Test
  void testSequenceProperPrefix() {
    assertTrue(testSequencePre.isProperPrefixOf(testSequence));
    assertFalse(testSequence.isProperPrefixOf(testSequenceNPre));
    assertFalse(testSequence.isProperPrefixOf(testSequence));
    assertFalse(testSequenceNPre.isProperPrefixOf(testSequence));
    assertFalse(testSequenceNPre2.isProperPrefixOf(testSequence));
  }

  @Test
  void testSequenceConcatenate() {
    DafnySequence<Integer> fatty = testSequence.concatenate(testSequencePre);
    assertEquals(fatty.length(), testSequencePre.length() + testSequence.length());
    for (int i = 0; i < testSequence.length(); i++) {
      assertEquals(fatty.select(i), testSequence.select(i));
    }
    for (int i = 0; i < testSequencePre.length(); i++) {
      assertEquals(fatty.select(i + testSequence.length()), testSequencePre.select(i));
    }
  }

  @Test
  void testSequenceLength() {
    assertEquals(11, testSequence.length());
    assertEquals(6, testSequencePre.length());
    assertEquals(6, testSequenceNPre.length());
    assertEquals(12, testSequenceNPre2.length());
  }

  @Test
  void testSequenceUpdate() {
    DafnySequence<Integer> temp;
    temp = testSequence.update(5, 5);
    DafnySequence<Integer> testUpdate = DafnySequence
        .of(1, 3, 2, 4, 2, 5, 6, 5, 4, 1, 7);
    assertEquals(temp, testUpdate);
    assertEquals(testSequence, testCopy);
  }

  @Test
  void testSequenceMembership() {
    assertTrue(testSequence.contains(1));
    assertTrue(testSequence.contains(2));
    assertTrue(testSequence.contains(3));
    assertTrue(testSequence.contains(4));
    assertTrue(testSequence.contains(5));
    assertTrue(testSequence.contains(6));
    assertTrue(testSequence.contains(7));
    assertFalse(testSequence.contains(8));
    assertFalse(testSequence.contains(9));
    assertFalse(testSequence.contains(10));
  }

  @Test
  void testSequenceSubsequenceStuff() {
    assertEquals(testSequenceSub, testSequence.subsequence(4, 8));
    assertEquals(testSequenceDrop, testSequence.drop(5));
    assertEquals(testSequenceTake, testSequence.take(5));
  }

  @Test
  void testSequenceMultisetConversion() {
    DafnyMultiset<Integer> m = new DafnyMultiset<>();
    m = m.update(1, BigInteger.valueOf(2));
    m = m.update(2, BigInteger.valueOf(2));
    m = m.update(3, BigInteger.valueOf(1));
    m = m.update(4, BigInteger.valueOf(3));
    m = m.update(5, BigInteger.valueOf(1));
    m = m.update(6, BigInteger.valueOf(1));
    m = m.update(7, BigInteger.valueOf(1));
    DafnyMultiset<Integer> c = testSequence.asDafnyMultiset();
    assertEquals(m, c);

  }

  @Test
  void testSequenceSlice() {
    List<Integer> l = new ArrayList<>();
    l.add(5);
    l.add(0);
    l.add(6);
    DafnySequence<DafnySequence<Integer>> sliced = testSequence.slice(l);
    Iterator<DafnySequence<Integer>> it = sliced.iterator();
    assertEquals(it.next(), testSequenceTake);
    assertEquals(it.next(), testSequenceEmpty);
    assertEquals(it.next(), testSequenceDrop);
  }

  @Test
  void testObjectMethods() {
    assertEquals(testSequence, testCopy);
    assertEquals(testSequence.hashCode(), testCopy.hashCode());
    assertEquals("[1, 3, 2, 4, 2, 4, 6, 5, 4, 1, 7]", testSequence.toString());
    assertEquals("[1, 3, 2, 4, 2, 4, 6, 5, 4, 1, 7]", testCopy.toString());
  }

  @Test
  @SuppressWarnings("all")
  void testNullFailures() {
    List<Integer> l = null;
    assertThrows(AssertionError.class, () -> DafnySequence.fromList(Type.INT, l));
    assertThrows(AssertionError.class, () -> testSequence.isPrefixOf(null));
    assertThrows(AssertionError.class, () -> testSequence.contains(null));
    assertThrows(AssertionError.class, () -> testSequence.concatenate(null));
    assertThrows(AssertionError.class, () -> testSequence.update(1, null));
    assertThrows(AssertionError.class, () -> testSequence.slice(null));
    assertThrows(AssertionError.class, () -> {
      List<Integer> l1 = new ArrayList<>();
      l1.add(null);
      testSequence.slice(l1);
    });
    assertThrows(NullPointerException.class, () -> testSequence.forEach(null));
  }

  @Test
  void testIndexFailures() {
    assertThrows(AssertionError.class, () -> {
      testSequence.drop(13);
      testSequence.drop(-3);
      testSequence.take(13);
      testSequence.take(-3);
      testSequence.subsequence(-3, 4);
      testSequence.subsequence(3, 42);
      testSequence.subsequence(2, 1);
      testSequence.subsequence(testSequence.length(), testSequence.length());
      testSequence.update(45, 3);
      testSequence.update(-8, 3);
    });
  }

  @Test
  void testNullMembers() {
    Integer[] testNulls = new Integer[]{3, null, 2};
    assertThrows(NullPointerException.class, () -> DafnySequence.of(Type.INT, testNulls));
  }

  @Test
  void testArrayConversion() {
    assertEquals(testSequence, testWrappedSequence);
    Integer[] convertedArr = testSequence.toArray(Integer.class);
    assertArrayEquals(convertedArr, testSequenceArr);

    byte[] byteArr = new byte[testSequenceArr.length];
    for (int i = 0; i < testSequenceArr.length; i++) {
      byteArr[i] = (byte) (int) testSequenceArr[i];
    }

    DafnySequence<Byte> testByteSequence = DafnySequence.fromBytes(byteArr);
    DafnySequence<Byte> testWrappedByteSequence = DafnySequence.unsafeWrapBytes(byteArr);
    assertEquals(testByteSequence, testWrappedByteSequence);

    byte[] convertedByteArr = DafnySequence.toByteArray(testByteSequence);
    assertArrayEquals(byteArr, convertedByteArr);
  }
}<|MERGE_RESOLUTION|>--- conflicted
+++ resolved
@@ -14,36 +14,24 @@
 
 class SequenceTest {
 
-  Integer[] testSequenceArr = new Integer[]{1, 3, 2, 4, 2, 4, 6, 5, 4, 1, 7};
-  Integer[] testSequencePreArr = new Integer[]{1, 3, 2, 4, 2, 4};
-  Integer[] testSequenceNPreArr = new Integer[]{1, 3, 2, 4, 2, 5};
-  Integer[] testSequenceNPre2Arr = new Integer[]{1, 3, 2, 4, 2, 4, 6, 5, 4, 1, 7, 3};
-  Integer[] testSequenceSubArr = new Integer[]{2, 4, 6, 5};
-  Integer[] testSequenceTakeArr = new Integer[]{1, 3, 2, 4, 2};
-  Integer[] testSequenceDropArr = new Integer[]{4, 6, 5, 4, 1, 7};
-  Integer[] testSequenceEmptyArr = new Integer[]{};
-<<<<<<< HEAD
-  DafnySequence<Integer> testSequence = DafnySequence.of(Type.INT, testSequenceArr);
-  DafnySequence<Integer> testSequencePre = DafnySequence.of(Type.INT, testSequencePreArr);
-  DafnySequence<Integer> testSequenceNPre = DafnySequence.of(Type.INT, testSequenceNPreArr);
-  DafnySequence<Integer> testSequenceNPre2 = DafnySequence.of(Type.INT, testSequenceNPre2Arr);
-  DafnySequence<Integer> testSequenceSub = DafnySequence.of(Type.INT, testSequenceSubArr);
-  DafnySequence<Integer> testSequenceDrop = DafnySequence.of(Type.INT, testSequenceDropArr);
-  DafnySequence<Integer> testSequenceTake = DafnySequence.of(Type.INT, testSequenceTakeArr);
-  DafnySequence<Integer> testSequenceEmpty = DafnySequence.of(Type.INT, testSequenceEmptyArr);
-  DafnySequence<Integer> testCopy = DafnySequence.of(Type.INT, testSequenceArr);
-=======
-  DafnySequence<Integer> testSequence = DafnySequence.fromArray(testSequenceArr);
-  DafnySequence<Integer> testSequencePre = DafnySequence.fromArray(testSequencePreArr);
-  DafnySequence<Integer> testSequenceNPre = DafnySequence.fromArray(testSequenceNPreArr);
-  DafnySequence<Integer> testSequenceNPre2 = DafnySequence.fromArray(testSequenceNPre2Arr);
-  DafnySequence<Integer> testSequenceSub = DafnySequence.fromArray(testSequenceSubArr);
-  DafnySequence<Integer> testSequenceDrop = DafnySequence.fromArray(testSequenceDropArr);
-  DafnySequence<Integer> testSequenceTake = DafnySequence.fromArray(testSequenceTakeArr);
-  DafnySequence<Integer> testSequenceEmpty = DafnySequence.fromArray(testSequenceEmptyArr);
-  DafnySequence<Integer> testCopy = DafnySequence.fromArray(testSequenceArr);
-  DafnySequence<Integer> testWrappedSequence = DafnySequence.unsafeWrapArray(testSequenceArr);
->>>>>>> 0b87105b
+  int[] testSequenceArr = new int[]{1, 3, 2, 4, 2, 4, 6, 5, 4, 1, 7};
+  int[] testSequencePreArr = new int[]{1, 3, 2, 4, 2, 4};
+  int[] testSequenceNPreArr = new int[]{1, 3, 2, 4, 2, 5};
+  int[] testSequenceNPre2Arr = new int[]{1, 3, 2, 4, 2, 4, 6, 5, 4, 1, 7, 3};
+  int[] testSequenceSubArr = new int[]{2, 4, 6, 5};
+  int[] testSequenceTakeArr = new int[]{1, 3, 2, 4, 2};
+  int[] testSequenceDropArr = new int[]{4, 6, 5, 4, 1, 7};
+  int[] testSequenceEmptyArr = new int[]{};
+  DafnySequence<Integer> testSequence = DafnySequence.of(testSequenceArr);
+  DafnySequence<Integer> testSequencePre = DafnySequence.of(testSequencePreArr);
+  DafnySequence<Integer> testSequenceNPre = DafnySequence.of(testSequenceNPreArr);
+  DafnySequence<Integer> testSequenceNPre2 = DafnySequence.of(testSequenceNPre2Arr);
+  DafnySequence<Integer> testSequenceSub = DafnySequence.of(testSequenceSubArr);
+  DafnySequence<Integer> testSequenceDrop = DafnySequence.of(testSequenceDropArr);
+  DafnySequence<Integer> testSequenceTake = DafnySequence.of(testSequenceTakeArr);
+  DafnySequence<Integer> testSequenceEmpty = DafnySequence.of(testSequenceEmptyArr);
+  DafnySequence<Integer> testCopy = DafnySequence.of(testSequenceArr);
+  DafnySequence<Integer> testWrappedSequence = DafnySequence.unsafeWrapRawArray(Type.INT, testSequenceArr);
 
   @Test
   void testSequencePrefix() {
@@ -193,12 +181,12 @@
   @Test
   void testArrayConversion() {
     assertEquals(testSequence, testWrappedSequence);
-    Integer[] convertedArr = testSequence.toArray(Integer.class);
+    int[] convertedArr = (int[]) testSequence.toRawArray();
     assertArrayEquals(convertedArr, testSequenceArr);
 
     byte[] byteArr = new byte[testSequenceArr.length];
     for (int i = 0; i < testSequenceArr.length; i++) {
-      byteArr[i] = (byte) (int) testSequenceArr[i];
+      byteArr[i] = (byte) testSequenceArr[i];
     }
 
     DafnySequence<Byte> testByteSequence = DafnySequence.fromBytes(byteArr);
