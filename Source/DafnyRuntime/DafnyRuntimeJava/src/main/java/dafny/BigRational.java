--- conflicted
+++ resolved
@@ -79,16 +79,6 @@
         log10++;
       }
 
-<<<<<<< HEAD
-      BigInteger five = BigInteger.valueOf(5);
-      while (i.mod(five).equals(BigInteger.ZERO)) {
-        i = i.divide(five);
-        factor = factor.multiply(BigInteger.TWO);
-        log10++;
-      }
-      while (i.mod(BigInteger.TWO).equals(BigInteger.ZERO)) {
-        i = i.divide(BigInteger.TWO);
-=======
       BigInteger two = BigInteger.valueOf(2); // note, in Java 9, one can use BigInteger.TWO
       BigInteger five = BigInteger.valueOf(5);
       while (i.mod(five).equals(BigInteger.ZERO)) {
@@ -98,7 +88,6 @@
       }
       while (i.mod(two).equals(BigInteger.ZERO)) {
         i = i.divide(two);
->>>>>>> e4527ef4
         factor = factor.multiply(five);
         log10++;
       }
