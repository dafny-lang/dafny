<<<<<<< HEAD
import builtins

def print(value):
  if type(value) == bool:
    builtins.print("true" if value else "false", end="")
  elif type(value) == property:
    builtins.print(value.fget(), end="")
  else:
    builtins.print(value, end="")
=======
class _dafny:
  def print(value):
    if type(value) == bool:
      print("true" if value else "false", end="")
    elif type(value) == property:
      print(value.fget(), end="")
    else:
      print(value, end="")
>>>>>>> 53597f27
<|MERGE_RESOLUTION|>--- conflicted
+++ resolved
@@ -1,4 +1,3 @@
-<<<<<<< HEAD
 import builtins
 
 def print(value):
@@ -7,14 +6,4 @@
   elif type(value) == property:
     builtins.print(value.fget(), end="")
   else:
-    builtins.print(value, end="")
-=======
-class _dafny:
-  def print(value):
-    if type(value) == bool:
-      print("true" if value else "false", end="")
-    elif type(value) == property:
-      print(value.fget(), end="")
-    else:
-      print(value, end="")
->>>>>>> 53597f27
+    builtins.print(value, end="")