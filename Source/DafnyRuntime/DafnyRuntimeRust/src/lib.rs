#[cfg(test)]
mod tests;

mod system;
pub use mem::MaybeUninit;
use num::{bigint::ParseBigIntError, Integer, Num, One, Signed};
pub use once_cell::unsync::Lazy;
use std::{
    borrow::Borrow,
    boxed::Box,
    clone::Clone,
    cmp::Ordering,
    collections::{HashMap, HashSet},
    convert::From,
    fmt::{Debug, Display, Formatter},
    hash::{Hash, Hasher},
    mem,
    ops::{Add, Deref, Div, Fn, Mul, Neg, Rem, Sub},
    ptr::NonNull,
    vec::Vec,
};

#[cfg(not(feature = "sync"))]
pub use ::std::{
    cell::RefCell,
    rc::{Rc, Weak},
};

#[cfg(feature = "sync")]
pub use ::std::sync::{Arc as Rc, Mutex as RefCell, Weak};

pub use system::*;

pub use itertools;
pub use num::bigint::BigInt;
pub use num::rational::BigRational;
pub use num::FromPrimitive;
pub use num::NumCast;
pub use num::ToPrimitive;
pub use num::Zero;
pub use std::convert::Into;

pub use ::std::any::Any;
pub use ::std::marker::Send;
pub use ::std::marker::Sync;

#[cfg(not(feature = "sync"))]
pub type DynAny = dyn Any;
#[cfg(feature = "sync")]
pub type DynAny = dyn Any + Send + Sync;

#[cfg(not(feature = "sync"))]
pub use ::std::cell::UnsafeCell;

#[cfg(feature = "sync")]
pub struct UnsafeCell<T: ?Sized> {
    data: ::std::cell::UnsafeCell<T>, // UnsafeCell for interior mutability
}
// SAFETY: UnsafeCell is not possibly sync normally.
// However, we use it only for raw pointers, and fields and access to read and write
// to fields will be subject to mutexes in any cases.
#[cfg(feature = "sync")]
unsafe impl<T: ?Sized> Sync for UnsafeCell<T> where T: Send {}
#[cfg(feature = "sync")]
impl<T: Sized> UnsafeCell<T> {
    pub fn new(data: T) -> Self {
        UnsafeCell {
            data: ::std::cell::UnsafeCell::new(data),
        }
    }
}
#[cfg(feature = "sync")]
impl<T: ?Sized> UnsafeCell<T> {
    pub fn get(&self) -> *mut T {
        ::std::cell::UnsafeCell::get(&self.data)
    }
    pub fn raw_get(this: *const UnsafeCell<T>) -> *mut T {
        unsafe { ::std::cell::UnsafeCell::raw_get(&(*this).data) }
    }
}

// An atomic box is just a RefCell in Rust
pub type SizeT = usize;

#[cfg(not(feature = "sync"))]
pub trait DafnyType: Clone + DafnyPrint + 'static {}
#[cfg(feature = "sync")]
pub trait DafnyType: Clone + DafnyPrint + Send + Sync + 'static {}

#[cfg(not(feature = "sync"))]
impl<T> DafnyType for T where T: Clone + DafnyPrint + 'static {}
#[cfg(feature = "sync")]
impl<T> DafnyType for T where T: Clone + DafnyPrint + Send + Sync + 'static {}

pub trait DafnyTypeEq: DafnyType + Hash + Eq {}

impl<T> DafnyTypeEq for T where T: DafnyType + Hash + Eq {}

// Dafny's type (0) compiles to NontrivialDefault to prevent subset types from being considered as Default if their witness is nonzero
pub trait NontrivialDefault {
    fn nontrivial_default() -> Self;
}

pub mod dafny_runtime_conversions {
    use crate::DafnyType;
    use crate::DafnyTypeEq;
    pub type DafnyInt = crate::DafnyInt;
    pub type DafnySequence<T> = crate::Sequence<T>;
    pub type DafnyMap<K, V> = crate::Map<K, V>;
    pub type DafnySet<T> = crate::Set<T>;
    pub type DafnyMultiset<T> = crate::Multiset<T>;
    pub type DafnyBool = bool;
    pub type DafnyChar = crate::DafnyChar;
    pub type DafnyCharUTF16 = crate::DafnyCharUTF16;

    use num::BigInt;
    use num::ToPrimitive;

    use ::std::collections::HashMap;
    use ::std::collections::HashSet;
    use ::std::hash::Hash;

    pub use super::Rc;

    pub mod object {
        pub use super::Rc;
        pub type DafnyClass<T> = crate::Object<T>;
        pub type DafnyArray<T> = crate::Object<[T]>;
        pub type DafnyArray2<T> = crate::Object<crate::Array2<T>>;
        pub type DafnyArray3<T> = crate::Object<crate::Array3<T>>;
        // Conversion to and from Dafny reference-counted classes. All these methods take ownership of the class.
        pub fn dafny_class_to_struct<T: Clone>(ptr: DafnyClass<T>) -> T {
            let t: &T = crate::rd!(ptr);
            t.clone()
        }
        pub fn dafny_class_to_boxed_struct<T: Clone>(ptr: DafnyClass<T>) -> Box<T> {
            Box::new(dafny_class_to_struct(ptr))
        }
        pub unsafe fn dafny_class_to_rc_struct<T: Clone + ?Sized>(ptr: DafnyClass<T>) -> Rc<T> {
            crate::rcmut::to_rc(ptr.0.unwrap())
        }
        pub fn struct_to_dafny_class<T>(t: T) -> DafnyClass<T> {
            crate::Object::new(t)
        }
        pub fn boxed_struct_to_dafny_class<T>(t: Box<T>) -> DafnyClass<T> {
            struct_to_dafny_class(*t)
        }
        pub unsafe fn rc_struct_to_dafny_class<T: ?Sized>(t: Rc<T>) -> DafnyClass<T> {
            crate::Object::from_rc(t)
        }
        // Conversions to and from Dafny arrays. They all take ownership
        pub unsafe fn dafny_array_to_vec<T: Clone>(ptr: DafnyArray<T>) -> Vec<T> {
            ptr.as_ref().to_vec()
        }
        pub fn vec_to_dafny_array<T: Clone>(array: Vec<T>) -> DafnyArray<T> {
            // SAFETY: We own the array
            unsafe { crate::Object::from_rc(Rc::from(array.into_boxed_slice())) }
        }
        pub unsafe fn dafny_array2_to_vec<T: Clone>(ptr: DafnyArray2<T>) -> Vec<Vec<T>> {
            crate::rd!(ptr).to_vec()
        }
    }

    pub mod ptr {
        pub use super::Rc;
        pub type DafnyClass<T> = crate::Ptr<T>;
        pub type DafnyArray<T> = crate::Ptr<[T]>;
        pub type DafnyArray2<T> = crate::Ptr<crate::Array2<T>>;
        pub type DafnyArray3<T> = crate::Ptr<crate::Array3<T>>;
        // Conversion to and from Dafny reference-counted classes. All these methods take ownership of the class.
        pub unsafe fn dafny_class_to_struct<T: Clone>(ptr: DafnyClass<T>) -> T {
            *dafny_class_to_boxed_struct(ptr)
        }
        pub unsafe fn dafny_class_to_boxed_struct<T: Clone>(ptr: DafnyClass<T>) -> Box<T> {
            Box::from_raw(crate::Ptr::into_raw(ptr))
        }
        pub fn struct_to_dafny_class<T>(t: T) -> DafnyClass<T> {
            boxed_struct_to_dafny_class(Box::new(t))
        }
        pub fn boxed_struct_to_dafny_class<T>(t: Box<T>) -> DafnyClass<T> {
            crate::Ptr::from_raw_nonnull(Box::into_raw(t))
        }
        // Conversions to and from Dafny arrays. They all take ownership
        pub unsafe fn dafny_array_to_vec<T: Clone>(ptr: DafnyArray<T>) -> Vec<T> {
            ptr.as_ref().to_vec()
        }
        pub fn vec_to_dafny_array<T: Clone>(array: Vec<T>) -> DafnyArray<T> {
            crate::Ptr::from_box(array.into_boxed_slice())
        }
        pub unsafe fn dafny_array2_to_vec<T: Clone>(ptr: DafnyArray2<T>) -> Vec<Vec<T>> {
            Box::from_raw(crate::Ptr::into_raw(ptr)).to_vec()
        }
    }

    pub fn dafny_int_to_bigint(i: &DafnyInt) -> BigInt {
        i.data.as_ref().clone()
    }
    pub fn bigint_to_dafny_int(i: &BigInt) -> DafnyInt {
        DafnyInt {
            data: Rc::new(i.clone()),
        }
    }

    pub fn dafny_sequence_to_vec<T, X>(s: &DafnySequence<T>, elem_converter: fn(&T) -> X) -> Vec<X>
    where
        T: DafnyType,
    {
        let mut array: Vec<T> = Vec::with_capacity(s.cardinality_usize());
        DafnySequence::<T>::append_recursive(&mut array, s);
        array.iter().map(|x| elem_converter(x)).collect()
    }

    // Used for external conversions
    pub fn vec_to_dafny_sequence<T, X>(
        array: &Vec<X>,
        elem_converter: fn(&X) -> T,
    ) -> DafnySequence<T>
    where
        T: DafnyType,
    {
        let mut result: Vec<T> = Vec::with_capacity(array.len());
        for elem in array.iter() {
            result.push(elem_converter(elem));
        }
        DafnySequence::<T>::from_array_owned(result)
    }

    pub fn dafny_map_to_hashmap<K, V, K2, V2>(
        m: &DafnyMap<K, V>,
        converter_k: fn(&K) -> K2,
        converter_v: fn(&V) -> V2,
    ) -> HashMap<K2, V2>
    where
        K: DafnyTypeEq,
        V: DafnyTypeEq,
        K2: Eq + Hash,
        V2: Clone,
    {
        m.to_hashmap_owned(converter_k, converter_v)
    }

    pub fn hashmap_to_dafny_map<K2, V2, K, V>(
        map: &HashMap<K2, V2>,
        converter_k: fn(&K2) -> K,
        converter_v: fn(&V2) -> V,
    ) -> DafnyMap<K, V>
    where
        K: DafnyTypeEq,
        V: DafnyTypeEq,
        K2: Eq + Hash,
        V2: Clone,
    {
        DafnyMap::<K, V>::from_hashmap(map, converter_k, converter_v)
    }

    // --unicode-char:true
    pub mod unicode_chars_true {
        use crate::Sequence;

        type DafnyChar = crate::DafnyChar;
        type DafnyString = Sequence<DafnyChar>;

        pub fn string_to_dafny_string(s: &str) -> DafnyString {
            Sequence::from_array_owned(s.chars().map(|v| crate::DafnyChar(v)).collect())
        }
        pub fn dafny_string_to_string(s: &DafnyString) -> String {
            let characters = s.to_array();
            characters.iter().map(|v| v.0).collect::<String>()
        }
    }

    // --unicode-char:false
    pub mod unicode_chars_false {
        use crate::Sequence;

        type DafnyCharUTF16 = crate::DafnyCharUTF16;
        type DafnyString = Sequence<DafnyCharUTF16>;

        pub fn string_to_dafny_string(s: &str) -> DafnyString {
            Sequence::from_array_owned(s.encode_utf16().map(|v| crate::DafnyCharUTF16(v)).collect())
        }
        pub fn dafny_string_to_string(s: &DafnyString) -> String {
            let characters = s
                .to_array()
                .as_ref()
                .iter()
                .map(|v| v.0)
                .collect::<Vec<_>>();
            String::from_utf16_lossy(&characters)
        }
    }

    pub fn set_to_dafny_set<U, T: DafnyTypeEq>(
        set: &HashSet<U>,
        converter: fn(&U) -> T,
    ) -> DafnySet<T> {
        DafnySet::from_iterator(set.iter().map(converter))
    }
    pub fn dafny_set_to_set<T, U>(set: &DafnySet<T>, converter: fn(&T) -> U) -> HashSet<U>
    where
        T: DafnyTypeEq,
        U: Clone + Eq + Hash,
    {
        let mut result: HashSet<U> = HashSet::new();
        for s in set.data.iter() {
            result.insert(converter(s));
        }
        result
    }

    pub fn dafny_multiset_to_owned_vec<T, U>(
        ms: &DafnyMultiset<T>,
        converter: fn(&T) -> U,
    ) -> Vec<U>
    where
        T: DafnyTypeEq,
        U: Clone + Eq,
    {
        let mut result: Vec<U> = Vec::new();
        for s in ms.data.iter() {
            // Push T as many times as its size
            for _ in 0..s.1.data.to_usize().unwrap() {
                result.push(converter(&s.0));
            }
        }
        result
    }

    pub fn vec_to_dafny_multiset<T, U>(vec: &Vec<U>, converter: fn(&U) -> T) -> DafnyMultiset<T>
    where
        T: DafnyTypeEq,
        U: Clone + Eq + Hash,
    {
        DafnyMultiset::from_iterator(vec.into_iter().map(|u: &U| converter(u)))
    }
}

pub trait DafnyUsize {
    fn into_usize(self) -> usize;
}

// **************
// Dafny integers
// **************

// Zero-cost abstraction over a Rc<BigInt>
#[derive(Clone)]
pub struct DafnyInt {
    data: Rc<BigInt>,
}

impl DafnyInt {
    pub fn new(data: Rc<BigInt>) -> DafnyInt {
        DafnyInt { data }
    }
    pub fn as_usize(&self) -> usize {
        self.to_usize().unwrap()
    }
}

impl DafnyUsize for DafnyInt {
    fn into_usize(self) -> usize {
        self.as_usize()
    }
}

impl AsRef<BigInt> for DafnyInt {
    fn as_ref(&self) -> &BigInt {
        &self.data
    }
}

// truncate_u(x, u64)
// = <DafnyInt as ToPrimitive>::to_u128(&x).unwrap() as u64;
#[macro_export]
macro_rules! truncate {
    ($x:expr, $t:ty) => {
        <$crate::DafnyInt as ::std::convert::Into<$t>>::into($x)
    };
}

impl Into<u8> for DafnyInt {
    fn into(self) -> u8 {
        self.data.to_u8().unwrap()
    }
}
impl Into<u16> for DafnyInt {
    fn into(self) -> u16 {
        self.data.to_u16().unwrap()
    }
}
impl Into<u32> for DafnyInt {
    fn into(self) -> u32 {
        self.data.to_u32().unwrap()
    }
}
impl Into<u64> for DafnyInt {
    fn into(self) -> u64 {
        self.data.to_u64().unwrap()
    }
}
impl Into<u128> for DafnyInt {
    fn into(self) -> u128 {
        self.data.to_u128().unwrap()
    }
}
impl Into<i8> for DafnyInt {
    fn into(self) -> i8 {
        self.data.to_i8().unwrap()
    }
}
impl Into<i16> for DafnyInt {
    fn into(self) -> i16 {
        self.data.to_i16().unwrap()
    }
}
impl Into<i32> for DafnyInt {
    fn into(self) -> i32 {
        self.data.to_i32().unwrap()
    }
}
impl Into<i64> for DafnyInt {
    fn into(self) -> i64 {
        self.data.to_i64().unwrap()
    }
}
impl Into<i128> for DafnyInt {
    fn into(self) -> i128 {
        self.data.to_i128().unwrap()
    }
}
impl Into<usize> for DafnyInt {
    fn into(self) -> usize {
        self.data.to_usize().unwrap()
    }
}

impl ToPrimitive for DafnyInt {
    fn to_i64(&self) -> Option<i64> {
        self.data.to_i64()
    }

    fn to_u64(&self) -> Option<u64> {
        self.data.to_u64()
    }

    // Override of functions
    fn to_u128(&self) -> Option<u128> {
        self.data.to_u128()
    }

    fn to_i128(&self) -> Option<i128> {
        self.data.to_i128()
    }
}

impl Default for DafnyInt {
    fn default() -> Self {
        DafnyInt::new(Rc::new(BigInt::zero()))
    }
}

impl NontrivialDefault for DafnyInt {
    fn nontrivial_default() -> Self {
        Self::default()
    }
}

impl PartialEq<DafnyInt> for DafnyInt {
    fn eq(&self, other: &DafnyInt) -> bool {
        self.data.eq(&other.data)
    }
}
impl Eq for DafnyInt {}
impl Hash for DafnyInt {
    fn hash<H: std::hash::Hasher>(&self, state: &mut H) {
        self.data.hash(state);
    }
}

impl DafnyPrint for DafnyInt {
    fn fmt_print(&self, f: &mut Formatter<'_>, _in_seq: bool) -> std::fmt::Result {
        write!(f, "{}", self.data)
    }
}

impl ::std::fmt::Debug for DafnyInt {
    fn fmt(&self, f: &mut Formatter<'_>) -> std::fmt::Result {
        write!(f, "{}", self.data)
    }
}

impl Add<DafnyInt> for DafnyInt {
    type Output = DafnyInt;

    fn add(self, rhs: DafnyInt) -> Self::Output {
        DafnyInt {
            data: Rc::new(self.data.as_ref() + rhs.data.as_ref()),
        }
    }
}

impl Mul<DafnyInt> for DafnyInt {
    type Output = DafnyInt;

    fn mul(self, rhs: DafnyInt) -> Self::Output {
        DafnyInt {
            data: Rc::new(self.data.as_ref() * rhs.data.as_ref()),
        }
    }
}

impl Div<DafnyInt> for DafnyInt {
    type Output = DafnyInt;

    fn div(self, rhs: DafnyInt) -> Self::Output {
        DafnyInt {
            data: Rc::new(self.data.as_ref() / rhs.data.as_ref()),
        }
    }
}

impl Sub<DafnyInt> for DafnyInt {
    type Output = DafnyInt;

    fn sub(self, rhs: DafnyInt) -> Self::Output {
        DafnyInt {
            data: Rc::new(self.data.as_ref() - rhs.data.as_ref()),
        }
    }
}
impl Rem<DafnyInt> for DafnyInt {
    type Output = DafnyInt;

    fn rem(self, rhs: DafnyInt) -> Self::Output {
        DafnyInt {
            data: Rc::new(self.data.as_ref() % rhs.data.as_ref()),
        }
    }
}
impl Neg for DafnyInt {
    type Output = DafnyInt;

    #[inline]
    fn neg(self) -> Self::Output {
        DafnyInt {
            data: Rc::new(-self.data.as_ref()),
        }
    }
}
impl Zero for DafnyInt {
    #[inline]
    fn zero() -> Self {
        DafnyInt {
            data: Rc::new(BigInt::zero()),
        }
    }
    #[inline]
    fn is_zero(&self) -> bool {
        self.data.is_zero()
    }
}
impl One for DafnyInt {
    #[inline]
    fn one() -> Self {
        DafnyInt {
            data: Rc::new(BigInt::one()),
        }
    }
}
impl Num for DafnyInt {
    type FromStrRadixErr = ParseBigIntError;

    #[inline]
    fn from_str_radix(s: &str, radix: u32) -> Result<Self, Self::FromStrRadixErr> {
        Ok(DafnyInt {
            data: Rc::new(BigInt::from_str_radix(s, radix)?),
        })
    }
}
impl Ord for DafnyInt {
    #[inline]
    fn cmp(&self, other: &Self) -> Ordering {
        self.data.cmp(&other.data)
    }
}
impl Signed for DafnyInt {
    #[inline]
    fn abs(&self) -> Self {
        DafnyInt {
            data: Rc::new(self.data.as_ref().abs()),
        }
    }

    #[inline]
    fn abs_sub(&self, other: &Self) -> Self {
        DafnyInt {
            data: Rc::new(self.data.as_ref().abs_sub(other.data.as_ref())),
        }
    }

    #[inline]
    fn signum(&self) -> Self {
        DafnyInt {
            data: Rc::new(self.data.as_ref().signum()),
        }
    }

    #[inline]
    fn is_positive(&self) -> bool {
        self.data.as_ref().is_positive()
    }

    #[inline]
    fn is_negative(&self) -> bool {
        self.data.as_ref().is_negative()
    }
}

// Comparison
impl PartialOrd<DafnyInt> for DafnyInt {
    #[inline]
    fn partial_cmp(&self, other: &DafnyInt) -> Option<Ordering> {
        self.data.partial_cmp(&other.data)
    }
}

impl DafnyInt {
    #[inline]
    pub fn parse_bytes(number: &[u8], radix: u32) -> DafnyInt {
        DafnyInt {
            data: Rc::new(BigInt::parse_bytes(number, radix).unwrap()),
        }
    }
    pub fn from_usize(usize: usize) -> DafnyInt {
        DafnyInt {
            data: Rc::new(BigInt::from(usize)),
        }
    }
    pub fn from_i32(i: i32) -> DafnyInt {
        DafnyInt {
            data: Rc::new(BigInt::from(i)),
        }
    }
}

macro_rules! impl_dafnyint_from {
    () => {};
    ($type:ident) => {
        impl ::std::convert::From<$type> for $crate::DafnyInt {
            fn from(n: $type) -> Self {
                $crate::DafnyInt {
                    data: $crate::Rc::new(n.into()),
                }
            }
        }
        impl $crate::DafnyUsize for $type {
            fn into_usize(self) -> usize {
                self as usize
            }
        }
    };
}

impl_dafnyint_from! { u8 }
impl_dafnyint_from! { u16 }
impl_dafnyint_from! { u32 }
impl_dafnyint_from! { u64 }
impl_dafnyint_from! { u128 }
impl_dafnyint_from! { i8 }
impl_dafnyint_from! { i16 }
impl_dafnyint_from! { i32 }
impl_dafnyint_from! { i64 }
impl_dafnyint_from! { i128 }
impl_dafnyint_from! { usize }

impl<'a> From<&'a [u8]> for DafnyInt {
    fn from(number: &[u8]) -> Self {
        DafnyInt::parse_bytes(number, 10)
    }
}

// Now the same but for &[u8, N] for any kind of such references
impl<'a, const N: usize> From<&'a [u8; N]> for DafnyInt {
    fn from(number: &[u8; N]) -> Self {
        DafnyInt::parse_bytes(number, 10)
    }
}

impl From<char> for DafnyInt {
    fn from(c: char) -> Self {
        let cu32: u32 = c.into();
        int!(cu32)
    }
}

impl From<DafnyChar> for DafnyInt {
    fn from(c: DafnyChar) -> Self {
        int!(c.0)
    }
}

impl From<DafnyCharUTF16> for DafnyInt {
    fn from(c: DafnyCharUTF16) -> Self {
        int!(c.0)
    }
}

// **************
// Immutable sequences
// **************

impl<T: DafnyTypeEq> Eq for Sequence<T> {}

impl<T: DafnyType> Add<&Sequence<T>> for &Sequence<T> {
    type Output = Sequence<T>;

    fn add(self, rhs: &Sequence<T>) -> Self::Output {
        Sequence::new_concat_sequence(self, rhs)
    }
}

impl<T: DafnyType + Hash> Hash for Sequence<T> {
    fn hash<H: std::hash::Hasher>(&self, state: &mut H) {
        self.cardinality_usize().hash(state);
        let array = self.to_array();
        // Iterate over the elements
        for elt in array.iter() {
            elt.hash(state);
        }
    }
}

// Clone can be derived automatically
#[derive(Clone)]
pub enum Sequence<T>
where
    T: DafnyType,
{
    ArraySequence {
        // Values could be a native array because we will know statically that all
        // accesses are in bounds when using this data structure
        values: Rc<Vec<T>>,
    },
    ConcatSequence {
        left: Rc<RefCell<Sequence<T>>>,
        right: Rc<RefCell<Sequence<T>>>,
        length: SizeT,
        cache: Rc<RefCell<Option<Rc<Vec<T>>>>>,
    },
}

impl<T> Sequence<T>
where
    T: DafnyType,
{
    pub fn from_array(values: Ptr<[T]>) -> Sequence<T> {
        let mut v = vec![];
        v.extend_from_slice(read!(values));
        Sequence::ArraySequence { values: Rc::new(v) }
    }
    pub fn from_array_object(values: &Object<[T]>) -> Sequence<T> {
        let mut v = vec![];
        v.extend_from_slice(rd!(values));
        Sequence::ArraySequence { values: Rc::new(v) }
    }
    pub fn from_array_slice(values: Ptr<[T]>, start: &DafnyInt, end: &DafnyInt) -> Sequence<T> {
        let mut v = vec![];
        v.extend_from_slice(&read!(values)[start.to_usize().unwrap()..end.to_usize().unwrap()]);
        Sequence::ArraySequence { values: Rc::new(v) }
    }
    pub fn from_array_slice_object(
        values: &Object<[T]>,
        start: &DafnyInt,
        end: &DafnyInt,
    ) -> Sequence<T> {
        let mut v = vec![];
        v.extend_from_slice(&rd!(values)[start.to_usize().unwrap()..end.to_usize().unwrap()]);
        Sequence::ArraySequence { values: Rc::new(v) }
    }
    pub fn from_array_take(values: Ptr<[T]>, n: &DafnyInt) -> Sequence<T> {
        let mut v = vec![];
        v.extend_from_slice(&read!(values)[..n.to_usize().unwrap()]);
        Sequence::ArraySequence { values: Rc::new(v) }
    }
    pub fn from_array_take_object(values: &Object<[T]>, n: &DafnyInt) -> Sequence<T> {
        let mut v = vec![];
        v.extend_from_slice(&rd!(values)[..n.to_usize().unwrap()]);
        Sequence::ArraySequence { values: Rc::new(v) }
    }
    pub fn from_array_drop(values: Ptr<[T]>, n: &DafnyInt) -> Sequence<T> {
        let mut v = vec![];
        v.extend_from_slice(&read!(values)[n.to_usize().unwrap()..]);
        Sequence::ArraySequence { values: Rc::new(v) }
    }
    pub fn from_array_drop_object(values: &Object<[T]>, n: &DafnyInt) -> Sequence<T> {
        let mut v = vec![];
        v.extend_from_slice(&rd!(values)[n.to_usize().unwrap()..]);
        Sequence::ArraySequence { values: Rc::new(v) }
    }
    pub fn from_array_owned(values: Vec<T>) -> Sequence<T> {
        Sequence::ArraySequence {
            values: Rc::new(values),
        }
    }
    pub(crate) fn new_concat_sequence(left: &Sequence<T>, right: &Sequence<T>) -> Sequence<T> {
        Sequence::ConcatSequence {
            left: Rc::new(RefCell::new(left.clone())),
            right: Rc::new(RefCell::new(right.clone())),
            length: left.cardinality_usize() + right.cardinality_usize(),
            cache: Rc::new(RefCell::new(None)),
        }
    }
    pub fn to_array(&self) -> Rc<Vec<T>> {
        // Let's convert the if then else below to a proper match statement
        match self {
            Sequence::ArraySequence { values, .. } =>
            // The length of the elements
            {
                Rc::clone(values)
            }
            Sequence::ConcatSequence {
                length,
                cache,
                left,
                right,
            } => {
                #[cfg(feature = "sync")]
                {
                    let mut guard = cache.as_ref().lock().unwrap();
                    let cache_borrow: Option<&Rc<Vec<T>>> = guard.as_ref();
                    if let Some(cache) = cache_borrow {
                        return Rc::clone(cache);
                    }
                }

                #[cfg(not(feature = "sync"))]
                {
                    let cache_opened = cache.as_ref().clone();
                    let cache_opened_borrowed = cache_opened.borrow();
                    let cache_borrow: Option<&Rc<Vec<T>>> = cache_opened_borrowed.as_ref();
                    if let Some(cache) = cache_borrow {
                        return Rc::clone(cache);
                    }
                }
                // Let's create an array of size length and fill it up recursively
                // We don't materialize nested arrays because most of the time they are forgotten
                let mut array: Vec<T> = Vec::with_capacity(*length);
                Sequence::<T>::append_recursive_safe(&mut array, &None, left, right);
                let result = Rc::new(array);
                #[cfg(not(feature = "sync"))]
                {
                    *left.borrow_mut() = seq!();
                    *right.borrow_mut() = seq!();
                }
                #[cfg(feature = "sync")]
                {
                    let mut left_guard = left.as_ref().lock().unwrap();
                    let mut right_guard = right.as_ref().lock().unwrap();
                    *left_guard = seq!();
                    *right_guard = seq!();
                }
                #[cfg(not(feature = "sync"))]
                let mut guard = cache.borrow_mut();
                #[cfg(feature = "sync")]
                let mut guard = cache.as_ref().lock().unwrap();
                *guard = Some(result.clone());
                result
            }
        }
    }

    pub fn append_recursive_safe(
        array: &mut Vec<T>,
        cache_borrow: &Option<&Rc<Vec<T>>>,
        left: &Rc<RefCell<Sequence<T>>>,
        right: &Rc<RefCell<Sequence<T>>>,
    ) {
        if let Some(values) = cache_borrow.as_ref() {
            for value in values.iter() {
                array.push(value.clone());
            }
            return;
        }
        #[cfg(not(feature = "sync"))]
        {
            Sequence::<T>::append_recursive(array, &left.as_ref().borrow());
            Sequence::<T>::append_recursive(array, &right.as_ref().borrow());
        }
        #[cfg(feature = "sync")]
        {
            let left_guard = left.as_ref().lock().unwrap();
            let right_guard = right.as_ref().lock().unwrap();
            Sequence::<T>::append_recursive(array, &left_guard);
            Sequence::<T>::append_recursive(array, &right_guard);
        }
    }

    pub fn append_recursive(array: &mut Vec<T>, this: &Sequence<T>) {
        match this {
            Sequence::ArraySequence { values, .. } =>
            // The length of the elements
            {
                for value in values.iter() {
                    array.push(value.clone());
                }
            }
            Sequence::ConcatSequence {
                cache: boxed, left, right, ..
            } =>
            // Let's create an array of size length and fill it up recursively
            {
                #[cfg(feature = "sync")]
                let into_boxed = boxed.as_ref();
                #[cfg(feature = "sync")]
                let into_boxed_borrowed = into_boxed;
                #[cfg(feature = "sync")]
                let guard = into_boxed_borrowed.lock().unwrap();
                #[cfg(feature = "sync")]
                let borrowed: Option<&Rc<Vec<T>>> = guard.as_ref();

                #[cfg(not(feature = "sync"))]
                let into_boxed = boxed.as_ref().clone();
                #[cfg(not(feature = "sync"))]
                let into_boxed_borrowed = into_boxed.borrow();
                #[cfg(not(feature = "sync"))]
                let borrowed: Option<&Rc<Vec<T>>> = into_boxed_borrowed.as_ref();
                Self::append_recursive_safe(array, &borrowed, left, right);
            }
        }
    }
    /// Returns the cardinality of this [`Sequence<T>`].
    // The cardinality returns the length of the sequence
    pub fn cardinality_usize(&self) -> SizeT {
        match self {
            Sequence::ArraySequence { values, .. } =>
            // The length of the elements
            {
                values.len()
            }
            Sequence::ConcatSequence { length, .. } => *length,
        }
    }
    pub fn cardinality(&self) -> DafnyInt {
        DafnyInt::from_usize(self.cardinality_usize())
    }
    pub fn get_usize(&self, index: SizeT) -> T {
        let array = self.to_array();
        array[index].clone()
    }

    pub fn slice(&self, start: &DafnyInt, end: &DafnyInt) -> Sequence<T> {
        let start_index = start.data.as_ref().to_usize().unwrap();
        let end_index = end.data.as_ref().to_usize().unwrap();
        let new_data = Sequence::from_array_owned(self.to_array()[start_index..end_index].to_vec());
        new_data
    }
    pub fn take(&self, end: &DafnyInt) -> Sequence<T> {
        let end_index = end.data.as_ref().to_usize().unwrap();
        let new_data = Sequence::from_array_owned(self.to_array()[..end_index].to_vec());
        new_data
    }
    pub fn drop(&self, start: &DafnyInt) -> Sequence<T> {
        let start_index = start.data.as_ref().to_usize().unwrap();
        let new_data = Sequence::from_array_owned(self.to_array()[start_index..].to_vec());
        new_data
    }

    pub fn update_index(&self, index: &DafnyInt, value: &T) -> Self {
        let mut result = self.to_array().as_ref().clone();
        result[index.data.to_usize().unwrap()] = value.clone();
        Sequence::from_array_owned(result)
    }

    pub fn concat(&self, other: &Sequence<T>) -> Sequence<T> {
        Sequence::new_concat_sequence(self, other)
    }

    pub fn get(&self, index: &DafnyInt) -> T {
        self.get_usize(index.data.to_usize().unwrap())
    }
    pub fn iter(&self) -> SequenceIter<T> {
        SequenceIter {
            array: self.to_array(),
            index: 0,
        }
    }
}

pub struct SequenceIter<T: Clone> {
    array: Rc<Vec<T>>,
    index: SizeT,
}
impl<T: Clone> Iterator for SequenceIter<T> {
    type Item = T;
    fn next(&mut self) -> Option<Self::Item> {
        if self.index < self.array.len() {
            let result = self.array[self.index].clone();
            self.index += 1;
            Some(result)
        } else {
            None
        }
    }
}

impl<T: DafnyType> Default for Sequence<T> {
    fn default() -> Self {
        Sequence::from_array_owned(vec![])
    }
}
impl<T: DafnyType> NontrivialDefault for Sequence<T> {
    fn nontrivial_default() -> Self {
        Self::default()
    }
}

impl<T: DafnyTypeEq> Sequence<T> {
    pub fn as_dafny_multiset(&self) -> Multiset<T> {
        Multiset::from_array(&self.to_array())
    }
}

// Makes it possible to write iterator.collect::<Sequence<T>> and obtain a sequence
impl<T: DafnyType> FromIterator<T> for Sequence<T> {
    fn from_iter<I: IntoIterator<Item = T>>(iter: I) -> Self {
        Sequence::from_array_owned(iter.into_iter().collect())
    }
}

impl<T: DafnyTypeEq> Sequence<T> {
    pub fn contains(&self, value: &T) -> bool {
        self.to_array().contains(value)
    }
}
impl<T> PartialEq<Sequence<T>> for Sequence<T>
where
    T: DafnyType + PartialEq<T>,
{
    fn eq(&self, other: &Sequence<T>) -> bool {
        // Iterate through both elements and verify that they are equal
        let values: Rc<Vec<T>> = self.to_array();
        if other.cardinality_usize() != values.len() {
            return false;
        }
        let mut i: usize = 0;
        for value in values.iter() {
            if value != &other.get_usize(i) {
                return false;
            }
            i += 1;
        }
        true
    }
}

impl<T: DafnyTypeEq> PartialOrd for Sequence<T> {
    fn partial_cmp(&self, other: &Sequence<T>) -> Option<Ordering> {
        // Comparison is only prefix-based
        match self.cardinality_usize().cmp(&other.cardinality_usize()) {
            Ordering::Equal => {
                if self == other {
                    Some(Ordering::Equal)
                } else {
                    None
                }
            }
            Ordering::Less => {
                for i in 0..self.cardinality_usize() {
                    if self.get_usize(i) != other.get_usize(i) {
                        return None;
                    }
                }
                Some(Ordering::Less)
            }
            Ordering::Greater => {
                for i in 0..other.cardinality_usize() {
                    if self.get_usize(i) != other.get_usize(i) {
                        return None;
                    }
                }
                Some(Ordering::Greater)
            }
        }
    }
}

impl<V: DafnyType> DafnyPrint for Sequence<V> {
    fn fmt_print(&self, f: &mut Formatter<'_>, _in_seq: bool) -> std::fmt::Result {
        if !V::is_char() {
            write!(f, "[")?;
        }
        let mut first = true;
        for value in self.to_array().iter() {
            if !first && !V::is_char() {
                write!(f, ", ")?;
            }
            first = false;
            value.fmt_print(f, true)?;
        }
        if !V::is_char() {
            write!(f, "]")
        } else {
            write!(f, "")
        }
    }
}

impl<V: DafnyType> Debug for Sequence<V> {
    fn fmt(&self, f: &mut Formatter<'_>) -> std::fmt::Result {
        self.fmt_print(f, false)
    }
}

// **************
// Immutable maps
// **************

#[derive(Clone)]
pub struct Map<K, V>
where
    K: DafnyTypeEq,
    V: DafnyType,
{
    data: Rc<HashMap<K, V>>,
}

impl<K: DafnyTypeEq, V: DafnyType> Default for Map<K, V> {
    fn default() -> Self {
        Map {
            data: Rc::new(HashMap::new()),
        }
    }
}

impl<K: DafnyTypeEq, V: DafnyType> NontrivialDefault for Map<K, V> {
    fn nontrivial_default() -> Self {
        Self::default()
    }
}

impl<K: DafnyTypeEq, V: DafnyType> Hash for Map<K, V> {
    fn hash<H: Hasher>(&self, state: &mut H) {
        self.data.len().hash(state); // Worst performance for things that are not hashable like maps
    }
}

impl<K, V> PartialEq<Map<K, V>> for Map<K, V>
where
    K: DafnyTypeEq,
    V: DafnyTypeEq,
{
    fn eq(&self, other: &Map<K, V>) -> bool {
        if self.data.len() != other.data.len() {
            return false;
        }
        for (k, v) in self.data.iter() {
            if other.data.get(k) != Some(v) {
                return false;
            }
        }
        return true;
    }
}

impl<K: DafnyTypeEq, V: DafnyTypeEq> Eq for Map<K, V> {}

impl<K: DafnyTypeEq, V: DafnyType> Map<K, V> {
    pub fn new_empty() -> Map<K, V> {
        Map {
            data: Rc::new(HashMap::new()),
        }
    }
    pub fn from_array(values: &Vec<(K, V)>) -> Map<K, V> {
        Self::from_iterator(values.iter().map(|(k, v)| (k.clone(), v.clone())))
    }
    pub fn from_iterator<I>(data: I) -> Map<K, V>
    where
        I: Iterator<Item = (K, V)>,
    {
        let mut result: HashMap<K, V> = HashMap::new();
        for (k, v) in data {
            result.insert(k, v);
        }
        Self::from_hashmap_owned(result)
    }
    pub fn from_hashmap_owned(values: HashMap<K, V>) -> Map<K, V> {
        Map {
            data: Rc::new(values),
        }
    }
    pub fn to_hashmap_owned<K2, V2>(
        &self,
        converter_k: fn(&K) -> K2,
        converter_v: fn(&V) -> V2,
    ) -> HashMap<K2, V2>
    where
        K2: Eq + std::hash::Hash,
        V2: Clone,
    {
        let mut result: HashMap<K2, V2> = HashMap::new();
        for (k, v) in self.data.iter() {
            result.insert(converter_k(k), converter_v(v));
        }
        result
    }
    pub fn cardinality_usize(&self) -> usize {
        self.data.len()
    }
    pub fn cardinality(&self) -> DafnyInt {
        DafnyInt::from_usize(self.cardinality_usize())
    }
    pub fn contains(&self, key: &K) -> bool {
        self.data.contains_key(key)
    }
    pub fn get_or_none(&self, key: &K) -> Option<V> {
        self.data.get(key).cloned()
    }
    // Dafny will normally guarantee that the key exists.
    pub fn get(&self, key: &K) -> V {
        self.data[key].clone()
    }
    pub fn merge(&self, other: &Map<K, V>) -> Map<K, V> {
        if other.cardinality_usize() == 0 {
            return self.clone();
        }
        if self.cardinality_usize() == 0 {
            return other.clone();
        }
        let mut new_data = (*other.data).clone();
        // Overriding self's keys with other's keys if there are some.
        for (k, v) in self.data.iter() {
            if !other.contains(k) {
                new_data.insert(k.clone(), v.clone());
            }
        }
        Self::from_hashmap_owned(new_data)
    }
    pub fn subtract(&self, keys: &Set<K>) -> Self {
        if keys.cardinality_usize() == 0 {
            return self.clone();
        }
        let mut result: HashMap<K, V> = HashMap::new();
        for (k, v) in self.data.iter() {
            if !keys.contains(k) {
                result.insert(k.clone(), v.clone());
            }
        }
        Self::from_hashmap_owned(result)
    }

    pub fn from_hashmap<K2, V2>(
        map: &HashMap<K2, V2>,
        converter_k: fn(&K2) -> K,
        converter_v: fn(&V2) -> V,
    ) -> Map<K, V>
    where
        K: DafnyTypeEq,
        V: DafnyTypeEq,
        K2: Eq + Hash,
        V2: Clone,
    {
        let mut result: HashMap<K, V> = HashMap::new();
        for (k, v) in map.iter() {
            result.insert(converter_k(k), converter_v(v));
        }
        Map {
            data: Rc::new(result),
        }
    }
    pub fn keys(&self) -> Set<K> {
        let mut result: HashSet<K> = HashSet::new();
        for (k, _) in self.data.iter() {
            result.insert(k.clone());
        }
        Set::from_hashset_owned(result)
    }

    pub fn update_index(&self, index: &K, value: &V) -> Self {
        let mut result = self.data.as_ref().clone();
        result.insert(index.clone(), value.clone());
        Map::from_hashmap_owned(result)
    }

    pub fn update_index_owned(&self, index: K, value: V) -> Self {
        let mut result = self.data.as_ref().clone();
        result.insert(index, value);
        Map::from_hashmap_owned(result)
    }

    pub fn iter_raw(&self) -> std::collections::hash_map::Iter<'_, K, V> {
        self.data.iter()
    }

    pub fn iter(&self) -> impl Iterator<Item = K> + '_ {
        self.data.iter().map(|(k, _v)| k).cloned()
    }
}

impl<K: DafnyTypeEq, V: DafnyTypeEq> Map<K, V> {
    pub fn values(&self) -> Set<V> {
        let mut result: Vec<V> = Vec::new();
        for (_, v) in self.data.iter() {
            result.push(v.clone());
        }
        Set::from_array(&result)
    }
    pub fn items(&self) -> Set<(K, V)> {
        let mut result: Vec<(K, V)> = Vec::new();
        for (k, v) in self.data.iter() {
            result.push((k.clone(), v.clone()));
        }
        Set::from_array(&result)
    }
}

impl<K: DafnyTypeEq> Map<K, DafnyInt> {
    pub fn as_dafny_multiset(&self) -> Multiset<K> {
        Multiset::from_hashmap(&self.data)
    }
}

pub struct MapBuilder<K, V>
where
    K: Clone + Eq + std::hash::Hash,
    V: Clone,
{
    data: HashMap<K, V>,
}

impl<K, V> MapBuilder<K, V>
where
    K: DafnyTypeEq,
    V: DafnyType,
{
    pub fn new() -> MapBuilder<K, V> {
        MapBuilder {
            data: HashMap::new(),
        }
    }
    pub fn add(&mut self, key: &K, value: &V) {
        // Dafny will prove that overriding has the same value anyway
        self.data.insert(key.clone(), value.clone());
    }
    pub fn build(self) -> Map<K, V> {
        Map::from_hashmap_owned(self.data)
    }
}

impl<K, V> DafnyPrint for Map<K, V>
where
    K: DafnyTypeEq,
    V: DafnyType,
{
    fn fmt_print(&self, f: &mut Formatter<'_>, in_seq: bool) -> std::fmt::Result {
        f.write_str("map[")?;
        let mut first = true;
        for (k, v) in self.data.iter() {
            if !first {
                f.write_str(", ")?;
            }
            first = false;
            k.fmt_print(f, in_seq)?;
            f.write_str(" := ")?;
            v.fmt_print(f, in_seq)?;
        }
        f.write_str("]")
    }
}

impl<K, V> Debug for Map<K, V>
where
    K: DafnyTypeEq,
    V: DafnyTypeEq,
{
    fn fmt(&self, f: &mut Formatter<'_>) -> std::fmt::Result {
        self.fmt_print(f, false)
    }
}

// **************
// Immutable sets
// **************

#[derive(Clone)]
pub struct Set<V: DafnyTypeEq> {
    data: Rc<HashSet<V>>,
}

// Since there is no canonical way to iterate over a set to compute the hash.
impl<T: DafnyTypeEq> ::std::hash::Hash for Set<T> {
    fn hash<_H: ::std::hash::Hasher>(&self, _state: &mut _H) {
        self.cardinality_usize().hash(_state)
    }
}

impl<T: DafnyTypeEq> Eq for Set<T> {}

impl<T> Default for Set<T>
where
    T: DafnyTypeEq,
{
    fn default() -> Self {
        Self::new_empty()
    }
}
impl<T: DafnyTypeEq> NontrivialDefault for Set<T> {
    fn nontrivial_default() -> Self {
        Self::default()
    }
}

impl<V> PartialEq<Set<V>> for Set<V>
where
    V: DafnyTypeEq,
{
    fn eq(&self, other: &Set<V>) -> bool {
        // 1. Same cardinality
        // 2. All the elements of self are in the other
        if self.cardinality_usize() != other.cardinality_usize() {
            false
        } else {
            for value in self.data.iter() {
                if !other.contains(value) {
                    return false;
                }
            }
            for value in other.data.iter() {
                if !self.contains(value) {
                    return false;
                }
            }
            true
        }
    }
}

impl<T: DafnyTypeEq> PartialOrd for Set<T> {
    fn partial_cmp(&self, other: &Self) -> Option<Ordering> {
        // Partial ordering is inclusion
        if self.cardinality_usize() <= other.cardinality_usize() {
            for value in self.data.iter() {
                if !other.contains(value) {
                    return None;
                }
            }
            if self.cardinality_usize() == other.cardinality_usize() {
                Some(Ordering::Equal)
            } else {
                Some(Ordering::Less)
            }
        } else {
            for value in other.data.iter() {
                if !self.contains(value) {
                    return None;
                }
            }
            Some(Ordering::Greater)
        }
    }
}

impl<V: DafnyTypeEq> Set<V> {
    pub fn new_empty() -> Set<V> {
        Self::from_hashset_owned(HashSet::new())
    }
    pub fn from_array(array: &Vec<V>) -> Set<V> {
        Self::from_iterator(array.iter().map(|v| v.clone()))
    }
    pub fn from_iterator<I>(data: I) -> Set<V>
    where
        I: Iterator<Item = V>,
    {
        let mut set: HashSet<V> = HashSet::new();
        for value in data {
            set.insert(value);
        }
        Self::from_hashset_owned(set)
    }
    pub fn from_sequence(data: &Rc<Sequence<V>>) -> Set<V> {
        Self::from_array(data.to_array().borrow())
    }
    pub fn from_hashset_owned(hashset: HashSet<V>) -> Set<V> {
        Set {
            data: Rc::new(hashset),
        }
    }
    pub fn cardinality_usize(&self) -> usize {
        self.data.len()
    }
    pub fn cardinality(&self) -> DafnyInt {
        DafnyInt::from_usize(self.data.len())
    }
    pub fn contains(&self, value: &V) -> bool {
        self.data.contains(value)
    }
    pub fn merge(self: &Self, other: &Set<V>) -> Set<V> {
        if self.cardinality_usize() == 0 {
            return other.clone();
        }
        if other.cardinality_usize() == 0 {
            return self.clone();
        }
        let mut result = self.data.as_ref().clone();
        // iterate over the other, add only not contained elements
        for value in other.data.iter() {
            if !result.contains(value) {
                result.insert(value.clone());
            }
        }
        Set::from_hashset_owned(result)
    }

    pub fn intersect(self: &Self, other: &Set<V>) -> Set<V> {
        if self.cardinality_usize() == 0 {
            return self.clone();
        }
        if other.cardinality_usize() == 0 {
            return other.clone();
        }
        // Start with an empty vec with capacity the smallest of both sets
        let mut result = HashSet::new();

        // iterate over the other, take only elements in common
        for value in self.data.iter() {
            if other.data.contains(value) {
                result.insert(value.clone());
            }
        }
        Set::from_hashset_owned(result)
    }

    pub fn subtract(&self, other: &Set<V>) -> Set<V> {
        if self.cardinality_usize() == 0 {
            return self.clone();
        }
        if other.cardinality_usize() == 0 {
            return self.clone();
        }
        // Start with a vec the size of the first one
        let mut result = HashSet::new();

        // iterate over the other, take only elements not in second
        for value in self.data.iter() {
            if !other.contains(value) {
                result.insert(value.clone());
            }
        }
        Set::from_hashset_owned(result)
    }

    pub fn disjoint(&self, other: &Set<V>) -> bool {
        if self.cardinality_usize() == 0 {
            return true;
        }
        if other.cardinality_usize() == 0 {
            return true;
        }
        if other.data.len() < self.data.len() {
            // iterate over the other, take only elements not in self
            for value in other.data.iter() {
                if self.contains(value) {
                    return false;
                }
            }
        } else {
            // iterate over the self, take only elements not in other
            for value in self.data.iter() {
                if other.contains(value) {
                    return false;
                }
            }
        }
        true
    }

    pub fn equals(&self, other: &Set<V>) -> bool {
        if self.cardinality_usize() != other.cardinality_usize() {
            return false;
        }
        // iterate over the other, take only elements not in second
        for value in other.data.iter() {
            if !self.contains(value) {
                return false;
            }
        }
        true
    }

    pub fn elements(self: &Self) -> Set<V> {
        self.clone()
    }

    pub fn as_dafny_multiset(&self) -> Multiset<V> {
        Multiset::from_set(self)
    }

    pub fn iter(&self) -> std::collections::hash_set::Iter<'_, V> {
        self.data.iter()
    }

    pub fn peek(&self) -> V {
        self.data.iter().next().unwrap().clone()
    }
}

pub struct SetBuilder<T>
where
    T: Clone + Eq + std::hash::Hash,
{
    data: HashMap<T, bool>,
}

impl<T: DafnyTypeEq> SetBuilder<T> {
    pub fn new() -> SetBuilder<T> {
        SetBuilder {
            data: HashMap::new(),
        }
    }
    pub fn add(&mut self, value: &T) {
        // Dafny will prove that overriding has the same value anyway
        self.data.insert(value.clone(), true);
    }
    pub fn build(self) -> Set<T> {
        // Iterate over all the key values of the hashmap and add them to an array
        let mut result: Vec<T> = Vec::new();
        for (k, _v) in self.data.iter() {
            result.push(k.clone());
        }

        Set::from_array(&result)
    }
}

impl<V: DafnyTypeEq> DafnyPrint for Set<V> {
    fn fmt_print(&self, f: &mut Formatter<'_>, in_seq: bool) -> std::fmt::Result {
        f.write_str("{")?;
        let mut first = true;
        for value in self.data.iter() {
            if !first {
                f.write_str(", ")?;
            }
            first = false;
            value.fmt_print(f, in_seq)?;
        }
        f.write_str("}")
    }
}

impl<V> Debug for Set<V>
where
    V: DafnyTypeEq,
{
    fn fmt(&self, f: &mut Formatter<'_>) -> std::fmt::Result {
        self.fmt_print(f, false)
    }
}

// *******************
// Immutable multisets
// *******************

#[derive(Clone)]
pub struct Multiset<V: DafnyTypeEq> {
    pub data: HashMap<V, DafnyInt>,
    pub size: DafnyInt,
}

impl<V: DafnyTypeEq> Multiset<V> {
    pub fn new_empty() -> Multiset<V> {
        Self::from_array(&vec![])
    }
    pub fn get_total(map: &HashMap<V, DafnyInt>) -> DafnyInt {
        let mut total = DafnyInt::zero();
        for (_, v) in map.iter() {
            total = total + v.clone();
        }
        total
    }
    pub fn from_hashmap_owned(map: HashMap<V, DafnyInt>) -> Multiset<V> {
        Multiset {
            size: Self::get_total(&map),
            data: map,
        }
    }
    pub fn from_hashmap(map: &HashMap<V, DafnyInt>) -> Multiset<V> {
        Self::from_hashmap_owned(map.clone())
    }
    pub fn from_array(data: &Vec<V>) -> Multiset<V> {
        Self::from_iterator(data.iter().map(|x| x.clone()))
    }
    pub fn from_iterator<I>(data: I) -> Multiset<V>
    where
        I: Iterator<Item = V>,
    {
        let mut hashmap: HashMap<V, DafnyInt> = HashMap::new();
        let mut total: DafnyInt = DafnyInt::zero();
        for value in data {
            let count = hashmap.entry(value.clone()).or_insert(DafnyInt::zero());
            *count = count.clone() + DafnyInt::one();
            total = total + DafnyInt::one();
        }
        Multiset {
            data: hashmap,
            size: total,
        }
    }
    pub fn from_set(set: &Set<V>) -> Multiset<V> {
        Self::from_iterator(set.data.iter().map(|v| v.clone()))
    }

    pub fn cardinality_usize(&self) -> SizeT {
        self.size.data.to_usize().unwrap()
    }
    pub fn cardinality(&self) -> DafnyInt {
        self.size.clone()
    }
    pub fn contains(&self, value: &V) -> bool {
        self.data.contains_key(value) && self.data.get(value).unwrap() > &DafnyInt::zero()
    }
    pub fn get(&self, value: &V) -> DafnyInt {
        if self.data.contains_key(value) {
            self.data.get(value).unwrap().clone()
        } else {
            DafnyInt::zero()
        }
    }
    pub fn update_count(&self, value: &V, new_count: &DafnyInt) -> Multiset<V> {
        let mut result = self.clone();
        let old_count = self.get(value);
        if new_count == &DafnyInt::zero() {
            result.data.remove(value);
        } else {
            result.data.insert(value.clone(), new_count.clone());
        }
        result.size = self.size.clone() + new_count.clone() - old_count;
        result
    }
    pub fn merge(&self, other: &Multiset<V>) -> Multiset<V> {
        if other.size.is_zero() {
            return self.clone();
        }
        if self.size.is_zero() {
            return other.clone();
        }
        let mut result = self.data.clone();
        for (k, v) in other.data.iter() {
            let old_count = self.get(k);
            let new_count = old_count.clone() + v.clone();
            result.insert(k.clone(), new_count);
        }
        Multiset {
            data: result,
            size: self.size.clone() + other.size.clone(),
        }
    }
    pub fn intersect(&self, other: &Multiset<V>) -> Multiset<V> {
        if other.size.is_zero() {
            return other.clone();
        }
        if self.size.is_zero() {
            return self.clone();
        }
        let mut result = HashMap::<V, DafnyInt>::new();
        let mut total = DafnyInt::zero();
        for (k, other_count) in other.data.iter() {
            let self_count = self.get(k);
            let resulting_count = if self_count < *other_count {
                self_count
            } else {
                other_count.clone()
            };
            if resulting_count.is_positive() {
                result.insert(k.clone(), resulting_count.clone());
                total = total + resulting_count;
            }
        }
        Multiset {
            data: result,
            size: total,
        }
    }
    pub fn subtract(&self, other: &Multiset<V>) -> Multiset<V> {
        if other.size.is_zero() {
            return self.clone();
        }
        if self.size.is_zero() {
            return self.clone();
        }
        let mut result = self.data.clone();
        let mut total = self.size.clone();
        for (k, v) in other.data.iter() {
            let old_count = self.get(k);
            let new_count = old_count.clone() - v.clone();
            if !new_count.is_positive() {
                total = total - old_count.clone();
                result.remove(k);
            } else {
                total = total - v.clone();
                result.insert(k.clone(), new_count);
            }
        }
        Multiset {
            data: result,
            size: total,
        }
    }
    pub fn disjoint(&self, other: &Multiset<V>) -> bool {
        for value in other.data.keys() {
            if self.contains(value) {
                return false;
            }
        }
        true
    }

    pub fn as_dafny_multiset(&self) -> Multiset<V> {
        self.clone()
    }

    pub fn peek(&self) -> V {
        self.data.iter().next().unwrap().0.clone()
    }

    pub fn iter_raw(&self) -> std::collections::hash_map::Iter<'_, V, DafnyInt> {
        self.data.iter()
    }

    pub fn iter(&self) -> impl Iterator<Item = V> + '_ {
        self.data
            .iter()
            .flat_map(|(k, &ref v)| ::std::iter::repeat(k).take(v.clone().as_usize()))
            .cloned()
    }
}

impl<T> Default for Multiset<T>
where
    T: DafnyTypeEq,
{
    fn default() -> Self {
        Self::new_empty()
    }
}
impl<T: DafnyTypeEq> NontrivialDefault for Multiset<T> {
    fn nontrivial_default() -> Self {
        Self::default()
    }
}

impl<V: DafnyTypeEq> PartialOrd<Multiset<V>> for Multiset<V> {
    fn partial_cmp(&self, other: &Multiset<V>) -> Option<Ordering> {
        match self.cardinality().cmp(&other.cardinality()) {
            Ordering::Less => {
                for value in self.data.keys() {
                    if !other.contains(value) || self.get(value) > other.get(value) {
                        return None;
                    }
                }
                Some(Ordering::Less)
            }
            Ordering::Equal => {
                for value in self.data.keys() {
                    if self.get(value) != other.get(value) {
                        return None;
                    }
                }
                Some(Ordering::Equal)
            }
            Ordering::Greater => {
                for value in other.data.keys() {
                    if !self.contains(value) || self.get(value) < other.get(value) {
                        return None;
                    }
                }
                Some(Ordering::Greater)
            }
        }
    }
}

impl<V: DafnyTypeEq> DafnyPrint for Multiset<V> {
    fn fmt_print(&self, f: &mut Formatter<'_>, in_seq: bool) -> std::fmt::Result {
        f.write_str("multiset{")?;
        let mut first = true;
        for value in self.data.iter() {
            for _count in 0..value.1.data.to_usize().unwrap() {
                if !first {
                    f.write_str(", ")?;
                }
                first = false;
                value.0.fmt_print(f, in_seq)?;
            }
        }
        f.write_str("}")
    }
}

impl<V> Debug for Multiset<V>
where
    V: DafnyTypeEq,
{
    fn fmt(&self, f: &mut Formatter<'_>) -> std::fmt::Result {
        self.fmt_print(f, false)
    }
}

impl<V: DafnyTypeEq> PartialEq<Multiset<V>> for Multiset<V> {
    fn eq(&self, other: &Multiset<V>) -> bool {
        if self.cardinality() != other.cardinality() {
            return false;
        }
        // iterate over the other, take only elements not in second
        for value in other.data.iter() {
            if !self.contains(value.0) || self.get(value.0) != *value.1 {
                return false;
            }
        }
        true
    }
}
impl<V: DafnyTypeEq> Eq for Multiset<V> {}
impl<V: DafnyTypeEq> Hash for Multiset<V> {
    fn hash<H: Hasher>(&self, state: &mut H) {
        self.cardinality().hash(state);
    }
}

pub fn dafny_rational_to_int(r: &BigRational) -> BigInt {
    euclidian_division(r.numer().clone(), r.denom().clone())
}

pub fn euclidian_division<A: Signed + Zero + One + Clone + PartialEq>(a: A, b: A) -> A {
    if !a.is_negative() {
        if !b.is_negative() {
            a / b
        } else {
            -(a / -b)
        }
    } else {
        if !b.is_negative() {
            -((-(a + One::one())) / b) - One::one()
        } else {
            (-(a + One::one())) / (-b) + One::one()
        }
    }
}

pub fn euclidian_modulo<A: Signed + Zero + One + Clone + PartialEq>(a: A, b: A) -> A {
    if !a.is_negative() {
        if !b.is_negative() {
            a % b
        } else {
            a % -b
        }
    } else {
        let bp = b.abs();
        let c = (-a) % bp.clone();
        if c == Zero::zero() {
            Zero::zero()
        } else {
            bp - c
        }
    }
}

pub struct IntegerRange<A: Add<Output = A> + One + Ord + Clone> {
    hi: A,
    current: A,
}

impl<A: Add<Output = A> + One + Ord + Clone> Iterator for IntegerRange<A> {
    type Item = A;

    fn next(&mut self) -> Option<Self::Item> {
        if self.current < self.hi {
            let result = self.current.clone();
            self.current = self.current.clone() + One::one();
            Some(result)
        } else {
            None
        }
    }
}

pub fn integer_range<A: Add<Output = A> + One + Ord + Clone>(
    low: A,
    hi: A,
) -> impl Iterator<Item = A> {
    IntegerRange { hi, current: low }
}

pub struct IntegerRangeDown<A: Sub<Output = A> + One + Ord + Clone> {
    current: A,
    low: A,
}

impl<A: Sub<Output = A> + One + Ord + Clone> Iterator for IntegerRangeDown<A> {
    type Item = A;

    fn next(&mut self) -> Option<Self::Item> {
        if self.current > self.low {
            self.current = self.current.clone() - One::one();
            Some(self.current.clone())
        } else {
            None
        }
    }
}

pub fn integer_range_down<A: Sub<Output = A> + One + Ord + Clone>(
    hi: A,
    low: A,
) -> impl Iterator<Item = A> {
    IntegerRangeDown { current: hi, low }
}

// Unbounded versions

pub struct IntegerRangeUnbounded<A: Add<Output = A> + One + Clone> {
    current: A,
}
impl<A: Add<Output = A> + One + Clone> Iterator for IntegerRangeUnbounded<A> {
    type Item = A;

    fn next(&mut self) -> Option<Self::Item> {
        let result = self.current.clone();
        self.current = self.current.clone() + One::one();
        Some(result)
    }
}
pub fn integer_range_unbounded<A: Add<Output = A> + One + Clone>(
    low: A,
) -> impl Iterator<Item = A> {
    IntegerRangeUnbounded { current: low }
}

pub struct IntegerRangeDownUnbounded<A: Sub<Output = A> + One + Clone> {
    current: A,
}

impl<A: Sub<Output = A> + One + Clone> Iterator for IntegerRangeDownUnbounded<A> {
    type Item = A;

    fn next(&mut self) -> Option<Self::Item> {
        self.current = self.current.clone() - One::one();
        Some(self.current.clone())
    }
}

pub fn integer_range_down_unbounded<A: Sub<Output = A> + One + Clone>(
    hi: A,
) -> impl Iterator<Item = A> {
    IntegerRangeDownUnbounded { current: hi }
}

pub struct LazyFieldWrapper<A>(pub Lazy<A, Box<dyn 'static + FnOnce() -> A>>);

impl<A: PartialEq> PartialEq for LazyFieldWrapper<A> {
    fn eq(&self, other: &Self) -> bool {
        self.0.deref() == other.0.deref()
    }
}

impl<A: Default + 'static> Default for LazyFieldWrapper<A> {
    fn default() -> Self {
        Self(Lazy::new(Box::new(A::default)))
    }
}

impl<A: DafnyPrint> DafnyPrint for LazyFieldWrapper<A> {
    fn fmt_print(&self, f: &mut Formatter<'_>, in_seq: bool) -> std::fmt::Result {
        self.0.deref().fmt_print(f, in_seq)
    }
}

#[cfg(feature = "sync")]
// Convert the DafnyPrint above into a macro so that we can create it for functions of any input arity
macro_rules! dafny_print_function {
    ($($n:tt)*) => {
        impl <B, $($n),*> $crate::DafnyPrint for $crate::Rc<dyn ::std::ops::Fn($($n),*) -> B + Send + Sync> {
            fn fmt_print(&self, f: &mut ::std::fmt::Formatter<'_>, _in_seq: bool) -> ::std::fmt::Result {
                write!(f, "<function>")
            }
        }
    }
}
#[cfg(not(feature = "sync"))]
// Convert the DafnyPrint above into a macro so that we can create it for functions of any input arity
macro_rules! dafny_print_function {
    ($($n:tt)*) => {
        impl <B, $($n),*> $crate::DafnyPrint for $crate::Rc<dyn ::std::ops::Fn($($n),*) -> B> {
            fn fmt_print(&self, f: &mut ::std::fmt::Formatter<'_>, _in_seq: bool) -> ::std::fmt::Result {
                write!(f, "<function>")
            }
        }
    }
}

// Now create a loop like impl_tuple_print_loop so that we can create functions up to size 32
macro_rules! dafny_print_function_loop {
    ($first:ident $($rest:ident)*) => {
        dafny_print_function_loop! { $($rest)* }
        dafny_print_function! { $first $($rest)* }
    };
    () => {
    }
}
// Emit functions till 32 parameters
dafny_print_function_loop! { A1 A2 A3 A4 A5 A6 A7 A8 A9 A10 A11 A12 A13 A14 A15 A16
A17 A18 A19 A20 A21 A22 A23 A24 A25 A26 A27 A28 A29 A30 A31 A32 }

pub struct FunctionWrapper<A: ?Sized>(pub A);
impl<A> DafnyPrint for FunctionWrapper<A> {
    fn fmt_print(&self, f: &mut Formatter<'_>, _in_seq: bool) -> std::fmt::Result {
        write!(f, "<function>")
    }
}

impl<A: Clone> Clone for FunctionWrapper<A> {
    fn clone(&self) -> Self {
        Self(self.0.clone())
    }
}

impl<A: ?Sized> PartialEq for FunctionWrapper<Rc<A>> {
    fn eq(&self, other: &Self) -> bool {
        Rc::ptr_eq(&self.0, &other.0)
    }
}

pub struct DafnyPrintWrapper<T>(pub T);
impl<T: DafnyPrint> Display for DafnyPrintWrapper<&T> {
    fn fmt(&self, f: &mut Formatter<'_>) -> std::fmt::Result {
        self.0.fmt_print(f, false)
    }
}

pub trait DafnyPrint {
    fn fmt_print(&self, f: &mut Formatter<'_>, in_seq: bool) -> std::fmt::Result;

    // Vec<char> gets special treatment so we carry that information here
    #[inline]
    fn is_char() -> bool {
        false
    }
}

impl<T> DafnyPrint for *const T {
    fn fmt_print(&self, f: &mut Formatter<'_>, _in_seq: bool) -> std::fmt::Result {
        write!(f, "<{} object>", std::any::type_name::<T>())
    }
}

macro_rules! impl_print_display {
    ($name:ty) => {
        impl $crate::DafnyPrint for $name {
            fn fmt_print(
                &self,
                f: &mut ::std::fmt::Formatter<'_>,
                _in_seq: bool,
            ) -> ::std::fmt::Result {
                ::std::fmt::Display::fmt(&self, f)
            }
        }
    };
}

impl_print_display! { String }
impl_print_display! { bool }
impl_print_display! { u8 }
impl_print_display! { u16 }
impl_print_display! { u32 }
impl_print_display! { u64 }
impl_print_display! { u128 }
impl_print_display! { i8 }
impl_print_display! { i16 }
impl_print_display! { i32 }
impl_print_display! { i64 }
impl_print_display! { i128 }
impl_print_display! { usize }

impl DafnyPrint for f32 {
    fn fmt_print(&self, f: &mut Formatter<'_>, _in_seq: bool) -> std::fmt::Result {
        write!(f, "{:.1}", self)
    }
}

impl DafnyPrint for f64 {
    fn fmt_print(&self, f: &mut Formatter<'_>, _in_seq: bool) -> std::fmt::Result {
        write!(f, "{:.1}", self)
    }
}

impl DafnyPrint for () {
    fn fmt_print(&self, f: &mut Formatter<'_>, _in_seq: bool) -> std::fmt::Result {
        write!(f, "()")
    }
}

#[derive(Clone, Copy)]
pub struct DafnyCharUTF16(pub u16);
pub type DafnyStringUTF16 = Sequence<DafnyCharUTF16>;

impl Default for DafnyCharUTF16 {
    fn default() -> Self {
        Self('a' as u16)
    }
}

impl DafnyPrint for DafnyCharUTF16 {
    #[inline]
    fn fmt_print(&self, f: &mut Formatter<'_>, in_seq: bool) -> std::fmt::Result {
        let real_char = char::decode_utf16(vec![self.clone()].iter().map(|v| v.0))
            .map(|r| r.map_err(|e| e.unpaired_surrogate()))
            .collect::<Vec<_>>()[0];
        let rendered_char = match real_char {
            Ok(c) => c,
            Err(e) => {
                return write!(f, "Invalid UTF-16 code point: {}", e);
            }
        };

        if in_seq {
            write!(f, "{}", rendered_char)
        } else {
            write!(f, "'{}'", rendered_char)
        }
    }

    #[inline]
    fn is_char() -> bool {
        true
    }
}

impl Debug for DafnyCharUTF16 {
    fn fmt(&self, f: &mut Formatter<'_>) -> std::fmt::Result {
        self.fmt_print(f, false)
    }
}

impl PartialEq<DafnyCharUTF16> for DafnyCharUTF16 {
    fn eq(&self, other: &DafnyCharUTF16) -> bool {
        self.0 == other.0
    }
}
impl Eq for DafnyCharUTF16 {}
impl Hash for DafnyCharUTF16 {
    fn hash<H: Hasher>(&self, state: &mut H) {
        self.0.hash(state)
    }
}

impl PartialOrd<DafnyCharUTF16> for DafnyCharUTF16 {
    fn partial_cmp(&self, other: &DafnyCharUTF16) -> Option<Ordering> {
        (self.0).partial_cmp(&other.0)
    }
}

impl Add<DafnyCharUTF16> for DafnyCharUTF16 {
    type Output = DafnyCharUTF16;

    fn add(self, rhs: DafnyCharUTF16) -> Self::Output {
        DafnyCharUTF16(self.0 + rhs.0)
    }
}

impl Sub<DafnyCharUTF16> for DafnyCharUTF16 {
    type Output = DafnyCharUTF16;

    fn sub(self, rhs: DafnyCharUTF16) -> Self::Output {
        DafnyCharUTF16(self.0 - rhs.0)
    }
}

#[derive(Clone, Copy)]
pub struct DafnyChar(pub char);
pub type DafnyString = Sequence<DafnyChar>;

impl Default for DafnyChar {
    fn default() -> Self {
        Self('a')
    }
}

impl DafnyPrint for DafnyChar {
    #[inline]
    fn fmt_print(&self, f: &mut Formatter<'_>, in_seq: bool) -> std::fmt::Result {
        if in_seq {
            write!(f, "{}", self.0)
        } else {
            write!(f, "'{}'", self.0)
        }
    }

    #[inline]
    fn is_char() -> bool {
        true
    }
}

impl Debug for DafnyChar {
    fn fmt(&self, f: &mut Formatter<'_>) -> std::fmt::Result {
        self.fmt_print(f, false)
    }
}

impl PartialEq<DafnyChar> for DafnyChar {
    fn eq(&self, other: &DafnyChar) -> bool {
        self.0 == other.0
    }
}

impl PartialOrd<DafnyChar> for DafnyChar {
    fn partial_cmp(&self, other: &DafnyChar) -> Option<Ordering> {
        (self.0 as u32).partial_cmp(&(other.0 as u32))
    }
}
impl Eq for DafnyChar {}
impl Hash for DafnyChar {
    fn hash<H: Hasher>(&self, state: &mut H) {
        self.0.hash(state)
    }
}

impl Add<DafnyChar> for DafnyChar {
    type Output = DafnyChar;

    fn add(self, rhs: DafnyChar) -> Self::Output {
        DafnyChar(unsafe { char::from_u32_unchecked(self.0 as u32 + rhs.0 as u32) })
    }
}

impl Sub<DafnyChar> for DafnyChar {
    type Output = DafnyChar;

    fn sub(self, rhs: DafnyChar) -> Self::Output {
        DafnyChar(unsafe { char::from_u32_unchecked(self.0 as u32 - rhs.0 as u32) })
    }
}

impl<T: DafnyPrint> DafnyPrint for Option<T> {
    fn fmt_print(&self, f: &mut Formatter<'_>, _in_seq: bool) -> std::fmt::Result {
        match self {
            Some(x) => x.fmt_print(f, false),
            None => write!(f, "null"),
        }
    }
}

impl DafnyPrint for BigInt {
    fn fmt_print(&self, f: &mut Formatter<'_>, _in_seq: bool) -> std::fmt::Result {
        write!(f, "{}", self)
    }
}

fn divides_a_power_of_10(mut i: BigInt) -> (bool, BigInt, usize) {
    let one: BigInt = One::one();

    let mut factor = one.clone();
    let mut log10 = 0;

    let zero = Zero::zero();
    let ten = BigInt::from_i32(10).unwrap();

    if i <= zero {
        return (false, factor, log10);
    }

    while i.is_multiple_of(&ten) {
        i /= BigInt::from_i32(10).unwrap();
        log10 += 1;
    }

    let two = BigInt::from_i32(2).unwrap();
    let five = BigInt::from_i32(5).unwrap();

    while i.is_multiple_of(&five) {
        i /= &five;
        factor *= &two;
        log10 += 1;
    }

    while i.is_multiple_of(&two) {
        i /= &two;
        factor *= &two;
        log10 += 1;
    }

    (i == one, factor, log10)
}

impl DafnyPrint for BigRational {
    fn fmt_print(&self, f: &mut Formatter<'_>, _in_seq: bool) -> std::fmt::Result {
        if self.denom() == &One::one() || self.numer() == &Zero::zero() {
            write!(f, "{}.0", self.numer())
        } else {
            let (divides, factor, log10) = divides_a_power_of_10(self.denom().clone());
            if divides {
                let mut num = self.numer().clone();
                num *= factor;

                if num.is_negative() {
                    write!(f, "-")?;
                    num = -num;
                }

                let digits = num.to_string();

                if log10 < digits.len() {
                    let digit_count = digits.len() - log10;
                    write!(f, "{}", &digits[..digit_count])?;
                    write!(f, ".")?;
                    write!(f, "{}", &digits[digit_count..])
                } else {
                    let z = log10 - digits.len();
                    write!(f, "0.")?;
                    for _ in 0..z {
                        write!(f, "0")?;
                    }
                    write!(f, "{}", digits)
                }
            } else {
                write!(f, "({}.0 / {}.0)", self.numer(), self.denom())
            }
        }
    }
}

impl<T: ?Sized + DafnyPrint> DafnyPrint for Rc<T> {
    fn fmt_print(&self, f: &mut Formatter<'_>, in_seq: bool) -> std::fmt::Result {
        self.as_ref().fmt_print(f, in_seq)
    }
}

impl<T: ?Sized + DafnyPrint> DafnyPrint for &Rc<T> {
    fn fmt_print(&self, f: &mut Formatter<'_>, in_seq: bool) -> std::fmt::Result {
        self.as_ref().fmt_print(f, in_seq)
    }
}

impl<T: DafnyPrint> DafnyPrint for Vec<T> {
    fn fmt_print(&self, f: &mut Formatter<'_>, _in_seq: bool) -> std::fmt::Result {
        if !T::is_char() {
            write!(f, "[")?;
        }

        for (i, item) in self.iter().enumerate() {
            if !T::is_char() {
                if i > 0 {
                    write!(f, ", ")?;
                }

                item.fmt_print(f, false)?;
            } else {
                item.fmt_print(f, true)?;
            }
        }

        if !T::is_char() {
            write!(f, "]")
        } else {
            Ok(())
        }
    }
}

#[cfg(not(feature = "sync"))]
impl<T: DafnyPrint> DafnyPrint for RefCell<T> {
    fn fmt_print(&self, f: &mut Formatter<'_>, _in_seq: bool) -> std::fmt::Result {
        self.borrow().fmt_print(f, _in_seq)
    }
}

#[cfg(feature = "sync")]
impl<T: DafnyPrint> DafnyPrint for RefCell<T> {
    fn fmt_print(&self, f: &mut Formatter<'_>, _in_seq: bool) -> std::fmt::Result {
        self.lock().unwrap().fmt_print(f, _in_seq)
    }
}

impl<T: DafnyPrint> DafnyPrint for HashSet<T> {
    fn fmt_print(&self, f: &mut Formatter<'_>, _in_seq: bool) -> std::fmt::Result {
        write!(f, "{{")?;

        let mut i = 0;

        for item in self.iter() {
            if i > 0 {
                write!(f, ", ")?;
            }

            item.fmt_print(f, false)?;

            i += 1;
        }

        write!(f, "}}")
    }
}

pub fn char_lt(left: char, right: char) -> bool {
    let left_code = left as u32;
    let right_code = right as u32;

    left_code < right_code
}

pub fn string_of(s: &str) -> DafnyString {
    s.chars()
        .map(|v| DafnyChar(v))
        .collect::<Sequence<DafnyChar>>()
}

pub fn string_utf16_of(s: &str) -> DafnyStringUTF16 {
    Sequence::from_array_owned(s.encode_utf16().map(|v| DafnyCharUTF16(v)).collect())
}

macro_rules! impl_tuple_print {
    ($($items:ident)*) => {
        impl <$($items,)*> $crate::DafnyPrint for ($($items,)*)
        where
            $($items: $crate::DafnyPrint,)*
        {
            #[allow(unused_assignments)]
            fn fmt_print(&self, f: &mut ::std::fmt::Formatter<'_>, _in_seq: bool) -> ::std::fmt::Result {
                #[allow(non_snake_case)]
                let ($($items,)*) = self;

                write!(f, "(")?;

                let mut i = 0;

                $(
                    if (i > 0) {
                        write!(f, ", ")?;
                    }

                    $items.fmt_print(f, false)?;

                    i += 1;
                )*

                write!(f, ")")
            }
        }
    };
}

macro_rules! impl_tuple_print_loop {
    () => {};
    ($first:ident $($rest:ident)*) => {
        impl_tuple_print_loop! { $($rest)* }
        impl_tuple_print! { $first $($rest)* }
    };
}

// 32 elements ought to be enough for everyone
impl_tuple_print_loop! {
    A0 A1 A2 A3 A4 A5 A6 A7 A8 A9 A10
    A11 A12 A13 A14 A15 A16 A17 A18 A19 A20
    A21 A22 A23 A24 A25 A26 A27 A28 A29 A30
    A31
}

// seq!(1, 2, 3) is rewritten to Sequence::from_array_owned(vec!(1, 2, 3))
#[macro_export]
macro_rules! seq {
    ($($x:expr),*) => {
        $crate::Sequence::from_array_owned(vec![$($x), *])
    }
}

#[macro_export]
macro_rules! set {
    ($($x:expr), *) => {
        {
            // No warning about this variable not needing to be mut in the case of an empty set
            #[allow(unused_mut)]
            let mut temp_hash = ::std::collections::HashSet::new();
            $(
                temp_hash.insert($x);
            )*
            $crate::Set::from_hashset_owned(temp_hash)
        }
    }
}

#[macro_export]
macro_rules! multiset {
    ($($x:expr), *) => {
        {
            #[allow(unused_mut)]
            let mut temp_hash = ::std::collections::HashMap::new();
            #[allow(unused_mut)]
            let mut total_size: usize = 0;
            $( {
                #[allow(unused_mut)]
                let mut entry = temp_hash.entry($x).or_insert($crate::DafnyInt::from(0));
                *entry = (*entry).clone() + $crate::DafnyInt::from(1);
                total_size += 1;
              }
            )*
            $crate::Multiset {
                data: temp_hash,
                size: $crate::DafnyInt::from(total_size),
            }
        }
    }
}

// we enable the syntax map![k1 => v1, k2 => v2]
#[macro_export]
macro_rules! map {
    ($($k:expr => $v:expr), *) => {
        {
            #[allow(unused_mut)]
            let mut temp_hash = ::std::collections::HashMap::new();
            $(
                temp_hash.insert($k.clone(), $v.clone());
            )*
            $crate::Map::from_hashmap_owned(temp_hash)
        }
    }
}

#[macro_export]
macro_rules! int {
    ($x:expr) => {
        $crate::DafnyInt::from($x)
    };
}

//////////
// Arrays
//////////

macro_rules! ARRAY_GETTER_LENGTH0 {
    () => {
        #[inline]
        pub fn length0(&self) -> $crate::DafnyInt {
            $crate::DafnyInt::from(self.length0_usize())
        }
        #[inline]
        pub fn length0_usize(&self) -> usize {
            self.data.len()
        }
    };
}
macro_rules! ARRAY_GETTER_LENGTH {
    ($field: ident, $field_usize: ident) => {
        #[inline]
        pub fn $field(&self) -> $crate::DafnyInt {
            $crate::DafnyInt::from(self.$field_usize())
        }
        #[inline]
        pub fn $field_usize(&self) -> usize {
            self.$field
        }
    };
}

// An 1-dimensional Dafny array is a zero-cost abstraction over a pointer on a native array
#[macro_export]
macro_rules! array {
    ($($x:expr), *) => {
        $crate::array::from_native(::std::boxed::Box::new([$($x), *]))
    }
}

macro_rules! ARRAY_INIT {
    {$length: ident, $inner: expr} => {
        $crate::array::initialize_box_usize($length, {
            $crate::Rc::new(move |_| { $inner })
        })
    }
}

macro_rules! ARRAY_INIT_INNER {
    ($length: ident) => {
        $crate::array::placebos_box_usize::<T>($length)
    };
}

// ARRAY_DATA_TYPE(length0, length1, length2) will return
// Box<[Box<[Box<[T]>]>]>
macro_rules! ARRAY_DATA_TYPE {
    ($length:ident) => {
        ::std::boxed::Box<[T]>
    };
    ($length:ident, $($rest_length:ident),+) => {
        ::std::boxed::Box<[ARRAY_DATA_TYPE!($($rest_length),+)]>
    };
}

// Macro to generate generalizations of the function placebos_usize to higher-dimensions arrays

#[macro_export]
macro_rules! INIT_ARRAY_DATA {
    // Handle the innermost array initialization
    ($ArrayType:ident, $last_length:ident) => {
        ARRAY_INIT_INNER!($last_length)
    };
    // Handle recursive array initialization for multiple dimensions
    ($ArrayType:ident, $first_length:ident, $($rest_length:ident),+) => {
        ARRAY_INIT!($first_length, INIT_ARRAY_DATA!($ArrayType, $($rest_length),+))
    };
}

macro_rules! ARRAY_METHODS {
    // Accepts any number of length identifiers
    ($ArrayType:ident, $length0: ident, $($length:ident),+) => {
        pub fn placebos_box_usize(
            $length0: usize,
            $($length: usize),+
        ) -> ::std::boxed::Box<$ArrayType<$crate::MaybeUninit<T>>> {
            ::std::boxed::Box::new($ArrayType {
                $($length: $length),+,
                data: INIT_ARRAY_DATA!($ArrayType, $length0, $($length),+),
            })
        }

        pub fn placebos_usize(
            $length0: usize,
            $($length: usize),+
        ) -> $crate::Ptr<$ArrayType<$crate::MaybeUninit<T>>> {
            $crate::Ptr::from_box(Self::placebos_box_usize(
                $length0,
                $($length),+
            ))
        }

        pub fn placebos_usize_object(
            $length0: usize,
            $($length: usize),+
        ) -> $crate::Object<$ArrayType<$crate::MaybeUninit<T>>> {
            // SAFETY: We know the object is owned and never referred to by anything else
            $crate::Object::new($ArrayType {
                $($length: $length),+,
                data: INIT_ARRAY_DATA!($ArrayType, $length0, $($length),+),
            })
        }

        pub fn placebos(
            $length0: &$crate::DafnyInt,
            $($length: &$crate::DafnyInt),+
        ) -> $crate::Ptr<$ArrayType<$crate::MaybeUninit<T>>> {
            Self::placebos_usize(
                $length0.as_usize(),
                $($length.as_usize()),+
            )
        }

        // Once all the elements have been initialized, transform the signature of the pointer
        pub fn construct(p: $crate::Ptr<$ArrayType<$crate::MaybeUninit<T>>>) -> $crate::Ptr<$ArrayType<T>> {
            unsafe { std::mem::transmute(p) }
        }
        // Once all the elements have been initialized, transform the signature of the pointer
        pub fn construct_object(p: $crate::Object<$ArrayType<$crate::MaybeUninit<T>>>) -> $crate::Object<$ArrayType<T>> {
            unsafe { std::mem::transmute(p) }
        }
    };
}

macro_rules! ARRAY_STRUCT {
    ($ArrayType:ident, $length0: ident, $($length:ident),+) => {
        pub struct $ArrayType<T> {
            $($length: usize),+,
            pub data: ARRAY_DATA_TYPE!($length0, $($length),+),
        }
    }
}

macro_rules! ARRAY_TO_VEC_LOOP {
    (@inner $self: ident, $tmp: ident, $data: expr) => {
        $tmp.push($data.clone());
    };
    (@for $self: ident, $tmp: ident, $data: expr, $length_usize: ident $(, $rest_length_usize: ident)*) => {
        for i in 0..$self.$length_usize() {
            ARRAY_TO_VEC_LOOP!(@inner $self, $tmp, $data[i] $(, $rest_length_usize)*);
        }
    };
    (@inner $self: ident, $outerTmp: ident, $data: expr $(, $rest_length_usize: ident)*) => {
        {
            let mut tmp = ::std::vec::Vec::new();
            ARRAY_TO_VEC_LOOP!(@for $self, tmp, $data $(, $rest_length_usize)*);
            $outerTmp.push(tmp);
        }
    };

    ($self: ident, $data: expr $(, $rest_length_usize: ident)*) => {
        {
            let mut tmp = ::std::vec::Vec::new();
            ARRAY_TO_VEC_LOOP!(@for $self, tmp, $data $(, $rest_length_usize)*);
            tmp
        }
    };
}

macro_rules! ARRAY_TO_VEC_TYPE {
    ($length0: ident) => {
        ::std::vec::Vec<T>
    };
    ($length0: ident $(, $res_length: ident)*) => {
        ::std::vec::Vec<ARRAY_TO_VEC_TYPE!($($res_length), *)>
    }
}

macro_rules! ARRAY_TO_VEC {
    ($length0_usize: ident $(, $res_length_usize: ident)*) => {
        pub fn to_vec(&self) -> ARRAY_TO_VEC_TYPE!($length0_usize, $($res_length_usize),*) {
            ARRAY_TO_VEC_LOOP!(self, self.data, $length0_usize, $($res_length_usize),*)
        }
    }
}

macro_rules! ARRAY_LENGTHS {
    () => {

    };
    (($length0: ident, $length0_usize: ident) $(, $rest: tt)*) => {
        ARRAY_GETTER_LENGTH0!();
        ARRAY_LENGTHS!($(, $rest)*);
    };
    (, ($length: ident, $length_usize: ident) $(, $rest: tt)*) => {
        ARRAY_GETTER_LENGTH!($length, $length_usize);
        ARRAY_LENGTHS!($(, $rest)*);
    }
}

macro_rules! ARRAY_METHODS_WRAPPER {
    ($ArrayType:ident, $(($length:ident, $length_usize: ident)), +) => {
        ARRAY_METHODS!($ArrayType, $($length), +);
    }
}

macro_rules! ARRAY_TO_VEC_WRAPPER {
    ($(($length:ident, $length_usize: ident)), +) => {
        ARRAY_TO_VEC!($($length_usize), +);
    }
}

macro_rules! ARRAY_STRUCT_WRAPPER {
    ($ArrayType:ident, $(($length:ident, $length_usize: ident)), +) => {
        ARRAY_STRUCT!($ArrayType, $($length), +);
    }
}

macro_rules! ARRAY_DEF {
    ($ArrayType:ident, $(($length:ident, $length_usize: ident)), +) => {
        ARRAY_STRUCT_WRAPPER!($ArrayType, $(($length, $length_usize)), +);
        impl<T> $ArrayType<T> {
            ARRAY_LENGTHS!{
                $(($length, $length_usize)), +
            }
            ARRAY_METHODS_WRAPPER!{$ArrayType,
                $(($length, $length_usize)), +
            }
        }
        impl<T: ::std::clone::Clone> $ArrayType<T> {
            ARRAY_TO_VEC_WRAPPER!{
                $(($length, $length_usize)), +
            }
        }
    }
}

// Array2 to Array16

ARRAY_DEF! {Array2,
    (length0, length0_usize),
    (length1, length1_usize)
}

ARRAY_DEF! {Array3,
    (length0, length0_usize),
    (length1, length1_usize),
    (length2, length2_usize)
}

ARRAY_DEF! {Array4,
    (length0, length0_usize),
    (length1, length1_usize),
    (length2, length2_usize),
    (length3, length3_usize)
}

ARRAY_DEF! {Array5,
    (length0, length0_usize),
    (length1, length1_usize),
    (length2, length2_usize),
    (length3, length3_usize),
    (length4, length4_usize)
}

ARRAY_DEF! {Array6,
    (length0, length0_usize),
    (length1, length1_usize),
    (length2, length2_usize),
    (length3, length3_usize),
    (length4, length4_usize),
    (length5, length5_usize)
}

ARRAY_DEF! {Array7,
    (length0, length0_usize),
    (length1, length1_usize),
    (length2, length2_usize),
    (length3, length3_usize),
    (length4, length4_usize),
    (length5, length5_usize),
    (length6, length6_usize)
}

ARRAY_DEF! {Array8,
    (length0, length0_usize),
    (length1, length1_usize),
    (length2, length2_usize),
    (length3, length3_usize),
    (length4, length4_usize),
    (length5, length5_usize),
    (length6, length6_usize),
    (length7, length7_usize)
}

ARRAY_DEF! {Array9,
    (length0, length0_usize),
    (length1, length1_usize),
    (length2, length2_usize),
    (length3, length3_usize),
    (length4, length4_usize),
    (length5, length5_usize),
    (length6, length6_usize),
    (length7, length7_usize),
    (length8, length8_usize)
}

ARRAY_DEF! {Array10,
    (length0, length0_usize),
    (length1, length1_usize),
    (length2, length2_usize),
    (length3, length3_usize),
    (length4, length4_usize),
    (length5, length5_usize),
    (length6, length6_usize),
    (length7, length7_usize),
    (length8, length8_usize),
    (length9, length9_usize)
}

ARRAY_DEF! {Array11,
    (length0, length0_usize),
    (length1, length1_usize),
    (length2, length2_usize),
    (length3, length3_usize),
    (length4, length4_usize),
    (length5, length5_usize),
    (length6, length6_usize),
    (length7, length7_usize),
    (length8, length8_usize),
    (length9, length9_usize),
    (length10, length10_usize)
}

ARRAY_DEF! {Array12,
    (length0, length0_usize),
    (length1, length1_usize),
    (length2, length2_usize),
    (length3, length3_usize),
    (length4, length4_usize),
    (length5, length5_usize),
    (length6, length6_usize),
    (length7, length7_usize),
    (length8, length8_usize),
    (length9, length9_usize),
    (length10, length10_usize),
    (length11, length11_usize)
}

ARRAY_DEF! {Array13,
    (length0, length0_usize),
    (length1, length1_usize),
    (length2, length2_usize),
    (length3, length3_usize),
    (length4, length4_usize),
    (length5, length5_usize),
    (length6, length6_usize),
    (length7, length7_usize),
    (length8, length8_usize),
    (length9, length9_usize),
    (length10, length10_usize),
    (length11, length11_usize),
    (length12, length12_usize)
}

ARRAY_DEF! {Array14,
    (length0, length0_usize),
    (length1, length1_usize),
    (length2, length2_usize),
    (length3, length3_usize),
    (length4, length4_usize),
    (length5, length5_usize),
    (length6, length6_usize),
    (length7, length7_usize),
    (length8, length8_usize),
    (length9, length9_usize),
    (length10, length10_usize),
    (length11, length11_usize),
    (length12, length12_usize),
    (length13, length13_usize)
}

ARRAY_DEF! {Array15,
    (length0, length0_usize),
    (length1, length1_usize),
    (length2, length2_usize),
    (length3, length3_usize),
    (length4, length4_usize),
    (length5, length5_usize),
    (length6, length6_usize),
    (length7, length7_usize),
    (length8, length8_usize),
    (length9, length9_usize),
    (length10, length10_usize),
    (length11, length11_usize),
    (length12, length12_usize),
    (length13, length13_usize),
    (length14, length14_usize)
}

ARRAY_DEF! {Array16,
    (length0, length0_usize),
    (length1, length1_usize),
    (length2, length2_usize),
    (length3, length3_usize),
    (length4, length4_usize),
    (length5, length5_usize),
    (length6, length6_usize),
    (length7, length7_usize),
    (length8, length8_usize),
    (length9, length9_usize),
    (length10, length10_usize),
    (length11, length11_usize),
    (length12, length12_usize),
    (length13, length13_usize),
    (length14, length14_usize),
    (length15, length15_usize)
}

pub mod array {
    use super::DafnyInt;
    use super::Ptr;
    use super::Rc;
    use ::std::boxed::Box;
    use ::std::mem::MaybeUninit;
    use ::std::vec::Vec;
    use num::ToPrimitive;

    #[inline]
    pub fn from_native<T>(v: Box<[T]>) -> Ptr<[T]> {
        Ptr::from_box(v)
    }
    #[inline]
    pub fn from_vec<T>(v: Vec<T>) -> Ptr<[T]> {
        from_native(v.into_boxed_slice())
    }
    pub fn to_vec<T>(v: Ptr<[T]>) -> Vec<T> {
        unsafe { Box::<[T]>::from_raw(v.into_raw()) }.into_vec()
    }
    pub fn initialize_usize<T>(n: usize, initializer: Rc<dyn Fn(usize) -> T>) -> Ptr<[T]> {
        let mut v = Vec::with_capacity(n);
        for i in 0..n {
            v.push(initializer(i));
        }
        from_vec(v)
    }

    pub fn placebos<T>(n: &DafnyInt) -> Ptr<[MaybeUninit<T>]> {
        placebos_usize(n.as_usize())
    }
    pub fn placebos_usize<T>(n: usize) -> Ptr<[MaybeUninit<T>]> {
        Ptr::from_box(placebos_box_usize(n))
    }
    pub fn placebos_usize_object<T>(n: usize) -> super::Object<[MaybeUninit<T>]> {
        super::rcmut::array_object_from_box(placebos_box_usize(n))
    }
    // Once all the elements have been initialized, transform the signature of the pointer
    pub fn construct<T>(p: Ptr<[MaybeUninit<T>]>) -> Ptr<[T]> {
        unsafe { std::mem::transmute(p) }
    }
    pub fn construct_object<T>(p: super::Object<[MaybeUninit<T>]>) -> super::Object<[T]> {
        unsafe { std::mem::transmute(p) }
    }

    pub fn placebos_box<T>(n: &DafnyInt) -> Box<[MaybeUninit<T>]> {
        placebos_box_usize(n.to_usize().unwrap())
    }
    pub fn placebos_box_usize<T>(n_usize: usize) -> Box<[MaybeUninit<T>]> {
        // This code is optimized to take a constant time. See:
        // https://users.rust-lang.org/t/allocate-a-boxed-array-of-maybeuninit/110169/7
        std::iter::repeat_with(MaybeUninit::uninit)
            .take(n_usize)
            .collect()
    }

    pub fn initialize<T>(n: &DafnyInt, initializer: Rc<dyn Fn(&DafnyInt) -> T>) -> Ptr<[T]> {
        super::Ptr::from_box(initialize_box(n, initializer))
    }

    pub fn initialize_box<T>(n: &DafnyInt, initializer: Rc<dyn Fn(&DafnyInt) -> T>) -> Box<[T]> {
        initialize_box_usize(n.to_usize().unwrap(), initializer)
    }
    pub fn initialize_box_usize<T>(
        n_usize: usize,
        initializer: Rc<dyn Fn(&DafnyInt) -> T>,
    ) -> Box<[T]> {
        let mut v = Vec::with_capacity(n_usize);
        for i in 0..n_usize {
            v.push(initializer(&int!(i)));
        }
        v.into_boxed_slice()
    }

    #[inline]
    pub fn length_usize<T>(this: Ptr<[T]>) -> usize {
        // safety: Dafny won't call this function unless it can guarantee the array is still allocated
        super::read!(this).len()
    }
    #[inline]
    pub fn length<T>(this: Ptr<[T]>) -> DafnyInt {
        int!(length_usize(this))
    }
    #[inline]
    pub fn get_usize<T: Clone>(this: Ptr<[T]>, i: usize) -> T {
        // safety: Dafny won't call this function unless it can guarantee the array is still allocated
        this.as_ref()[i].clone()
    }
    #[inline]
    pub fn get<T: Clone>(this: Ptr<[T]>, i: &DafnyInt) -> T {
        get_usize(this, i.to_usize().unwrap())
    }
    #[inline]
    pub fn update_usize<T>(this: Ptr<[T]>, i: usize, val: T) {
        // safety: Dafny won't call this function unless it can guarantee the array is still allocated
        crate::modify!(this)[i] = val;
    }
    #[inline]
    pub fn update<T>(this: Ptr<[T]>, i: &DafnyInt, val: T) {
        update_usize(this, i.to_usize().unwrap(), val);
    }
}

///////////////////
// Class helpers //
///////////////////
pub fn allocate<T>() -> Ptr<T> {
    let this_ptr = Box::into_raw(Box::new(MaybeUninit::uninit())) as *mut MaybeUninit<T> as *mut T;
    Ptr::from_raw_nonnull(this_ptr)
}
// Generic function to safely deallocate a raw pointer
#[inline]
pub fn deallocate<T: ?Sized>(pointer: Ptr<T>) {
    // safety: Dafny won't call this function unless it can guarantee the object is still allocated
    unsafe {
        // Takes ownership of the reference,
        // so that it's deallocated at the end of the method
        let _ = Box::from_raw(pointer.into_raw());
    }
}

pub struct ExactPool<T: Clone> {
    current: T,
    yielded: bool,
}

// Implement iterator for an exact pool, yielding
impl<T: Clone> Iterator for ExactPool<T> {
    type Item = T;
    fn next(&mut self) -> Option<Self::Item> {
        if self.yielded {
            None
        } else {
            self.yielded = true;
            Some(self.current.clone())
        }
    }
}
pub fn exact_range<T: Clone>(value: T) -> ExactPool<T> {
    ExactPool {
        current: value,
        yielded: false,
    }
}

// Any Dafny trait must require classes extending it to have a method "as_any_mut"
// that can convert the reference from that trait to a reference of Any

// 'is' is meant to be used on references only, to check if a trait reference is a class reference
#[macro_export]
macro_rules! is {
    ($raw:expr, $id:ty) => {
        $crate::modify!($crate::cast_any!($raw))
            .downcast_mut::<$id>()
            .is_some()
    };
}

#[macro_export]
macro_rules! is_object {
    ($raw:expr, $id:ty) => {
        $crate::md!($crate::cast_any_object!($raw))
            .downcast_mut::<$id>()
            .is_some()
    };
}

// cast_any is meant to be used on references only, to convert any references (classes or traits)*
// to an Any reference trait
#[macro_export]
macro_rules! cast_any {
    ($raw:expr) => {
        $crate::Upcast::<$crate::DynAny>::upcast($crate::read!($raw))
    };
}
// cast_any_object is meant to be used on references only, to convert any references (classes or traits)*
// to an Any reference trait
#[macro_export]
macro_rules! cast_any_object {
    ($obj:expr) => {
        $crate::UpcastObject::<$crate::DynAny>::upcast($crate::md!($obj))
    };
}

// When initializing an uninitialized field for the first time,
// we ensure we don't drop the previous content
// This is problematic if the same field is overwritten multiple times
/// In that case, prefer to use update_uninit
#[macro_export]
macro_rules! update_field_nodrop {
    ($ptr:expr, $field:ident, $value:expr) => {
        $crate::update_nodrop!($crate::modify!($ptr).$field, $value)
    };
}

// Same as update_field_nodrop but for mutable fields
#[macro_export]
macro_rules! update_field_mut_nodrop {
    ($ptr:expr, $field:ident, $value:expr) => {
        let lhs = $ptr;
        let value = $value;
        unsafe { $crate::read!(lhs).$field.get().write(value) }
    };
}

// When initializing an uninitialized field for the first time,
// we ensure we don't drop the previous content
#[macro_export]
macro_rules! update_nodrop {
    ($ptr:expr, $value:expr) => {
        // safety: Dafny won't call this function unless it can guarantee the value at the address was not
        // yet initialized, so that not dropping it won't create a memory leak
        unsafe { ::std::ptr::addr_of_mut!($ptr).write($value) }
    }
}

// Given a class or array pointer, transforms it to a mutable reference
#[macro_export]
macro_rules! modify {
    ($ptr:expr) => {{
        #[allow(unused_unsafe)]
        let tmp =
            unsafe { &mut *($crate::UnsafeCell::raw_get($ptr.0.unwrap_unchecked().as_ptr())) };
        tmp
    }};
}

// Given a class or array pointer, transforms it to a read-only reference
#[macro_export]
macro_rules! read {
    ($ptr:expr) => {{
        #[allow(unused_unsafe)]
        let tmp = unsafe { &*($crate::UnsafeCell::raw_get($ptr.0.unwrap_unchecked().as_ptr())) };
        tmp
    }};
}

// If the field is guaranteed to be assigned only once, update_field_nodrop is sufficient
#[macro_export]
macro_rules! update_field_uninit {
    ($t:expr, $field:ident, $field_assigned:expr, $value:expr) => {{
        let computed_value = $value;
        #[allow(unused_assignments)]
        if $field_assigned {
            $crate::modify!($t).$field = computed_value;
        } else {
            $crate::update_field_nodrop!($t, $field, computed_value);
            $field_assigned = true;
        }
    }};
}

// Same as update_field_uninit but for mutable fields
#[macro_export]
macro_rules! update_field_mut_uninit {
    ($t:expr, $field:ident, $field_assigned:expr, $value:expr) => {{
        let computed_value = $value;
        #[allow(unused_assignments)]
        if $field_assigned {
            $crate::modify_field!($crate::read!($t).$field, computed_value);
        } else {
            $crate::update_field_mut_nodrop!($t, $field, computed_value);
            $field_assigned = true;
        }
    }};
}

// Macro to call at the end of the first new; constructor when not every field is guaranteed to be assigned.
#[macro_export]
macro_rules! update_field_if_uninit {
    ($t:expr, $field:ident, $field_assigned:expr, $value:expr) => {{
        let computed_value = $value;
        if !$field_assigned {
            $crate::update_field_nodrop!($t, $field, computed_value);
            $field_assigned = true;
        }
    }};
}

// Same as update_field_if_uninit but for mutable fields
#[macro_export]
macro_rules! update_field_mut_if_uninit {
    ($t:expr, $field:ident, $field_assigned:expr, $value:expr) => {{
        let computed_value = $value;
        if !$field_assigned {
            $crate::update_field_mut_nodrop!($t, $field, computed_value);
            $field_assigned = true;
        }
    }};
}

/////////////////
// Raw pointers (require wrapping because of equality)
/////////////////

// This Ptr has the same run-time space as *mut
pub struct Ptr<T: ?Sized>(pub Option<NonNull<UnsafeCell<T>>>);

#[cfg(feature = "sync")]
unsafe impl<T: ?Sized> Send for Ptr<T> {}

#[cfg(feature = "sync")]
unsafe impl<T: ?Sized> Sync for Ptr<T> {}

impl<T: ?Sized> Ptr<T> {
    pub fn null() -> Self {
        Ptr(None)
    }
    pub fn is_null(&self) -> bool {
        self.0.is_none()
    }
    #[inline]
    pub fn from_raw_nonnull(t: *mut T) -> Ptr<T> {
        unsafe {
            Ptr(Some(::std::mem::transmute::<
                NonNull<T>,
                NonNull<UnsafeCell<T>>,
            >(NonNull::new_unchecked(t))))
        }
    }
    pub fn from_box(t: Box<T>) -> Ptr<T> {
        Self::from_raw_nonnull(Box::into_raw(t))
    }
    pub fn into_raw(self) -> *mut T {
        if self.is_null() {
            panic!("Cannot turn a null pointer into a raw pointer");
        }
        let nonnull = unsafe { self.0.unwrap_unchecked() };
        unsafe { ::std::mem::transmute::<_, *mut T>(nonnull.as_ptr()) }
    }
}

impl<T: ?Sized + 'static + Upcast<DynAny>> Ptr<T> {
    pub fn is_instance_of<U: 'static>(self) -> bool {
        if self.is_null() {
            false
        } else {
            read!(Upcast::<DynAny>::upcast(read!(self)))
                .downcast_ref::<U>()
                .is_some()
        }
    }
}

impl<T> NontrivialDefault for Ptr<T> {
    fn nontrivial_default() -> Self {
        // Create a null pointer
        Self::null()
    }
}

impl<T> Ptr<T> {
    pub fn new(val: T) -> Ptr<T> {
        Self::from_box(Box::new(val))
    }
}

impl<T: ?Sized> Eq for Ptr<T> {}

impl<T: ?Sized> Clone for Ptr<T> {
    fn clone(&self) -> Self {
        *self
    }
}

impl<T: ?Sized> Copy for Ptr<T> {}

impl<T: ?Sized> Default for Ptr<T> {
    fn default() -> Self {
        Ptr::null()
    }
}

impl<T: ?Sized> Debug for Ptr<T> {
    fn fmt(&self, f: &mut Formatter) -> std::fmt::Result {
        self.fmt_print(f, false)
    }
}
impl<T: ?Sized> DafnyPrint for Ptr<T> {
    fn fmt_print(&self, f: &mut Formatter<'_>, _in_seq: bool) -> std::fmt::Result {
        write!(f, "<object>")
    }
}

impl<T: ?Sized, U: ?Sized> PartialEq<Ptr<U>> for Ptr<T> {
    fn eq(&self, other: &Ptr<U>) -> bool {
        if !self.is_null() {
            if !other.is_null() {
                // To compare addresses, we need to ensure we only compare thin pointers
                // https://users.rust-lang.org/t/comparing-addresses-between-fat-and-thin-pointers/89008
                ::std::ptr::eq(
                    self.clone().into_raw() as *const (),
                    other.clone().into_raw() as *const (),
                )
            } else {
                false
            }
        } else if !other.is_null() {
            false
        } else {
            true
        }
    }
}

impl<T: ?Sized> std::hash::Hash for Ptr<T> {
    fn hash<H: Hasher>(&self, state: &mut H) {
        if !self.is_null() {
            (read!(self.clone()) as *const T as *const ()).hash(state);
        } else {
            0.hash(state);
        }
    }
}

impl<T: ?Sized> AsMut<T> for Ptr<T> {
    fn as_mut(&mut self) -> &mut T {
        modify!(self.clone())
    }
}
impl<T: ?Sized> AsRef<T> for Ptr<T> {
    fn as_ref(&self) -> &T {
        read!(self.clone())
    }
}

impl<T: ?Sized> Ptr<T> {
    // Never use on local values, only on &self types previously called on Ptr types.
    pub fn from_ref(r: &T) -> Ptr<T> {
        Ptr(unsafe { ::std::mem::transmute::<_, Option<NonNull<UnsafeCell<T>>>>(r as *const T) })
    }
}
// cast is meant to be used on references only, to downcast a trait reference to a class reference
#[macro_export]
macro_rules! cast {
    ($raw:expr, $id:ty) => {{
        #[allow(unused_unsafe)]
        let tmp = unsafe {
            let expr = $raw;
            let res: $crate::Ptr<$id> = if expr.is_null() {
                $crate::Ptr::null()
            } else {
                $crate::Ptr::from_raw_nonnull(expr.into_raw() as *mut $id)
            };
            res
        };
        tmp
    }};
}

/////////////////
// Reference-counted classes mode
/////////////////

pub struct Object<T: ?Sized>(pub Option<rcmut::RcMut<T>>);

impl<T: ?Sized> Object<T> {
    // For safety, it requires the Rc to have been created with Rc::new()
    pub unsafe fn from_rc(rc: Rc<T>) -> Object<T> {
        Object(Some(rcmut::from_rc(rc)))
    }
    pub fn null() -> Object<T> {
        Object(None)
    }
    pub fn is_null(&self) -> bool {
        self.0.is_none()
    }
}
impl<T: ?Sized + 'static + UpcastObject<DynAny>> Object<T> {
    pub fn is_instance_of<U: 'static>(self) -> bool {
        // safety: Dafny won't call this function unless it can guarantee the object is still allocated
        rd!(UpcastObject::<DynAny>::upcast(rd!(self)))
            .downcast_ref::<U>()
            .is_some()
    }
}
impl<T> Object<T> {
    pub fn new(val: T) -> Object<T> {
        Object(Some(rcmut::new(val)))
    }
}
impl<T: ?Sized> Eq for Object<T> {}

impl<T: ?Sized> Clone for Object<T> {
    fn clone(&self) -> Self {
        Object(self.0.clone())
    }
}

impl<T: ?Sized> Default for Object<T> {
    fn default() -> Self {
        Object(None)
    }
}

impl<T: ?Sized + UpcastObject<DynAny>> Debug for Object<T> {
    fn fmt(&self, f: &mut Formatter) -> std::fmt::Result {
        self.fmt_print(f, false)
    }
}
impl<T: ?Sized + UpcastObject<DynAny>> DafnyPrint for Object<T> {
    fn fmt_print(&self, f: &mut Formatter<'_>, _in_seq: bool) -> std::fmt::Result {
        let obj_any = UpcastObject::<DynAny>::upcast(self.as_ref());
        let option_string = obj_any.as_ref().downcast_ref::<String>();
        match option_string {
            Some(s) => write!(f, "{}", s),
            None => write!(f, "<object>"),
        }
    }
}

impl<T: DafnyType> DafnyPrint for Object<[T]> {
    fn fmt_print(&self, f: &mut Formatter<'_>, _in_seq: bool) -> std::fmt::Result {
        write!(f, "<object>")
    }
}
impl UpcastObject<DynAny> for String {
    fn upcast(&self) -> Object<DynAny> {
        // SAFETY: RC was just created
        unsafe { Object::from_rc(Rc::new(self.clone()) as Rc<DynAny>) }
    }
}

impl<T: ?Sized, U: ?Sized> PartialEq<Object<U>> for Object<T> {
    fn eq(&self, other: &Object<U>) -> bool {
        if let Some(p) = &self.0 {
            if let Some(q) = &other.0 {
                // To compare addresses, we need to ensure we only compare thin pointers
                // https://users.rust-lang.org/t/comparing-addresses-between-fat-and-thin-pointers/89008
                ::std::ptr::eq(p.as_ref().get() as *const (), q.as_ref().get() as *const ())
            } else {
                false
            }
        } else if let Some(_q) = &other.0 {
            false
        } else {
            true
        }
    }
}

impl<T: ?Sized> std::hash::Hash for Object<T> {
    fn hash<H: Hasher>(&self, state: &mut H) {
        if let Some(p) = &self.0 {
            (p.as_ref().get() as *const ()).hash(state);
        } else {
            0.hash(state);
        }
    }
}

impl<T: ?Sized> AsMut<T> for Object<T> {
    fn as_mut(&mut self) -> &mut T {
        unsafe { &mut *(&self.0).as_ref().unwrap_unchecked().as_ref().get() }
    }
}
impl<T: ?Sized> AsRef<T> for Object<T> {
    fn as_ref(&self) -> &T {
        unsafe { &*(&self.0).as_ref().unwrap_unchecked().as_ref().get() }
    }
}

// Never inline because, when compiling with cargo --release, sometimes it gets rid of this statement
#[inline(never)]
fn increment_strong_count<T: ?Sized>(data: *const T) {
    // SAFETY: This method is called only on values that were constructed from an Rc
    unsafe {
        // Black box avoids the compiler wrongly inferring that increment strong count does nothing since the data it was applied to can be traced to be borrowed
        ::std::hint::black_box(Rc::increment_strong_count(data));
    }
}

impl<T: ?Sized> Object<T> {
    // SAFETY: This function needs to be called from a reference obtained by calling read!(o) on an object
    // We never inline this function, otherwise the compiler might figure out a way to remove the increment_strong_count
    #[inline(never)]
    pub fn from_ref(r: &T) -> Object<T> {
        let pt = r as *const T as *const UnsafeCell<T>;
        // SAFETY: Not guaranteed unfortunately. But looking at the sources of from_raw as of today 10/24/2024
        // it will will correctly rebuilt the Rc
        let rebuilt = ::std::hint::black_box(unsafe { Rc::from_raw(pt) });
        let previous_strong_count = ::std::hint::black_box(Rc::strong_count(&rebuilt));
        ::std::hint::black_box(crate::increment_strong_count(pt));
        let new_strong_count = ::std::hint::black_box(Rc::strong_count(&rebuilt));
        assert_eq!(new_strong_count, previous_strong_count + 1); // Will panic if not
        Object(Some(rebuilt))
    }
}

#[macro_export]
macro_rules! cast_object {
    ($raw:expr, $id:ty) => {
        unsafe {
            let res: $crate::Object<$id> = $crate::Object(Some($crate::Rc::from_raw(
                $crate::Rc::into_raw($raw.0.unwrap()) as _,
            )));
            res
        }
    };
}

// Returns an object whose fields are yet initialized. Only use update_field_uninit_object  and update_field_if_uninit_object to initialize fields.
pub fn allocate_object<T>() -> Object<T> {
    unsafe { mem::transmute(object::new::<MaybeUninit<T>>(MaybeUninit::uninit())) }
}

pub struct AllocationTracker {
    allocations: Vec<Weak<DynAny>>,
}

#[cfg(feature = "sync")]
pub fn allocate_object_track<T: 'static + Sync + Send>(
    allocation_tracker: &mut AllocationTracker,
) -> Object<T> {
    let res = allocate_object::<T>();
    allocation_tracker
        .allocations
        .push(Rc::<UnsafeCell<T>>::downgrade(&res.0.clone().unwrap()));
    res
}
#[cfg(not(feature = "sync"))]
pub fn allocate_object_track<T: 'static>(allocation_tracker: &mut AllocationTracker) -> Object<T> {
    let res = allocate_object::<T>();
    allocation_tracker
        .allocations
        .push(Rc::<UnsafeCell<T>>::downgrade(&res.0.clone().unwrap()));
    res
}

// Equivalent of update_field_nodrop but for rcmut
#[macro_export]
macro_rules! update_field_nodrop_object {
    ($ptr:expr, $field: ident, $value:expr) => {
        $crate::update_nodrop_object!(
            ($crate::rcmut::borrow_mut(&mut $ptr.0.clone().unwrap())).$field,
            $value
        )
    };
}

// Same but for mutable fields
#[macro_export]
macro_rules! update_field_mut_nodrop_object {
    ($ptr:expr, $field: ident, $value:expr) => {
        unsafe {
            ($crate::rcmut::borrow_mut(&mut $ptr.0.clone().unwrap()))
                .$field
                .get()
                .write($value)
        }
    };
}

// Equivalent of update_nodrop but for rcmut
#[macro_export]
macro_rules! update_nodrop_object {
    ($ptr:expr, $value:expr) => {
        unsafe { ::std::ptr::addr_of_mut!($ptr).write($value) }
    };
}

// Equivalent of update_field_if_uninit but for rcmut
#[macro_export]
macro_rules! update_field_if_uninit_object {
    ($t:expr, $field:ident, $field_assigned:expr, $value:expr) => {{
        #[allow(unused_assignments)]
        if !$field_assigned {
            let computed_value = $value;
            $crate::update_field_nodrop_object!($t, $field, computed_value);
            $field_assigned = true;
        }
    }};
}

// Same for mutable fields
#[macro_export]
macro_rules! update_field_mut_if_uninit_object {
    ($t:expr, $field:ident, $field_assigned:expr, $value:expr) => {{
        #[allow(unused_assignments)]
        if !$field_assigned {
            let computed_value = $value;
            $crate::update_field_mut_nodrop_object!($t, $field, computed_value);
            $field_assigned = true;
        }
    }};
}

// Equivalent of update_field_uninit but for rcmut
#[macro_export]
macro_rules! update_field_uninit_object {
    ($t:expr, $field:ident, $field_assigned:expr, $value:expr) => {{
        let computed_value = $value;
        #[allow(unused_assignments)]
        if $field_assigned {
            $crate::md!($t).$field = computed_value;
        } else {
            $crate::update_field_nodrop_object!($t, $field, computed_value);
            $field_assigned = true;
        }
    }};
}

// Same but for mutable fields
#[macro_export]
macro_rules! update_field_mut_uninit_object {
    ($t:expr, $field:ident, $field_assigned:expr, $value:expr) => {{
        let computed_value = $value;
        #[allow(unused_assignments)]
        if $field_assigned {
            $crate::modify_field!($crate::rd!($t).$field, computed_value);
        } else {
            $crate::update_field_mut_nodrop_object!($t, $field, computed_value);
            $field_assigned = true;
        }
    }};
}

// Equivalent of modify but for rcmut
#[macro_export]
macro_rules! md {
    ($x:expr) => {
        $x.clone().as_mut()
    };
}

// Equivalent of read but for rcmut
#[macro_export]
macro_rules! rd {
    ($x:expr) => {
        $x.as_ref()
    };
}

// To use when modifying a mutable field that is wrapped with UnsafeCell
#[macro_export]
macro_rules! modify_field {
    ($pointer:expr, $rhs:expr) => {{
        let lhs = $pointer.get();
        let rhs = $rhs;
        unsafe { *lhs = rhs }
    }};
}

// To use when reading a mutable field that is wrapped with UnsafeCell
#[macro_export]
macro_rules! read_field {
    ($pointer:expr) => {{
        let lhs = $pointer.get();
        unsafe { (*lhs).clone() }
    }};
}

pub type Field<T> = UnsafeCell<T>;
pub fn new_field<T>(t: T) -> Field<T> {
    UnsafeCell::new(t)
}

// Count the number of references to the given object
#[macro_export]
macro_rules! refcount {
    ($x:expr) => {
        $crate::Rc::strong_count(unsafe { $crate::rcmut::as_rc($x.0.as_ref().unwrap()) })
    };
}

pub mod object {
    use crate::{Any, DynAny};

    pub fn downcast<T: 'static>(_self: crate::Object<DynAny>) -> crate::Object<T> {
        super::cast_object!(_self, T)
    }

    pub fn new<T>(val: T) -> crate::Object<T> {
        crate::Object(Some(crate::rcmut::new(val)))
    }
    #[inline]
    pub fn is<T: 'static + Any>(_self: crate::Object<DynAny>) -> bool {
        is_object!(_self, T)
    }
}

// Inspired from https://crates.io/crates/rcmut
pub mod rcmut {
    use crate::Rc;
    use crate::UnsafeCell;
    use ::std::mem::{self, MaybeUninit};

    pub fn array_object_from_rc<T>(data: Rc<[T]>) -> crate::Object<[T]> {
        crate::Object(Some(unsafe { crate::rcmut::from_rc(data) }))
    }
    pub fn array_object_from_box<T>(data: Box<[T]>) -> crate::Object<[T]> {
        let data: Rc<[T]> = data.into();
        crate::Object(Some(unsafe { crate::rcmut::from_rc(data) }))
    }
    pub struct Array<T> {
        pub data: Box<[T]>,
    }
    impl<T> Array<T> {
        pub fn new(data: Box<[T]>) -> crate::Object<Array<T>> {
            crate::Object(Some(crate::rcmut::new(Array { data })))
        }

        pub fn placebos_usize_object(length: usize) -> crate::Object<Array<MaybeUninit<T>>> {
            let x = crate::array::placebos_box_usize::<T>(length);
            crate::rcmut::Array::<MaybeUninit<T>>::new(x)
        }
    }
    /// A reference counted smart pointer with unrestricted mutability.
    pub type RcMut<T> = Rc<UnsafeCell<T>>;

    /// Create a new RcMut for a value.
    pub fn new<T>(val: T) -> RcMut<T> {
        Rc::new(UnsafeCell::new(val))
    }
    /// Retrieve the inner Rc as a reference.
    pub unsafe fn from<T>(value: Box<T>) -> RcMut<T> {
        mem::transmute(Rc::new(*value))
    }

    pub unsafe fn from_rc<T: ?Sized>(value: Rc<T>) -> RcMut<T> {
        mem::transmute(value)
    }

    pub unsafe fn as_rc<T: ?Sized>(this: &RcMut<T>) -> &Rc<T> {
        mem::transmute(this)
    }
    pub unsafe fn to_rc<T: ?Sized>(this: RcMut<T>) -> Rc<T> {
        mem::transmute(this)
    }

    /// Retrieve the inner Rc as a mutable reference.
    pub unsafe fn as_rc_mut<T: ?Sized>(this: &mut RcMut<T>) -> &mut Rc<T> {
        mem::transmute(this)
    }

    /// Get a reference to the value.
    #[inline]
    pub unsafe fn borrow<T: ?Sized>(this: &RcMut<T>) -> &T {
        mem::transmute(this.get())
    }

    /// Get a mutable reference to the value.
    #[inline]
    pub unsafe fn borrow_mut<T: ?Sized>(this: &mut RcMut<T>) -> &mut T {
        mem::transmute(this.get())
    }

    #[cfg(feature = "sync")]
    pub unsafe fn downcast<T: 'static + Send + Sync>(
        this: RcMut<crate::DynAny>,
    ) -> Option<RcMut<T>> {
        let t: Rc<crate::DynAny> = to_rc(this);
        let t: Rc<T> = Rc::downcast::<T>(t).ok()?;
        mem::transmute(t)
    }

    #[cfg(not(feature = "sync"))]
    pub unsafe fn downcast<T: 'static>(this: RcMut<crate::DynAny>) -> Option<RcMut<T>> {
        let t: Rc<crate::DynAny> = to_rc(this);
        let t: Rc<T> = Rc::downcast::<T>(t).ok()?;
        mem::transmute(t)
    }
}

/////////////////
// Method helpers
/////////////////

// A MaybePlacebo is a value that is either a placebo or a real value.
// It is a wrapper around a MaybeUninit<T> value, but knowing whether the value is a placebo or not.
// That way, when it is dropped, the underlying value is only dropped if it is not a placebo.

#[derive(Clone)]
pub struct MaybePlacebo<T>(Option<T>);
impl<T: Clone> MaybePlacebo<T> {
    #[inline]
    pub fn read(&self) -> T {
        // safety: Dafny will guarantee we will never read a placebo value
        unsafe { self.0.clone().unwrap_unchecked() }
    }
}

impl<T> MaybePlacebo<T> {
    #[inline]
    pub fn new() -> Self {
        MaybePlacebo(None)
    }
    #[inline]
    pub fn from(v: T) -> Self {
        MaybePlacebo(Some(v))
    }
}

#[macro_export]
macro_rules! tuple_extract_index {
    ($x:expr, $i:expr) => {
        $x.$i
    };
}

// A macro that maps tuple (a, b, c...) to produce (MaybePlacebo::from(a), MaybePlacebo::from(b), MaybePlacebo::from(c))
// maybe_placebos_from!(expr, 0, 1, 2, 3)
// = let x = expr;
//   (MaybePlacebo::from(x.0), MaybePlacebo::from(x.1), MaybePlacebo::from(x.2), MaybePlacebo::from(x.3))
#[macro_export]
macro_rules! maybe_placebos_from {
    ($x:expr, $($i:tt), *) => {
        {
            let x = $x;
            (
                $( $crate::MaybePlacebo::from(x.$i), )*
            )
        }
    }
}

////////////////
// Coercion
////////////////

pub fn upcast_object<A: ?Sized, B: ?Sized>() -> Rc<impl Fn(Object<A>) -> Object<B>>
where
    A: UpcastObject<B>,
{
    Rc::new(|x: Object<A>| x.as_ref().upcast())
}

pub fn upcast<A: ?Sized, B: ?Sized>() -> Rc<impl Fn(Ptr<A>) -> Ptr<B>>
where
    A: Upcast<B>,
{
    Rc::new(|x: Ptr<A>| read!(x).upcast())
}

pub fn upcast_box<A, B: ?Sized>() -> Rc<impl Fn(A) -> Box<B>>
where
    A: UpcastBox<B>,
{
    Rc::new(|x: A| UpcastBox::upcast(&x))
}
pub fn upcast_box_box<A: ?Sized, B: ?Sized>() -> Rc<impl Fn(Box<A>) -> Box<B>>
<<<<<<< HEAD
    where A: UpcastBox<B>
=======
where
    Box<A>: UpcastBox<B>,
>>>>>>> 18c538ae
{
    Rc::new(|x: Box<A>| UpcastBox::upcast(x.as_ref()))
}

pub fn upcast_id<A>() -> Rc<impl Fn(A) -> A> {
    Rc::new(|x: A| x)
}

pub fn rc_coerce<T: Clone, U: Clone>(f: Rc<impl Fn(T) -> U>) -> Rc<impl Fn(Rc<T>) -> Rc<U>> {
    Rc::new(move |x: Rc<T>| Rc::new(f.as_ref()(x.as_ref().clone())))
}
pub fn box_coerce<T: Clone, U: Clone>(f: Box<impl Fn(T) -> U>) -> Box<impl Fn(Box<T>) -> Box<U>> {
    Box::new(move |x: Box<T>| Box::new(f.as_ref()(x.as_ref().clone())))
}

pub fn fn1_coerce<T: Clone + 'static, A: Clone + 'static, R: Clone + 'static>(
    a_to_r: Rc<impl Fn(A) -> R + 'static>,
) -> Rc<impl Fn(Rc<dyn Fn(&T) -> A>) -> Rc<dyn Fn(&T) -> R> + 'static> {
    Rc::new(move |t_to_a: Rc<dyn Fn(&T) -> A>| {
        let a_to_r = a_to_r.clone();
        let t_to_a = t_to_a.clone();
        let r: Rc<dyn Fn(&T) -> R + 'static> = Rc::new(move |t: &T| a_to_r(t_to_a(t)));
        r
    })
}

// For pointers
pub trait Upcast<T: ?Sized> {
    fn upcast(&self) -> Ptr<T>;
}
pub trait UpcastObject<T: ?Sized> {
    fn upcast(&self) -> Object<T>;
}
impl<T: ?Sized> Upcast<T> for T {
    fn upcast(&self) -> Ptr<T> {
        Ptr::from_raw_nonnull(self as *const T as *mut T)
    }
}
impl<T: ?Sized> UpcastObject<T> for T {
    fn upcast(&self) -> Object<T> {
        Object::from_ref(self)
    }
}

// For general traits
pub trait UpcastBox<T: ?Sized> {
    fn upcast(&self) -> Box<T>;
}

<<<<<<< HEAD
impl <T: ?Sized, U> UpcastBox<T> for Rc<U>
  where U: UpcastBox<T>
{
    fn upcast(&self) -> Box<T> {
        UpcastBox::upcast(AsRef::as_ref(self))
    }
}

pub trait AnyRef {
    fn as_any_ref(&self) -> &dyn Any;
}

impl <T: 'static> AnyRef for T {
    fn as_any_ref(&self) -> &dyn Any {
        self
    }
}

=======
>>>>>>> 18c538ae
#[macro_export]
macro_rules! Extends {
    ($traitType: tt) => {
        $traitType + ::dafny_runtime::Upcast<dyn $traitType>
    }
}

#[macro_export]
macro_rules! UpcastFn {
    ($B:ty) => {
        fn upcast(&self) -> $crate::Ptr<$B> {
            $crate::Ptr::from_raw_nonnull(self as *const Self as *mut Self as *mut $B)
        }
    };
}

#[macro_export]
macro_rules! UpcastObjectFn {
    ($B:ty) => {
        fn upcast(&self) -> $crate::Object<$B> {
            $crate::Object::from_ref(self as &$B)
        }
    };
}

// It works only when there is no type parameters for $A...
#[macro_export]
macro_rules! UpcastDef {
    ($A:ty, $B:ty) => {
        impl $crate::Upcast<$B> for $A {
            $crate::UpcastFn!($B);
        }
    };

    ($A:ty, $B:ty, $($C: ty),*) => {
        $crate::UpcastDef!($A, $B);
        $crate::UpcastDef!($A, $($C),*);
    }
}

#[macro_export]
macro_rules! UpcastDefObject {
    ($A:ty, $B:ty) => {
        impl $crate::UpcastObject<$B> for $A {
            $crate::UpcastObjectFn!($B);
        }
    };

    ($A:ty, $B:ty, $($C: ty),*) => {
        $crate::UpcastDefObject!($A, $B);
        $crate::UpcastDefObject!($A, $($C),*);
    }
}

// Coercions for sets
impl<U: DafnyTypeEq> Set<U> {
    pub fn coerce<V: DafnyTypeEq>(f: Rc<impl Fn(U) -> V>) -> Rc<impl Fn(Set<U>) -> Set<V>> {
        Rc::new(move |x: Set<U>| {
            // We need to upcast individual elements
            let f2 = f.clone();
            let mut new_set: HashSet<V> = HashSet::<V>::default();
            for value in x.data.iter() {
                new_set.insert(f2(value.clone()));
            }
            Set::from_hashset_owned(new_set)
        })
    }
}

// Coercions for sequences
impl<U: DafnyType> Sequence<U> {
    pub fn coerce<V: DafnyType>(f: Rc<impl Fn(U) -> V>) -> Rc<impl Fn(Sequence<U>) -> Sequence<V>> {
        // We need to upcast individual elements
        Rc::new(move |x: Sequence<U>| {
            let mut new_seq: Vec<V> = Vec::<V>::default();
            let f2 = f.clone();
            for value in x.to_array().iter() {
                new_seq.push(f2(value.clone()));
            }
            Sequence::from_array_owned(new_seq)
        })
    }
}

// Coercions for multisets
impl<U: DafnyTypeEq> Multiset<U> {
    pub fn coerce<V: DafnyTypeEq>(
        f: Rc<impl Fn(U) -> V>,
    ) -> Rc<impl Fn(Multiset<U>) -> Multiset<V>> {
        // We need to upcast individual elements
        Rc::new(move |x: Multiset<U>| {
            let f2 = f.clone();
            // We need to upcast individual elements
            let mut new_multiset: HashMap<V, DafnyInt> = HashMap::<V, DafnyInt>::default();
            for (value, count) in x.data.into_iter() {
                new_multiset.insert(f2(value), count.clone());
            }
            Multiset::from_hashmap_owned(new_multiset)
        })
    }
}

// Coercions for Maps
impl<K: DafnyTypeEq, U: DafnyTypeEq> Map<K, U> {
    pub fn coerce<V: DafnyTypeEq>(f: Rc<impl Fn(U) -> V>) -> Rc<impl Fn(Map<K, U>) -> Map<K, V>> {
        // We need to upcast individual elements
        Rc::new(move |x: Map<K, U>| {
            let f2 = f.clone();
            let mut new_map: HashMap<K, V> = HashMap::<K, V>::default();
            for (key, value) in x.data.iter() {
                new_map.insert(key.clone(), f2(value.clone()));
            }
            Map::from_hashmap_owned(new_map)
        })
    }
}<|MERGE_RESOLUTION|>--- conflicted
+++ resolved
@@ -3989,12 +3989,7 @@
     Rc::new(|x: A| UpcastBox::upcast(&x))
 }
 pub fn upcast_box_box<A: ?Sized, B: ?Sized>() -> Rc<impl Fn(Box<A>) -> Box<B>>
-<<<<<<< HEAD
-    where A: UpcastBox<B>
-=======
-where
-    Box<A>: UpcastBox<B>,
->>>>>>> 18c538ae
+    where A: UpcastBox<B>,
 {
     Rc::new(|x: Box<A>| UpcastBox::upcast(x.as_ref()))
 }
@@ -4044,7 +4039,6 @@
     fn upcast(&self) -> Box<T>;
 }
 
-<<<<<<< HEAD
 impl <T: ?Sized, U> UpcastBox<T> for Rc<U>
   where U: UpcastBox<T>
 {
@@ -4063,8 +4057,6 @@
     }
 }
 
-=======
->>>>>>> 18c538ae
 #[macro_export]
 macro_rules! Extends {
     ($traitType: tt) => {
