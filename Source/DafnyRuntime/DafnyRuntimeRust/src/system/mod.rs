#![allow(warnings, unconditional_panic)]
#![allow(nonstandard_style)]
#![cfg_attr(any(), rustfmt::skip)]

pub mod _System {
<<<<<<< HEAD
  pub use crate::DafnyInt;
  pub use crate::DafnyType;
  pub use ::std::fmt::Debug;
  pub use ::std::fmt::Formatter;
  pub use ::std::fmt::Result;
  pub use crate::DafnyPrint;
  #[cfg(feature = "sync")] pub use ::std::sync::{Arc as Rc}; #[cfg(not(feature = "sync"))] pub use ::std::rc::Rc;
  pub use ::std::cmp::Eq;
  pub use ::std::hash::Hash;
  pub use ::std::hash::Hasher;
  pub use ::std::default::Default;
  pub use ::std::convert::AsRef;
  pub use crate::SequenceIter;
  pub use crate::seq;

  pub type nat = DafnyInt;

  #[derive(PartialEq, Clone)]
  pub enum Tuple2<T0: DafnyType, T1: DafnyType> {
    _T2 {
      _0: T0,
      _1: T1
    }
  }

  impl<T0: DafnyType, T1: DafnyType> Tuple2<T0, T1> {
    /// Returns a borrow of the field _0
    pub fn _0(&self) -> &T0 {
      match self {
        Tuple2::_T2{_0, _1, } => _0,
      }
    }
    /// Returns a borrow of the field _1
    pub fn _1(&self) -> &T1 {
      match self {
        Tuple2::_T2{_0, _1, } => _1,
      }
    }
  }

  impl<T0: DafnyType, T1: DafnyType> Debug
    for Tuple2<T0, T1> {
    fn fmt(&self, f: &mut Formatter) -> Result {
      DafnyPrint::fmt_print(self, f, true)
    }
  }

  impl<T0: DafnyType, T1: DafnyType> DafnyPrint
    for Tuple2<T0, T1> {
    fn fmt_print(&self, _formatter: &mut Formatter, _in_seq: bool) -> std::fmt::Result {
      match self {
        Tuple2::_T2{_0, _1, } => {
          write!(_formatter, "(")?;
          DafnyPrint::fmt_print(_0, _formatter, false)?;
          write!(_formatter, ", ")?;
          DafnyPrint::fmt_print(_1, _formatter, false)?;
          write!(_formatter, ")")?;
          Ok(())
        },
      }
    }
  }

  impl<T0: DafnyType, T1: DafnyType> Tuple2<T0, T1> {
    /// Given type parameter conversions, returns a lambda to convert this structure
    pub fn coerce<__T0: DafnyType, __T1: DafnyType>(f_0: Rc<impl ::std::ops::Fn(T0) -> __T0 + 'static>, f_1: Rc<impl ::std::ops::Fn(T1) -> __T1 + 'static>) -> Rc<impl ::std::ops::Fn(Tuple2<T0, T1>) -> Tuple2<__T0, __T1>> {
      Rc::new(move |this: Self| -> Tuple2<__T0, __T1>{
          match this {
            Tuple2::_T2{_0, _1, } => {
              Tuple2::_T2 {
                _0: f_0.clone()(_0),
                _1: f_1.clone()(_1)
              }
            },
          }
        })
    }
  }

  impl<T0: DafnyType + Eq, T1: DafnyType + Eq> Eq
    for Tuple2<T0, T1> {}

  impl<T0: DafnyType + Hash, T1: DafnyType + Hash> Hash
    for Tuple2<T0, T1> {
    fn hash<_H: Hasher>(&self, _state: &mut _H) {
      match self {
        Tuple2::_T2{_0, _1, } => {
          Hash::hash(_0, _state);
          Hash::hash(_1, _state)
        },
      }
    }
  }

  impl<T0: DafnyType + Default, T1: DafnyType + Default> Default
    for Tuple2<T0, T1> {
    fn default() -> Tuple2<T0, T1> {
      Tuple2::_T2 {
        _0: Default::default(),
        _1: Default::default()
      }
    }
  }

  impl<T0: DafnyType, T1: DafnyType> AsRef<Tuple2<T0, T1>>
    for Tuple2<T0, T1> {
    fn as_ref(&self) -> &Self {
      self
    }
  }

  #[derive(PartialEq, Clone)]
  pub enum Tuple0 {
    _T0 {}
  }

  impl Tuple0 {}

  impl Debug
    for Tuple0 {
    fn fmt(&self, f: &mut Formatter) -> Result {
      DafnyPrint::fmt_print(self, f, true)
    }
  }

  impl DafnyPrint
    for Tuple0 {
    fn fmt_print(&self, _formatter: &mut Formatter, _in_seq: bool) -> std::fmt::Result {
      match self {
        Tuple0::_T0{} => {
          write!(_formatter, "")?;
          Ok(())
        },
      }
    }
  }

  impl Tuple0 {
    /// Enumerates all possible values of Tuple0
    pub fn _AllSingletonConstructors() -> SequenceIter<Rc<Tuple0>> {
      seq![Rc::new(Tuple0::_T0 {})].iter()
    }
  }

  impl Eq
    for Tuple0 {}

  impl Hash
    for Tuple0 {
    fn hash<_H: Hasher>(&self, _state: &mut _H) {
      match self {
        Tuple0::_T0{} => {
          
        },
      }
    }
  }

  impl Default
    for Tuple0 {
    fn default() -> Tuple0 {
      Tuple0::_T0 {}
    }
  }

  impl AsRef<Tuple0>
    for Tuple0 {
    fn as_ref(&self) -> &Self {
      self
    }
  }

  #[derive(PartialEq, Clone)]
  pub enum Tuple1<T0: DafnyType> {
    _T1 {
      _0: T0
    }
  }

  impl<T0: DafnyType> Tuple1<T0> {
    /// Returns a borrow of the field _0
    pub fn _0(&self) -> &T0 {
      match self {
        Tuple1::_T1{_0, } => _0,
      }
    }
  }

  impl<T0: DafnyType> Debug
    for Tuple1<T0> {
    fn fmt(&self, f: &mut Formatter) -> Result {
      DafnyPrint::fmt_print(self, f, true)
    }
  }

  impl<T0: DafnyType> DafnyPrint
    for Tuple1<T0> {
    fn fmt_print(&self, _formatter: &mut Formatter, _in_seq: bool) -> std::fmt::Result {
      match self {
        Tuple1::_T1{_0, } => {
          write!(_formatter, "(")?;
          DafnyPrint::fmt_print(_0, _formatter, false)?;
          write!(_formatter, ")")?;
          Ok(())
        },
      }
    }
  }

  impl<T0: DafnyType> Tuple1<T0> {
    /// Given type parameter conversions, returns a lambda to convert this structure
    pub fn coerce<__T0: DafnyType>(f_0: Rc<impl ::std::ops::Fn(T0) -> __T0 + 'static>) -> Rc<impl ::std::ops::Fn(Tuple1<T0>) -> Tuple1<__T0>> {
      Rc::new(move |this: Self| -> Tuple1<__T0>{
          match this {
            Tuple1::_T1{_0, } => {
              Tuple1::_T1 {
                _0: f_0.clone()(_0)
              }
            },
          }
        })
    }
  }

  impl<T0: DafnyType + Eq> Eq
    for Tuple1<T0> {}

  impl<T0: DafnyType + Hash> Hash
    for Tuple1<T0> {
    fn hash<_H: Hasher>(&self, _state: &mut _H) {
      match self {
        Tuple1::_T1{_0, } => {
          Hash::hash(_0, _state)
        },
      }
    }
  }

  impl<T0: DafnyType + Default> Default
    for Tuple1<T0> {
    fn default() -> Tuple1<T0> {
      Tuple1::_T1 {
        _0: Default::default()
      }
    }
  }

  impl<T0: DafnyType> AsRef<Tuple1<T0>>
    for Tuple1<T0> {
    fn as_ref(&self) -> &Self {
      self
    }
  }

  #[derive(PartialEq, Clone)]
  pub enum Tuple3<T0: DafnyType, T1: DafnyType, T2: DafnyType> {
    _T3 {
      _0: T0,
      _1: T1,
      _2: T2
    }
  }

  impl<T0: DafnyType, T1: DafnyType, T2: DafnyType> Tuple3<T0, T1, T2> {
    /// Returns a borrow of the field _0
    pub fn _0(&self) -> &T0 {
      match self {
        Tuple3::_T3{_0, _1, _2, } => _0,
      }
    }
    /// Returns a borrow of the field _1
    pub fn _1(&self) -> &T1 {
      match self {
        Tuple3::_T3{_0, _1, _2, } => _1,
      }
    }
    /// Returns a borrow of the field _2
    pub fn _2(&self) -> &T2 {
      match self {
        Tuple3::_T3{_0, _1, _2, } => _2,
      }
    }
  }

  impl<T0: DafnyType, T1: DafnyType, T2: DafnyType> Debug
    for Tuple3<T0, T1, T2> {
    fn fmt(&self, f: &mut Formatter) -> Result {
      DafnyPrint::fmt_print(self, f, true)
    }
  }

  impl<T0: DafnyType, T1: DafnyType, T2: DafnyType> DafnyPrint
    for Tuple3<T0, T1, T2> {
    fn fmt_print(&self, _formatter: &mut Formatter, _in_seq: bool) -> std::fmt::Result {
      match self {
        Tuple3::_T3{_0, _1, _2, } => {
          write!(_formatter, "(")?;
          DafnyPrint::fmt_print(_0, _formatter, false)?;
          write!(_formatter, ", ")?;
          DafnyPrint::fmt_print(_1, _formatter, false)?;
          write!(_formatter, ", ")?;
          DafnyPrint::fmt_print(_2, _formatter, false)?;
          write!(_formatter, ")")?;
          Ok(())
        },
      }
    }
  }

  impl<T0: DafnyType, T1: DafnyType, T2: DafnyType> Tuple3<T0, T1, T2> {
    /// Given type parameter conversions, returns a lambda to convert this structure
    pub fn coerce<__T0: DafnyType, __T1: DafnyType, __T2: DafnyType>(f_0: Rc<impl ::std::ops::Fn(T0) -> __T0 + 'static>, f_1: Rc<impl ::std::ops::Fn(T1) -> __T1 + 'static>, f_2: Rc<impl ::std::ops::Fn(T2) -> __T2 + 'static>) -> Rc<impl ::std::ops::Fn(Tuple3<T0, T1, T2>) -> Tuple3<__T0, __T1, __T2>> {
      Rc::new(move |this: Self| -> Tuple3<__T0, __T1, __T2>{
          match this {
            Tuple3::_T3{_0, _1, _2, } => {
              Tuple3::_T3 {
                _0: f_0.clone()(_0),
                _1: f_1.clone()(_1),
                _2: f_2.clone()(_2)
              }
            },
          }
        })
    }
  }

  impl<T0: DafnyType + Eq, T1: DafnyType + Eq, T2: DafnyType + Eq> Eq
    for Tuple3<T0, T1, T2> {}

  impl<T0: DafnyType + Hash, T1: DafnyType + Hash, T2: DafnyType + Hash> Hash
    for Tuple3<T0, T1, T2> {
    fn hash<_H: Hasher>(&self, _state: &mut _H) {
      match self {
        Tuple3::_T3{_0, _1, _2, } => {
          Hash::hash(_0, _state);
          Hash::hash(_1, _state);
          Hash::hash(_2, _state)
        },
      }
    }
  }

  impl<T0: DafnyType + Default, T1: DafnyType + Default, T2: DafnyType + Default> Default
    for Tuple3<T0, T1, T2> {
    fn default() -> Tuple3<T0, T1, T2> {
      Tuple3::_T3 {
        _0: Default::default(),
        _1: Default::default(),
        _2: Default::default()
      }
    }
  }

  impl<T0: DafnyType, T1: DafnyType, T2: DafnyType> AsRef<Tuple3<T0, T1, T2>>
    for Tuple3<T0, T1, T2> {
    fn as_ref(&self) -> &Self {
      self
    }
  }

  #[derive(PartialEq, Clone)]
  pub enum Tuple4<T0: DafnyType, T1: DafnyType, T2: DafnyType, T3: DafnyType> {
    _T4 {
      _0: T0,
      _1: T1,
      _2: T2,
      _3: T3
    }
  }

  impl<T0: DafnyType, T1: DafnyType, T2: DafnyType, T3: DafnyType> Tuple4<T0, T1, T2, T3> {
    /// Returns a borrow of the field _0
    pub fn _0(&self) -> &T0 {
      match self {
        Tuple4::_T4{_0, _1, _2, _3, } => _0,
      }
    }
    /// Returns a borrow of the field _1
    pub fn _1(&self) -> &T1 {
      match self {
        Tuple4::_T4{_0, _1, _2, _3, } => _1,
      }
    }
    /// Returns a borrow of the field _2
    pub fn _2(&self) -> &T2 {
      match self {
        Tuple4::_T4{_0, _1, _2, _3, } => _2,
      }
    }
    /// Returns a borrow of the field _3
    pub fn _3(&self) -> &T3 {
      match self {
        Tuple4::_T4{_0, _1, _2, _3, } => _3,
      }
    }
  }

  impl<T0: DafnyType, T1: DafnyType, T2: DafnyType, T3: DafnyType> Debug
    for Tuple4<T0, T1, T2, T3> {
    fn fmt(&self, f: &mut Formatter) -> Result {
      DafnyPrint::fmt_print(self, f, true)
    }
  }

  impl<T0: DafnyType, T1: DafnyType, T2: DafnyType, T3: DafnyType> DafnyPrint
    for Tuple4<T0, T1, T2, T3> {
    fn fmt_print(&self, _formatter: &mut Formatter, _in_seq: bool) -> std::fmt::Result {
      match self {
        Tuple4::_T4{_0, _1, _2, _3, } => {
          write!(_formatter, "(")?;
          DafnyPrint::fmt_print(_0, _formatter, false)?;
          write!(_formatter, ", ")?;
          DafnyPrint::fmt_print(_1, _formatter, false)?;
          write!(_formatter, ", ")?;
          DafnyPrint::fmt_print(_2, _formatter, false)?;
          write!(_formatter, ", ")?;
          DafnyPrint::fmt_print(_3, _formatter, false)?;
          write!(_formatter, ")")?;
          Ok(())
        },
      }
    }
  }

  impl<T0: DafnyType, T1: DafnyType, T2: DafnyType, T3: DafnyType> Tuple4<T0, T1, T2, T3> {
    /// Given type parameter conversions, returns a lambda to convert this structure
    pub fn coerce<__T0: DafnyType, __T1: DafnyType, __T2: DafnyType, __T3: DafnyType>(f_0: Rc<impl ::std::ops::Fn(T0) -> __T0 + 'static>, f_1: Rc<impl ::std::ops::Fn(T1) -> __T1 + 'static>, f_2: Rc<impl ::std::ops::Fn(T2) -> __T2 + 'static>, f_3: Rc<impl ::std::ops::Fn(T3) -> __T3 + 'static>) -> Rc<impl ::std::ops::Fn(Tuple4<T0, T1, T2, T3>) -> Tuple4<__T0, __T1, __T2, __T3>> {
      Rc::new(move |this: Self| -> Tuple4<__T0, __T1, __T2, __T3>{
          match this {
            Tuple4::_T4{_0, _1, _2, _3, } => {
              Tuple4::_T4 {
                _0: f_0.clone()(_0),
                _1: f_1.clone()(_1),
                _2: f_2.clone()(_2),
                _3: f_3.clone()(_3)
              }
            },
          }
        })
    }
  }

  impl<T0: DafnyType + Eq, T1: DafnyType + Eq, T2: DafnyType + Eq, T3: DafnyType + Eq> Eq
    for Tuple4<T0, T1, T2, T3> {}

  impl<T0: DafnyType + Hash, T1: DafnyType + Hash, T2: DafnyType + Hash, T3: DafnyType + Hash> Hash
    for Tuple4<T0, T1, T2, T3> {
    fn hash<_H: Hasher>(&self, _state: &mut _H) {
      match self {
        Tuple4::_T4{_0, _1, _2, _3, } => {
          Hash::hash(_0, _state);
          Hash::hash(_1, _state);
          Hash::hash(_2, _state);
          Hash::hash(_3, _state)
        },
      }
    }
  }

  impl<T0: DafnyType + Default, T1: DafnyType + Default, T2: DafnyType + Default, T3: DafnyType + Default> Default
    for Tuple4<T0, T1, T2, T3> {
    fn default() -> Tuple4<T0, T1, T2, T3> {
      Tuple4::_T4 {
        _0: Default::default(),
        _1: Default::default(),
        _2: Default::default(),
        _3: Default::default()
      }
    }
  }

  impl<T0: DafnyType, T1: DafnyType, T2: DafnyType, T3: DafnyType> AsRef<Tuple4<T0, T1, T2, T3>>
    for Tuple4<T0, T1, T2, T3> {
    fn as_ref(&self) -> &Self {
      self
    }
  }

  #[derive(PartialEq, Clone)]
  pub enum Tuple5<T0: DafnyType, T1: DafnyType, T2: DafnyType, T3: DafnyType, T4: DafnyType> {
    _T5 {
      _0: T0,
      _1: T1,
      _2: T2,
      _3: T3,
      _4: T4
    }
  }

  impl<T0: DafnyType, T1: DafnyType, T2: DafnyType, T3: DafnyType, T4: DafnyType> Tuple5<T0, T1, T2, T3, T4> {
    /// Returns a borrow of the field _0
    pub fn _0(&self) -> &T0 {
      match self {
        Tuple5::_T5{_0, _1, _2, _3, _4, } => _0,
      }
    }
    /// Returns a borrow of the field _1
    pub fn _1(&self) -> &T1 {
      match self {
        Tuple5::_T5{_0, _1, _2, _3, _4, } => _1,
      }
    }
    /// Returns a borrow of the field _2
    pub fn _2(&self) -> &T2 {
      match self {
        Tuple5::_T5{_0, _1, _2, _3, _4, } => _2,
      }
    }
    /// Returns a borrow of the field _3
    pub fn _3(&self) -> &T3 {
      match self {
        Tuple5::_T5{_0, _1, _2, _3, _4, } => _3,
      }
    }
    /// Returns a borrow of the field _4
    pub fn _4(&self) -> &T4 {
      match self {
        Tuple5::_T5{_0, _1, _2, _3, _4, } => _4,
      }
    }
  }

  impl<T0: DafnyType, T1: DafnyType, T2: DafnyType, T3: DafnyType, T4: DafnyType> Debug
    for Tuple5<T0, T1, T2, T3, T4> {
    fn fmt(&self, f: &mut Formatter) -> Result {
      DafnyPrint::fmt_print(self, f, true)
    }
  }

  impl<T0: DafnyType, T1: DafnyType, T2: DafnyType, T3: DafnyType, T4: DafnyType> DafnyPrint
    for Tuple5<T0, T1, T2, T3, T4> {
    fn fmt_print(&self, _formatter: &mut Formatter, _in_seq: bool) -> std::fmt::Result {
      match self {
        Tuple5::_T5{_0, _1, _2, _3, _4, } => {
          write!(_formatter, "(")?;
          DafnyPrint::fmt_print(_0, _formatter, false)?;
          write!(_formatter, ", ")?;
          DafnyPrint::fmt_print(_1, _formatter, false)?;
          write!(_formatter, ", ")?;
          DafnyPrint::fmt_print(_2, _formatter, false)?;
          write!(_formatter, ", ")?;
          DafnyPrint::fmt_print(_3, _formatter, false)?;
          write!(_formatter, ", ")?;
          DafnyPrint::fmt_print(_4, _formatter, false)?;
          write!(_formatter, ")")?;
          Ok(())
        },
      }
    }
  }

  impl<T0: DafnyType, T1: DafnyType, T2: DafnyType, T3: DafnyType, T4: DafnyType> Tuple5<T0, T1, T2, T3, T4> {
    /// Given type parameter conversions, returns a lambda to convert this structure
    pub fn coerce<__T0: DafnyType, __T1: DafnyType, __T2: DafnyType, __T3: DafnyType, __T4: DafnyType>(f_0: Rc<impl ::std::ops::Fn(T0) -> __T0 + 'static>, f_1: Rc<impl ::std::ops::Fn(T1) -> __T1 + 'static>, f_2: Rc<impl ::std::ops::Fn(T2) -> __T2 + 'static>, f_3: Rc<impl ::std::ops::Fn(T3) -> __T3 + 'static>, f_4: Rc<impl ::std::ops::Fn(T4) -> __T4 + 'static>) -> Rc<impl ::std::ops::Fn(Tuple5<T0, T1, T2, T3, T4>) -> Tuple5<__T0, __T1, __T2, __T3, __T4>> {
      Rc::new(move |this: Self| -> Tuple5<__T0, __T1, __T2, __T3, __T4>{
          match this {
            Tuple5::_T5{_0, _1, _2, _3, _4, } => {
              Tuple5::_T5 {
                _0: f_0.clone()(_0),
                _1: f_1.clone()(_1),
                _2: f_2.clone()(_2),
                _3: f_3.clone()(_3),
                _4: f_4.clone()(_4)
              }
            },
          }
        })
    }
  }

  impl<T0: DafnyType + Eq, T1: DafnyType + Eq, T2: DafnyType + Eq, T3: DafnyType + Eq, T4: DafnyType + Eq> Eq
    for Tuple5<T0, T1, T2, T3, T4> {}

  impl<T0: DafnyType + Hash, T1: DafnyType + Hash, T2: DafnyType + Hash, T3: DafnyType + Hash, T4: DafnyType + Hash> Hash
    for Tuple5<T0, T1, T2, T3, T4> {
    fn hash<_H: Hasher>(&self, _state: &mut _H) {
      match self {
        Tuple5::_T5{_0, _1, _2, _3, _4, } => {
          Hash::hash(_0, _state);
          Hash::hash(_1, _state);
          Hash::hash(_2, _state);
          Hash::hash(_3, _state);
          Hash::hash(_4, _state)
        },
      }
    }
  }

  impl<T0: DafnyType + Default, T1: DafnyType + Default, T2: DafnyType + Default, T3: DafnyType + Default, T4: DafnyType + Default> Default
    for Tuple5<T0, T1, T2, T3, T4> {
    fn default() -> Tuple5<T0, T1, T2, T3, T4> {
      Tuple5::_T5 {
        _0: Default::default(),
        _1: Default::default(),
        _2: Default::default(),
        _3: Default::default(),
        _4: Default::default()
      }
    }
  }

  impl<T0: DafnyType, T1: DafnyType, T2: DafnyType, T3: DafnyType, T4: DafnyType> AsRef<Tuple5<T0, T1, T2, T3, T4>>
    for Tuple5<T0, T1, T2, T3, T4> {
    fn as_ref(&self) -> &Self {
      self
    }
  }

  #[derive(PartialEq, Clone)]
  pub enum Tuple6<T0: DafnyType, T1: DafnyType, T2: DafnyType, T3: DafnyType, T4: DafnyType, T5: DafnyType> {
    _T6 {
      _0: T0,
      _1: T1,
      _2: T2,
      _3: T3,
      _4: T4,
      _5: T5
    }
  }

  impl<T0: DafnyType, T1: DafnyType, T2: DafnyType, T3: DafnyType, T4: DafnyType, T5: DafnyType> Tuple6<T0, T1, T2, T3, T4, T5> {
    /// Returns a borrow of the field _0
    pub fn _0(&self) -> &T0 {
      match self {
        Tuple6::_T6{_0, _1, _2, _3, _4, _5, } => _0,
      }
    }
    /// Returns a borrow of the field _1
    pub fn _1(&self) -> &T1 {
      match self {
        Tuple6::_T6{_0, _1, _2, _3, _4, _5, } => _1,
      }
    }
    /// Returns a borrow of the field _2
    pub fn _2(&self) -> &T2 {
      match self {
        Tuple6::_T6{_0, _1, _2, _3, _4, _5, } => _2,
      }
    }
    /// Returns a borrow of the field _3
    pub fn _3(&self) -> &T3 {
      match self {
        Tuple6::_T6{_0, _1, _2, _3, _4, _5, } => _3,
      }
    }
    /// Returns a borrow of the field _4
    pub fn _4(&self) -> &T4 {
      match self {
        Tuple6::_T6{_0, _1, _2, _3, _4, _5, } => _4,
      }
    }
    /// Returns a borrow of the field _5
    pub fn _5(&self) -> &T5 {
      match self {
        Tuple6::_T6{_0, _1, _2, _3, _4, _5, } => _5,
      }
    }
  }

  impl<T0: DafnyType, T1: DafnyType, T2: DafnyType, T3: DafnyType, T4: DafnyType, T5: DafnyType> Debug
    for Tuple6<T0, T1, T2, T3, T4, T5> {
    fn fmt(&self, f: &mut Formatter) -> Result {
      DafnyPrint::fmt_print(self, f, true)
    }
  }

  impl<T0: DafnyType, T1: DafnyType, T2: DafnyType, T3: DafnyType, T4: DafnyType, T5: DafnyType> DafnyPrint
    for Tuple6<T0, T1, T2, T3, T4, T5> {
    fn fmt_print(&self, _formatter: &mut Formatter, _in_seq: bool) -> std::fmt::Result {
      match self {
        Tuple6::_T6{_0, _1, _2, _3, _4, _5, } => {
          write!(_formatter, "(")?;
          DafnyPrint::fmt_print(_0, _formatter, false)?;
          write!(_formatter, ", ")?;
          DafnyPrint::fmt_print(_1, _formatter, false)?;
          write!(_formatter, ", ")?;
          DafnyPrint::fmt_print(_2, _formatter, false)?;
          write!(_formatter, ", ")?;
          DafnyPrint::fmt_print(_3, _formatter, false)?;
          write!(_formatter, ", ")?;
          DafnyPrint::fmt_print(_4, _formatter, false)?;
          write!(_formatter, ", ")?;
          DafnyPrint::fmt_print(_5, _formatter, false)?;
          write!(_formatter, ")")?;
          Ok(())
        },
      }
    }
  }

  impl<T0: DafnyType, T1: DafnyType, T2: DafnyType, T3: DafnyType, T4: DafnyType, T5: DafnyType> Tuple6<T0, T1, T2, T3, T4, T5> {
    /// Given type parameter conversions, returns a lambda to convert this structure
    pub fn coerce<__T0: DafnyType, __T1: DafnyType, __T2: DafnyType, __T3: DafnyType, __T4: DafnyType, __T5: DafnyType>(f_0: Rc<impl ::std::ops::Fn(T0) -> __T0 + 'static>, f_1: Rc<impl ::std::ops::Fn(T1) -> __T1 + 'static>, f_2: Rc<impl ::std::ops::Fn(T2) -> __T2 + 'static>, f_3: Rc<impl ::std::ops::Fn(T3) -> __T3 + 'static>, f_4: Rc<impl ::std::ops::Fn(T4) -> __T4 + 'static>, f_5: Rc<impl ::std::ops::Fn(T5) -> __T5 + 'static>) -> Rc<impl ::std::ops::Fn(Tuple6<T0, T1, T2, T3, T4, T5>) -> Tuple6<__T0, __T1, __T2, __T3, __T4, __T5>> {
      Rc::new(move |this: Self| -> Tuple6<__T0, __T1, __T2, __T3, __T4, __T5>{
          match this {
            Tuple6::_T6{_0, _1, _2, _3, _4, _5, } => {
              Tuple6::_T6 {
                _0: f_0.clone()(_0),
                _1: f_1.clone()(_1),
                _2: f_2.clone()(_2),
                _3: f_3.clone()(_3),
                _4: f_4.clone()(_4),
                _5: f_5.clone()(_5)
              }
            },
          }
        })
    }
  }

  impl<T0: DafnyType + Eq, T1: DafnyType + Eq, T2: DafnyType + Eq, T3: DafnyType + Eq, T4: DafnyType + Eq, T5: DafnyType + Eq> Eq
    for Tuple6<T0, T1, T2, T3, T4, T5> {}

  impl<T0: DafnyType + Hash, T1: DafnyType + Hash, T2: DafnyType + Hash, T3: DafnyType + Hash, T4: DafnyType + Hash, T5: DafnyType + Hash> Hash
    for Tuple6<T0, T1, T2, T3, T4, T5> {
    fn hash<_H: Hasher>(&self, _state: &mut _H) {
      match self {
        Tuple6::_T6{_0, _1, _2, _3, _4, _5, } => {
          Hash::hash(_0, _state);
          Hash::hash(_1, _state);
          Hash::hash(_2, _state);
          Hash::hash(_3, _state);
          Hash::hash(_4, _state);
          Hash::hash(_5, _state)
        },
      }
    }
  }

  impl<T0: DafnyType + Default, T1: DafnyType + Default, T2: DafnyType + Default, T3: DafnyType + Default, T4: DafnyType + Default, T5: DafnyType + Default> Default
    for Tuple6<T0, T1, T2, T3, T4, T5> {
    fn default() -> Tuple6<T0, T1, T2, T3, T4, T5> {
      Tuple6::_T6 {
        _0: Default::default(),
        _1: Default::default(),
        _2: Default::default(),
        _3: Default::default(),
        _4: Default::default(),
        _5: Default::default()
      }
    }
  }

  impl<T0: DafnyType, T1: DafnyType, T2: DafnyType, T3: DafnyType, T4: DafnyType, T5: DafnyType> AsRef<Tuple6<T0, T1, T2, T3, T4, T5>>
    for Tuple6<T0, T1, T2, T3, T4, T5> {
    fn as_ref(&self) -> &Self {
      self
    }
  }

  #[derive(PartialEq, Clone)]
  pub enum Tuple7<T0: DafnyType, T1: DafnyType, T2: DafnyType, T3: DafnyType, T4: DafnyType, T5: DafnyType, T6: DafnyType> {
    _T7 {
      _0: T0,
      _1: T1,
      _2: T2,
      _3: T3,
      _4: T4,
      _5: T5,
      _6: T6
    }
  }

  impl<T0: DafnyType, T1: DafnyType, T2: DafnyType, T3: DafnyType, T4: DafnyType, T5: DafnyType, T6: DafnyType> Tuple7<T0, T1, T2, T3, T4, T5, T6> {
    /// Returns a borrow of the field _0
    pub fn _0(&self) -> &T0 {
      match self {
        Tuple7::_T7{_0, _1, _2, _3, _4, _5, _6, } => _0,
      }
    }
    /// Returns a borrow of the field _1
    pub fn _1(&self) -> &T1 {
      match self {
        Tuple7::_T7{_0, _1, _2, _3, _4, _5, _6, } => _1,
      }
    }
    /// Returns a borrow of the field _2
    pub fn _2(&self) -> &T2 {
      match self {
        Tuple7::_T7{_0, _1, _2, _3, _4, _5, _6, } => _2,
      }
    }
    /// Returns a borrow of the field _3
    pub fn _3(&self) -> &T3 {
      match self {
        Tuple7::_T7{_0, _1, _2, _3, _4, _5, _6, } => _3,
      }
    }
    /// Returns a borrow of the field _4
    pub fn _4(&self) -> &T4 {
      match self {
        Tuple7::_T7{_0, _1, _2, _3, _4, _5, _6, } => _4,
      }
    }
    /// Returns a borrow of the field _5
    pub fn _5(&self) -> &T5 {
      match self {
        Tuple7::_T7{_0, _1, _2, _3, _4, _5, _6, } => _5,
      }
    }
    /// Returns a borrow of the field _6
    pub fn _6(&self) -> &T6 {
      match self {
        Tuple7::_T7{_0, _1, _2, _3, _4, _5, _6, } => _6,
      }
    }
  }

  impl<T0: DafnyType, T1: DafnyType, T2: DafnyType, T3: DafnyType, T4: DafnyType, T5: DafnyType, T6: DafnyType> Debug
    for Tuple7<T0, T1, T2, T3, T4, T5, T6> {
    fn fmt(&self, f: &mut Formatter) -> Result {
      DafnyPrint::fmt_print(self, f, true)
    }
  }

  impl<T0: DafnyType, T1: DafnyType, T2: DafnyType, T3: DafnyType, T4: DafnyType, T5: DafnyType, T6: DafnyType> DafnyPrint
    for Tuple7<T0, T1, T2, T3, T4, T5, T6> {
    fn fmt_print(&self, _formatter: &mut Formatter, _in_seq: bool) -> std::fmt::Result {
      match self {
        Tuple7::_T7{_0, _1, _2, _3, _4, _5, _6, } => {
          write!(_formatter, "(")?;
          DafnyPrint::fmt_print(_0, _formatter, false)?;
          write!(_formatter, ", ")?;
          DafnyPrint::fmt_print(_1, _formatter, false)?;
          write!(_formatter, ", ")?;
          DafnyPrint::fmt_print(_2, _formatter, false)?;
          write!(_formatter, ", ")?;
          DafnyPrint::fmt_print(_3, _formatter, false)?;
          write!(_formatter, ", ")?;
          DafnyPrint::fmt_print(_4, _formatter, false)?;
          write!(_formatter, ", ")?;
          DafnyPrint::fmt_print(_5, _formatter, false)?;
          write!(_formatter, ", ")?;
          DafnyPrint::fmt_print(_6, _formatter, false)?;
          write!(_formatter, ")")?;
          Ok(())
        },
      }
    }
  }

  impl<T0: DafnyType, T1: DafnyType, T2: DafnyType, T3: DafnyType, T4: DafnyType, T5: DafnyType, T6: DafnyType> Tuple7<T0, T1, T2, T3, T4, T5, T6> {
    /// Given type parameter conversions, returns a lambda to convert this structure
    pub fn coerce<__T0: DafnyType, __T1: DafnyType, __T2: DafnyType, __T3: DafnyType, __T4: DafnyType, __T5: DafnyType, __T6: DafnyType>(f_0: Rc<impl ::std::ops::Fn(T0) -> __T0 + 'static>, f_1: Rc<impl ::std::ops::Fn(T1) -> __T1 + 'static>, f_2: Rc<impl ::std::ops::Fn(T2) -> __T2 + 'static>, f_3: Rc<impl ::std::ops::Fn(T3) -> __T3 + 'static>, f_4: Rc<impl ::std::ops::Fn(T4) -> __T4 + 'static>, f_5: Rc<impl ::std::ops::Fn(T5) -> __T5 + 'static>, f_6: Rc<impl ::std::ops::Fn(T6) -> __T6 + 'static>) -> Rc<impl ::std::ops::Fn(Tuple7<T0, T1, T2, T3, T4, T5, T6>) -> Tuple7<__T0, __T1, __T2, __T3, __T4, __T5, __T6>> {
      Rc::new(move |this: Self| -> Tuple7<__T0, __T1, __T2, __T3, __T4, __T5, __T6>{
          match this {
            Tuple7::_T7{_0, _1, _2, _3, _4, _5, _6, } => {
              Tuple7::_T7 {
                _0: f_0.clone()(_0),
                _1: f_1.clone()(_1),
                _2: f_2.clone()(_2),
                _3: f_3.clone()(_3),
                _4: f_4.clone()(_4),
                _5: f_5.clone()(_5),
                _6: f_6.clone()(_6)
              }
            },
          }
        })
    }
  }

  impl<T0: DafnyType + Eq, T1: DafnyType + Eq, T2: DafnyType + Eq, T3: DafnyType + Eq, T4: DafnyType + Eq, T5: DafnyType + Eq, T6: DafnyType + Eq> Eq
    for Tuple7<T0, T1, T2, T3, T4, T5, T6> {}

  impl<T0: DafnyType + Hash, T1: DafnyType + Hash, T2: DafnyType + Hash, T3: DafnyType + Hash, T4: DafnyType + Hash, T5: DafnyType + Hash, T6: DafnyType + Hash> Hash
    for Tuple7<T0, T1, T2, T3, T4, T5, T6> {
    fn hash<_H: Hasher>(&self, _state: &mut _H) {
      match self {
        Tuple7::_T7{_0, _1, _2, _3, _4, _5, _6, } => {
          Hash::hash(_0, _state);
          Hash::hash(_1, _state);
          Hash::hash(_2, _state);
          Hash::hash(_3, _state);
          Hash::hash(_4, _state);
          Hash::hash(_5, _state);
          Hash::hash(_6, _state)
        },
      }
    }
  }

  impl<T0: DafnyType + Default, T1: DafnyType + Default, T2: DafnyType + Default, T3: DafnyType + Default, T4: DafnyType + Default, T5: DafnyType + Default, T6: DafnyType + Default> Default
    for Tuple7<T0, T1, T2, T3, T4, T5, T6> {
    fn default() -> Tuple7<T0, T1, T2, T3, T4, T5, T6> {
      Tuple7::_T7 {
        _0: Default::default(),
        _1: Default::default(),
        _2: Default::default(),
        _3: Default::default(),
        _4: Default::default(),
        _5: Default::default(),
        _6: Default::default()
      }
    }
  }

  impl<T0: DafnyType, T1: DafnyType, T2: DafnyType, T3: DafnyType, T4: DafnyType, T5: DafnyType, T6: DafnyType> AsRef<Tuple7<T0, T1, T2, T3, T4, T5, T6>>
    for Tuple7<T0, T1, T2, T3, T4, T5, T6> {
    fn as_ref(&self) -> &Self {
      self
    }
  }

  #[derive(PartialEq, Clone)]
  pub enum Tuple8<T0: DafnyType, T1: DafnyType, T2: DafnyType, T3: DafnyType, T4: DafnyType, T5: DafnyType, T6: DafnyType, T7: DafnyType> {
    _T8 {
      _0: T0,
      _1: T1,
      _2: T2,
      _3: T3,
      _4: T4,
      _5: T5,
      _6: T6,
      _7: T7
    }
  }

  impl<T0: DafnyType, T1: DafnyType, T2: DafnyType, T3: DafnyType, T4: DafnyType, T5: DafnyType, T6: DafnyType, T7: DafnyType> Tuple8<T0, T1, T2, T3, T4, T5, T6, T7> {
    /// Returns a borrow of the field _0
    pub fn _0(&self) -> &T0 {
      match self {
        Tuple8::_T8{_0, _1, _2, _3, _4, _5, _6, _7, } => _0,
      }
    }
    /// Returns a borrow of the field _1
    pub fn _1(&self) -> &T1 {
      match self {
        Tuple8::_T8{_0, _1, _2, _3, _4, _5, _6, _7, } => _1,
      }
    }
    /// Returns a borrow of the field _2
    pub fn _2(&self) -> &T2 {
      match self {
        Tuple8::_T8{_0, _1, _2, _3, _4, _5, _6, _7, } => _2,
      }
    }
    /// Returns a borrow of the field _3
    pub fn _3(&self) -> &T3 {
      match self {
        Tuple8::_T8{_0, _1, _2, _3, _4, _5, _6, _7, } => _3,
      }
    }
    /// Returns a borrow of the field _4
    pub fn _4(&self) -> &T4 {
      match self {
        Tuple8::_T8{_0, _1, _2, _3, _4, _5, _6, _7, } => _4,
      }
    }
    /// Returns a borrow of the field _5
    pub fn _5(&self) -> &T5 {
      match self {
        Tuple8::_T8{_0, _1, _2, _3, _4, _5, _6, _7, } => _5,
      }
    }
    /// Returns a borrow of the field _6
    pub fn _6(&self) -> &T6 {
      match self {
        Tuple8::_T8{_0, _1, _2, _3, _4, _5, _6, _7, } => _6,
      }
    }
    /// Returns a borrow of the field _7
    pub fn _7(&self) -> &T7 {
      match self {
        Tuple8::_T8{_0, _1, _2, _3, _4, _5, _6, _7, } => _7,
      }
    }
  }

  impl<T0: DafnyType, T1: DafnyType, T2: DafnyType, T3: DafnyType, T4: DafnyType, T5: DafnyType, T6: DafnyType, T7: DafnyType> Debug
    for Tuple8<T0, T1, T2, T3, T4, T5, T6, T7> {
    fn fmt(&self, f: &mut Formatter) -> Result {
      DafnyPrint::fmt_print(self, f, true)
    }
  }

  impl<T0: DafnyType, T1: DafnyType, T2: DafnyType, T3: DafnyType, T4: DafnyType, T5: DafnyType, T6: DafnyType, T7: DafnyType> DafnyPrint
    for Tuple8<T0, T1, T2, T3, T4, T5, T6, T7> {
    fn fmt_print(&self, _formatter: &mut Formatter, _in_seq: bool) -> std::fmt::Result {
      match self {
        Tuple8::_T8{_0, _1, _2, _3, _4, _5, _6, _7, } => {
          write!(_formatter, "(")?;
          DafnyPrint::fmt_print(_0, _formatter, false)?;
          write!(_formatter, ", ")?;
          DafnyPrint::fmt_print(_1, _formatter, false)?;
          write!(_formatter, ", ")?;
          DafnyPrint::fmt_print(_2, _formatter, false)?;
          write!(_formatter, ", ")?;
          DafnyPrint::fmt_print(_3, _formatter, false)?;
          write!(_formatter, ", ")?;
          DafnyPrint::fmt_print(_4, _formatter, false)?;
          write!(_formatter, ", ")?;
          DafnyPrint::fmt_print(_5, _formatter, false)?;
          write!(_formatter, ", ")?;
          DafnyPrint::fmt_print(_6, _formatter, false)?;
          write!(_formatter, ", ")?;
          DafnyPrint::fmt_print(_7, _formatter, false)?;
          write!(_formatter, ")")?;
          Ok(())
        },
      }
    }
  }

  impl<T0: DafnyType, T1: DafnyType, T2: DafnyType, T3: DafnyType, T4: DafnyType, T5: DafnyType, T6: DafnyType, T7: DafnyType> Tuple8<T0, T1, T2, T3, T4, T5, T6, T7> {
    /// Given type parameter conversions, returns a lambda to convert this structure
    pub fn coerce<__T0: DafnyType, __T1: DafnyType, __T2: DafnyType, __T3: DafnyType, __T4: DafnyType, __T5: DafnyType, __T6: DafnyType, __T7: DafnyType>(f_0: Rc<impl ::std::ops::Fn(T0) -> __T0 + 'static>, f_1: Rc<impl ::std::ops::Fn(T1) -> __T1 + 'static>, f_2: Rc<impl ::std::ops::Fn(T2) -> __T2 + 'static>, f_3: Rc<impl ::std::ops::Fn(T3) -> __T3 + 'static>, f_4: Rc<impl ::std::ops::Fn(T4) -> __T4 + 'static>, f_5: Rc<impl ::std::ops::Fn(T5) -> __T5 + 'static>, f_6: Rc<impl ::std::ops::Fn(T6) -> __T6 + 'static>, f_7: Rc<impl ::std::ops::Fn(T7) -> __T7 + 'static>) -> Rc<impl ::std::ops::Fn(Tuple8<T0, T1, T2, T3, T4, T5, T6, T7>) -> Tuple8<__T0, __T1, __T2, __T3, __T4, __T5, __T6, __T7>> {
      Rc::new(move |this: Self| -> Tuple8<__T0, __T1, __T2, __T3, __T4, __T5, __T6, __T7>{
          match this {
            Tuple8::_T8{_0, _1, _2, _3, _4, _5, _6, _7, } => {
              Tuple8::_T8 {
                _0: f_0.clone()(_0),
                _1: f_1.clone()(_1),
                _2: f_2.clone()(_2),
                _3: f_3.clone()(_3),
                _4: f_4.clone()(_4),
                _5: f_5.clone()(_5),
                _6: f_6.clone()(_6),
                _7: f_7.clone()(_7)
              }
            },
          }
        })
    }
  }

  impl<T0: DafnyType + Eq, T1: DafnyType + Eq, T2: DafnyType + Eq, T3: DafnyType + Eq, T4: DafnyType + Eq, T5: DafnyType + Eq, T6: DafnyType + Eq, T7: DafnyType + Eq> Eq
    for Tuple8<T0, T1, T2, T3, T4, T5, T6, T7> {}

  impl<T0: DafnyType + Hash, T1: DafnyType + Hash, T2: DafnyType + Hash, T3: DafnyType + Hash, T4: DafnyType + Hash, T5: DafnyType + Hash, T6: DafnyType + Hash, T7: DafnyType + Hash> Hash
    for Tuple8<T0, T1, T2, T3, T4, T5, T6, T7> {
    fn hash<_H: Hasher>(&self, _state: &mut _H) {
      match self {
        Tuple8::_T8{_0, _1, _2, _3, _4, _5, _6, _7, } => {
          Hash::hash(_0, _state);
          Hash::hash(_1, _state);
          Hash::hash(_2, _state);
          Hash::hash(_3, _state);
          Hash::hash(_4, _state);
          Hash::hash(_5, _state);
          Hash::hash(_6, _state);
          Hash::hash(_7, _state)
        },
      }
    }
  }

  impl<T0: DafnyType + Default, T1: DafnyType + Default, T2: DafnyType + Default, T3: DafnyType + Default, T4: DafnyType + Default, T5: DafnyType + Default, T6: DafnyType + Default, T7: DafnyType + Default> Default
    for Tuple8<T0, T1, T2, T3, T4, T5, T6, T7> {
    fn default() -> Tuple8<T0, T1, T2, T3, T4, T5, T6, T7> {
      Tuple8::_T8 {
        _0: Default::default(),
        _1: Default::default(),
        _2: Default::default(),
        _3: Default::default(),
        _4: Default::default(),
        _5: Default::default(),
        _6: Default::default(),
        _7: Default::default()
      }
    }
  }

  impl<T0: DafnyType, T1: DafnyType, T2: DafnyType, T3: DafnyType, T4: DafnyType, T5: DafnyType, T6: DafnyType, T7: DafnyType> AsRef<Tuple8<T0, T1, T2, T3, T4, T5, T6, T7>>
    for Tuple8<T0, T1, T2, T3, T4, T5, T6, T7> {
    fn as_ref(&self) -> &Self {
      self
    }
  }

  #[derive(PartialEq, Clone)]
  pub enum Tuple9<T0: DafnyType, T1: DafnyType, T2: DafnyType, T3: DafnyType, T4: DafnyType, T5: DafnyType, T6: DafnyType, T7: DafnyType, T8: DafnyType> {
    _T9 {
      _0: T0,
      _1: T1,
      _2: T2,
      _3: T3,
      _4: T4,
      _5: T5,
      _6: T6,
      _7: T7,
      _8: T8
    }
  }

  impl<T0: DafnyType, T1: DafnyType, T2: DafnyType, T3: DafnyType, T4: DafnyType, T5: DafnyType, T6: DafnyType, T7: DafnyType, T8: DafnyType> Tuple9<T0, T1, T2, T3, T4, T5, T6, T7, T8> {
    /// Returns a borrow of the field _0
    pub fn _0(&self) -> &T0 {
      match self {
        Tuple9::_T9{_0, _1, _2, _3, _4, _5, _6, _7, _8, } => _0,
      }
    }
    /// Returns a borrow of the field _1
    pub fn _1(&self) -> &T1 {
      match self {
        Tuple9::_T9{_0, _1, _2, _3, _4, _5, _6, _7, _8, } => _1,
      }
    }
    /// Returns a borrow of the field _2
    pub fn _2(&self) -> &T2 {
      match self {
        Tuple9::_T9{_0, _1, _2, _3, _4, _5, _6, _7, _8, } => _2,
      }
    }
    /// Returns a borrow of the field _3
    pub fn _3(&self) -> &T3 {
      match self {
        Tuple9::_T9{_0, _1, _2, _3, _4, _5, _6, _7, _8, } => _3,
      }
    }
    /// Returns a borrow of the field _4
    pub fn _4(&self) -> &T4 {
      match self {
        Tuple9::_T9{_0, _1, _2, _3, _4, _5, _6, _7, _8, } => _4,
      }
    }
    /// Returns a borrow of the field _5
    pub fn _5(&self) -> &T5 {
      match self {
        Tuple9::_T9{_0, _1, _2, _3, _4, _5, _6, _7, _8, } => _5,
      }
    }
    /// Returns a borrow of the field _6
    pub fn _6(&self) -> &T6 {
      match self {
        Tuple9::_T9{_0, _1, _2, _3, _4, _5, _6, _7, _8, } => _6,
      }
    }
    /// Returns a borrow of the field _7
    pub fn _7(&self) -> &T7 {
      match self {
        Tuple9::_T9{_0, _1, _2, _3, _4, _5, _6, _7, _8, } => _7,
      }
    }
    /// Returns a borrow of the field _8
    pub fn _8(&self) -> &T8 {
      match self {
        Tuple9::_T9{_0, _1, _2, _3, _4, _5, _6, _7, _8, } => _8,
      }
    }
  }

  impl<T0: DafnyType, T1: DafnyType, T2: DafnyType, T3: DafnyType, T4: DafnyType, T5: DafnyType, T6: DafnyType, T7: DafnyType, T8: DafnyType> Debug
    for Tuple9<T0, T1, T2, T3, T4, T5, T6, T7, T8> {
    fn fmt(&self, f: &mut Formatter) -> Result {
      DafnyPrint::fmt_print(self, f, true)
    }
  }

  impl<T0: DafnyType, T1: DafnyType, T2: DafnyType, T3: DafnyType, T4: DafnyType, T5: DafnyType, T6: DafnyType, T7: DafnyType, T8: DafnyType> DafnyPrint
    for Tuple9<T0, T1, T2, T3, T4, T5, T6, T7, T8> {
    fn fmt_print(&self, _formatter: &mut Formatter, _in_seq: bool) -> std::fmt::Result {
      match self {
        Tuple9::_T9{_0, _1, _2, _3, _4, _5, _6, _7, _8, } => {
          write!(_formatter, "(")?;
          DafnyPrint::fmt_print(_0, _formatter, false)?;
          write!(_formatter, ", ")?;
          DafnyPrint::fmt_print(_1, _formatter, false)?;
          write!(_formatter, ", ")?;
          DafnyPrint::fmt_print(_2, _formatter, false)?;
          write!(_formatter, ", ")?;
          DafnyPrint::fmt_print(_3, _formatter, false)?;
          write!(_formatter, ", ")?;
          DafnyPrint::fmt_print(_4, _formatter, false)?;
          write!(_formatter, ", ")?;
          DafnyPrint::fmt_print(_5, _formatter, false)?;
          write!(_formatter, ", ")?;
          DafnyPrint::fmt_print(_6, _formatter, false)?;
          write!(_formatter, ", ")?;
          DafnyPrint::fmt_print(_7, _formatter, false)?;
          write!(_formatter, ", ")?;
          DafnyPrint::fmt_print(_8, _formatter, false)?;
          write!(_formatter, ")")?;
          Ok(())
        },
      }
    }
  }

  impl<T0: DafnyType, T1: DafnyType, T2: DafnyType, T3: DafnyType, T4: DafnyType, T5: DafnyType, T6: DafnyType, T7: DafnyType, T8: DafnyType> Tuple9<T0, T1, T2, T3, T4, T5, T6, T7, T8> {
    /// Given type parameter conversions, returns a lambda to convert this structure
    pub fn coerce<__T0: DafnyType, __T1: DafnyType, __T2: DafnyType, __T3: DafnyType, __T4: DafnyType, __T5: DafnyType, __T6: DafnyType, __T7: DafnyType, __T8: DafnyType>(f_0: Rc<impl ::std::ops::Fn(T0) -> __T0 + 'static>, f_1: Rc<impl ::std::ops::Fn(T1) -> __T1 + 'static>, f_2: Rc<impl ::std::ops::Fn(T2) -> __T2 + 'static>, f_3: Rc<impl ::std::ops::Fn(T3) -> __T3 + 'static>, f_4: Rc<impl ::std::ops::Fn(T4) -> __T4 + 'static>, f_5: Rc<impl ::std::ops::Fn(T5) -> __T5 + 'static>, f_6: Rc<impl ::std::ops::Fn(T6) -> __T6 + 'static>, f_7: Rc<impl ::std::ops::Fn(T7) -> __T7 + 'static>, f_8: Rc<impl ::std::ops::Fn(T8) -> __T8 + 'static>) -> Rc<impl ::std::ops::Fn(Tuple9<T0, T1, T2, T3, T4, T5, T6, T7, T8>) -> Tuple9<__T0, __T1, __T2, __T3, __T4, __T5, __T6, __T7, __T8>> {
      Rc::new(move |this: Self| -> Tuple9<__T0, __T1, __T2, __T3, __T4, __T5, __T6, __T7, __T8>{
          match this {
            Tuple9::_T9{_0, _1, _2, _3, _4, _5, _6, _7, _8, } => {
              Tuple9::_T9 {
                _0: f_0.clone()(_0),
                _1: f_1.clone()(_1),
                _2: f_2.clone()(_2),
                _3: f_3.clone()(_3),
                _4: f_4.clone()(_4),
                _5: f_5.clone()(_5),
                _6: f_6.clone()(_6),
                _7: f_7.clone()(_7),
                _8: f_8.clone()(_8)
              }
            },
          }
        })
    }
  }

  impl<T0: DafnyType + Eq, T1: DafnyType + Eq, T2: DafnyType + Eq, T3: DafnyType + Eq, T4: DafnyType + Eq, T5: DafnyType + Eq, T6: DafnyType + Eq, T7: DafnyType + Eq, T8: DafnyType + Eq> Eq
    for Tuple9<T0, T1, T2, T3, T4, T5, T6, T7, T8> {}

  impl<T0: DafnyType + Hash, T1: DafnyType + Hash, T2: DafnyType + Hash, T3: DafnyType + Hash, T4: DafnyType + Hash, T5: DafnyType + Hash, T6: DafnyType + Hash, T7: DafnyType + Hash, T8: DafnyType + Hash> Hash
    for Tuple9<T0, T1, T2, T3, T4, T5, T6, T7, T8> {
    fn hash<_H: Hasher>(&self, _state: &mut _H) {
      match self {
        Tuple9::_T9{_0, _1, _2, _3, _4, _5, _6, _7, _8, } => {
          Hash::hash(_0, _state);
          Hash::hash(_1, _state);
          Hash::hash(_2, _state);
          Hash::hash(_3, _state);
          Hash::hash(_4, _state);
          Hash::hash(_5, _state);
          Hash::hash(_6, _state);
          Hash::hash(_7, _state);
          Hash::hash(_8, _state)
        },
      }
    }
  }

  impl<T0: DafnyType + Default, T1: DafnyType + Default, T2: DafnyType + Default, T3: DafnyType + Default, T4: DafnyType + Default, T5: DafnyType + Default, T6: DafnyType + Default, T7: DafnyType + Default, T8: DafnyType + Default> Default
    for Tuple9<T0, T1, T2, T3, T4, T5, T6, T7, T8> {
    fn default() -> Tuple9<T0, T1, T2, T3, T4, T5, T6, T7, T8> {
      Tuple9::_T9 {
        _0: Default::default(),
        _1: Default::default(),
        _2: Default::default(),
        _3: Default::default(),
        _4: Default::default(),
        _5: Default::default(),
        _6: Default::default(),
        _7: Default::default(),
        _8: Default::default()
      }
    }
  }

  impl<T0: DafnyType, T1: DafnyType, T2: DafnyType, T3: DafnyType, T4: DafnyType, T5: DafnyType, T6: DafnyType, T7: DafnyType, T8: DafnyType> AsRef<Tuple9<T0, T1, T2, T3, T4, T5, T6, T7, T8>>
    for Tuple9<T0, T1, T2, T3, T4, T5, T6, T7, T8> {
    fn as_ref(&self) -> &Self {
      self
    }
  }

  #[derive(PartialEq, Clone)]
  pub enum Tuple10<T0: DafnyType, T1: DafnyType, T2: DafnyType, T3: DafnyType, T4: DafnyType, T5: DafnyType, T6: DafnyType, T7: DafnyType, T8: DafnyType, T9: DafnyType> {
    _T10 {
      _0: T0,
      _1: T1,
      _2: T2,
      _3: T3,
      _4: T4,
      _5: T5,
      _6: T6,
      _7: T7,
      _8: T8,
      _9: T9
    }
  }

  impl<T0: DafnyType, T1: DafnyType, T2: DafnyType, T3: DafnyType, T4: DafnyType, T5: DafnyType, T6: DafnyType, T7: DafnyType, T8: DafnyType, T9: DafnyType> Tuple10<T0, T1, T2, T3, T4, T5, T6, T7, T8, T9> {
    /// Returns a borrow of the field _0
    pub fn _0(&self) -> &T0 {
      match self {
        Tuple10::_T10{_0, _1, _2, _3, _4, _5, _6, _7, _8, _9, } => _0,
      }
    }
    /// Returns a borrow of the field _1
    pub fn _1(&self) -> &T1 {
      match self {
        Tuple10::_T10{_0, _1, _2, _3, _4, _5, _6, _7, _8, _9, } => _1,
      }
    }
    /// Returns a borrow of the field _2
    pub fn _2(&self) -> &T2 {
      match self {
        Tuple10::_T10{_0, _1, _2, _3, _4, _5, _6, _7, _8, _9, } => _2,
      }
    }
    /// Returns a borrow of the field _3
    pub fn _3(&self) -> &T3 {
      match self {
        Tuple10::_T10{_0, _1, _2, _3, _4, _5, _6, _7, _8, _9, } => _3,
      }
    }
    /// Returns a borrow of the field _4
    pub fn _4(&self) -> &T4 {
      match self {
        Tuple10::_T10{_0, _1, _2, _3, _4, _5, _6, _7, _8, _9, } => _4,
      }
    }
    /// Returns a borrow of the field _5
    pub fn _5(&self) -> &T5 {
      match self {
        Tuple10::_T10{_0, _1, _2, _3, _4, _5, _6, _7, _8, _9, } => _5,
      }
    }
    /// Returns a borrow of the field _6
    pub fn _6(&self) -> &T6 {
      match self {
        Tuple10::_T10{_0, _1, _2, _3, _4, _5, _6, _7, _8, _9, } => _6,
      }
    }
    /// Returns a borrow of the field _7
    pub fn _7(&self) -> &T7 {
      match self {
        Tuple10::_T10{_0, _1, _2, _3, _4, _5, _6, _7, _8, _9, } => _7,
      }
    }
    /// Returns a borrow of the field _8
    pub fn _8(&self) -> &T8 {
      match self {
        Tuple10::_T10{_0, _1, _2, _3, _4, _5, _6, _7, _8, _9, } => _8,
      }
    }
    /// Returns a borrow of the field _9
    pub fn _9(&self) -> &T9 {
      match self {
        Tuple10::_T10{_0, _1, _2, _3, _4, _5, _6, _7, _8, _9, } => _9,
      }
    }
  }

  impl<T0: DafnyType, T1: DafnyType, T2: DafnyType, T3: DafnyType, T4: DafnyType, T5: DafnyType, T6: DafnyType, T7: DafnyType, T8: DafnyType, T9: DafnyType> Debug
    for Tuple10<T0, T1, T2, T3, T4, T5, T6, T7, T8, T9> {
    fn fmt(&self, f: &mut Formatter) -> Result {
      DafnyPrint::fmt_print(self, f, true)
    }
  }

  impl<T0: DafnyType, T1: DafnyType, T2: DafnyType, T3: DafnyType, T4: DafnyType, T5: DafnyType, T6: DafnyType, T7: DafnyType, T8: DafnyType, T9: DafnyType> DafnyPrint
    for Tuple10<T0, T1, T2, T3, T4, T5, T6, T7, T8, T9> {
    fn fmt_print(&self, _formatter: &mut Formatter, _in_seq: bool) -> std::fmt::Result {
      match self {
        Tuple10::_T10{_0, _1, _2, _3, _4, _5, _6, _7, _8, _9, } => {
          write!(_formatter, "(")?;
          DafnyPrint::fmt_print(_0, _formatter, false)?;
          write!(_formatter, ", ")?;
          DafnyPrint::fmt_print(_1, _formatter, false)?;
          write!(_formatter, ", ")?;
          DafnyPrint::fmt_print(_2, _formatter, false)?;
          write!(_formatter, ", ")?;
          DafnyPrint::fmt_print(_3, _formatter, false)?;
          write!(_formatter, ", ")?;
          DafnyPrint::fmt_print(_4, _formatter, false)?;
          write!(_formatter, ", ")?;
          DafnyPrint::fmt_print(_5, _formatter, false)?;
          write!(_formatter, ", ")?;
          DafnyPrint::fmt_print(_6, _formatter, false)?;
          write!(_formatter, ", ")?;
          DafnyPrint::fmt_print(_7, _formatter, false)?;
          write!(_formatter, ", ")?;
          DafnyPrint::fmt_print(_8, _formatter, false)?;
          write!(_formatter, ", ")?;
          DafnyPrint::fmt_print(_9, _formatter, false)?;
          write!(_formatter, ")")?;
          Ok(())
        },
      }
    }
  }

  impl<T0: DafnyType, T1: DafnyType, T2: DafnyType, T3: DafnyType, T4: DafnyType, T5: DafnyType, T6: DafnyType, T7: DafnyType, T8: DafnyType, T9: DafnyType> Tuple10<T0, T1, T2, T3, T4, T5, T6, T7, T8, T9> {
    /// Given type parameter conversions, returns a lambda to convert this structure
    pub fn coerce<__T0: DafnyType, __T1: DafnyType, __T2: DafnyType, __T3: DafnyType, __T4: DafnyType, __T5: DafnyType, __T6: DafnyType, __T7: DafnyType, __T8: DafnyType, __T9: DafnyType>(f_0: Rc<impl ::std::ops::Fn(T0) -> __T0 + 'static>, f_1: Rc<impl ::std::ops::Fn(T1) -> __T1 + 'static>, f_2: Rc<impl ::std::ops::Fn(T2) -> __T2 + 'static>, f_3: Rc<impl ::std::ops::Fn(T3) -> __T3 + 'static>, f_4: Rc<impl ::std::ops::Fn(T4) -> __T4 + 'static>, f_5: Rc<impl ::std::ops::Fn(T5) -> __T5 + 'static>, f_6: Rc<impl ::std::ops::Fn(T6) -> __T6 + 'static>, f_7: Rc<impl ::std::ops::Fn(T7) -> __T7 + 'static>, f_8: Rc<impl ::std::ops::Fn(T8) -> __T8 + 'static>, f_9: Rc<impl ::std::ops::Fn(T9) -> __T9 + 'static>) -> Rc<impl ::std::ops::Fn(Tuple10<T0, T1, T2, T3, T4, T5, T6, T7, T8, T9>) -> Tuple10<__T0, __T1, __T2, __T3, __T4, __T5, __T6, __T7, __T8, __T9>> {
      Rc::new(move |this: Self| -> Tuple10<__T0, __T1, __T2, __T3, __T4, __T5, __T6, __T7, __T8, __T9>{
          match this {
            Tuple10::_T10{_0, _1, _2, _3, _4, _5, _6, _7, _8, _9, } => {
              Tuple10::_T10 {
                _0: f_0.clone()(_0),
                _1: f_1.clone()(_1),
                _2: f_2.clone()(_2),
                _3: f_3.clone()(_3),
                _4: f_4.clone()(_4),
                _5: f_5.clone()(_5),
                _6: f_6.clone()(_6),
                _7: f_7.clone()(_7),
                _8: f_8.clone()(_8),
                _9: f_9.clone()(_9)
              }
            },
          }
        })
    }
  }

  impl<T0: DafnyType + Eq, T1: DafnyType + Eq, T2: DafnyType + Eq, T3: DafnyType + Eq, T4: DafnyType + Eq, T5: DafnyType + Eq, T6: DafnyType + Eq, T7: DafnyType + Eq, T8: DafnyType + Eq, T9: DafnyType + Eq> Eq
    for Tuple10<T0, T1, T2, T3, T4, T5, T6, T7, T8, T9> {}

  impl<T0: DafnyType + Hash, T1: DafnyType + Hash, T2: DafnyType + Hash, T3: DafnyType + Hash, T4: DafnyType + Hash, T5: DafnyType + Hash, T6: DafnyType + Hash, T7: DafnyType + Hash, T8: DafnyType + Hash, T9: DafnyType + Hash> Hash
    for Tuple10<T0, T1, T2, T3, T4, T5, T6, T7, T8, T9> {
    fn hash<_H: Hasher>(&self, _state: &mut _H) {
      match self {
        Tuple10::_T10{_0, _1, _2, _3, _4, _5, _6, _7, _8, _9, } => {
          Hash::hash(_0, _state);
          Hash::hash(_1, _state);
          Hash::hash(_2, _state);
          Hash::hash(_3, _state);
          Hash::hash(_4, _state);
          Hash::hash(_5, _state);
          Hash::hash(_6, _state);
          Hash::hash(_7, _state);
          Hash::hash(_8, _state);
          Hash::hash(_9, _state)
        },
      }
    }
  }

  impl<T0: DafnyType + Default, T1: DafnyType + Default, T2: DafnyType + Default, T3: DafnyType + Default, T4: DafnyType + Default, T5: DafnyType + Default, T6: DafnyType + Default, T7: DafnyType + Default, T8: DafnyType + Default, T9: DafnyType + Default> Default
    for Tuple10<T0, T1, T2, T3, T4, T5, T6, T7, T8, T9> {
    fn default() -> Tuple10<T0, T1, T2, T3, T4, T5, T6, T7, T8, T9> {
      Tuple10::_T10 {
        _0: Default::default(),
        _1: Default::default(),
        _2: Default::default(),
        _3: Default::default(),
        _4: Default::default(),
        _5: Default::default(),
        _6: Default::default(),
        _7: Default::default(),
        _8: Default::default(),
        _9: Default::default()
      }
    }
  }

  impl<T0: DafnyType, T1: DafnyType, T2: DafnyType, T3: DafnyType, T4: DafnyType, T5: DafnyType, T6: DafnyType, T7: DafnyType, T8: DafnyType, T9: DafnyType> AsRef<Tuple10<T0, T1, T2, T3, T4, T5, T6, T7, T8, T9>>
    for Tuple10<T0, T1, T2, T3, T4, T5, T6, T7, T8, T9> {
    fn as_ref(&self) -> &Self {
      self
    }
  }

  #[derive(PartialEq, Clone)]
  pub enum Tuple11<T0: DafnyType, T1: DafnyType, T2: DafnyType, T3: DafnyType, T4: DafnyType, T5: DafnyType, T6: DafnyType, T7: DafnyType, T8: DafnyType, T9: DafnyType, T10: DafnyType> {
    _T11 {
      _0: T0,
      _1: T1,
      _2: T2,
      _3: T3,
      _4: T4,
      _5: T5,
      _6: T6,
      _7: T7,
      _8: T8,
      _9: T9,
      _10: T10
    }
  }

  impl<T0: DafnyType, T1: DafnyType, T2: DafnyType, T3: DafnyType, T4: DafnyType, T5: DafnyType, T6: DafnyType, T7: DafnyType, T8: DafnyType, T9: DafnyType, T10: DafnyType> Tuple11<T0, T1, T2, T3, T4, T5, T6, T7, T8, T9, T10> {
    /// Returns a borrow of the field _0
    pub fn _0(&self) -> &T0 {
      match self {
        Tuple11::_T11{_0, _1, _2, _3, _4, _5, _6, _7, _8, _9, _10, } => _0,
      }
    }
    /// Returns a borrow of the field _1
    pub fn _1(&self) -> &T1 {
      match self {
        Tuple11::_T11{_0, _1, _2, _3, _4, _5, _6, _7, _8, _9, _10, } => _1,
      }
    }
    /// Returns a borrow of the field _2
    pub fn _2(&self) -> &T2 {
      match self {
        Tuple11::_T11{_0, _1, _2, _3, _4, _5, _6, _7, _8, _9, _10, } => _2,
      }
    }
    /// Returns a borrow of the field _3
    pub fn _3(&self) -> &T3 {
      match self {
        Tuple11::_T11{_0, _1, _2, _3, _4, _5, _6, _7, _8, _9, _10, } => _3,
      }
    }
    /// Returns a borrow of the field _4
    pub fn _4(&self) -> &T4 {
      match self {
        Tuple11::_T11{_0, _1, _2, _3, _4, _5, _6, _7, _8, _9, _10, } => _4,
      }
    }
    /// Returns a borrow of the field _5
    pub fn _5(&self) -> &T5 {
      match self {
        Tuple11::_T11{_0, _1, _2, _3, _4, _5, _6, _7, _8, _9, _10, } => _5,
      }
    }
    /// Returns a borrow of the field _6
    pub fn _6(&self) -> &T6 {
      match self {
        Tuple11::_T11{_0, _1, _2, _3, _4, _5, _6, _7, _8, _9, _10, } => _6,
      }
    }
    /// Returns a borrow of the field _7
    pub fn _7(&self) -> &T7 {
      match self {
        Tuple11::_T11{_0, _1, _2, _3, _4, _5, _6, _7, _8, _9, _10, } => _7,
      }
    }
    /// Returns a borrow of the field _8
    pub fn _8(&self) -> &T8 {
      match self {
        Tuple11::_T11{_0, _1, _2, _3, _4, _5, _6, _7, _8, _9, _10, } => _8,
      }
    }
    /// Returns a borrow of the field _9
    pub fn _9(&self) -> &T9 {
      match self {
        Tuple11::_T11{_0, _1, _2, _3, _4, _5, _6, _7, _8, _9, _10, } => _9,
      }
    }
    /// Returns a borrow of the field _10
    pub fn _10(&self) -> &T10 {
      match self {
        Tuple11::_T11{_0, _1, _2, _3, _4, _5, _6, _7, _8, _9, _10, } => _10,
      }
    }
  }

  impl<T0: DafnyType, T1: DafnyType, T2: DafnyType, T3: DafnyType, T4: DafnyType, T5: DafnyType, T6: DafnyType, T7: DafnyType, T8: DafnyType, T9: DafnyType, T10: DafnyType> Debug
    for Tuple11<T0, T1, T2, T3, T4, T5, T6, T7, T8, T9, T10> {
    fn fmt(&self, f: &mut Formatter) -> Result {
      DafnyPrint::fmt_print(self, f, true)
    }
  }

  impl<T0: DafnyType, T1: DafnyType, T2: DafnyType, T3: DafnyType, T4: DafnyType, T5: DafnyType, T6: DafnyType, T7: DafnyType, T8: DafnyType, T9: DafnyType, T10: DafnyType> DafnyPrint
    for Tuple11<T0, T1, T2, T3, T4, T5, T6, T7, T8, T9, T10> {
    fn fmt_print(&self, _formatter: &mut Formatter, _in_seq: bool) -> std::fmt::Result {
      match self {
        Tuple11::_T11{_0, _1, _2, _3, _4, _5, _6, _7, _8, _9, _10, } => {
          write!(_formatter, "(")?;
          DafnyPrint::fmt_print(_0, _formatter, false)?;
          write!(_formatter, ", ")?;
          DafnyPrint::fmt_print(_1, _formatter, false)?;
          write!(_formatter, ", ")?;
          DafnyPrint::fmt_print(_2, _formatter, false)?;
          write!(_formatter, ", ")?;
          DafnyPrint::fmt_print(_3, _formatter, false)?;
          write!(_formatter, ", ")?;
          DafnyPrint::fmt_print(_4, _formatter, false)?;
          write!(_formatter, ", ")?;
          DafnyPrint::fmt_print(_5, _formatter, false)?;
          write!(_formatter, ", ")?;
          DafnyPrint::fmt_print(_6, _formatter, false)?;
          write!(_formatter, ", ")?;
          DafnyPrint::fmt_print(_7, _formatter, false)?;
          write!(_formatter, ", ")?;
          DafnyPrint::fmt_print(_8, _formatter, false)?;
          write!(_formatter, ", ")?;
          DafnyPrint::fmt_print(_9, _formatter, false)?;
          write!(_formatter, ", ")?;
          DafnyPrint::fmt_print(_10, _formatter, false)?;
          write!(_formatter, ")")?;
          Ok(())
        },
      }
    }
  }

  impl<T0: DafnyType, T1: DafnyType, T2: DafnyType, T3: DafnyType, T4: DafnyType, T5: DafnyType, T6: DafnyType, T7: DafnyType, T8: DafnyType, T9: DafnyType, T10: DafnyType> Tuple11<T0, T1, T2, T3, T4, T5, T6, T7, T8, T9, T10> {
    /// Given type parameter conversions, returns a lambda to convert this structure
    pub fn coerce<__T0: DafnyType, __T1: DafnyType, __T2: DafnyType, __T3: DafnyType, __T4: DafnyType, __T5: DafnyType, __T6: DafnyType, __T7: DafnyType, __T8: DafnyType, __T9: DafnyType, __T10: DafnyType>(f_0: Rc<impl ::std::ops::Fn(T0) -> __T0 + 'static>, f_1: Rc<impl ::std::ops::Fn(T1) -> __T1 + 'static>, f_2: Rc<impl ::std::ops::Fn(T2) -> __T2 + 'static>, f_3: Rc<impl ::std::ops::Fn(T3) -> __T3 + 'static>, f_4: Rc<impl ::std::ops::Fn(T4) -> __T4 + 'static>, f_5: Rc<impl ::std::ops::Fn(T5) -> __T5 + 'static>, f_6: Rc<impl ::std::ops::Fn(T6) -> __T6 + 'static>, f_7: Rc<impl ::std::ops::Fn(T7) -> __T7 + 'static>, f_8: Rc<impl ::std::ops::Fn(T8) -> __T8 + 'static>, f_9: Rc<impl ::std::ops::Fn(T9) -> __T9 + 'static>, f_10: Rc<impl ::std::ops::Fn(T10) -> __T10 + 'static>) -> Rc<impl ::std::ops::Fn(Tuple11<T0, T1, T2, T3, T4, T5, T6, T7, T8, T9, T10>) -> Tuple11<__T0, __T1, __T2, __T3, __T4, __T5, __T6, __T7, __T8, __T9, __T10>> {
      Rc::new(move |this: Self| -> Tuple11<__T0, __T1, __T2, __T3, __T4, __T5, __T6, __T7, __T8, __T9, __T10>{
          match this {
            Tuple11::_T11{_0, _1, _2, _3, _4, _5, _6, _7, _8, _9, _10, } => {
              Tuple11::_T11 {
                _0: f_0.clone()(_0),
                _1: f_1.clone()(_1),
                _2: f_2.clone()(_2),
                _3: f_3.clone()(_3),
                _4: f_4.clone()(_4),
                _5: f_5.clone()(_5),
                _6: f_6.clone()(_6),
                _7: f_7.clone()(_7),
                _8: f_8.clone()(_8),
                _9: f_9.clone()(_9),
                _10: f_10.clone()(_10)
              }
            },
          }
        })
    }
  }

  impl<T0: DafnyType + Eq, T1: DafnyType + Eq, T2: DafnyType + Eq, T3: DafnyType + Eq, T4: DafnyType + Eq, T5: DafnyType + Eq, T6: DafnyType + Eq, T7: DafnyType + Eq, T8: DafnyType + Eq, T9: DafnyType + Eq, T10: DafnyType + Eq> Eq
    for Tuple11<T0, T1, T2, T3, T4, T5, T6, T7, T8, T9, T10> {}

  impl<T0: DafnyType + Hash, T1: DafnyType + Hash, T2: DafnyType + Hash, T3: DafnyType + Hash, T4: DafnyType + Hash, T5: DafnyType + Hash, T6: DafnyType + Hash, T7: DafnyType + Hash, T8: DafnyType + Hash, T9: DafnyType + Hash, T10: DafnyType + Hash> Hash
    for Tuple11<T0, T1, T2, T3, T4, T5, T6, T7, T8, T9, T10> {
    fn hash<_H: Hasher>(&self, _state: &mut _H) {
      match self {
        Tuple11::_T11{_0, _1, _2, _3, _4, _5, _6, _7, _8, _9, _10, } => {
          Hash::hash(_0, _state);
          Hash::hash(_1, _state);
          Hash::hash(_2, _state);
          Hash::hash(_3, _state);
          Hash::hash(_4, _state);
          Hash::hash(_5, _state);
          Hash::hash(_6, _state);
          Hash::hash(_7, _state);
          Hash::hash(_8, _state);
          Hash::hash(_9, _state);
          Hash::hash(_10, _state)
        },
      }
    }
  }

  impl<T0: DafnyType + Default, T1: DafnyType + Default, T2: DafnyType + Default, T3: DafnyType + Default, T4: DafnyType + Default, T5: DafnyType + Default, T6: DafnyType + Default, T7: DafnyType + Default, T8: DafnyType + Default, T9: DafnyType + Default, T10: DafnyType + Default> Default
    for Tuple11<T0, T1, T2, T3, T4, T5, T6, T7, T8, T9, T10> {
    fn default() -> Tuple11<T0, T1, T2, T3, T4, T5, T6, T7, T8, T9, T10> {
      Tuple11::_T11 {
        _0: Default::default(),
        _1: Default::default(),
        _2: Default::default(),
        _3: Default::default(),
        _4: Default::default(),
        _5: Default::default(),
        _6: Default::default(),
        _7: Default::default(),
        _8: Default::default(),
        _9: Default::default(),
        _10: Default::default()
      }
    }
  }

  impl<T0: DafnyType, T1: DafnyType, T2: DafnyType, T3: DafnyType, T4: DafnyType, T5: DafnyType, T6: DafnyType, T7: DafnyType, T8: DafnyType, T9: DafnyType, T10: DafnyType> AsRef<Tuple11<T0, T1, T2, T3, T4, T5, T6, T7, T8, T9, T10>>
    for Tuple11<T0, T1, T2, T3, T4, T5, T6, T7, T8, T9, T10> {
    fn as_ref(&self) -> &Self {
      self
    }
  }

  #[derive(PartialEq, Clone)]
  pub enum Tuple12<T0: DafnyType, T1: DafnyType, T2: DafnyType, T3: DafnyType, T4: DafnyType, T5: DafnyType, T6: DafnyType, T7: DafnyType, T8: DafnyType, T9: DafnyType, T10: DafnyType, T11: DafnyType> {
    _T12 {
      _0: T0,
      _1: T1,
      _2: T2,
      _3: T3,
      _4: T4,
      _5: T5,
      _6: T6,
      _7: T7,
      _8: T8,
      _9: T9,
      _10: T10,
      _11: T11
    }
  }

  impl<T0: DafnyType, T1: DafnyType, T2: DafnyType, T3: DafnyType, T4: DafnyType, T5: DafnyType, T6: DafnyType, T7: DafnyType, T8: DafnyType, T9: DafnyType, T10: DafnyType, T11: DafnyType> Tuple12<T0, T1, T2, T3, T4, T5, T6, T7, T8, T9, T10, T11> {
    /// Returns a borrow of the field _0
    pub fn _0(&self) -> &T0 {
      match self {
        Tuple12::_T12{_0, _1, _2, _3, _4, _5, _6, _7, _8, _9, _10, _11, } => _0,
      }
    }
    /// Returns a borrow of the field _1
    pub fn _1(&self) -> &T1 {
      match self {
        Tuple12::_T12{_0, _1, _2, _3, _4, _5, _6, _7, _8, _9, _10, _11, } => _1,
      }
    }
    /// Returns a borrow of the field _2
    pub fn _2(&self) -> &T2 {
      match self {
        Tuple12::_T12{_0, _1, _2, _3, _4, _5, _6, _7, _8, _9, _10, _11, } => _2,
      }
    }
    /// Returns a borrow of the field _3
    pub fn _3(&self) -> &T3 {
      match self {
        Tuple12::_T12{_0, _1, _2, _3, _4, _5, _6, _7, _8, _9, _10, _11, } => _3,
      }
    }
    /// Returns a borrow of the field _4
    pub fn _4(&self) -> &T4 {
      match self {
        Tuple12::_T12{_0, _1, _2, _3, _4, _5, _6, _7, _8, _9, _10, _11, } => _4,
      }
    }
    /// Returns a borrow of the field _5
    pub fn _5(&self) -> &T5 {
      match self {
        Tuple12::_T12{_0, _1, _2, _3, _4, _5, _6, _7, _8, _9, _10, _11, } => _5,
      }
    }
    /// Returns a borrow of the field _6
    pub fn _6(&self) -> &T6 {
      match self {
        Tuple12::_T12{_0, _1, _2, _3, _4, _5, _6, _7, _8, _9, _10, _11, } => _6,
      }
    }
    /// Returns a borrow of the field _7
    pub fn _7(&self) -> &T7 {
      match self {
        Tuple12::_T12{_0, _1, _2, _3, _4, _5, _6, _7, _8, _9, _10, _11, } => _7,
      }
    }
    /// Returns a borrow of the field _8
    pub fn _8(&self) -> &T8 {
      match self {
        Tuple12::_T12{_0, _1, _2, _3, _4, _5, _6, _7, _8, _9, _10, _11, } => _8,
      }
    }
    /// Returns a borrow of the field _9
    pub fn _9(&self) -> &T9 {
      match self {
        Tuple12::_T12{_0, _1, _2, _3, _4, _5, _6, _7, _8, _9, _10, _11, } => _9,
      }
    }
    /// Returns a borrow of the field _10
    pub fn _10(&self) -> &T10 {
      match self {
        Tuple12::_T12{_0, _1, _2, _3, _4, _5, _6, _7, _8, _9, _10, _11, } => _10,
      }
    }
    /// Returns a borrow of the field _11
    pub fn _11(&self) -> &T11 {
      match self {
        Tuple12::_T12{_0, _1, _2, _3, _4, _5, _6, _7, _8, _9, _10, _11, } => _11,
      }
    }
  }

  impl<T0: DafnyType, T1: DafnyType, T2: DafnyType, T3: DafnyType, T4: DafnyType, T5: DafnyType, T6: DafnyType, T7: DafnyType, T8: DafnyType, T9: DafnyType, T10: DafnyType, T11: DafnyType> Debug
    for Tuple12<T0, T1, T2, T3, T4, T5, T6, T7, T8, T9, T10, T11> {
    fn fmt(&self, f: &mut Formatter) -> Result {
      DafnyPrint::fmt_print(self, f, true)
    }
  }

  impl<T0: DafnyType, T1: DafnyType, T2: DafnyType, T3: DafnyType, T4: DafnyType, T5: DafnyType, T6: DafnyType, T7: DafnyType, T8: DafnyType, T9: DafnyType, T10: DafnyType, T11: DafnyType> DafnyPrint
    for Tuple12<T0, T1, T2, T3, T4, T5, T6, T7, T8, T9, T10, T11> {
    fn fmt_print(&self, _formatter: &mut Formatter, _in_seq: bool) -> std::fmt::Result {
      match self {
        Tuple12::_T12{_0, _1, _2, _3, _4, _5, _6, _7, _8, _9, _10, _11, } => {
          write!(_formatter, "(")?;
          DafnyPrint::fmt_print(_0, _formatter, false)?;
          write!(_formatter, ", ")?;
          DafnyPrint::fmt_print(_1, _formatter, false)?;
          write!(_formatter, ", ")?;
          DafnyPrint::fmt_print(_2, _formatter, false)?;
          write!(_formatter, ", ")?;
          DafnyPrint::fmt_print(_3, _formatter, false)?;
          write!(_formatter, ", ")?;
          DafnyPrint::fmt_print(_4, _formatter, false)?;
          write!(_formatter, ", ")?;
          DafnyPrint::fmt_print(_5, _formatter, false)?;
          write!(_formatter, ", ")?;
          DafnyPrint::fmt_print(_6, _formatter, false)?;
          write!(_formatter, ", ")?;
          DafnyPrint::fmt_print(_7, _formatter, false)?;
          write!(_formatter, ", ")?;
          DafnyPrint::fmt_print(_8, _formatter, false)?;
          write!(_formatter, ", ")?;
          DafnyPrint::fmt_print(_9, _formatter, false)?;
          write!(_formatter, ", ")?;
          DafnyPrint::fmt_print(_10, _formatter, false)?;
          write!(_formatter, ", ")?;
          DafnyPrint::fmt_print(_11, _formatter, false)?;
          write!(_formatter, ")")?;
          Ok(())
        },
      }
    }
  }

  impl<T0: DafnyType, T1: DafnyType, T2: DafnyType, T3: DafnyType, T4: DafnyType, T5: DafnyType, T6: DafnyType, T7: DafnyType, T8: DafnyType, T9: DafnyType, T10: DafnyType, T11: DafnyType> Tuple12<T0, T1, T2, T3, T4, T5, T6, T7, T8, T9, T10, T11> {
    /// Given type parameter conversions, returns a lambda to convert this structure
    pub fn coerce<__T0: DafnyType, __T1: DafnyType, __T2: DafnyType, __T3: DafnyType, __T4: DafnyType, __T5: DafnyType, __T6: DafnyType, __T7: DafnyType, __T8: DafnyType, __T9: DafnyType, __T10: DafnyType, __T11: DafnyType>(f_0: Rc<impl ::std::ops::Fn(T0) -> __T0 + 'static>, f_1: Rc<impl ::std::ops::Fn(T1) -> __T1 + 'static>, f_2: Rc<impl ::std::ops::Fn(T2) -> __T2 + 'static>, f_3: Rc<impl ::std::ops::Fn(T3) -> __T3 + 'static>, f_4: Rc<impl ::std::ops::Fn(T4) -> __T4 + 'static>, f_5: Rc<impl ::std::ops::Fn(T5) -> __T5 + 'static>, f_6: Rc<impl ::std::ops::Fn(T6) -> __T6 + 'static>, f_7: Rc<impl ::std::ops::Fn(T7) -> __T7 + 'static>, f_8: Rc<impl ::std::ops::Fn(T8) -> __T8 + 'static>, f_9: Rc<impl ::std::ops::Fn(T9) -> __T9 + 'static>, f_10: Rc<impl ::std::ops::Fn(T10) -> __T10 + 'static>, f_11: Rc<impl ::std::ops::Fn(T11) -> __T11 + 'static>) -> Rc<impl ::std::ops::Fn(Tuple12<T0, T1, T2, T3, T4, T5, T6, T7, T8, T9, T10, T11>) -> Tuple12<__T0, __T1, __T2, __T3, __T4, __T5, __T6, __T7, __T8, __T9, __T10, __T11>> {
      Rc::new(move |this: Self| -> Tuple12<__T0, __T1, __T2, __T3, __T4, __T5, __T6, __T7, __T8, __T9, __T10, __T11>{
          match this {
            Tuple12::_T12{_0, _1, _2, _3, _4, _5, _6, _7, _8, _9, _10, _11, } => {
              Tuple12::_T12 {
                _0: f_0.clone()(_0),
                _1: f_1.clone()(_1),
                _2: f_2.clone()(_2),
                _3: f_3.clone()(_3),
                _4: f_4.clone()(_4),
                _5: f_5.clone()(_5),
                _6: f_6.clone()(_6),
                _7: f_7.clone()(_7),
                _8: f_8.clone()(_8),
                _9: f_9.clone()(_9),
                _10: f_10.clone()(_10),
                _11: f_11.clone()(_11)
              }
            },
          }
        })
    }
  }

  impl<T0: DafnyType + Eq, T1: DafnyType + Eq, T2: DafnyType + Eq, T3: DafnyType + Eq, T4: DafnyType + Eq, T5: DafnyType + Eq, T6: DafnyType + Eq, T7: DafnyType + Eq, T8: DafnyType + Eq, T9: DafnyType + Eq, T10: DafnyType + Eq, T11: DafnyType + Eq> Eq
    for Tuple12<T0, T1, T2, T3, T4, T5, T6, T7, T8, T9, T10, T11> {}

  impl<T0: DafnyType + Hash, T1: DafnyType + Hash, T2: DafnyType + Hash, T3: DafnyType + Hash, T4: DafnyType + Hash, T5: DafnyType + Hash, T6: DafnyType + Hash, T7: DafnyType + Hash, T8: DafnyType + Hash, T9: DafnyType + Hash, T10: DafnyType + Hash, T11: DafnyType + Hash> Hash
    for Tuple12<T0, T1, T2, T3, T4, T5, T6, T7, T8, T9, T10, T11> {
    fn hash<_H: Hasher>(&self, _state: &mut _H) {
      match self {
        Tuple12::_T12{_0, _1, _2, _3, _4, _5, _6, _7, _8, _9, _10, _11, } => {
          Hash::hash(_0, _state);
          Hash::hash(_1, _state);
          Hash::hash(_2, _state);
          Hash::hash(_3, _state);
          Hash::hash(_4, _state);
          Hash::hash(_5, _state);
          Hash::hash(_6, _state);
          Hash::hash(_7, _state);
          Hash::hash(_8, _state);
          Hash::hash(_9, _state);
          Hash::hash(_10, _state);
          Hash::hash(_11, _state)
        },
      }
    }
  }

  impl<T0: DafnyType + Default, T1: DafnyType + Default, T2: DafnyType + Default, T3: DafnyType + Default, T4: DafnyType + Default, T5: DafnyType + Default, T6: DafnyType + Default, T7: DafnyType + Default, T8: DafnyType + Default, T9: DafnyType + Default, T10: DafnyType + Default, T11: DafnyType + Default> Default
    for Tuple12<T0, T1, T2, T3, T4, T5, T6, T7, T8, T9, T10, T11> {
    fn default() -> Tuple12<T0, T1, T2, T3, T4, T5, T6, T7, T8, T9, T10, T11> {
      Tuple12::_T12 {
        _0: Default::default(),
        _1: Default::default(),
        _2: Default::default(),
        _3: Default::default(),
        _4: Default::default(),
        _5: Default::default(),
        _6: Default::default(),
        _7: Default::default(),
        _8: Default::default(),
        _9: Default::default(),
        _10: Default::default(),
        _11: Default::default()
      }
    }
  }

  impl<T0: DafnyType, T1: DafnyType, T2: DafnyType, T3: DafnyType, T4: DafnyType, T5: DafnyType, T6: DafnyType, T7: DafnyType, T8: DafnyType, T9: DafnyType, T10: DafnyType, T11: DafnyType> AsRef<Tuple12<T0, T1, T2, T3, T4, T5, T6, T7, T8, T9, T10, T11>>
    for Tuple12<T0, T1, T2, T3, T4, T5, T6, T7, T8, T9, T10, T11> {
    fn as_ref(&self) -> &Self {
      self
    }
  }

  #[derive(PartialEq, Clone)]
  pub enum Tuple13<T0: DafnyType, T1: DafnyType, T2: DafnyType, T3: DafnyType, T4: DafnyType, T5: DafnyType, T6: DafnyType, T7: DafnyType, T8: DafnyType, T9: DafnyType, T10: DafnyType, T11: DafnyType, T12: DafnyType> {
    _T13 {
      _0: T0,
      _1: T1,
      _2: T2,
      _3: T3,
      _4: T4,
      _5: T5,
      _6: T6,
      _7: T7,
      _8: T8,
      _9: T9,
      _10: T10,
      _11: T11,
      _12: T12
    }
  }

  impl<T0: DafnyType, T1: DafnyType, T2: DafnyType, T3: DafnyType, T4: DafnyType, T5: DafnyType, T6: DafnyType, T7: DafnyType, T8: DafnyType, T9: DafnyType, T10: DafnyType, T11: DafnyType, T12: DafnyType> Tuple13<T0, T1, T2, T3, T4, T5, T6, T7, T8, T9, T10, T11, T12> {
    /// Returns a borrow of the field _0
    pub fn _0(&self) -> &T0 {
      match self {
        Tuple13::_T13{_0, _1, _2, _3, _4, _5, _6, _7, _8, _9, _10, _11, _12, } => _0,
      }
    }
    /// Returns a borrow of the field _1
    pub fn _1(&self) -> &T1 {
      match self {
        Tuple13::_T13{_0, _1, _2, _3, _4, _5, _6, _7, _8, _9, _10, _11, _12, } => _1,
      }
    }
    /// Returns a borrow of the field _2
    pub fn _2(&self) -> &T2 {
      match self {
        Tuple13::_T13{_0, _1, _2, _3, _4, _5, _6, _7, _8, _9, _10, _11, _12, } => _2,
      }
    }
    /// Returns a borrow of the field _3
    pub fn _3(&self) -> &T3 {
      match self {
        Tuple13::_T13{_0, _1, _2, _3, _4, _5, _6, _7, _8, _9, _10, _11, _12, } => _3,
      }
    }
    /// Returns a borrow of the field _4
    pub fn _4(&self) -> &T4 {
      match self {
        Tuple13::_T13{_0, _1, _2, _3, _4, _5, _6, _7, _8, _9, _10, _11, _12, } => _4,
      }
    }
    /// Returns a borrow of the field _5
    pub fn _5(&self) -> &T5 {
      match self {
        Tuple13::_T13{_0, _1, _2, _3, _4, _5, _6, _7, _8, _9, _10, _11, _12, } => _5,
      }
    }
    /// Returns a borrow of the field _6
    pub fn _6(&self) -> &T6 {
      match self {
        Tuple13::_T13{_0, _1, _2, _3, _4, _5, _6, _7, _8, _9, _10, _11, _12, } => _6,
      }
    }
    /// Returns a borrow of the field _7
    pub fn _7(&self) -> &T7 {
      match self {
        Tuple13::_T13{_0, _1, _2, _3, _4, _5, _6, _7, _8, _9, _10, _11, _12, } => _7,
      }
    }
    /// Returns a borrow of the field _8
    pub fn _8(&self) -> &T8 {
      match self {
        Tuple13::_T13{_0, _1, _2, _3, _4, _5, _6, _7, _8, _9, _10, _11, _12, } => _8,
      }
    }
    /// Returns a borrow of the field _9
    pub fn _9(&self) -> &T9 {
      match self {
        Tuple13::_T13{_0, _1, _2, _3, _4, _5, _6, _7, _8, _9, _10, _11, _12, } => _9,
      }
    }
    /// Returns a borrow of the field _10
    pub fn _10(&self) -> &T10 {
      match self {
        Tuple13::_T13{_0, _1, _2, _3, _4, _5, _6, _7, _8, _9, _10, _11, _12, } => _10,
      }
    }
    /// Returns a borrow of the field _11
    pub fn _11(&self) -> &T11 {
      match self {
        Tuple13::_T13{_0, _1, _2, _3, _4, _5, _6, _7, _8, _9, _10, _11, _12, } => _11,
      }
    }
    /// Returns a borrow of the field _12
    pub fn _12(&self) -> &T12 {
      match self {
        Tuple13::_T13{_0, _1, _2, _3, _4, _5, _6, _7, _8, _9, _10, _11, _12, } => _12,
      }
    }
  }

  impl<T0: DafnyType, T1: DafnyType, T2: DafnyType, T3: DafnyType, T4: DafnyType, T5: DafnyType, T6: DafnyType, T7: DafnyType, T8: DafnyType, T9: DafnyType, T10: DafnyType, T11: DafnyType, T12: DafnyType> Debug
    for Tuple13<T0, T1, T2, T3, T4, T5, T6, T7, T8, T9, T10, T11, T12> {
    fn fmt(&self, f: &mut Formatter) -> Result {
      DafnyPrint::fmt_print(self, f, true)
    }
  }

  impl<T0: DafnyType, T1: DafnyType, T2: DafnyType, T3: DafnyType, T4: DafnyType, T5: DafnyType, T6: DafnyType, T7: DafnyType, T8: DafnyType, T9: DafnyType, T10: DafnyType, T11: DafnyType, T12: DafnyType> DafnyPrint
    for Tuple13<T0, T1, T2, T3, T4, T5, T6, T7, T8, T9, T10, T11, T12> {
    fn fmt_print(&self, _formatter: &mut Formatter, _in_seq: bool) -> std::fmt::Result {
      match self {
        Tuple13::_T13{_0, _1, _2, _3, _4, _5, _6, _7, _8, _9, _10, _11, _12, } => {
          write!(_formatter, "(")?;
          DafnyPrint::fmt_print(_0, _formatter, false)?;
          write!(_formatter, ", ")?;
          DafnyPrint::fmt_print(_1, _formatter, false)?;
          write!(_formatter, ", ")?;
          DafnyPrint::fmt_print(_2, _formatter, false)?;
          write!(_formatter, ", ")?;
          DafnyPrint::fmt_print(_3, _formatter, false)?;
          write!(_formatter, ", ")?;
          DafnyPrint::fmt_print(_4, _formatter, false)?;
          write!(_formatter, ", ")?;
          DafnyPrint::fmt_print(_5, _formatter, false)?;
          write!(_formatter, ", ")?;
          DafnyPrint::fmt_print(_6, _formatter, false)?;
          write!(_formatter, ", ")?;
          DafnyPrint::fmt_print(_7, _formatter, false)?;
          write!(_formatter, ", ")?;
          DafnyPrint::fmt_print(_8, _formatter, false)?;
          write!(_formatter, ", ")?;
          DafnyPrint::fmt_print(_9, _formatter, false)?;
          write!(_formatter, ", ")?;
          DafnyPrint::fmt_print(_10, _formatter, false)?;
          write!(_formatter, ", ")?;
          DafnyPrint::fmt_print(_11, _formatter, false)?;
          write!(_formatter, ", ")?;
          DafnyPrint::fmt_print(_12, _formatter, false)?;
          write!(_formatter, ")")?;
          Ok(())
        },
      }
    }
  }

  impl<T0: DafnyType, T1: DafnyType, T2: DafnyType, T3: DafnyType, T4: DafnyType, T5: DafnyType, T6: DafnyType, T7: DafnyType, T8: DafnyType, T9: DafnyType, T10: DafnyType, T11: DafnyType, T12: DafnyType> Tuple13<T0, T1, T2, T3, T4, T5, T6, T7, T8, T9, T10, T11, T12> {
    /// Given type parameter conversions, returns a lambda to convert this structure
    pub fn coerce<__T0: DafnyType, __T1: DafnyType, __T2: DafnyType, __T3: DafnyType, __T4: DafnyType, __T5: DafnyType, __T6: DafnyType, __T7: DafnyType, __T8: DafnyType, __T9: DafnyType, __T10: DafnyType, __T11: DafnyType, __T12: DafnyType>(f_0: Rc<impl ::std::ops::Fn(T0) -> __T0 + 'static>, f_1: Rc<impl ::std::ops::Fn(T1) -> __T1 + 'static>, f_2: Rc<impl ::std::ops::Fn(T2) -> __T2 + 'static>, f_3: Rc<impl ::std::ops::Fn(T3) -> __T3 + 'static>, f_4: Rc<impl ::std::ops::Fn(T4) -> __T4 + 'static>, f_5: Rc<impl ::std::ops::Fn(T5) -> __T5 + 'static>, f_6: Rc<impl ::std::ops::Fn(T6) -> __T6 + 'static>, f_7: Rc<impl ::std::ops::Fn(T7) -> __T7 + 'static>, f_8: Rc<impl ::std::ops::Fn(T8) -> __T8 + 'static>, f_9: Rc<impl ::std::ops::Fn(T9) -> __T9 + 'static>, f_10: Rc<impl ::std::ops::Fn(T10) -> __T10 + 'static>, f_11: Rc<impl ::std::ops::Fn(T11) -> __T11 + 'static>, f_12: Rc<impl ::std::ops::Fn(T12) -> __T12 + 'static>) -> Rc<impl ::std::ops::Fn(Tuple13<T0, T1, T2, T3, T4, T5, T6, T7, T8, T9, T10, T11, T12>) -> Tuple13<__T0, __T1, __T2, __T3, __T4, __T5, __T6, __T7, __T8, __T9, __T10, __T11, __T12>> {
      Rc::new(move |this: Self| -> Tuple13<__T0, __T1, __T2, __T3, __T4, __T5, __T6, __T7, __T8, __T9, __T10, __T11, __T12>{
          match this {
            Tuple13::_T13{_0, _1, _2, _3, _4, _5, _6, _7, _8, _9, _10, _11, _12, } => {
              Tuple13::_T13 {
                _0: f_0.clone()(_0),
                _1: f_1.clone()(_1),
                _2: f_2.clone()(_2),
                _3: f_3.clone()(_3),
                _4: f_4.clone()(_4),
                _5: f_5.clone()(_5),
                _6: f_6.clone()(_6),
                _7: f_7.clone()(_7),
                _8: f_8.clone()(_8),
                _9: f_9.clone()(_9),
                _10: f_10.clone()(_10),
                _11: f_11.clone()(_11),
                _12: f_12.clone()(_12)
              }
            },
          }
        })
    }
  }

  impl<T0: DafnyType + Eq, T1: DafnyType + Eq, T2: DafnyType + Eq, T3: DafnyType + Eq, T4: DafnyType + Eq, T5: DafnyType + Eq, T6: DafnyType + Eq, T7: DafnyType + Eq, T8: DafnyType + Eq, T9: DafnyType + Eq, T10: DafnyType + Eq, T11: DafnyType + Eq, T12: DafnyType + Eq> Eq
    for Tuple13<T0, T1, T2, T3, T4, T5, T6, T7, T8, T9, T10, T11, T12> {}

  impl<T0: DafnyType + Hash, T1: DafnyType + Hash, T2: DafnyType + Hash, T3: DafnyType + Hash, T4: DafnyType + Hash, T5: DafnyType + Hash, T6: DafnyType + Hash, T7: DafnyType + Hash, T8: DafnyType + Hash, T9: DafnyType + Hash, T10: DafnyType + Hash, T11: DafnyType + Hash, T12: DafnyType + Hash> Hash
    for Tuple13<T0, T1, T2, T3, T4, T5, T6, T7, T8, T9, T10, T11, T12> {
    fn hash<_H: Hasher>(&self, _state: &mut _H) {
      match self {
        Tuple13::_T13{_0, _1, _2, _3, _4, _5, _6, _7, _8, _9, _10, _11, _12, } => {
          Hash::hash(_0, _state);
          Hash::hash(_1, _state);
          Hash::hash(_2, _state);
          Hash::hash(_3, _state);
          Hash::hash(_4, _state);
          Hash::hash(_5, _state);
          Hash::hash(_6, _state);
          Hash::hash(_7, _state);
          Hash::hash(_8, _state);
          Hash::hash(_9, _state);
          Hash::hash(_10, _state);
          Hash::hash(_11, _state);
          Hash::hash(_12, _state)
        },
      }
    }
  }

  impl<T0: DafnyType + Default, T1: DafnyType + Default, T2: DafnyType + Default, T3: DafnyType + Default, T4: DafnyType + Default, T5: DafnyType + Default, T6: DafnyType + Default, T7: DafnyType + Default, T8: DafnyType + Default, T9: DafnyType + Default, T10: DafnyType + Default, T11: DafnyType + Default, T12: DafnyType + Default> Default
    for Tuple13<T0, T1, T2, T3, T4, T5, T6, T7, T8, T9, T10, T11, T12> {
    fn default() -> Tuple13<T0, T1, T2, T3, T4, T5, T6, T7, T8, T9, T10, T11, T12> {
      Tuple13::_T13 {
        _0: Default::default(),
        _1: Default::default(),
        _2: Default::default(),
        _3: Default::default(),
        _4: Default::default(),
        _5: Default::default(),
        _6: Default::default(),
        _7: Default::default(),
        _8: Default::default(),
        _9: Default::default(),
        _10: Default::default(),
        _11: Default::default(),
        _12: Default::default()
      }
    }
  }

  impl<T0: DafnyType, T1: DafnyType, T2: DafnyType, T3: DafnyType, T4: DafnyType, T5: DafnyType, T6: DafnyType, T7: DafnyType, T8: DafnyType, T9: DafnyType, T10: DafnyType, T11: DafnyType, T12: DafnyType> AsRef<Tuple13<T0, T1, T2, T3, T4, T5, T6, T7, T8, T9, T10, T11, T12>>
    for Tuple13<T0, T1, T2, T3, T4, T5, T6, T7, T8, T9, T10, T11, T12> {
    fn as_ref(&self) -> &Self {
      self
    }
  }

  #[derive(PartialEq, Clone)]
  pub enum Tuple14<T0: DafnyType, T1: DafnyType, T2: DafnyType, T3: DafnyType, T4: DafnyType, T5: DafnyType, T6: DafnyType, T7: DafnyType, T8: DafnyType, T9: DafnyType, T10: DafnyType, T11: DafnyType, T12: DafnyType, T13: DafnyType> {
    _T14 {
      _0: T0,
      _1: T1,
      _2: T2,
      _3: T3,
      _4: T4,
      _5: T5,
      _6: T6,
      _7: T7,
      _8: T8,
      _9: T9,
      _10: T10,
      _11: T11,
      _12: T12,
      _13: T13
    }
  }

  impl<T0: DafnyType, T1: DafnyType, T2: DafnyType, T3: DafnyType, T4: DafnyType, T5: DafnyType, T6: DafnyType, T7: DafnyType, T8: DafnyType, T9: DafnyType, T10: DafnyType, T11: DafnyType, T12: DafnyType, T13: DafnyType> Tuple14<T0, T1, T2, T3, T4, T5, T6, T7, T8, T9, T10, T11, T12, T13> {
    /// Returns a borrow of the field _0
    pub fn _0(&self) -> &T0 {
      match self {
        Tuple14::_T14{_0, _1, _2, _3, _4, _5, _6, _7, _8, _9, _10, _11, _12, _13, } => _0,
      }
    }
    /// Returns a borrow of the field _1
    pub fn _1(&self) -> &T1 {
      match self {
        Tuple14::_T14{_0, _1, _2, _3, _4, _5, _6, _7, _8, _9, _10, _11, _12, _13, } => _1,
      }
    }
    /// Returns a borrow of the field _2
    pub fn _2(&self) -> &T2 {
      match self {
        Tuple14::_T14{_0, _1, _2, _3, _4, _5, _6, _7, _8, _9, _10, _11, _12, _13, } => _2,
      }
    }
    /// Returns a borrow of the field _3
    pub fn _3(&self) -> &T3 {
      match self {
        Tuple14::_T14{_0, _1, _2, _3, _4, _5, _6, _7, _8, _9, _10, _11, _12, _13, } => _3,
      }
    }
    /// Returns a borrow of the field _4
    pub fn _4(&self) -> &T4 {
      match self {
        Tuple14::_T14{_0, _1, _2, _3, _4, _5, _6, _7, _8, _9, _10, _11, _12, _13, } => _4,
      }
    }
    /// Returns a borrow of the field _5
    pub fn _5(&self) -> &T5 {
      match self {
        Tuple14::_T14{_0, _1, _2, _3, _4, _5, _6, _7, _8, _9, _10, _11, _12, _13, } => _5,
      }
    }
    /// Returns a borrow of the field _6
    pub fn _6(&self) -> &T6 {
      match self {
        Tuple14::_T14{_0, _1, _2, _3, _4, _5, _6, _7, _8, _9, _10, _11, _12, _13, } => _6,
      }
    }
    /// Returns a borrow of the field _7
    pub fn _7(&self) -> &T7 {
      match self {
        Tuple14::_T14{_0, _1, _2, _3, _4, _5, _6, _7, _8, _9, _10, _11, _12, _13, } => _7,
      }
    }
    /// Returns a borrow of the field _8
    pub fn _8(&self) -> &T8 {
      match self {
        Tuple14::_T14{_0, _1, _2, _3, _4, _5, _6, _7, _8, _9, _10, _11, _12, _13, } => _8,
      }
    }
    /// Returns a borrow of the field _9
    pub fn _9(&self) -> &T9 {
      match self {
        Tuple14::_T14{_0, _1, _2, _3, _4, _5, _6, _7, _8, _9, _10, _11, _12, _13, } => _9,
      }
    }
    /// Returns a borrow of the field _10
    pub fn _10(&self) -> &T10 {
      match self {
        Tuple14::_T14{_0, _1, _2, _3, _4, _5, _6, _7, _8, _9, _10, _11, _12, _13, } => _10,
      }
    }
    /// Returns a borrow of the field _11
    pub fn _11(&self) -> &T11 {
      match self {
        Tuple14::_T14{_0, _1, _2, _3, _4, _5, _6, _7, _8, _9, _10, _11, _12, _13, } => _11,
      }
    }
    /// Returns a borrow of the field _12
    pub fn _12(&self) -> &T12 {
      match self {
        Tuple14::_T14{_0, _1, _2, _3, _4, _5, _6, _7, _8, _9, _10, _11, _12, _13, } => _12,
      }
    }
    /// Returns a borrow of the field _13
    pub fn _13(&self) -> &T13 {
      match self {
        Tuple14::_T14{_0, _1, _2, _3, _4, _5, _6, _7, _8, _9, _10, _11, _12, _13, } => _13,
      }
    }
  }

  impl<T0: DafnyType, T1: DafnyType, T2: DafnyType, T3: DafnyType, T4: DafnyType, T5: DafnyType, T6: DafnyType, T7: DafnyType, T8: DafnyType, T9: DafnyType, T10: DafnyType, T11: DafnyType, T12: DafnyType, T13: DafnyType> Debug
    for Tuple14<T0, T1, T2, T3, T4, T5, T6, T7, T8, T9, T10, T11, T12, T13> {
    fn fmt(&self, f: &mut Formatter) -> Result {
      DafnyPrint::fmt_print(self, f, true)
    }
  }

  impl<T0: DafnyType, T1: DafnyType, T2: DafnyType, T3: DafnyType, T4: DafnyType, T5: DafnyType, T6: DafnyType, T7: DafnyType, T8: DafnyType, T9: DafnyType, T10: DafnyType, T11: DafnyType, T12: DafnyType, T13: DafnyType> DafnyPrint
    for Tuple14<T0, T1, T2, T3, T4, T5, T6, T7, T8, T9, T10, T11, T12, T13> {
    fn fmt_print(&self, _formatter: &mut Formatter, _in_seq: bool) -> std::fmt::Result {
      match self {
        Tuple14::_T14{_0, _1, _2, _3, _4, _5, _6, _7, _8, _9, _10, _11, _12, _13, } => {
          write!(_formatter, "(")?;
          DafnyPrint::fmt_print(_0, _formatter, false)?;
          write!(_formatter, ", ")?;
          DafnyPrint::fmt_print(_1, _formatter, false)?;
          write!(_formatter, ", ")?;
          DafnyPrint::fmt_print(_2, _formatter, false)?;
          write!(_formatter, ", ")?;
          DafnyPrint::fmt_print(_3, _formatter, false)?;
          write!(_formatter, ", ")?;
          DafnyPrint::fmt_print(_4, _formatter, false)?;
          write!(_formatter, ", ")?;
          DafnyPrint::fmt_print(_5, _formatter, false)?;
          write!(_formatter, ", ")?;
          DafnyPrint::fmt_print(_6, _formatter, false)?;
          write!(_formatter, ", ")?;
          DafnyPrint::fmt_print(_7, _formatter, false)?;
          write!(_formatter, ", ")?;
          DafnyPrint::fmt_print(_8, _formatter, false)?;
          write!(_formatter, ", ")?;
          DafnyPrint::fmt_print(_9, _formatter, false)?;
          write!(_formatter, ", ")?;
          DafnyPrint::fmt_print(_10, _formatter, false)?;
          write!(_formatter, ", ")?;
          DafnyPrint::fmt_print(_11, _formatter, false)?;
          write!(_formatter, ", ")?;
          DafnyPrint::fmt_print(_12, _formatter, false)?;
          write!(_formatter, ", ")?;
          DafnyPrint::fmt_print(_13, _formatter, false)?;
          write!(_formatter, ")")?;
          Ok(())
        },
      }
    }
  }

  impl<T0: DafnyType, T1: DafnyType, T2: DafnyType, T3: DafnyType, T4: DafnyType, T5: DafnyType, T6: DafnyType, T7: DafnyType, T8: DafnyType, T9: DafnyType, T10: DafnyType, T11: DafnyType, T12: DafnyType, T13: DafnyType> Tuple14<T0, T1, T2, T3, T4, T5, T6, T7, T8, T9, T10, T11, T12, T13> {
    /// Given type parameter conversions, returns a lambda to convert this structure
    pub fn coerce<__T0: DafnyType, __T1: DafnyType, __T2: DafnyType, __T3: DafnyType, __T4: DafnyType, __T5: DafnyType, __T6: DafnyType, __T7: DafnyType, __T8: DafnyType, __T9: DafnyType, __T10: DafnyType, __T11: DafnyType, __T12: DafnyType, __T13: DafnyType>(f_0: Rc<impl ::std::ops::Fn(T0) -> __T0 + 'static>, f_1: Rc<impl ::std::ops::Fn(T1) -> __T1 + 'static>, f_2: Rc<impl ::std::ops::Fn(T2) -> __T2 + 'static>, f_3: Rc<impl ::std::ops::Fn(T3) -> __T3 + 'static>, f_4: Rc<impl ::std::ops::Fn(T4) -> __T4 + 'static>, f_5: Rc<impl ::std::ops::Fn(T5) -> __T5 + 'static>, f_6: Rc<impl ::std::ops::Fn(T6) -> __T6 + 'static>, f_7: Rc<impl ::std::ops::Fn(T7) -> __T7 + 'static>, f_8: Rc<impl ::std::ops::Fn(T8) -> __T8 + 'static>, f_9: Rc<impl ::std::ops::Fn(T9) -> __T9 + 'static>, f_10: Rc<impl ::std::ops::Fn(T10) -> __T10 + 'static>, f_11: Rc<impl ::std::ops::Fn(T11) -> __T11 + 'static>, f_12: Rc<impl ::std::ops::Fn(T12) -> __T12 + 'static>, f_13: Rc<impl ::std::ops::Fn(T13) -> __T13 + 'static>) -> Rc<impl ::std::ops::Fn(Tuple14<T0, T1, T2, T3, T4, T5, T6, T7, T8, T9, T10, T11, T12, T13>) -> Tuple14<__T0, __T1, __T2, __T3, __T4, __T5, __T6, __T7, __T8, __T9, __T10, __T11, __T12, __T13>> {
      Rc::new(move |this: Self| -> Tuple14<__T0, __T1, __T2, __T3, __T4, __T5, __T6, __T7, __T8, __T9, __T10, __T11, __T12, __T13>{
          match this {
            Tuple14::_T14{_0, _1, _2, _3, _4, _5, _6, _7, _8, _9, _10, _11, _12, _13, } => {
              Tuple14::_T14 {
                _0: f_0.clone()(_0),
                _1: f_1.clone()(_1),
                _2: f_2.clone()(_2),
                _3: f_3.clone()(_3),
                _4: f_4.clone()(_4),
                _5: f_5.clone()(_5),
                _6: f_6.clone()(_6),
                _7: f_7.clone()(_7),
                _8: f_8.clone()(_8),
                _9: f_9.clone()(_9),
                _10: f_10.clone()(_10),
                _11: f_11.clone()(_11),
                _12: f_12.clone()(_12),
                _13: f_13.clone()(_13)
              }
            },
          }
        })
    }
  }

  impl<T0: DafnyType + Eq, T1: DafnyType + Eq, T2: DafnyType + Eq, T3: DafnyType + Eq, T4: DafnyType + Eq, T5: DafnyType + Eq, T6: DafnyType + Eq, T7: DafnyType + Eq, T8: DafnyType + Eq, T9: DafnyType + Eq, T10: DafnyType + Eq, T11: DafnyType + Eq, T12: DafnyType + Eq, T13: DafnyType + Eq> Eq
    for Tuple14<T0, T1, T2, T3, T4, T5, T6, T7, T8, T9, T10, T11, T12, T13> {}

  impl<T0: DafnyType + Hash, T1: DafnyType + Hash, T2: DafnyType + Hash, T3: DafnyType + Hash, T4: DafnyType + Hash, T5: DafnyType + Hash, T6: DafnyType + Hash, T7: DafnyType + Hash, T8: DafnyType + Hash, T9: DafnyType + Hash, T10: DafnyType + Hash, T11: DafnyType + Hash, T12: DafnyType + Hash, T13: DafnyType + Hash> Hash
    for Tuple14<T0, T1, T2, T3, T4, T5, T6, T7, T8, T9, T10, T11, T12, T13> {
    fn hash<_H: Hasher>(&self, _state: &mut _H) {
      match self {
        Tuple14::_T14{_0, _1, _2, _3, _4, _5, _6, _7, _8, _9, _10, _11, _12, _13, } => {
          Hash::hash(_0, _state);
          Hash::hash(_1, _state);
          Hash::hash(_2, _state);
          Hash::hash(_3, _state);
          Hash::hash(_4, _state);
          Hash::hash(_5, _state);
          Hash::hash(_6, _state);
          Hash::hash(_7, _state);
          Hash::hash(_8, _state);
          Hash::hash(_9, _state);
          Hash::hash(_10, _state);
          Hash::hash(_11, _state);
          Hash::hash(_12, _state);
          Hash::hash(_13, _state)
        },
      }
    }
  }

  impl<T0: DafnyType + Default, T1: DafnyType + Default, T2: DafnyType + Default, T3: DafnyType + Default, T4: DafnyType + Default, T5: DafnyType + Default, T6: DafnyType + Default, T7: DafnyType + Default, T8: DafnyType + Default, T9: DafnyType + Default, T10: DafnyType + Default, T11: DafnyType + Default, T12: DafnyType + Default, T13: DafnyType + Default> Default
    for Tuple14<T0, T1, T2, T3, T4, T5, T6, T7, T8, T9, T10, T11, T12, T13> {
    fn default() -> Tuple14<T0, T1, T2, T3, T4, T5, T6, T7, T8, T9, T10, T11, T12, T13> {
      Tuple14::_T14 {
        _0: Default::default(),
        _1: Default::default(),
        _2: Default::default(),
        _3: Default::default(),
        _4: Default::default(),
        _5: Default::default(),
        _6: Default::default(),
        _7: Default::default(),
        _8: Default::default(),
        _9: Default::default(),
        _10: Default::default(),
        _11: Default::default(),
        _12: Default::default(),
        _13: Default::default()
      }
    }
  }

  impl<T0: DafnyType, T1: DafnyType, T2: DafnyType, T3: DafnyType, T4: DafnyType, T5: DafnyType, T6: DafnyType, T7: DafnyType, T8: DafnyType, T9: DafnyType, T10: DafnyType, T11: DafnyType, T12: DafnyType, T13: DafnyType> AsRef<Tuple14<T0, T1, T2, T3, T4, T5, T6, T7, T8, T9, T10, T11, T12, T13>>
    for Tuple14<T0, T1, T2, T3, T4, T5, T6, T7, T8, T9, T10, T11, T12, T13> {
    fn as_ref(&self) -> &Self {
      self
    }
  }

  #[derive(PartialEq, Clone)]
  pub enum Tuple15<T0: DafnyType, T1: DafnyType, T2: DafnyType, T3: DafnyType, T4: DafnyType, T5: DafnyType, T6: DafnyType, T7: DafnyType, T8: DafnyType, T9: DafnyType, T10: DafnyType, T11: DafnyType, T12: DafnyType, T13: DafnyType, T14: DafnyType> {
    _T15 {
      _0: T0,
      _1: T1,
      _2: T2,
      _3: T3,
      _4: T4,
      _5: T5,
      _6: T6,
      _7: T7,
      _8: T8,
      _9: T9,
      _10: T10,
      _11: T11,
      _12: T12,
      _13: T13,
      _14: T14
    }
  }

  impl<T0: DafnyType, T1: DafnyType, T2: DafnyType, T3: DafnyType, T4: DafnyType, T5: DafnyType, T6: DafnyType, T7: DafnyType, T8: DafnyType, T9: DafnyType, T10: DafnyType, T11: DafnyType, T12: DafnyType, T13: DafnyType, T14: DafnyType> Tuple15<T0, T1, T2, T3, T4, T5, T6, T7, T8, T9, T10, T11, T12, T13, T14> {
    /// Returns a borrow of the field _0
    pub fn _0(&self) -> &T0 {
      match self {
        Tuple15::_T15{_0, _1, _2, _3, _4, _5, _6, _7, _8, _9, _10, _11, _12, _13, _14, } => _0,
      }
    }
    /// Returns a borrow of the field _1
    pub fn _1(&self) -> &T1 {
      match self {
        Tuple15::_T15{_0, _1, _2, _3, _4, _5, _6, _7, _8, _9, _10, _11, _12, _13, _14, } => _1,
      }
    }
    /// Returns a borrow of the field _2
    pub fn _2(&self) -> &T2 {
      match self {
        Tuple15::_T15{_0, _1, _2, _3, _4, _5, _6, _7, _8, _9, _10, _11, _12, _13, _14, } => _2,
      }
    }
    /// Returns a borrow of the field _3
    pub fn _3(&self) -> &T3 {
      match self {
        Tuple15::_T15{_0, _1, _2, _3, _4, _5, _6, _7, _8, _9, _10, _11, _12, _13, _14, } => _3,
      }
    }
    /// Returns a borrow of the field _4
    pub fn _4(&self) -> &T4 {
      match self {
        Tuple15::_T15{_0, _1, _2, _3, _4, _5, _6, _7, _8, _9, _10, _11, _12, _13, _14, } => _4,
      }
    }
    /// Returns a borrow of the field _5
    pub fn _5(&self) -> &T5 {
      match self {
        Tuple15::_T15{_0, _1, _2, _3, _4, _5, _6, _7, _8, _9, _10, _11, _12, _13, _14, } => _5,
      }
    }
    /// Returns a borrow of the field _6
    pub fn _6(&self) -> &T6 {
      match self {
        Tuple15::_T15{_0, _1, _2, _3, _4, _5, _6, _7, _8, _9, _10, _11, _12, _13, _14, } => _6,
      }
    }
    /// Returns a borrow of the field _7
    pub fn _7(&self) -> &T7 {
      match self {
        Tuple15::_T15{_0, _1, _2, _3, _4, _5, _6, _7, _8, _9, _10, _11, _12, _13, _14, } => _7,
      }
    }
    /// Returns a borrow of the field _8
    pub fn _8(&self) -> &T8 {
      match self {
        Tuple15::_T15{_0, _1, _2, _3, _4, _5, _6, _7, _8, _9, _10, _11, _12, _13, _14, } => _8,
      }
    }
    /// Returns a borrow of the field _9
    pub fn _9(&self) -> &T9 {
      match self {
        Tuple15::_T15{_0, _1, _2, _3, _4, _5, _6, _7, _8, _9, _10, _11, _12, _13, _14, } => _9,
      }
    }
    /// Returns a borrow of the field _10
    pub fn _10(&self) -> &T10 {
      match self {
        Tuple15::_T15{_0, _1, _2, _3, _4, _5, _6, _7, _8, _9, _10, _11, _12, _13, _14, } => _10,
      }
    }
    /// Returns a borrow of the field _11
    pub fn _11(&self) -> &T11 {
      match self {
        Tuple15::_T15{_0, _1, _2, _3, _4, _5, _6, _7, _8, _9, _10, _11, _12, _13, _14, } => _11,
      }
    }
    /// Returns a borrow of the field _12
    pub fn _12(&self) -> &T12 {
      match self {
        Tuple15::_T15{_0, _1, _2, _3, _4, _5, _6, _7, _8, _9, _10, _11, _12, _13, _14, } => _12,
      }
    }
    /// Returns a borrow of the field _13
    pub fn _13(&self) -> &T13 {
      match self {
        Tuple15::_T15{_0, _1, _2, _3, _4, _5, _6, _7, _8, _9, _10, _11, _12, _13, _14, } => _13,
      }
    }
    /// Returns a borrow of the field _14
    pub fn _14(&self) -> &T14 {
      match self {
        Tuple15::_T15{_0, _1, _2, _3, _4, _5, _6, _7, _8, _9, _10, _11, _12, _13, _14, } => _14,
      }
    }
  }

  impl<T0: DafnyType, T1: DafnyType, T2: DafnyType, T3: DafnyType, T4: DafnyType, T5: DafnyType, T6: DafnyType, T7: DafnyType, T8: DafnyType, T9: DafnyType, T10: DafnyType, T11: DafnyType, T12: DafnyType, T13: DafnyType, T14: DafnyType> Debug
    for Tuple15<T0, T1, T2, T3, T4, T5, T6, T7, T8, T9, T10, T11, T12, T13, T14> {
    fn fmt(&self, f: &mut Formatter) -> Result {
      DafnyPrint::fmt_print(self, f, true)
    }
  }

  impl<T0: DafnyType, T1: DafnyType, T2: DafnyType, T3: DafnyType, T4: DafnyType, T5: DafnyType, T6: DafnyType, T7: DafnyType, T8: DafnyType, T9: DafnyType, T10: DafnyType, T11: DafnyType, T12: DafnyType, T13: DafnyType, T14: DafnyType> DafnyPrint
    for Tuple15<T0, T1, T2, T3, T4, T5, T6, T7, T8, T9, T10, T11, T12, T13, T14> {
    fn fmt_print(&self, _formatter: &mut Formatter, _in_seq: bool) -> std::fmt::Result {
      match self {
        Tuple15::_T15{_0, _1, _2, _3, _4, _5, _6, _7, _8, _9, _10, _11, _12, _13, _14, } => {
          write!(_formatter, "(")?;
          DafnyPrint::fmt_print(_0, _formatter, false)?;
          write!(_formatter, ", ")?;
          DafnyPrint::fmt_print(_1, _formatter, false)?;
          write!(_formatter, ", ")?;
          DafnyPrint::fmt_print(_2, _formatter, false)?;
          write!(_formatter, ", ")?;
          DafnyPrint::fmt_print(_3, _formatter, false)?;
          write!(_formatter, ", ")?;
          DafnyPrint::fmt_print(_4, _formatter, false)?;
          write!(_formatter, ", ")?;
          DafnyPrint::fmt_print(_5, _formatter, false)?;
          write!(_formatter, ", ")?;
          DafnyPrint::fmt_print(_6, _formatter, false)?;
          write!(_formatter, ", ")?;
          DafnyPrint::fmt_print(_7, _formatter, false)?;
          write!(_formatter, ", ")?;
          DafnyPrint::fmt_print(_8, _formatter, false)?;
          write!(_formatter, ", ")?;
          DafnyPrint::fmt_print(_9, _formatter, false)?;
          write!(_formatter, ", ")?;
          DafnyPrint::fmt_print(_10, _formatter, false)?;
          write!(_formatter, ", ")?;
          DafnyPrint::fmt_print(_11, _formatter, false)?;
          write!(_formatter, ", ")?;
          DafnyPrint::fmt_print(_12, _formatter, false)?;
          write!(_formatter, ", ")?;
          DafnyPrint::fmt_print(_13, _formatter, false)?;
          write!(_formatter, ", ")?;
          DafnyPrint::fmt_print(_14, _formatter, false)?;
          write!(_formatter, ")")?;
          Ok(())
        },
      }
    }
  }

  impl<T0: DafnyType, T1: DafnyType, T2: DafnyType, T3: DafnyType, T4: DafnyType, T5: DafnyType, T6: DafnyType, T7: DafnyType, T8: DafnyType, T9: DafnyType, T10: DafnyType, T11: DafnyType, T12: DafnyType, T13: DafnyType, T14: DafnyType> Tuple15<T0, T1, T2, T3, T4, T5, T6, T7, T8, T9, T10, T11, T12, T13, T14> {
    /// Given type parameter conversions, returns a lambda to convert this structure
    pub fn coerce<__T0: DafnyType, __T1: DafnyType, __T2: DafnyType, __T3: DafnyType, __T4: DafnyType, __T5: DafnyType, __T6: DafnyType, __T7: DafnyType, __T8: DafnyType, __T9: DafnyType, __T10: DafnyType, __T11: DafnyType, __T12: DafnyType, __T13: DafnyType, __T14: DafnyType>(f_0: Rc<impl ::std::ops::Fn(T0) -> __T0 + 'static>, f_1: Rc<impl ::std::ops::Fn(T1) -> __T1 + 'static>, f_2: Rc<impl ::std::ops::Fn(T2) -> __T2 + 'static>, f_3: Rc<impl ::std::ops::Fn(T3) -> __T3 + 'static>, f_4: Rc<impl ::std::ops::Fn(T4) -> __T4 + 'static>, f_5: Rc<impl ::std::ops::Fn(T5) -> __T5 + 'static>, f_6: Rc<impl ::std::ops::Fn(T6) -> __T6 + 'static>, f_7: Rc<impl ::std::ops::Fn(T7) -> __T7 + 'static>, f_8: Rc<impl ::std::ops::Fn(T8) -> __T8 + 'static>, f_9: Rc<impl ::std::ops::Fn(T9) -> __T9 + 'static>, f_10: Rc<impl ::std::ops::Fn(T10) -> __T10 + 'static>, f_11: Rc<impl ::std::ops::Fn(T11) -> __T11 + 'static>, f_12: Rc<impl ::std::ops::Fn(T12) -> __T12 + 'static>, f_13: Rc<impl ::std::ops::Fn(T13) -> __T13 + 'static>, f_14: Rc<impl ::std::ops::Fn(T14) -> __T14 + 'static>) -> Rc<impl ::std::ops::Fn(Tuple15<T0, T1, T2, T3, T4, T5, T6, T7, T8, T9, T10, T11, T12, T13, T14>) -> Tuple15<__T0, __T1, __T2, __T3, __T4, __T5, __T6, __T7, __T8, __T9, __T10, __T11, __T12, __T13, __T14>> {
      Rc::new(move |this: Self| -> Tuple15<__T0, __T1, __T2, __T3, __T4, __T5, __T6, __T7, __T8, __T9, __T10, __T11, __T12, __T13, __T14>{
          match this {
            Tuple15::_T15{_0, _1, _2, _3, _4, _5, _6, _7, _8, _9, _10, _11, _12, _13, _14, } => {
              Tuple15::_T15 {
                _0: f_0.clone()(_0),
                _1: f_1.clone()(_1),
                _2: f_2.clone()(_2),
                _3: f_3.clone()(_3),
                _4: f_4.clone()(_4),
                _5: f_5.clone()(_5),
                _6: f_6.clone()(_6),
                _7: f_7.clone()(_7),
                _8: f_8.clone()(_8),
                _9: f_9.clone()(_9),
                _10: f_10.clone()(_10),
                _11: f_11.clone()(_11),
                _12: f_12.clone()(_12),
                _13: f_13.clone()(_13),
                _14: f_14.clone()(_14)
              }
            },
          }
        })
    }
  }

  impl<T0: DafnyType + Eq, T1: DafnyType + Eq, T2: DafnyType + Eq, T3: DafnyType + Eq, T4: DafnyType + Eq, T5: DafnyType + Eq, T6: DafnyType + Eq, T7: DafnyType + Eq, T8: DafnyType + Eq, T9: DafnyType + Eq, T10: DafnyType + Eq, T11: DafnyType + Eq, T12: DafnyType + Eq, T13: DafnyType + Eq, T14: DafnyType + Eq> Eq
    for Tuple15<T0, T1, T2, T3, T4, T5, T6, T7, T8, T9, T10, T11, T12, T13, T14> {}

  impl<T0: DafnyType + Hash, T1: DafnyType + Hash, T2: DafnyType + Hash, T3: DafnyType + Hash, T4: DafnyType + Hash, T5: DafnyType + Hash, T6: DafnyType + Hash, T7: DafnyType + Hash, T8: DafnyType + Hash, T9: DafnyType + Hash, T10: DafnyType + Hash, T11: DafnyType + Hash, T12: DafnyType + Hash, T13: DafnyType + Hash, T14: DafnyType + Hash> Hash
    for Tuple15<T0, T1, T2, T3, T4, T5, T6, T7, T8, T9, T10, T11, T12, T13, T14> {
    fn hash<_H: Hasher>(&self, _state: &mut _H) {
      match self {
        Tuple15::_T15{_0, _1, _2, _3, _4, _5, _6, _7, _8, _9, _10, _11, _12, _13, _14, } => {
          Hash::hash(_0, _state);
          Hash::hash(_1, _state);
          Hash::hash(_2, _state);
          Hash::hash(_3, _state);
          Hash::hash(_4, _state);
          Hash::hash(_5, _state);
          Hash::hash(_6, _state);
          Hash::hash(_7, _state);
          Hash::hash(_8, _state);
          Hash::hash(_9, _state);
          Hash::hash(_10, _state);
          Hash::hash(_11, _state);
          Hash::hash(_12, _state);
          Hash::hash(_13, _state);
          Hash::hash(_14, _state)
        },
      }
    }
  }

  impl<T0: DafnyType + Default, T1: DafnyType + Default, T2: DafnyType + Default, T3: DafnyType + Default, T4: DafnyType + Default, T5: DafnyType + Default, T6: DafnyType + Default, T7: DafnyType + Default, T8: DafnyType + Default, T9: DafnyType + Default, T10: DafnyType + Default, T11: DafnyType + Default, T12: DafnyType + Default, T13: DafnyType + Default, T14: DafnyType + Default> Default
    for Tuple15<T0, T1, T2, T3, T4, T5, T6, T7, T8, T9, T10, T11, T12, T13, T14> {
    fn default() -> Tuple15<T0, T1, T2, T3, T4, T5, T6, T7, T8, T9, T10, T11, T12, T13, T14> {
      Tuple15::_T15 {
        _0: Default::default(),
        _1: Default::default(),
        _2: Default::default(),
        _3: Default::default(),
        _4: Default::default(),
        _5: Default::default(),
        _6: Default::default(),
        _7: Default::default(),
        _8: Default::default(),
        _9: Default::default(),
        _10: Default::default(),
        _11: Default::default(),
        _12: Default::default(),
        _13: Default::default(),
        _14: Default::default()
      }
    }
  }

  impl<T0: DafnyType, T1: DafnyType, T2: DafnyType, T3: DafnyType, T4: DafnyType, T5: DafnyType, T6: DafnyType, T7: DafnyType, T8: DafnyType, T9: DafnyType, T10: DafnyType, T11: DafnyType, T12: DafnyType, T13: DafnyType, T14: DafnyType> AsRef<Tuple15<T0, T1, T2, T3, T4, T5, T6, T7, T8, T9, T10, T11, T12, T13, T14>>
    for Tuple15<T0, T1, T2, T3, T4, T5, T6, T7, T8, T9, T10, T11, T12, T13, T14> {
    fn as_ref(&self) -> &Self {
      self
    }
  }

  #[derive(PartialEq, Clone)]
  pub enum Tuple16<T0: DafnyType, T1: DafnyType, T2: DafnyType, T3: DafnyType, T4: DafnyType, T5: DafnyType, T6: DafnyType, T7: DafnyType, T8: DafnyType, T9: DafnyType, T10: DafnyType, T11: DafnyType, T12: DafnyType, T13: DafnyType, T14: DafnyType, T15: DafnyType> {
    _T16 {
      _0: T0,
      _1: T1,
      _2: T2,
      _3: T3,
      _4: T4,
      _5: T5,
      _6: T6,
      _7: T7,
      _8: T8,
      _9: T9,
      _10: T10,
      _11: T11,
      _12: T12,
      _13: T13,
      _14: T14,
      _15: T15
    }
  }

  impl<T0: DafnyType, T1: DafnyType, T2: DafnyType, T3: DafnyType, T4: DafnyType, T5: DafnyType, T6: DafnyType, T7: DafnyType, T8: DafnyType, T9: DafnyType, T10: DafnyType, T11: DafnyType, T12: DafnyType, T13: DafnyType, T14: DafnyType, T15: DafnyType> Tuple16<T0, T1, T2, T3, T4, T5, T6, T7, T8, T9, T10, T11, T12, T13, T14, T15> {
    /// Returns a borrow of the field _0
    pub fn _0(&self) -> &T0 {
      match self {
        Tuple16::_T16{_0, _1, _2, _3, _4, _5, _6, _7, _8, _9, _10, _11, _12, _13, _14, _15, } => _0,
      }
    }
    /// Returns a borrow of the field _1
    pub fn _1(&self) -> &T1 {
      match self {
        Tuple16::_T16{_0, _1, _2, _3, _4, _5, _6, _7, _8, _9, _10, _11, _12, _13, _14, _15, } => _1,
      }
    }
    /// Returns a borrow of the field _2
    pub fn _2(&self) -> &T2 {
      match self {
        Tuple16::_T16{_0, _1, _2, _3, _4, _5, _6, _7, _8, _9, _10, _11, _12, _13, _14, _15, } => _2,
      }
    }
    /// Returns a borrow of the field _3
    pub fn _3(&self) -> &T3 {
      match self {
        Tuple16::_T16{_0, _1, _2, _3, _4, _5, _6, _7, _8, _9, _10, _11, _12, _13, _14, _15, } => _3,
      }
    }
    /// Returns a borrow of the field _4
    pub fn _4(&self) -> &T4 {
      match self {
        Tuple16::_T16{_0, _1, _2, _3, _4, _5, _6, _7, _8, _9, _10, _11, _12, _13, _14, _15, } => _4,
      }
    }
    /// Returns a borrow of the field _5
    pub fn _5(&self) -> &T5 {
      match self {
        Tuple16::_T16{_0, _1, _2, _3, _4, _5, _6, _7, _8, _9, _10, _11, _12, _13, _14, _15, } => _5,
      }
    }
    /// Returns a borrow of the field _6
    pub fn _6(&self) -> &T6 {
      match self {
        Tuple16::_T16{_0, _1, _2, _3, _4, _5, _6, _7, _8, _9, _10, _11, _12, _13, _14, _15, } => _6,
      }
    }
    /// Returns a borrow of the field _7
    pub fn _7(&self) -> &T7 {
      match self {
        Tuple16::_T16{_0, _1, _2, _3, _4, _5, _6, _7, _8, _9, _10, _11, _12, _13, _14, _15, } => _7,
      }
    }
    /// Returns a borrow of the field _8
    pub fn _8(&self) -> &T8 {
      match self {
        Tuple16::_T16{_0, _1, _2, _3, _4, _5, _6, _7, _8, _9, _10, _11, _12, _13, _14, _15, } => _8,
      }
    }
    /// Returns a borrow of the field _9
    pub fn _9(&self) -> &T9 {
      match self {
        Tuple16::_T16{_0, _1, _2, _3, _4, _5, _6, _7, _8, _9, _10, _11, _12, _13, _14, _15, } => _9,
      }
    }
    /// Returns a borrow of the field _10
    pub fn _10(&self) -> &T10 {
      match self {
        Tuple16::_T16{_0, _1, _2, _3, _4, _5, _6, _7, _8, _9, _10, _11, _12, _13, _14, _15, } => _10,
      }
    }
    /// Returns a borrow of the field _11
    pub fn _11(&self) -> &T11 {
      match self {
        Tuple16::_T16{_0, _1, _2, _3, _4, _5, _6, _7, _8, _9, _10, _11, _12, _13, _14, _15, } => _11,
      }
    }
    /// Returns a borrow of the field _12
    pub fn _12(&self) -> &T12 {
      match self {
        Tuple16::_T16{_0, _1, _2, _3, _4, _5, _6, _7, _8, _9, _10, _11, _12, _13, _14, _15, } => _12,
      }
    }
    /// Returns a borrow of the field _13
    pub fn _13(&self) -> &T13 {
      match self {
        Tuple16::_T16{_0, _1, _2, _3, _4, _5, _6, _7, _8, _9, _10, _11, _12, _13, _14, _15, } => _13,
      }
    }
    /// Returns a borrow of the field _14
    pub fn _14(&self) -> &T14 {
      match self {
        Tuple16::_T16{_0, _1, _2, _3, _4, _5, _6, _7, _8, _9, _10, _11, _12, _13, _14, _15, } => _14,
      }
    }
    /// Returns a borrow of the field _15
    pub fn _15(&self) -> &T15 {
      match self {
        Tuple16::_T16{_0, _1, _2, _3, _4, _5, _6, _7, _8, _9, _10, _11, _12, _13, _14, _15, } => _15,
      }
    }
  }

  impl<T0: DafnyType, T1: DafnyType, T2: DafnyType, T3: DafnyType, T4: DafnyType, T5: DafnyType, T6: DafnyType, T7: DafnyType, T8: DafnyType, T9: DafnyType, T10: DafnyType, T11: DafnyType, T12: DafnyType, T13: DafnyType, T14: DafnyType, T15: DafnyType> Debug
    for Tuple16<T0, T1, T2, T3, T4, T5, T6, T7, T8, T9, T10, T11, T12, T13, T14, T15> {
    fn fmt(&self, f: &mut Formatter) -> Result {
      DafnyPrint::fmt_print(self, f, true)
    }
  }

  impl<T0: DafnyType, T1: DafnyType, T2: DafnyType, T3: DafnyType, T4: DafnyType, T5: DafnyType, T6: DafnyType, T7: DafnyType, T8: DafnyType, T9: DafnyType, T10: DafnyType, T11: DafnyType, T12: DafnyType, T13: DafnyType, T14: DafnyType, T15: DafnyType> DafnyPrint
    for Tuple16<T0, T1, T2, T3, T4, T5, T6, T7, T8, T9, T10, T11, T12, T13, T14, T15> {
    fn fmt_print(&self, _formatter: &mut Formatter, _in_seq: bool) -> std::fmt::Result {
      match self {
        Tuple16::_T16{_0, _1, _2, _3, _4, _5, _6, _7, _8, _9, _10, _11, _12, _13, _14, _15, } => {
          write!(_formatter, "(")?;
          DafnyPrint::fmt_print(_0, _formatter, false)?;
          write!(_formatter, ", ")?;
          DafnyPrint::fmt_print(_1, _formatter, false)?;
          write!(_formatter, ", ")?;
          DafnyPrint::fmt_print(_2, _formatter, false)?;
          write!(_formatter, ", ")?;
          DafnyPrint::fmt_print(_3, _formatter, false)?;
          write!(_formatter, ", ")?;
          DafnyPrint::fmt_print(_4, _formatter, false)?;
          write!(_formatter, ", ")?;
          DafnyPrint::fmt_print(_5, _formatter, false)?;
          write!(_formatter, ", ")?;
          DafnyPrint::fmt_print(_6, _formatter, false)?;
          write!(_formatter, ", ")?;
          DafnyPrint::fmt_print(_7, _formatter, false)?;
          write!(_formatter, ", ")?;
          DafnyPrint::fmt_print(_8, _formatter, false)?;
          write!(_formatter, ", ")?;
          DafnyPrint::fmt_print(_9, _formatter, false)?;
          write!(_formatter, ", ")?;
          DafnyPrint::fmt_print(_10, _formatter, false)?;
          write!(_formatter, ", ")?;
          DafnyPrint::fmt_print(_11, _formatter, false)?;
          write!(_formatter, ", ")?;
          DafnyPrint::fmt_print(_12, _formatter, false)?;
          write!(_formatter, ", ")?;
          DafnyPrint::fmt_print(_13, _formatter, false)?;
          write!(_formatter, ", ")?;
          DafnyPrint::fmt_print(_14, _formatter, false)?;
          write!(_formatter, ", ")?;
          DafnyPrint::fmt_print(_15, _formatter, false)?;
          write!(_formatter, ")")?;
          Ok(())
        },
      }
    }
  }

  impl<T0: DafnyType, T1: DafnyType, T2: DafnyType, T3: DafnyType, T4: DafnyType, T5: DafnyType, T6: DafnyType, T7: DafnyType, T8: DafnyType, T9: DafnyType, T10: DafnyType, T11: DafnyType, T12: DafnyType, T13: DafnyType, T14: DafnyType, T15: DafnyType> Tuple16<T0, T1, T2, T3, T4, T5, T6, T7, T8, T9, T10, T11, T12, T13, T14, T15> {
    /// Given type parameter conversions, returns a lambda to convert this structure
    pub fn coerce<__T0: DafnyType, __T1: DafnyType, __T2: DafnyType, __T3: DafnyType, __T4: DafnyType, __T5: DafnyType, __T6: DafnyType, __T7: DafnyType, __T8: DafnyType, __T9: DafnyType, __T10: DafnyType, __T11: DafnyType, __T12: DafnyType, __T13: DafnyType, __T14: DafnyType, __T15: DafnyType>(f_0: Rc<impl ::std::ops::Fn(T0) -> __T0 + 'static>, f_1: Rc<impl ::std::ops::Fn(T1) -> __T1 + 'static>, f_2: Rc<impl ::std::ops::Fn(T2) -> __T2 + 'static>, f_3: Rc<impl ::std::ops::Fn(T3) -> __T3 + 'static>, f_4: Rc<impl ::std::ops::Fn(T4) -> __T4 + 'static>, f_5: Rc<impl ::std::ops::Fn(T5) -> __T5 + 'static>, f_6: Rc<impl ::std::ops::Fn(T6) -> __T6 + 'static>, f_7: Rc<impl ::std::ops::Fn(T7) -> __T7 + 'static>, f_8: Rc<impl ::std::ops::Fn(T8) -> __T8 + 'static>, f_9: Rc<impl ::std::ops::Fn(T9) -> __T9 + 'static>, f_10: Rc<impl ::std::ops::Fn(T10) -> __T10 + 'static>, f_11: Rc<impl ::std::ops::Fn(T11) -> __T11 + 'static>, f_12: Rc<impl ::std::ops::Fn(T12) -> __T12 + 'static>, f_13: Rc<impl ::std::ops::Fn(T13) -> __T13 + 'static>, f_14: Rc<impl ::std::ops::Fn(T14) -> __T14 + 'static>, f_15: Rc<impl ::std::ops::Fn(T15) -> __T15 + 'static>) -> Rc<impl ::std::ops::Fn(Tuple16<T0, T1, T2, T3, T4, T5, T6, T7, T8, T9, T10, T11, T12, T13, T14, T15>) -> Tuple16<__T0, __T1, __T2, __T3, __T4, __T5, __T6, __T7, __T8, __T9, __T10, __T11, __T12, __T13, __T14, __T15>> {
      Rc::new(move |this: Self| -> Tuple16<__T0, __T1, __T2, __T3, __T4, __T5, __T6, __T7, __T8, __T9, __T10, __T11, __T12, __T13, __T14, __T15>{
          match this {
            Tuple16::_T16{_0, _1, _2, _3, _4, _5, _6, _7, _8, _9, _10, _11, _12, _13, _14, _15, } => {
              Tuple16::_T16 {
                _0: f_0.clone()(_0),
                _1: f_1.clone()(_1),
                _2: f_2.clone()(_2),
                _3: f_3.clone()(_3),
                _4: f_4.clone()(_4),
                _5: f_5.clone()(_5),
                _6: f_6.clone()(_6),
                _7: f_7.clone()(_7),
                _8: f_8.clone()(_8),
                _9: f_9.clone()(_9),
                _10: f_10.clone()(_10),
                _11: f_11.clone()(_11),
                _12: f_12.clone()(_12),
                _13: f_13.clone()(_13),
                _14: f_14.clone()(_14),
                _15: f_15.clone()(_15)
              }
            },
          }
        })
    }
  }

  impl<T0: DafnyType + Eq, T1: DafnyType + Eq, T2: DafnyType + Eq, T3: DafnyType + Eq, T4: DafnyType + Eq, T5: DafnyType + Eq, T6: DafnyType + Eq, T7: DafnyType + Eq, T8: DafnyType + Eq, T9: DafnyType + Eq, T10: DafnyType + Eq, T11: DafnyType + Eq, T12: DafnyType + Eq, T13: DafnyType + Eq, T14: DafnyType + Eq, T15: DafnyType + Eq> Eq
    for Tuple16<T0, T1, T2, T3, T4, T5, T6, T7, T8, T9, T10, T11, T12, T13, T14, T15> {}

  impl<T0: DafnyType + Hash, T1: DafnyType + Hash, T2: DafnyType + Hash, T3: DafnyType + Hash, T4: DafnyType + Hash, T5: DafnyType + Hash, T6: DafnyType + Hash, T7: DafnyType + Hash, T8: DafnyType + Hash, T9: DafnyType + Hash, T10: DafnyType + Hash, T11: DafnyType + Hash, T12: DafnyType + Hash, T13: DafnyType + Hash, T14: DafnyType + Hash, T15: DafnyType + Hash> Hash
    for Tuple16<T0, T1, T2, T3, T4, T5, T6, T7, T8, T9, T10, T11, T12, T13, T14, T15> {
    fn hash<_H: Hasher>(&self, _state: &mut _H) {
      match self {
        Tuple16::_T16{_0, _1, _2, _3, _4, _5, _6, _7, _8, _9, _10, _11, _12, _13, _14, _15, } => {
          Hash::hash(_0, _state);
          Hash::hash(_1, _state);
          Hash::hash(_2, _state);
          Hash::hash(_3, _state);
          Hash::hash(_4, _state);
          Hash::hash(_5, _state);
          Hash::hash(_6, _state);
          Hash::hash(_7, _state);
          Hash::hash(_8, _state);
          Hash::hash(_9, _state);
          Hash::hash(_10, _state);
          Hash::hash(_11, _state);
          Hash::hash(_12, _state);
          Hash::hash(_13, _state);
          Hash::hash(_14, _state);
          Hash::hash(_15, _state)
        },
      }
    }
  }

  impl<T0: DafnyType + Default, T1: DafnyType + Default, T2: DafnyType + Default, T3: DafnyType + Default, T4: DafnyType + Default, T5: DafnyType + Default, T6: DafnyType + Default, T7: DafnyType + Default, T8: DafnyType + Default, T9: DafnyType + Default, T10: DafnyType + Default, T11: DafnyType + Default, T12: DafnyType + Default, T13: DafnyType + Default, T14: DafnyType + Default, T15: DafnyType + Default> Default
    for Tuple16<T0, T1, T2, T3, T4, T5, T6, T7, T8, T9, T10, T11, T12, T13, T14, T15> {
    fn default() -> Tuple16<T0, T1, T2, T3, T4, T5, T6, T7, T8, T9, T10, T11, T12, T13, T14, T15> {
      Tuple16::_T16 {
        _0: Default::default(),
        _1: Default::default(),
        _2: Default::default(),
        _3: Default::default(),
        _4: Default::default(),
        _5: Default::default(),
        _6: Default::default(),
        _7: Default::default(),
        _8: Default::default(),
        _9: Default::default(),
        _10: Default::default(),
        _11: Default::default(),
        _12: Default::default(),
        _13: Default::default(),
        _14: Default::default(),
        _15: Default::default()
      }
    }
  }

  impl<T0: DafnyType, T1: DafnyType, T2: DafnyType, T3: DafnyType, T4: DafnyType, T5: DafnyType, T6: DafnyType, T7: DafnyType, T8: DafnyType, T9: DafnyType, T10: DafnyType, T11: DafnyType, T12: DafnyType, T13: DafnyType, T14: DafnyType, T15: DafnyType> AsRef<Tuple16<T0, T1, T2, T3, T4, T5, T6, T7, T8, T9, T10, T11, T12, T13, T14, T15>>
    for Tuple16<T0, T1, T2, T3, T4, T5, T6, T7, T8, T9, T10, T11, T12, T13, T14, T15> {
    fn as_ref(&self) -> &Self {
      self
    }
  }

  #[derive(PartialEq, Clone)]
  pub enum Tuple17<T0: DafnyType, T1: DafnyType, T2: DafnyType, T3: DafnyType, T4: DafnyType, T5: DafnyType, T6: DafnyType, T7: DafnyType, T8: DafnyType, T9: DafnyType, T10: DafnyType, T11: DafnyType, T12: DafnyType, T13: DafnyType, T14: DafnyType, T15: DafnyType, T16: DafnyType> {
    _T17 {
      _0: T0,
      _1: T1,
      _2: T2,
      _3: T3,
      _4: T4,
      _5: T5,
      _6: T6,
      _7: T7,
      _8: T8,
      _9: T9,
      _10: T10,
      _11: T11,
      _12: T12,
      _13: T13,
      _14: T14,
      _15: T15,
      _16: T16
    }
  }

  impl<T0: DafnyType, T1: DafnyType, T2: DafnyType, T3: DafnyType, T4: DafnyType, T5: DafnyType, T6: DafnyType, T7: DafnyType, T8: DafnyType, T9: DafnyType, T10: DafnyType, T11: DafnyType, T12: DafnyType, T13: DafnyType, T14: DafnyType, T15: DafnyType, T16: DafnyType> Tuple17<T0, T1, T2, T3, T4, T5, T6, T7, T8, T9, T10, T11, T12, T13, T14, T15, T16> {
    /// Returns a borrow of the field _0
    pub fn _0(&self) -> &T0 {
      match self {
        Tuple17::_T17{_0, _1, _2, _3, _4, _5, _6, _7, _8, _9, _10, _11, _12, _13, _14, _15, _16, } => _0,
      }
    }
    /// Returns a borrow of the field _1
    pub fn _1(&self) -> &T1 {
      match self {
        Tuple17::_T17{_0, _1, _2, _3, _4, _5, _6, _7, _8, _9, _10, _11, _12, _13, _14, _15, _16, } => _1,
      }
    }
    /// Returns a borrow of the field _2
    pub fn _2(&self) -> &T2 {
      match self {
        Tuple17::_T17{_0, _1, _2, _3, _4, _5, _6, _7, _8, _9, _10, _11, _12, _13, _14, _15, _16, } => _2,
      }
    }
    /// Returns a borrow of the field _3
    pub fn _3(&self) -> &T3 {
      match self {
        Tuple17::_T17{_0, _1, _2, _3, _4, _5, _6, _7, _8, _9, _10, _11, _12, _13, _14, _15, _16, } => _3,
      }
    }
    /// Returns a borrow of the field _4
    pub fn _4(&self) -> &T4 {
      match self {
        Tuple17::_T17{_0, _1, _2, _3, _4, _5, _6, _7, _8, _9, _10, _11, _12, _13, _14, _15, _16, } => _4,
      }
    }
    /// Returns a borrow of the field _5
    pub fn _5(&self) -> &T5 {
      match self {
        Tuple17::_T17{_0, _1, _2, _3, _4, _5, _6, _7, _8, _9, _10, _11, _12, _13, _14, _15, _16, } => _5,
      }
    }
    /// Returns a borrow of the field _6
    pub fn _6(&self) -> &T6 {
      match self {
        Tuple17::_T17{_0, _1, _2, _3, _4, _5, _6, _7, _8, _9, _10, _11, _12, _13, _14, _15, _16, } => _6,
      }
    }
    /// Returns a borrow of the field _7
    pub fn _7(&self) -> &T7 {
      match self {
        Tuple17::_T17{_0, _1, _2, _3, _4, _5, _6, _7, _8, _9, _10, _11, _12, _13, _14, _15, _16, } => _7,
      }
    }
    /// Returns a borrow of the field _8
    pub fn _8(&self) -> &T8 {
      match self {
        Tuple17::_T17{_0, _1, _2, _3, _4, _5, _6, _7, _8, _9, _10, _11, _12, _13, _14, _15, _16, } => _8,
      }
    }
    /// Returns a borrow of the field _9
    pub fn _9(&self) -> &T9 {
      match self {
        Tuple17::_T17{_0, _1, _2, _3, _4, _5, _6, _7, _8, _9, _10, _11, _12, _13, _14, _15, _16, } => _9,
      }
    }
    /// Returns a borrow of the field _10
    pub fn _10(&self) -> &T10 {
      match self {
        Tuple17::_T17{_0, _1, _2, _3, _4, _5, _6, _7, _8, _9, _10, _11, _12, _13, _14, _15, _16, } => _10,
      }
    }
    /// Returns a borrow of the field _11
    pub fn _11(&self) -> &T11 {
      match self {
        Tuple17::_T17{_0, _1, _2, _3, _4, _5, _6, _7, _8, _9, _10, _11, _12, _13, _14, _15, _16, } => _11,
      }
    }
    /// Returns a borrow of the field _12
    pub fn _12(&self) -> &T12 {
      match self {
        Tuple17::_T17{_0, _1, _2, _3, _4, _5, _6, _7, _8, _9, _10, _11, _12, _13, _14, _15, _16, } => _12,
      }
    }
    /// Returns a borrow of the field _13
    pub fn _13(&self) -> &T13 {
      match self {
        Tuple17::_T17{_0, _1, _2, _3, _4, _5, _6, _7, _8, _9, _10, _11, _12, _13, _14, _15, _16, } => _13,
      }
    }
    /// Returns a borrow of the field _14
    pub fn _14(&self) -> &T14 {
      match self {
        Tuple17::_T17{_0, _1, _2, _3, _4, _5, _6, _7, _8, _9, _10, _11, _12, _13, _14, _15, _16, } => _14,
      }
    }
    /// Returns a borrow of the field _15
    pub fn _15(&self) -> &T15 {
      match self {
        Tuple17::_T17{_0, _1, _2, _3, _4, _5, _6, _7, _8, _9, _10, _11, _12, _13, _14, _15, _16, } => _15,
      }
    }
    /// Returns a borrow of the field _16
    pub fn _16(&self) -> &T16 {
      match self {
        Tuple17::_T17{_0, _1, _2, _3, _4, _5, _6, _7, _8, _9, _10, _11, _12, _13, _14, _15, _16, } => _16,
      }
    }
  }

  impl<T0: DafnyType, T1: DafnyType, T2: DafnyType, T3: DafnyType, T4: DafnyType, T5: DafnyType, T6: DafnyType, T7: DafnyType, T8: DafnyType, T9: DafnyType, T10: DafnyType, T11: DafnyType, T12: DafnyType, T13: DafnyType, T14: DafnyType, T15: DafnyType, T16: DafnyType> Debug
    for Tuple17<T0, T1, T2, T3, T4, T5, T6, T7, T8, T9, T10, T11, T12, T13, T14, T15, T16> {
    fn fmt(&self, f: &mut Formatter) -> Result {
      DafnyPrint::fmt_print(self, f, true)
    }
  }

  impl<T0: DafnyType, T1: DafnyType, T2: DafnyType, T3: DafnyType, T4: DafnyType, T5: DafnyType, T6: DafnyType, T7: DafnyType, T8: DafnyType, T9: DafnyType, T10: DafnyType, T11: DafnyType, T12: DafnyType, T13: DafnyType, T14: DafnyType, T15: DafnyType, T16: DafnyType> DafnyPrint
    for Tuple17<T0, T1, T2, T3, T4, T5, T6, T7, T8, T9, T10, T11, T12, T13, T14, T15, T16> {
    fn fmt_print(&self, _formatter: &mut Formatter, _in_seq: bool) -> std::fmt::Result {
      match self {
        Tuple17::_T17{_0, _1, _2, _3, _4, _5, _6, _7, _8, _9, _10, _11, _12, _13, _14, _15, _16, } => {
          write!(_formatter, "(")?;
          DafnyPrint::fmt_print(_0, _formatter, false)?;
          write!(_formatter, ", ")?;
          DafnyPrint::fmt_print(_1, _formatter, false)?;
          write!(_formatter, ", ")?;
          DafnyPrint::fmt_print(_2, _formatter, false)?;
          write!(_formatter, ", ")?;
          DafnyPrint::fmt_print(_3, _formatter, false)?;
          write!(_formatter, ", ")?;
          DafnyPrint::fmt_print(_4, _formatter, false)?;
          write!(_formatter, ", ")?;
          DafnyPrint::fmt_print(_5, _formatter, false)?;
          write!(_formatter, ", ")?;
          DafnyPrint::fmt_print(_6, _formatter, false)?;
          write!(_formatter, ", ")?;
          DafnyPrint::fmt_print(_7, _formatter, false)?;
          write!(_formatter, ", ")?;
          DafnyPrint::fmt_print(_8, _formatter, false)?;
          write!(_formatter, ", ")?;
          DafnyPrint::fmt_print(_9, _formatter, false)?;
          write!(_formatter, ", ")?;
          DafnyPrint::fmt_print(_10, _formatter, false)?;
          write!(_formatter, ", ")?;
          DafnyPrint::fmt_print(_11, _formatter, false)?;
          write!(_formatter, ", ")?;
          DafnyPrint::fmt_print(_12, _formatter, false)?;
          write!(_formatter, ", ")?;
          DafnyPrint::fmt_print(_13, _formatter, false)?;
          write!(_formatter, ", ")?;
          DafnyPrint::fmt_print(_14, _formatter, false)?;
          write!(_formatter, ", ")?;
          DafnyPrint::fmt_print(_15, _formatter, false)?;
          write!(_formatter, ", ")?;
          DafnyPrint::fmt_print(_16, _formatter, false)?;
          write!(_formatter, ")")?;
          Ok(())
        },
      }
    }
  }

  impl<T0: DafnyType, T1: DafnyType, T2: DafnyType, T3: DafnyType, T4: DafnyType, T5: DafnyType, T6: DafnyType, T7: DafnyType, T8: DafnyType, T9: DafnyType, T10: DafnyType, T11: DafnyType, T12: DafnyType, T13: DafnyType, T14: DafnyType, T15: DafnyType, T16: DafnyType> Tuple17<T0, T1, T2, T3, T4, T5, T6, T7, T8, T9, T10, T11, T12, T13, T14, T15, T16> {
    /// Given type parameter conversions, returns a lambda to convert this structure
    pub fn coerce<__T0: DafnyType, __T1: DafnyType, __T2: DafnyType, __T3: DafnyType, __T4: DafnyType, __T5: DafnyType, __T6: DafnyType, __T7: DafnyType, __T8: DafnyType, __T9: DafnyType, __T10: DafnyType, __T11: DafnyType, __T12: DafnyType, __T13: DafnyType, __T14: DafnyType, __T15: DafnyType, __T16: DafnyType>(f_0: Rc<impl ::std::ops::Fn(T0) -> __T0 + 'static>, f_1: Rc<impl ::std::ops::Fn(T1) -> __T1 + 'static>, f_2: Rc<impl ::std::ops::Fn(T2) -> __T2 + 'static>, f_3: Rc<impl ::std::ops::Fn(T3) -> __T3 + 'static>, f_4: Rc<impl ::std::ops::Fn(T4) -> __T4 + 'static>, f_5: Rc<impl ::std::ops::Fn(T5) -> __T5 + 'static>, f_6: Rc<impl ::std::ops::Fn(T6) -> __T6 + 'static>, f_7: Rc<impl ::std::ops::Fn(T7) -> __T7 + 'static>, f_8: Rc<impl ::std::ops::Fn(T8) -> __T8 + 'static>, f_9: Rc<impl ::std::ops::Fn(T9) -> __T9 + 'static>, f_10: Rc<impl ::std::ops::Fn(T10) -> __T10 + 'static>, f_11: Rc<impl ::std::ops::Fn(T11) -> __T11 + 'static>, f_12: Rc<impl ::std::ops::Fn(T12) -> __T12 + 'static>, f_13: Rc<impl ::std::ops::Fn(T13) -> __T13 + 'static>, f_14: Rc<impl ::std::ops::Fn(T14) -> __T14 + 'static>, f_15: Rc<impl ::std::ops::Fn(T15) -> __T15 + 'static>, f_16: Rc<impl ::std::ops::Fn(T16) -> __T16 + 'static>) -> Rc<impl ::std::ops::Fn(Tuple17<T0, T1, T2, T3, T4, T5, T6, T7, T8, T9, T10, T11, T12, T13, T14, T15, T16>) -> Tuple17<__T0, __T1, __T2, __T3, __T4, __T5, __T6, __T7, __T8, __T9, __T10, __T11, __T12, __T13, __T14, __T15, __T16>> {
      Rc::new(move |this: Self| -> Tuple17<__T0, __T1, __T2, __T3, __T4, __T5, __T6, __T7, __T8, __T9, __T10, __T11, __T12, __T13, __T14, __T15, __T16>{
          match this {
            Tuple17::_T17{_0, _1, _2, _3, _4, _5, _6, _7, _8, _9, _10, _11, _12, _13, _14, _15, _16, } => {
              Tuple17::_T17 {
                _0: f_0.clone()(_0),
                _1: f_1.clone()(_1),
                _2: f_2.clone()(_2),
                _3: f_3.clone()(_3),
                _4: f_4.clone()(_4),
                _5: f_5.clone()(_5),
                _6: f_6.clone()(_6),
                _7: f_7.clone()(_7),
                _8: f_8.clone()(_8),
                _9: f_9.clone()(_9),
                _10: f_10.clone()(_10),
                _11: f_11.clone()(_11),
                _12: f_12.clone()(_12),
                _13: f_13.clone()(_13),
                _14: f_14.clone()(_14),
                _15: f_15.clone()(_15),
                _16: f_16.clone()(_16)
              }
            },
          }
        })
    }
  }

  impl<T0: DafnyType + Eq, T1: DafnyType + Eq, T2: DafnyType + Eq, T3: DafnyType + Eq, T4: DafnyType + Eq, T5: DafnyType + Eq, T6: DafnyType + Eq, T7: DafnyType + Eq, T8: DafnyType + Eq, T9: DafnyType + Eq, T10: DafnyType + Eq, T11: DafnyType + Eq, T12: DafnyType + Eq, T13: DafnyType + Eq, T14: DafnyType + Eq, T15: DafnyType + Eq, T16: DafnyType + Eq> Eq
    for Tuple17<T0, T1, T2, T3, T4, T5, T6, T7, T8, T9, T10, T11, T12, T13, T14, T15, T16> {}

  impl<T0: DafnyType + Hash, T1: DafnyType + Hash, T2: DafnyType + Hash, T3: DafnyType + Hash, T4: DafnyType + Hash, T5: DafnyType + Hash, T6: DafnyType + Hash, T7: DafnyType + Hash, T8: DafnyType + Hash, T9: DafnyType + Hash, T10: DafnyType + Hash, T11: DafnyType + Hash, T12: DafnyType + Hash, T13: DafnyType + Hash, T14: DafnyType + Hash, T15: DafnyType + Hash, T16: DafnyType + Hash> Hash
    for Tuple17<T0, T1, T2, T3, T4, T5, T6, T7, T8, T9, T10, T11, T12, T13, T14, T15, T16> {
    fn hash<_H: Hasher>(&self, _state: &mut _H) {
      match self {
        Tuple17::_T17{_0, _1, _2, _3, _4, _5, _6, _7, _8, _9, _10, _11, _12, _13, _14, _15, _16, } => {
          Hash::hash(_0, _state);
          Hash::hash(_1, _state);
          Hash::hash(_2, _state);
          Hash::hash(_3, _state);
          Hash::hash(_4, _state);
          Hash::hash(_5, _state);
          Hash::hash(_6, _state);
          Hash::hash(_7, _state);
          Hash::hash(_8, _state);
          Hash::hash(_9, _state);
          Hash::hash(_10, _state);
          Hash::hash(_11, _state);
          Hash::hash(_12, _state);
          Hash::hash(_13, _state);
          Hash::hash(_14, _state);
          Hash::hash(_15, _state);
          Hash::hash(_16, _state)
        },
      }
    }
  }

  impl<T0: DafnyType + Default, T1: DafnyType + Default, T2: DafnyType + Default, T3: DafnyType + Default, T4: DafnyType + Default, T5: DafnyType + Default, T6: DafnyType + Default, T7: DafnyType + Default, T8: DafnyType + Default, T9: DafnyType + Default, T10: DafnyType + Default, T11: DafnyType + Default, T12: DafnyType + Default, T13: DafnyType + Default, T14: DafnyType + Default, T15: DafnyType + Default, T16: DafnyType + Default> Default
    for Tuple17<T0, T1, T2, T3, T4, T5, T6, T7, T8, T9, T10, T11, T12, T13, T14, T15, T16> {
    fn default() -> Tuple17<T0, T1, T2, T3, T4, T5, T6, T7, T8, T9, T10, T11, T12, T13, T14, T15, T16> {
      Tuple17::_T17 {
        _0: Default::default(),
        _1: Default::default(),
        _2: Default::default(),
        _3: Default::default(),
        _4: Default::default(),
        _5: Default::default(),
        _6: Default::default(),
        _7: Default::default(),
        _8: Default::default(),
        _9: Default::default(),
        _10: Default::default(),
        _11: Default::default(),
        _12: Default::default(),
        _13: Default::default(),
        _14: Default::default(),
        _15: Default::default(),
        _16: Default::default()
      }
    }
  }

  impl<T0: DafnyType, T1: DafnyType, T2: DafnyType, T3: DafnyType, T4: DafnyType, T5: DafnyType, T6: DafnyType, T7: DafnyType, T8: DafnyType, T9: DafnyType, T10: DafnyType, T11: DafnyType, T12: DafnyType, T13: DafnyType, T14: DafnyType, T15: DafnyType, T16: DafnyType> AsRef<Tuple17<T0, T1, T2, T3, T4, T5, T6, T7, T8, T9, T10, T11, T12, T13, T14, T15, T16>>
    for Tuple17<T0, T1, T2, T3, T4, T5, T6, T7, T8, T9, T10, T11, T12, T13, T14, T15, T16> {
    fn as_ref(&self) -> &Self {
      self
    }
  }

  #[derive(PartialEq, Clone)]
  pub enum Tuple18<T0: DafnyType, T1: DafnyType, T2: DafnyType, T3: DafnyType, T4: DafnyType, T5: DafnyType, T6: DafnyType, T7: DafnyType, T8: DafnyType, T9: DafnyType, T10: DafnyType, T11: DafnyType, T12: DafnyType, T13: DafnyType, T14: DafnyType, T15: DafnyType, T16: DafnyType, T17: DafnyType> {
    _T18 {
      _0: T0,
      _1: T1,
      _2: T2,
      _3: T3,
      _4: T4,
      _5: T5,
      _6: T6,
      _7: T7,
      _8: T8,
      _9: T9,
      _10: T10,
      _11: T11,
      _12: T12,
      _13: T13,
      _14: T14,
      _15: T15,
      _16: T16,
      _17: T17
    }
  }

  impl<T0: DafnyType, T1: DafnyType, T2: DafnyType, T3: DafnyType, T4: DafnyType, T5: DafnyType, T6: DafnyType, T7: DafnyType, T8: DafnyType, T9: DafnyType, T10: DafnyType, T11: DafnyType, T12: DafnyType, T13: DafnyType, T14: DafnyType, T15: DafnyType, T16: DafnyType, T17: DafnyType> Tuple18<T0, T1, T2, T3, T4, T5, T6, T7, T8, T9, T10, T11, T12, T13, T14, T15, T16, T17> {
    /// Returns a borrow of the field _0
    pub fn _0(&self) -> &T0 {
      match self {
        Tuple18::_T18{_0, _1, _2, _3, _4, _5, _6, _7, _8, _9, _10, _11, _12, _13, _14, _15, _16, _17, } => _0,
      }
    }
    /// Returns a borrow of the field _1
    pub fn _1(&self) -> &T1 {
      match self {
        Tuple18::_T18{_0, _1, _2, _3, _4, _5, _6, _7, _8, _9, _10, _11, _12, _13, _14, _15, _16, _17, } => _1,
      }
    }
    /// Returns a borrow of the field _2
    pub fn _2(&self) -> &T2 {
      match self {
        Tuple18::_T18{_0, _1, _2, _3, _4, _5, _6, _7, _8, _9, _10, _11, _12, _13, _14, _15, _16, _17, } => _2,
      }
    }
    /// Returns a borrow of the field _3
    pub fn _3(&self) -> &T3 {
      match self {
        Tuple18::_T18{_0, _1, _2, _3, _4, _5, _6, _7, _8, _9, _10, _11, _12, _13, _14, _15, _16, _17, } => _3,
      }
    }
    /// Returns a borrow of the field _4
    pub fn _4(&self) -> &T4 {
      match self {
        Tuple18::_T18{_0, _1, _2, _3, _4, _5, _6, _7, _8, _9, _10, _11, _12, _13, _14, _15, _16, _17, } => _4,
      }
    }
    /// Returns a borrow of the field _5
    pub fn _5(&self) -> &T5 {
      match self {
        Tuple18::_T18{_0, _1, _2, _3, _4, _5, _6, _7, _8, _9, _10, _11, _12, _13, _14, _15, _16, _17, } => _5,
      }
    }
    /// Returns a borrow of the field _6
    pub fn _6(&self) -> &T6 {
      match self {
        Tuple18::_T18{_0, _1, _2, _3, _4, _5, _6, _7, _8, _9, _10, _11, _12, _13, _14, _15, _16, _17, } => _6,
      }
    }
    /// Returns a borrow of the field _7
    pub fn _7(&self) -> &T7 {
      match self {
        Tuple18::_T18{_0, _1, _2, _3, _4, _5, _6, _7, _8, _9, _10, _11, _12, _13, _14, _15, _16, _17, } => _7,
      }
    }
    /// Returns a borrow of the field _8
    pub fn _8(&self) -> &T8 {
      match self {
        Tuple18::_T18{_0, _1, _2, _3, _4, _5, _6, _7, _8, _9, _10, _11, _12, _13, _14, _15, _16, _17, } => _8,
      }
    }
    /// Returns a borrow of the field _9
    pub fn _9(&self) -> &T9 {
      match self {
        Tuple18::_T18{_0, _1, _2, _3, _4, _5, _6, _7, _8, _9, _10, _11, _12, _13, _14, _15, _16, _17, } => _9,
      }
    }
    /// Returns a borrow of the field _10
    pub fn _10(&self) -> &T10 {
      match self {
        Tuple18::_T18{_0, _1, _2, _3, _4, _5, _6, _7, _8, _9, _10, _11, _12, _13, _14, _15, _16, _17, } => _10,
      }
    }
    /// Returns a borrow of the field _11
    pub fn _11(&self) -> &T11 {
      match self {
        Tuple18::_T18{_0, _1, _2, _3, _4, _5, _6, _7, _8, _9, _10, _11, _12, _13, _14, _15, _16, _17, } => _11,
      }
    }
    /// Returns a borrow of the field _12
    pub fn _12(&self) -> &T12 {
      match self {
        Tuple18::_T18{_0, _1, _2, _3, _4, _5, _6, _7, _8, _9, _10, _11, _12, _13, _14, _15, _16, _17, } => _12,
      }
    }
    /// Returns a borrow of the field _13
    pub fn _13(&self) -> &T13 {
      match self {
        Tuple18::_T18{_0, _1, _2, _3, _4, _5, _6, _7, _8, _9, _10, _11, _12, _13, _14, _15, _16, _17, } => _13,
      }
    }
    /// Returns a borrow of the field _14
    pub fn _14(&self) -> &T14 {
      match self {
        Tuple18::_T18{_0, _1, _2, _3, _4, _5, _6, _7, _8, _9, _10, _11, _12, _13, _14, _15, _16, _17, } => _14,
      }
    }
    /// Returns a borrow of the field _15
    pub fn _15(&self) -> &T15 {
      match self {
        Tuple18::_T18{_0, _1, _2, _3, _4, _5, _6, _7, _8, _9, _10, _11, _12, _13, _14, _15, _16, _17, } => _15,
      }
    }
    /// Returns a borrow of the field _16
    pub fn _16(&self) -> &T16 {
      match self {
        Tuple18::_T18{_0, _1, _2, _3, _4, _5, _6, _7, _8, _9, _10, _11, _12, _13, _14, _15, _16, _17, } => _16,
      }
    }
    /// Returns a borrow of the field _17
    pub fn _17(&self) -> &T17 {
      match self {
        Tuple18::_T18{_0, _1, _2, _3, _4, _5, _6, _7, _8, _9, _10, _11, _12, _13, _14, _15, _16, _17, } => _17,
      }
    }
  }

  impl<T0: DafnyType, T1: DafnyType, T2: DafnyType, T3: DafnyType, T4: DafnyType, T5: DafnyType, T6: DafnyType, T7: DafnyType, T8: DafnyType, T9: DafnyType, T10: DafnyType, T11: DafnyType, T12: DafnyType, T13: DafnyType, T14: DafnyType, T15: DafnyType, T16: DafnyType, T17: DafnyType> Debug
    for Tuple18<T0, T1, T2, T3, T4, T5, T6, T7, T8, T9, T10, T11, T12, T13, T14, T15, T16, T17> {
    fn fmt(&self, f: &mut Formatter) -> Result {
      DafnyPrint::fmt_print(self, f, true)
    }
  }

  impl<T0: DafnyType, T1: DafnyType, T2: DafnyType, T3: DafnyType, T4: DafnyType, T5: DafnyType, T6: DafnyType, T7: DafnyType, T8: DafnyType, T9: DafnyType, T10: DafnyType, T11: DafnyType, T12: DafnyType, T13: DafnyType, T14: DafnyType, T15: DafnyType, T16: DafnyType, T17: DafnyType> DafnyPrint
    for Tuple18<T0, T1, T2, T3, T4, T5, T6, T7, T8, T9, T10, T11, T12, T13, T14, T15, T16, T17> {
    fn fmt_print(&self, _formatter: &mut Formatter, _in_seq: bool) -> std::fmt::Result {
      match self {
        Tuple18::_T18{_0, _1, _2, _3, _4, _5, _6, _7, _8, _9, _10, _11, _12, _13, _14, _15, _16, _17, } => {
          write!(_formatter, "(")?;
          DafnyPrint::fmt_print(_0, _formatter, false)?;
          write!(_formatter, ", ")?;
          DafnyPrint::fmt_print(_1, _formatter, false)?;
          write!(_formatter, ", ")?;
          DafnyPrint::fmt_print(_2, _formatter, false)?;
          write!(_formatter, ", ")?;
          DafnyPrint::fmt_print(_3, _formatter, false)?;
          write!(_formatter, ", ")?;
          DafnyPrint::fmt_print(_4, _formatter, false)?;
          write!(_formatter, ", ")?;
          DafnyPrint::fmt_print(_5, _formatter, false)?;
          write!(_formatter, ", ")?;
          DafnyPrint::fmt_print(_6, _formatter, false)?;
          write!(_formatter, ", ")?;
          DafnyPrint::fmt_print(_7, _formatter, false)?;
          write!(_formatter, ", ")?;
          DafnyPrint::fmt_print(_8, _formatter, false)?;
          write!(_formatter, ", ")?;
          DafnyPrint::fmt_print(_9, _formatter, false)?;
          write!(_formatter, ", ")?;
          DafnyPrint::fmt_print(_10, _formatter, false)?;
          write!(_formatter, ", ")?;
          DafnyPrint::fmt_print(_11, _formatter, false)?;
          write!(_formatter, ", ")?;
          DafnyPrint::fmt_print(_12, _formatter, false)?;
          write!(_formatter, ", ")?;
          DafnyPrint::fmt_print(_13, _formatter, false)?;
          write!(_formatter, ", ")?;
          DafnyPrint::fmt_print(_14, _formatter, false)?;
          write!(_formatter, ", ")?;
          DafnyPrint::fmt_print(_15, _formatter, false)?;
          write!(_formatter, ", ")?;
          DafnyPrint::fmt_print(_16, _formatter, false)?;
          write!(_formatter, ", ")?;
          DafnyPrint::fmt_print(_17, _formatter, false)?;
          write!(_formatter, ")")?;
          Ok(())
        },
      }
    }
  }

  impl<T0: DafnyType, T1: DafnyType, T2: DafnyType, T3: DafnyType, T4: DafnyType, T5: DafnyType, T6: DafnyType, T7: DafnyType, T8: DafnyType, T9: DafnyType, T10: DafnyType, T11: DafnyType, T12: DafnyType, T13: DafnyType, T14: DafnyType, T15: DafnyType, T16: DafnyType, T17: DafnyType> Tuple18<T0, T1, T2, T3, T4, T5, T6, T7, T8, T9, T10, T11, T12, T13, T14, T15, T16, T17> {
    /// Given type parameter conversions, returns a lambda to convert this structure
    pub fn coerce<__T0: DafnyType, __T1: DafnyType, __T2: DafnyType, __T3: DafnyType, __T4: DafnyType, __T5: DafnyType, __T6: DafnyType, __T7: DafnyType, __T8: DafnyType, __T9: DafnyType, __T10: DafnyType, __T11: DafnyType, __T12: DafnyType, __T13: DafnyType, __T14: DafnyType, __T15: DafnyType, __T16: DafnyType, __T17: DafnyType>(f_0: Rc<impl ::std::ops::Fn(T0) -> __T0 + 'static>, f_1: Rc<impl ::std::ops::Fn(T1) -> __T1 + 'static>, f_2: Rc<impl ::std::ops::Fn(T2) -> __T2 + 'static>, f_3: Rc<impl ::std::ops::Fn(T3) -> __T3 + 'static>, f_4: Rc<impl ::std::ops::Fn(T4) -> __T4 + 'static>, f_5: Rc<impl ::std::ops::Fn(T5) -> __T5 + 'static>, f_6: Rc<impl ::std::ops::Fn(T6) -> __T6 + 'static>, f_7: Rc<impl ::std::ops::Fn(T7) -> __T7 + 'static>, f_8: Rc<impl ::std::ops::Fn(T8) -> __T8 + 'static>, f_9: Rc<impl ::std::ops::Fn(T9) -> __T9 + 'static>, f_10: Rc<impl ::std::ops::Fn(T10) -> __T10 + 'static>, f_11: Rc<impl ::std::ops::Fn(T11) -> __T11 + 'static>, f_12: Rc<impl ::std::ops::Fn(T12) -> __T12 + 'static>, f_13: Rc<impl ::std::ops::Fn(T13) -> __T13 + 'static>, f_14: Rc<impl ::std::ops::Fn(T14) -> __T14 + 'static>, f_15: Rc<impl ::std::ops::Fn(T15) -> __T15 + 'static>, f_16: Rc<impl ::std::ops::Fn(T16) -> __T16 + 'static>, f_17: Rc<impl ::std::ops::Fn(T17) -> __T17 + 'static>) -> Rc<impl ::std::ops::Fn(Tuple18<T0, T1, T2, T3, T4, T5, T6, T7, T8, T9, T10, T11, T12, T13, T14, T15, T16, T17>) -> Tuple18<__T0, __T1, __T2, __T3, __T4, __T5, __T6, __T7, __T8, __T9, __T10, __T11, __T12, __T13, __T14, __T15, __T16, __T17>> {
      Rc::new(move |this: Self| -> Tuple18<__T0, __T1, __T2, __T3, __T4, __T5, __T6, __T7, __T8, __T9, __T10, __T11, __T12, __T13, __T14, __T15, __T16, __T17>{
          match this {
            Tuple18::_T18{_0, _1, _2, _3, _4, _5, _6, _7, _8, _9, _10, _11, _12, _13, _14, _15, _16, _17, } => {
              Tuple18::_T18 {
                _0: f_0.clone()(_0),
                _1: f_1.clone()(_1),
                _2: f_2.clone()(_2),
                _3: f_3.clone()(_3),
                _4: f_4.clone()(_4),
                _5: f_5.clone()(_5),
                _6: f_6.clone()(_6),
                _7: f_7.clone()(_7),
                _8: f_8.clone()(_8),
                _9: f_9.clone()(_9),
                _10: f_10.clone()(_10),
                _11: f_11.clone()(_11),
                _12: f_12.clone()(_12),
                _13: f_13.clone()(_13),
                _14: f_14.clone()(_14),
                _15: f_15.clone()(_15),
                _16: f_16.clone()(_16),
                _17: f_17.clone()(_17)
              }
            },
          }
        })
    }
  }

  impl<T0: DafnyType + Eq, T1: DafnyType + Eq, T2: DafnyType + Eq, T3: DafnyType + Eq, T4: DafnyType + Eq, T5: DafnyType + Eq, T6: DafnyType + Eq, T7: DafnyType + Eq, T8: DafnyType + Eq, T9: DafnyType + Eq, T10: DafnyType + Eq, T11: DafnyType + Eq, T12: DafnyType + Eq, T13: DafnyType + Eq, T14: DafnyType + Eq, T15: DafnyType + Eq, T16: DafnyType + Eq, T17: DafnyType + Eq> Eq
    for Tuple18<T0, T1, T2, T3, T4, T5, T6, T7, T8, T9, T10, T11, T12, T13, T14, T15, T16, T17> {}

  impl<T0: DafnyType + Hash, T1: DafnyType + Hash, T2: DafnyType + Hash, T3: DafnyType + Hash, T4: DafnyType + Hash, T5: DafnyType + Hash, T6: DafnyType + Hash, T7: DafnyType + Hash, T8: DafnyType + Hash, T9: DafnyType + Hash, T10: DafnyType + Hash, T11: DafnyType + Hash, T12: DafnyType + Hash, T13: DafnyType + Hash, T14: DafnyType + Hash, T15: DafnyType + Hash, T16: DafnyType + Hash, T17: DafnyType + Hash> Hash
    for Tuple18<T0, T1, T2, T3, T4, T5, T6, T7, T8, T9, T10, T11, T12, T13, T14, T15, T16, T17> {
    fn hash<_H: Hasher>(&self, _state: &mut _H) {
      match self {
        Tuple18::_T18{_0, _1, _2, _3, _4, _5, _6, _7, _8, _9, _10, _11, _12, _13, _14, _15, _16, _17, } => {
          Hash::hash(_0, _state);
          Hash::hash(_1, _state);
          Hash::hash(_2, _state);
          Hash::hash(_3, _state);
          Hash::hash(_4, _state);
          Hash::hash(_5, _state);
          Hash::hash(_6, _state);
          Hash::hash(_7, _state);
          Hash::hash(_8, _state);
          Hash::hash(_9, _state);
          Hash::hash(_10, _state);
          Hash::hash(_11, _state);
          Hash::hash(_12, _state);
          Hash::hash(_13, _state);
          Hash::hash(_14, _state);
          Hash::hash(_15, _state);
          Hash::hash(_16, _state);
          Hash::hash(_17, _state)
        },
      }
    }
  }

  impl<T0: DafnyType + Default, T1: DafnyType + Default, T2: DafnyType + Default, T3: DafnyType + Default, T4: DafnyType + Default, T5: DafnyType + Default, T6: DafnyType + Default, T7: DafnyType + Default, T8: DafnyType + Default, T9: DafnyType + Default, T10: DafnyType + Default, T11: DafnyType + Default, T12: DafnyType + Default, T13: DafnyType + Default, T14: DafnyType + Default, T15: DafnyType + Default, T16: DafnyType + Default, T17: DafnyType + Default> Default
    for Tuple18<T0, T1, T2, T3, T4, T5, T6, T7, T8, T9, T10, T11, T12, T13, T14, T15, T16, T17> {
    fn default() -> Tuple18<T0, T1, T2, T3, T4, T5, T6, T7, T8, T9, T10, T11, T12, T13, T14, T15, T16, T17> {
      Tuple18::_T18 {
        _0: Default::default(),
        _1: Default::default(),
        _2: Default::default(),
        _3: Default::default(),
        _4: Default::default(),
        _5: Default::default(),
        _6: Default::default(),
        _7: Default::default(),
        _8: Default::default(),
        _9: Default::default(),
        _10: Default::default(),
        _11: Default::default(),
        _12: Default::default(),
        _13: Default::default(),
        _14: Default::default(),
        _15: Default::default(),
        _16: Default::default(),
        _17: Default::default()
      }
    }
  }

  impl<T0: DafnyType, T1: DafnyType, T2: DafnyType, T3: DafnyType, T4: DafnyType, T5: DafnyType, T6: DafnyType, T7: DafnyType, T8: DafnyType, T9: DafnyType, T10: DafnyType, T11: DafnyType, T12: DafnyType, T13: DafnyType, T14: DafnyType, T15: DafnyType, T16: DafnyType, T17: DafnyType> AsRef<Tuple18<T0, T1, T2, T3, T4, T5, T6, T7, T8, T9, T10, T11, T12, T13, T14, T15, T16, T17>>
    for Tuple18<T0, T1, T2, T3, T4, T5, T6, T7, T8, T9, T10, T11, T12, T13, T14, T15, T16, T17> {
    fn as_ref(&self) -> &Self {
      self
    }
  }

  #[derive(PartialEq, Clone)]
  pub enum Tuple19<T0: DafnyType, T1: DafnyType, T2: DafnyType, T3: DafnyType, T4: DafnyType, T5: DafnyType, T6: DafnyType, T7: DafnyType, T8: DafnyType, T9: DafnyType, T10: DafnyType, T11: DafnyType, T12: DafnyType, T13: DafnyType, T14: DafnyType, T15: DafnyType, T16: DafnyType, T17: DafnyType, T18: DafnyType> {
    _T19 {
      _0: T0,
      _1: T1,
      _2: T2,
      _3: T3,
      _4: T4,
      _5: T5,
      _6: T6,
      _7: T7,
      _8: T8,
      _9: T9,
      _10: T10,
      _11: T11,
      _12: T12,
      _13: T13,
      _14: T14,
      _15: T15,
      _16: T16,
      _17: T17,
      _18: T18
    }
  }

  impl<T0: DafnyType, T1: DafnyType, T2: DafnyType, T3: DafnyType, T4: DafnyType, T5: DafnyType, T6: DafnyType, T7: DafnyType, T8: DafnyType, T9: DafnyType, T10: DafnyType, T11: DafnyType, T12: DafnyType, T13: DafnyType, T14: DafnyType, T15: DafnyType, T16: DafnyType, T17: DafnyType, T18: DafnyType> Tuple19<T0, T1, T2, T3, T4, T5, T6, T7, T8, T9, T10, T11, T12, T13, T14, T15, T16, T17, T18> {
    /// Returns a borrow of the field _0
    pub fn _0(&self) -> &T0 {
      match self {
        Tuple19::_T19{_0, _1, _2, _3, _4, _5, _6, _7, _8, _9, _10, _11, _12, _13, _14, _15, _16, _17, _18, } => _0,
      }
    }
    /// Returns a borrow of the field _1
    pub fn _1(&self) -> &T1 {
      match self {
        Tuple19::_T19{_0, _1, _2, _3, _4, _5, _6, _7, _8, _9, _10, _11, _12, _13, _14, _15, _16, _17, _18, } => _1,
      }
    }
    /// Returns a borrow of the field _2
    pub fn _2(&self) -> &T2 {
      match self {
        Tuple19::_T19{_0, _1, _2, _3, _4, _5, _6, _7, _8, _9, _10, _11, _12, _13, _14, _15, _16, _17, _18, } => _2,
      }
    }
    /// Returns a borrow of the field _3
    pub fn _3(&self) -> &T3 {
      match self {
        Tuple19::_T19{_0, _1, _2, _3, _4, _5, _6, _7, _8, _9, _10, _11, _12, _13, _14, _15, _16, _17, _18, } => _3,
      }
    }
    /// Returns a borrow of the field _4
    pub fn _4(&self) -> &T4 {
      match self {
        Tuple19::_T19{_0, _1, _2, _3, _4, _5, _6, _7, _8, _9, _10, _11, _12, _13, _14, _15, _16, _17, _18, } => _4,
      }
    }
    /// Returns a borrow of the field _5
    pub fn _5(&self) -> &T5 {
      match self {
        Tuple19::_T19{_0, _1, _2, _3, _4, _5, _6, _7, _8, _9, _10, _11, _12, _13, _14, _15, _16, _17, _18, } => _5,
      }
    }
    /// Returns a borrow of the field _6
    pub fn _6(&self) -> &T6 {
      match self {
        Tuple19::_T19{_0, _1, _2, _3, _4, _5, _6, _7, _8, _9, _10, _11, _12, _13, _14, _15, _16, _17, _18, } => _6,
      }
    }
    /// Returns a borrow of the field _7
    pub fn _7(&self) -> &T7 {
      match self {
        Tuple19::_T19{_0, _1, _2, _3, _4, _5, _6, _7, _8, _9, _10, _11, _12, _13, _14, _15, _16, _17, _18, } => _7,
      }
    }
    /// Returns a borrow of the field _8
    pub fn _8(&self) -> &T8 {
      match self {
        Tuple19::_T19{_0, _1, _2, _3, _4, _5, _6, _7, _8, _9, _10, _11, _12, _13, _14, _15, _16, _17, _18, } => _8,
      }
    }
    /// Returns a borrow of the field _9
    pub fn _9(&self) -> &T9 {
      match self {
        Tuple19::_T19{_0, _1, _2, _3, _4, _5, _6, _7, _8, _9, _10, _11, _12, _13, _14, _15, _16, _17, _18, } => _9,
      }
    }
    /// Returns a borrow of the field _10
    pub fn _10(&self) -> &T10 {
      match self {
        Tuple19::_T19{_0, _1, _2, _3, _4, _5, _6, _7, _8, _9, _10, _11, _12, _13, _14, _15, _16, _17, _18, } => _10,
      }
    }
    /// Returns a borrow of the field _11
    pub fn _11(&self) -> &T11 {
      match self {
        Tuple19::_T19{_0, _1, _2, _3, _4, _5, _6, _7, _8, _9, _10, _11, _12, _13, _14, _15, _16, _17, _18, } => _11,
      }
    }
    /// Returns a borrow of the field _12
    pub fn _12(&self) -> &T12 {
      match self {
        Tuple19::_T19{_0, _1, _2, _3, _4, _5, _6, _7, _8, _9, _10, _11, _12, _13, _14, _15, _16, _17, _18, } => _12,
      }
    }
    /// Returns a borrow of the field _13
    pub fn _13(&self) -> &T13 {
      match self {
        Tuple19::_T19{_0, _1, _2, _3, _4, _5, _6, _7, _8, _9, _10, _11, _12, _13, _14, _15, _16, _17, _18, } => _13,
      }
    }
    /// Returns a borrow of the field _14
    pub fn _14(&self) -> &T14 {
      match self {
        Tuple19::_T19{_0, _1, _2, _3, _4, _5, _6, _7, _8, _9, _10, _11, _12, _13, _14, _15, _16, _17, _18, } => _14,
      }
    }
    /// Returns a borrow of the field _15
    pub fn _15(&self) -> &T15 {
      match self {
        Tuple19::_T19{_0, _1, _2, _3, _4, _5, _6, _7, _8, _9, _10, _11, _12, _13, _14, _15, _16, _17, _18, } => _15,
      }
    }
    /// Returns a borrow of the field _16
    pub fn _16(&self) -> &T16 {
      match self {
        Tuple19::_T19{_0, _1, _2, _3, _4, _5, _6, _7, _8, _9, _10, _11, _12, _13, _14, _15, _16, _17, _18, } => _16,
      }
    }
    /// Returns a borrow of the field _17
    pub fn _17(&self) -> &T17 {
      match self {
        Tuple19::_T19{_0, _1, _2, _3, _4, _5, _6, _7, _8, _9, _10, _11, _12, _13, _14, _15, _16, _17, _18, } => _17,
      }
    }
    /// Returns a borrow of the field _18
    pub fn _18(&self) -> &T18 {
      match self {
        Tuple19::_T19{_0, _1, _2, _3, _4, _5, _6, _7, _8, _9, _10, _11, _12, _13, _14, _15, _16, _17, _18, } => _18,
      }
    }
  }

  impl<T0: DafnyType, T1: DafnyType, T2: DafnyType, T3: DafnyType, T4: DafnyType, T5: DafnyType, T6: DafnyType, T7: DafnyType, T8: DafnyType, T9: DafnyType, T10: DafnyType, T11: DafnyType, T12: DafnyType, T13: DafnyType, T14: DafnyType, T15: DafnyType, T16: DafnyType, T17: DafnyType, T18: DafnyType> Debug
    for Tuple19<T0, T1, T2, T3, T4, T5, T6, T7, T8, T9, T10, T11, T12, T13, T14, T15, T16, T17, T18> {
    fn fmt(&self, f: &mut Formatter) -> Result {
      DafnyPrint::fmt_print(self, f, true)
    }
  }

  impl<T0: DafnyType, T1: DafnyType, T2: DafnyType, T3: DafnyType, T4: DafnyType, T5: DafnyType, T6: DafnyType, T7: DafnyType, T8: DafnyType, T9: DafnyType, T10: DafnyType, T11: DafnyType, T12: DafnyType, T13: DafnyType, T14: DafnyType, T15: DafnyType, T16: DafnyType, T17: DafnyType, T18: DafnyType> DafnyPrint
    for Tuple19<T0, T1, T2, T3, T4, T5, T6, T7, T8, T9, T10, T11, T12, T13, T14, T15, T16, T17, T18> {
    fn fmt_print(&self, _formatter: &mut Formatter, _in_seq: bool) -> std::fmt::Result {
      match self {
        Tuple19::_T19{_0, _1, _2, _3, _4, _5, _6, _7, _8, _9, _10, _11, _12, _13, _14, _15, _16, _17, _18, } => {
          write!(_formatter, "(")?;
          DafnyPrint::fmt_print(_0, _formatter, false)?;
          write!(_formatter, ", ")?;
          DafnyPrint::fmt_print(_1, _formatter, false)?;
          write!(_formatter, ", ")?;
          DafnyPrint::fmt_print(_2, _formatter, false)?;
          write!(_formatter, ", ")?;
          DafnyPrint::fmt_print(_3, _formatter, false)?;
          write!(_formatter, ", ")?;
          DafnyPrint::fmt_print(_4, _formatter, false)?;
          write!(_formatter, ", ")?;
          DafnyPrint::fmt_print(_5, _formatter, false)?;
          write!(_formatter, ", ")?;
          DafnyPrint::fmt_print(_6, _formatter, false)?;
          write!(_formatter, ", ")?;
          DafnyPrint::fmt_print(_7, _formatter, false)?;
          write!(_formatter, ", ")?;
          DafnyPrint::fmt_print(_8, _formatter, false)?;
          write!(_formatter, ", ")?;
          DafnyPrint::fmt_print(_9, _formatter, false)?;
          write!(_formatter, ", ")?;
          DafnyPrint::fmt_print(_10, _formatter, false)?;
          write!(_formatter, ", ")?;
          DafnyPrint::fmt_print(_11, _formatter, false)?;
          write!(_formatter, ", ")?;
          DafnyPrint::fmt_print(_12, _formatter, false)?;
          write!(_formatter, ", ")?;
          DafnyPrint::fmt_print(_13, _formatter, false)?;
          write!(_formatter, ", ")?;
          DafnyPrint::fmt_print(_14, _formatter, false)?;
          write!(_formatter, ", ")?;
          DafnyPrint::fmt_print(_15, _formatter, false)?;
          write!(_formatter, ", ")?;
          DafnyPrint::fmt_print(_16, _formatter, false)?;
          write!(_formatter, ", ")?;
          DafnyPrint::fmt_print(_17, _formatter, false)?;
          write!(_formatter, ", ")?;
          DafnyPrint::fmt_print(_18, _formatter, false)?;
          write!(_formatter, ")")?;
          Ok(())
        },
      }
    }
  }

  impl<T0: DafnyType, T1: DafnyType, T2: DafnyType, T3: DafnyType, T4: DafnyType, T5: DafnyType, T6: DafnyType, T7: DafnyType, T8: DafnyType, T9: DafnyType, T10: DafnyType, T11: DafnyType, T12: DafnyType, T13: DafnyType, T14: DafnyType, T15: DafnyType, T16: DafnyType, T17: DafnyType, T18: DafnyType> Tuple19<T0, T1, T2, T3, T4, T5, T6, T7, T8, T9, T10, T11, T12, T13, T14, T15, T16, T17, T18> {
    /// Given type parameter conversions, returns a lambda to convert this structure
    pub fn coerce<__T0: DafnyType, __T1: DafnyType, __T2: DafnyType, __T3: DafnyType, __T4: DafnyType, __T5: DafnyType, __T6: DafnyType, __T7: DafnyType, __T8: DafnyType, __T9: DafnyType, __T10: DafnyType, __T11: DafnyType, __T12: DafnyType, __T13: DafnyType, __T14: DafnyType, __T15: DafnyType, __T16: DafnyType, __T17: DafnyType, __T18: DafnyType>(f_0: Rc<impl ::std::ops::Fn(T0) -> __T0 + 'static>, f_1: Rc<impl ::std::ops::Fn(T1) -> __T1 + 'static>, f_2: Rc<impl ::std::ops::Fn(T2) -> __T2 + 'static>, f_3: Rc<impl ::std::ops::Fn(T3) -> __T3 + 'static>, f_4: Rc<impl ::std::ops::Fn(T4) -> __T4 + 'static>, f_5: Rc<impl ::std::ops::Fn(T5) -> __T5 + 'static>, f_6: Rc<impl ::std::ops::Fn(T6) -> __T6 + 'static>, f_7: Rc<impl ::std::ops::Fn(T7) -> __T7 + 'static>, f_8: Rc<impl ::std::ops::Fn(T8) -> __T8 + 'static>, f_9: Rc<impl ::std::ops::Fn(T9) -> __T9 + 'static>, f_10: Rc<impl ::std::ops::Fn(T10) -> __T10 + 'static>, f_11: Rc<impl ::std::ops::Fn(T11) -> __T11 + 'static>, f_12: Rc<impl ::std::ops::Fn(T12) -> __T12 + 'static>, f_13: Rc<impl ::std::ops::Fn(T13) -> __T13 + 'static>, f_14: Rc<impl ::std::ops::Fn(T14) -> __T14 + 'static>, f_15: Rc<impl ::std::ops::Fn(T15) -> __T15 + 'static>, f_16: Rc<impl ::std::ops::Fn(T16) -> __T16 + 'static>, f_17: Rc<impl ::std::ops::Fn(T17) -> __T17 + 'static>, f_18: Rc<impl ::std::ops::Fn(T18) -> __T18 + 'static>) -> Rc<impl ::std::ops::Fn(Tuple19<T0, T1, T2, T3, T4, T5, T6, T7, T8, T9, T10, T11, T12, T13, T14, T15, T16, T17, T18>) -> Tuple19<__T0, __T1, __T2, __T3, __T4, __T5, __T6, __T7, __T8, __T9, __T10, __T11, __T12, __T13, __T14, __T15, __T16, __T17, __T18>> {
      Rc::new(move |this: Self| -> Tuple19<__T0, __T1, __T2, __T3, __T4, __T5, __T6, __T7, __T8, __T9, __T10, __T11, __T12, __T13, __T14, __T15, __T16, __T17, __T18>{
          match this {
            Tuple19::_T19{_0, _1, _2, _3, _4, _5, _6, _7, _8, _9, _10, _11, _12, _13, _14, _15, _16, _17, _18, } => {
              Tuple19::_T19 {
                _0: f_0.clone()(_0),
                _1: f_1.clone()(_1),
                _2: f_2.clone()(_2),
                _3: f_3.clone()(_3),
                _4: f_4.clone()(_4),
                _5: f_5.clone()(_5),
                _6: f_6.clone()(_6),
                _7: f_7.clone()(_7),
                _8: f_8.clone()(_8),
                _9: f_9.clone()(_9),
                _10: f_10.clone()(_10),
                _11: f_11.clone()(_11),
                _12: f_12.clone()(_12),
                _13: f_13.clone()(_13),
                _14: f_14.clone()(_14),
                _15: f_15.clone()(_15),
                _16: f_16.clone()(_16),
                _17: f_17.clone()(_17),
                _18: f_18.clone()(_18)
              }
            },
          }
        })
    }
  }

  impl<T0: DafnyType + Eq, T1: DafnyType + Eq, T2: DafnyType + Eq, T3: DafnyType + Eq, T4: DafnyType + Eq, T5: DafnyType + Eq, T6: DafnyType + Eq, T7: DafnyType + Eq, T8: DafnyType + Eq, T9: DafnyType + Eq, T10: DafnyType + Eq, T11: DafnyType + Eq, T12: DafnyType + Eq, T13: DafnyType + Eq, T14: DafnyType + Eq, T15: DafnyType + Eq, T16: DafnyType + Eq, T17: DafnyType + Eq, T18: DafnyType + Eq> Eq
    for Tuple19<T0, T1, T2, T3, T4, T5, T6, T7, T8, T9, T10, T11, T12, T13, T14, T15, T16, T17, T18> {}

  impl<T0: DafnyType + Hash, T1: DafnyType + Hash, T2: DafnyType + Hash, T3: DafnyType + Hash, T4: DafnyType + Hash, T5: DafnyType + Hash, T6: DafnyType + Hash, T7: DafnyType + Hash, T8: DafnyType + Hash, T9: DafnyType + Hash, T10: DafnyType + Hash, T11: DafnyType + Hash, T12: DafnyType + Hash, T13: DafnyType + Hash, T14: DafnyType + Hash, T15: DafnyType + Hash, T16: DafnyType + Hash, T17: DafnyType + Hash, T18: DafnyType + Hash> Hash
    for Tuple19<T0, T1, T2, T3, T4, T5, T6, T7, T8, T9, T10, T11, T12, T13, T14, T15, T16, T17, T18> {
    fn hash<_H: Hasher>(&self, _state: &mut _H) {
      match self {
        Tuple19::_T19{_0, _1, _2, _3, _4, _5, _6, _7, _8, _9, _10, _11, _12, _13, _14, _15, _16, _17, _18, } => {
          Hash::hash(_0, _state);
          Hash::hash(_1, _state);
          Hash::hash(_2, _state);
          Hash::hash(_3, _state);
          Hash::hash(_4, _state);
          Hash::hash(_5, _state);
          Hash::hash(_6, _state);
          Hash::hash(_7, _state);
          Hash::hash(_8, _state);
          Hash::hash(_9, _state);
          Hash::hash(_10, _state);
          Hash::hash(_11, _state);
          Hash::hash(_12, _state);
          Hash::hash(_13, _state);
          Hash::hash(_14, _state);
          Hash::hash(_15, _state);
          Hash::hash(_16, _state);
          Hash::hash(_17, _state);
          Hash::hash(_18, _state)
        },
      }
    }
  }

  impl<T0: DafnyType + Default, T1: DafnyType + Default, T2: DafnyType + Default, T3: DafnyType + Default, T4: DafnyType + Default, T5: DafnyType + Default, T6: DafnyType + Default, T7: DafnyType + Default, T8: DafnyType + Default, T9: DafnyType + Default, T10: DafnyType + Default, T11: DafnyType + Default, T12: DafnyType + Default, T13: DafnyType + Default, T14: DafnyType + Default, T15: DafnyType + Default, T16: DafnyType + Default, T17: DafnyType + Default, T18: DafnyType + Default> Default
    for Tuple19<T0, T1, T2, T3, T4, T5, T6, T7, T8, T9, T10, T11, T12, T13, T14, T15, T16, T17, T18> {
    fn default() -> Tuple19<T0, T1, T2, T3, T4, T5, T6, T7, T8, T9, T10, T11, T12, T13, T14, T15, T16, T17, T18> {
      Tuple19::_T19 {
        _0: Default::default(),
        _1: Default::default(),
        _2: Default::default(),
        _3: Default::default(),
        _4: Default::default(),
        _5: Default::default(),
        _6: Default::default(),
        _7: Default::default(),
        _8: Default::default(),
        _9: Default::default(),
        _10: Default::default(),
        _11: Default::default(),
        _12: Default::default(),
        _13: Default::default(),
        _14: Default::default(),
        _15: Default::default(),
        _16: Default::default(),
        _17: Default::default(),
        _18: Default::default()
      }
    }
  }

  impl<T0: DafnyType, T1: DafnyType, T2: DafnyType, T3: DafnyType, T4: DafnyType, T5: DafnyType, T6: DafnyType, T7: DafnyType, T8: DafnyType, T9: DafnyType, T10: DafnyType, T11: DafnyType, T12: DafnyType, T13: DafnyType, T14: DafnyType, T15: DafnyType, T16: DafnyType, T17: DafnyType, T18: DafnyType> AsRef<Tuple19<T0, T1, T2, T3, T4, T5, T6, T7, T8, T9, T10, T11, T12, T13, T14, T15, T16, T17, T18>>
    for Tuple19<T0, T1, T2, T3, T4, T5, T6, T7, T8, T9, T10, T11, T12, T13, T14, T15, T16, T17, T18> {
    fn as_ref(&self) -> &Self {
      self
    }
  }

  #[derive(PartialEq, Clone)]
  pub enum Tuple20<T0: DafnyType, T1: DafnyType, T2: DafnyType, T3: DafnyType, T4: DafnyType, T5: DafnyType, T6: DafnyType, T7: DafnyType, T8: DafnyType, T9: DafnyType, T10: DafnyType, T11: DafnyType, T12: DafnyType, T13: DafnyType, T14: DafnyType, T15: DafnyType, T16: DafnyType, T17: DafnyType, T18: DafnyType, T19: DafnyType> {
    _T20 {
      _0: T0,
      _1: T1,
      _2: T2,
      _3: T3,
      _4: T4,
      _5: T5,
      _6: T6,
      _7: T7,
      _8: T8,
      _9: T9,
      _10: T10,
      _11: T11,
      _12: T12,
      _13: T13,
      _14: T14,
      _15: T15,
      _16: T16,
      _17: T17,
      _18: T18,
      _19: T19
    }
  }

  impl<T0: DafnyType, T1: DafnyType, T2: DafnyType, T3: DafnyType, T4: DafnyType, T5: DafnyType, T6: DafnyType, T7: DafnyType, T8: DafnyType, T9: DafnyType, T10: DafnyType, T11: DafnyType, T12: DafnyType, T13: DafnyType, T14: DafnyType, T15: DafnyType, T16: DafnyType, T17: DafnyType, T18: DafnyType, T19: DafnyType> Tuple20<T0, T1, T2, T3, T4, T5, T6, T7, T8, T9, T10, T11, T12, T13, T14, T15, T16, T17, T18, T19> {
    /// Returns a borrow of the field _0
    pub fn _0(&self) -> &T0 {
      match self {
        Tuple20::_T20{_0, _1, _2, _3, _4, _5, _6, _7, _8, _9, _10, _11, _12, _13, _14, _15, _16, _17, _18, _19, } => _0,
      }
    }
    /// Returns a borrow of the field _1
    pub fn _1(&self) -> &T1 {
      match self {
        Tuple20::_T20{_0, _1, _2, _3, _4, _5, _6, _7, _8, _9, _10, _11, _12, _13, _14, _15, _16, _17, _18, _19, } => _1,
      }
    }
    /// Returns a borrow of the field _2
    pub fn _2(&self) -> &T2 {
      match self {
        Tuple20::_T20{_0, _1, _2, _3, _4, _5, _6, _7, _8, _9, _10, _11, _12, _13, _14, _15, _16, _17, _18, _19, } => _2,
      }
    }
    /// Returns a borrow of the field _3
    pub fn _3(&self) -> &T3 {
      match self {
        Tuple20::_T20{_0, _1, _2, _3, _4, _5, _6, _7, _8, _9, _10, _11, _12, _13, _14, _15, _16, _17, _18, _19, } => _3,
      }
    }
    /// Returns a borrow of the field _4
    pub fn _4(&self) -> &T4 {
      match self {
        Tuple20::_T20{_0, _1, _2, _3, _4, _5, _6, _7, _8, _9, _10, _11, _12, _13, _14, _15, _16, _17, _18, _19, } => _4,
      }
    }
    /// Returns a borrow of the field _5
    pub fn _5(&self) -> &T5 {
      match self {
        Tuple20::_T20{_0, _1, _2, _3, _4, _5, _6, _7, _8, _9, _10, _11, _12, _13, _14, _15, _16, _17, _18, _19, } => _5,
      }
    }
    /// Returns a borrow of the field _6
    pub fn _6(&self) -> &T6 {
      match self {
        Tuple20::_T20{_0, _1, _2, _3, _4, _5, _6, _7, _8, _9, _10, _11, _12, _13, _14, _15, _16, _17, _18, _19, } => _6,
      }
    }
    /// Returns a borrow of the field _7
    pub fn _7(&self) -> &T7 {
      match self {
        Tuple20::_T20{_0, _1, _2, _3, _4, _5, _6, _7, _8, _9, _10, _11, _12, _13, _14, _15, _16, _17, _18, _19, } => _7,
      }
    }
    /// Returns a borrow of the field _8
    pub fn _8(&self) -> &T8 {
      match self {
        Tuple20::_T20{_0, _1, _2, _3, _4, _5, _6, _7, _8, _9, _10, _11, _12, _13, _14, _15, _16, _17, _18, _19, } => _8,
      }
    }
    /// Returns a borrow of the field _9
    pub fn _9(&self) -> &T9 {
      match self {
        Tuple20::_T20{_0, _1, _2, _3, _4, _5, _6, _7, _8, _9, _10, _11, _12, _13, _14, _15, _16, _17, _18, _19, } => _9,
      }
    }
    /// Returns a borrow of the field _10
    pub fn _10(&self) -> &T10 {
      match self {
        Tuple20::_T20{_0, _1, _2, _3, _4, _5, _6, _7, _8, _9, _10, _11, _12, _13, _14, _15, _16, _17, _18, _19, } => _10,
      }
    }
    /// Returns a borrow of the field _11
    pub fn _11(&self) -> &T11 {
      match self {
        Tuple20::_T20{_0, _1, _2, _3, _4, _5, _6, _7, _8, _9, _10, _11, _12, _13, _14, _15, _16, _17, _18, _19, } => _11,
      }
    }
    /// Returns a borrow of the field _12
    pub fn _12(&self) -> &T12 {
      match self {
        Tuple20::_T20{_0, _1, _2, _3, _4, _5, _6, _7, _8, _9, _10, _11, _12, _13, _14, _15, _16, _17, _18, _19, } => _12,
      }
    }
    /// Returns a borrow of the field _13
    pub fn _13(&self) -> &T13 {
      match self {
        Tuple20::_T20{_0, _1, _2, _3, _4, _5, _6, _7, _8, _9, _10, _11, _12, _13, _14, _15, _16, _17, _18, _19, } => _13,
      }
    }
    /// Returns a borrow of the field _14
    pub fn _14(&self) -> &T14 {
      match self {
        Tuple20::_T20{_0, _1, _2, _3, _4, _5, _6, _7, _8, _9, _10, _11, _12, _13, _14, _15, _16, _17, _18, _19, } => _14,
      }
    }
    /// Returns a borrow of the field _15
    pub fn _15(&self) -> &T15 {
      match self {
        Tuple20::_T20{_0, _1, _2, _3, _4, _5, _6, _7, _8, _9, _10, _11, _12, _13, _14, _15, _16, _17, _18, _19, } => _15,
      }
    }
    /// Returns a borrow of the field _16
    pub fn _16(&self) -> &T16 {
      match self {
        Tuple20::_T20{_0, _1, _2, _3, _4, _5, _6, _7, _8, _9, _10, _11, _12, _13, _14, _15, _16, _17, _18, _19, } => _16,
      }
    }
    /// Returns a borrow of the field _17
    pub fn _17(&self) -> &T17 {
      match self {
        Tuple20::_T20{_0, _1, _2, _3, _4, _5, _6, _7, _8, _9, _10, _11, _12, _13, _14, _15, _16, _17, _18, _19, } => _17,
      }
    }
    /// Returns a borrow of the field _18
    pub fn _18(&self) -> &T18 {
      match self {
        Tuple20::_T20{_0, _1, _2, _3, _4, _5, _6, _7, _8, _9, _10, _11, _12, _13, _14, _15, _16, _17, _18, _19, } => _18,
      }
    }
    /// Returns a borrow of the field _19
    pub fn _19(&self) -> &T19 {
      match self {
        Tuple20::_T20{_0, _1, _2, _3, _4, _5, _6, _7, _8, _9, _10, _11, _12, _13, _14, _15, _16, _17, _18, _19, } => _19,
      }
    }
  }

  impl<T0: DafnyType, T1: DafnyType, T2: DafnyType, T3: DafnyType, T4: DafnyType, T5: DafnyType, T6: DafnyType, T7: DafnyType, T8: DafnyType, T9: DafnyType, T10: DafnyType, T11: DafnyType, T12: DafnyType, T13: DafnyType, T14: DafnyType, T15: DafnyType, T16: DafnyType, T17: DafnyType, T18: DafnyType, T19: DafnyType> Debug
    for Tuple20<T0, T1, T2, T3, T4, T5, T6, T7, T8, T9, T10, T11, T12, T13, T14, T15, T16, T17, T18, T19> {
    fn fmt(&self, f: &mut Formatter) -> Result {
      DafnyPrint::fmt_print(self, f, true)
    }
  }

  impl<T0: DafnyType, T1: DafnyType, T2: DafnyType, T3: DafnyType, T4: DafnyType, T5: DafnyType, T6: DafnyType, T7: DafnyType, T8: DafnyType, T9: DafnyType, T10: DafnyType, T11: DafnyType, T12: DafnyType, T13: DafnyType, T14: DafnyType, T15: DafnyType, T16: DafnyType, T17: DafnyType, T18: DafnyType, T19: DafnyType> DafnyPrint
    for Tuple20<T0, T1, T2, T3, T4, T5, T6, T7, T8, T9, T10, T11, T12, T13, T14, T15, T16, T17, T18, T19> {
    fn fmt_print(&self, _formatter: &mut Formatter, _in_seq: bool) -> std::fmt::Result {
      match self {
        Tuple20::_T20{_0, _1, _2, _3, _4, _5, _6, _7, _8, _9, _10, _11, _12, _13, _14, _15, _16, _17, _18, _19, } => {
          write!(_formatter, "(")?;
          DafnyPrint::fmt_print(_0, _formatter, false)?;
          write!(_formatter, ", ")?;
          DafnyPrint::fmt_print(_1, _formatter, false)?;
          write!(_formatter, ", ")?;
          DafnyPrint::fmt_print(_2, _formatter, false)?;
          write!(_formatter, ", ")?;
          DafnyPrint::fmt_print(_3, _formatter, false)?;
          write!(_formatter, ", ")?;
          DafnyPrint::fmt_print(_4, _formatter, false)?;
          write!(_formatter, ", ")?;
          DafnyPrint::fmt_print(_5, _formatter, false)?;
          write!(_formatter, ", ")?;
          DafnyPrint::fmt_print(_6, _formatter, false)?;
          write!(_formatter, ", ")?;
          DafnyPrint::fmt_print(_7, _formatter, false)?;
          write!(_formatter, ", ")?;
          DafnyPrint::fmt_print(_8, _formatter, false)?;
          write!(_formatter, ", ")?;
          DafnyPrint::fmt_print(_9, _formatter, false)?;
          write!(_formatter, ", ")?;
          DafnyPrint::fmt_print(_10, _formatter, false)?;
          write!(_formatter, ", ")?;
          DafnyPrint::fmt_print(_11, _formatter, false)?;
          write!(_formatter, ", ")?;
          DafnyPrint::fmt_print(_12, _formatter, false)?;
          write!(_formatter, ", ")?;
          DafnyPrint::fmt_print(_13, _formatter, false)?;
          write!(_formatter, ", ")?;
          DafnyPrint::fmt_print(_14, _formatter, false)?;
          write!(_formatter, ", ")?;
          DafnyPrint::fmt_print(_15, _formatter, false)?;
          write!(_formatter, ", ")?;
          DafnyPrint::fmt_print(_16, _formatter, false)?;
          write!(_formatter, ", ")?;
          DafnyPrint::fmt_print(_17, _formatter, false)?;
          write!(_formatter, ", ")?;
          DafnyPrint::fmt_print(_18, _formatter, false)?;
          write!(_formatter, ", ")?;
          DafnyPrint::fmt_print(_19, _formatter, false)?;
          write!(_formatter, ")")?;
          Ok(())
        },
      }
    }
  }

  impl<T0: DafnyType, T1: DafnyType, T2: DafnyType, T3: DafnyType, T4: DafnyType, T5: DafnyType, T6: DafnyType, T7: DafnyType, T8: DafnyType, T9: DafnyType, T10: DafnyType, T11: DafnyType, T12: DafnyType, T13: DafnyType, T14: DafnyType, T15: DafnyType, T16: DafnyType, T17: DafnyType, T18: DafnyType, T19: DafnyType> Tuple20<T0, T1, T2, T3, T4, T5, T6, T7, T8, T9, T10, T11, T12, T13, T14, T15, T16, T17, T18, T19> {
    /// Given type parameter conversions, returns a lambda to convert this structure
    pub fn coerce<__T0: DafnyType, __T1: DafnyType, __T2: DafnyType, __T3: DafnyType, __T4: DafnyType, __T5: DafnyType, __T6: DafnyType, __T7: DafnyType, __T8: DafnyType, __T9: DafnyType, __T10: DafnyType, __T11: DafnyType, __T12: DafnyType, __T13: DafnyType, __T14: DafnyType, __T15: DafnyType, __T16: DafnyType, __T17: DafnyType, __T18: DafnyType, __T19: DafnyType>(f_0: Rc<impl ::std::ops::Fn(T0) -> __T0 + 'static>, f_1: Rc<impl ::std::ops::Fn(T1) -> __T1 + 'static>, f_2: Rc<impl ::std::ops::Fn(T2) -> __T2 + 'static>, f_3: Rc<impl ::std::ops::Fn(T3) -> __T3 + 'static>, f_4: Rc<impl ::std::ops::Fn(T4) -> __T4 + 'static>, f_5: Rc<impl ::std::ops::Fn(T5) -> __T5 + 'static>, f_6: Rc<impl ::std::ops::Fn(T6) -> __T6 + 'static>, f_7: Rc<impl ::std::ops::Fn(T7) -> __T7 + 'static>, f_8: Rc<impl ::std::ops::Fn(T8) -> __T8 + 'static>, f_9: Rc<impl ::std::ops::Fn(T9) -> __T9 + 'static>, f_10: Rc<impl ::std::ops::Fn(T10) -> __T10 + 'static>, f_11: Rc<impl ::std::ops::Fn(T11) -> __T11 + 'static>, f_12: Rc<impl ::std::ops::Fn(T12) -> __T12 + 'static>, f_13: Rc<impl ::std::ops::Fn(T13) -> __T13 + 'static>, f_14: Rc<impl ::std::ops::Fn(T14) -> __T14 + 'static>, f_15: Rc<impl ::std::ops::Fn(T15) -> __T15 + 'static>, f_16: Rc<impl ::std::ops::Fn(T16) -> __T16 + 'static>, f_17: Rc<impl ::std::ops::Fn(T17) -> __T17 + 'static>, f_18: Rc<impl ::std::ops::Fn(T18) -> __T18 + 'static>, f_19: Rc<impl ::std::ops::Fn(T19) -> __T19 + 'static>) -> Rc<impl ::std::ops::Fn(Tuple20<T0, T1, T2, T3, T4, T5, T6, T7, T8, T9, T10, T11, T12, T13, T14, T15, T16, T17, T18, T19>) -> Tuple20<__T0, __T1, __T2, __T3, __T4, __T5, __T6, __T7, __T8, __T9, __T10, __T11, __T12, __T13, __T14, __T15, __T16, __T17, __T18, __T19>> {
      Rc::new(move |this: Self| -> Tuple20<__T0, __T1, __T2, __T3, __T4, __T5, __T6, __T7, __T8, __T9, __T10, __T11, __T12, __T13, __T14, __T15, __T16, __T17, __T18, __T19>{
          match this {
            Tuple20::_T20{_0, _1, _2, _3, _4, _5, _6, _7, _8, _9, _10, _11, _12, _13, _14, _15, _16, _17, _18, _19, } => {
              Tuple20::_T20 {
                _0: f_0.clone()(_0),
                _1: f_1.clone()(_1),
                _2: f_2.clone()(_2),
                _3: f_3.clone()(_3),
                _4: f_4.clone()(_4),
                _5: f_5.clone()(_5),
                _6: f_6.clone()(_6),
                _7: f_7.clone()(_7),
                _8: f_8.clone()(_8),
                _9: f_9.clone()(_9),
                _10: f_10.clone()(_10),
                _11: f_11.clone()(_11),
                _12: f_12.clone()(_12),
                _13: f_13.clone()(_13),
                _14: f_14.clone()(_14),
                _15: f_15.clone()(_15),
                _16: f_16.clone()(_16),
                _17: f_17.clone()(_17),
                _18: f_18.clone()(_18),
                _19: f_19.clone()(_19)
              }
            },
          }
        })
    }
  }

  impl<T0: DafnyType + Eq, T1: DafnyType + Eq, T2: DafnyType + Eq, T3: DafnyType + Eq, T4: DafnyType + Eq, T5: DafnyType + Eq, T6: DafnyType + Eq, T7: DafnyType + Eq, T8: DafnyType + Eq, T9: DafnyType + Eq, T10: DafnyType + Eq, T11: DafnyType + Eq, T12: DafnyType + Eq, T13: DafnyType + Eq, T14: DafnyType + Eq, T15: DafnyType + Eq, T16: DafnyType + Eq, T17: DafnyType + Eq, T18: DafnyType + Eq, T19: DafnyType + Eq> Eq
    for Tuple20<T0, T1, T2, T3, T4, T5, T6, T7, T8, T9, T10, T11, T12, T13, T14, T15, T16, T17, T18, T19> {}

  impl<T0: DafnyType + Hash, T1: DafnyType + Hash, T2: DafnyType + Hash, T3: DafnyType + Hash, T4: DafnyType + Hash, T5: DafnyType + Hash, T6: DafnyType + Hash, T7: DafnyType + Hash, T8: DafnyType + Hash, T9: DafnyType + Hash, T10: DafnyType + Hash, T11: DafnyType + Hash, T12: DafnyType + Hash, T13: DafnyType + Hash, T14: DafnyType + Hash, T15: DafnyType + Hash, T16: DafnyType + Hash, T17: DafnyType + Hash, T18: DafnyType + Hash, T19: DafnyType + Hash> Hash
    for Tuple20<T0, T1, T2, T3, T4, T5, T6, T7, T8, T9, T10, T11, T12, T13, T14, T15, T16, T17, T18, T19> {
    fn hash<_H: Hasher>(&self, _state: &mut _H) {
      match self {
        Tuple20::_T20{_0, _1, _2, _3, _4, _5, _6, _7, _8, _9, _10, _11, _12, _13, _14, _15, _16, _17, _18, _19, } => {
          Hash::hash(_0, _state);
          Hash::hash(_1, _state);
          Hash::hash(_2, _state);
          Hash::hash(_3, _state);
          Hash::hash(_4, _state);
          Hash::hash(_5, _state);
          Hash::hash(_6, _state);
          Hash::hash(_7, _state);
          Hash::hash(_8, _state);
          Hash::hash(_9, _state);
          Hash::hash(_10, _state);
          Hash::hash(_11, _state);
          Hash::hash(_12, _state);
          Hash::hash(_13, _state);
          Hash::hash(_14, _state);
          Hash::hash(_15, _state);
          Hash::hash(_16, _state);
          Hash::hash(_17, _state);
          Hash::hash(_18, _state);
          Hash::hash(_19, _state)
        },
      }
    }
  }

  impl<T0: DafnyType + Default, T1: DafnyType + Default, T2: DafnyType + Default, T3: DafnyType + Default, T4: DafnyType + Default, T5: DafnyType + Default, T6: DafnyType + Default, T7: DafnyType + Default, T8: DafnyType + Default, T9: DafnyType + Default, T10: DafnyType + Default, T11: DafnyType + Default, T12: DafnyType + Default, T13: DafnyType + Default, T14: DafnyType + Default, T15: DafnyType + Default, T16: DafnyType + Default, T17: DafnyType + Default, T18: DafnyType + Default, T19: DafnyType + Default> Default
    for Tuple20<T0, T1, T2, T3, T4, T5, T6, T7, T8, T9, T10, T11, T12, T13, T14, T15, T16, T17, T18, T19> {
    fn default() -> Tuple20<T0, T1, T2, T3, T4, T5, T6, T7, T8, T9, T10, T11, T12, T13, T14, T15, T16, T17, T18, T19> {
      Tuple20::_T20 {
        _0: Default::default(),
        _1: Default::default(),
        _2: Default::default(),
        _3: Default::default(),
        _4: Default::default(),
        _5: Default::default(),
        _6: Default::default(),
        _7: Default::default(),
        _8: Default::default(),
        _9: Default::default(),
        _10: Default::default(),
        _11: Default::default(),
        _12: Default::default(),
        _13: Default::default(),
        _14: Default::default(),
        _15: Default::default(),
        _16: Default::default(),
        _17: Default::default(),
        _18: Default::default(),
        _19: Default::default()
      }
    }
  }

  impl<T0: DafnyType, T1: DafnyType, T2: DafnyType, T3: DafnyType, T4: DafnyType, T5: DafnyType, T6: DafnyType, T7: DafnyType, T8: DafnyType, T9: DafnyType, T10: DafnyType, T11: DafnyType, T12: DafnyType, T13: DafnyType, T14: DafnyType, T15: DafnyType, T16: DafnyType, T17: DafnyType, T18: DafnyType, T19: DafnyType> AsRef<Tuple20<T0, T1, T2, T3, T4, T5, T6, T7, T8, T9, T10, T11, T12, T13, T14, T15, T16, T17, T18, T19>>
    for Tuple20<T0, T1, T2, T3, T4, T5, T6, T7, T8, T9, T10, T11, T12, T13, T14, T15, T16, T17, T18, T19> {
    fn as_ref(&self) -> &Self {
      self
    }
  }
=======
    pub use crate::DafnyInt;
    pub use crate::DafnyType;
    pub use ::std::fmt::Debug;
    pub use ::std::fmt::Formatter;
    pub use ::std::fmt::Result;
    pub use crate::DafnyPrint;
    pub use ::std::rc::Rc;
    pub use ::std::cmp::Eq;
    pub use ::std::hash::Hash;
    pub use ::std::hash::Hasher;
    pub use ::std::default::Default;
    pub use ::std::convert::AsRef;
    pub use crate::SequenceIter;
    pub use crate::seq;

    pub type nat = DafnyInt;

    #[derive(PartialEq, Clone)]
    pub enum Tuple2<T0: DafnyType, T1: DafnyType> {
        _T2 {
            _0: T0,
            _1: T1
        }
    }

    impl<T0: DafnyType, T1: DafnyType> Tuple2<T0, T1> {
        /// Returns a borrow of the field _0
        pub fn _0(&self) -> &T0 {
            match self {
                Tuple2::_T2{_0, _1, } => _0,
            }
        }
        /// Returns a borrow of the field _1
        pub fn _1(&self) -> &T1 {
            match self {
                Tuple2::_T2{_0, _1, } => _1,
            }
        }
    }

    impl<T0: DafnyType, T1: DafnyType> Debug
        for Tuple2<T0, T1> {
        fn fmt(&self, f: &mut Formatter) -> Result {
            DafnyPrint::fmt_print(self, f, true)
        }
    }

    impl<T0: DafnyType, T1: DafnyType> DafnyPrint
        for Tuple2<T0, T1> {
        fn fmt_print(&self, _formatter: &mut Formatter, _in_seq: bool) -> std::fmt::Result {
            match self {
                Tuple2::_T2{_0, _1, } => {
                    write!(_formatter, "(")?;
                    DafnyPrint::fmt_print(_0, _formatter, false)?;
                    write!(_formatter, ", ")?;
                    DafnyPrint::fmt_print(_1, _formatter, false)?;
                    write!(_formatter, ")")?;
                    Ok(())
                },
            }
        }
    }

    impl<T0: DafnyType, T1: DafnyType> Tuple2<T0, T1> {
        /// Given type parameter conversions, returns a lambda to convert this structure
        pub fn coerce<__T0: DafnyType, __T1: DafnyType>(f_0: Rc<impl ::std::ops::Fn(T0) -> __T0 + 'static>, f_1: Rc<impl ::std::ops::Fn(T1) -> __T1 + 'static>) -> Rc<impl ::std::ops::Fn(Tuple2<T0, T1>) -> Tuple2<__T0, __T1>> {
            Rc::new(move |this: Self| -> Tuple2<__T0, __T1>{
                    match this {
                        Tuple2::_T2{_0, _1, } => {
                            Tuple2::_T2 {
                                _0: f_0.clone()(_0),
                                _1: f_1.clone()(_1)
                            }
                        },
                    }
                })
        }
    }

    impl<T0: DafnyType + Eq, T1: DafnyType + Eq> Eq
        for Tuple2<T0, T1> {}

    impl<T0: DafnyType + Hash, T1: DafnyType + Hash> Hash
        for Tuple2<T0, T1> {
        fn hash<_H: Hasher>(&self, _state: &mut _H) {
            match self {
                Tuple2::_T2{_0, _1, } => {
                    Hash::hash(_0, _state);
                    Hash::hash(_1, _state)
                },
            }
        }
    }

    impl<T0: DafnyType + Default, T1: DafnyType + Default> Default
        for Tuple2<T0, T1> {
        fn default() -> Tuple2<T0, T1> {
            Tuple2::_T2 {
                _0: Default::default(),
                _1: Default::default()
            }
        }
    }

    impl<T0: DafnyType, T1: DafnyType> AsRef<Tuple2<T0, T1>>
        for Tuple2<T0, T1> {
        fn as_ref(&self) -> &Self {
            self
        }
    }

    #[derive(PartialEq, Clone)]
    pub enum Tuple0 {
        _T0 {}
    }

    impl Tuple0 {}

    impl Debug
        for Tuple0 {
        fn fmt(&self, f: &mut Formatter) -> Result {
            DafnyPrint::fmt_print(self, f, true)
        }
    }

    impl DafnyPrint
        for Tuple0 {
        fn fmt_print(&self, _formatter: &mut Formatter, _in_seq: bool) -> std::fmt::Result {
            match self {
                Tuple0::_T0{} => {
                    write!(_formatter, "")?;
                    Ok(())
                },
            }
        }
    }

    impl Tuple0 {
        /// Enumerates all possible values of Tuple0
        pub fn _AllSingletonConstructors() -> SequenceIter<Rc<Tuple0>> {
            seq![Rc::new(Tuple0::_T0 {})].iter()
        }
    }

    impl Eq
        for Tuple0 {}

    impl Hash
        for Tuple0 {
        fn hash<_H: Hasher>(&self, _state: &mut _H) {
            match self {
                Tuple0::_T0{} => {
                    
                },
            }
        }
    }

    impl Default
        for Tuple0 {
        fn default() -> Tuple0 {
            Tuple0::_T0 {}
        }
    }

    impl AsRef<Tuple0>
        for Tuple0 {
        fn as_ref(&self) -> &Self {
            self
        }
    }

    #[derive(PartialEq, Clone)]
    pub enum Tuple1<T0: DafnyType> {
        _T1 {
            _0: T0
        }
    }

    impl<T0: DafnyType> Tuple1<T0> {
        /// Returns a borrow of the field _0
        pub fn _0(&self) -> &T0 {
            match self {
                Tuple1::_T1{_0, } => _0,
            }
        }
    }

    impl<T0: DafnyType> Debug
        for Tuple1<T0> {
        fn fmt(&self, f: &mut Formatter) -> Result {
            DafnyPrint::fmt_print(self, f, true)
        }
    }

    impl<T0: DafnyType> DafnyPrint
        for Tuple1<T0> {
        fn fmt_print(&self, _formatter: &mut Formatter, _in_seq: bool) -> std::fmt::Result {
            match self {
                Tuple1::_T1{_0, } => {
                    write!(_formatter, "(")?;
                    DafnyPrint::fmt_print(_0, _formatter, false)?;
                    write!(_formatter, ")")?;
                    Ok(())
                },
            }
        }
    }

    impl<T0: DafnyType> Tuple1<T0> {
        /// Given type parameter conversions, returns a lambda to convert this structure
        pub fn coerce<__T0: DafnyType>(f_0: Rc<impl ::std::ops::Fn(T0) -> __T0 + 'static>) -> Rc<impl ::std::ops::Fn(Tuple1<T0>) -> Tuple1<__T0>> {
            Rc::new(move |this: Self| -> Tuple1<__T0>{
                    match this {
                        Tuple1::_T1{_0, } => {
                            Tuple1::_T1 {
                                _0: f_0.clone()(_0)
                            }
                        },
                    }
                })
        }
    }

    impl<T0: DafnyType + Eq> Eq
        for Tuple1<T0> {}

    impl<T0: DafnyType + Hash> Hash
        for Tuple1<T0> {
        fn hash<_H: Hasher>(&self, _state: &mut _H) {
            match self {
                Tuple1::_T1{_0, } => {
                    Hash::hash(_0, _state)
                },
            }
        }
    }

    impl<T0: DafnyType + Default> Default
        for Tuple1<T0> {
        fn default() -> Tuple1<T0> {
            Tuple1::_T1 {
                _0: Default::default()
            }
        }
    }

    impl<T0: DafnyType> AsRef<Tuple1<T0>>
        for Tuple1<T0> {
        fn as_ref(&self) -> &Self {
            self
        }
    }

    #[derive(PartialEq, Clone)]
    pub enum Tuple3<T0: DafnyType, T1: DafnyType, T2: DafnyType> {
        _T3 {
            _0: T0,
            _1: T1,
            _2: T2
        }
    }

    impl<T0: DafnyType, T1: DafnyType, T2: DafnyType> Tuple3<T0, T1, T2> {
        /// Returns a borrow of the field _0
        pub fn _0(&self) -> &T0 {
            match self {
                Tuple3::_T3{_0, _1, _2, } => _0,
            }
        }
        /// Returns a borrow of the field _1
        pub fn _1(&self) -> &T1 {
            match self {
                Tuple3::_T3{_0, _1, _2, } => _1,
            }
        }
        /// Returns a borrow of the field _2
        pub fn _2(&self) -> &T2 {
            match self {
                Tuple3::_T3{_0, _1, _2, } => _2,
            }
        }
    }

    impl<T0: DafnyType, T1: DafnyType, T2: DafnyType> Debug
        for Tuple3<T0, T1, T2> {
        fn fmt(&self, f: &mut Formatter) -> Result {
            DafnyPrint::fmt_print(self, f, true)
        }
    }

    impl<T0: DafnyType, T1: DafnyType, T2: DafnyType> DafnyPrint
        for Tuple3<T0, T1, T2> {
        fn fmt_print(&self, _formatter: &mut Formatter, _in_seq: bool) -> std::fmt::Result {
            match self {
                Tuple3::_T3{_0, _1, _2, } => {
                    write!(_formatter, "(")?;
                    DafnyPrint::fmt_print(_0, _formatter, false)?;
                    write!(_formatter, ", ")?;
                    DafnyPrint::fmt_print(_1, _formatter, false)?;
                    write!(_formatter, ", ")?;
                    DafnyPrint::fmt_print(_2, _formatter, false)?;
                    write!(_formatter, ")")?;
                    Ok(())
                },
            }
        }
    }

    impl<T0: DafnyType, T1: DafnyType, T2: DafnyType> Tuple3<T0, T1, T2> {
        /// Given type parameter conversions, returns a lambda to convert this structure
        pub fn coerce<__T0: DafnyType, __T1: DafnyType, __T2: DafnyType>(f_0: Rc<impl ::std::ops::Fn(T0) -> __T0 + 'static>, f_1: Rc<impl ::std::ops::Fn(T1) -> __T1 + 'static>, f_2: Rc<impl ::std::ops::Fn(T2) -> __T2 + 'static>) -> Rc<impl ::std::ops::Fn(Tuple3<T0, T1, T2>) -> Tuple3<__T0, __T1, __T2>> {
            Rc::new(move |this: Self| -> Tuple3<__T0, __T1, __T2>{
                    match this {
                        Tuple3::_T3{_0, _1, _2, } => {
                            Tuple3::_T3 {
                                _0: f_0.clone()(_0),
                                _1: f_1.clone()(_1),
                                _2: f_2.clone()(_2)
                            }
                        },
                    }
                })
        }
    }

    impl<T0: DafnyType + Eq, T1: DafnyType + Eq, T2: DafnyType + Eq> Eq
        for Tuple3<T0, T1, T2> {}

    impl<T0: DafnyType + Hash, T1: DafnyType + Hash, T2: DafnyType + Hash> Hash
        for Tuple3<T0, T1, T2> {
        fn hash<_H: Hasher>(&self, _state: &mut _H) {
            match self {
                Tuple3::_T3{_0, _1, _2, } => {
                    Hash::hash(_0, _state);
                    Hash::hash(_1, _state);
                    Hash::hash(_2, _state)
                },
            }
        }
    }

    impl<T0: DafnyType + Default, T1: DafnyType + Default, T2: DafnyType + Default> Default
        for Tuple3<T0, T1, T2> {
        fn default() -> Tuple3<T0, T1, T2> {
            Tuple3::_T3 {
                _0: Default::default(),
                _1: Default::default(),
                _2: Default::default()
            }
        }
    }

    impl<T0: DafnyType, T1: DafnyType, T2: DafnyType> AsRef<Tuple3<T0, T1, T2>>
        for Tuple3<T0, T1, T2> {
        fn as_ref(&self) -> &Self {
            self
        }
    }

    #[derive(PartialEq, Clone)]
    pub enum Tuple4<T0: DafnyType, T1: DafnyType, T2: DafnyType, T3: DafnyType> {
        _T4 {
            _0: T0,
            _1: T1,
            _2: T2,
            _3: T3
        }
    }

    impl<T0: DafnyType, T1: DafnyType, T2: DafnyType, T3: DafnyType> Tuple4<T0, T1, T2, T3> {
        /// Returns a borrow of the field _0
        pub fn _0(&self) -> &T0 {
            match self {
                Tuple4::_T4{_0, _1, _2, _3, } => _0,
            }
        }
        /// Returns a borrow of the field _1
        pub fn _1(&self) -> &T1 {
            match self {
                Tuple4::_T4{_0, _1, _2, _3, } => _1,
            }
        }
        /// Returns a borrow of the field _2
        pub fn _2(&self) -> &T2 {
            match self {
                Tuple4::_T4{_0, _1, _2, _3, } => _2,
            }
        }
        /// Returns a borrow of the field _3
        pub fn _3(&self) -> &T3 {
            match self {
                Tuple4::_T4{_0, _1, _2, _3, } => _3,
            }
        }
    }

    impl<T0: DafnyType, T1: DafnyType, T2: DafnyType, T3: DafnyType> Debug
        for Tuple4<T0, T1, T2, T3> {
        fn fmt(&self, f: &mut Formatter) -> Result {
            DafnyPrint::fmt_print(self, f, true)
        }
    }

    impl<T0: DafnyType, T1: DafnyType, T2: DafnyType, T3: DafnyType> DafnyPrint
        for Tuple4<T0, T1, T2, T3> {
        fn fmt_print(&self, _formatter: &mut Formatter, _in_seq: bool) -> std::fmt::Result {
            match self {
                Tuple4::_T4{_0, _1, _2, _3, } => {
                    write!(_formatter, "(")?;
                    DafnyPrint::fmt_print(_0, _formatter, false)?;
                    write!(_formatter, ", ")?;
                    DafnyPrint::fmt_print(_1, _formatter, false)?;
                    write!(_formatter, ", ")?;
                    DafnyPrint::fmt_print(_2, _formatter, false)?;
                    write!(_formatter, ", ")?;
                    DafnyPrint::fmt_print(_3, _formatter, false)?;
                    write!(_formatter, ")")?;
                    Ok(())
                },
            }
        }
    }

    impl<T0: DafnyType, T1: DafnyType, T2: DafnyType, T3: DafnyType> Tuple4<T0, T1, T2, T3> {
        /// Given type parameter conversions, returns a lambda to convert this structure
        pub fn coerce<__T0: DafnyType, __T1: DafnyType, __T2: DafnyType, __T3: DafnyType>(f_0: Rc<impl ::std::ops::Fn(T0) -> __T0 + 'static>, f_1: Rc<impl ::std::ops::Fn(T1) -> __T1 + 'static>, f_2: Rc<impl ::std::ops::Fn(T2) -> __T2 + 'static>, f_3: Rc<impl ::std::ops::Fn(T3) -> __T3 + 'static>) -> Rc<impl ::std::ops::Fn(Tuple4<T0, T1, T2, T3>) -> Tuple4<__T0, __T1, __T2, __T3>> {
            Rc::new(move |this: Self| -> Tuple4<__T0, __T1, __T2, __T3>{
                    match this {
                        Tuple4::_T4{_0, _1, _2, _3, } => {
                            Tuple4::_T4 {
                                _0: f_0.clone()(_0),
                                _1: f_1.clone()(_1),
                                _2: f_2.clone()(_2),
                                _3: f_3.clone()(_3)
                            }
                        },
                    }
                })
        }
    }

    impl<T0: DafnyType + Eq, T1: DafnyType + Eq, T2: DafnyType + Eq, T3: DafnyType + Eq> Eq
        for Tuple4<T0, T1, T2, T3> {}

    impl<T0: DafnyType + Hash, T1: DafnyType + Hash, T2: DafnyType + Hash, T3: DafnyType + Hash> Hash
        for Tuple4<T0, T1, T2, T3> {
        fn hash<_H: Hasher>(&self, _state: &mut _H) {
            match self {
                Tuple4::_T4{_0, _1, _2, _3, } => {
                    Hash::hash(_0, _state);
                    Hash::hash(_1, _state);
                    Hash::hash(_2, _state);
                    Hash::hash(_3, _state)
                },
            }
        }
    }

    impl<T0: DafnyType + Default, T1: DafnyType + Default, T2: DafnyType + Default, T3: DafnyType + Default> Default
        for Tuple4<T0, T1, T2, T3> {
        fn default() -> Tuple4<T0, T1, T2, T3> {
            Tuple4::_T4 {
                _0: Default::default(),
                _1: Default::default(),
                _2: Default::default(),
                _3: Default::default()
            }
        }
    }

    impl<T0: DafnyType, T1: DafnyType, T2: DafnyType, T3: DafnyType> AsRef<Tuple4<T0, T1, T2, T3>>
        for Tuple4<T0, T1, T2, T3> {
        fn as_ref(&self) -> &Self {
            self
        }
    }

    #[derive(PartialEq, Clone)]
    pub enum Tuple5<T0: DafnyType, T1: DafnyType, T2: DafnyType, T3: DafnyType, T4: DafnyType> {
        _T5 {
            _0: T0,
            _1: T1,
            _2: T2,
            _3: T3,
            _4: T4
        }
    }

    impl<T0: DafnyType, T1: DafnyType, T2: DafnyType, T3: DafnyType, T4: DafnyType> Tuple5<T0, T1, T2, T3, T4> {
        /// Returns a borrow of the field _0
        pub fn _0(&self) -> &T0 {
            match self {
                Tuple5::_T5{_0, _1, _2, _3, _4, } => _0,
            }
        }
        /// Returns a borrow of the field _1
        pub fn _1(&self) -> &T1 {
            match self {
                Tuple5::_T5{_0, _1, _2, _3, _4, } => _1,
            }
        }
        /// Returns a borrow of the field _2
        pub fn _2(&self) -> &T2 {
            match self {
                Tuple5::_T5{_0, _1, _2, _3, _4, } => _2,
            }
        }
        /// Returns a borrow of the field _3
        pub fn _3(&self) -> &T3 {
            match self {
                Tuple5::_T5{_0, _1, _2, _3, _4, } => _3,
            }
        }
        /// Returns a borrow of the field _4
        pub fn _4(&self) -> &T4 {
            match self {
                Tuple5::_T5{_0, _1, _2, _3, _4, } => _4,
            }
        }
    }

    impl<T0: DafnyType, T1: DafnyType, T2: DafnyType, T3: DafnyType, T4: DafnyType> Debug
        for Tuple5<T0, T1, T2, T3, T4> {
        fn fmt(&self, f: &mut Formatter) -> Result {
            DafnyPrint::fmt_print(self, f, true)
        }
    }

    impl<T0: DafnyType, T1: DafnyType, T2: DafnyType, T3: DafnyType, T4: DafnyType> DafnyPrint
        for Tuple5<T0, T1, T2, T3, T4> {
        fn fmt_print(&self, _formatter: &mut Formatter, _in_seq: bool) -> std::fmt::Result {
            match self {
                Tuple5::_T5{_0, _1, _2, _3, _4, } => {
                    write!(_formatter, "(")?;
                    DafnyPrint::fmt_print(_0, _formatter, false)?;
                    write!(_formatter, ", ")?;
                    DafnyPrint::fmt_print(_1, _formatter, false)?;
                    write!(_formatter, ", ")?;
                    DafnyPrint::fmt_print(_2, _formatter, false)?;
                    write!(_formatter, ", ")?;
                    DafnyPrint::fmt_print(_3, _formatter, false)?;
                    write!(_formatter, ", ")?;
                    DafnyPrint::fmt_print(_4, _formatter, false)?;
                    write!(_formatter, ")")?;
                    Ok(())
                },
            }
        }
    }

    impl<T0: DafnyType, T1: DafnyType, T2: DafnyType, T3: DafnyType, T4: DafnyType> Tuple5<T0, T1, T2, T3, T4> {
        /// Given type parameter conversions, returns a lambda to convert this structure
        pub fn coerce<__T0: DafnyType, __T1: DafnyType, __T2: DafnyType, __T3: DafnyType, __T4: DafnyType>(f_0: Rc<impl ::std::ops::Fn(T0) -> __T0 + 'static>, f_1: Rc<impl ::std::ops::Fn(T1) -> __T1 + 'static>, f_2: Rc<impl ::std::ops::Fn(T2) -> __T2 + 'static>, f_3: Rc<impl ::std::ops::Fn(T3) -> __T3 + 'static>, f_4: Rc<impl ::std::ops::Fn(T4) -> __T4 + 'static>) -> Rc<impl ::std::ops::Fn(Tuple5<T0, T1, T2, T3, T4>) -> Tuple5<__T0, __T1, __T2, __T3, __T4>> {
            Rc::new(move |this: Self| -> Tuple5<__T0, __T1, __T2, __T3, __T4>{
                    match this {
                        Tuple5::_T5{_0, _1, _2, _3, _4, } => {
                            Tuple5::_T5 {
                                _0: f_0.clone()(_0),
                                _1: f_1.clone()(_1),
                                _2: f_2.clone()(_2),
                                _3: f_3.clone()(_3),
                                _4: f_4.clone()(_4)
                            }
                        },
                    }
                })
        }
    }

    impl<T0: DafnyType + Eq, T1: DafnyType + Eq, T2: DafnyType + Eq, T3: DafnyType + Eq, T4: DafnyType + Eq> Eq
        for Tuple5<T0, T1, T2, T3, T4> {}

    impl<T0: DafnyType + Hash, T1: DafnyType + Hash, T2: DafnyType + Hash, T3: DafnyType + Hash, T4: DafnyType + Hash> Hash
        for Tuple5<T0, T1, T2, T3, T4> {
        fn hash<_H: Hasher>(&self, _state: &mut _H) {
            match self {
                Tuple5::_T5{_0, _1, _2, _3, _4, } => {
                    Hash::hash(_0, _state);
                    Hash::hash(_1, _state);
                    Hash::hash(_2, _state);
                    Hash::hash(_3, _state);
                    Hash::hash(_4, _state)
                },
            }
        }
    }

    impl<T0: DafnyType + Default, T1: DafnyType + Default, T2: DafnyType + Default, T3: DafnyType + Default, T4: DafnyType + Default> Default
        for Tuple5<T0, T1, T2, T3, T4> {
        fn default() -> Tuple5<T0, T1, T2, T3, T4> {
            Tuple5::_T5 {
                _0: Default::default(),
                _1: Default::default(),
                _2: Default::default(),
                _3: Default::default(),
                _4: Default::default()
            }
        }
    }

    impl<T0: DafnyType, T1: DafnyType, T2: DafnyType, T3: DafnyType, T4: DafnyType> AsRef<Tuple5<T0, T1, T2, T3, T4>>
        for Tuple5<T0, T1, T2, T3, T4> {
        fn as_ref(&self) -> &Self {
            self
        }
    }

    #[derive(PartialEq, Clone)]
    pub enum Tuple6<T0: DafnyType, T1: DafnyType, T2: DafnyType, T3: DafnyType, T4: DafnyType, T5: DafnyType> {
        _T6 {
            _0: T0,
            _1: T1,
            _2: T2,
            _3: T3,
            _4: T4,
            _5: T5
        }
    }

    impl<T0: DafnyType, T1: DafnyType, T2: DafnyType, T3: DafnyType, T4: DafnyType, T5: DafnyType> Tuple6<T0, T1, T2, T3, T4, T5> {
        /// Returns a borrow of the field _0
        pub fn _0(&self) -> &T0 {
            match self {
                Tuple6::_T6{_0, _1, _2, _3, _4, _5, } => _0,
            }
        }
        /// Returns a borrow of the field _1
        pub fn _1(&self) -> &T1 {
            match self {
                Tuple6::_T6{_0, _1, _2, _3, _4, _5, } => _1,
            }
        }
        /// Returns a borrow of the field _2
        pub fn _2(&self) -> &T2 {
            match self {
                Tuple6::_T6{_0, _1, _2, _3, _4, _5, } => _2,
            }
        }
        /// Returns a borrow of the field _3
        pub fn _3(&self) -> &T3 {
            match self {
                Tuple6::_T6{_0, _1, _2, _3, _4, _5, } => _3,
            }
        }
        /// Returns a borrow of the field _4
        pub fn _4(&self) -> &T4 {
            match self {
                Tuple6::_T6{_0, _1, _2, _3, _4, _5, } => _4,
            }
        }
        /// Returns a borrow of the field _5
        pub fn _5(&self) -> &T5 {
            match self {
                Tuple6::_T6{_0, _1, _2, _3, _4, _5, } => _5,
            }
        }
    }

    impl<T0: DafnyType, T1: DafnyType, T2: DafnyType, T3: DafnyType, T4: DafnyType, T5: DafnyType> Debug
        for Tuple6<T0, T1, T2, T3, T4, T5> {
        fn fmt(&self, f: &mut Formatter) -> Result {
            DafnyPrint::fmt_print(self, f, true)
        }
    }

    impl<T0: DafnyType, T1: DafnyType, T2: DafnyType, T3: DafnyType, T4: DafnyType, T5: DafnyType> DafnyPrint
        for Tuple6<T0, T1, T2, T3, T4, T5> {
        fn fmt_print(&self, _formatter: &mut Formatter, _in_seq: bool) -> std::fmt::Result {
            match self {
                Tuple6::_T6{_0, _1, _2, _3, _4, _5, } => {
                    write!(_formatter, "(")?;
                    DafnyPrint::fmt_print(_0, _formatter, false)?;
                    write!(_formatter, ", ")?;
                    DafnyPrint::fmt_print(_1, _formatter, false)?;
                    write!(_formatter, ", ")?;
                    DafnyPrint::fmt_print(_2, _formatter, false)?;
                    write!(_formatter, ", ")?;
                    DafnyPrint::fmt_print(_3, _formatter, false)?;
                    write!(_formatter, ", ")?;
                    DafnyPrint::fmt_print(_4, _formatter, false)?;
                    write!(_formatter, ", ")?;
                    DafnyPrint::fmt_print(_5, _formatter, false)?;
                    write!(_formatter, ")")?;
                    Ok(())
                },
            }
        }
    }

    impl<T0: DafnyType, T1: DafnyType, T2: DafnyType, T3: DafnyType, T4: DafnyType, T5: DafnyType> Tuple6<T0, T1, T2, T3, T4, T5> {
        /// Given type parameter conversions, returns a lambda to convert this structure
        pub fn coerce<__T0: DafnyType, __T1: DafnyType, __T2: DafnyType, __T3: DafnyType, __T4: DafnyType, __T5: DafnyType>(f_0: Rc<impl ::std::ops::Fn(T0) -> __T0 + 'static>, f_1: Rc<impl ::std::ops::Fn(T1) -> __T1 + 'static>, f_2: Rc<impl ::std::ops::Fn(T2) -> __T2 + 'static>, f_3: Rc<impl ::std::ops::Fn(T3) -> __T3 + 'static>, f_4: Rc<impl ::std::ops::Fn(T4) -> __T4 + 'static>, f_5: Rc<impl ::std::ops::Fn(T5) -> __T5 + 'static>) -> Rc<impl ::std::ops::Fn(Tuple6<T0, T1, T2, T3, T4, T5>) -> Tuple6<__T0, __T1, __T2, __T3, __T4, __T5>> {
            Rc::new(move |this: Self| -> Tuple6<__T0, __T1, __T2, __T3, __T4, __T5>{
                    match this {
                        Tuple6::_T6{_0, _1, _2, _3, _4, _5, } => {
                            Tuple6::_T6 {
                                _0: f_0.clone()(_0),
                                _1: f_1.clone()(_1),
                                _2: f_2.clone()(_2),
                                _3: f_3.clone()(_3),
                                _4: f_4.clone()(_4),
                                _5: f_5.clone()(_5)
                            }
                        },
                    }
                })
        }
    }

    impl<T0: DafnyType + Eq, T1: DafnyType + Eq, T2: DafnyType + Eq, T3: DafnyType + Eq, T4: DafnyType + Eq, T5: DafnyType + Eq> Eq
        for Tuple6<T0, T1, T2, T3, T4, T5> {}

    impl<T0: DafnyType + Hash, T1: DafnyType + Hash, T2: DafnyType + Hash, T3: DafnyType + Hash, T4: DafnyType + Hash, T5: DafnyType + Hash> Hash
        for Tuple6<T0, T1, T2, T3, T4, T5> {
        fn hash<_H: Hasher>(&self, _state: &mut _H) {
            match self {
                Tuple6::_T6{_0, _1, _2, _3, _4, _5, } => {
                    Hash::hash(_0, _state);
                    Hash::hash(_1, _state);
                    Hash::hash(_2, _state);
                    Hash::hash(_3, _state);
                    Hash::hash(_4, _state);
                    Hash::hash(_5, _state)
                },
            }
        }
    }

    impl<T0: DafnyType + Default, T1: DafnyType + Default, T2: DafnyType + Default, T3: DafnyType + Default, T4: DafnyType + Default, T5: DafnyType + Default> Default
        for Tuple6<T0, T1, T2, T3, T4, T5> {
        fn default() -> Tuple6<T0, T1, T2, T3, T4, T5> {
            Tuple6::_T6 {
                _0: Default::default(),
                _1: Default::default(),
                _2: Default::default(),
                _3: Default::default(),
                _4: Default::default(),
                _5: Default::default()
            }
        }
    }

    impl<T0: DafnyType, T1: DafnyType, T2: DafnyType, T3: DafnyType, T4: DafnyType, T5: DafnyType> AsRef<Tuple6<T0, T1, T2, T3, T4, T5>>
        for Tuple6<T0, T1, T2, T3, T4, T5> {
        fn as_ref(&self) -> &Self {
            self
        }
    }

    #[derive(PartialEq, Clone)]
    pub enum Tuple7<T0: DafnyType, T1: DafnyType, T2: DafnyType, T3: DafnyType, T4: DafnyType, T5: DafnyType, T6: DafnyType> {
        _T7 {
            _0: T0,
            _1: T1,
            _2: T2,
            _3: T3,
            _4: T4,
            _5: T5,
            _6: T6
        }
    }

    impl<T0: DafnyType, T1: DafnyType, T2: DafnyType, T3: DafnyType, T4: DafnyType, T5: DafnyType, T6: DafnyType> Tuple7<T0, T1, T2, T3, T4, T5, T6> {
        /// Returns a borrow of the field _0
        pub fn _0(&self) -> &T0 {
            match self {
                Tuple7::_T7{_0, _1, _2, _3, _4, _5, _6, } => _0,
            }
        }
        /// Returns a borrow of the field _1
        pub fn _1(&self) -> &T1 {
            match self {
                Tuple7::_T7{_0, _1, _2, _3, _4, _5, _6, } => _1,
            }
        }
        /// Returns a borrow of the field _2
        pub fn _2(&self) -> &T2 {
            match self {
                Tuple7::_T7{_0, _1, _2, _3, _4, _5, _6, } => _2,
            }
        }
        /// Returns a borrow of the field _3
        pub fn _3(&self) -> &T3 {
            match self {
                Tuple7::_T7{_0, _1, _2, _3, _4, _5, _6, } => _3,
            }
        }
        /// Returns a borrow of the field _4
        pub fn _4(&self) -> &T4 {
            match self {
                Tuple7::_T7{_0, _1, _2, _3, _4, _5, _6, } => _4,
            }
        }
        /// Returns a borrow of the field _5
        pub fn _5(&self) -> &T5 {
            match self {
                Tuple7::_T7{_0, _1, _2, _3, _4, _5, _6, } => _5,
            }
        }
        /// Returns a borrow of the field _6
        pub fn _6(&self) -> &T6 {
            match self {
                Tuple7::_T7{_0, _1, _2, _3, _4, _5, _6, } => _6,
            }
        }
    }

    impl<T0: DafnyType, T1: DafnyType, T2: DafnyType, T3: DafnyType, T4: DafnyType, T5: DafnyType, T6: DafnyType> Debug
        for Tuple7<T0, T1, T2, T3, T4, T5, T6> {
        fn fmt(&self, f: &mut Formatter) -> Result {
            DafnyPrint::fmt_print(self, f, true)
        }
    }

    impl<T0: DafnyType, T1: DafnyType, T2: DafnyType, T3: DafnyType, T4: DafnyType, T5: DafnyType, T6: DafnyType> DafnyPrint
        for Tuple7<T0, T1, T2, T3, T4, T5, T6> {
        fn fmt_print(&self, _formatter: &mut Formatter, _in_seq: bool) -> std::fmt::Result {
            match self {
                Tuple7::_T7{_0, _1, _2, _3, _4, _5, _6, } => {
                    write!(_formatter, "(")?;
                    DafnyPrint::fmt_print(_0, _formatter, false)?;
                    write!(_formatter, ", ")?;
                    DafnyPrint::fmt_print(_1, _formatter, false)?;
                    write!(_formatter, ", ")?;
                    DafnyPrint::fmt_print(_2, _formatter, false)?;
                    write!(_formatter, ", ")?;
                    DafnyPrint::fmt_print(_3, _formatter, false)?;
                    write!(_formatter, ", ")?;
                    DafnyPrint::fmt_print(_4, _formatter, false)?;
                    write!(_formatter, ", ")?;
                    DafnyPrint::fmt_print(_5, _formatter, false)?;
                    write!(_formatter, ", ")?;
                    DafnyPrint::fmt_print(_6, _formatter, false)?;
                    write!(_formatter, ")")?;
                    Ok(())
                },
            }
        }
    }

    impl<T0: DafnyType, T1: DafnyType, T2: DafnyType, T3: DafnyType, T4: DafnyType, T5: DafnyType, T6: DafnyType> Tuple7<T0, T1, T2, T3, T4, T5, T6> {
        /// Given type parameter conversions, returns a lambda to convert this structure
        pub fn coerce<__T0: DafnyType, __T1: DafnyType, __T2: DafnyType, __T3: DafnyType, __T4: DafnyType, __T5: DafnyType, __T6: DafnyType>(f_0: Rc<impl ::std::ops::Fn(T0) -> __T0 + 'static>, f_1: Rc<impl ::std::ops::Fn(T1) -> __T1 + 'static>, f_2: Rc<impl ::std::ops::Fn(T2) -> __T2 + 'static>, f_3: Rc<impl ::std::ops::Fn(T3) -> __T3 + 'static>, f_4: Rc<impl ::std::ops::Fn(T4) -> __T4 + 'static>, f_5: Rc<impl ::std::ops::Fn(T5) -> __T5 + 'static>, f_6: Rc<impl ::std::ops::Fn(T6) -> __T6 + 'static>) -> Rc<impl ::std::ops::Fn(Tuple7<T0, T1, T2, T3, T4, T5, T6>) -> Tuple7<__T0, __T1, __T2, __T3, __T4, __T5, __T6>> {
            Rc::new(move |this: Self| -> Tuple7<__T0, __T1, __T2, __T3, __T4, __T5, __T6>{
                    match this {
                        Tuple7::_T7{_0, _1, _2, _3, _4, _5, _6, } => {
                            Tuple7::_T7 {
                                _0: f_0.clone()(_0),
                                _1: f_1.clone()(_1),
                                _2: f_2.clone()(_2),
                                _3: f_3.clone()(_3),
                                _4: f_4.clone()(_4),
                                _5: f_5.clone()(_5),
                                _6: f_6.clone()(_6)
                            }
                        },
                    }
                })
        }
    }

    impl<T0: DafnyType + Eq, T1: DafnyType + Eq, T2: DafnyType + Eq, T3: DafnyType + Eq, T4: DafnyType + Eq, T5: DafnyType + Eq, T6: DafnyType + Eq> Eq
        for Tuple7<T0, T1, T2, T3, T4, T5, T6> {}

    impl<T0: DafnyType + Hash, T1: DafnyType + Hash, T2: DafnyType + Hash, T3: DafnyType + Hash, T4: DafnyType + Hash, T5: DafnyType + Hash, T6: DafnyType + Hash> Hash
        for Tuple7<T0, T1, T2, T3, T4, T5, T6> {
        fn hash<_H: Hasher>(&self, _state: &mut _H) {
            match self {
                Tuple7::_T7{_0, _1, _2, _3, _4, _5, _6, } => {
                    Hash::hash(_0, _state);
                    Hash::hash(_1, _state);
                    Hash::hash(_2, _state);
                    Hash::hash(_3, _state);
                    Hash::hash(_4, _state);
                    Hash::hash(_5, _state);
                    Hash::hash(_6, _state)
                },
            }
        }
    }

    impl<T0: DafnyType + Default, T1: DafnyType + Default, T2: DafnyType + Default, T3: DafnyType + Default, T4: DafnyType + Default, T5: DafnyType + Default, T6: DafnyType + Default> Default
        for Tuple7<T0, T1, T2, T3, T4, T5, T6> {
        fn default() -> Tuple7<T0, T1, T2, T3, T4, T5, T6> {
            Tuple7::_T7 {
                _0: Default::default(),
                _1: Default::default(),
                _2: Default::default(),
                _3: Default::default(),
                _4: Default::default(),
                _5: Default::default(),
                _6: Default::default()
            }
        }
    }

    impl<T0: DafnyType, T1: DafnyType, T2: DafnyType, T3: DafnyType, T4: DafnyType, T5: DafnyType, T6: DafnyType> AsRef<Tuple7<T0, T1, T2, T3, T4, T5, T6>>
        for Tuple7<T0, T1, T2, T3, T4, T5, T6> {
        fn as_ref(&self) -> &Self {
            self
        }
    }

    #[derive(PartialEq, Clone)]
    pub enum Tuple8<T0: DafnyType, T1: DafnyType, T2: DafnyType, T3: DafnyType, T4: DafnyType, T5: DafnyType, T6: DafnyType, T7: DafnyType> {
        _T8 {
            _0: T0,
            _1: T1,
            _2: T2,
            _3: T3,
            _4: T4,
            _5: T5,
            _6: T6,
            _7: T7
        }
    }

    impl<T0: DafnyType, T1: DafnyType, T2: DafnyType, T3: DafnyType, T4: DafnyType, T5: DafnyType, T6: DafnyType, T7: DafnyType> Tuple8<T0, T1, T2, T3, T4, T5, T6, T7> {
        /// Returns a borrow of the field _0
        pub fn _0(&self) -> &T0 {
            match self {
                Tuple8::_T8{_0, _1, _2, _3, _4, _5, _6, _7, } => _0,
            }
        }
        /// Returns a borrow of the field _1
        pub fn _1(&self) -> &T1 {
            match self {
                Tuple8::_T8{_0, _1, _2, _3, _4, _5, _6, _7, } => _1,
            }
        }
        /// Returns a borrow of the field _2
        pub fn _2(&self) -> &T2 {
            match self {
                Tuple8::_T8{_0, _1, _2, _3, _4, _5, _6, _7, } => _2,
            }
        }
        /// Returns a borrow of the field _3
        pub fn _3(&self) -> &T3 {
            match self {
                Tuple8::_T8{_0, _1, _2, _3, _4, _5, _6, _7, } => _3,
            }
        }
        /// Returns a borrow of the field _4
        pub fn _4(&self) -> &T4 {
            match self {
                Tuple8::_T8{_0, _1, _2, _3, _4, _5, _6, _7, } => _4,
            }
        }
        /// Returns a borrow of the field _5
        pub fn _5(&self) -> &T5 {
            match self {
                Tuple8::_T8{_0, _1, _2, _3, _4, _5, _6, _7, } => _5,
            }
        }
        /// Returns a borrow of the field _6
        pub fn _6(&self) -> &T6 {
            match self {
                Tuple8::_T8{_0, _1, _2, _3, _4, _5, _6, _7, } => _6,
            }
        }
        /// Returns a borrow of the field _7
        pub fn _7(&self) -> &T7 {
            match self {
                Tuple8::_T8{_0, _1, _2, _3, _4, _5, _6, _7, } => _7,
            }
        }
    }

    impl<T0: DafnyType, T1: DafnyType, T2: DafnyType, T3: DafnyType, T4: DafnyType, T5: DafnyType, T6: DafnyType, T7: DafnyType> Debug
        for Tuple8<T0, T1, T2, T3, T4, T5, T6, T7> {
        fn fmt(&self, f: &mut Formatter) -> Result {
            DafnyPrint::fmt_print(self, f, true)
        }
    }

    impl<T0: DafnyType, T1: DafnyType, T2: DafnyType, T3: DafnyType, T4: DafnyType, T5: DafnyType, T6: DafnyType, T7: DafnyType> DafnyPrint
        for Tuple8<T0, T1, T2, T3, T4, T5, T6, T7> {
        fn fmt_print(&self, _formatter: &mut Formatter, _in_seq: bool) -> std::fmt::Result {
            match self {
                Tuple8::_T8{_0, _1, _2, _3, _4, _5, _6, _7, } => {
                    write!(_formatter, "(")?;
                    DafnyPrint::fmt_print(_0, _formatter, false)?;
                    write!(_formatter, ", ")?;
                    DafnyPrint::fmt_print(_1, _formatter, false)?;
                    write!(_formatter, ", ")?;
                    DafnyPrint::fmt_print(_2, _formatter, false)?;
                    write!(_formatter, ", ")?;
                    DafnyPrint::fmt_print(_3, _formatter, false)?;
                    write!(_formatter, ", ")?;
                    DafnyPrint::fmt_print(_4, _formatter, false)?;
                    write!(_formatter, ", ")?;
                    DafnyPrint::fmt_print(_5, _formatter, false)?;
                    write!(_formatter, ", ")?;
                    DafnyPrint::fmt_print(_6, _formatter, false)?;
                    write!(_formatter, ", ")?;
                    DafnyPrint::fmt_print(_7, _formatter, false)?;
                    write!(_formatter, ")")?;
                    Ok(())
                },
            }
        }
    }

    impl<T0: DafnyType, T1: DafnyType, T2: DafnyType, T3: DafnyType, T4: DafnyType, T5: DafnyType, T6: DafnyType, T7: DafnyType> Tuple8<T0, T1, T2, T3, T4, T5, T6, T7> {
        /// Given type parameter conversions, returns a lambda to convert this structure
        pub fn coerce<__T0: DafnyType, __T1: DafnyType, __T2: DafnyType, __T3: DafnyType, __T4: DafnyType, __T5: DafnyType, __T6: DafnyType, __T7: DafnyType>(f_0: Rc<impl ::std::ops::Fn(T0) -> __T0 + 'static>, f_1: Rc<impl ::std::ops::Fn(T1) -> __T1 + 'static>, f_2: Rc<impl ::std::ops::Fn(T2) -> __T2 + 'static>, f_3: Rc<impl ::std::ops::Fn(T3) -> __T3 + 'static>, f_4: Rc<impl ::std::ops::Fn(T4) -> __T4 + 'static>, f_5: Rc<impl ::std::ops::Fn(T5) -> __T5 + 'static>, f_6: Rc<impl ::std::ops::Fn(T6) -> __T6 + 'static>, f_7: Rc<impl ::std::ops::Fn(T7) -> __T7 + 'static>) -> Rc<impl ::std::ops::Fn(Tuple8<T0, T1, T2, T3, T4, T5, T6, T7>) -> Tuple8<__T0, __T1, __T2, __T3, __T4, __T5, __T6, __T7>> {
            Rc::new(move |this: Self| -> Tuple8<__T0, __T1, __T2, __T3, __T4, __T5, __T6, __T7>{
                    match this {
                        Tuple8::_T8{_0, _1, _2, _3, _4, _5, _6, _7, } => {
                            Tuple8::_T8 {
                                _0: f_0.clone()(_0),
                                _1: f_1.clone()(_1),
                                _2: f_2.clone()(_2),
                                _3: f_3.clone()(_3),
                                _4: f_4.clone()(_4),
                                _5: f_5.clone()(_5),
                                _6: f_6.clone()(_6),
                                _7: f_7.clone()(_7)
                            }
                        },
                    }
                })
        }
    }

    impl<T0: DafnyType + Eq, T1: DafnyType + Eq, T2: DafnyType + Eq, T3: DafnyType + Eq, T4: DafnyType + Eq, T5: DafnyType + Eq, T6: DafnyType + Eq, T7: DafnyType + Eq> Eq
        for Tuple8<T0, T1, T2, T3, T4, T5, T6, T7> {}

    impl<T0: DafnyType + Hash, T1: DafnyType + Hash, T2: DafnyType + Hash, T3: DafnyType + Hash, T4: DafnyType + Hash, T5: DafnyType + Hash, T6: DafnyType + Hash, T7: DafnyType + Hash> Hash
        for Tuple8<T0, T1, T2, T3, T4, T5, T6, T7> {
        fn hash<_H: Hasher>(&self, _state: &mut _H) {
            match self {
                Tuple8::_T8{_0, _1, _2, _3, _4, _5, _6, _7, } => {
                    Hash::hash(_0, _state);
                    Hash::hash(_1, _state);
                    Hash::hash(_2, _state);
                    Hash::hash(_3, _state);
                    Hash::hash(_4, _state);
                    Hash::hash(_5, _state);
                    Hash::hash(_6, _state);
                    Hash::hash(_7, _state)
                },
            }
        }
    }

    impl<T0: DafnyType + Default, T1: DafnyType + Default, T2: DafnyType + Default, T3: DafnyType + Default, T4: DafnyType + Default, T5: DafnyType + Default, T6: DafnyType + Default, T7: DafnyType + Default> Default
        for Tuple8<T0, T1, T2, T3, T4, T5, T6, T7> {
        fn default() -> Tuple8<T0, T1, T2, T3, T4, T5, T6, T7> {
            Tuple8::_T8 {
                _0: Default::default(),
                _1: Default::default(),
                _2: Default::default(),
                _3: Default::default(),
                _4: Default::default(),
                _5: Default::default(),
                _6: Default::default(),
                _7: Default::default()
            }
        }
    }

    impl<T0: DafnyType, T1: DafnyType, T2: DafnyType, T3: DafnyType, T4: DafnyType, T5: DafnyType, T6: DafnyType, T7: DafnyType> AsRef<Tuple8<T0, T1, T2, T3, T4, T5, T6, T7>>
        for Tuple8<T0, T1, T2, T3, T4, T5, T6, T7> {
        fn as_ref(&self) -> &Self {
            self
        }
    }

    #[derive(PartialEq, Clone)]
    pub enum Tuple9<T0: DafnyType, T1: DafnyType, T2: DafnyType, T3: DafnyType, T4: DafnyType, T5: DafnyType, T6: DafnyType, T7: DafnyType, T8: DafnyType> {
        _T9 {
            _0: T0,
            _1: T1,
            _2: T2,
            _3: T3,
            _4: T4,
            _5: T5,
            _6: T6,
            _7: T7,
            _8: T8
        }
    }

    impl<T0: DafnyType, T1: DafnyType, T2: DafnyType, T3: DafnyType, T4: DafnyType, T5: DafnyType, T6: DafnyType, T7: DafnyType, T8: DafnyType> Tuple9<T0, T1, T2, T3, T4, T5, T6, T7, T8> {
        /// Returns a borrow of the field _0
        pub fn _0(&self) -> &T0 {
            match self {
                Tuple9::_T9{_0, _1, _2, _3, _4, _5, _6, _7, _8, } => _0,
            }
        }
        /// Returns a borrow of the field _1
        pub fn _1(&self) -> &T1 {
            match self {
                Tuple9::_T9{_0, _1, _2, _3, _4, _5, _6, _7, _8, } => _1,
            }
        }
        /// Returns a borrow of the field _2
        pub fn _2(&self) -> &T2 {
            match self {
                Tuple9::_T9{_0, _1, _2, _3, _4, _5, _6, _7, _8, } => _2,
            }
        }
        /// Returns a borrow of the field _3
        pub fn _3(&self) -> &T3 {
            match self {
                Tuple9::_T9{_0, _1, _2, _3, _4, _5, _6, _7, _8, } => _3,
            }
        }
        /// Returns a borrow of the field _4
        pub fn _4(&self) -> &T4 {
            match self {
                Tuple9::_T9{_0, _1, _2, _3, _4, _5, _6, _7, _8, } => _4,
            }
        }
        /// Returns a borrow of the field _5
        pub fn _5(&self) -> &T5 {
            match self {
                Tuple9::_T9{_0, _1, _2, _3, _4, _5, _6, _7, _8, } => _5,
            }
        }
        /// Returns a borrow of the field _6
        pub fn _6(&self) -> &T6 {
            match self {
                Tuple9::_T9{_0, _1, _2, _3, _4, _5, _6, _7, _8, } => _6,
            }
        }
        /// Returns a borrow of the field _7
        pub fn _7(&self) -> &T7 {
            match self {
                Tuple9::_T9{_0, _1, _2, _3, _4, _5, _6, _7, _8, } => _7,
            }
        }
        /// Returns a borrow of the field _8
        pub fn _8(&self) -> &T8 {
            match self {
                Tuple9::_T9{_0, _1, _2, _3, _4, _5, _6, _7, _8, } => _8,
            }
        }
    }

    impl<T0: DafnyType, T1: DafnyType, T2: DafnyType, T3: DafnyType, T4: DafnyType, T5: DafnyType, T6: DafnyType, T7: DafnyType, T8: DafnyType> Debug
        for Tuple9<T0, T1, T2, T3, T4, T5, T6, T7, T8> {
        fn fmt(&self, f: &mut Formatter) -> Result {
            DafnyPrint::fmt_print(self, f, true)
        }
    }

    impl<T0: DafnyType, T1: DafnyType, T2: DafnyType, T3: DafnyType, T4: DafnyType, T5: DafnyType, T6: DafnyType, T7: DafnyType, T8: DafnyType> DafnyPrint
        for Tuple9<T0, T1, T2, T3, T4, T5, T6, T7, T8> {
        fn fmt_print(&self, _formatter: &mut Formatter, _in_seq: bool) -> std::fmt::Result {
            match self {
                Tuple9::_T9{_0, _1, _2, _3, _4, _5, _6, _7, _8, } => {
                    write!(_formatter, "(")?;
                    DafnyPrint::fmt_print(_0, _formatter, false)?;
                    write!(_formatter, ", ")?;
                    DafnyPrint::fmt_print(_1, _formatter, false)?;
                    write!(_formatter, ", ")?;
                    DafnyPrint::fmt_print(_2, _formatter, false)?;
                    write!(_formatter, ", ")?;
                    DafnyPrint::fmt_print(_3, _formatter, false)?;
                    write!(_formatter, ", ")?;
                    DafnyPrint::fmt_print(_4, _formatter, false)?;
                    write!(_formatter, ", ")?;
                    DafnyPrint::fmt_print(_5, _formatter, false)?;
                    write!(_formatter, ", ")?;
                    DafnyPrint::fmt_print(_6, _formatter, false)?;
                    write!(_formatter, ", ")?;
                    DafnyPrint::fmt_print(_7, _formatter, false)?;
                    write!(_formatter, ", ")?;
                    DafnyPrint::fmt_print(_8, _formatter, false)?;
                    write!(_formatter, ")")?;
                    Ok(())
                },
            }
        }
    }

    impl<T0: DafnyType, T1: DafnyType, T2: DafnyType, T3: DafnyType, T4: DafnyType, T5: DafnyType, T6: DafnyType, T7: DafnyType, T8: DafnyType> Tuple9<T0, T1, T2, T3, T4, T5, T6, T7, T8> {
        /// Given type parameter conversions, returns a lambda to convert this structure
        pub fn coerce<__T0: DafnyType, __T1: DafnyType, __T2: DafnyType, __T3: DafnyType, __T4: DafnyType, __T5: DafnyType, __T6: DafnyType, __T7: DafnyType, __T8: DafnyType>(f_0: Rc<impl ::std::ops::Fn(T0) -> __T0 + 'static>, f_1: Rc<impl ::std::ops::Fn(T1) -> __T1 + 'static>, f_2: Rc<impl ::std::ops::Fn(T2) -> __T2 + 'static>, f_3: Rc<impl ::std::ops::Fn(T3) -> __T3 + 'static>, f_4: Rc<impl ::std::ops::Fn(T4) -> __T4 + 'static>, f_5: Rc<impl ::std::ops::Fn(T5) -> __T5 + 'static>, f_6: Rc<impl ::std::ops::Fn(T6) -> __T6 + 'static>, f_7: Rc<impl ::std::ops::Fn(T7) -> __T7 + 'static>, f_8: Rc<impl ::std::ops::Fn(T8) -> __T8 + 'static>) -> Rc<impl ::std::ops::Fn(Tuple9<T0, T1, T2, T3, T4, T5, T6, T7, T8>) -> Tuple9<__T0, __T1, __T2, __T3, __T4, __T5, __T6, __T7, __T8>> {
            Rc::new(move |this: Self| -> Tuple9<__T0, __T1, __T2, __T3, __T4, __T5, __T6, __T7, __T8>{
                    match this {
                        Tuple9::_T9{_0, _1, _2, _3, _4, _5, _6, _7, _8, } => {
                            Tuple9::_T9 {
                                _0: f_0.clone()(_0),
                                _1: f_1.clone()(_1),
                                _2: f_2.clone()(_2),
                                _3: f_3.clone()(_3),
                                _4: f_4.clone()(_4),
                                _5: f_5.clone()(_5),
                                _6: f_6.clone()(_6),
                                _7: f_7.clone()(_7),
                                _8: f_8.clone()(_8)
                            }
                        },
                    }
                })
        }
    }

    impl<T0: DafnyType + Eq, T1: DafnyType + Eq, T2: DafnyType + Eq, T3: DafnyType + Eq, T4: DafnyType + Eq, T5: DafnyType + Eq, T6: DafnyType + Eq, T7: DafnyType + Eq, T8: DafnyType + Eq> Eq
        for Tuple9<T0, T1, T2, T3, T4, T5, T6, T7, T8> {}

    impl<T0: DafnyType + Hash, T1: DafnyType + Hash, T2: DafnyType + Hash, T3: DafnyType + Hash, T4: DafnyType + Hash, T5: DafnyType + Hash, T6: DafnyType + Hash, T7: DafnyType + Hash, T8: DafnyType + Hash> Hash
        for Tuple9<T0, T1, T2, T3, T4, T5, T6, T7, T8> {
        fn hash<_H: Hasher>(&self, _state: &mut _H) {
            match self {
                Tuple9::_T9{_0, _1, _2, _3, _4, _5, _6, _7, _8, } => {
                    Hash::hash(_0, _state);
                    Hash::hash(_1, _state);
                    Hash::hash(_2, _state);
                    Hash::hash(_3, _state);
                    Hash::hash(_4, _state);
                    Hash::hash(_5, _state);
                    Hash::hash(_6, _state);
                    Hash::hash(_7, _state);
                    Hash::hash(_8, _state)
                },
            }
        }
    }

    impl<T0: DafnyType + Default, T1: DafnyType + Default, T2: DafnyType + Default, T3: DafnyType + Default, T4: DafnyType + Default, T5: DafnyType + Default, T6: DafnyType + Default, T7: DafnyType + Default, T8: DafnyType + Default> Default
        for Tuple9<T0, T1, T2, T3, T4, T5, T6, T7, T8> {
        fn default() -> Tuple9<T0, T1, T2, T3, T4, T5, T6, T7, T8> {
            Tuple9::_T9 {
                _0: Default::default(),
                _1: Default::default(),
                _2: Default::default(),
                _3: Default::default(),
                _4: Default::default(),
                _5: Default::default(),
                _6: Default::default(),
                _7: Default::default(),
                _8: Default::default()
            }
        }
    }

    impl<T0: DafnyType, T1: DafnyType, T2: DafnyType, T3: DafnyType, T4: DafnyType, T5: DafnyType, T6: DafnyType, T7: DafnyType, T8: DafnyType> AsRef<Tuple9<T0, T1, T2, T3, T4, T5, T6, T7, T8>>
        for Tuple9<T0, T1, T2, T3, T4, T5, T6, T7, T8> {
        fn as_ref(&self) -> &Self {
            self
        }
    }

    #[derive(PartialEq, Clone)]
    pub enum Tuple10<T0: DafnyType, T1: DafnyType, T2: DafnyType, T3: DafnyType, T4: DafnyType, T5: DafnyType, T6: DafnyType, T7: DafnyType, T8: DafnyType, T9: DafnyType> {
        _T10 {
            _0: T0,
            _1: T1,
            _2: T2,
            _3: T3,
            _4: T4,
            _5: T5,
            _6: T6,
            _7: T7,
            _8: T8,
            _9: T9
        }
    }

    impl<T0: DafnyType, T1: DafnyType, T2: DafnyType, T3: DafnyType, T4: DafnyType, T5: DafnyType, T6: DafnyType, T7: DafnyType, T8: DafnyType, T9: DafnyType> Tuple10<T0, T1, T2, T3, T4, T5, T6, T7, T8, T9> {
        /// Returns a borrow of the field _0
        pub fn _0(&self) -> &T0 {
            match self {
                Tuple10::_T10{_0, _1, _2, _3, _4, _5, _6, _7, _8, _9, } => _0,
            }
        }
        /// Returns a borrow of the field _1
        pub fn _1(&self) -> &T1 {
            match self {
                Tuple10::_T10{_0, _1, _2, _3, _4, _5, _6, _7, _8, _9, } => _1,
            }
        }
        /// Returns a borrow of the field _2
        pub fn _2(&self) -> &T2 {
            match self {
                Tuple10::_T10{_0, _1, _2, _3, _4, _5, _6, _7, _8, _9, } => _2,
            }
        }
        /// Returns a borrow of the field _3
        pub fn _3(&self) -> &T3 {
            match self {
                Tuple10::_T10{_0, _1, _2, _3, _4, _5, _6, _7, _8, _9, } => _3,
            }
        }
        /// Returns a borrow of the field _4
        pub fn _4(&self) -> &T4 {
            match self {
                Tuple10::_T10{_0, _1, _2, _3, _4, _5, _6, _7, _8, _9, } => _4,
            }
        }
        /// Returns a borrow of the field _5
        pub fn _5(&self) -> &T5 {
            match self {
                Tuple10::_T10{_0, _1, _2, _3, _4, _5, _6, _7, _8, _9, } => _5,
            }
        }
        /// Returns a borrow of the field _6
        pub fn _6(&self) -> &T6 {
            match self {
                Tuple10::_T10{_0, _1, _2, _3, _4, _5, _6, _7, _8, _9, } => _6,
            }
        }
        /// Returns a borrow of the field _7
        pub fn _7(&self) -> &T7 {
            match self {
                Tuple10::_T10{_0, _1, _2, _3, _4, _5, _6, _7, _8, _9, } => _7,
            }
        }
        /// Returns a borrow of the field _8
        pub fn _8(&self) -> &T8 {
            match self {
                Tuple10::_T10{_0, _1, _2, _3, _4, _5, _6, _7, _8, _9, } => _8,
            }
        }
        /// Returns a borrow of the field _9
        pub fn _9(&self) -> &T9 {
            match self {
                Tuple10::_T10{_0, _1, _2, _3, _4, _5, _6, _7, _8, _9, } => _9,
            }
        }
    }

    impl<T0: DafnyType, T1: DafnyType, T2: DafnyType, T3: DafnyType, T4: DafnyType, T5: DafnyType, T6: DafnyType, T7: DafnyType, T8: DafnyType, T9: DafnyType> Debug
        for Tuple10<T0, T1, T2, T3, T4, T5, T6, T7, T8, T9> {
        fn fmt(&self, f: &mut Formatter) -> Result {
            DafnyPrint::fmt_print(self, f, true)
        }
    }

    impl<T0: DafnyType, T1: DafnyType, T2: DafnyType, T3: DafnyType, T4: DafnyType, T5: DafnyType, T6: DafnyType, T7: DafnyType, T8: DafnyType, T9: DafnyType> DafnyPrint
        for Tuple10<T0, T1, T2, T3, T4, T5, T6, T7, T8, T9> {
        fn fmt_print(&self, _formatter: &mut Formatter, _in_seq: bool) -> std::fmt::Result {
            match self {
                Tuple10::_T10{_0, _1, _2, _3, _4, _5, _6, _7, _8, _9, } => {
                    write!(_formatter, "(")?;
                    DafnyPrint::fmt_print(_0, _formatter, false)?;
                    write!(_formatter, ", ")?;
                    DafnyPrint::fmt_print(_1, _formatter, false)?;
                    write!(_formatter, ", ")?;
                    DafnyPrint::fmt_print(_2, _formatter, false)?;
                    write!(_formatter, ", ")?;
                    DafnyPrint::fmt_print(_3, _formatter, false)?;
                    write!(_formatter, ", ")?;
                    DafnyPrint::fmt_print(_4, _formatter, false)?;
                    write!(_formatter, ", ")?;
                    DafnyPrint::fmt_print(_5, _formatter, false)?;
                    write!(_formatter, ", ")?;
                    DafnyPrint::fmt_print(_6, _formatter, false)?;
                    write!(_formatter, ", ")?;
                    DafnyPrint::fmt_print(_7, _formatter, false)?;
                    write!(_formatter, ", ")?;
                    DafnyPrint::fmt_print(_8, _formatter, false)?;
                    write!(_formatter, ", ")?;
                    DafnyPrint::fmt_print(_9, _formatter, false)?;
                    write!(_formatter, ")")?;
                    Ok(())
                },
            }
        }
    }

    impl<T0: DafnyType, T1: DafnyType, T2: DafnyType, T3: DafnyType, T4: DafnyType, T5: DafnyType, T6: DafnyType, T7: DafnyType, T8: DafnyType, T9: DafnyType> Tuple10<T0, T1, T2, T3, T4, T5, T6, T7, T8, T9> {
        /// Given type parameter conversions, returns a lambda to convert this structure
        pub fn coerce<__T0: DafnyType, __T1: DafnyType, __T2: DafnyType, __T3: DafnyType, __T4: DafnyType, __T5: DafnyType, __T6: DafnyType, __T7: DafnyType, __T8: DafnyType, __T9: DafnyType>(f_0: Rc<impl ::std::ops::Fn(T0) -> __T0 + 'static>, f_1: Rc<impl ::std::ops::Fn(T1) -> __T1 + 'static>, f_2: Rc<impl ::std::ops::Fn(T2) -> __T2 + 'static>, f_3: Rc<impl ::std::ops::Fn(T3) -> __T3 + 'static>, f_4: Rc<impl ::std::ops::Fn(T4) -> __T4 + 'static>, f_5: Rc<impl ::std::ops::Fn(T5) -> __T5 + 'static>, f_6: Rc<impl ::std::ops::Fn(T6) -> __T6 + 'static>, f_7: Rc<impl ::std::ops::Fn(T7) -> __T7 + 'static>, f_8: Rc<impl ::std::ops::Fn(T8) -> __T8 + 'static>, f_9: Rc<impl ::std::ops::Fn(T9) -> __T9 + 'static>) -> Rc<impl ::std::ops::Fn(Tuple10<T0, T1, T2, T3, T4, T5, T6, T7, T8, T9>) -> Tuple10<__T0, __T1, __T2, __T3, __T4, __T5, __T6, __T7, __T8, __T9>> {
            Rc::new(move |this: Self| -> Tuple10<__T0, __T1, __T2, __T3, __T4, __T5, __T6, __T7, __T8, __T9>{
                    match this {
                        Tuple10::_T10{_0, _1, _2, _3, _4, _5, _6, _7, _8, _9, } => {
                            Tuple10::_T10 {
                                _0: f_0.clone()(_0),
                                _1: f_1.clone()(_1),
                                _2: f_2.clone()(_2),
                                _3: f_3.clone()(_3),
                                _4: f_4.clone()(_4),
                                _5: f_5.clone()(_5),
                                _6: f_6.clone()(_6),
                                _7: f_7.clone()(_7),
                                _8: f_8.clone()(_8),
                                _9: f_9.clone()(_9)
                            }
                        },
                    }
                })
        }
    }

    impl<T0: DafnyType + Eq, T1: DafnyType + Eq, T2: DafnyType + Eq, T3: DafnyType + Eq, T4: DafnyType + Eq, T5: DafnyType + Eq, T6: DafnyType + Eq, T7: DafnyType + Eq, T8: DafnyType + Eq, T9: DafnyType + Eq> Eq
        for Tuple10<T0, T1, T2, T3, T4, T5, T6, T7, T8, T9> {}

    impl<T0: DafnyType + Hash, T1: DafnyType + Hash, T2: DafnyType + Hash, T3: DafnyType + Hash, T4: DafnyType + Hash, T5: DafnyType + Hash, T6: DafnyType + Hash, T7: DafnyType + Hash, T8: DafnyType + Hash, T9: DafnyType + Hash> Hash
        for Tuple10<T0, T1, T2, T3, T4, T5, T6, T7, T8, T9> {
        fn hash<_H: Hasher>(&self, _state: &mut _H) {
            match self {
                Tuple10::_T10{_0, _1, _2, _3, _4, _5, _6, _7, _8, _9, } => {
                    Hash::hash(_0, _state);
                    Hash::hash(_1, _state);
                    Hash::hash(_2, _state);
                    Hash::hash(_3, _state);
                    Hash::hash(_4, _state);
                    Hash::hash(_5, _state);
                    Hash::hash(_6, _state);
                    Hash::hash(_7, _state);
                    Hash::hash(_8, _state);
                    Hash::hash(_9, _state)
                },
            }
        }
    }

    impl<T0: DafnyType + Default, T1: DafnyType + Default, T2: DafnyType + Default, T3: DafnyType + Default, T4: DafnyType + Default, T5: DafnyType + Default, T6: DafnyType + Default, T7: DafnyType + Default, T8: DafnyType + Default, T9: DafnyType + Default> Default
        for Tuple10<T0, T1, T2, T3, T4, T5, T6, T7, T8, T9> {
        fn default() -> Tuple10<T0, T1, T2, T3, T4, T5, T6, T7, T8, T9> {
            Tuple10::_T10 {
                _0: Default::default(),
                _1: Default::default(),
                _2: Default::default(),
                _3: Default::default(),
                _4: Default::default(),
                _5: Default::default(),
                _6: Default::default(),
                _7: Default::default(),
                _8: Default::default(),
                _9: Default::default()
            }
        }
    }

    impl<T0: DafnyType, T1: DafnyType, T2: DafnyType, T3: DafnyType, T4: DafnyType, T5: DafnyType, T6: DafnyType, T7: DafnyType, T8: DafnyType, T9: DafnyType> AsRef<Tuple10<T0, T1, T2, T3, T4, T5, T6, T7, T8, T9>>
        for Tuple10<T0, T1, T2, T3, T4, T5, T6, T7, T8, T9> {
        fn as_ref(&self) -> &Self {
            self
        }
    }

    #[derive(PartialEq, Clone)]
    pub enum Tuple11<T0: DafnyType, T1: DafnyType, T2: DafnyType, T3: DafnyType, T4: DafnyType, T5: DafnyType, T6: DafnyType, T7: DafnyType, T8: DafnyType, T9: DafnyType, T10: DafnyType> {
        _T11 {
            _0: T0,
            _1: T1,
            _2: T2,
            _3: T3,
            _4: T4,
            _5: T5,
            _6: T6,
            _7: T7,
            _8: T8,
            _9: T9,
            _10: T10
        }
    }

    impl<T0: DafnyType, T1: DafnyType, T2: DafnyType, T3: DafnyType, T4: DafnyType, T5: DafnyType, T6: DafnyType, T7: DafnyType, T8: DafnyType, T9: DafnyType, T10: DafnyType> Tuple11<T0, T1, T2, T3, T4, T5, T6, T7, T8, T9, T10> {
        /// Returns a borrow of the field _0
        pub fn _0(&self) -> &T0 {
            match self {
                Tuple11::_T11{_0, _1, _2, _3, _4, _5, _6, _7, _8, _9, _10, } => _0,
            }
        }
        /// Returns a borrow of the field _1
        pub fn _1(&self) -> &T1 {
            match self {
                Tuple11::_T11{_0, _1, _2, _3, _4, _5, _6, _7, _8, _9, _10, } => _1,
            }
        }
        /// Returns a borrow of the field _2
        pub fn _2(&self) -> &T2 {
            match self {
                Tuple11::_T11{_0, _1, _2, _3, _4, _5, _6, _7, _8, _9, _10, } => _2,
            }
        }
        /// Returns a borrow of the field _3
        pub fn _3(&self) -> &T3 {
            match self {
                Tuple11::_T11{_0, _1, _2, _3, _4, _5, _6, _7, _8, _9, _10, } => _3,
            }
        }
        /// Returns a borrow of the field _4
        pub fn _4(&self) -> &T4 {
            match self {
                Tuple11::_T11{_0, _1, _2, _3, _4, _5, _6, _7, _8, _9, _10, } => _4,
            }
        }
        /// Returns a borrow of the field _5
        pub fn _5(&self) -> &T5 {
            match self {
                Tuple11::_T11{_0, _1, _2, _3, _4, _5, _6, _7, _8, _9, _10, } => _5,
            }
        }
        /// Returns a borrow of the field _6
        pub fn _6(&self) -> &T6 {
            match self {
                Tuple11::_T11{_0, _1, _2, _3, _4, _5, _6, _7, _8, _9, _10, } => _6,
            }
        }
        /// Returns a borrow of the field _7
        pub fn _7(&self) -> &T7 {
            match self {
                Tuple11::_T11{_0, _1, _2, _3, _4, _5, _6, _7, _8, _9, _10, } => _7,
            }
        }
        /// Returns a borrow of the field _8
        pub fn _8(&self) -> &T8 {
            match self {
                Tuple11::_T11{_0, _1, _2, _3, _4, _5, _6, _7, _8, _9, _10, } => _8,
            }
        }
        /// Returns a borrow of the field _9
        pub fn _9(&self) -> &T9 {
            match self {
                Tuple11::_T11{_0, _1, _2, _3, _4, _5, _6, _7, _8, _9, _10, } => _9,
            }
        }
        /// Returns a borrow of the field _10
        pub fn _10(&self) -> &T10 {
            match self {
                Tuple11::_T11{_0, _1, _2, _3, _4, _5, _6, _7, _8, _9, _10, } => _10,
            }
        }
    }

    impl<T0: DafnyType, T1: DafnyType, T2: DafnyType, T3: DafnyType, T4: DafnyType, T5: DafnyType, T6: DafnyType, T7: DafnyType, T8: DafnyType, T9: DafnyType, T10: DafnyType> Debug
        for Tuple11<T0, T1, T2, T3, T4, T5, T6, T7, T8, T9, T10> {
        fn fmt(&self, f: &mut Formatter) -> Result {
            DafnyPrint::fmt_print(self, f, true)
        }
    }

    impl<T0: DafnyType, T1: DafnyType, T2: DafnyType, T3: DafnyType, T4: DafnyType, T5: DafnyType, T6: DafnyType, T7: DafnyType, T8: DafnyType, T9: DafnyType, T10: DafnyType> DafnyPrint
        for Tuple11<T0, T1, T2, T3, T4, T5, T6, T7, T8, T9, T10> {
        fn fmt_print(&self, _formatter: &mut Formatter, _in_seq: bool) -> std::fmt::Result {
            match self {
                Tuple11::_T11{_0, _1, _2, _3, _4, _5, _6, _7, _8, _9, _10, } => {
                    write!(_formatter, "(")?;
                    DafnyPrint::fmt_print(_0, _formatter, false)?;
                    write!(_formatter, ", ")?;
                    DafnyPrint::fmt_print(_1, _formatter, false)?;
                    write!(_formatter, ", ")?;
                    DafnyPrint::fmt_print(_2, _formatter, false)?;
                    write!(_formatter, ", ")?;
                    DafnyPrint::fmt_print(_3, _formatter, false)?;
                    write!(_formatter, ", ")?;
                    DafnyPrint::fmt_print(_4, _formatter, false)?;
                    write!(_formatter, ", ")?;
                    DafnyPrint::fmt_print(_5, _formatter, false)?;
                    write!(_formatter, ", ")?;
                    DafnyPrint::fmt_print(_6, _formatter, false)?;
                    write!(_formatter, ", ")?;
                    DafnyPrint::fmt_print(_7, _formatter, false)?;
                    write!(_formatter, ", ")?;
                    DafnyPrint::fmt_print(_8, _formatter, false)?;
                    write!(_formatter, ", ")?;
                    DafnyPrint::fmt_print(_9, _formatter, false)?;
                    write!(_formatter, ", ")?;
                    DafnyPrint::fmt_print(_10, _formatter, false)?;
                    write!(_formatter, ")")?;
                    Ok(())
                },
            }
        }
    }

    impl<T0: DafnyType, T1: DafnyType, T2: DafnyType, T3: DafnyType, T4: DafnyType, T5: DafnyType, T6: DafnyType, T7: DafnyType, T8: DafnyType, T9: DafnyType, T10: DafnyType> Tuple11<T0, T1, T2, T3, T4, T5, T6, T7, T8, T9, T10> {
        /// Given type parameter conversions, returns a lambda to convert this structure
        pub fn coerce<__T0: DafnyType, __T1: DafnyType, __T2: DafnyType, __T3: DafnyType, __T4: DafnyType, __T5: DafnyType, __T6: DafnyType, __T7: DafnyType, __T8: DafnyType, __T9: DafnyType, __T10: DafnyType>(f_0: Rc<impl ::std::ops::Fn(T0) -> __T0 + 'static>, f_1: Rc<impl ::std::ops::Fn(T1) -> __T1 + 'static>, f_2: Rc<impl ::std::ops::Fn(T2) -> __T2 + 'static>, f_3: Rc<impl ::std::ops::Fn(T3) -> __T3 + 'static>, f_4: Rc<impl ::std::ops::Fn(T4) -> __T4 + 'static>, f_5: Rc<impl ::std::ops::Fn(T5) -> __T5 + 'static>, f_6: Rc<impl ::std::ops::Fn(T6) -> __T6 + 'static>, f_7: Rc<impl ::std::ops::Fn(T7) -> __T7 + 'static>, f_8: Rc<impl ::std::ops::Fn(T8) -> __T8 + 'static>, f_9: Rc<impl ::std::ops::Fn(T9) -> __T9 + 'static>, f_10: Rc<impl ::std::ops::Fn(T10) -> __T10 + 'static>) -> Rc<impl ::std::ops::Fn(Tuple11<T0, T1, T2, T3, T4, T5, T6, T7, T8, T9, T10>) -> Tuple11<__T0, __T1, __T2, __T3, __T4, __T5, __T6, __T7, __T8, __T9, __T10>> {
            Rc::new(move |this: Self| -> Tuple11<__T0, __T1, __T2, __T3, __T4, __T5, __T6, __T7, __T8, __T9, __T10>{
                    match this {
                        Tuple11::_T11{_0, _1, _2, _3, _4, _5, _6, _7, _8, _9, _10, } => {
                            Tuple11::_T11 {
                                _0: f_0.clone()(_0),
                                _1: f_1.clone()(_1),
                                _2: f_2.clone()(_2),
                                _3: f_3.clone()(_3),
                                _4: f_4.clone()(_4),
                                _5: f_5.clone()(_5),
                                _6: f_6.clone()(_6),
                                _7: f_7.clone()(_7),
                                _8: f_8.clone()(_8),
                                _9: f_9.clone()(_9),
                                _10: f_10.clone()(_10)
                            }
                        },
                    }
                })
        }
    }

    impl<T0: DafnyType + Eq, T1: DafnyType + Eq, T2: DafnyType + Eq, T3: DafnyType + Eq, T4: DafnyType + Eq, T5: DafnyType + Eq, T6: DafnyType + Eq, T7: DafnyType + Eq, T8: DafnyType + Eq, T9: DafnyType + Eq, T10: DafnyType + Eq> Eq
        for Tuple11<T0, T1, T2, T3, T4, T5, T6, T7, T8, T9, T10> {}

    impl<T0: DafnyType + Hash, T1: DafnyType + Hash, T2: DafnyType + Hash, T3: DafnyType + Hash, T4: DafnyType + Hash, T5: DafnyType + Hash, T6: DafnyType + Hash, T7: DafnyType + Hash, T8: DafnyType + Hash, T9: DafnyType + Hash, T10: DafnyType + Hash> Hash
        for Tuple11<T0, T1, T2, T3, T4, T5, T6, T7, T8, T9, T10> {
        fn hash<_H: Hasher>(&self, _state: &mut _H) {
            match self {
                Tuple11::_T11{_0, _1, _2, _3, _4, _5, _6, _7, _8, _9, _10, } => {
                    Hash::hash(_0, _state);
                    Hash::hash(_1, _state);
                    Hash::hash(_2, _state);
                    Hash::hash(_3, _state);
                    Hash::hash(_4, _state);
                    Hash::hash(_5, _state);
                    Hash::hash(_6, _state);
                    Hash::hash(_7, _state);
                    Hash::hash(_8, _state);
                    Hash::hash(_9, _state);
                    Hash::hash(_10, _state)
                },
            }
        }
    }

    impl<T0: DafnyType + Default, T1: DafnyType + Default, T2: DafnyType + Default, T3: DafnyType + Default, T4: DafnyType + Default, T5: DafnyType + Default, T6: DafnyType + Default, T7: DafnyType + Default, T8: DafnyType + Default, T9: DafnyType + Default, T10: DafnyType + Default> Default
        for Tuple11<T0, T1, T2, T3, T4, T5, T6, T7, T8, T9, T10> {
        fn default() -> Tuple11<T0, T1, T2, T3, T4, T5, T6, T7, T8, T9, T10> {
            Tuple11::_T11 {
                _0: Default::default(),
                _1: Default::default(),
                _2: Default::default(),
                _3: Default::default(),
                _4: Default::default(),
                _5: Default::default(),
                _6: Default::default(),
                _7: Default::default(),
                _8: Default::default(),
                _9: Default::default(),
                _10: Default::default()
            }
        }
    }

    impl<T0: DafnyType, T1: DafnyType, T2: DafnyType, T3: DafnyType, T4: DafnyType, T5: DafnyType, T6: DafnyType, T7: DafnyType, T8: DafnyType, T9: DafnyType, T10: DafnyType> AsRef<Tuple11<T0, T1, T2, T3, T4, T5, T6, T7, T8, T9, T10>>
        for Tuple11<T0, T1, T2, T3, T4, T5, T6, T7, T8, T9, T10> {
        fn as_ref(&self) -> &Self {
            self
        }
    }

    #[derive(PartialEq, Clone)]
    pub enum Tuple12<T0: DafnyType, T1: DafnyType, T2: DafnyType, T3: DafnyType, T4: DafnyType, T5: DafnyType, T6: DafnyType, T7: DafnyType, T8: DafnyType, T9: DafnyType, T10: DafnyType, T11: DafnyType> {
        _T12 {
            _0: T0,
            _1: T1,
            _2: T2,
            _3: T3,
            _4: T4,
            _5: T5,
            _6: T6,
            _7: T7,
            _8: T8,
            _9: T9,
            _10: T10,
            _11: T11
        }
    }

    impl<T0: DafnyType, T1: DafnyType, T2: DafnyType, T3: DafnyType, T4: DafnyType, T5: DafnyType, T6: DafnyType, T7: DafnyType, T8: DafnyType, T9: DafnyType, T10: DafnyType, T11: DafnyType> Tuple12<T0, T1, T2, T3, T4, T5, T6, T7, T8, T9, T10, T11> {
        /// Returns a borrow of the field _0
        pub fn _0(&self) -> &T0 {
            match self {
                Tuple12::_T12{_0, _1, _2, _3, _4, _5, _6, _7, _8, _9, _10, _11, } => _0,
            }
        }
        /// Returns a borrow of the field _1
        pub fn _1(&self) -> &T1 {
            match self {
                Tuple12::_T12{_0, _1, _2, _3, _4, _5, _6, _7, _8, _9, _10, _11, } => _1,
            }
        }
        /// Returns a borrow of the field _2
        pub fn _2(&self) -> &T2 {
            match self {
                Tuple12::_T12{_0, _1, _2, _3, _4, _5, _6, _7, _8, _9, _10, _11, } => _2,
            }
        }
        /// Returns a borrow of the field _3
        pub fn _3(&self) -> &T3 {
            match self {
                Tuple12::_T12{_0, _1, _2, _3, _4, _5, _6, _7, _8, _9, _10, _11, } => _3,
            }
        }
        /// Returns a borrow of the field _4
        pub fn _4(&self) -> &T4 {
            match self {
                Tuple12::_T12{_0, _1, _2, _3, _4, _5, _6, _7, _8, _9, _10, _11, } => _4,
            }
        }
        /// Returns a borrow of the field _5
        pub fn _5(&self) -> &T5 {
            match self {
                Tuple12::_T12{_0, _1, _2, _3, _4, _5, _6, _7, _8, _9, _10, _11, } => _5,
            }
        }
        /// Returns a borrow of the field _6
        pub fn _6(&self) -> &T6 {
            match self {
                Tuple12::_T12{_0, _1, _2, _3, _4, _5, _6, _7, _8, _9, _10, _11, } => _6,
            }
        }
        /// Returns a borrow of the field _7
        pub fn _7(&self) -> &T7 {
            match self {
                Tuple12::_T12{_0, _1, _2, _3, _4, _5, _6, _7, _8, _9, _10, _11, } => _7,
            }
        }
        /// Returns a borrow of the field _8
        pub fn _8(&self) -> &T8 {
            match self {
                Tuple12::_T12{_0, _1, _2, _3, _4, _5, _6, _7, _8, _9, _10, _11, } => _8,
            }
        }
        /// Returns a borrow of the field _9
        pub fn _9(&self) -> &T9 {
            match self {
                Tuple12::_T12{_0, _1, _2, _3, _4, _5, _6, _7, _8, _9, _10, _11, } => _9,
            }
        }
        /// Returns a borrow of the field _10
        pub fn _10(&self) -> &T10 {
            match self {
                Tuple12::_T12{_0, _1, _2, _3, _4, _5, _6, _7, _8, _9, _10, _11, } => _10,
            }
        }
        /// Returns a borrow of the field _11
        pub fn _11(&self) -> &T11 {
            match self {
                Tuple12::_T12{_0, _1, _2, _3, _4, _5, _6, _7, _8, _9, _10, _11, } => _11,
            }
        }
    }

    impl<T0: DafnyType, T1: DafnyType, T2: DafnyType, T3: DafnyType, T4: DafnyType, T5: DafnyType, T6: DafnyType, T7: DafnyType, T8: DafnyType, T9: DafnyType, T10: DafnyType, T11: DafnyType> Debug
        for Tuple12<T0, T1, T2, T3, T4, T5, T6, T7, T8, T9, T10, T11> {
        fn fmt(&self, f: &mut Formatter) -> Result {
            DafnyPrint::fmt_print(self, f, true)
        }
    }

    impl<T0: DafnyType, T1: DafnyType, T2: DafnyType, T3: DafnyType, T4: DafnyType, T5: DafnyType, T6: DafnyType, T7: DafnyType, T8: DafnyType, T9: DafnyType, T10: DafnyType, T11: DafnyType> DafnyPrint
        for Tuple12<T0, T1, T2, T3, T4, T5, T6, T7, T8, T9, T10, T11> {
        fn fmt_print(&self, _formatter: &mut Formatter, _in_seq: bool) -> std::fmt::Result {
            match self {
                Tuple12::_T12{_0, _1, _2, _3, _4, _5, _6, _7, _8, _9, _10, _11, } => {
                    write!(_formatter, "(")?;
                    DafnyPrint::fmt_print(_0, _formatter, false)?;
                    write!(_formatter, ", ")?;
                    DafnyPrint::fmt_print(_1, _formatter, false)?;
                    write!(_formatter, ", ")?;
                    DafnyPrint::fmt_print(_2, _formatter, false)?;
                    write!(_formatter, ", ")?;
                    DafnyPrint::fmt_print(_3, _formatter, false)?;
                    write!(_formatter, ", ")?;
                    DafnyPrint::fmt_print(_4, _formatter, false)?;
                    write!(_formatter, ", ")?;
                    DafnyPrint::fmt_print(_5, _formatter, false)?;
                    write!(_formatter, ", ")?;
                    DafnyPrint::fmt_print(_6, _formatter, false)?;
                    write!(_formatter, ", ")?;
                    DafnyPrint::fmt_print(_7, _formatter, false)?;
                    write!(_formatter, ", ")?;
                    DafnyPrint::fmt_print(_8, _formatter, false)?;
                    write!(_formatter, ", ")?;
                    DafnyPrint::fmt_print(_9, _formatter, false)?;
                    write!(_formatter, ", ")?;
                    DafnyPrint::fmt_print(_10, _formatter, false)?;
                    write!(_formatter, ", ")?;
                    DafnyPrint::fmt_print(_11, _formatter, false)?;
                    write!(_formatter, ")")?;
                    Ok(())
                },
            }
        }
    }

    impl<T0: DafnyType, T1: DafnyType, T2: DafnyType, T3: DafnyType, T4: DafnyType, T5: DafnyType, T6: DafnyType, T7: DafnyType, T8: DafnyType, T9: DafnyType, T10: DafnyType, T11: DafnyType> Tuple12<T0, T1, T2, T3, T4, T5, T6, T7, T8, T9, T10, T11> {
        /// Given type parameter conversions, returns a lambda to convert this structure
        pub fn coerce<__T0: DafnyType, __T1: DafnyType, __T2: DafnyType, __T3: DafnyType, __T4: DafnyType, __T5: DafnyType, __T6: DafnyType, __T7: DafnyType, __T8: DafnyType, __T9: DafnyType, __T10: DafnyType, __T11: DafnyType>(f_0: Rc<impl ::std::ops::Fn(T0) -> __T0 + 'static>, f_1: Rc<impl ::std::ops::Fn(T1) -> __T1 + 'static>, f_2: Rc<impl ::std::ops::Fn(T2) -> __T2 + 'static>, f_3: Rc<impl ::std::ops::Fn(T3) -> __T3 + 'static>, f_4: Rc<impl ::std::ops::Fn(T4) -> __T4 + 'static>, f_5: Rc<impl ::std::ops::Fn(T5) -> __T5 + 'static>, f_6: Rc<impl ::std::ops::Fn(T6) -> __T6 + 'static>, f_7: Rc<impl ::std::ops::Fn(T7) -> __T7 + 'static>, f_8: Rc<impl ::std::ops::Fn(T8) -> __T8 + 'static>, f_9: Rc<impl ::std::ops::Fn(T9) -> __T9 + 'static>, f_10: Rc<impl ::std::ops::Fn(T10) -> __T10 + 'static>, f_11: Rc<impl ::std::ops::Fn(T11) -> __T11 + 'static>) -> Rc<impl ::std::ops::Fn(Tuple12<T0, T1, T2, T3, T4, T5, T6, T7, T8, T9, T10, T11>) -> Tuple12<__T0, __T1, __T2, __T3, __T4, __T5, __T6, __T7, __T8, __T9, __T10, __T11>> {
            Rc::new(move |this: Self| -> Tuple12<__T0, __T1, __T2, __T3, __T4, __T5, __T6, __T7, __T8, __T9, __T10, __T11>{
                    match this {
                        Tuple12::_T12{_0, _1, _2, _3, _4, _5, _6, _7, _8, _9, _10, _11, } => {
                            Tuple12::_T12 {
                                _0: f_0.clone()(_0),
                                _1: f_1.clone()(_1),
                                _2: f_2.clone()(_2),
                                _3: f_3.clone()(_3),
                                _4: f_4.clone()(_4),
                                _5: f_5.clone()(_5),
                                _6: f_6.clone()(_6),
                                _7: f_7.clone()(_7),
                                _8: f_8.clone()(_8),
                                _9: f_9.clone()(_9),
                                _10: f_10.clone()(_10),
                                _11: f_11.clone()(_11)
                            }
                        },
                    }
                })
        }
    }

    impl<T0: DafnyType + Eq, T1: DafnyType + Eq, T2: DafnyType + Eq, T3: DafnyType + Eq, T4: DafnyType + Eq, T5: DafnyType + Eq, T6: DafnyType + Eq, T7: DafnyType + Eq, T8: DafnyType + Eq, T9: DafnyType + Eq, T10: DafnyType + Eq, T11: DafnyType + Eq> Eq
        for Tuple12<T0, T1, T2, T3, T4, T5, T6, T7, T8, T9, T10, T11> {}

    impl<T0: DafnyType + Hash, T1: DafnyType + Hash, T2: DafnyType + Hash, T3: DafnyType + Hash, T4: DafnyType + Hash, T5: DafnyType + Hash, T6: DafnyType + Hash, T7: DafnyType + Hash, T8: DafnyType + Hash, T9: DafnyType + Hash, T10: DafnyType + Hash, T11: DafnyType + Hash> Hash
        for Tuple12<T0, T1, T2, T3, T4, T5, T6, T7, T8, T9, T10, T11> {
        fn hash<_H: Hasher>(&self, _state: &mut _H) {
            match self {
                Tuple12::_T12{_0, _1, _2, _3, _4, _5, _6, _7, _8, _9, _10, _11, } => {
                    Hash::hash(_0, _state);
                    Hash::hash(_1, _state);
                    Hash::hash(_2, _state);
                    Hash::hash(_3, _state);
                    Hash::hash(_4, _state);
                    Hash::hash(_5, _state);
                    Hash::hash(_6, _state);
                    Hash::hash(_7, _state);
                    Hash::hash(_8, _state);
                    Hash::hash(_9, _state);
                    Hash::hash(_10, _state);
                    Hash::hash(_11, _state)
                },
            }
        }
    }

    impl<T0: DafnyType + Default, T1: DafnyType + Default, T2: DafnyType + Default, T3: DafnyType + Default, T4: DafnyType + Default, T5: DafnyType + Default, T6: DafnyType + Default, T7: DafnyType + Default, T8: DafnyType + Default, T9: DafnyType + Default, T10: DafnyType + Default, T11: DafnyType + Default> Default
        for Tuple12<T0, T1, T2, T3, T4, T5, T6, T7, T8, T9, T10, T11> {
        fn default() -> Tuple12<T0, T1, T2, T3, T4, T5, T6, T7, T8, T9, T10, T11> {
            Tuple12::_T12 {
                _0: Default::default(),
                _1: Default::default(),
                _2: Default::default(),
                _3: Default::default(),
                _4: Default::default(),
                _5: Default::default(),
                _6: Default::default(),
                _7: Default::default(),
                _8: Default::default(),
                _9: Default::default(),
                _10: Default::default(),
                _11: Default::default()
            }
        }
    }

    impl<T0: DafnyType, T1: DafnyType, T2: DafnyType, T3: DafnyType, T4: DafnyType, T5: DafnyType, T6: DafnyType, T7: DafnyType, T8: DafnyType, T9: DafnyType, T10: DafnyType, T11: DafnyType> AsRef<Tuple12<T0, T1, T2, T3, T4, T5, T6, T7, T8, T9, T10, T11>>
        for Tuple12<T0, T1, T2, T3, T4, T5, T6, T7, T8, T9, T10, T11> {
        fn as_ref(&self) -> &Self {
            self
        }
    }

    #[derive(PartialEq, Clone)]
    pub enum Tuple13<T0: DafnyType, T1: DafnyType, T2: DafnyType, T3: DafnyType, T4: DafnyType, T5: DafnyType, T6: DafnyType, T7: DafnyType, T8: DafnyType, T9: DafnyType, T10: DafnyType, T11: DafnyType, T12: DafnyType> {
        _T13 {
            _0: T0,
            _1: T1,
            _2: T2,
            _3: T3,
            _4: T4,
            _5: T5,
            _6: T6,
            _7: T7,
            _8: T8,
            _9: T9,
            _10: T10,
            _11: T11,
            _12: T12
        }
    }

    impl<T0: DafnyType, T1: DafnyType, T2: DafnyType, T3: DafnyType, T4: DafnyType, T5: DafnyType, T6: DafnyType, T7: DafnyType, T8: DafnyType, T9: DafnyType, T10: DafnyType, T11: DafnyType, T12: DafnyType> Tuple13<T0, T1, T2, T3, T4, T5, T6, T7, T8, T9, T10, T11, T12> {
        /// Returns a borrow of the field _0
        pub fn _0(&self) -> &T0 {
            match self {
                Tuple13::_T13{_0, _1, _2, _3, _4, _5, _6, _7, _8, _9, _10, _11, _12, } => _0,
            }
        }
        /// Returns a borrow of the field _1
        pub fn _1(&self) -> &T1 {
            match self {
                Tuple13::_T13{_0, _1, _2, _3, _4, _5, _6, _7, _8, _9, _10, _11, _12, } => _1,
            }
        }
        /// Returns a borrow of the field _2
        pub fn _2(&self) -> &T2 {
            match self {
                Tuple13::_T13{_0, _1, _2, _3, _4, _5, _6, _7, _8, _9, _10, _11, _12, } => _2,
            }
        }
        /// Returns a borrow of the field _3
        pub fn _3(&self) -> &T3 {
            match self {
                Tuple13::_T13{_0, _1, _2, _3, _4, _5, _6, _7, _8, _9, _10, _11, _12, } => _3,
            }
        }
        /// Returns a borrow of the field _4
        pub fn _4(&self) -> &T4 {
            match self {
                Tuple13::_T13{_0, _1, _2, _3, _4, _5, _6, _7, _8, _9, _10, _11, _12, } => _4,
            }
        }
        /// Returns a borrow of the field _5
        pub fn _5(&self) -> &T5 {
            match self {
                Tuple13::_T13{_0, _1, _2, _3, _4, _5, _6, _7, _8, _9, _10, _11, _12, } => _5,
            }
        }
        /// Returns a borrow of the field _6
        pub fn _6(&self) -> &T6 {
            match self {
                Tuple13::_T13{_0, _1, _2, _3, _4, _5, _6, _7, _8, _9, _10, _11, _12, } => _6,
            }
        }
        /// Returns a borrow of the field _7
        pub fn _7(&self) -> &T7 {
            match self {
                Tuple13::_T13{_0, _1, _2, _3, _4, _5, _6, _7, _8, _9, _10, _11, _12, } => _7,
            }
        }
        /// Returns a borrow of the field _8
        pub fn _8(&self) -> &T8 {
            match self {
                Tuple13::_T13{_0, _1, _2, _3, _4, _5, _6, _7, _8, _9, _10, _11, _12, } => _8,
            }
        }
        /// Returns a borrow of the field _9
        pub fn _9(&self) -> &T9 {
            match self {
                Tuple13::_T13{_0, _1, _2, _3, _4, _5, _6, _7, _8, _9, _10, _11, _12, } => _9,
            }
        }
        /// Returns a borrow of the field _10
        pub fn _10(&self) -> &T10 {
            match self {
                Tuple13::_T13{_0, _1, _2, _3, _4, _5, _6, _7, _8, _9, _10, _11, _12, } => _10,
            }
        }
        /// Returns a borrow of the field _11
        pub fn _11(&self) -> &T11 {
            match self {
                Tuple13::_T13{_0, _1, _2, _3, _4, _5, _6, _7, _8, _9, _10, _11, _12, } => _11,
            }
        }
        /// Returns a borrow of the field _12
        pub fn _12(&self) -> &T12 {
            match self {
                Tuple13::_T13{_0, _1, _2, _3, _4, _5, _6, _7, _8, _9, _10, _11, _12, } => _12,
            }
        }
    }

    impl<T0: DafnyType, T1: DafnyType, T2: DafnyType, T3: DafnyType, T4: DafnyType, T5: DafnyType, T6: DafnyType, T7: DafnyType, T8: DafnyType, T9: DafnyType, T10: DafnyType, T11: DafnyType, T12: DafnyType> Debug
        for Tuple13<T0, T1, T2, T3, T4, T5, T6, T7, T8, T9, T10, T11, T12> {
        fn fmt(&self, f: &mut Formatter) -> Result {
            DafnyPrint::fmt_print(self, f, true)
        }
    }

    impl<T0: DafnyType, T1: DafnyType, T2: DafnyType, T3: DafnyType, T4: DafnyType, T5: DafnyType, T6: DafnyType, T7: DafnyType, T8: DafnyType, T9: DafnyType, T10: DafnyType, T11: DafnyType, T12: DafnyType> DafnyPrint
        for Tuple13<T0, T1, T2, T3, T4, T5, T6, T7, T8, T9, T10, T11, T12> {
        fn fmt_print(&self, _formatter: &mut Formatter, _in_seq: bool) -> std::fmt::Result {
            match self {
                Tuple13::_T13{_0, _1, _2, _3, _4, _5, _6, _7, _8, _9, _10, _11, _12, } => {
                    write!(_formatter, "(")?;
                    DafnyPrint::fmt_print(_0, _formatter, false)?;
                    write!(_formatter, ", ")?;
                    DafnyPrint::fmt_print(_1, _formatter, false)?;
                    write!(_formatter, ", ")?;
                    DafnyPrint::fmt_print(_2, _formatter, false)?;
                    write!(_formatter, ", ")?;
                    DafnyPrint::fmt_print(_3, _formatter, false)?;
                    write!(_formatter, ", ")?;
                    DafnyPrint::fmt_print(_4, _formatter, false)?;
                    write!(_formatter, ", ")?;
                    DafnyPrint::fmt_print(_5, _formatter, false)?;
                    write!(_formatter, ", ")?;
                    DafnyPrint::fmt_print(_6, _formatter, false)?;
                    write!(_formatter, ", ")?;
                    DafnyPrint::fmt_print(_7, _formatter, false)?;
                    write!(_formatter, ", ")?;
                    DafnyPrint::fmt_print(_8, _formatter, false)?;
                    write!(_formatter, ", ")?;
                    DafnyPrint::fmt_print(_9, _formatter, false)?;
                    write!(_formatter, ", ")?;
                    DafnyPrint::fmt_print(_10, _formatter, false)?;
                    write!(_formatter, ", ")?;
                    DafnyPrint::fmt_print(_11, _formatter, false)?;
                    write!(_formatter, ", ")?;
                    DafnyPrint::fmt_print(_12, _formatter, false)?;
                    write!(_formatter, ")")?;
                    Ok(())
                },
            }
        }
    }

    impl<T0: DafnyType, T1: DafnyType, T2: DafnyType, T3: DafnyType, T4: DafnyType, T5: DafnyType, T6: DafnyType, T7: DafnyType, T8: DafnyType, T9: DafnyType, T10: DafnyType, T11: DafnyType, T12: DafnyType> Tuple13<T0, T1, T2, T3, T4, T5, T6, T7, T8, T9, T10, T11, T12> {
        /// Given type parameter conversions, returns a lambda to convert this structure
        pub fn coerce<__T0: DafnyType, __T1: DafnyType, __T2: DafnyType, __T3: DafnyType, __T4: DafnyType, __T5: DafnyType, __T6: DafnyType, __T7: DafnyType, __T8: DafnyType, __T9: DafnyType, __T10: DafnyType, __T11: DafnyType, __T12: DafnyType>(f_0: Rc<impl ::std::ops::Fn(T0) -> __T0 + 'static>, f_1: Rc<impl ::std::ops::Fn(T1) -> __T1 + 'static>, f_2: Rc<impl ::std::ops::Fn(T2) -> __T2 + 'static>, f_3: Rc<impl ::std::ops::Fn(T3) -> __T3 + 'static>, f_4: Rc<impl ::std::ops::Fn(T4) -> __T4 + 'static>, f_5: Rc<impl ::std::ops::Fn(T5) -> __T5 + 'static>, f_6: Rc<impl ::std::ops::Fn(T6) -> __T6 + 'static>, f_7: Rc<impl ::std::ops::Fn(T7) -> __T7 + 'static>, f_8: Rc<impl ::std::ops::Fn(T8) -> __T8 + 'static>, f_9: Rc<impl ::std::ops::Fn(T9) -> __T9 + 'static>, f_10: Rc<impl ::std::ops::Fn(T10) -> __T10 + 'static>, f_11: Rc<impl ::std::ops::Fn(T11) -> __T11 + 'static>, f_12: Rc<impl ::std::ops::Fn(T12) -> __T12 + 'static>) -> Rc<impl ::std::ops::Fn(Tuple13<T0, T1, T2, T3, T4, T5, T6, T7, T8, T9, T10, T11, T12>) -> Tuple13<__T0, __T1, __T2, __T3, __T4, __T5, __T6, __T7, __T8, __T9, __T10, __T11, __T12>> {
            Rc::new(move |this: Self| -> Tuple13<__T0, __T1, __T2, __T3, __T4, __T5, __T6, __T7, __T8, __T9, __T10, __T11, __T12>{
                    match this {
                        Tuple13::_T13{_0, _1, _2, _3, _4, _5, _6, _7, _8, _9, _10, _11, _12, } => {
                            Tuple13::_T13 {
                                _0: f_0.clone()(_0),
                                _1: f_1.clone()(_1),
                                _2: f_2.clone()(_2),
                                _3: f_3.clone()(_3),
                                _4: f_4.clone()(_4),
                                _5: f_5.clone()(_5),
                                _6: f_6.clone()(_6),
                                _7: f_7.clone()(_7),
                                _8: f_8.clone()(_8),
                                _9: f_9.clone()(_9),
                                _10: f_10.clone()(_10),
                                _11: f_11.clone()(_11),
                                _12: f_12.clone()(_12)
                            }
                        },
                    }
                })
        }
    }

    impl<T0: DafnyType + Eq, T1: DafnyType + Eq, T2: DafnyType + Eq, T3: DafnyType + Eq, T4: DafnyType + Eq, T5: DafnyType + Eq, T6: DafnyType + Eq, T7: DafnyType + Eq, T8: DafnyType + Eq, T9: DafnyType + Eq, T10: DafnyType + Eq, T11: DafnyType + Eq, T12: DafnyType + Eq> Eq
        for Tuple13<T0, T1, T2, T3, T4, T5, T6, T7, T8, T9, T10, T11, T12> {}

    impl<T0: DafnyType + Hash, T1: DafnyType + Hash, T2: DafnyType + Hash, T3: DafnyType + Hash, T4: DafnyType + Hash, T5: DafnyType + Hash, T6: DafnyType + Hash, T7: DafnyType + Hash, T8: DafnyType + Hash, T9: DafnyType + Hash, T10: DafnyType + Hash, T11: DafnyType + Hash, T12: DafnyType + Hash> Hash
        for Tuple13<T0, T1, T2, T3, T4, T5, T6, T7, T8, T9, T10, T11, T12> {
        fn hash<_H: Hasher>(&self, _state: &mut _H) {
            match self {
                Tuple13::_T13{_0, _1, _2, _3, _4, _5, _6, _7, _8, _9, _10, _11, _12, } => {
                    Hash::hash(_0, _state);
                    Hash::hash(_1, _state);
                    Hash::hash(_2, _state);
                    Hash::hash(_3, _state);
                    Hash::hash(_4, _state);
                    Hash::hash(_5, _state);
                    Hash::hash(_6, _state);
                    Hash::hash(_7, _state);
                    Hash::hash(_8, _state);
                    Hash::hash(_9, _state);
                    Hash::hash(_10, _state);
                    Hash::hash(_11, _state);
                    Hash::hash(_12, _state)
                },
            }
        }
    }

    impl<T0: DafnyType + Default, T1: DafnyType + Default, T2: DafnyType + Default, T3: DafnyType + Default, T4: DafnyType + Default, T5: DafnyType + Default, T6: DafnyType + Default, T7: DafnyType + Default, T8: DafnyType + Default, T9: DafnyType + Default, T10: DafnyType + Default, T11: DafnyType + Default, T12: DafnyType + Default> Default
        for Tuple13<T0, T1, T2, T3, T4, T5, T6, T7, T8, T9, T10, T11, T12> {
        fn default() -> Tuple13<T0, T1, T2, T3, T4, T5, T6, T7, T8, T9, T10, T11, T12> {
            Tuple13::_T13 {
                _0: Default::default(),
                _1: Default::default(),
                _2: Default::default(),
                _3: Default::default(),
                _4: Default::default(),
                _5: Default::default(),
                _6: Default::default(),
                _7: Default::default(),
                _8: Default::default(),
                _9: Default::default(),
                _10: Default::default(),
                _11: Default::default(),
                _12: Default::default()
            }
        }
    }

    impl<T0: DafnyType, T1: DafnyType, T2: DafnyType, T3: DafnyType, T4: DafnyType, T5: DafnyType, T6: DafnyType, T7: DafnyType, T8: DafnyType, T9: DafnyType, T10: DafnyType, T11: DafnyType, T12: DafnyType> AsRef<Tuple13<T0, T1, T2, T3, T4, T5, T6, T7, T8, T9, T10, T11, T12>>
        for Tuple13<T0, T1, T2, T3, T4, T5, T6, T7, T8, T9, T10, T11, T12> {
        fn as_ref(&self) -> &Self {
            self
        }
    }

    #[derive(PartialEq, Clone)]
    pub enum Tuple14<T0: DafnyType, T1: DafnyType, T2: DafnyType, T3: DafnyType, T4: DafnyType, T5: DafnyType, T6: DafnyType, T7: DafnyType, T8: DafnyType, T9: DafnyType, T10: DafnyType, T11: DafnyType, T12: DafnyType, T13: DafnyType> {
        _T14 {
            _0: T0,
            _1: T1,
            _2: T2,
            _3: T3,
            _4: T4,
            _5: T5,
            _6: T6,
            _7: T7,
            _8: T8,
            _9: T9,
            _10: T10,
            _11: T11,
            _12: T12,
            _13: T13
        }
    }

    impl<T0: DafnyType, T1: DafnyType, T2: DafnyType, T3: DafnyType, T4: DafnyType, T5: DafnyType, T6: DafnyType, T7: DafnyType, T8: DafnyType, T9: DafnyType, T10: DafnyType, T11: DafnyType, T12: DafnyType, T13: DafnyType> Tuple14<T0, T1, T2, T3, T4, T5, T6, T7, T8, T9, T10, T11, T12, T13> {
        /// Returns a borrow of the field _0
        pub fn _0(&self) -> &T0 {
            match self {
                Tuple14::_T14{_0, _1, _2, _3, _4, _5, _6, _7, _8, _9, _10, _11, _12, _13, } => _0,
            }
        }
        /// Returns a borrow of the field _1
        pub fn _1(&self) -> &T1 {
            match self {
                Tuple14::_T14{_0, _1, _2, _3, _4, _5, _6, _7, _8, _9, _10, _11, _12, _13, } => _1,
            }
        }
        /// Returns a borrow of the field _2
        pub fn _2(&self) -> &T2 {
            match self {
                Tuple14::_T14{_0, _1, _2, _3, _4, _5, _6, _7, _8, _9, _10, _11, _12, _13, } => _2,
            }
        }
        /// Returns a borrow of the field _3
        pub fn _3(&self) -> &T3 {
            match self {
                Tuple14::_T14{_0, _1, _2, _3, _4, _5, _6, _7, _8, _9, _10, _11, _12, _13, } => _3,
            }
        }
        /// Returns a borrow of the field _4
        pub fn _4(&self) -> &T4 {
            match self {
                Tuple14::_T14{_0, _1, _2, _3, _4, _5, _6, _7, _8, _9, _10, _11, _12, _13, } => _4,
            }
        }
        /// Returns a borrow of the field _5
        pub fn _5(&self) -> &T5 {
            match self {
                Tuple14::_T14{_0, _1, _2, _3, _4, _5, _6, _7, _8, _9, _10, _11, _12, _13, } => _5,
            }
        }
        /// Returns a borrow of the field _6
        pub fn _6(&self) -> &T6 {
            match self {
                Tuple14::_T14{_0, _1, _2, _3, _4, _5, _6, _7, _8, _9, _10, _11, _12, _13, } => _6,
            }
        }
        /// Returns a borrow of the field _7
        pub fn _7(&self) -> &T7 {
            match self {
                Tuple14::_T14{_0, _1, _2, _3, _4, _5, _6, _7, _8, _9, _10, _11, _12, _13, } => _7,
            }
        }
        /// Returns a borrow of the field _8
        pub fn _8(&self) -> &T8 {
            match self {
                Tuple14::_T14{_0, _1, _2, _3, _4, _5, _6, _7, _8, _9, _10, _11, _12, _13, } => _8,
            }
        }
        /// Returns a borrow of the field _9
        pub fn _9(&self) -> &T9 {
            match self {
                Tuple14::_T14{_0, _1, _2, _3, _4, _5, _6, _7, _8, _9, _10, _11, _12, _13, } => _9,
            }
        }
        /// Returns a borrow of the field _10
        pub fn _10(&self) -> &T10 {
            match self {
                Tuple14::_T14{_0, _1, _2, _3, _4, _5, _6, _7, _8, _9, _10, _11, _12, _13, } => _10,
            }
        }
        /// Returns a borrow of the field _11
        pub fn _11(&self) -> &T11 {
            match self {
                Tuple14::_T14{_0, _1, _2, _3, _4, _5, _6, _7, _8, _9, _10, _11, _12, _13, } => _11,
            }
        }
        /// Returns a borrow of the field _12
        pub fn _12(&self) -> &T12 {
            match self {
                Tuple14::_T14{_0, _1, _2, _3, _4, _5, _6, _7, _8, _9, _10, _11, _12, _13, } => _12,
            }
        }
        /// Returns a borrow of the field _13
        pub fn _13(&self) -> &T13 {
            match self {
                Tuple14::_T14{_0, _1, _2, _3, _4, _5, _6, _7, _8, _9, _10, _11, _12, _13, } => _13,
            }
        }
    }

    impl<T0: DafnyType, T1: DafnyType, T2: DafnyType, T3: DafnyType, T4: DafnyType, T5: DafnyType, T6: DafnyType, T7: DafnyType, T8: DafnyType, T9: DafnyType, T10: DafnyType, T11: DafnyType, T12: DafnyType, T13: DafnyType> Debug
        for Tuple14<T0, T1, T2, T3, T4, T5, T6, T7, T8, T9, T10, T11, T12, T13> {
        fn fmt(&self, f: &mut Formatter) -> Result {
            DafnyPrint::fmt_print(self, f, true)
        }
    }

    impl<T0: DafnyType, T1: DafnyType, T2: DafnyType, T3: DafnyType, T4: DafnyType, T5: DafnyType, T6: DafnyType, T7: DafnyType, T8: DafnyType, T9: DafnyType, T10: DafnyType, T11: DafnyType, T12: DafnyType, T13: DafnyType> DafnyPrint
        for Tuple14<T0, T1, T2, T3, T4, T5, T6, T7, T8, T9, T10, T11, T12, T13> {
        fn fmt_print(&self, _formatter: &mut Formatter, _in_seq: bool) -> std::fmt::Result {
            match self {
                Tuple14::_T14{_0, _1, _2, _3, _4, _5, _6, _7, _8, _9, _10, _11, _12, _13, } => {
                    write!(_formatter, "(")?;
                    DafnyPrint::fmt_print(_0, _formatter, false)?;
                    write!(_formatter, ", ")?;
                    DafnyPrint::fmt_print(_1, _formatter, false)?;
                    write!(_formatter, ", ")?;
                    DafnyPrint::fmt_print(_2, _formatter, false)?;
                    write!(_formatter, ", ")?;
                    DafnyPrint::fmt_print(_3, _formatter, false)?;
                    write!(_formatter, ", ")?;
                    DafnyPrint::fmt_print(_4, _formatter, false)?;
                    write!(_formatter, ", ")?;
                    DafnyPrint::fmt_print(_5, _formatter, false)?;
                    write!(_formatter, ", ")?;
                    DafnyPrint::fmt_print(_6, _formatter, false)?;
                    write!(_formatter, ", ")?;
                    DafnyPrint::fmt_print(_7, _formatter, false)?;
                    write!(_formatter, ", ")?;
                    DafnyPrint::fmt_print(_8, _formatter, false)?;
                    write!(_formatter, ", ")?;
                    DafnyPrint::fmt_print(_9, _formatter, false)?;
                    write!(_formatter, ", ")?;
                    DafnyPrint::fmt_print(_10, _formatter, false)?;
                    write!(_formatter, ", ")?;
                    DafnyPrint::fmt_print(_11, _formatter, false)?;
                    write!(_formatter, ", ")?;
                    DafnyPrint::fmt_print(_12, _formatter, false)?;
                    write!(_formatter, ", ")?;
                    DafnyPrint::fmt_print(_13, _formatter, false)?;
                    write!(_formatter, ")")?;
                    Ok(())
                },
            }
        }
    }

    impl<T0: DafnyType, T1: DafnyType, T2: DafnyType, T3: DafnyType, T4: DafnyType, T5: DafnyType, T6: DafnyType, T7: DafnyType, T8: DafnyType, T9: DafnyType, T10: DafnyType, T11: DafnyType, T12: DafnyType, T13: DafnyType> Tuple14<T0, T1, T2, T3, T4, T5, T6, T7, T8, T9, T10, T11, T12, T13> {
        /// Given type parameter conversions, returns a lambda to convert this structure
        pub fn coerce<__T0: DafnyType, __T1: DafnyType, __T2: DafnyType, __T3: DafnyType, __T4: DafnyType, __T5: DafnyType, __T6: DafnyType, __T7: DafnyType, __T8: DafnyType, __T9: DafnyType, __T10: DafnyType, __T11: DafnyType, __T12: DafnyType, __T13: DafnyType>(f_0: Rc<impl ::std::ops::Fn(T0) -> __T0 + 'static>, f_1: Rc<impl ::std::ops::Fn(T1) -> __T1 + 'static>, f_2: Rc<impl ::std::ops::Fn(T2) -> __T2 + 'static>, f_3: Rc<impl ::std::ops::Fn(T3) -> __T3 + 'static>, f_4: Rc<impl ::std::ops::Fn(T4) -> __T4 + 'static>, f_5: Rc<impl ::std::ops::Fn(T5) -> __T5 + 'static>, f_6: Rc<impl ::std::ops::Fn(T6) -> __T6 + 'static>, f_7: Rc<impl ::std::ops::Fn(T7) -> __T7 + 'static>, f_8: Rc<impl ::std::ops::Fn(T8) -> __T8 + 'static>, f_9: Rc<impl ::std::ops::Fn(T9) -> __T9 + 'static>, f_10: Rc<impl ::std::ops::Fn(T10) -> __T10 + 'static>, f_11: Rc<impl ::std::ops::Fn(T11) -> __T11 + 'static>, f_12: Rc<impl ::std::ops::Fn(T12) -> __T12 + 'static>, f_13: Rc<impl ::std::ops::Fn(T13) -> __T13 + 'static>) -> Rc<impl ::std::ops::Fn(Tuple14<T0, T1, T2, T3, T4, T5, T6, T7, T8, T9, T10, T11, T12, T13>) -> Tuple14<__T0, __T1, __T2, __T3, __T4, __T5, __T6, __T7, __T8, __T9, __T10, __T11, __T12, __T13>> {
            Rc::new(move |this: Self| -> Tuple14<__T0, __T1, __T2, __T3, __T4, __T5, __T6, __T7, __T8, __T9, __T10, __T11, __T12, __T13>{
                    match this {
                        Tuple14::_T14{_0, _1, _2, _3, _4, _5, _6, _7, _8, _9, _10, _11, _12, _13, } => {
                            Tuple14::_T14 {
                                _0: f_0.clone()(_0),
                                _1: f_1.clone()(_1),
                                _2: f_2.clone()(_2),
                                _3: f_3.clone()(_3),
                                _4: f_4.clone()(_4),
                                _5: f_5.clone()(_5),
                                _6: f_6.clone()(_6),
                                _7: f_7.clone()(_7),
                                _8: f_8.clone()(_8),
                                _9: f_9.clone()(_9),
                                _10: f_10.clone()(_10),
                                _11: f_11.clone()(_11),
                                _12: f_12.clone()(_12),
                                _13: f_13.clone()(_13)
                            }
                        },
                    }
                })
        }
    }

    impl<T0: DafnyType + Eq, T1: DafnyType + Eq, T2: DafnyType + Eq, T3: DafnyType + Eq, T4: DafnyType + Eq, T5: DafnyType + Eq, T6: DafnyType + Eq, T7: DafnyType + Eq, T8: DafnyType + Eq, T9: DafnyType + Eq, T10: DafnyType + Eq, T11: DafnyType + Eq, T12: DafnyType + Eq, T13: DafnyType + Eq> Eq
        for Tuple14<T0, T1, T2, T3, T4, T5, T6, T7, T8, T9, T10, T11, T12, T13> {}

    impl<T0: DafnyType + Hash, T1: DafnyType + Hash, T2: DafnyType + Hash, T3: DafnyType + Hash, T4: DafnyType + Hash, T5: DafnyType + Hash, T6: DafnyType + Hash, T7: DafnyType + Hash, T8: DafnyType + Hash, T9: DafnyType + Hash, T10: DafnyType + Hash, T11: DafnyType + Hash, T12: DafnyType + Hash, T13: DafnyType + Hash> Hash
        for Tuple14<T0, T1, T2, T3, T4, T5, T6, T7, T8, T9, T10, T11, T12, T13> {
        fn hash<_H: Hasher>(&self, _state: &mut _H) {
            match self {
                Tuple14::_T14{_0, _1, _2, _3, _4, _5, _6, _7, _8, _9, _10, _11, _12, _13, } => {
                    Hash::hash(_0, _state);
                    Hash::hash(_1, _state);
                    Hash::hash(_2, _state);
                    Hash::hash(_3, _state);
                    Hash::hash(_4, _state);
                    Hash::hash(_5, _state);
                    Hash::hash(_6, _state);
                    Hash::hash(_7, _state);
                    Hash::hash(_8, _state);
                    Hash::hash(_9, _state);
                    Hash::hash(_10, _state);
                    Hash::hash(_11, _state);
                    Hash::hash(_12, _state);
                    Hash::hash(_13, _state)
                },
            }
        }
    }

    impl<T0: DafnyType + Default, T1: DafnyType + Default, T2: DafnyType + Default, T3: DafnyType + Default, T4: DafnyType + Default, T5: DafnyType + Default, T6: DafnyType + Default, T7: DafnyType + Default, T8: DafnyType + Default, T9: DafnyType + Default, T10: DafnyType + Default, T11: DafnyType + Default, T12: DafnyType + Default, T13: DafnyType + Default> Default
        for Tuple14<T0, T1, T2, T3, T4, T5, T6, T7, T8, T9, T10, T11, T12, T13> {
        fn default() -> Tuple14<T0, T1, T2, T3, T4, T5, T6, T7, T8, T9, T10, T11, T12, T13> {
            Tuple14::_T14 {
                _0: Default::default(),
                _1: Default::default(),
                _2: Default::default(),
                _3: Default::default(),
                _4: Default::default(),
                _5: Default::default(),
                _6: Default::default(),
                _7: Default::default(),
                _8: Default::default(),
                _9: Default::default(),
                _10: Default::default(),
                _11: Default::default(),
                _12: Default::default(),
                _13: Default::default()
            }
        }
    }

    impl<T0: DafnyType, T1: DafnyType, T2: DafnyType, T3: DafnyType, T4: DafnyType, T5: DafnyType, T6: DafnyType, T7: DafnyType, T8: DafnyType, T9: DafnyType, T10: DafnyType, T11: DafnyType, T12: DafnyType, T13: DafnyType> AsRef<Tuple14<T0, T1, T2, T3, T4, T5, T6, T7, T8, T9, T10, T11, T12, T13>>
        for Tuple14<T0, T1, T2, T3, T4, T5, T6, T7, T8, T9, T10, T11, T12, T13> {
        fn as_ref(&self) -> &Self {
            self
        }
    }

    #[derive(PartialEq, Clone)]
    pub enum Tuple15<T0: DafnyType, T1: DafnyType, T2: DafnyType, T3: DafnyType, T4: DafnyType, T5: DafnyType, T6: DafnyType, T7: DafnyType, T8: DafnyType, T9: DafnyType, T10: DafnyType, T11: DafnyType, T12: DafnyType, T13: DafnyType, T14: DafnyType> {
        _T15 {
            _0: T0,
            _1: T1,
            _2: T2,
            _3: T3,
            _4: T4,
            _5: T5,
            _6: T6,
            _7: T7,
            _8: T8,
            _9: T9,
            _10: T10,
            _11: T11,
            _12: T12,
            _13: T13,
            _14: T14
        }
    }

    impl<T0: DafnyType, T1: DafnyType, T2: DafnyType, T3: DafnyType, T4: DafnyType, T5: DafnyType, T6: DafnyType, T7: DafnyType, T8: DafnyType, T9: DafnyType, T10: DafnyType, T11: DafnyType, T12: DafnyType, T13: DafnyType, T14: DafnyType> Tuple15<T0, T1, T2, T3, T4, T5, T6, T7, T8, T9, T10, T11, T12, T13, T14> {
        /// Returns a borrow of the field _0
        pub fn _0(&self) -> &T0 {
            match self {
                Tuple15::_T15{_0, _1, _2, _3, _4, _5, _6, _7, _8, _9, _10, _11, _12, _13, _14, } => _0,
            }
        }
        /// Returns a borrow of the field _1
        pub fn _1(&self) -> &T1 {
            match self {
                Tuple15::_T15{_0, _1, _2, _3, _4, _5, _6, _7, _8, _9, _10, _11, _12, _13, _14, } => _1,
            }
        }
        /// Returns a borrow of the field _2
        pub fn _2(&self) -> &T2 {
            match self {
                Tuple15::_T15{_0, _1, _2, _3, _4, _5, _6, _7, _8, _9, _10, _11, _12, _13, _14, } => _2,
            }
        }
        /// Returns a borrow of the field _3
        pub fn _3(&self) -> &T3 {
            match self {
                Tuple15::_T15{_0, _1, _2, _3, _4, _5, _6, _7, _8, _9, _10, _11, _12, _13, _14, } => _3,
            }
        }
        /// Returns a borrow of the field _4
        pub fn _4(&self) -> &T4 {
            match self {
                Tuple15::_T15{_0, _1, _2, _3, _4, _5, _6, _7, _8, _9, _10, _11, _12, _13, _14, } => _4,
            }
        }
        /// Returns a borrow of the field _5
        pub fn _5(&self) -> &T5 {
            match self {
                Tuple15::_T15{_0, _1, _2, _3, _4, _5, _6, _7, _8, _9, _10, _11, _12, _13, _14, } => _5,
            }
        }
        /// Returns a borrow of the field _6
        pub fn _6(&self) -> &T6 {
            match self {
                Tuple15::_T15{_0, _1, _2, _3, _4, _5, _6, _7, _8, _9, _10, _11, _12, _13, _14, } => _6,
            }
        }
        /// Returns a borrow of the field _7
        pub fn _7(&self) -> &T7 {
            match self {
                Tuple15::_T15{_0, _1, _2, _3, _4, _5, _6, _7, _8, _9, _10, _11, _12, _13, _14, } => _7,
            }
        }
        /// Returns a borrow of the field _8
        pub fn _8(&self) -> &T8 {
            match self {
                Tuple15::_T15{_0, _1, _2, _3, _4, _5, _6, _7, _8, _9, _10, _11, _12, _13, _14, } => _8,
            }
        }
        /// Returns a borrow of the field _9
        pub fn _9(&self) -> &T9 {
            match self {
                Tuple15::_T15{_0, _1, _2, _3, _4, _5, _6, _7, _8, _9, _10, _11, _12, _13, _14, } => _9,
            }
        }
        /// Returns a borrow of the field _10
        pub fn _10(&self) -> &T10 {
            match self {
                Tuple15::_T15{_0, _1, _2, _3, _4, _5, _6, _7, _8, _9, _10, _11, _12, _13, _14, } => _10,
            }
        }
        /// Returns a borrow of the field _11
        pub fn _11(&self) -> &T11 {
            match self {
                Tuple15::_T15{_0, _1, _2, _3, _4, _5, _6, _7, _8, _9, _10, _11, _12, _13, _14, } => _11,
            }
        }
        /// Returns a borrow of the field _12
        pub fn _12(&self) -> &T12 {
            match self {
                Tuple15::_T15{_0, _1, _2, _3, _4, _5, _6, _7, _8, _9, _10, _11, _12, _13, _14, } => _12,
            }
        }
        /// Returns a borrow of the field _13
        pub fn _13(&self) -> &T13 {
            match self {
                Tuple15::_T15{_0, _1, _2, _3, _4, _5, _6, _7, _8, _9, _10, _11, _12, _13, _14, } => _13,
            }
        }
        /// Returns a borrow of the field _14
        pub fn _14(&self) -> &T14 {
            match self {
                Tuple15::_T15{_0, _1, _2, _3, _4, _5, _6, _7, _8, _9, _10, _11, _12, _13, _14, } => _14,
            }
        }
    }

    impl<T0: DafnyType, T1: DafnyType, T2: DafnyType, T3: DafnyType, T4: DafnyType, T5: DafnyType, T6: DafnyType, T7: DafnyType, T8: DafnyType, T9: DafnyType, T10: DafnyType, T11: DafnyType, T12: DafnyType, T13: DafnyType, T14: DafnyType> Debug
        for Tuple15<T0, T1, T2, T3, T4, T5, T6, T7, T8, T9, T10, T11, T12, T13, T14> {
        fn fmt(&self, f: &mut Formatter) -> Result {
            DafnyPrint::fmt_print(self, f, true)
        }
    }

    impl<T0: DafnyType, T1: DafnyType, T2: DafnyType, T3: DafnyType, T4: DafnyType, T5: DafnyType, T6: DafnyType, T7: DafnyType, T8: DafnyType, T9: DafnyType, T10: DafnyType, T11: DafnyType, T12: DafnyType, T13: DafnyType, T14: DafnyType> DafnyPrint
        for Tuple15<T0, T1, T2, T3, T4, T5, T6, T7, T8, T9, T10, T11, T12, T13, T14> {
        fn fmt_print(&self, _formatter: &mut Formatter, _in_seq: bool) -> std::fmt::Result {
            match self {
                Tuple15::_T15{_0, _1, _2, _3, _4, _5, _6, _7, _8, _9, _10, _11, _12, _13, _14, } => {
                    write!(_formatter, "(")?;
                    DafnyPrint::fmt_print(_0, _formatter, false)?;
                    write!(_formatter, ", ")?;
                    DafnyPrint::fmt_print(_1, _formatter, false)?;
                    write!(_formatter, ", ")?;
                    DafnyPrint::fmt_print(_2, _formatter, false)?;
                    write!(_formatter, ", ")?;
                    DafnyPrint::fmt_print(_3, _formatter, false)?;
                    write!(_formatter, ", ")?;
                    DafnyPrint::fmt_print(_4, _formatter, false)?;
                    write!(_formatter, ", ")?;
                    DafnyPrint::fmt_print(_5, _formatter, false)?;
                    write!(_formatter, ", ")?;
                    DafnyPrint::fmt_print(_6, _formatter, false)?;
                    write!(_formatter, ", ")?;
                    DafnyPrint::fmt_print(_7, _formatter, false)?;
                    write!(_formatter, ", ")?;
                    DafnyPrint::fmt_print(_8, _formatter, false)?;
                    write!(_formatter, ", ")?;
                    DafnyPrint::fmt_print(_9, _formatter, false)?;
                    write!(_formatter, ", ")?;
                    DafnyPrint::fmt_print(_10, _formatter, false)?;
                    write!(_formatter, ", ")?;
                    DafnyPrint::fmt_print(_11, _formatter, false)?;
                    write!(_formatter, ", ")?;
                    DafnyPrint::fmt_print(_12, _formatter, false)?;
                    write!(_formatter, ", ")?;
                    DafnyPrint::fmt_print(_13, _formatter, false)?;
                    write!(_formatter, ", ")?;
                    DafnyPrint::fmt_print(_14, _formatter, false)?;
                    write!(_formatter, ")")?;
                    Ok(())
                },
            }
        }
    }

    impl<T0: DafnyType, T1: DafnyType, T2: DafnyType, T3: DafnyType, T4: DafnyType, T5: DafnyType, T6: DafnyType, T7: DafnyType, T8: DafnyType, T9: DafnyType, T10: DafnyType, T11: DafnyType, T12: DafnyType, T13: DafnyType, T14: DafnyType> Tuple15<T0, T1, T2, T3, T4, T5, T6, T7, T8, T9, T10, T11, T12, T13, T14> {
        /// Given type parameter conversions, returns a lambda to convert this structure
        pub fn coerce<__T0: DafnyType, __T1: DafnyType, __T2: DafnyType, __T3: DafnyType, __T4: DafnyType, __T5: DafnyType, __T6: DafnyType, __T7: DafnyType, __T8: DafnyType, __T9: DafnyType, __T10: DafnyType, __T11: DafnyType, __T12: DafnyType, __T13: DafnyType, __T14: DafnyType>(f_0: Rc<impl ::std::ops::Fn(T0) -> __T0 + 'static>, f_1: Rc<impl ::std::ops::Fn(T1) -> __T1 + 'static>, f_2: Rc<impl ::std::ops::Fn(T2) -> __T2 + 'static>, f_3: Rc<impl ::std::ops::Fn(T3) -> __T3 + 'static>, f_4: Rc<impl ::std::ops::Fn(T4) -> __T4 + 'static>, f_5: Rc<impl ::std::ops::Fn(T5) -> __T5 + 'static>, f_6: Rc<impl ::std::ops::Fn(T6) -> __T6 + 'static>, f_7: Rc<impl ::std::ops::Fn(T7) -> __T7 + 'static>, f_8: Rc<impl ::std::ops::Fn(T8) -> __T8 + 'static>, f_9: Rc<impl ::std::ops::Fn(T9) -> __T9 + 'static>, f_10: Rc<impl ::std::ops::Fn(T10) -> __T10 + 'static>, f_11: Rc<impl ::std::ops::Fn(T11) -> __T11 + 'static>, f_12: Rc<impl ::std::ops::Fn(T12) -> __T12 + 'static>, f_13: Rc<impl ::std::ops::Fn(T13) -> __T13 + 'static>, f_14: Rc<impl ::std::ops::Fn(T14) -> __T14 + 'static>) -> Rc<impl ::std::ops::Fn(Tuple15<T0, T1, T2, T3, T4, T5, T6, T7, T8, T9, T10, T11, T12, T13, T14>) -> Tuple15<__T0, __T1, __T2, __T3, __T4, __T5, __T6, __T7, __T8, __T9, __T10, __T11, __T12, __T13, __T14>> {
            Rc::new(move |this: Self| -> Tuple15<__T0, __T1, __T2, __T3, __T4, __T5, __T6, __T7, __T8, __T9, __T10, __T11, __T12, __T13, __T14>{
                    match this {
                        Tuple15::_T15{_0, _1, _2, _3, _4, _5, _6, _7, _8, _9, _10, _11, _12, _13, _14, } => {
                            Tuple15::_T15 {
                                _0: f_0.clone()(_0),
                                _1: f_1.clone()(_1),
                                _2: f_2.clone()(_2),
                                _3: f_3.clone()(_3),
                                _4: f_4.clone()(_4),
                                _5: f_5.clone()(_5),
                                _6: f_6.clone()(_6),
                                _7: f_7.clone()(_7),
                                _8: f_8.clone()(_8),
                                _9: f_9.clone()(_9),
                                _10: f_10.clone()(_10),
                                _11: f_11.clone()(_11),
                                _12: f_12.clone()(_12),
                                _13: f_13.clone()(_13),
                                _14: f_14.clone()(_14)
                            }
                        },
                    }
                })
        }
    }

    impl<T0: DafnyType + Eq, T1: DafnyType + Eq, T2: DafnyType + Eq, T3: DafnyType + Eq, T4: DafnyType + Eq, T5: DafnyType + Eq, T6: DafnyType + Eq, T7: DafnyType + Eq, T8: DafnyType + Eq, T9: DafnyType + Eq, T10: DafnyType + Eq, T11: DafnyType + Eq, T12: DafnyType + Eq, T13: DafnyType + Eq, T14: DafnyType + Eq> Eq
        for Tuple15<T0, T1, T2, T3, T4, T5, T6, T7, T8, T9, T10, T11, T12, T13, T14> {}

    impl<T0: DafnyType + Hash, T1: DafnyType + Hash, T2: DafnyType + Hash, T3: DafnyType + Hash, T4: DafnyType + Hash, T5: DafnyType + Hash, T6: DafnyType + Hash, T7: DafnyType + Hash, T8: DafnyType + Hash, T9: DafnyType + Hash, T10: DafnyType + Hash, T11: DafnyType + Hash, T12: DafnyType + Hash, T13: DafnyType + Hash, T14: DafnyType + Hash> Hash
        for Tuple15<T0, T1, T2, T3, T4, T5, T6, T7, T8, T9, T10, T11, T12, T13, T14> {
        fn hash<_H: Hasher>(&self, _state: &mut _H) {
            match self {
                Tuple15::_T15{_0, _1, _2, _3, _4, _5, _6, _7, _8, _9, _10, _11, _12, _13, _14, } => {
                    Hash::hash(_0, _state);
                    Hash::hash(_1, _state);
                    Hash::hash(_2, _state);
                    Hash::hash(_3, _state);
                    Hash::hash(_4, _state);
                    Hash::hash(_5, _state);
                    Hash::hash(_6, _state);
                    Hash::hash(_7, _state);
                    Hash::hash(_8, _state);
                    Hash::hash(_9, _state);
                    Hash::hash(_10, _state);
                    Hash::hash(_11, _state);
                    Hash::hash(_12, _state);
                    Hash::hash(_13, _state);
                    Hash::hash(_14, _state)
                },
            }
        }
    }

    impl<T0: DafnyType + Default, T1: DafnyType + Default, T2: DafnyType + Default, T3: DafnyType + Default, T4: DafnyType + Default, T5: DafnyType + Default, T6: DafnyType + Default, T7: DafnyType + Default, T8: DafnyType + Default, T9: DafnyType + Default, T10: DafnyType + Default, T11: DafnyType + Default, T12: DafnyType + Default, T13: DafnyType + Default, T14: DafnyType + Default> Default
        for Tuple15<T0, T1, T2, T3, T4, T5, T6, T7, T8, T9, T10, T11, T12, T13, T14> {
        fn default() -> Tuple15<T0, T1, T2, T3, T4, T5, T6, T7, T8, T9, T10, T11, T12, T13, T14> {
            Tuple15::_T15 {
                _0: Default::default(),
                _1: Default::default(),
                _2: Default::default(),
                _3: Default::default(),
                _4: Default::default(),
                _5: Default::default(),
                _6: Default::default(),
                _7: Default::default(),
                _8: Default::default(),
                _9: Default::default(),
                _10: Default::default(),
                _11: Default::default(),
                _12: Default::default(),
                _13: Default::default(),
                _14: Default::default()
            }
        }
    }

    impl<T0: DafnyType, T1: DafnyType, T2: DafnyType, T3: DafnyType, T4: DafnyType, T5: DafnyType, T6: DafnyType, T7: DafnyType, T8: DafnyType, T9: DafnyType, T10: DafnyType, T11: DafnyType, T12: DafnyType, T13: DafnyType, T14: DafnyType> AsRef<Tuple15<T0, T1, T2, T3, T4, T5, T6, T7, T8, T9, T10, T11, T12, T13, T14>>
        for Tuple15<T0, T1, T2, T3, T4, T5, T6, T7, T8, T9, T10, T11, T12, T13, T14> {
        fn as_ref(&self) -> &Self {
            self
        }
    }

    #[derive(PartialEq, Clone)]
    pub enum Tuple16<T0: DafnyType, T1: DafnyType, T2: DafnyType, T3: DafnyType, T4: DafnyType, T5: DafnyType, T6: DafnyType, T7: DafnyType, T8: DafnyType, T9: DafnyType, T10: DafnyType, T11: DafnyType, T12: DafnyType, T13: DafnyType, T14: DafnyType, T15: DafnyType> {
        _T16 {
            _0: T0,
            _1: T1,
            _2: T2,
            _3: T3,
            _4: T4,
            _5: T5,
            _6: T6,
            _7: T7,
            _8: T8,
            _9: T9,
            _10: T10,
            _11: T11,
            _12: T12,
            _13: T13,
            _14: T14,
            _15: T15
        }
    }

    impl<T0: DafnyType, T1: DafnyType, T2: DafnyType, T3: DafnyType, T4: DafnyType, T5: DafnyType, T6: DafnyType, T7: DafnyType, T8: DafnyType, T9: DafnyType, T10: DafnyType, T11: DafnyType, T12: DafnyType, T13: DafnyType, T14: DafnyType, T15: DafnyType> Tuple16<T0, T1, T2, T3, T4, T5, T6, T7, T8, T9, T10, T11, T12, T13, T14, T15> {
        /// Returns a borrow of the field _0
        pub fn _0(&self) -> &T0 {
            match self {
                Tuple16::_T16{_0, _1, _2, _3, _4, _5, _6, _7, _8, _9, _10, _11, _12, _13, _14, _15, } => _0,
            }
        }
        /// Returns a borrow of the field _1
        pub fn _1(&self) -> &T1 {
            match self {
                Tuple16::_T16{_0, _1, _2, _3, _4, _5, _6, _7, _8, _9, _10, _11, _12, _13, _14, _15, } => _1,
            }
        }
        /// Returns a borrow of the field _2
        pub fn _2(&self) -> &T2 {
            match self {
                Tuple16::_T16{_0, _1, _2, _3, _4, _5, _6, _7, _8, _9, _10, _11, _12, _13, _14, _15, } => _2,
            }
        }
        /// Returns a borrow of the field _3
        pub fn _3(&self) -> &T3 {
            match self {
                Tuple16::_T16{_0, _1, _2, _3, _4, _5, _6, _7, _8, _9, _10, _11, _12, _13, _14, _15, } => _3,
            }
        }
        /// Returns a borrow of the field _4
        pub fn _4(&self) -> &T4 {
            match self {
                Tuple16::_T16{_0, _1, _2, _3, _4, _5, _6, _7, _8, _9, _10, _11, _12, _13, _14, _15, } => _4,
            }
        }
        /// Returns a borrow of the field _5
        pub fn _5(&self) -> &T5 {
            match self {
                Tuple16::_T16{_0, _1, _2, _3, _4, _5, _6, _7, _8, _9, _10, _11, _12, _13, _14, _15, } => _5,
            }
        }
        /// Returns a borrow of the field _6
        pub fn _6(&self) -> &T6 {
            match self {
                Tuple16::_T16{_0, _1, _2, _3, _4, _5, _6, _7, _8, _9, _10, _11, _12, _13, _14, _15, } => _6,
            }
        }
        /// Returns a borrow of the field _7
        pub fn _7(&self) -> &T7 {
            match self {
                Tuple16::_T16{_0, _1, _2, _3, _4, _5, _6, _7, _8, _9, _10, _11, _12, _13, _14, _15, } => _7,
            }
        }
        /// Returns a borrow of the field _8
        pub fn _8(&self) -> &T8 {
            match self {
                Tuple16::_T16{_0, _1, _2, _3, _4, _5, _6, _7, _8, _9, _10, _11, _12, _13, _14, _15, } => _8,
            }
        }
        /// Returns a borrow of the field _9
        pub fn _9(&self) -> &T9 {
            match self {
                Tuple16::_T16{_0, _1, _2, _3, _4, _5, _6, _7, _8, _9, _10, _11, _12, _13, _14, _15, } => _9,
            }
        }
        /// Returns a borrow of the field _10
        pub fn _10(&self) -> &T10 {
            match self {
                Tuple16::_T16{_0, _1, _2, _3, _4, _5, _6, _7, _8, _9, _10, _11, _12, _13, _14, _15, } => _10,
            }
        }
        /// Returns a borrow of the field _11
        pub fn _11(&self) -> &T11 {
            match self {
                Tuple16::_T16{_0, _1, _2, _3, _4, _5, _6, _7, _8, _9, _10, _11, _12, _13, _14, _15, } => _11,
            }
        }
        /// Returns a borrow of the field _12
        pub fn _12(&self) -> &T12 {
            match self {
                Tuple16::_T16{_0, _1, _2, _3, _4, _5, _6, _7, _8, _9, _10, _11, _12, _13, _14, _15, } => _12,
            }
        }
        /// Returns a borrow of the field _13
        pub fn _13(&self) -> &T13 {
            match self {
                Tuple16::_T16{_0, _1, _2, _3, _4, _5, _6, _7, _8, _9, _10, _11, _12, _13, _14, _15, } => _13,
            }
        }
        /// Returns a borrow of the field _14
        pub fn _14(&self) -> &T14 {
            match self {
                Tuple16::_T16{_0, _1, _2, _3, _4, _5, _6, _7, _8, _9, _10, _11, _12, _13, _14, _15, } => _14,
            }
        }
        /// Returns a borrow of the field _15
        pub fn _15(&self) -> &T15 {
            match self {
                Tuple16::_T16{_0, _1, _2, _3, _4, _5, _6, _7, _8, _9, _10, _11, _12, _13, _14, _15, } => _15,
            }
        }
    }

    impl<T0: DafnyType, T1: DafnyType, T2: DafnyType, T3: DafnyType, T4: DafnyType, T5: DafnyType, T6: DafnyType, T7: DafnyType, T8: DafnyType, T9: DafnyType, T10: DafnyType, T11: DafnyType, T12: DafnyType, T13: DafnyType, T14: DafnyType, T15: DafnyType> Debug
        for Tuple16<T0, T1, T2, T3, T4, T5, T6, T7, T8, T9, T10, T11, T12, T13, T14, T15> {
        fn fmt(&self, f: &mut Formatter) -> Result {
            DafnyPrint::fmt_print(self, f, true)
        }
    }

    impl<T0: DafnyType, T1: DafnyType, T2: DafnyType, T3: DafnyType, T4: DafnyType, T5: DafnyType, T6: DafnyType, T7: DafnyType, T8: DafnyType, T9: DafnyType, T10: DafnyType, T11: DafnyType, T12: DafnyType, T13: DafnyType, T14: DafnyType, T15: DafnyType> DafnyPrint
        for Tuple16<T0, T1, T2, T3, T4, T5, T6, T7, T8, T9, T10, T11, T12, T13, T14, T15> {
        fn fmt_print(&self, _formatter: &mut Formatter, _in_seq: bool) -> std::fmt::Result {
            match self {
                Tuple16::_T16{_0, _1, _2, _3, _4, _5, _6, _7, _8, _9, _10, _11, _12, _13, _14, _15, } => {
                    write!(_formatter, "(")?;
                    DafnyPrint::fmt_print(_0, _formatter, false)?;
                    write!(_formatter, ", ")?;
                    DafnyPrint::fmt_print(_1, _formatter, false)?;
                    write!(_formatter, ", ")?;
                    DafnyPrint::fmt_print(_2, _formatter, false)?;
                    write!(_formatter, ", ")?;
                    DafnyPrint::fmt_print(_3, _formatter, false)?;
                    write!(_formatter, ", ")?;
                    DafnyPrint::fmt_print(_4, _formatter, false)?;
                    write!(_formatter, ", ")?;
                    DafnyPrint::fmt_print(_5, _formatter, false)?;
                    write!(_formatter, ", ")?;
                    DafnyPrint::fmt_print(_6, _formatter, false)?;
                    write!(_formatter, ", ")?;
                    DafnyPrint::fmt_print(_7, _formatter, false)?;
                    write!(_formatter, ", ")?;
                    DafnyPrint::fmt_print(_8, _formatter, false)?;
                    write!(_formatter, ", ")?;
                    DafnyPrint::fmt_print(_9, _formatter, false)?;
                    write!(_formatter, ", ")?;
                    DafnyPrint::fmt_print(_10, _formatter, false)?;
                    write!(_formatter, ", ")?;
                    DafnyPrint::fmt_print(_11, _formatter, false)?;
                    write!(_formatter, ", ")?;
                    DafnyPrint::fmt_print(_12, _formatter, false)?;
                    write!(_formatter, ", ")?;
                    DafnyPrint::fmt_print(_13, _formatter, false)?;
                    write!(_formatter, ", ")?;
                    DafnyPrint::fmt_print(_14, _formatter, false)?;
                    write!(_formatter, ", ")?;
                    DafnyPrint::fmt_print(_15, _formatter, false)?;
                    write!(_formatter, ")")?;
                    Ok(())
                },
            }
        }
    }

    impl<T0: DafnyType, T1: DafnyType, T2: DafnyType, T3: DafnyType, T4: DafnyType, T5: DafnyType, T6: DafnyType, T7: DafnyType, T8: DafnyType, T9: DafnyType, T10: DafnyType, T11: DafnyType, T12: DafnyType, T13: DafnyType, T14: DafnyType, T15: DafnyType> Tuple16<T0, T1, T2, T3, T4, T5, T6, T7, T8, T9, T10, T11, T12, T13, T14, T15> {
        /// Given type parameter conversions, returns a lambda to convert this structure
        pub fn coerce<__T0: DafnyType, __T1: DafnyType, __T2: DafnyType, __T3: DafnyType, __T4: DafnyType, __T5: DafnyType, __T6: DafnyType, __T7: DafnyType, __T8: DafnyType, __T9: DafnyType, __T10: DafnyType, __T11: DafnyType, __T12: DafnyType, __T13: DafnyType, __T14: DafnyType, __T15: DafnyType>(f_0: Rc<impl ::std::ops::Fn(T0) -> __T0 + 'static>, f_1: Rc<impl ::std::ops::Fn(T1) -> __T1 + 'static>, f_2: Rc<impl ::std::ops::Fn(T2) -> __T2 + 'static>, f_3: Rc<impl ::std::ops::Fn(T3) -> __T3 + 'static>, f_4: Rc<impl ::std::ops::Fn(T4) -> __T4 + 'static>, f_5: Rc<impl ::std::ops::Fn(T5) -> __T5 + 'static>, f_6: Rc<impl ::std::ops::Fn(T6) -> __T6 + 'static>, f_7: Rc<impl ::std::ops::Fn(T7) -> __T7 + 'static>, f_8: Rc<impl ::std::ops::Fn(T8) -> __T8 + 'static>, f_9: Rc<impl ::std::ops::Fn(T9) -> __T9 + 'static>, f_10: Rc<impl ::std::ops::Fn(T10) -> __T10 + 'static>, f_11: Rc<impl ::std::ops::Fn(T11) -> __T11 + 'static>, f_12: Rc<impl ::std::ops::Fn(T12) -> __T12 + 'static>, f_13: Rc<impl ::std::ops::Fn(T13) -> __T13 + 'static>, f_14: Rc<impl ::std::ops::Fn(T14) -> __T14 + 'static>, f_15: Rc<impl ::std::ops::Fn(T15) -> __T15 + 'static>) -> Rc<impl ::std::ops::Fn(Tuple16<T0, T1, T2, T3, T4, T5, T6, T7, T8, T9, T10, T11, T12, T13, T14, T15>) -> Tuple16<__T0, __T1, __T2, __T3, __T4, __T5, __T6, __T7, __T8, __T9, __T10, __T11, __T12, __T13, __T14, __T15>> {
            Rc::new(move |this: Self| -> Tuple16<__T0, __T1, __T2, __T3, __T4, __T5, __T6, __T7, __T8, __T9, __T10, __T11, __T12, __T13, __T14, __T15>{
                    match this {
                        Tuple16::_T16{_0, _1, _2, _3, _4, _5, _6, _7, _8, _9, _10, _11, _12, _13, _14, _15, } => {
                            Tuple16::_T16 {
                                _0: f_0.clone()(_0),
                                _1: f_1.clone()(_1),
                                _2: f_2.clone()(_2),
                                _3: f_3.clone()(_3),
                                _4: f_4.clone()(_4),
                                _5: f_5.clone()(_5),
                                _6: f_6.clone()(_6),
                                _7: f_7.clone()(_7),
                                _8: f_8.clone()(_8),
                                _9: f_9.clone()(_9),
                                _10: f_10.clone()(_10),
                                _11: f_11.clone()(_11),
                                _12: f_12.clone()(_12),
                                _13: f_13.clone()(_13),
                                _14: f_14.clone()(_14),
                                _15: f_15.clone()(_15)
                            }
                        },
                    }
                })
        }
    }

    impl<T0: DafnyType + Eq, T1: DafnyType + Eq, T2: DafnyType + Eq, T3: DafnyType + Eq, T4: DafnyType + Eq, T5: DafnyType + Eq, T6: DafnyType + Eq, T7: DafnyType + Eq, T8: DafnyType + Eq, T9: DafnyType + Eq, T10: DafnyType + Eq, T11: DafnyType + Eq, T12: DafnyType + Eq, T13: DafnyType + Eq, T14: DafnyType + Eq, T15: DafnyType + Eq> Eq
        for Tuple16<T0, T1, T2, T3, T4, T5, T6, T7, T8, T9, T10, T11, T12, T13, T14, T15> {}

    impl<T0: DafnyType + Hash, T1: DafnyType + Hash, T2: DafnyType + Hash, T3: DafnyType + Hash, T4: DafnyType + Hash, T5: DafnyType + Hash, T6: DafnyType + Hash, T7: DafnyType + Hash, T8: DafnyType + Hash, T9: DafnyType + Hash, T10: DafnyType + Hash, T11: DafnyType + Hash, T12: DafnyType + Hash, T13: DafnyType + Hash, T14: DafnyType + Hash, T15: DafnyType + Hash> Hash
        for Tuple16<T0, T1, T2, T3, T4, T5, T6, T7, T8, T9, T10, T11, T12, T13, T14, T15> {
        fn hash<_H: Hasher>(&self, _state: &mut _H) {
            match self {
                Tuple16::_T16{_0, _1, _2, _3, _4, _5, _6, _7, _8, _9, _10, _11, _12, _13, _14, _15, } => {
                    Hash::hash(_0, _state);
                    Hash::hash(_1, _state);
                    Hash::hash(_2, _state);
                    Hash::hash(_3, _state);
                    Hash::hash(_4, _state);
                    Hash::hash(_5, _state);
                    Hash::hash(_6, _state);
                    Hash::hash(_7, _state);
                    Hash::hash(_8, _state);
                    Hash::hash(_9, _state);
                    Hash::hash(_10, _state);
                    Hash::hash(_11, _state);
                    Hash::hash(_12, _state);
                    Hash::hash(_13, _state);
                    Hash::hash(_14, _state);
                    Hash::hash(_15, _state)
                },
            }
        }
    }

    impl<T0: DafnyType + Default, T1: DafnyType + Default, T2: DafnyType + Default, T3: DafnyType + Default, T4: DafnyType + Default, T5: DafnyType + Default, T6: DafnyType + Default, T7: DafnyType + Default, T8: DafnyType + Default, T9: DafnyType + Default, T10: DafnyType + Default, T11: DafnyType + Default, T12: DafnyType + Default, T13: DafnyType + Default, T14: DafnyType + Default, T15: DafnyType + Default> Default
        for Tuple16<T0, T1, T2, T3, T4, T5, T6, T7, T8, T9, T10, T11, T12, T13, T14, T15> {
        fn default() -> Tuple16<T0, T1, T2, T3, T4, T5, T6, T7, T8, T9, T10, T11, T12, T13, T14, T15> {
            Tuple16::_T16 {
                _0: Default::default(),
                _1: Default::default(),
                _2: Default::default(),
                _3: Default::default(),
                _4: Default::default(),
                _5: Default::default(),
                _6: Default::default(),
                _7: Default::default(),
                _8: Default::default(),
                _9: Default::default(),
                _10: Default::default(),
                _11: Default::default(),
                _12: Default::default(),
                _13: Default::default(),
                _14: Default::default(),
                _15: Default::default()
            }
        }
    }

    impl<T0: DafnyType, T1: DafnyType, T2: DafnyType, T3: DafnyType, T4: DafnyType, T5: DafnyType, T6: DafnyType, T7: DafnyType, T8: DafnyType, T9: DafnyType, T10: DafnyType, T11: DafnyType, T12: DafnyType, T13: DafnyType, T14: DafnyType, T15: DafnyType> AsRef<Tuple16<T0, T1, T2, T3, T4, T5, T6, T7, T8, T9, T10, T11, T12, T13, T14, T15>>
        for Tuple16<T0, T1, T2, T3, T4, T5, T6, T7, T8, T9, T10, T11, T12, T13, T14, T15> {
        fn as_ref(&self) -> &Self {
            self
        }
    }

    #[derive(PartialEq, Clone)]
    pub enum Tuple17<T0: DafnyType, T1: DafnyType, T2: DafnyType, T3: DafnyType, T4: DafnyType, T5: DafnyType, T6: DafnyType, T7: DafnyType, T8: DafnyType, T9: DafnyType, T10: DafnyType, T11: DafnyType, T12: DafnyType, T13: DafnyType, T14: DafnyType, T15: DafnyType, T16: DafnyType> {
        _T17 {
            _0: T0,
            _1: T1,
            _2: T2,
            _3: T3,
            _4: T4,
            _5: T5,
            _6: T6,
            _7: T7,
            _8: T8,
            _9: T9,
            _10: T10,
            _11: T11,
            _12: T12,
            _13: T13,
            _14: T14,
            _15: T15,
            _16: T16
        }
    }

    impl<T0: DafnyType, T1: DafnyType, T2: DafnyType, T3: DafnyType, T4: DafnyType, T5: DafnyType, T6: DafnyType, T7: DafnyType, T8: DafnyType, T9: DafnyType, T10: DafnyType, T11: DafnyType, T12: DafnyType, T13: DafnyType, T14: DafnyType, T15: DafnyType, T16: DafnyType> Tuple17<T0, T1, T2, T3, T4, T5, T6, T7, T8, T9, T10, T11, T12, T13, T14, T15, T16> {
        /// Returns a borrow of the field _0
        pub fn _0(&self) -> &T0 {
            match self {
                Tuple17::_T17{_0, _1, _2, _3, _4, _5, _6, _7, _8, _9, _10, _11, _12, _13, _14, _15, _16, } => _0,
            }
        }
        /// Returns a borrow of the field _1
        pub fn _1(&self) -> &T1 {
            match self {
                Tuple17::_T17{_0, _1, _2, _3, _4, _5, _6, _7, _8, _9, _10, _11, _12, _13, _14, _15, _16, } => _1,
            }
        }
        /// Returns a borrow of the field _2
        pub fn _2(&self) -> &T2 {
            match self {
                Tuple17::_T17{_0, _1, _2, _3, _4, _5, _6, _7, _8, _9, _10, _11, _12, _13, _14, _15, _16, } => _2,
            }
        }
        /// Returns a borrow of the field _3
        pub fn _3(&self) -> &T3 {
            match self {
                Tuple17::_T17{_0, _1, _2, _3, _4, _5, _6, _7, _8, _9, _10, _11, _12, _13, _14, _15, _16, } => _3,
            }
        }
        /// Returns a borrow of the field _4
        pub fn _4(&self) -> &T4 {
            match self {
                Tuple17::_T17{_0, _1, _2, _3, _4, _5, _6, _7, _8, _9, _10, _11, _12, _13, _14, _15, _16, } => _4,
            }
        }
        /// Returns a borrow of the field _5
        pub fn _5(&self) -> &T5 {
            match self {
                Tuple17::_T17{_0, _1, _2, _3, _4, _5, _6, _7, _8, _9, _10, _11, _12, _13, _14, _15, _16, } => _5,
            }
        }
        /// Returns a borrow of the field _6
        pub fn _6(&self) -> &T6 {
            match self {
                Tuple17::_T17{_0, _1, _2, _3, _4, _5, _6, _7, _8, _9, _10, _11, _12, _13, _14, _15, _16, } => _6,
            }
        }
        /// Returns a borrow of the field _7
        pub fn _7(&self) -> &T7 {
            match self {
                Tuple17::_T17{_0, _1, _2, _3, _4, _5, _6, _7, _8, _9, _10, _11, _12, _13, _14, _15, _16, } => _7,
            }
        }
        /// Returns a borrow of the field _8
        pub fn _8(&self) -> &T8 {
            match self {
                Tuple17::_T17{_0, _1, _2, _3, _4, _5, _6, _7, _8, _9, _10, _11, _12, _13, _14, _15, _16, } => _8,
            }
        }
        /// Returns a borrow of the field _9
        pub fn _9(&self) -> &T9 {
            match self {
                Tuple17::_T17{_0, _1, _2, _3, _4, _5, _6, _7, _8, _9, _10, _11, _12, _13, _14, _15, _16, } => _9,
            }
        }
        /// Returns a borrow of the field _10
        pub fn _10(&self) -> &T10 {
            match self {
                Tuple17::_T17{_0, _1, _2, _3, _4, _5, _6, _7, _8, _9, _10, _11, _12, _13, _14, _15, _16, } => _10,
            }
        }
        /// Returns a borrow of the field _11
        pub fn _11(&self) -> &T11 {
            match self {
                Tuple17::_T17{_0, _1, _2, _3, _4, _5, _6, _7, _8, _9, _10, _11, _12, _13, _14, _15, _16, } => _11,
            }
        }
        /// Returns a borrow of the field _12
        pub fn _12(&self) -> &T12 {
            match self {
                Tuple17::_T17{_0, _1, _2, _3, _4, _5, _6, _7, _8, _9, _10, _11, _12, _13, _14, _15, _16, } => _12,
            }
        }
        /// Returns a borrow of the field _13
        pub fn _13(&self) -> &T13 {
            match self {
                Tuple17::_T17{_0, _1, _2, _3, _4, _5, _6, _7, _8, _9, _10, _11, _12, _13, _14, _15, _16, } => _13,
            }
        }
        /// Returns a borrow of the field _14
        pub fn _14(&self) -> &T14 {
            match self {
                Tuple17::_T17{_0, _1, _2, _3, _4, _5, _6, _7, _8, _9, _10, _11, _12, _13, _14, _15, _16, } => _14,
            }
        }
        /// Returns a borrow of the field _15
        pub fn _15(&self) -> &T15 {
            match self {
                Tuple17::_T17{_0, _1, _2, _3, _4, _5, _6, _7, _8, _9, _10, _11, _12, _13, _14, _15, _16, } => _15,
            }
        }
        /// Returns a borrow of the field _16
        pub fn _16(&self) -> &T16 {
            match self {
                Tuple17::_T17{_0, _1, _2, _3, _4, _5, _6, _7, _8, _9, _10, _11, _12, _13, _14, _15, _16, } => _16,
            }
        }
    }

    impl<T0: DafnyType, T1: DafnyType, T2: DafnyType, T3: DafnyType, T4: DafnyType, T5: DafnyType, T6: DafnyType, T7: DafnyType, T8: DafnyType, T9: DafnyType, T10: DafnyType, T11: DafnyType, T12: DafnyType, T13: DafnyType, T14: DafnyType, T15: DafnyType, T16: DafnyType> Debug
        for Tuple17<T0, T1, T2, T3, T4, T5, T6, T7, T8, T9, T10, T11, T12, T13, T14, T15, T16> {
        fn fmt(&self, f: &mut Formatter) -> Result {
            DafnyPrint::fmt_print(self, f, true)
        }
    }

    impl<T0: DafnyType, T1: DafnyType, T2: DafnyType, T3: DafnyType, T4: DafnyType, T5: DafnyType, T6: DafnyType, T7: DafnyType, T8: DafnyType, T9: DafnyType, T10: DafnyType, T11: DafnyType, T12: DafnyType, T13: DafnyType, T14: DafnyType, T15: DafnyType, T16: DafnyType> DafnyPrint
        for Tuple17<T0, T1, T2, T3, T4, T5, T6, T7, T8, T9, T10, T11, T12, T13, T14, T15, T16> {
        fn fmt_print(&self, _formatter: &mut Formatter, _in_seq: bool) -> std::fmt::Result {
            match self {
                Tuple17::_T17{_0, _1, _2, _3, _4, _5, _6, _7, _8, _9, _10, _11, _12, _13, _14, _15, _16, } => {
                    write!(_formatter, "(")?;
                    DafnyPrint::fmt_print(_0, _formatter, false)?;
                    write!(_formatter, ", ")?;
                    DafnyPrint::fmt_print(_1, _formatter, false)?;
                    write!(_formatter, ", ")?;
                    DafnyPrint::fmt_print(_2, _formatter, false)?;
                    write!(_formatter, ", ")?;
                    DafnyPrint::fmt_print(_3, _formatter, false)?;
                    write!(_formatter, ", ")?;
                    DafnyPrint::fmt_print(_4, _formatter, false)?;
                    write!(_formatter, ", ")?;
                    DafnyPrint::fmt_print(_5, _formatter, false)?;
                    write!(_formatter, ", ")?;
                    DafnyPrint::fmt_print(_6, _formatter, false)?;
                    write!(_formatter, ", ")?;
                    DafnyPrint::fmt_print(_7, _formatter, false)?;
                    write!(_formatter, ", ")?;
                    DafnyPrint::fmt_print(_8, _formatter, false)?;
                    write!(_formatter, ", ")?;
                    DafnyPrint::fmt_print(_9, _formatter, false)?;
                    write!(_formatter, ", ")?;
                    DafnyPrint::fmt_print(_10, _formatter, false)?;
                    write!(_formatter, ", ")?;
                    DafnyPrint::fmt_print(_11, _formatter, false)?;
                    write!(_formatter, ", ")?;
                    DafnyPrint::fmt_print(_12, _formatter, false)?;
                    write!(_formatter, ", ")?;
                    DafnyPrint::fmt_print(_13, _formatter, false)?;
                    write!(_formatter, ", ")?;
                    DafnyPrint::fmt_print(_14, _formatter, false)?;
                    write!(_formatter, ", ")?;
                    DafnyPrint::fmt_print(_15, _formatter, false)?;
                    write!(_formatter, ", ")?;
                    DafnyPrint::fmt_print(_16, _formatter, false)?;
                    write!(_formatter, ")")?;
                    Ok(())
                },
            }
        }
    }

    impl<T0: DafnyType, T1: DafnyType, T2: DafnyType, T3: DafnyType, T4: DafnyType, T5: DafnyType, T6: DafnyType, T7: DafnyType, T8: DafnyType, T9: DafnyType, T10: DafnyType, T11: DafnyType, T12: DafnyType, T13: DafnyType, T14: DafnyType, T15: DafnyType, T16: DafnyType> Tuple17<T0, T1, T2, T3, T4, T5, T6, T7, T8, T9, T10, T11, T12, T13, T14, T15, T16> {
        /// Given type parameter conversions, returns a lambda to convert this structure
        pub fn coerce<__T0: DafnyType, __T1: DafnyType, __T2: DafnyType, __T3: DafnyType, __T4: DafnyType, __T5: DafnyType, __T6: DafnyType, __T7: DafnyType, __T8: DafnyType, __T9: DafnyType, __T10: DafnyType, __T11: DafnyType, __T12: DafnyType, __T13: DafnyType, __T14: DafnyType, __T15: DafnyType, __T16: DafnyType>(f_0: Rc<impl ::std::ops::Fn(T0) -> __T0 + 'static>, f_1: Rc<impl ::std::ops::Fn(T1) -> __T1 + 'static>, f_2: Rc<impl ::std::ops::Fn(T2) -> __T2 + 'static>, f_3: Rc<impl ::std::ops::Fn(T3) -> __T3 + 'static>, f_4: Rc<impl ::std::ops::Fn(T4) -> __T4 + 'static>, f_5: Rc<impl ::std::ops::Fn(T5) -> __T5 + 'static>, f_6: Rc<impl ::std::ops::Fn(T6) -> __T6 + 'static>, f_7: Rc<impl ::std::ops::Fn(T7) -> __T7 + 'static>, f_8: Rc<impl ::std::ops::Fn(T8) -> __T8 + 'static>, f_9: Rc<impl ::std::ops::Fn(T9) -> __T9 + 'static>, f_10: Rc<impl ::std::ops::Fn(T10) -> __T10 + 'static>, f_11: Rc<impl ::std::ops::Fn(T11) -> __T11 + 'static>, f_12: Rc<impl ::std::ops::Fn(T12) -> __T12 + 'static>, f_13: Rc<impl ::std::ops::Fn(T13) -> __T13 + 'static>, f_14: Rc<impl ::std::ops::Fn(T14) -> __T14 + 'static>, f_15: Rc<impl ::std::ops::Fn(T15) -> __T15 + 'static>, f_16: Rc<impl ::std::ops::Fn(T16) -> __T16 + 'static>) -> Rc<impl ::std::ops::Fn(Tuple17<T0, T1, T2, T3, T4, T5, T6, T7, T8, T9, T10, T11, T12, T13, T14, T15, T16>) -> Tuple17<__T0, __T1, __T2, __T3, __T4, __T5, __T6, __T7, __T8, __T9, __T10, __T11, __T12, __T13, __T14, __T15, __T16>> {
            Rc::new(move |this: Self| -> Tuple17<__T0, __T1, __T2, __T3, __T4, __T5, __T6, __T7, __T8, __T9, __T10, __T11, __T12, __T13, __T14, __T15, __T16>{
                    match this {
                        Tuple17::_T17{_0, _1, _2, _3, _4, _5, _6, _7, _8, _9, _10, _11, _12, _13, _14, _15, _16, } => {
                            Tuple17::_T17 {
                                _0: f_0.clone()(_0),
                                _1: f_1.clone()(_1),
                                _2: f_2.clone()(_2),
                                _3: f_3.clone()(_3),
                                _4: f_4.clone()(_4),
                                _5: f_5.clone()(_5),
                                _6: f_6.clone()(_6),
                                _7: f_7.clone()(_7),
                                _8: f_8.clone()(_8),
                                _9: f_9.clone()(_9),
                                _10: f_10.clone()(_10),
                                _11: f_11.clone()(_11),
                                _12: f_12.clone()(_12),
                                _13: f_13.clone()(_13),
                                _14: f_14.clone()(_14),
                                _15: f_15.clone()(_15),
                                _16: f_16.clone()(_16)
                            }
                        },
                    }
                })
        }
    }

    impl<T0: DafnyType + Eq, T1: DafnyType + Eq, T2: DafnyType + Eq, T3: DafnyType + Eq, T4: DafnyType + Eq, T5: DafnyType + Eq, T6: DafnyType + Eq, T7: DafnyType + Eq, T8: DafnyType + Eq, T9: DafnyType + Eq, T10: DafnyType + Eq, T11: DafnyType + Eq, T12: DafnyType + Eq, T13: DafnyType + Eq, T14: DafnyType + Eq, T15: DafnyType + Eq, T16: DafnyType + Eq> Eq
        for Tuple17<T0, T1, T2, T3, T4, T5, T6, T7, T8, T9, T10, T11, T12, T13, T14, T15, T16> {}

    impl<T0: DafnyType + Hash, T1: DafnyType + Hash, T2: DafnyType + Hash, T3: DafnyType + Hash, T4: DafnyType + Hash, T5: DafnyType + Hash, T6: DafnyType + Hash, T7: DafnyType + Hash, T8: DafnyType + Hash, T9: DafnyType + Hash, T10: DafnyType + Hash, T11: DafnyType + Hash, T12: DafnyType + Hash, T13: DafnyType + Hash, T14: DafnyType + Hash, T15: DafnyType + Hash, T16: DafnyType + Hash> Hash
        for Tuple17<T0, T1, T2, T3, T4, T5, T6, T7, T8, T9, T10, T11, T12, T13, T14, T15, T16> {
        fn hash<_H: Hasher>(&self, _state: &mut _H) {
            match self {
                Tuple17::_T17{_0, _1, _2, _3, _4, _5, _6, _7, _8, _9, _10, _11, _12, _13, _14, _15, _16, } => {
                    Hash::hash(_0, _state);
                    Hash::hash(_1, _state);
                    Hash::hash(_2, _state);
                    Hash::hash(_3, _state);
                    Hash::hash(_4, _state);
                    Hash::hash(_5, _state);
                    Hash::hash(_6, _state);
                    Hash::hash(_7, _state);
                    Hash::hash(_8, _state);
                    Hash::hash(_9, _state);
                    Hash::hash(_10, _state);
                    Hash::hash(_11, _state);
                    Hash::hash(_12, _state);
                    Hash::hash(_13, _state);
                    Hash::hash(_14, _state);
                    Hash::hash(_15, _state);
                    Hash::hash(_16, _state)
                },
            }
        }
    }

    impl<T0: DafnyType + Default, T1: DafnyType + Default, T2: DafnyType + Default, T3: DafnyType + Default, T4: DafnyType + Default, T5: DafnyType + Default, T6: DafnyType + Default, T7: DafnyType + Default, T8: DafnyType + Default, T9: DafnyType + Default, T10: DafnyType + Default, T11: DafnyType + Default, T12: DafnyType + Default, T13: DafnyType + Default, T14: DafnyType + Default, T15: DafnyType + Default, T16: DafnyType + Default> Default
        for Tuple17<T0, T1, T2, T3, T4, T5, T6, T7, T8, T9, T10, T11, T12, T13, T14, T15, T16> {
        fn default() -> Tuple17<T0, T1, T2, T3, T4, T5, T6, T7, T8, T9, T10, T11, T12, T13, T14, T15, T16> {
            Tuple17::_T17 {
                _0: Default::default(),
                _1: Default::default(),
                _2: Default::default(),
                _3: Default::default(),
                _4: Default::default(),
                _5: Default::default(),
                _6: Default::default(),
                _7: Default::default(),
                _8: Default::default(),
                _9: Default::default(),
                _10: Default::default(),
                _11: Default::default(),
                _12: Default::default(),
                _13: Default::default(),
                _14: Default::default(),
                _15: Default::default(),
                _16: Default::default()
            }
        }
    }

    impl<T0: DafnyType, T1: DafnyType, T2: DafnyType, T3: DafnyType, T4: DafnyType, T5: DafnyType, T6: DafnyType, T7: DafnyType, T8: DafnyType, T9: DafnyType, T10: DafnyType, T11: DafnyType, T12: DafnyType, T13: DafnyType, T14: DafnyType, T15: DafnyType, T16: DafnyType> AsRef<Tuple17<T0, T1, T2, T3, T4, T5, T6, T7, T8, T9, T10, T11, T12, T13, T14, T15, T16>>
        for Tuple17<T0, T1, T2, T3, T4, T5, T6, T7, T8, T9, T10, T11, T12, T13, T14, T15, T16> {
        fn as_ref(&self) -> &Self {
            self
        }
    }

    #[derive(PartialEq, Clone)]
    pub enum Tuple18<T0: DafnyType, T1: DafnyType, T2: DafnyType, T3: DafnyType, T4: DafnyType, T5: DafnyType, T6: DafnyType, T7: DafnyType, T8: DafnyType, T9: DafnyType, T10: DafnyType, T11: DafnyType, T12: DafnyType, T13: DafnyType, T14: DafnyType, T15: DafnyType, T16: DafnyType, T17: DafnyType> {
        _T18 {
            _0: T0,
            _1: T1,
            _2: T2,
            _3: T3,
            _4: T4,
            _5: T5,
            _6: T6,
            _7: T7,
            _8: T8,
            _9: T9,
            _10: T10,
            _11: T11,
            _12: T12,
            _13: T13,
            _14: T14,
            _15: T15,
            _16: T16,
            _17: T17
        }
    }

    impl<T0: DafnyType, T1: DafnyType, T2: DafnyType, T3: DafnyType, T4: DafnyType, T5: DafnyType, T6: DafnyType, T7: DafnyType, T8: DafnyType, T9: DafnyType, T10: DafnyType, T11: DafnyType, T12: DafnyType, T13: DafnyType, T14: DafnyType, T15: DafnyType, T16: DafnyType, T17: DafnyType> Tuple18<T0, T1, T2, T3, T4, T5, T6, T7, T8, T9, T10, T11, T12, T13, T14, T15, T16, T17> {
        /// Returns a borrow of the field _0
        pub fn _0(&self) -> &T0 {
            match self {
                Tuple18::_T18{_0, _1, _2, _3, _4, _5, _6, _7, _8, _9, _10, _11, _12, _13, _14, _15, _16, _17, } => _0,
            }
        }
        /// Returns a borrow of the field _1
        pub fn _1(&self) -> &T1 {
            match self {
                Tuple18::_T18{_0, _1, _2, _3, _4, _5, _6, _7, _8, _9, _10, _11, _12, _13, _14, _15, _16, _17, } => _1,
            }
        }
        /// Returns a borrow of the field _2
        pub fn _2(&self) -> &T2 {
            match self {
                Tuple18::_T18{_0, _1, _2, _3, _4, _5, _6, _7, _8, _9, _10, _11, _12, _13, _14, _15, _16, _17, } => _2,
            }
        }
        /// Returns a borrow of the field _3
        pub fn _3(&self) -> &T3 {
            match self {
                Tuple18::_T18{_0, _1, _2, _3, _4, _5, _6, _7, _8, _9, _10, _11, _12, _13, _14, _15, _16, _17, } => _3,
            }
        }
        /// Returns a borrow of the field _4
        pub fn _4(&self) -> &T4 {
            match self {
                Tuple18::_T18{_0, _1, _2, _3, _4, _5, _6, _7, _8, _9, _10, _11, _12, _13, _14, _15, _16, _17, } => _4,
            }
        }
        /// Returns a borrow of the field _5
        pub fn _5(&self) -> &T5 {
            match self {
                Tuple18::_T18{_0, _1, _2, _3, _4, _5, _6, _7, _8, _9, _10, _11, _12, _13, _14, _15, _16, _17, } => _5,
            }
        }
        /// Returns a borrow of the field _6
        pub fn _6(&self) -> &T6 {
            match self {
                Tuple18::_T18{_0, _1, _2, _3, _4, _5, _6, _7, _8, _9, _10, _11, _12, _13, _14, _15, _16, _17, } => _6,
            }
        }
        /// Returns a borrow of the field _7
        pub fn _7(&self) -> &T7 {
            match self {
                Tuple18::_T18{_0, _1, _2, _3, _4, _5, _6, _7, _8, _9, _10, _11, _12, _13, _14, _15, _16, _17, } => _7,
            }
        }
        /// Returns a borrow of the field _8
        pub fn _8(&self) -> &T8 {
            match self {
                Tuple18::_T18{_0, _1, _2, _3, _4, _5, _6, _7, _8, _9, _10, _11, _12, _13, _14, _15, _16, _17, } => _8,
            }
        }
        /// Returns a borrow of the field _9
        pub fn _9(&self) -> &T9 {
            match self {
                Tuple18::_T18{_0, _1, _2, _3, _4, _5, _6, _7, _8, _9, _10, _11, _12, _13, _14, _15, _16, _17, } => _9,
            }
        }
        /// Returns a borrow of the field _10
        pub fn _10(&self) -> &T10 {
            match self {
                Tuple18::_T18{_0, _1, _2, _3, _4, _5, _6, _7, _8, _9, _10, _11, _12, _13, _14, _15, _16, _17, } => _10,
            }
        }
        /// Returns a borrow of the field _11
        pub fn _11(&self) -> &T11 {
            match self {
                Tuple18::_T18{_0, _1, _2, _3, _4, _5, _6, _7, _8, _9, _10, _11, _12, _13, _14, _15, _16, _17, } => _11,
            }
        }
        /// Returns a borrow of the field _12
        pub fn _12(&self) -> &T12 {
            match self {
                Tuple18::_T18{_0, _1, _2, _3, _4, _5, _6, _7, _8, _9, _10, _11, _12, _13, _14, _15, _16, _17, } => _12,
            }
        }
        /// Returns a borrow of the field _13
        pub fn _13(&self) -> &T13 {
            match self {
                Tuple18::_T18{_0, _1, _2, _3, _4, _5, _6, _7, _8, _9, _10, _11, _12, _13, _14, _15, _16, _17, } => _13,
            }
        }
        /// Returns a borrow of the field _14
        pub fn _14(&self) -> &T14 {
            match self {
                Tuple18::_T18{_0, _1, _2, _3, _4, _5, _6, _7, _8, _9, _10, _11, _12, _13, _14, _15, _16, _17, } => _14,
            }
        }
        /// Returns a borrow of the field _15
        pub fn _15(&self) -> &T15 {
            match self {
                Tuple18::_T18{_0, _1, _2, _3, _4, _5, _6, _7, _8, _9, _10, _11, _12, _13, _14, _15, _16, _17, } => _15,
            }
        }
        /// Returns a borrow of the field _16
        pub fn _16(&self) -> &T16 {
            match self {
                Tuple18::_T18{_0, _1, _2, _3, _4, _5, _6, _7, _8, _9, _10, _11, _12, _13, _14, _15, _16, _17, } => _16,
            }
        }
        /// Returns a borrow of the field _17
        pub fn _17(&self) -> &T17 {
            match self {
                Tuple18::_T18{_0, _1, _2, _3, _4, _5, _6, _7, _8, _9, _10, _11, _12, _13, _14, _15, _16, _17, } => _17,
            }
        }
    }

    impl<T0: DafnyType, T1: DafnyType, T2: DafnyType, T3: DafnyType, T4: DafnyType, T5: DafnyType, T6: DafnyType, T7: DafnyType, T8: DafnyType, T9: DafnyType, T10: DafnyType, T11: DafnyType, T12: DafnyType, T13: DafnyType, T14: DafnyType, T15: DafnyType, T16: DafnyType, T17: DafnyType> Debug
        for Tuple18<T0, T1, T2, T3, T4, T5, T6, T7, T8, T9, T10, T11, T12, T13, T14, T15, T16, T17> {
        fn fmt(&self, f: &mut Formatter) -> Result {
            DafnyPrint::fmt_print(self, f, true)
        }
    }

    impl<T0: DafnyType, T1: DafnyType, T2: DafnyType, T3: DafnyType, T4: DafnyType, T5: DafnyType, T6: DafnyType, T7: DafnyType, T8: DafnyType, T9: DafnyType, T10: DafnyType, T11: DafnyType, T12: DafnyType, T13: DafnyType, T14: DafnyType, T15: DafnyType, T16: DafnyType, T17: DafnyType> DafnyPrint
        for Tuple18<T0, T1, T2, T3, T4, T5, T6, T7, T8, T9, T10, T11, T12, T13, T14, T15, T16, T17> {
        fn fmt_print(&self, _formatter: &mut Formatter, _in_seq: bool) -> std::fmt::Result {
            match self {
                Tuple18::_T18{_0, _1, _2, _3, _4, _5, _6, _7, _8, _9, _10, _11, _12, _13, _14, _15, _16, _17, } => {
                    write!(_formatter, "(")?;
                    DafnyPrint::fmt_print(_0, _formatter, false)?;
                    write!(_formatter, ", ")?;
                    DafnyPrint::fmt_print(_1, _formatter, false)?;
                    write!(_formatter, ", ")?;
                    DafnyPrint::fmt_print(_2, _formatter, false)?;
                    write!(_formatter, ", ")?;
                    DafnyPrint::fmt_print(_3, _formatter, false)?;
                    write!(_formatter, ", ")?;
                    DafnyPrint::fmt_print(_4, _formatter, false)?;
                    write!(_formatter, ", ")?;
                    DafnyPrint::fmt_print(_5, _formatter, false)?;
                    write!(_formatter, ", ")?;
                    DafnyPrint::fmt_print(_6, _formatter, false)?;
                    write!(_formatter, ", ")?;
                    DafnyPrint::fmt_print(_7, _formatter, false)?;
                    write!(_formatter, ", ")?;
                    DafnyPrint::fmt_print(_8, _formatter, false)?;
                    write!(_formatter, ", ")?;
                    DafnyPrint::fmt_print(_9, _formatter, false)?;
                    write!(_formatter, ", ")?;
                    DafnyPrint::fmt_print(_10, _formatter, false)?;
                    write!(_formatter, ", ")?;
                    DafnyPrint::fmt_print(_11, _formatter, false)?;
                    write!(_formatter, ", ")?;
                    DafnyPrint::fmt_print(_12, _formatter, false)?;
                    write!(_formatter, ", ")?;
                    DafnyPrint::fmt_print(_13, _formatter, false)?;
                    write!(_formatter, ", ")?;
                    DafnyPrint::fmt_print(_14, _formatter, false)?;
                    write!(_formatter, ", ")?;
                    DafnyPrint::fmt_print(_15, _formatter, false)?;
                    write!(_formatter, ", ")?;
                    DafnyPrint::fmt_print(_16, _formatter, false)?;
                    write!(_formatter, ", ")?;
                    DafnyPrint::fmt_print(_17, _formatter, false)?;
                    write!(_formatter, ")")?;
                    Ok(())
                },
            }
        }
    }

    impl<T0: DafnyType, T1: DafnyType, T2: DafnyType, T3: DafnyType, T4: DafnyType, T5: DafnyType, T6: DafnyType, T7: DafnyType, T8: DafnyType, T9: DafnyType, T10: DafnyType, T11: DafnyType, T12: DafnyType, T13: DafnyType, T14: DafnyType, T15: DafnyType, T16: DafnyType, T17: DafnyType> Tuple18<T0, T1, T2, T3, T4, T5, T6, T7, T8, T9, T10, T11, T12, T13, T14, T15, T16, T17> {
        /// Given type parameter conversions, returns a lambda to convert this structure
        pub fn coerce<__T0: DafnyType, __T1: DafnyType, __T2: DafnyType, __T3: DafnyType, __T4: DafnyType, __T5: DafnyType, __T6: DafnyType, __T7: DafnyType, __T8: DafnyType, __T9: DafnyType, __T10: DafnyType, __T11: DafnyType, __T12: DafnyType, __T13: DafnyType, __T14: DafnyType, __T15: DafnyType, __T16: DafnyType, __T17: DafnyType>(f_0: Rc<impl ::std::ops::Fn(T0) -> __T0 + 'static>, f_1: Rc<impl ::std::ops::Fn(T1) -> __T1 + 'static>, f_2: Rc<impl ::std::ops::Fn(T2) -> __T2 + 'static>, f_3: Rc<impl ::std::ops::Fn(T3) -> __T3 + 'static>, f_4: Rc<impl ::std::ops::Fn(T4) -> __T4 + 'static>, f_5: Rc<impl ::std::ops::Fn(T5) -> __T5 + 'static>, f_6: Rc<impl ::std::ops::Fn(T6) -> __T6 + 'static>, f_7: Rc<impl ::std::ops::Fn(T7) -> __T7 + 'static>, f_8: Rc<impl ::std::ops::Fn(T8) -> __T8 + 'static>, f_9: Rc<impl ::std::ops::Fn(T9) -> __T9 + 'static>, f_10: Rc<impl ::std::ops::Fn(T10) -> __T10 + 'static>, f_11: Rc<impl ::std::ops::Fn(T11) -> __T11 + 'static>, f_12: Rc<impl ::std::ops::Fn(T12) -> __T12 + 'static>, f_13: Rc<impl ::std::ops::Fn(T13) -> __T13 + 'static>, f_14: Rc<impl ::std::ops::Fn(T14) -> __T14 + 'static>, f_15: Rc<impl ::std::ops::Fn(T15) -> __T15 + 'static>, f_16: Rc<impl ::std::ops::Fn(T16) -> __T16 + 'static>, f_17: Rc<impl ::std::ops::Fn(T17) -> __T17 + 'static>) -> Rc<impl ::std::ops::Fn(Tuple18<T0, T1, T2, T3, T4, T5, T6, T7, T8, T9, T10, T11, T12, T13, T14, T15, T16, T17>) -> Tuple18<__T0, __T1, __T2, __T3, __T4, __T5, __T6, __T7, __T8, __T9, __T10, __T11, __T12, __T13, __T14, __T15, __T16, __T17>> {
            Rc::new(move |this: Self| -> Tuple18<__T0, __T1, __T2, __T3, __T4, __T5, __T6, __T7, __T8, __T9, __T10, __T11, __T12, __T13, __T14, __T15, __T16, __T17>{
                    match this {
                        Tuple18::_T18{_0, _1, _2, _3, _4, _5, _6, _7, _8, _9, _10, _11, _12, _13, _14, _15, _16, _17, } => {
                            Tuple18::_T18 {
                                _0: f_0.clone()(_0),
                                _1: f_1.clone()(_1),
                                _2: f_2.clone()(_2),
                                _3: f_3.clone()(_3),
                                _4: f_4.clone()(_4),
                                _5: f_5.clone()(_5),
                                _6: f_6.clone()(_6),
                                _7: f_7.clone()(_7),
                                _8: f_8.clone()(_8),
                                _9: f_9.clone()(_9),
                                _10: f_10.clone()(_10),
                                _11: f_11.clone()(_11),
                                _12: f_12.clone()(_12),
                                _13: f_13.clone()(_13),
                                _14: f_14.clone()(_14),
                                _15: f_15.clone()(_15),
                                _16: f_16.clone()(_16),
                                _17: f_17.clone()(_17)
                            }
                        },
                    }
                })
        }
    }

    impl<T0: DafnyType + Eq, T1: DafnyType + Eq, T2: DafnyType + Eq, T3: DafnyType + Eq, T4: DafnyType + Eq, T5: DafnyType + Eq, T6: DafnyType + Eq, T7: DafnyType + Eq, T8: DafnyType + Eq, T9: DafnyType + Eq, T10: DafnyType + Eq, T11: DafnyType + Eq, T12: DafnyType + Eq, T13: DafnyType + Eq, T14: DafnyType + Eq, T15: DafnyType + Eq, T16: DafnyType + Eq, T17: DafnyType + Eq> Eq
        for Tuple18<T0, T1, T2, T3, T4, T5, T6, T7, T8, T9, T10, T11, T12, T13, T14, T15, T16, T17> {}

    impl<T0: DafnyType + Hash, T1: DafnyType + Hash, T2: DafnyType + Hash, T3: DafnyType + Hash, T4: DafnyType + Hash, T5: DafnyType + Hash, T6: DafnyType + Hash, T7: DafnyType + Hash, T8: DafnyType + Hash, T9: DafnyType + Hash, T10: DafnyType + Hash, T11: DafnyType + Hash, T12: DafnyType + Hash, T13: DafnyType + Hash, T14: DafnyType + Hash, T15: DafnyType + Hash, T16: DafnyType + Hash, T17: DafnyType + Hash> Hash
        for Tuple18<T0, T1, T2, T3, T4, T5, T6, T7, T8, T9, T10, T11, T12, T13, T14, T15, T16, T17> {
        fn hash<_H: Hasher>(&self, _state: &mut _H) {
            match self {
                Tuple18::_T18{_0, _1, _2, _3, _4, _5, _6, _7, _8, _9, _10, _11, _12, _13, _14, _15, _16, _17, } => {
                    Hash::hash(_0, _state);
                    Hash::hash(_1, _state);
                    Hash::hash(_2, _state);
                    Hash::hash(_3, _state);
                    Hash::hash(_4, _state);
                    Hash::hash(_5, _state);
                    Hash::hash(_6, _state);
                    Hash::hash(_7, _state);
                    Hash::hash(_8, _state);
                    Hash::hash(_9, _state);
                    Hash::hash(_10, _state);
                    Hash::hash(_11, _state);
                    Hash::hash(_12, _state);
                    Hash::hash(_13, _state);
                    Hash::hash(_14, _state);
                    Hash::hash(_15, _state);
                    Hash::hash(_16, _state);
                    Hash::hash(_17, _state)
                },
            }
        }
    }

    impl<T0: DafnyType + Default, T1: DafnyType + Default, T2: DafnyType + Default, T3: DafnyType + Default, T4: DafnyType + Default, T5: DafnyType + Default, T6: DafnyType + Default, T7: DafnyType + Default, T8: DafnyType + Default, T9: DafnyType + Default, T10: DafnyType + Default, T11: DafnyType + Default, T12: DafnyType + Default, T13: DafnyType + Default, T14: DafnyType + Default, T15: DafnyType + Default, T16: DafnyType + Default, T17: DafnyType + Default> Default
        for Tuple18<T0, T1, T2, T3, T4, T5, T6, T7, T8, T9, T10, T11, T12, T13, T14, T15, T16, T17> {
        fn default() -> Tuple18<T0, T1, T2, T3, T4, T5, T6, T7, T8, T9, T10, T11, T12, T13, T14, T15, T16, T17> {
            Tuple18::_T18 {
                _0: Default::default(),
                _1: Default::default(),
                _2: Default::default(),
                _3: Default::default(),
                _4: Default::default(),
                _5: Default::default(),
                _6: Default::default(),
                _7: Default::default(),
                _8: Default::default(),
                _9: Default::default(),
                _10: Default::default(),
                _11: Default::default(),
                _12: Default::default(),
                _13: Default::default(),
                _14: Default::default(),
                _15: Default::default(),
                _16: Default::default(),
                _17: Default::default()
            }
        }
    }

    impl<T0: DafnyType, T1: DafnyType, T2: DafnyType, T3: DafnyType, T4: DafnyType, T5: DafnyType, T6: DafnyType, T7: DafnyType, T8: DafnyType, T9: DafnyType, T10: DafnyType, T11: DafnyType, T12: DafnyType, T13: DafnyType, T14: DafnyType, T15: DafnyType, T16: DafnyType, T17: DafnyType> AsRef<Tuple18<T0, T1, T2, T3, T4, T5, T6, T7, T8, T9, T10, T11, T12, T13, T14, T15, T16, T17>>
        for Tuple18<T0, T1, T2, T3, T4, T5, T6, T7, T8, T9, T10, T11, T12, T13, T14, T15, T16, T17> {
        fn as_ref(&self) -> &Self {
            self
        }
    }

    #[derive(PartialEq, Clone)]
    pub enum Tuple19<T0: DafnyType, T1: DafnyType, T2: DafnyType, T3: DafnyType, T4: DafnyType, T5: DafnyType, T6: DafnyType, T7: DafnyType, T8: DafnyType, T9: DafnyType, T10: DafnyType, T11: DafnyType, T12: DafnyType, T13: DafnyType, T14: DafnyType, T15: DafnyType, T16: DafnyType, T17: DafnyType, T18: DafnyType> {
        _T19 {
            _0: T0,
            _1: T1,
            _2: T2,
            _3: T3,
            _4: T4,
            _5: T5,
            _6: T6,
            _7: T7,
            _8: T8,
            _9: T9,
            _10: T10,
            _11: T11,
            _12: T12,
            _13: T13,
            _14: T14,
            _15: T15,
            _16: T16,
            _17: T17,
            _18: T18
        }
    }

    impl<T0: DafnyType, T1: DafnyType, T2: DafnyType, T3: DafnyType, T4: DafnyType, T5: DafnyType, T6: DafnyType, T7: DafnyType, T8: DafnyType, T9: DafnyType, T10: DafnyType, T11: DafnyType, T12: DafnyType, T13: DafnyType, T14: DafnyType, T15: DafnyType, T16: DafnyType, T17: DafnyType, T18: DafnyType> Tuple19<T0, T1, T2, T3, T4, T5, T6, T7, T8, T9, T10, T11, T12, T13, T14, T15, T16, T17, T18> {
        /// Returns a borrow of the field _0
        pub fn _0(&self) -> &T0 {
            match self {
                Tuple19::_T19{_0, _1, _2, _3, _4, _5, _6, _7, _8, _9, _10, _11, _12, _13, _14, _15, _16, _17, _18, } => _0,
            }
        }
        /// Returns a borrow of the field _1
        pub fn _1(&self) -> &T1 {
            match self {
                Tuple19::_T19{_0, _1, _2, _3, _4, _5, _6, _7, _8, _9, _10, _11, _12, _13, _14, _15, _16, _17, _18, } => _1,
            }
        }
        /// Returns a borrow of the field _2
        pub fn _2(&self) -> &T2 {
            match self {
                Tuple19::_T19{_0, _1, _2, _3, _4, _5, _6, _7, _8, _9, _10, _11, _12, _13, _14, _15, _16, _17, _18, } => _2,
            }
        }
        /// Returns a borrow of the field _3
        pub fn _3(&self) -> &T3 {
            match self {
                Tuple19::_T19{_0, _1, _2, _3, _4, _5, _6, _7, _8, _9, _10, _11, _12, _13, _14, _15, _16, _17, _18, } => _3,
            }
        }
        /// Returns a borrow of the field _4
        pub fn _4(&self) -> &T4 {
            match self {
                Tuple19::_T19{_0, _1, _2, _3, _4, _5, _6, _7, _8, _9, _10, _11, _12, _13, _14, _15, _16, _17, _18, } => _4,
            }
        }
        /// Returns a borrow of the field _5
        pub fn _5(&self) -> &T5 {
            match self {
                Tuple19::_T19{_0, _1, _2, _3, _4, _5, _6, _7, _8, _9, _10, _11, _12, _13, _14, _15, _16, _17, _18, } => _5,
            }
        }
        /// Returns a borrow of the field _6
        pub fn _6(&self) -> &T6 {
            match self {
                Tuple19::_T19{_0, _1, _2, _3, _4, _5, _6, _7, _8, _9, _10, _11, _12, _13, _14, _15, _16, _17, _18, } => _6,
            }
        }
        /// Returns a borrow of the field _7
        pub fn _7(&self) -> &T7 {
            match self {
                Tuple19::_T19{_0, _1, _2, _3, _4, _5, _6, _7, _8, _9, _10, _11, _12, _13, _14, _15, _16, _17, _18, } => _7,
            }
        }
        /// Returns a borrow of the field _8
        pub fn _8(&self) -> &T8 {
            match self {
                Tuple19::_T19{_0, _1, _2, _3, _4, _5, _6, _7, _8, _9, _10, _11, _12, _13, _14, _15, _16, _17, _18, } => _8,
            }
        }
        /// Returns a borrow of the field _9
        pub fn _9(&self) -> &T9 {
            match self {
                Tuple19::_T19{_0, _1, _2, _3, _4, _5, _6, _7, _8, _9, _10, _11, _12, _13, _14, _15, _16, _17, _18, } => _9,
            }
        }
        /// Returns a borrow of the field _10
        pub fn _10(&self) -> &T10 {
            match self {
                Tuple19::_T19{_0, _1, _2, _3, _4, _5, _6, _7, _8, _9, _10, _11, _12, _13, _14, _15, _16, _17, _18, } => _10,
            }
        }
        /// Returns a borrow of the field _11
        pub fn _11(&self) -> &T11 {
            match self {
                Tuple19::_T19{_0, _1, _2, _3, _4, _5, _6, _7, _8, _9, _10, _11, _12, _13, _14, _15, _16, _17, _18, } => _11,
            }
        }
        /// Returns a borrow of the field _12
        pub fn _12(&self) -> &T12 {
            match self {
                Tuple19::_T19{_0, _1, _2, _3, _4, _5, _6, _7, _8, _9, _10, _11, _12, _13, _14, _15, _16, _17, _18, } => _12,
            }
        }
        /// Returns a borrow of the field _13
        pub fn _13(&self) -> &T13 {
            match self {
                Tuple19::_T19{_0, _1, _2, _3, _4, _5, _6, _7, _8, _9, _10, _11, _12, _13, _14, _15, _16, _17, _18, } => _13,
            }
        }
        /// Returns a borrow of the field _14
        pub fn _14(&self) -> &T14 {
            match self {
                Tuple19::_T19{_0, _1, _2, _3, _4, _5, _6, _7, _8, _9, _10, _11, _12, _13, _14, _15, _16, _17, _18, } => _14,
            }
        }
        /// Returns a borrow of the field _15
        pub fn _15(&self) -> &T15 {
            match self {
                Tuple19::_T19{_0, _1, _2, _3, _4, _5, _6, _7, _8, _9, _10, _11, _12, _13, _14, _15, _16, _17, _18, } => _15,
            }
        }
        /// Returns a borrow of the field _16
        pub fn _16(&self) -> &T16 {
            match self {
                Tuple19::_T19{_0, _1, _2, _3, _4, _5, _6, _7, _8, _9, _10, _11, _12, _13, _14, _15, _16, _17, _18, } => _16,
            }
        }
        /// Returns a borrow of the field _17
        pub fn _17(&self) -> &T17 {
            match self {
                Tuple19::_T19{_0, _1, _2, _3, _4, _5, _6, _7, _8, _9, _10, _11, _12, _13, _14, _15, _16, _17, _18, } => _17,
            }
        }
        /// Returns a borrow of the field _18
        pub fn _18(&self) -> &T18 {
            match self {
                Tuple19::_T19{_0, _1, _2, _3, _4, _5, _6, _7, _8, _9, _10, _11, _12, _13, _14, _15, _16, _17, _18, } => _18,
            }
        }
    }

    impl<T0: DafnyType, T1: DafnyType, T2: DafnyType, T3: DafnyType, T4: DafnyType, T5: DafnyType, T6: DafnyType, T7: DafnyType, T8: DafnyType, T9: DafnyType, T10: DafnyType, T11: DafnyType, T12: DafnyType, T13: DafnyType, T14: DafnyType, T15: DafnyType, T16: DafnyType, T17: DafnyType, T18: DafnyType> Debug
        for Tuple19<T0, T1, T2, T3, T4, T5, T6, T7, T8, T9, T10, T11, T12, T13, T14, T15, T16, T17, T18> {
        fn fmt(&self, f: &mut Formatter) -> Result {
            DafnyPrint::fmt_print(self, f, true)
        }
    }

    impl<T0: DafnyType, T1: DafnyType, T2: DafnyType, T3: DafnyType, T4: DafnyType, T5: DafnyType, T6: DafnyType, T7: DafnyType, T8: DafnyType, T9: DafnyType, T10: DafnyType, T11: DafnyType, T12: DafnyType, T13: DafnyType, T14: DafnyType, T15: DafnyType, T16: DafnyType, T17: DafnyType, T18: DafnyType> DafnyPrint
        for Tuple19<T0, T1, T2, T3, T4, T5, T6, T7, T8, T9, T10, T11, T12, T13, T14, T15, T16, T17, T18> {
        fn fmt_print(&self, _formatter: &mut Formatter, _in_seq: bool) -> std::fmt::Result {
            match self {
                Tuple19::_T19{_0, _1, _2, _3, _4, _5, _6, _7, _8, _9, _10, _11, _12, _13, _14, _15, _16, _17, _18, } => {
                    write!(_formatter, "(")?;
                    DafnyPrint::fmt_print(_0, _formatter, false)?;
                    write!(_formatter, ", ")?;
                    DafnyPrint::fmt_print(_1, _formatter, false)?;
                    write!(_formatter, ", ")?;
                    DafnyPrint::fmt_print(_2, _formatter, false)?;
                    write!(_formatter, ", ")?;
                    DafnyPrint::fmt_print(_3, _formatter, false)?;
                    write!(_formatter, ", ")?;
                    DafnyPrint::fmt_print(_4, _formatter, false)?;
                    write!(_formatter, ", ")?;
                    DafnyPrint::fmt_print(_5, _formatter, false)?;
                    write!(_formatter, ", ")?;
                    DafnyPrint::fmt_print(_6, _formatter, false)?;
                    write!(_formatter, ", ")?;
                    DafnyPrint::fmt_print(_7, _formatter, false)?;
                    write!(_formatter, ", ")?;
                    DafnyPrint::fmt_print(_8, _formatter, false)?;
                    write!(_formatter, ", ")?;
                    DafnyPrint::fmt_print(_9, _formatter, false)?;
                    write!(_formatter, ", ")?;
                    DafnyPrint::fmt_print(_10, _formatter, false)?;
                    write!(_formatter, ", ")?;
                    DafnyPrint::fmt_print(_11, _formatter, false)?;
                    write!(_formatter, ", ")?;
                    DafnyPrint::fmt_print(_12, _formatter, false)?;
                    write!(_formatter, ", ")?;
                    DafnyPrint::fmt_print(_13, _formatter, false)?;
                    write!(_formatter, ", ")?;
                    DafnyPrint::fmt_print(_14, _formatter, false)?;
                    write!(_formatter, ", ")?;
                    DafnyPrint::fmt_print(_15, _formatter, false)?;
                    write!(_formatter, ", ")?;
                    DafnyPrint::fmt_print(_16, _formatter, false)?;
                    write!(_formatter, ", ")?;
                    DafnyPrint::fmt_print(_17, _formatter, false)?;
                    write!(_formatter, ", ")?;
                    DafnyPrint::fmt_print(_18, _formatter, false)?;
                    write!(_formatter, ")")?;
                    Ok(())
                },
            }
        }
    }

    impl<T0: DafnyType, T1: DafnyType, T2: DafnyType, T3: DafnyType, T4: DafnyType, T5: DafnyType, T6: DafnyType, T7: DafnyType, T8: DafnyType, T9: DafnyType, T10: DafnyType, T11: DafnyType, T12: DafnyType, T13: DafnyType, T14: DafnyType, T15: DafnyType, T16: DafnyType, T17: DafnyType, T18: DafnyType> Tuple19<T0, T1, T2, T3, T4, T5, T6, T7, T8, T9, T10, T11, T12, T13, T14, T15, T16, T17, T18> {
        /// Given type parameter conversions, returns a lambda to convert this structure
        pub fn coerce<__T0: DafnyType, __T1: DafnyType, __T2: DafnyType, __T3: DafnyType, __T4: DafnyType, __T5: DafnyType, __T6: DafnyType, __T7: DafnyType, __T8: DafnyType, __T9: DafnyType, __T10: DafnyType, __T11: DafnyType, __T12: DafnyType, __T13: DafnyType, __T14: DafnyType, __T15: DafnyType, __T16: DafnyType, __T17: DafnyType, __T18: DafnyType>(f_0: Rc<impl ::std::ops::Fn(T0) -> __T0 + 'static>, f_1: Rc<impl ::std::ops::Fn(T1) -> __T1 + 'static>, f_2: Rc<impl ::std::ops::Fn(T2) -> __T2 + 'static>, f_3: Rc<impl ::std::ops::Fn(T3) -> __T3 + 'static>, f_4: Rc<impl ::std::ops::Fn(T4) -> __T4 + 'static>, f_5: Rc<impl ::std::ops::Fn(T5) -> __T5 + 'static>, f_6: Rc<impl ::std::ops::Fn(T6) -> __T6 + 'static>, f_7: Rc<impl ::std::ops::Fn(T7) -> __T7 + 'static>, f_8: Rc<impl ::std::ops::Fn(T8) -> __T8 + 'static>, f_9: Rc<impl ::std::ops::Fn(T9) -> __T9 + 'static>, f_10: Rc<impl ::std::ops::Fn(T10) -> __T10 + 'static>, f_11: Rc<impl ::std::ops::Fn(T11) -> __T11 + 'static>, f_12: Rc<impl ::std::ops::Fn(T12) -> __T12 + 'static>, f_13: Rc<impl ::std::ops::Fn(T13) -> __T13 + 'static>, f_14: Rc<impl ::std::ops::Fn(T14) -> __T14 + 'static>, f_15: Rc<impl ::std::ops::Fn(T15) -> __T15 + 'static>, f_16: Rc<impl ::std::ops::Fn(T16) -> __T16 + 'static>, f_17: Rc<impl ::std::ops::Fn(T17) -> __T17 + 'static>, f_18: Rc<impl ::std::ops::Fn(T18) -> __T18 + 'static>) -> Rc<impl ::std::ops::Fn(Tuple19<T0, T1, T2, T3, T4, T5, T6, T7, T8, T9, T10, T11, T12, T13, T14, T15, T16, T17, T18>) -> Tuple19<__T0, __T1, __T2, __T3, __T4, __T5, __T6, __T7, __T8, __T9, __T10, __T11, __T12, __T13, __T14, __T15, __T16, __T17, __T18>> {
            Rc::new(move |this: Self| -> Tuple19<__T0, __T1, __T2, __T3, __T4, __T5, __T6, __T7, __T8, __T9, __T10, __T11, __T12, __T13, __T14, __T15, __T16, __T17, __T18>{
                    match this {
                        Tuple19::_T19{_0, _1, _2, _3, _4, _5, _6, _7, _8, _9, _10, _11, _12, _13, _14, _15, _16, _17, _18, } => {
                            Tuple19::_T19 {
                                _0: f_0.clone()(_0),
                                _1: f_1.clone()(_1),
                                _2: f_2.clone()(_2),
                                _3: f_3.clone()(_3),
                                _4: f_4.clone()(_4),
                                _5: f_5.clone()(_5),
                                _6: f_6.clone()(_6),
                                _7: f_7.clone()(_7),
                                _8: f_8.clone()(_8),
                                _9: f_9.clone()(_9),
                                _10: f_10.clone()(_10),
                                _11: f_11.clone()(_11),
                                _12: f_12.clone()(_12),
                                _13: f_13.clone()(_13),
                                _14: f_14.clone()(_14),
                                _15: f_15.clone()(_15),
                                _16: f_16.clone()(_16),
                                _17: f_17.clone()(_17),
                                _18: f_18.clone()(_18)
                            }
                        },
                    }
                })
        }
    }

    impl<T0: DafnyType + Eq, T1: DafnyType + Eq, T2: DafnyType + Eq, T3: DafnyType + Eq, T4: DafnyType + Eq, T5: DafnyType + Eq, T6: DafnyType + Eq, T7: DafnyType + Eq, T8: DafnyType + Eq, T9: DafnyType + Eq, T10: DafnyType + Eq, T11: DafnyType + Eq, T12: DafnyType + Eq, T13: DafnyType + Eq, T14: DafnyType + Eq, T15: DafnyType + Eq, T16: DafnyType + Eq, T17: DafnyType + Eq, T18: DafnyType + Eq> Eq
        for Tuple19<T0, T1, T2, T3, T4, T5, T6, T7, T8, T9, T10, T11, T12, T13, T14, T15, T16, T17, T18> {}

    impl<T0: DafnyType + Hash, T1: DafnyType + Hash, T2: DafnyType + Hash, T3: DafnyType + Hash, T4: DafnyType + Hash, T5: DafnyType + Hash, T6: DafnyType + Hash, T7: DafnyType + Hash, T8: DafnyType + Hash, T9: DafnyType + Hash, T10: DafnyType + Hash, T11: DafnyType + Hash, T12: DafnyType + Hash, T13: DafnyType + Hash, T14: DafnyType + Hash, T15: DafnyType + Hash, T16: DafnyType + Hash, T17: DafnyType + Hash, T18: DafnyType + Hash> Hash
        for Tuple19<T0, T1, T2, T3, T4, T5, T6, T7, T8, T9, T10, T11, T12, T13, T14, T15, T16, T17, T18> {
        fn hash<_H: Hasher>(&self, _state: &mut _H) {
            match self {
                Tuple19::_T19{_0, _1, _2, _3, _4, _5, _6, _7, _8, _9, _10, _11, _12, _13, _14, _15, _16, _17, _18, } => {
                    Hash::hash(_0, _state);
                    Hash::hash(_1, _state);
                    Hash::hash(_2, _state);
                    Hash::hash(_3, _state);
                    Hash::hash(_4, _state);
                    Hash::hash(_5, _state);
                    Hash::hash(_6, _state);
                    Hash::hash(_7, _state);
                    Hash::hash(_8, _state);
                    Hash::hash(_9, _state);
                    Hash::hash(_10, _state);
                    Hash::hash(_11, _state);
                    Hash::hash(_12, _state);
                    Hash::hash(_13, _state);
                    Hash::hash(_14, _state);
                    Hash::hash(_15, _state);
                    Hash::hash(_16, _state);
                    Hash::hash(_17, _state);
                    Hash::hash(_18, _state)
                },
            }
        }
    }

    impl<T0: DafnyType + Default, T1: DafnyType + Default, T2: DafnyType + Default, T3: DafnyType + Default, T4: DafnyType + Default, T5: DafnyType + Default, T6: DafnyType + Default, T7: DafnyType + Default, T8: DafnyType + Default, T9: DafnyType + Default, T10: DafnyType + Default, T11: DafnyType + Default, T12: DafnyType + Default, T13: DafnyType + Default, T14: DafnyType + Default, T15: DafnyType + Default, T16: DafnyType + Default, T17: DafnyType + Default, T18: DafnyType + Default> Default
        for Tuple19<T0, T1, T2, T3, T4, T5, T6, T7, T8, T9, T10, T11, T12, T13, T14, T15, T16, T17, T18> {
        fn default() -> Tuple19<T0, T1, T2, T3, T4, T5, T6, T7, T8, T9, T10, T11, T12, T13, T14, T15, T16, T17, T18> {
            Tuple19::_T19 {
                _0: Default::default(),
                _1: Default::default(),
                _2: Default::default(),
                _3: Default::default(),
                _4: Default::default(),
                _5: Default::default(),
                _6: Default::default(),
                _7: Default::default(),
                _8: Default::default(),
                _9: Default::default(),
                _10: Default::default(),
                _11: Default::default(),
                _12: Default::default(),
                _13: Default::default(),
                _14: Default::default(),
                _15: Default::default(),
                _16: Default::default(),
                _17: Default::default(),
                _18: Default::default()
            }
        }
    }

    impl<T0: DafnyType, T1: DafnyType, T2: DafnyType, T3: DafnyType, T4: DafnyType, T5: DafnyType, T6: DafnyType, T7: DafnyType, T8: DafnyType, T9: DafnyType, T10: DafnyType, T11: DafnyType, T12: DafnyType, T13: DafnyType, T14: DafnyType, T15: DafnyType, T16: DafnyType, T17: DafnyType, T18: DafnyType> AsRef<Tuple19<T0, T1, T2, T3, T4, T5, T6, T7, T8, T9, T10, T11, T12, T13, T14, T15, T16, T17, T18>>
        for Tuple19<T0, T1, T2, T3, T4, T5, T6, T7, T8, T9, T10, T11, T12, T13, T14, T15, T16, T17, T18> {
        fn as_ref(&self) -> &Self {
            self
        }
    }

    #[derive(PartialEq, Clone)]
    pub enum Tuple20<T0: DafnyType, T1: DafnyType, T2: DafnyType, T3: DafnyType, T4: DafnyType, T5: DafnyType, T6: DafnyType, T7: DafnyType, T8: DafnyType, T9: DafnyType, T10: DafnyType, T11: DafnyType, T12: DafnyType, T13: DafnyType, T14: DafnyType, T15: DafnyType, T16: DafnyType, T17: DafnyType, T18: DafnyType, T19: DafnyType> {
        _T20 {
            _0: T0,
            _1: T1,
            _2: T2,
            _3: T3,
            _4: T4,
            _5: T5,
            _6: T6,
            _7: T7,
            _8: T8,
            _9: T9,
            _10: T10,
            _11: T11,
            _12: T12,
            _13: T13,
            _14: T14,
            _15: T15,
            _16: T16,
            _17: T17,
            _18: T18,
            _19: T19
        }
    }

    impl<T0: DafnyType, T1: DafnyType, T2: DafnyType, T3: DafnyType, T4: DafnyType, T5: DafnyType, T6: DafnyType, T7: DafnyType, T8: DafnyType, T9: DafnyType, T10: DafnyType, T11: DafnyType, T12: DafnyType, T13: DafnyType, T14: DafnyType, T15: DafnyType, T16: DafnyType, T17: DafnyType, T18: DafnyType, T19: DafnyType> Tuple20<T0, T1, T2, T3, T4, T5, T6, T7, T8, T9, T10, T11, T12, T13, T14, T15, T16, T17, T18, T19> {
        /// Returns a borrow of the field _0
        pub fn _0(&self) -> &T0 {
            match self {
                Tuple20::_T20{_0, _1, _2, _3, _4, _5, _6, _7, _8, _9, _10, _11, _12, _13, _14, _15, _16, _17, _18, _19, } => _0,
            }
        }
        /// Returns a borrow of the field _1
        pub fn _1(&self) -> &T1 {
            match self {
                Tuple20::_T20{_0, _1, _2, _3, _4, _5, _6, _7, _8, _9, _10, _11, _12, _13, _14, _15, _16, _17, _18, _19, } => _1,
            }
        }
        /// Returns a borrow of the field _2
        pub fn _2(&self) -> &T2 {
            match self {
                Tuple20::_T20{_0, _1, _2, _3, _4, _5, _6, _7, _8, _9, _10, _11, _12, _13, _14, _15, _16, _17, _18, _19, } => _2,
            }
        }
        /// Returns a borrow of the field _3
        pub fn _3(&self) -> &T3 {
            match self {
                Tuple20::_T20{_0, _1, _2, _3, _4, _5, _6, _7, _8, _9, _10, _11, _12, _13, _14, _15, _16, _17, _18, _19, } => _3,
            }
        }
        /// Returns a borrow of the field _4
        pub fn _4(&self) -> &T4 {
            match self {
                Tuple20::_T20{_0, _1, _2, _3, _4, _5, _6, _7, _8, _9, _10, _11, _12, _13, _14, _15, _16, _17, _18, _19, } => _4,
            }
        }
        /// Returns a borrow of the field _5
        pub fn _5(&self) -> &T5 {
            match self {
                Tuple20::_T20{_0, _1, _2, _3, _4, _5, _6, _7, _8, _9, _10, _11, _12, _13, _14, _15, _16, _17, _18, _19, } => _5,
            }
        }
        /// Returns a borrow of the field _6
        pub fn _6(&self) -> &T6 {
            match self {
                Tuple20::_T20{_0, _1, _2, _3, _4, _5, _6, _7, _8, _9, _10, _11, _12, _13, _14, _15, _16, _17, _18, _19, } => _6,
            }
        }
        /// Returns a borrow of the field _7
        pub fn _7(&self) -> &T7 {
            match self {
                Tuple20::_T20{_0, _1, _2, _3, _4, _5, _6, _7, _8, _9, _10, _11, _12, _13, _14, _15, _16, _17, _18, _19, } => _7,
            }
        }
        /// Returns a borrow of the field _8
        pub fn _8(&self) -> &T8 {
            match self {
                Tuple20::_T20{_0, _1, _2, _3, _4, _5, _6, _7, _8, _9, _10, _11, _12, _13, _14, _15, _16, _17, _18, _19, } => _8,
            }
        }
        /// Returns a borrow of the field _9
        pub fn _9(&self) -> &T9 {
            match self {
                Tuple20::_T20{_0, _1, _2, _3, _4, _5, _6, _7, _8, _9, _10, _11, _12, _13, _14, _15, _16, _17, _18, _19, } => _9,
            }
        }
        /// Returns a borrow of the field _10
        pub fn _10(&self) -> &T10 {
            match self {
                Tuple20::_T20{_0, _1, _2, _3, _4, _5, _6, _7, _8, _9, _10, _11, _12, _13, _14, _15, _16, _17, _18, _19, } => _10,
            }
        }
        /// Returns a borrow of the field _11
        pub fn _11(&self) -> &T11 {
            match self {
                Tuple20::_T20{_0, _1, _2, _3, _4, _5, _6, _7, _8, _9, _10, _11, _12, _13, _14, _15, _16, _17, _18, _19, } => _11,
            }
        }
        /// Returns a borrow of the field _12
        pub fn _12(&self) -> &T12 {
            match self {
                Tuple20::_T20{_0, _1, _2, _3, _4, _5, _6, _7, _8, _9, _10, _11, _12, _13, _14, _15, _16, _17, _18, _19, } => _12,
            }
        }
        /// Returns a borrow of the field _13
        pub fn _13(&self) -> &T13 {
            match self {
                Tuple20::_T20{_0, _1, _2, _3, _4, _5, _6, _7, _8, _9, _10, _11, _12, _13, _14, _15, _16, _17, _18, _19, } => _13,
            }
        }
        /// Returns a borrow of the field _14
        pub fn _14(&self) -> &T14 {
            match self {
                Tuple20::_T20{_0, _1, _2, _3, _4, _5, _6, _7, _8, _9, _10, _11, _12, _13, _14, _15, _16, _17, _18, _19, } => _14,
            }
        }
        /// Returns a borrow of the field _15
        pub fn _15(&self) -> &T15 {
            match self {
                Tuple20::_T20{_0, _1, _2, _3, _4, _5, _6, _7, _8, _9, _10, _11, _12, _13, _14, _15, _16, _17, _18, _19, } => _15,
            }
        }
        /// Returns a borrow of the field _16
        pub fn _16(&self) -> &T16 {
            match self {
                Tuple20::_T20{_0, _1, _2, _3, _4, _5, _6, _7, _8, _9, _10, _11, _12, _13, _14, _15, _16, _17, _18, _19, } => _16,
            }
        }
        /// Returns a borrow of the field _17
        pub fn _17(&self) -> &T17 {
            match self {
                Tuple20::_T20{_0, _1, _2, _3, _4, _5, _6, _7, _8, _9, _10, _11, _12, _13, _14, _15, _16, _17, _18, _19, } => _17,
            }
        }
        /// Returns a borrow of the field _18
        pub fn _18(&self) -> &T18 {
            match self {
                Tuple20::_T20{_0, _1, _2, _3, _4, _5, _6, _7, _8, _9, _10, _11, _12, _13, _14, _15, _16, _17, _18, _19, } => _18,
            }
        }
        /// Returns a borrow of the field _19
        pub fn _19(&self) -> &T19 {
            match self {
                Tuple20::_T20{_0, _1, _2, _3, _4, _5, _6, _7, _8, _9, _10, _11, _12, _13, _14, _15, _16, _17, _18, _19, } => _19,
            }
        }
    }

    impl<T0: DafnyType, T1: DafnyType, T2: DafnyType, T3: DafnyType, T4: DafnyType, T5: DafnyType, T6: DafnyType, T7: DafnyType, T8: DafnyType, T9: DafnyType, T10: DafnyType, T11: DafnyType, T12: DafnyType, T13: DafnyType, T14: DafnyType, T15: DafnyType, T16: DafnyType, T17: DafnyType, T18: DafnyType, T19: DafnyType> Debug
        for Tuple20<T0, T1, T2, T3, T4, T5, T6, T7, T8, T9, T10, T11, T12, T13, T14, T15, T16, T17, T18, T19> {
        fn fmt(&self, f: &mut Formatter) -> Result {
            DafnyPrint::fmt_print(self, f, true)
        }
    }

    impl<T0: DafnyType, T1: DafnyType, T2: DafnyType, T3: DafnyType, T4: DafnyType, T5: DafnyType, T6: DafnyType, T7: DafnyType, T8: DafnyType, T9: DafnyType, T10: DafnyType, T11: DafnyType, T12: DafnyType, T13: DafnyType, T14: DafnyType, T15: DafnyType, T16: DafnyType, T17: DafnyType, T18: DafnyType, T19: DafnyType> DafnyPrint
        for Tuple20<T0, T1, T2, T3, T4, T5, T6, T7, T8, T9, T10, T11, T12, T13, T14, T15, T16, T17, T18, T19> {
        fn fmt_print(&self, _formatter: &mut Formatter, _in_seq: bool) -> std::fmt::Result {
            match self {
                Tuple20::_T20{_0, _1, _2, _3, _4, _5, _6, _7, _8, _9, _10, _11, _12, _13, _14, _15, _16, _17, _18, _19, } => {
                    write!(_formatter, "(")?;
                    DafnyPrint::fmt_print(_0, _formatter, false)?;
                    write!(_formatter, ", ")?;
                    DafnyPrint::fmt_print(_1, _formatter, false)?;
                    write!(_formatter, ", ")?;
                    DafnyPrint::fmt_print(_2, _formatter, false)?;
                    write!(_formatter, ", ")?;
                    DafnyPrint::fmt_print(_3, _formatter, false)?;
                    write!(_formatter, ", ")?;
                    DafnyPrint::fmt_print(_4, _formatter, false)?;
                    write!(_formatter, ", ")?;
                    DafnyPrint::fmt_print(_5, _formatter, false)?;
                    write!(_formatter, ", ")?;
                    DafnyPrint::fmt_print(_6, _formatter, false)?;
                    write!(_formatter, ", ")?;
                    DafnyPrint::fmt_print(_7, _formatter, false)?;
                    write!(_formatter, ", ")?;
                    DafnyPrint::fmt_print(_8, _formatter, false)?;
                    write!(_formatter, ", ")?;
                    DafnyPrint::fmt_print(_9, _formatter, false)?;
                    write!(_formatter, ", ")?;
                    DafnyPrint::fmt_print(_10, _formatter, false)?;
                    write!(_formatter, ", ")?;
                    DafnyPrint::fmt_print(_11, _formatter, false)?;
                    write!(_formatter, ", ")?;
                    DafnyPrint::fmt_print(_12, _formatter, false)?;
                    write!(_formatter, ", ")?;
                    DafnyPrint::fmt_print(_13, _formatter, false)?;
                    write!(_formatter, ", ")?;
                    DafnyPrint::fmt_print(_14, _formatter, false)?;
                    write!(_formatter, ", ")?;
                    DafnyPrint::fmt_print(_15, _formatter, false)?;
                    write!(_formatter, ", ")?;
                    DafnyPrint::fmt_print(_16, _formatter, false)?;
                    write!(_formatter, ", ")?;
                    DafnyPrint::fmt_print(_17, _formatter, false)?;
                    write!(_formatter, ", ")?;
                    DafnyPrint::fmt_print(_18, _formatter, false)?;
                    write!(_formatter, ", ")?;
                    DafnyPrint::fmt_print(_19, _formatter, false)?;
                    write!(_formatter, ")")?;
                    Ok(())
                },
            }
        }
    }

    impl<T0: DafnyType, T1: DafnyType, T2: DafnyType, T3: DafnyType, T4: DafnyType, T5: DafnyType, T6: DafnyType, T7: DafnyType, T8: DafnyType, T9: DafnyType, T10: DafnyType, T11: DafnyType, T12: DafnyType, T13: DafnyType, T14: DafnyType, T15: DafnyType, T16: DafnyType, T17: DafnyType, T18: DafnyType, T19: DafnyType> Tuple20<T0, T1, T2, T3, T4, T5, T6, T7, T8, T9, T10, T11, T12, T13, T14, T15, T16, T17, T18, T19> {
        /// Given type parameter conversions, returns a lambda to convert this structure
        pub fn coerce<__T0: DafnyType, __T1: DafnyType, __T2: DafnyType, __T3: DafnyType, __T4: DafnyType, __T5: DafnyType, __T6: DafnyType, __T7: DafnyType, __T8: DafnyType, __T9: DafnyType, __T10: DafnyType, __T11: DafnyType, __T12: DafnyType, __T13: DafnyType, __T14: DafnyType, __T15: DafnyType, __T16: DafnyType, __T17: DafnyType, __T18: DafnyType, __T19: DafnyType>(f_0: Rc<impl ::std::ops::Fn(T0) -> __T0 + 'static>, f_1: Rc<impl ::std::ops::Fn(T1) -> __T1 + 'static>, f_2: Rc<impl ::std::ops::Fn(T2) -> __T2 + 'static>, f_3: Rc<impl ::std::ops::Fn(T3) -> __T3 + 'static>, f_4: Rc<impl ::std::ops::Fn(T4) -> __T4 + 'static>, f_5: Rc<impl ::std::ops::Fn(T5) -> __T5 + 'static>, f_6: Rc<impl ::std::ops::Fn(T6) -> __T6 + 'static>, f_7: Rc<impl ::std::ops::Fn(T7) -> __T7 + 'static>, f_8: Rc<impl ::std::ops::Fn(T8) -> __T8 + 'static>, f_9: Rc<impl ::std::ops::Fn(T9) -> __T9 + 'static>, f_10: Rc<impl ::std::ops::Fn(T10) -> __T10 + 'static>, f_11: Rc<impl ::std::ops::Fn(T11) -> __T11 + 'static>, f_12: Rc<impl ::std::ops::Fn(T12) -> __T12 + 'static>, f_13: Rc<impl ::std::ops::Fn(T13) -> __T13 + 'static>, f_14: Rc<impl ::std::ops::Fn(T14) -> __T14 + 'static>, f_15: Rc<impl ::std::ops::Fn(T15) -> __T15 + 'static>, f_16: Rc<impl ::std::ops::Fn(T16) -> __T16 + 'static>, f_17: Rc<impl ::std::ops::Fn(T17) -> __T17 + 'static>, f_18: Rc<impl ::std::ops::Fn(T18) -> __T18 + 'static>, f_19: Rc<impl ::std::ops::Fn(T19) -> __T19 + 'static>) -> Rc<impl ::std::ops::Fn(Tuple20<T0, T1, T2, T3, T4, T5, T6, T7, T8, T9, T10, T11, T12, T13, T14, T15, T16, T17, T18, T19>) -> Tuple20<__T0, __T1, __T2, __T3, __T4, __T5, __T6, __T7, __T8, __T9, __T10, __T11, __T12, __T13, __T14, __T15, __T16, __T17, __T18, __T19>> {
            Rc::new(move |this: Self| -> Tuple20<__T0, __T1, __T2, __T3, __T4, __T5, __T6, __T7, __T8, __T9, __T10, __T11, __T12, __T13, __T14, __T15, __T16, __T17, __T18, __T19>{
                    match this {
                        Tuple20::_T20{_0, _1, _2, _3, _4, _5, _6, _7, _8, _9, _10, _11, _12, _13, _14, _15, _16, _17, _18, _19, } => {
                            Tuple20::_T20 {
                                _0: f_0.clone()(_0),
                                _1: f_1.clone()(_1),
                                _2: f_2.clone()(_2),
                                _3: f_3.clone()(_3),
                                _4: f_4.clone()(_4),
                                _5: f_5.clone()(_5),
                                _6: f_6.clone()(_6),
                                _7: f_7.clone()(_7),
                                _8: f_8.clone()(_8),
                                _9: f_9.clone()(_9),
                                _10: f_10.clone()(_10),
                                _11: f_11.clone()(_11),
                                _12: f_12.clone()(_12),
                                _13: f_13.clone()(_13),
                                _14: f_14.clone()(_14),
                                _15: f_15.clone()(_15),
                                _16: f_16.clone()(_16),
                                _17: f_17.clone()(_17),
                                _18: f_18.clone()(_18),
                                _19: f_19.clone()(_19)
                            }
                        },
                    }
                })
        }
    }

    impl<T0: DafnyType + Eq, T1: DafnyType + Eq, T2: DafnyType + Eq, T3: DafnyType + Eq, T4: DafnyType + Eq, T5: DafnyType + Eq, T6: DafnyType + Eq, T7: DafnyType + Eq, T8: DafnyType + Eq, T9: DafnyType + Eq, T10: DafnyType + Eq, T11: DafnyType + Eq, T12: DafnyType + Eq, T13: DafnyType + Eq, T14: DafnyType + Eq, T15: DafnyType + Eq, T16: DafnyType + Eq, T17: DafnyType + Eq, T18: DafnyType + Eq, T19: DafnyType + Eq> Eq
        for Tuple20<T0, T1, T2, T3, T4, T5, T6, T7, T8, T9, T10, T11, T12, T13, T14, T15, T16, T17, T18, T19> {}

    impl<T0: DafnyType + Hash, T1: DafnyType + Hash, T2: DafnyType + Hash, T3: DafnyType + Hash, T4: DafnyType + Hash, T5: DafnyType + Hash, T6: DafnyType + Hash, T7: DafnyType + Hash, T8: DafnyType + Hash, T9: DafnyType + Hash, T10: DafnyType + Hash, T11: DafnyType + Hash, T12: DafnyType + Hash, T13: DafnyType + Hash, T14: DafnyType + Hash, T15: DafnyType + Hash, T16: DafnyType + Hash, T17: DafnyType + Hash, T18: DafnyType + Hash, T19: DafnyType + Hash> Hash
        for Tuple20<T0, T1, T2, T3, T4, T5, T6, T7, T8, T9, T10, T11, T12, T13, T14, T15, T16, T17, T18, T19> {
        fn hash<_H: Hasher>(&self, _state: &mut _H) {
            match self {
                Tuple20::_T20{_0, _1, _2, _3, _4, _5, _6, _7, _8, _9, _10, _11, _12, _13, _14, _15, _16, _17, _18, _19, } => {
                    Hash::hash(_0, _state);
                    Hash::hash(_1, _state);
                    Hash::hash(_2, _state);
                    Hash::hash(_3, _state);
                    Hash::hash(_4, _state);
                    Hash::hash(_5, _state);
                    Hash::hash(_6, _state);
                    Hash::hash(_7, _state);
                    Hash::hash(_8, _state);
                    Hash::hash(_9, _state);
                    Hash::hash(_10, _state);
                    Hash::hash(_11, _state);
                    Hash::hash(_12, _state);
                    Hash::hash(_13, _state);
                    Hash::hash(_14, _state);
                    Hash::hash(_15, _state);
                    Hash::hash(_16, _state);
                    Hash::hash(_17, _state);
                    Hash::hash(_18, _state);
                    Hash::hash(_19, _state)
                },
            }
        }
    }

    impl<T0: DafnyType + Default, T1: DafnyType + Default, T2: DafnyType + Default, T3: DafnyType + Default, T4: DafnyType + Default, T5: DafnyType + Default, T6: DafnyType + Default, T7: DafnyType + Default, T8: DafnyType + Default, T9: DafnyType + Default, T10: DafnyType + Default, T11: DafnyType + Default, T12: DafnyType + Default, T13: DafnyType + Default, T14: DafnyType + Default, T15: DafnyType + Default, T16: DafnyType + Default, T17: DafnyType + Default, T18: DafnyType + Default, T19: DafnyType + Default> Default
        for Tuple20<T0, T1, T2, T3, T4, T5, T6, T7, T8, T9, T10, T11, T12, T13, T14, T15, T16, T17, T18, T19> {
        fn default() -> Tuple20<T0, T1, T2, T3, T4, T5, T6, T7, T8, T9, T10, T11, T12, T13, T14, T15, T16, T17, T18, T19> {
            Tuple20::_T20 {
                _0: Default::default(),
                _1: Default::default(),
                _2: Default::default(),
                _3: Default::default(),
                _4: Default::default(),
                _5: Default::default(),
                _6: Default::default(),
                _7: Default::default(),
                _8: Default::default(),
                _9: Default::default(),
                _10: Default::default(),
                _11: Default::default(),
                _12: Default::default(),
                _13: Default::default(),
                _14: Default::default(),
                _15: Default::default(),
                _16: Default::default(),
                _17: Default::default(),
                _18: Default::default(),
                _19: Default::default()
            }
        }
    }

    impl<T0: DafnyType, T1: DafnyType, T2: DafnyType, T3: DafnyType, T4: DafnyType, T5: DafnyType, T6: DafnyType, T7: DafnyType, T8: DafnyType, T9: DafnyType, T10: DafnyType, T11: DafnyType, T12: DafnyType, T13: DafnyType, T14: DafnyType, T15: DafnyType, T16: DafnyType, T17: DafnyType, T18: DafnyType, T19: DafnyType> AsRef<Tuple20<T0, T1, T2, T3, T4, T5, T6, T7, T8, T9, T10, T11, T12, T13, T14, T15, T16, T17, T18, T19>>
        for Tuple20<T0, T1, T2, T3, T4, T5, T6, T7, T8, T9, T10, T11, T12, T13, T14, T15, T16, T17, T18, T19> {
        fn as_ref(&self) -> &Self {
            self
        }
    }
>>>>>>> 0460827b
}<|MERGE_RESOLUTION|>--- conflicted
+++ resolved
@@ -3,14 +3,13 @@
 #![cfg_attr(any(), rustfmt::skip)]
 
 pub mod _System {
-<<<<<<< HEAD
-  pub use crate::DafnyInt;
-  pub use crate::DafnyType;
-  pub use ::std::fmt::Debug;
-  pub use ::std::fmt::Formatter;
-  pub use ::std::fmt::Result;
-  pub use crate::DafnyPrint;
-  #[cfg(feature = "sync")] pub use ::std::sync::{Arc as Rc}; #[cfg(not(feature = "sync"))] pub use ::std::rc::Rc;
+    pub use crate::DafnyInt;
+    pub use crate::DafnyType;
+    pub use ::std::fmt::Debug;
+    pub use ::std::fmt::Formatter;
+    pub use ::std::fmt::Result;
+    pub use crate::DafnyPrint;
+    #[cfg(feature = "sync")] pub use ::std::sync::{Arc as Rc}; #[cfg(not(feature = "sync"))] pub use ::std::rc::Rc;
   pub use ::std::cmp::Eq;
   pub use ::std::hash::Hash;
   pub use ::std::hash::Hasher;
@@ -18,4004 +17,6 @@
   pub use ::std::convert::AsRef;
   pub use crate::SequenceIter;
   pub use crate::seq;
-
-  pub type nat = DafnyInt;
-
-  #[derive(PartialEq, Clone)]
-  pub enum Tuple2<T0: DafnyType, T1: DafnyType> {
-    _T2 {
-      _0: T0,
-      _1: T1
-    }
-  }
-
-  impl<T0: DafnyType, T1: DafnyType> Tuple2<T0, T1> {
-    /// Returns a borrow of the field _0
-    pub fn _0(&self) -> &T0 {
-      match self {
-        Tuple2::_T2{_0, _1, } => _0,
-      }
-    }
-    /// Returns a borrow of the field _1
-    pub fn _1(&self) -> &T1 {
-      match self {
-        Tuple2::_T2{_0, _1, } => _1,
-      }
-    }
-  }
-
-  impl<T0: DafnyType, T1: DafnyType> Debug
-    for Tuple2<T0, T1> {
-    fn fmt(&self, f: &mut Formatter) -> Result {
-      DafnyPrint::fmt_print(self, f, true)
-    }
-  }
-
-  impl<T0: DafnyType, T1: DafnyType> DafnyPrint
-    for Tuple2<T0, T1> {
-    fn fmt_print(&self, _formatter: &mut Formatter, _in_seq: bool) -> std::fmt::Result {
-      match self {
-        Tuple2::_T2{_0, _1, } => {
-          write!(_formatter, "(")?;
-          DafnyPrint::fmt_print(_0, _formatter, false)?;
-          write!(_formatter, ", ")?;
-          DafnyPrint::fmt_print(_1, _formatter, false)?;
-          write!(_formatter, ")")?;
-          Ok(())
-        },
-      }
-    }
-  }
-
-  impl<T0: DafnyType, T1: DafnyType> Tuple2<T0, T1> {
-    /// Given type parameter conversions, returns a lambda to convert this structure
-    pub fn coerce<__T0: DafnyType, __T1: DafnyType>(f_0: Rc<impl ::std::ops::Fn(T0) -> __T0 + 'static>, f_1: Rc<impl ::std::ops::Fn(T1) -> __T1 + 'static>) -> Rc<impl ::std::ops::Fn(Tuple2<T0, T1>) -> Tuple2<__T0, __T1>> {
-      Rc::new(move |this: Self| -> Tuple2<__T0, __T1>{
-          match this {
-            Tuple2::_T2{_0, _1, } => {
-              Tuple2::_T2 {
-                _0: f_0.clone()(_0),
-                _1: f_1.clone()(_1)
-              }
-            },
-          }
-        })
-    }
-  }
-
-  impl<T0: DafnyType + Eq, T1: DafnyType + Eq> Eq
-    for Tuple2<T0, T1> {}
-
-  impl<T0: DafnyType + Hash, T1: DafnyType + Hash> Hash
-    for Tuple2<T0, T1> {
-    fn hash<_H: Hasher>(&self, _state: &mut _H) {
-      match self {
-        Tuple2::_T2{_0, _1, } => {
-          Hash::hash(_0, _state);
-          Hash::hash(_1, _state)
-        },
-      }
-    }
-  }
-
-  impl<T0: DafnyType + Default, T1: DafnyType + Default> Default
-    for Tuple2<T0, T1> {
-    fn default() -> Tuple2<T0, T1> {
-      Tuple2::_T2 {
-        _0: Default::default(),
-        _1: Default::default()
-      }
-    }
-  }
-
-  impl<T0: DafnyType, T1: DafnyType> AsRef<Tuple2<T0, T1>>
-    for Tuple2<T0, T1> {
-    fn as_ref(&self) -> &Self {
-      self
-    }
-  }
-
-  #[derive(PartialEq, Clone)]
-  pub enum Tuple0 {
-    _T0 {}
-  }
-
-  impl Tuple0 {}
-
-  impl Debug
-    for Tuple0 {
-    fn fmt(&self, f: &mut Formatter) -> Result {
-      DafnyPrint::fmt_print(self, f, true)
-    }
-  }
-
-  impl DafnyPrint
-    for Tuple0 {
-    fn fmt_print(&self, _formatter: &mut Formatter, _in_seq: bool) -> std::fmt::Result {
-      match self {
-        Tuple0::_T0{} => {
-          write!(_formatter, "")?;
-          Ok(())
-        },
-      }
-    }
-  }
-
-  impl Tuple0 {
-    /// Enumerates all possible values of Tuple0
-    pub fn _AllSingletonConstructors() -> SequenceIter<Rc<Tuple0>> {
-      seq![Rc::new(Tuple0::_T0 {})].iter()
-    }
-  }
-
-  impl Eq
-    for Tuple0 {}
-
-  impl Hash
-    for Tuple0 {
-    fn hash<_H: Hasher>(&self, _state: &mut _H) {
-      match self {
-        Tuple0::_T0{} => {
-          
-        },
-      }
-    }
-  }
-
-  impl Default
-    for Tuple0 {
-    fn default() -> Tuple0 {
-      Tuple0::_T0 {}
-    }
-  }
-
-  impl AsRef<Tuple0>
-    for Tuple0 {
-    fn as_ref(&self) -> &Self {
-      self
-    }
-  }
-
-  #[derive(PartialEq, Clone)]
-  pub enum Tuple1<T0: DafnyType> {
-    _T1 {
-      _0: T0
-    }
-  }
-
-  impl<T0: DafnyType> Tuple1<T0> {
-    /// Returns a borrow of the field _0
-    pub fn _0(&self) -> &T0 {
-      match self {
-        Tuple1::_T1{_0, } => _0,
-      }
-    }
-  }
-
-  impl<T0: DafnyType> Debug
-    for Tuple1<T0> {
-    fn fmt(&self, f: &mut Formatter) -> Result {
-      DafnyPrint::fmt_print(self, f, true)
-    }
-  }
-
-  impl<T0: DafnyType> DafnyPrint
-    for Tuple1<T0> {
-    fn fmt_print(&self, _formatter: &mut Formatter, _in_seq: bool) -> std::fmt::Result {
-      match self {
-        Tuple1::_T1{_0, } => {
-          write!(_formatter, "(")?;
-          DafnyPrint::fmt_print(_0, _formatter, false)?;
-          write!(_formatter, ")")?;
-          Ok(())
-        },
-      }
-    }
-  }
-
-  impl<T0: DafnyType> Tuple1<T0> {
-    /// Given type parameter conversions, returns a lambda to convert this structure
-    pub fn coerce<__T0: DafnyType>(f_0: Rc<impl ::std::ops::Fn(T0) -> __T0 + 'static>) -> Rc<impl ::std::ops::Fn(Tuple1<T0>) -> Tuple1<__T0>> {
-      Rc::new(move |this: Self| -> Tuple1<__T0>{
-          match this {
-            Tuple1::_T1{_0, } => {
-              Tuple1::_T1 {
-                _0: f_0.clone()(_0)
-              }
-            },
-          }
-        })
-    }
-  }
-
-  impl<T0: DafnyType + Eq> Eq
-    for Tuple1<T0> {}
-
-  impl<T0: DafnyType + Hash> Hash
-    for Tuple1<T0> {
-    fn hash<_H: Hasher>(&self, _state: &mut _H) {
-      match self {
-        Tuple1::_T1{_0, } => {
-          Hash::hash(_0, _state)
-        },
-      }
-    }
-  }
-
-  impl<T0: DafnyType + Default> Default
-    for Tuple1<T0> {
-    fn default() -> Tuple1<T0> {
-      Tuple1::_T1 {
-        _0: Default::default()
-      }
-    }
-  }
-
-  impl<T0: DafnyType> AsRef<Tuple1<T0>>
-    for Tuple1<T0> {
-    fn as_ref(&self) -> &Self {
-      self
-    }
-  }
-
-  #[derive(PartialEq, Clone)]
-  pub enum Tuple3<T0: DafnyType, T1: DafnyType, T2: DafnyType> {
-    _T3 {
-      _0: T0,
-      _1: T1,
-      _2: T2
-    }
-  }
-
-  impl<T0: DafnyType, T1: DafnyType, T2: DafnyType> Tuple3<T0, T1, T2> {
-    /// Returns a borrow of the field _0
-    pub fn _0(&self) -> &T0 {
-      match self {
-        Tuple3::_T3{_0, _1, _2, } => _0,
-      }
-    }
-    /// Returns a borrow of the field _1
-    pub fn _1(&self) -> &T1 {
-      match self {
-        Tuple3::_T3{_0, _1, _2, } => _1,
-      }
-    }
-    /// Returns a borrow of the field _2
-    pub fn _2(&self) -> &T2 {
-      match self {
-        Tuple3::_T3{_0, _1, _2, } => _2,
-      }
-    }
-  }
-
-  impl<T0: DafnyType, T1: DafnyType, T2: DafnyType> Debug
-    for Tuple3<T0, T1, T2> {
-    fn fmt(&self, f: &mut Formatter) -> Result {
-      DafnyPrint::fmt_print(self, f, true)
-    }
-  }
-
-  impl<T0: DafnyType, T1: DafnyType, T2: DafnyType> DafnyPrint
-    for Tuple3<T0, T1, T2> {
-    fn fmt_print(&self, _formatter: &mut Formatter, _in_seq: bool) -> std::fmt::Result {
-      match self {
-        Tuple3::_T3{_0, _1, _2, } => {
-          write!(_formatter, "(")?;
-          DafnyPrint::fmt_print(_0, _formatter, false)?;
-          write!(_formatter, ", ")?;
-          DafnyPrint::fmt_print(_1, _formatter, false)?;
-          write!(_formatter, ", ")?;
-          DafnyPrint::fmt_print(_2, _formatter, false)?;
-          write!(_formatter, ")")?;
-          Ok(())
-        },
-      }
-    }
-  }
-
-  impl<T0: DafnyType, T1: DafnyType, T2: DafnyType> Tuple3<T0, T1, T2> {
-    /// Given type parameter conversions, returns a lambda to convert this structure
-    pub fn coerce<__T0: DafnyType, __T1: DafnyType, __T2: DafnyType>(f_0: Rc<impl ::std::ops::Fn(T0) -> __T0 + 'static>, f_1: Rc<impl ::std::ops::Fn(T1) -> __T1 + 'static>, f_2: Rc<impl ::std::ops::Fn(T2) -> __T2 + 'static>) -> Rc<impl ::std::ops::Fn(Tuple3<T0, T1, T2>) -> Tuple3<__T0, __T1, __T2>> {
-      Rc::new(move |this: Self| -> Tuple3<__T0, __T1, __T2>{
-          match this {
-            Tuple3::_T3{_0, _1, _2, } => {
-              Tuple3::_T3 {
-                _0: f_0.clone()(_0),
-                _1: f_1.clone()(_1),
-                _2: f_2.clone()(_2)
-              }
-            },
-          }
-        })
-    }
-  }
-
-  impl<T0: DafnyType + Eq, T1: DafnyType + Eq, T2: DafnyType + Eq> Eq
-    for Tuple3<T0, T1, T2> {}
-
-  impl<T0: DafnyType + Hash, T1: DafnyType + Hash, T2: DafnyType + Hash> Hash
-    for Tuple3<T0, T1, T2> {
-    fn hash<_H: Hasher>(&self, _state: &mut _H) {
-      match self {
-        Tuple3::_T3{_0, _1, _2, } => {
-          Hash::hash(_0, _state);
-          Hash::hash(_1, _state);
-          Hash::hash(_2, _state)
-        },
-      }
-    }
-  }
-
-  impl<T0: DafnyType + Default, T1: DafnyType + Default, T2: DafnyType + Default> Default
-    for Tuple3<T0, T1, T2> {
-    fn default() -> Tuple3<T0, T1, T2> {
-      Tuple3::_T3 {
-        _0: Default::default(),
-        _1: Default::default(),
-        _2: Default::default()
-      }
-    }
-  }
-
-  impl<T0: DafnyType, T1: DafnyType, T2: DafnyType> AsRef<Tuple3<T0, T1, T2>>
-    for Tuple3<T0, T1, T2> {
-    fn as_ref(&self) -> &Self {
-      self
-    }
-  }
-
-  #[derive(PartialEq, Clone)]
-  pub enum Tuple4<T0: DafnyType, T1: DafnyType, T2: DafnyType, T3: DafnyType> {
-    _T4 {
-      _0: T0,
-      _1: T1,
-      _2: T2,
-      _3: T3
-    }
-  }
-
-  impl<T0: DafnyType, T1: DafnyType, T2: DafnyType, T3: DafnyType> Tuple4<T0, T1, T2, T3> {
-    /// Returns a borrow of the field _0
-    pub fn _0(&self) -> &T0 {
-      match self {
-        Tuple4::_T4{_0, _1, _2, _3, } => _0,
-      }
-    }
-    /// Returns a borrow of the field _1
-    pub fn _1(&self) -> &T1 {
-      match self {
-        Tuple4::_T4{_0, _1, _2, _3, } => _1,
-      }
-    }
-    /// Returns a borrow of the field _2
-    pub fn _2(&self) -> &T2 {
-      match self {
-        Tuple4::_T4{_0, _1, _2, _3, } => _2,
-      }
-    }
-    /// Returns a borrow of the field _3
-    pub fn _3(&self) -> &T3 {
-      match self {
-        Tuple4::_T4{_0, _1, _2, _3, } => _3,
-      }
-    }
-  }
-
-  impl<T0: DafnyType, T1: DafnyType, T2: DafnyType, T3: DafnyType> Debug
-    for Tuple4<T0, T1, T2, T3> {
-    fn fmt(&self, f: &mut Formatter) -> Result {
-      DafnyPrint::fmt_print(self, f, true)
-    }
-  }
-
-  impl<T0: DafnyType, T1: DafnyType, T2: DafnyType, T3: DafnyType> DafnyPrint
-    for Tuple4<T0, T1, T2, T3> {
-    fn fmt_print(&self, _formatter: &mut Formatter, _in_seq: bool) -> std::fmt::Result {
-      match self {
-        Tuple4::_T4{_0, _1, _2, _3, } => {
-          write!(_formatter, "(")?;
-          DafnyPrint::fmt_print(_0, _formatter, false)?;
-          write!(_formatter, ", ")?;
-          DafnyPrint::fmt_print(_1, _formatter, false)?;
-          write!(_formatter, ", ")?;
-          DafnyPrint::fmt_print(_2, _formatter, false)?;
-          write!(_formatter, ", ")?;
-          DafnyPrint::fmt_print(_3, _formatter, false)?;
-          write!(_formatter, ")")?;
-          Ok(())
-        },
-      }
-    }
-  }
-
-  impl<T0: DafnyType, T1: DafnyType, T2: DafnyType, T3: DafnyType> Tuple4<T0, T1, T2, T3> {
-    /// Given type parameter conversions, returns a lambda to convert this structure
-    pub fn coerce<__T0: DafnyType, __T1: DafnyType, __T2: DafnyType, __T3: DafnyType>(f_0: Rc<impl ::std::ops::Fn(T0) -> __T0 + 'static>, f_1: Rc<impl ::std::ops::Fn(T1) -> __T1 + 'static>, f_2: Rc<impl ::std::ops::Fn(T2) -> __T2 + 'static>, f_3: Rc<impl ::std::ops::Fn(T3) -> __T3 + 'static>) -> Rc<impl ::std::ops::Fn(Tuple4<T0, T1, T2, T3>) -> Tuple4<__T0, __T1, __T2, __T3>> {
-      Rc::new(move |this: Self| -> Tuple4<__T0, __T1, __T2, __T3>{
-          match this {
-            Tuple4::_T4{_0, _1, _2, _3, } => {
-              Tuple4::_T4 {
-                _0: f_0.clone()(_0),
-                _1: f_1.clone()(_1),
-                _2: f_2.clone()(_2),
-                _3: f_3.clone()(_3)
-              }
-            },
-          }
-        })
-    }
-  }
-
-  impl<T0: DafnyType + Eq, T1: DafnyType + Eq, T2: DafnyType + Eq, T3: DafnyType + Eq> Eq
-    for Tuple4<T0, T1, T2, T3> {}
-
-  impl<T0: DafnyType + Hash, T1: DafnyType + Hash, T2: DafnyType + Hash, T3: DafnyType + Hash> Hash
-    for Tuple4<T0, T1, T2, T3> {
-    fn hash<_H: Hasher>(&self, _state: &mut _H) {
-      match self {
-        Tuple4::_T4{_0, _1, _2, _3, } => {
-          Hash::hash(_0, _state);
-          Hash::hash(_1, _state);
-          Hash::hash(_2, _state);
-          Hash::hash(_3, _state)
-        },
-      }
-    }
-  }
-
-  impl<T0: DafnyType + Default, T1: DafnyType + Default, T2: DafnyType + Default, T3: DafnyType + Default> Default
-    for Tuple4<T0, T1, T2, T3> {
-    fn default() -> Tuple4<T0, T1, T2, T3> {
-      Tuple4::_T4 {
-        _0: Default::default(),
-        _1: Default::default(),
-        _2: Default::default(),
-        _3: Default::default()
-      }
-    }
-  }
-
-  impl<T0: DafnyType, T1: DafnyType, T2: DafnyType, T3: DafnyType> AsRef<Tuple4<T0, T1, T2, T3>>
-    for Tuple4<T0, T1, T2, T3> {
-    fn as_ref(&self) -> &Self {
-      self
-    }
-  }
-
-  #[derive(PartialEq, Clone)]
-  pub enum Tuple5<T0: DafnyType, T1: DafnyType, T2: DafnyType, T3: DafnyType, T4: DafnyType> {
-    _T5 {
-      _0: T0,
-      _1: T1,
-      _2: T2,
-      _3: T3,
-      _4: T4
-    }
-  }
-
-  impl<T0: DafnyType, T1: DafnyType, T2: DafnyType, T3: DafnyType, T4: DafnyType> Tuple5<T0, T1, T2, T3, T4> {
-    /// Returns a borrow of the field _0
-    pub fn _0(&self) -> &T0 {
-      match self {
-        Tuple5::_T5{_0, _1, _2, _3, _4, } => _0,
-      }
-    }
-    /// Returns a borrow of the field _1
-    pub fn _1(&self) -> &T1 {
-      match self {
-        Tuple5::_T5{_0, _1, _2, _3, _4, } => _1,
-      }
-    }
-    /// Returns a borrow of the field _2
-    pub fn _2(&self) -> &T2 {
-      match self {
-        Tuple5::_T5{_0, _1, _2, _3, _4, } => _2,
-      }
-    }
-    /// Returns a borrow of the field _3
-    pub fn _3(&self) -> &T3 {
-      match self {
-        Tuple5::_T5{_0, _1, _2, _3, _4, } => _3,
-      }
-    }
-    /// Returns a borrow of the field _4
-    pub fn _4(&self) -> &T4 {
-      match self {
-        Tuple5::_T5{_0, _1, _2, _3, _4, } => _4,
-      }
-    }
-  }
-
-  impl<T0: DafnyType, T1: DafnyType, T2: DafnyType, T3: DafnyType, T4: DafnyType> Debug
-    for Tuple5<T0, T1, T2, T3, T4> {
-    fn fmt(&self, f: &mut Formatter) -> Result {
-      DafnyPrint::fmt_print(self, f, true)
-    }
-  }
-
-  impl<T0: DafnyType, T1: DafnyType, T2: DafnyType, T3: DafnyType, T4: DafnyType> DafnyPrint
-    for Tuple5<T0, T1, T2, T3, T4> {
-    fn fmt_print(&self, _formatter: &mut Formatter, _in_seq: bool) -> std::fmt::Result {
-      match self {
-        Tuple5::_T5{_0, _1, _2, _3, _4, } => {
-          write!(_formatter, "(")?;
-          DafnyPrint::fmt_print(_0, _formatter, false)?;
-          write!(_formatter, ", ")?;
-          DafnyPrint::fmt_print(_1, _formatter, false)?;
-          write!(_formatter, ", ")?;
-          DafnyPrint::fmt_print(_2, _formatter, false)?;
-          write!(_formatter, ", ")?;
-          DafnyPrint::fmt_print(_3, _formatter, false)?;
-          write!(_formatter, ", ")?;
-          DafnyPrint::fmt_print(_4, _formatter, false)?;
-          write!(_formatter, ")")?;
-          Ok(())
-        },
-      }
-    }
-  }
-
-  impl<T0: DafnyType, T1: DafnyType, T2: DafnyType, T3: DafnyType, T4: DafnyType> Tuple5<T0, T1, T2, T3, T4> {
-    /// Given type parameter conversions, returns a lambda to convert this structure
-    pub fn coerce<__T0: DafnyType, __T1: DafnyType, __T2: DafnyType, __T3: DafnyType, __T4: DafnyType>(f_0: Rc<impl ::std::ops::Fn(T0) -> __T0 + 'static>, f_1: Rc<impl ::std::ops::Fn(T1) -> __T1 + 'static>, f_2: Rc<impl ::std::ops::Fn(T2) -> __T2 + 'static>, f_3: Rc<impl ::std::ops::Fn(T3) -> __T3 + 'static>, f_4: Rc<impl ::std::ops::Fn(T4) -> __T4 + 'static>) -> Rc<impl ::std::ops::Fn(Tuple5<T0, T1, T2, T3, T4>) -> Tuple5<__T0, __T1, __T2, __T3, __T4>> {
-      Rc::new(move |this: Self| -> Tuple5<__T0, __T1, __T2, __T3, __T4>{
-          match this {
-            Tuple5::_T5{_0, _1, _2, _3, _4, } => {
-              Tuple5::_T5 {
-                _0: f_0.clone()(_0),
-                _1: f_1.clone()(_1),
-                _2: f_2.clone()(_2),
-                _3: f_3.clone()(_3),
-                _4: f_4.clone()(_4)
-              }
-            },
-          }
-        })
-    }
-  }
-
-  impl<T0: DafnyType + Eq, T1: DafnyType + Eq, T2: DafnyType + Eq, T3: DafnyType + Eq, T4: DafnyType + Eq> Eq
-    for Tuple5<T0, T1, T2, T3, T4> {}
-
-  impl<T0: DafnyType + Hash, T1: DafnyType + Hash, T2: DafnyType + Hash, T3: DafnyType + Hash, T4: DafnyType + Hash> Hash
-    for Tuple5<T0, T1, T2, T3, T4> {
-    fn hash<_H: Hasher>(&self, _state: &mut _H) {
-      match self {
-        Tuple5::_T5{_0, _1, _2, _3, _4, } => {
-          Hash::hash(_0, _state);
-          Hash::hash(_1, _state);
-          Hash::hash(_2, _state);
-          Hash::hash(_3, _state);
-          Hash::hash(_4, _state)
-        },
-      }
-    }
-  }
-
-  impl<T0: DafnyType + Default, T1: DafnyType + Default, T2: DafnyType + Default, T3: DafnyType + Default, T4: DafnyType + Default> Default
-    for Tuple5<T0, T1, T2, T3, T4> {
-    fn default() -> Tuple5<T0, T1, T2, T3, T4> {
-      Tuple5::_T5 {
-        _0: Default::default(),
-        _1: Default::default(),
-        _2: Default::default(),
-        _3: Default::default(),
-        _4: Default::default()
-      }
-    }
-  }
-
-  impl<T0: DafnyType, T1: DafnyType, T2: DafnyType, T3: DafnyType, T4: DafnyType> AsRef<Tuple5<T0, T1, T2, T3, T4>>
-    for Tuple5<T0, T1, T2, T3, T4> {
-    fn as_ref(&self) -> &Self {
-      self
-    }
-  }
-
-  #[derive(PartialEq, Clone)]
-  pub enum Tuple6<T0: DafnyType, T1: DafnyType, T2: DafnyType, T3: DafnyType, T4: DafnyType, T5: DafnyType> {
-    _T6 {
-      _0: T0,
-      _1: T1,
-      _2: T2,
-      _3: T3,
-      _4: T4,
-      _5: T5
-    }
-  }
-
-  impl<T0: DafnyType, T1: DafnyType, T2: DafnyType, T3: DafnyType, T4: DafnyType, T5: DafnyType> Tuple6<T0, T1, T2, T3, T4, T5> {
-    /// Returns a borrow of the field _0
-    pub fn _0(&self) -> &T0 {
-      match self {
-        Tuple6::_T6{_0, _1, _2, _3, _4, _5, } => _0,
-      }
-    }
-    /// Returns a borrow of the field _1
-    pub fn _1(&self) -> &T1 {
-      match self {
-        Tuple6::_T6{_0, _1, _2, _3, _4, _5, } => _1,
-      }
-    }
-    /// Returns a borrow of the field _2
-    pub fn _2(&self) -> &T2 {
-      match self {
-        Tuple6::_T6{_0, _1, _2, _3, _4, _5, } => _2,
-      }
-    }
-    /// Returns a borrow of the field _3
-    pub fn _3(&self) -> &T3 {
-      match self {
-        Tuple6::_T6{_0, _1, _2, _3, _4, _5, } => _3,
-      }
-    }
-    /// Returns a borrow of the field _4
-    pub fn _4(&self) -> &T4 {
-      match self {
-        Tuple6::_T6{_0, _1, _2, _3, _4, _5, } => _4,
-      }
-    }
-    /// Returns a borrow of the field _5
-    pub fn _5(&self) -> &T5 {
-      match self {
-        Tuple6::_T6{_0, _1, _2, _3, _4, _5, } => _5,
-      }
-    }
-  }
-
-  impl<T0: DafnyType, T1: DafnyType, T2: DafnyType, T3: DafnyType, T4: DafnyType, T5: DafnyType> Debug
-    for Tuple6<T0, T1, T2, T3, T4, T5> {
-    fn fmt(&self, f: &mut Formatter) -> Result {
-      DafnyPrint::fmt_print(self, f, true)
-    }
-  }
-
-  impl<T0: DafnyType, T1: DafnyType, T2: DafnyType, T3: DafnyType, T4: DafnyType, T5: DafnyType> DafnyPrint
-    for Tuple6<T0, T1, T2, T3, T4, T5> {
-    fn fmt_print(&self, _formatter: &mut Formatter, _in_seq: bool) -> std::fmt::Result {
-      match self {
-        Tuple6::_T6{_0, _1, _2, _3, _4, _5, } => {
-          write!(_formatter, "(")?;
-          DafnyPrint::fmt_print(_0, _formatter, false)?;
-          write!(_formatter, ", ")?;
-          DafnyPrint::fmt_print(_1, _formatter, false)?;
-          write!(_formatter, ", ")?;
-          DafnyPrint::fmt_print(_2, _formatter, false)?;
-          write!(_formatter, ", ")?;
-          DafnyPrint::fmt_print(_3, _formatter, false)?;
-          write!(_formatter, ", ")?;
-          DafnyPrint::fmt_print(_4, _formatter, false)?;
-          write!(_formatter, ", ")?;
-          DafnyPrint::fmt_print(_5, _formatter, false)?;
-          write!(_formatter, ")")?;
-          Ok(())
-        },
-      }
-    }
-  }
-
-  impl<T0: DafnyType, T1: DafnyType, T2: DafnyType, T3: DafnyType, T4: DafnyType, T5: DafnyType> Tuple6<T0, T1, T2, T3, T4, T5> {
-    /// Given type parameter conversions, returns a lambda to convert this structure
-    pub fn coerce<__T0: DafnyType, __T1: DafnyType, __T2: DafnyType, __T3: DafnyType, __T4: DafnyType, __T5: DafnyType>(f_0: Rc<impl ::std::ops::Fn(T0) -> __T0 + 'static>, f_1: Rc<impl ::std::ops::Fn(T1) -> __T1 + 'static>, f_2: Rc<impl ::std::ops::Fn(T2) -> __T2 + 'static>, f_3: Rc<impl ::std::ops::Fn(T3) -> __T3 + 'static>, f_4: Rc<impl ::std::ops::Fn(T4) -> __T4 + 'static>, f_5: Rc<impl ::std::ops::Fn(T5) -> __T5 + 'static>) -> Rc<impl ::std::ops::Fn(Tuple6<T0, T1, T2, T3, T4, T5>) -> Tuple6<__T0, __T1, __T2, __T3, __T4, __T5>> {
-      Rc::new(move |this: Self| -> Tuple6<__T0, __T1, __T2, __T3, __T4, __T5>{
-          match this {
-            Tuple6::_T6{_0, _1, _2, _3, _4, _5, } => {
-              Tuple6::_T6 {
-                _0: f_0.clone()(_0),
-                _1: f_1.clone()(_1),
-                _2: f_2.clone()(_2),
-                _3: f_3.clone()(_3),
-                _4: f_4.clone()(_4),
-                _5: f_5.clone()(_5)
-              }
-            },
-          }
-        })
-    }
-  }
-
-  impl<T0: DafnyType + Eq, T1: DafnyType + Eq, T2: DafnyType + Eq, T3: DafnyType + Eq, T4: DafnyType + Eq, T5: DafnyType + Eq> Eq
-    for Tuple6<T0, T1, T2, T3, T4, T5> {}
-
-  impl<T0: DafnyType + Hash, T1: DafnyType + Hash, T2: DafnyType + Hash, T3: DafnyType + Hash, T4: DafnyType + Hash, T5: DafnyType + Hash> Hash
-    for Tuple6<T0, T1, T2, T3, T4, T5> {
-    fn hash<_H: Hasher>(&self, _state: &mut _H) {
-      match self {
-        Tuple6::_T6{_0, _1, _2, _3, _4, _5, } => {
-          Hash::hash(_0, _state);
-          Hash::hash(_1, _state);
-          Hash::hash(_2, _state);
-          Hash::hash(_3, _state);
-          Hash::hash(_4, _state);
-          Hash::hash(_5, _state)
-        },
-      }
-    }
-  }
-
-  impl<T0: DafnyType + Default, T1: DafnyType + Default, T2: DafnyType + Default, T3: DafnyType + Default, T4: DafnyType + Default, T5: DafnyType + Default> Default
-    for Tuple6<T0, T1, T2, T3, T4, T5> {
-    fn default() -> Tuple6<T0, T1, T2, T3, T4, T5> {
-      Tuple6::_T6 {
-        _0: Default::default(),
-        _1: Default::default(),
-        _2: Default::default(),
-        _3: Default::default(),
-        _4: Default::default(),
-        _5: Default::default()
-      }
-    }
-  }
-
-  impl<T0: DafnyType, T1: DafnyType, T2: DafnyType, T3: DafnyType, T4: DafnyType, T5: DafnyType> AsRef<Tuple6<T0, T1, T2, T3, T4, T5>>
-    for Tuple6<T0, T1, T2, T3, T4, T5> {
-    fn as_ref(&self) -> &Self {
-      self
-    }
-  }
-
-  #[derive(PartialEq, Clone)]
-  pub enum Tuple7<T0: DafnyType, T1: DafnyType, T2: DafnyType, T3: DafnyType, T4: DafnyType, T5: DafnyType, T6: DafnyType> {
-    _T7 {
-      _0: T0,
-      _1: T1,
-      _2: T2,
-      _3: T3,
-      _4: T4,
-      _5: T5,
-      _6: T6
-    }
-  }
-
-  impl<T0: DafnyType, T1: DafnyType, T2: DafnyType, T3: DafnyType, T4: DafnyType, T5: DafnyType, T6: DafnyType> Tuple7<T0, T1, T2, T3, T4, T5, T6> {
-    /// Returns a borrow of the field _0
-    pub fn _0(&self) -> &T0 {
-      match self {
-        Tuple7::_T7{_0, _1, _2, _3, _4, _5, _6, } => _0,
-      }
-    }
-    /// Returns a borrow of the field _1
-    pub fn _1(&self) -> &T1 {
-      match self {
-        Tuple7::_T7{_0, _1, _2, _3, _4, _5, _6, } => _1,
-      }
-    }
-    /// Returns a borrow of the field _2
-    pub fn _2(&self) -> &T2 {
-      match self {
-        Tuple7::_T7{_0, _1, _2, _3, _4, _5, _6, } => _2,
-      }
-    }
-    /// Returns a borrow of the field _3
-    pub fn _3(&self) -> &T3 {
-      match self {
-        Tuple7::_T7{_0, _1, _2, _3, _4, _5, _6, } => _3,
-      }
-    }
-    /// Returns a borrow of the field _4
-    pub fn _4(&self) -> &T4 {
-      match self {
-        Tuple7::_T7{_0, _1, _2, _3, _4, _5, _6, } => _4,
-      }
-    }
-    /// Returns a borrow of the field _5
-    pub fn _5(&self) -> &T5 {
-      match self {
-        Tuple7::_T7{_0, _1, _2, _3, _4, _5, _6, } => _5,
-      }
-    }
-    /// Returns a borrow of the field _6
-    pub fn _6(&self) -> &T6 {
-      match self {
-        Tuple7::_T7{_0, _1, _2, _3, _4, _5, _6, } => _6,
-      }
-    }
-  }
-
-  impl<T0: DafnyType, T1: DafnyType, T2: DafnyType, T3: DafnyType, T4: DafnyType, T5: DafnyType, T6: DafnyType> Debug
-    for Tuple7<T0, T1, T2, T3, T4, T5, T6> {
-    fn fmt(&self, f: &mut Formatter) -> Result {
-      DafnyPrint::fmt_print(self, f, true)
-    }
-  }
-
-  impl<T0: DafnyType, T1: DafnyType, T2: DafnyType, T3: DafnyType, T4: DafnyType, T5: DafnyType, T6: DafnyType> DafnyPrint
-    for Tuple7<T0, T1, T2, T3, T4, T5, T6> {
-    fn fmt_print(&self, _formatter: &mut Formatter, _in_seq: bool) -> std::fmt::Result {
-      match self {
-        Tuple7::_T7{_0, _1, _2, _3, _4, _5, _6, } => {
-          write!(_formatter, "(")?;
-          DafnyPrint::fmt_print(_0, _formatter, false)?;
-          write!(_formatter, ", ")?;
-          DafnyPrint::fmt_print(_1, _formatter, false)?;
-          write!(_formatter, ", ")?;
-          DafnyPrint::fmt_print(_2, _formatter, false)?;
-          write!(_formatter, ", ")?;
-          DafnyPrint::fmt_print(_3, _formatter, false)?;
-          write!(_formatter, ", ")?;
-          DafnyPrint::fmt_print(_4, _formatter, false)?;
-          write!(_formatter, ", ")?;
-          DafnyPrint::fmt_print(_5, _formatter, false)?;
-          write!(_formatter, ", ")?;
-          DafnyPrint::fmt_print(_6, _formatter, false)?;
-          write!(_formatter, ")")?;
-          Ok(())
-        },
-      }
-    }
-  }
-
-  impl<T0: DafnyType, T1: DafnyType, T2: DafnyType, T3: DafnyType, T4: DafnyType, T5: DafnyType, T6: DafnyType> Tuple7<T0, T1, T2, T3, T4, T5, T6> {
-    /// Given type parameter conversions, returns a lambda to convert this structure
-    pub fn coerce<__T0: DafnyType, __T1: DafnyType, __T2: DafnyType, __T3: DafnyType, __T4: DafnyType, __T5: DafnyType, __T6: DafnyType>(f_0: Rc<impl ::std::ops::Fn(T0) -> __T0 + 'static>, f_1: Rc<impl ::std::ops::Fn(T1) -> __T1 + 'static>, f_2: Rc<impl ::std::ops::Fn(T2) -> __T2 + 'static>, f_3: Rc<impl ::std::ops::Fn(T3) -> __T3 + 'static>, f_4: Rc<impl ::std::ops::Fn(T4) -> __T4 + 'static>, f_5: Rc<impl ::std::ops::Fn(T5) -> __T5 + 'static>, f_6: Rc<impl ::std::ops::Fn(T6) -> __T6 + 'static>) -> Rc<impl ::std::ops::Fn(Tuple7<T0, T1, T2, T3, T4, T5, T6>) -> Tuple7<__T0, __T1, __T2, __T3, __T4, __T5, __T6>> {
-      Rc::new(move |this: Self| -> Tuple7<__T0, __T1, __T2, __T3, __T4, __T5, __T6>{
-          match this {
-            Tuple7::_T7{_0, _1, _2, _3, _4, _5, _6, } => {
-              Tuple7::_T7 {
-                _0: f_0.clone()(_0),
-                _1: f_1.clone()(_1),
-                _2: f_2.clone()(_2),
-                _3: f_3.clone()(_3),
-                _4: f_4.clone()(_4),
-                _5: f_5.clone()(_5),
-                _6: f_6.clone()(_6)
-              }
-            },
-          }
-        })
-    }
-  }
-
-  impl<T0: DafnyType + Eq, T1: DafnyType + Eq, T2: DafnyType + Eq, T3: DafnyType + Eq, T4: DafnyType + Eq, T5: DafnyType + Eq, T6: DafnyType + Eq> Eq
-    for Tuple7<T0, T1, T2, T3, T4, T5, T6> {}
-
-  impl<T0: DafnyType + Hash, T1: DafnyType + Hash, T2: DafnyType + Hash, T3: DafnyType + Hash, T4: DafnyType + Hash, T5: DafnyType + Hash, T6: DafnyType + Hash> Hash
-    for Tuple7<T0, T1, T2, T3, T4, T5, T6> {
-    fn hash<_H: Hasher>(&self, _state: &mut _H) {
-      match self {
-        Tuple7::_T7{_0, _1, _2, _3, _4, _5, _6, } => {
-          Hash::hash(_0, _state);
-          Hash::hash(_1, _state);
-          Hash::hash(_2, _state);
-          Hash::hash(_3, _state);
-          Hash::hash(_4, _state);
-          Hash::hash(_5, _state);
-          Hash::hash(_6, _state)
-        },
-      }
-    }
-  }
-
-  impl<T0: DafnyType + Default, T1: DafnyType + Default, T2: DafnyType + Default, T3: DafnyType + Default, T4: DafnyType + Default, T5: DafnyType + Default, T6: DafnyType + Default> Default
-    for Tuple7<T0, T1, T2, T3, T4, T5, T6> {
-    fn default() -> Tuple7<T0, T1, T2, T3, T4, T5, T6> {
-      Tuple7::_T7 {
-        _0: Default::default(),
-        _1: Default::default(),
-        _2: Default::default(),
-        _3: Default::default(),
-        _4: Default::default(),
-        _5: Default::default(),
-        _6: Default::default()
-      }
-    }
-  }
-
-  impl<T0: DafnyType, T1: DafnyType, T2: DafnyType, T3: DafnyType, T4: DafnyType, T5: DafnyType, T6: DafnyType> AsRef<Tuple7<T0, T1, T2, T3, T4, T5, T6>>
-    for Tuple7<T0, T1, T2, T3, T4, T5, T6> {
-    fn as_ref(&self) -> &Self {
-      self
-    }
-  }
-
-  #[derive(PartialEq, Clone)]
-  pub enum Tuple8<T0: DafnyType, T1: DafnyType, T2: DafnyType, T3: DafnyType, T4: DafnyType, T5: DafnyType, T6: DafnyType, T7: DafnyType> {
-    _T8 {
-      _0: T0,
-      _1: T1,
-      _2: T2,
-      _3: T3,
-      _4: T4,
-      _5: T5,
-      _6: T6,
-      _7: T7
-    }
-  }
-
-  impl<T0: DafnyType, T1: DafnyType, T2: DafnyType, T3: DafnyType, T4: DafnyType, T5: DafnyType, T6: DafnyType, T7: DafnyType> Tuple8<T0, T1, T2, T3, T4, T5, T6, T7> {
-    /// Returns a borrow of the field _0
-    pub fn _0(&self) -> &T0 {
-      match self {
-        Tuple8::_T8{_0, _1, _2, _3, _4, _5, _6, _7, } => _0,
-      }
-    }
-    /// Returns a borrow of the field _1
-    pub fn _1(&self) -> &T1 {
-      match self {
-        Tuple8::_T8{_0, _1, _2, _3, _4, _5, _6, _7, } => _1,
-      }
-    }
-    /// Returns a borrow of the field _2
-    pub fn _2(&self) -> &T2 {
-      match self {
-        Tuple8::_T8{_0, _1, _2, _3, _4, _5, _6, _7, } => _2,
-      }
-    }
-    /// Returns a borrow of the field _3
-    pub fn _3(&self) -> &T3 {
-      match self {
-        Tuple8::_T8{_0, _1, _2, _3, _4, _5, _6, _7, } => _3,
-      }
-    }
-    /// Returns a borrow of the field _4
-    pub fn _4(&self) -> &T4 {
-      match self {
-        Tuple8::_T8{_0, _1, _2, _3, _4, _5, _6, _7, } => _4,
-      }
-    }
-    /// Returns a borrow of the field _5
-    pub fn _5(&self) -> &T5 {
-      match self {
-        Tuple8::_T8{_0, _1, _2, _3, _4, _5, _6, _7, } => _5,
-      }
-    }
-    /// Returns a borrow of the field _6
-    pub fn _6(&self) -> &T6 {
-      match self {
-        Tuple8::_T8{_0, _1, _2, _3, _4, _5, _6, _7, } => _6,
-      }
-    }
-    /// Returns a borrow of the field _7
-    pub fn _7(&self) -> &T7 {
-      match self {
-        Tuple8::_T8{_0, _1, _2, _3, _4, _5, _6, _7, } => _7,
-      }
-    }
-  }
-
-  impl<T0: DafnyType, T1: DafnyType, T2: DafnyType, T3: DafnyType, T4: DafnyType, T5: DafnyType, T6: DafnyType, T7: DafnyType> Debug
-    for Tuple8<T0, T1, T2, T3, T4, T5, T6, T7> {
-    fn fmt(&self, f: &mut Formatter) -> Result {
-      DafnyPrint::fmt_print(self, f, true)
-    }
-  }
-
-  impl<T0: DafnyType, T1: DafnyType, T2: DafnyType, T3: DafnyType, T4: DafnyType, T5: DafnyType, T6: DafnyType, T7: DafnyType> DafnyPrint
-    for Tuple8<T0, T1, T2, T3, T4, T5, T6, T7> {
-    fn fmt_print(&self, _formatter: &mut Formatter, _in_seq: bool) -> std::fmt::Result {
-      match self {
-        Tuple8::_T8{_0, _1, _2, _3, _4, _5, _6, _7, } => {
-          write!(_formatter, "(")?;
-          DafnyPrint::fmt_print(_0, _formatter, false)?;
-          write!(_formatter, ", ")?;
-          DafnyPrint::fmt_print(_1, _formatter, false)?;
-          write!(_formatter, ", ")?;
-          DafnyPrint::fmt_print(_2, _formatter, false)?;
-          write!(_formatter, ", ")?;
-          DafnyPrint::fmt_print(_3, _formatter, false)?;
-          write!(_formatter, ", ")?;
-          DafnyPrint::fmt_print(_4, _formatter, false)?;
-          write!(_formatter, ", ")?;
-          DafnyPrint::fmt_print(_5, _formatter, false)?;
-          write!(_formatter, ", ")?;
-          DafnyPrint::fmt_print(_6, _formatter, false)?;
-          write!(_formatter, ", ")?;
-          DafnyPrint::fmt_print(_7, _formatter, false)?;
-          write!(_formatter, ")")?;
-          Ok(())
-        },
-      }
-    }
-  }
-
-  impl<T0: DafnyType, T1: DafnyType, T2: DafnyType, T3: DafnyType, T4: DafnyType, T5: DafnyType, T6: DafnyType, T7: DafnyType> Tuple8<T0, T1, T2, T3, T4, T5, T6, T7> {
-    /// Given type parameter conversions, returns a lambda to convert this structure
-    pub fn coerce<__T0: DafnyType, __T1: DafnyType, __T2: DafnyType, __T3: DafnyType, __T4: DafnyType, __T5: DafnyType, __T6: DafnyType, __T7: DafnyType>(f_0: Rc<impl ::std::ops::Fn(T0) -> __T0 + 'static>, f_1: Rc<impl ::std::ops::Fn(T1) -> __T1 + 'static>, f_2: Rc<impl ::std::ops::Fn(T2) -> __T2 + 'static>, f_3: Rc<impl ::std::ops::Fn(T3) -> __T3 + 'static>, f_4: Rc<impl ::std::ops::Fn(T4) -> __T4 + 'static>, f_5: Rc<impl ::std::ops::Fn(T5) -> __T5 + 'static>, f_6: Rc<impl ::std::ops::Fn(T6) -> __T6 + 'static>, f_7: Rc<impl ::std::ops::Fn(T7) -> __T7 + 'static>) -> Rc<impl ::std::ops::Fn(Tuple8<T0, T1, T2, T3, T4, T5, T6, T7>) -> Tuple8<__T0, __T1, __T2, __T3, __T4, __T5, __T6, __T7>> {
-      Rc::new(move |this: Self| -> Tuple8<__T0, __T1, __T2, __T3, __T4, __T5, __T6, __T7>{
-          match this {
-            Tuple8::_T8{_0, _1, _2, _3, _4, _5, _6, _7, } => {
-              Tuple8::_T8 {
-                _0: f_0.clone()(_0),
-                _1: f_1.clone()(_1),
-                _2: f_2.clone()(_2),
-                _3: f_3.clone()(_3),
-                _4: f_4.clone()(_4),
-                _5: f_5.clone()(_5),
-                _6: f_6.clone()(_6),
-                _7: f_7.clone()(_7)
-              }
-            },
-          }
-        })
-    }
-  }
-
-  impl<T0: DafnyType + Eq, T1: DafnyType + Eq, T2: DafnyType + Eq, T3: DafnyType + Eq, T4: DafnyType + Eq, T5: DafnyType + Eq, T6: DafnyType + Eq, T7: DafnyType + Eq> Eq
-    for Tuple8<T0, T1, T2, T3, T4, T5, T6, T7> {}
-
-  impl<T0: DafnyType + Hash, T1: DafnyType + Hash, T2: DafnyType + Hash, T3: DafnyType + Hash, T4: DafnyType + Hash, T5: DafnyType + Hash, T6: DafnyType + Hash, T7: DafnyType + Hash> Hash
-    for Tuple8<T0, T1, T2, T3, T4, T5, T6, T7> {
-    fn hash<_H: Hasher>(&self, _state: &mut _H) {
-      match self {
-        Tuple8::_T8{_0, _1, _2, _3, _4, _5, _6, _7, } => {
-          Hash::hash(_0, _state);
-          Hash::hash(_1, _state);
-          Hash::hash(_2, _state);
-          Hash::hash(_3, _state);
-          Hash::hash(_4, _state);
-          Hash::hash(_5, _state);
-          Hash::hash(_6, _state);
-          Hash::hash(_7, _state)
-        },
-      }
-    }
-  }
-
-  impl<T0: DafnyType + Default, T1: DafnyType + Default, T2: DafnyType + Default, T3: DafnyType + Default, T4: DafnyType + Default, T5: DafnyType + Default, T6: DafnyType + Default, T7: DafnyType + Default> Default
-    for Tuple8<T0, T1, T2, T3, T4, T5, T6, T7> {
-    fn default() -> Tuple8<T0, T1, T2, T3, T4, T5, T6, T7> {
-      Tuple8::_T8 {
-        _0: Default::default(),
-        _1: Default::default(),
-        _2: Default::default(),
-        _3: Default::default(),
-        _4: Default::default(),
-        _5: Default::default(),
-        _6: Default::default(),
-        _7: Default::default()
-      }
-    }
-  }
-
-  impl<T0: DafnyType, T1: DafnyType, T2: DafnyType, T3: DafnyType, T4: DafnyType, T5: DafnyType, T6: DafnyType, T7: DafnyType> AsRef<Tuple8<T0, T1, T2, T3, T4, T5, T6, T7>>
-    for Tuple8<T0, T1, T2, T3, T4, T5, T6, T7> {
-    fn as_ref(&self) -> &Self {
-      self
-    }
-  }
-
-  #[derive(PartialEq, Clone)]
-  pub enum Tuple9<T0: DafnyType, T1: DafnyType, T2: DafnyType, T3: DafnyType, T4: DafnyType, T5: DafnyType, T6: DafnyType, T7: DafnyType, T8: DafnyType> {
-    _T9 {
-      _0: T0,
-      _1: T1,
-      _2: T2,
-      _3: T3,
-      _4: T4,
-      _5: T5,
-      _6: T6,
-      _7: T7,
-      _8: T8
-    }
-  }
-
-  impl<T0: DafnyType, T1: DafnyType, T2: DafnyType, T3: DafnyType, T4: DafnyType, T5: DafnyType, T6: DafnyType, T7: DafnyType, T8: DafnyType> Tuple9<T0, T1, T2, T3, T4, T5, T6, T7, T8> {
-    /// Returns a borrow of the field _0
-    pub fn _0(&self) -> &T0 {
-      match self {
-        Tuple9::_T9{_0, _1, _2, _3, _4, _5, _6, _7, _8, } => _0,
-      }
-    }
-    /// Returns a borrow of the field _1
-    pub fn _1(&self) -> &T1 {
-      match self {
-        Tuple9::_T9{_0, _1, _2, _3, _4, _5, _6, _7, _8, } => _1,
-      }
-    }
-    /// Returns a borrow of the field _2
-    pub fn _2(&self) -> &T2 {
-      match self {
-        Tuple9::_T9{_0, _1, _2, _3, _4, _5, _6, _7, _8, } => _2,
-      }
-    }
-    /// Returns a borrow of the field _3
-    pub fn _3(&self) -> &T3 {
-      match self {
-        Tuple9::_T9{_0, _1, _2, _3, _4, _5, _6, _7, _8, } => _3,
-      }
-    }
-    /// Returns a borrow of the field _4
-    pub fn _4(&self) -> &T4 {
-      match self {
-        Tuple9::_T9{_0, _1, _2, _3, _4, _5, _6, _7, _8, } => _4,
-      }
-    }
-    /// Returns a borrow of the field _5
-    pub fn _5(&self) -> &T5 {
-      match self {
-        Tuple9::_T9{_0, _1, _2, _3, _4, _5, _6, _7, _8, } => _5,
-      }
-    }
-    /// Returns a borrow of the field _6
-    pub fn _6(&self) -> &T6 {
-      match self {
-        Tuple9::_T9{_0, _1, _2, _3, _4, _5, _6, _7, _8, } => _6,
-      }
-    }
-    /// Returns a borrow of the field _7
-    pub fn _7(&self) -> &T7 {
-      match self {
-        Tuple9::_T9{_0, _1, _2, _3, _4, _5, _6, _7, _8, } => _7,
-      }
-    }
-    /// Returns a borrow of the field _8
-    pub fn _8(&self) -> &T8 {
-      match self {
-        Tuple9::_T9{_0, _1, _2, _3, _4, _5, _6, _7, _8, } => _8,
-      }
-    }
-  }
-
-  impl<T0: DafnyType, T1: DafnyType, T2: DafnyType, T3: DafnyType, T4: DafnyType, T5: DafnyType, T6: DafnyType, T7: DafnyType, T8: DafnyType> Debug
-    for Tuple9<T0, T1, T2, T3, T4, T5, T6, T7, T8> {
-    fn fmt(&self, f: &mut Formatter) -> Result {
-      DafnyPrint::fmt_print(self, f, true)
-    }
-  }
-
-  impl<T0: DafnyType, T1: DafnyType, T2: DafnyType, T3: DafnyType, T4: DafnyType, T5: DafnyType, T6: DafnyType, T7: DafnyType, T8: DafnyType> DafnyPrint
-    for Tuple9<T0, T1, T2, T3, T4, T5, T6, T7, T8> {
-    fn fmt_print(&self, _formatter: &mut Formatter, _in_seq: bool) -> std::fmt::Result {
-      match self {
-        Tuple9::_T9{_0, _1, _2, _3, _4, _5, _6, _7, _8, } => {
-          write!(_formatter, "(")?;
-          DafnyPrint::fmt_print(_0, _formatter, false)?;
-          write!(_formatter, ", ")?;
-          DafnyPrint::fmt_print(_1, _formatter, false)?;
-          write!(_formatter, ", ")?;
-          DafnyPrint::fmt_print(_2, _formatter, false)?;
-          write!(_formatter, ", ")?;
-          DafnyPrint::fmt_print(_3, _formatter, false)?;
-          write!(_formatter, ", ")?;
-          DafnyPrint::fmt_print(_4, _formatter, false)?;
-          write!(_formatter, ", ")?;
-          DafnyPrint::fmt_print(_5, _formatter, false)?;
-          write!(_formatter, ", ")?;
-          DafnyPrint::fmt_print(_6, _formatter, false)?;
-          write!(_formatter, ", ")?;
-          DafnyPrint::fmt_print(_7, _formatter, false)?;
-          write!(_formatter, ", ")?;
-          DafnyPrint::fmt_print(_8, _formatter, false)?;
-          write!(_formatter, ")")?;
-          Ok(())
-        },
-      }
-    }
-  }
-
-  impl<T0: DafnyType, T1: DafnyType, T2: DafnyType, T3: DafnyType, T4: DafnyType, T5: DafnyType, T6: DafnyType, T7: DafnyType, T8: DafnyType> Tuple9<T0, T1, T2, T3, T4, T5, T6, T7, T8> {
-    /// Given type parameter conversions, returns a lambda to convert this structure
-    pub fn coerce<__T0: DafnyType, __T1: DafnyType, __T2: DafnyType, __T3: DafnyType, __T4: DafnyType, __T5: DafnyType, __T6: DafnyType, __T7: DafnyType, __T8: DafnyType>(f_0: Rc<impl ::std::ops::Fn(T0) -> __T0 + 'static>, f_1: Rc<impl ::std::ops::Fn(T1) -> __T1 + 'static>, f_2: Rc<impl ::std::ops::Fn(T2) -> __T2 + 'static>, f_3: Rc<impl ::std::ops::Fn(T3) -> __T3 + 'static>, f_4: Rc<impl ::std::ops::Fn(T4) -> __T4 + 'static>, f_5: Rc<impl ::std::ops::Fn(T5) -> __T5 + 'static>, f_6: Rc<impl ::std::ops::Fn(T6) -> __T6 + 'static>, f_7: Rc<impl ::std::ops::Fn(T7) -> __T7 + 'static>, f_8: Rc<impl ::std::ops::Fn(T8) -> __T8 + 'static>) -> Rc<impl ::std::ops::Fn(Tuple9<T0, T1, T2, T3, T4, T5, T6, T7, T8>) -> Tuple9<__T0, __T1, __T2, __T3, __T4, __T5, __T6, __T7, __T8>> {
-      Rc::new(move |this: Self| -> Tuple9<__T0, __T1, __T2, __T3, __T4, __T5, __T6, __T7, __T8>{
-          match this {
-            Tuple9::_T9{_0, _1, _2, _3, _4, _5, _6, _7, _8, } => {
-              Tuple9::_T9 {
-                _0: f_0.clone()(_0),
-                _1: f_1.clone()(_1),
-                _2: f_2.clone()(_2),
-                _3: f_3.clone()(_3),
-                _4: f_4.clone()(_4),
-                _5: f_5.clone()(_5),
-                _6: f_6.clone()(_6),
-                _7: f_7.clone()(_7),
-                _8: f_8.clone()(_8)
-              }
-            },
-          }
-        })
-    }
-  }
-
-  impl<T0: DafnyType + Eq, T1: DafnyType + Eq, T2: DafnyType + Eq, T3: DafnyType + Eq, T4: DafnyType + Eq, T5: DafnyType + Eq, T6: DafnyType + Eq, T7: DafnyType + Eq, T8: DafnyType + Eq> Eq
-    for Tuple9<T0, T1, T2, T3, T4, T5, T6, T7, T8> {}
-
-  impl<T0: DafnyType + Hash, T1: DafnyType + Hash, T2: DafnyType + Hash, T3: DafnyType + Hash, T4: DafnyType + Hash, T5: DafnyType + Hash, T6: DafnyType + Hash, T7: DafnyType + Hash, T8: DafnyType + Hash> Hash
-    for Tuple9<T0, T1, T2, T3, T4, T5, T6, T7, T8> {
-    fn hash<_H: Hasher>(&self, _state: &mut _H) {
-      match self {
-        Tuple9::_T9{_0, _1, _2, _3, _4, _5, _6, _7, _8, } => {
-          Hash::hash(_0, _state);
-          Hash::hash(_1, _state);
-          Hash::hash(_2, _state);
-          Hash::hash(_3, _state);
-          Hash::hash(_4, _state);
-          Hash::hash(_5, _state);
-          Hash::hash(_6, _state);
-          Hash::hash(_7, _state);
-          Hash::hash(_8, _state)
-        },
-      }
-    }
-  }
-
-  impl<T0: DafnyType + Default, T1: DafnyType + Default, T2: DafnyType + Default, T3: DafnyType + Default, T4: DafnyType + Default, T5: DafnyType + Default, T6: DafnyType + Default, T7: DafnyType + Default, T8: DafnyType + Default> Default
-    for Tuple9<T0, T1, T2, T3, T4, T5, T6, T7, T8> {
-    fn default() -> Tuple9<T0, T1, T2, T3, T4, T5, T6, T7, T8> {
-      Tuple9::_T9 {
-        _0: Default::default(),
-        _1: Default::default(),
-        _2: Default::default(),
-        _3: Default::default(),
-        _4: Default::default(),
-        _5: Default::default(),
-        _6: Default::default(),
-        _7: Default::default(),
-        _8: Default::default()
-      }
-    }
-  }
-
-  impl<T0: DafnyType, T1: DafnyType, T2: DafnyType, T3: DafnyType, T4: DafnyType, T5: DafnyType, T6: DafnyType, T7: DafnyType, T8: DafnyType> AsRef<Tuple9<T0, T1, T2, T3, T4, T5, T6, T7, T8>>
-    for Tuple9<T0, T1, T2, T3, T4, T5, T6, T7, T8> {
-    fn as_ref(&self) -> &Self {
-      self
-    }
-  }
-
-  #[derive(PartialEq, Clone)]
-  pub enum Tuple10<T0: DafnyType, T1: DafnyType, T2: DafnyType, T3: DafnyType, T4: DafnyType, T5: DafnyType, T6: DafnyType, T7: DafnyType, T8: DafnyType, T9: DafnyType> {
-    _T10 {
-      _0: T0,
-      _1: T1,
-      _2: T2,
-      _3: T3,
-      _4: T4,
-      _5: T5,
-      _6: T6,
-      _7: T7,
-      _8: T8,
-      _9: T9
-    }
-  }
-
-  impl<T0: DafnyType, T1: DafnyType, T2: DafnyType, T3: DafnyType, T4: DafnyType, T5: DafnyType, T6: DafnyType, T7: DafnyType, T8: DafnyType, T9: DafnyType> Tuple10<T0, T1, T2, T3, T4, T5, T6, T7, T8, T9> {
-    /// Returns a borrow of the field _0
-    pub fn _0(&self) -> &T0 {
-      match self {
-        Tuple10::_T10{_0, _1, _2, _3, _4, _5, _6, _7, _8, _9, } => _0,
-      }
-    }
-    /// Returns a borrow of the field _1
-    pub fn _1(&self) -> &T1 {
-      match self {
-        Tuple10::_T10{_0, _1, _2, _3, _4, _5, _6, _7, _8, _9, } => _1,
-      }
-    }
-    /// Returns a borrow of the field _2
-    pub fn _2(&self) -> &T2 {
-      match self {
-        Tuple10::_T10{_0, _1, _2, _3, _4, _5, _6, _7, _8, _9, } => _2,
-      }
-    }
-    /// Returns a borrow of the field _3
-    pub fn _3(&self) -> &T3 {
-      match self {
-        Tuple10::_T10{_0, _1, _2, _3, _4, _5, _6, _7, _8, _9, } => _3,
-      }
-    }
-    /// Returns a borrow of the field _4
-    pub fn _4(&self) -> &T4 {
-      match self {
-        Tuple10::_T10{_0, _1, _2, _3, _4, _5, _6, _7, _8, _9, } => _4,
-      }
-    }
-    /// Returns a borrow of the field _5
-    pub fn _5(&self) -> &T5 {
-      match self {
-        Tuple10::_T10{_0, _1, _2, _3, _4, _5, _6, _7, _8, _9, } => _5,
-      }
-    }
-    /// Returns a borrow of the field _6
-    pub fn _6(&self) -> &T6 {
-      match self {
-        Tuple10::_T10{_0, _1, _2, _3, _4, _5, _6, _7, _8, _9, } => _6,
-      }
-    }
-    /// Returns a borrow of the field _7
-    pub fn _7(&self) -> &T7 {
-      match self {
-        Tuple10::_T10{_0, _1, _2, _3, _4, _5, _6, _7, _8, _9, } => _7,
-      }
-    }
-    /// Returns a borrow of the field _8
-    pub fn _8(&self) -> &T8 {
-      match self {
-        Tuple10::_T10{_0, _1, _2, _3, _4, _5, _6, _7, _8, _9, } => _8,
-      }
-    }
-    /// Returns a borrow of the field _9
-    pub fn _9(&self) -> &T9 {
-      match self {
-        Tuple10::_T10{_0, _1, _2, _3, _4, _5, _6, _7, _8, _9, } => _9,
-      }
-    }
-  }
-
-  impl<T0: DafnyType, T1: DafnyType, T2: DafnyType, T3: DafnyType, T4: DafnyType, T5: DafnyType, T6: DafnyType, T7: DafnyType, T8: DafnyType, T9: DafnyType> Debug
-    for Tuple10<T0, T1, T2, T3, T4, T5, T6, T7, T8, T9> {
-    fn fmt(&self, f: &mut Formatter) -> Result {
-      DafnyPrint::fmt_print(self, f, true)
-    }
-  }
-
-  impl<T0: DafnyType, T1: DafnyType, T2: DafnyType, T3: DafnyType, T4: DafnyType, T5: DafnyType, T6: DafnyType, T7: DafnyType, T8: DafnyType, T9: DafnyType> DafnyPrint
-    for Tuple10<T0, T1, T2, T3, T4, T5, T6, T7, T8, T9> {
-    fn fmt_print(&self, _formatter: &mut Formatter, _in_seq: bool) -> std::fmt::Result {
-      match self {
-        Tuple10::_T10{_0, _1, _2, _3, _4, _5, _6, _7, _8, _9, } => {
-          write!(_formatter, "(")?;
-          DafnyPrint::fmt_print(_0, _formatter, false)?;
-          write!(_formatter, ", ")?;
-          DafnyPrint::fmt_print(_1, _formatter, false)?;
-          write!(_formatter, ", ")?;
-          DafnyPrint::fmt_print(_2, _formatter, false)?;
-          write!(_formatter, ", ")?;
-          DafnyPrint::fmt_print(_3, _formatter, false)?;
-          write!(_formatter, ", ")?;
-          DafnyPrint::fmt_print(_4, _formatter, false)?;
-          write!(_formatter, ", ")?;
-          DafnyPrint::fmt_print(_5, _formatter, false)?;
-          write!(_formatter, ", ")?;
-          DafnyPrint::fmt_print(_6, _formatter, false)?;
-          write!(_formatter, ", ")?;
-          DafnyPrint::fmt_print(_7, _formatter, false)?;
-          write!(_formatter, ", ")?;
-          DafnyPrint::fmt_print(_8, _formatter, false)?;
-          write!(_formatter, ", ")?;
-          DafnyPrint::fmt_print(_9, _formatter, false)?;
-          write!(_formatter, ")")?;
-          Ok(())
-        },
-      }
-    }
-  }
-
-  impl<T0: DafnyType, T1: DafnyType, T2: DafnyType, T3: DafnyType, T4: DafnyType, T5: DafnyType, T6: DafnyType, T7: DafnyType, T8: DafnyType, T9: DafnyType> Tuple10<T0, T1, T2, T3, T4, T5, T6, T7, T8, T9> {
-    /// Given type parameter conversions, returns a lambda to convert this structure
-    pub fn coerce<__T0: DafnyType, __T1: DafnyType, __T2: DafnyType, __T3: DafnyType, __T4: DafnyType, __T5: DafnyType, __T6: DafnyType, __T7: DafnyType, __T8: DafnyType, __T9: DafnyType>(f_0: Rc<impl ::std::ops::Fn(T0) -> __T0 + 'static>, f_1: Rc<impl ::std::ops::Fn(T1) -> __T1 + 'static>, f_2: Rc<impl ::std::ops::Fn(T2) -> __T2 + 'static>, f_3: Rc<impl ::std::ops::Fn(T3) -> __T3 + 'static>, f_4: Rc<impl ::std::ops::Fn(T4) -> __T4 + 'static>, f_5: Rc<impl ::std::ops::Fn(T5) -> __T5 + 'static>, f_6: Rc<impl ::std::ops::Fn(T6) -> __T6 + 'static>, f_7: Rc<impl ::std::ops::Fn(T7) -> __T7 + 'static>, f_8: Rc<impl ::std::ops::Fn(T8) -> __T8 + 'static>, f_9: Rc<impl ::std::ops::Fn(T9) -> __T9 + 'static>) -> Rc<impl ::std::ops::Fn(Tuple10<T0, T1, T2, T3, T4, T5, T6, T7, T8, T9>) -> Tuple10<__T0, __T1, __T2, __T3, __T4, __T5, __T6, __T7, __T8, __T9>> {
-      Rc::new(move |this: Self| -> Tuple10<__T0, __T1, __T2, __T3, __T4, __T5, __T6, __T7, __T8, __T9>{
-          match this {
-            Tuple10::_T10{_0, _1, _2, _3, _4, _5, _6, _7, _8, _9, } => {
-              Tuple10::_T10 {
-                _0: f_0.clone()(_0),
-                _1: f_1.clone()(_1),
-                _2: f_2.clone()(_2),
-                _3: f_3.clone()(_3),
-                _4: f_4.clone()(_4),
-                _5: f_5.clone()(_5),
-                _6: f_6.clone()(_6),
-                _7: f_7.clone()(_7),
-                _8: f_8.clone()(_8),
-                _9: f_9.clone()(_9)
-              }
-            },
-          }
-        })
-    }
-  }
-
-  impl<T0: DafnyType + Eq, T1: DafnyType + Eq, T2: DafnyType + Eq, T3: DafnyType + Eq, T4: DafnyType + Eq, T5: DafnyType + Eq, T6: DafnyType + Eq, T7: DafnyType + Eq, T8: DafnyType + Eq, T9: DafnyType + Eq> Eq
-    for Tuple10<T0, T1, T2, T3, T4, T5, T6, T7, T8, T9> {}
-
-  impl<T0: DafnyType + Hash, T1: DafnyType + Hash, T2: DafnyType + Hash, T3: DafnyType + Hash, T4: DafnyType + Hash, T5: DafnyType + Hash, T6: DafnyType + Hash, T7: DafnyType + Hash, T8: DafnyType + Hash, T9: DafnyType + Hash> Hash
-    for Tuple10<T0, T1, T2, T3, T4, T5, T6, T7, T8, T9> {
-    fn hash<_H: Hasher>(&self, _state: &mut _H) {
-      match self {
-        Tuple10::_T10{_0, _1, _2, _3, _4, _5, _6, _7, _8, _9, } => {
-          Hash::hash(_0, _state);
-          Hash::hash(_1, _state);
-          Hash::hash(_2, _state);
-          Hash::hash(_3, _state);
-          Hash::hash(_4, _state);
-          Hash::hash(_5, _state);
-          Hash::hash(_6, _state);
-          Hash::hash(_7, _state);
-          Hash::hash(_8, _state);
-          Hash::hash(_9, _state)
-        },
-      }
-    }
-  }
-
-  impl<T0: DafnyType + Default, T1: DafnyType + Default, T2: DafnyType + Default, T3: DafnyType + Default, T4: DafnyType + Default, T5: DafnyType + Default, T6: DafnyType + Default, T7: DafnyType + Default, T8: DafnyType + Default, T9: DafnyType + Default> Default
-    for Tuple10<T0, T1, T2, T3, T4, T5, T6, T7, T8, T9> {
-    fn default() -> Tuple10<T0, T1, T2, T3, T4, T5, T6, T7, T8, T9> {
-      Tuple10::_T10 {
-        _0: Default::default(),
-        _1: Default::default(),
-        _2: Default::default(),
-        _3: Default::default(),
-        _4: Default::default(),
-        _5: Default::default(),
-        _6: Default::default(),
-        _7: Default::default(),
-        _8: Default::default(),
-        _9: Default::default()
-      }
-    }
-  }
-
-  impl<T0: DafnyType, T1: DafnyType, T2: DafnyType, T3: DafnyType, T4: DafnyType, T5: DafnyType, T6: DafnyType, T7: DafnyType, T8: DafnyType, T9: DafnyType> AsRef<Tuple10<T0, T1, T2, T3, T4, T5, T6, T7, T8, T9>>
-    for Tuple10<T0, T1, T2, T3, T4, T5, T6, T7, T8, T9> {
-    fn as_ref(&self) -> &Self {
-      self
-    }
-  }
-
-  #[derive(PartialEq, Clone)]
-  pub enum Tuple11<T0: DafnyType, T1: DafnyType, T2: DafnyType, T3: DafnyType, T4: DafnyType, T5: DafnyType, T6: DafnyType, T7: DafnyType, T8: DafnyType, T9: DafnyType, T10: DafnyType> {
-    _T11 {
-      _0: T0,
-      _1: T1,
-      _2: T2,
-      _3: T3,
-      _4: T4,
-      _5: T5,
-      _6: T6,
-      _7: T7,
-      _8: T8,
-      _9: T9,
-      _10: T10
-    }
-  }
-
-  impl<T0: DafnyType, T1: DafnyType, T2: DafnyType, T3: DafnyType, T4: DafnyType, T5: DafnyType, T6: DafnyType, T7: DafnyType, T8: DafnyType, T9: DafnyType, T10: DafnyType> Tuple11<T0, T1, T2, T3, T4, T5, T6, T7, T8, T9, T10> {
-    /// Returns a borrow of the field _0
-    pub fn _0(&self) -> &T0 {
-      match self {
-        Tuple11::_T11{_0, _1, _2, _3, _4, _5, _6, _7, _8, _9, _10, } => _0,
-      }
-    }
-    /// Returns a borrow of the field _1
-    pub fn _1(&self) -> &T1 {
-      match self {
-        Tuple11::_T11{_0, _1, _2, _3, _4, _5, _6, _7, _8, _9, _10, } => _1,
-      }
-    }
-    /// Returns a borrow of the field _2
-    pub fn _2(&self) -> &T2 {
-      match self {
-        Tuple11::_T11{_0, _1, _2, _3, _4, _5, _6, _7, _8, _9, _10, } => _2,
-      }
-    }
-    /// Returns a borrow of the field _3
-    pub fn _3(&self) -> &T3 {
-      match self {
-        Tuple11::_T11{_0, _1, _2, _3, _4, _5, _6, _7, _8, _9, _10, } => _3,
-      }
-    }
-    /// Returns a borrow of the field _4
-    pub fn _4(&self) -> &T4 {
-      match self {
-        Tuple11::_T11{_0, _1, _2, _3, _4, _5, _6, _7, _8, _9, _10, } => _4,
-      }
-    }
-    /// Returns a borrow of the field _5
-    pub fn _5(&self) -> &T5 {
-      match self {
-        Tuple11::_T11{_0, _1, _2, _3, _4, _5, _6, _7, _8, _9, _10, } => _5,
-      }
-    }
-    /// Returns a borrow of the field _6
-    pub fn _6(&self) -> &T6 {
-      match self {
-        Tuple11::_T11{_0, _1, _2, _3, _4, _5, _6, _7, _8, _9, _10, } => _6,
-      }
-    }
-    /// Returns a borrow of the field _7
-    pub fn _7(&self) -> &T7 {
-      match self {
-        Tuple11::_T11{_0, _1, _2, _3, _4, _5, _6, _7, _8, _9, _10, } => _7,
-      }
-    }
-    /// Returns a borrow of the field _8
-    pub fn _8(&self) -> &T8 {
-      match self {
-        Tuple11::_T11{_0, _1, _2, _3, _4, _5, _6, _7, _8, _9, _10, } => _8,
-      }
-    }
-    /// Returns a borrow of the field _9
-    pub fn _9(&self) -> &T9 {
-      match self {
-        Tuple11::_T11{_0, _1, _2, _3, _4, _5, _6, _7, _8, _9, _10, } => _9,
-      }
-    }
-    /// Returns a borrow of the field _10
-    pub fn _10(&self) -> &T10 {
-      match self {
-        Tuple11::_T11{_0, _1, _2, _3, _4, _5, _6, _7, _8, _9, _10, } => _10,
-      }
-    }
-  }
-
-  impl<T0: DafnyType, T1: DafnyType, T2: DafnyType, T3: DafnyType, T4: DafnyType, T5: DafnyType, T6: DafnyType, T7: DafnyType, T8: DafnyType, T9: DafnyType, T10: DafnyType> Debug
-    for Tuple11<T0, T1, T2, T3, T4, T5, T6, T7, T8, T9, T10> {
-    fn fmt(&self, f: &mut Formatter) -> Result {
-      DafnyPrint::fmt_print(self, f, true)
-    }
-  }
-
-  impl<T0: DafnyType, T1: DafnyType, T2: DafnyType, T3: DafnyType, T4: DafnyType, T5: DafnyType, T6: DafnyType, T7: DafnyType, T8: DafnyType, T9: DafnyType, T10: DafnyType> DafnyPrint
-    for Tuple11<T0, T1, T2, T3, T4, T5, T6, T7, T8, T9, T10> {
-    fn fmt_print(&self, _formatter: &mut Formatter, _in_seq: bool) -> std::fmt::Result {
-      match self {
-        Tuple11::_T11{_0, _1, _2, _3, _4, _5, _6, _7, _8, _9, _10, } => {
-          write!(_formatter, "(")?;
-          DafnyPrint::fmt_print(_0, _formatter, false)?;
-          write!(_formatter, ", ")?;
-          DafnyPrint::fmt_print(_1, _formatter, false)?;
-          write!(_formatter, ", ")?;
-          DafnyPrint::fmt_print(_2, _formatter, false)?;
-          write!(_formatter, ", ")?;
-          DafnyPrint::fmt_print(_3, _formatter, false)?;
-          write!(_formatter, ", ")?;
-          DafnyPrint::fmt_print(_4, _formatter, false)?;
-          write!(_formatter, ", ")?;
-          DafnyPrint::fmt_print(_5, _formatter, false)?;
-          write!(_formatter, ", ")?;
-          DafnyPrint::fmt_print(_6, _formatter, false)?;
-          write!(_formatter, ", ")?;
-          DafnyPrint::fmt_print(_7, _formatter, false)?;
-          write!(_formatter, ", ")?;
-          DafnyPrint::fmt_print(_8, _formatter, false)?;
-          write!(_formatter, ", ")?;
-          DafnyPrint::fmt_print(_9, _formatter, false)?;
-          write!(_formatter, ", ")?;
-          DafnyPrint::fmt_print(_10, _formatter, false)?;
-          write!(_formatter, ")")?;
-          Ok(())
-        },
-      }
-    }
-  }
-
-  impl<T0: DafnyType, T1: DafnyType, T2: DafnyType, T3: DafnyType, T4: DafnyType, T5: DafnyType, T6: DafnyType, T7: DafnyType, T8: DafnyType, T9: DafnyType, T10: DafnyType> Tuple11<T0, T1, T2, T3, T4, T5, T6, T7, T8, T9, T10> {
-    /// Given type parameter conversions, returns a lambda to convert this structure
-    pub fn coerce<__T0: DafnyType, __T1: DafnyType, __T2: DafnyType, __T3: DafnyType, __T4: DafnyType, __T5: DafnyType, __T6: DafnyType, __T7: DafnyType, __T8: DafnyType, __T9: DafnyType, __T10: DafnyType>(f_0: Rc<impl ::std::ops::Fn(T0) -> __T0 + 'static>, f_1: Rc<impl ::std::ops::Fn(T1) -> __T1 + 'static>, f_2: Rc<impl ::std::ops::Fn(T2) -> __T2 + 'static>, f_3: Rc<impl ::std::ops::Fn(T3) -> __T3 + 'static>, f_4: Rc<impl ::std::ops::Fn(T4) -> __T4 + 'static>, f_5: Rc<impl ::std::ops::Fn(T5) -> __T5 + 'static>, f_6: Rc<impl ::std::ops::Fn(T6) -> __T6 + 'static>, f_7: Rc<impl ::std::ops::Fn(T7) -> __T7 + 'static>, f_8: Rc<impl ::std::ops::Fn(T8) -> __T8 + 'static>, f_9: Rc<impl ::std::ops::Fn(T9) -> __T9 + 'static>, f_10: Rc<impl ::std::ops::Fn(T10) -> __T10 + 'static>) -> Rc<impl ::std::ops::Fn(Tuple11<T0, T1, T2, T3, T4, T5, T6, T7, T8, T9, T10>) -> Tuple11<__T0, __T1, __T2, __T3, __T4, __T5, __T6, __T7, __T8, __T9, __T10>> {
-      Rc::new(move |this: Self| -> Tuple11<__T0, __T1, __T2, __T3, __T4, __T5, __T6, __T7, __T8, __T9, __T10>{
-          match this {
-            Tuple11::_T11{_0, _1, _2, _3, _4, _5, _6, _7, _8, _9, _10, } => {
-              Tuple11::_T11 {
-                _0: f_0.clone()(_0),
-                _1: f_1.clone()(_1),
-                _2: f_2.clone()(_2),
-                _3: f_3.clone()(_3),
-                _4: f_4.clone()(_4),
-                _5: f_5.clone()(_5),
-                _6: f_6.clone()(_6),
-                _7: f_7.clone()(_7),
-                _8: f_8.clone()(_8),
-                _9: f_9.clone()(_9),
-                _10: f_10.clone()(_10)
-              }
-            },
-          }
-        })
-    }
-  }
-
-  impl<T0: DafnyType + Eq, T1: DafnyType + Eq, T2: DafnyType + Eq, T3: DafnyType + Eq, T4: DafnyType + Eq, T5: DafnyType + Eq, T6: DafnyType + Eq, T7: DafnyType + Eq, T8: DafnyType + Eq, T9: DafnyType + Eq, T10: DafnyType + Eq> Eq
-    for Tuple11<T0, T1, T2, T3, T4, T5, T6, T7, T8, T9, T10> {}
-
-  impl<T0: DafnyType + Hash, T1: DafnyType + Hash, T2: DafnyType + Hash, T3: DafnyType + Hash, T4: DafnyType + Hash, T5: DafnyType + Hash, T6: DafnyType + Hash, T7: DafnyType + Hash, T8: DafnyType + Hash, T9: DafnyType + Hash, T10: DafnyType + Hash> Hash
-    for Tuple11<T0, T1, T2, T3, T4, T5, T6, T7, T8, T9, T10> {
-    fn hash<_H: Hasher>(&self, _state: &mut _H) {
-      match self {
-        Tuple11::_T11{_0, _1, _2, _3, _4, _5, _6, _7, _8, _9, _10, } => {
-          Hash::hash(_0, _state);
-          Hash::hash(_1, _state);
-          Hash::hash(_2, _state);
-          Hash::hash(_3, _state);
-          Hash::hash(_4, _state);
-          Hash::hash(_5, _state);
-          Hash::hash(_6, _state);
-          Hash::hash(_7, _state);
-          Hash::hash(_8, _state);
-          Hash::hash(_9, _state);
-          Hash::hash(_10, _state)
-        },
-      }
-    }
-  }
-
-  impl<T0: DafnyType + Default, T1: DafnyType + Default, T2: DafnyType + Default, T3: DafnyType + Default, T4: DafnyType + Default, T5: DafnyType + Default, T6: DafnyType + Default, T7: DafnyType + Default, T8: DafnyType + Default, T9: DafnyType + Default, T10: DafnyType + Default> Default
-    for Tuple11<T0, T1, T2, T3, T4, T5, T6, T7, T8, T9, T10> {
-    fn default() -> Tuple11<T0, T1, T2, T3, T4, T5, T6, T7, T8, T9, T10> {
-      Tuple11::_T11 {
-        _0: Default::default(),
-        _1: Default::default(),
-        _2: Default::default(),
-        _3: Default::default(),
-        _4: Default::default(),
-        _5: Default::default(),
-        _6: Default::default(),
-        _7: Default::default(),
-        _8: Default::default(),
-        _9: Default::default(),
-        _10: Default::default()
-      }
-    }
-  }
-
-  impl<T0: DafnyType, T1: DafnyType, T2: DafnyType, T3: DafnyType, T4: DafnyType, T5: DafnyType, T6: DafnyType, T7: DafnyType, T8: DafnyType, T9: DafnyType, T10: DafnyType> AsRef<Tuple11<T0, T1, T2, T3, T4, T5, T6, T7, T8, T9, T10>>
-    for Tuple11<T0, T1, T2, T3, T4, T5, T6, T7, T8, T9, T10> {
-    fn as_ref(&self) -> &Self {
-      self
-    }
-  }
-
-  #[derive(PartialEq, Clone)]
-  pub enum Tuple12<T0: DafnyType, T1: DafnyType, T2: DafnyType, T3: DafnyType, T4: DafnyType, T5: DafnyType, T6: DafnyType, T7: DafnyType, T8: DafnyType, T9: DafnyType, T10: DafnyType, T11: DafnyType> {
-    _T12 {
-      _0: T0,
-      _1: T1,
-      _2: T2,
-      _3: T3,
-      _4: T4,
-      _5: T5,
-      _6: T6,
-      _7: T7,
-      _8: T8,
-      _9: T9,
-      _10: T10,
-      _11: T11
-    }
-  }
-
-  impl<T0: DafnyType, T1: DafnyType, T2: DafnyType, T3: DafnyType, T4: DafnyType, T5: DafnyType, T6: DafnyType, T7: DafnyType, T8: DafnyType, T9: DafnyType, T10: DafnyType, T11: DafnyType> Tuple12<T0, T1, T2, T3, T4, T5, T6, T7, T8, T9, T10, T11> {
-    /// Returns a borrow of the field _0
-    pub fn _0(&self) -> &T0 {
-      match self {
-        Tuple12::_T12{_0, _1, _2, _3, _4, _5, _6, _7, _8, _9, _10, _11, } => _0,
-      }
-    }
-    /// Returns a borrow of the field _1
-    pub fn _1(&self) -> &T1 {
-      match self {
-        Tuple12::_T12{_0, _1, _2, _3, _4, _5, _6, _7, _8, _9, _10, _11, } => _1,
-      }
-    }
-    /// Returns a borrow of the field _2
-    pub fn _2(&self) -> &T2 {
-      match self {
-        Tuple12::_T12{_0, _1, _2, _3, _4, _5, _6, _7, _8, _9, _10, _11, } => _2,
-      }
-    }
-    /// Returns a borrow of the field _3
-    pub fn _3(&self) -> &T3 {
-      match self {
-        Tuple12::_T12{_0, _1, _2, _3, _4, _5, _6, _7, _8, _9, _10, _11, } => _3,
-      }
-    }
-    /// Returns a borrow of the field _4
-    pub fn _4(&self) -> &T4 {
-      match self {
-        Tuple12::_T12{_0, _1, _2, _3, _4, _5, _6, _7, _8, _9, _10, _11, } => _4,
-      }
-    }
-    /// Returns a borrow of the field _5
-    pub fn _5(&self) -> &T5 {
-      match self {
-        Tuple12::_T12{_0, _1, _2, _3, _4, _5, _6, _7, _8, _9, _10, _11, } => _5,
-      }
-    }
-    /// Returns a borrow of the field _6
-    pub fn _6(&self) -> &T6 {
-      match self {
-        Tuple12::_T12{_0, _1, _2, _3, _4, _5, _6, _7, _8, _9, _10, _11, } => _6,
-      }
-    }
-    /// Returns a borrow of the field _7
-    pub fn _7(&self) -> &T7 {
-      match self {
-        Tuple12::_T12{_0, _1, _2, _3, _4, _5, _6, _7, _8, _9, _10, _11, } => _7,
-      }
-    }
-    /// Returns a borrow of the field _8
-    pub fn _8(&self) -> &T8 {
-      match self {
-        Tuple12::_T12{_0, _1, _2, _3, _4, _5, _6, _7, _8, _9, _10, _11, } => _8,
-      }
-    }
-    /// Returns a borrow of the field _9
-    pub fn _9(&self) -> &T9 {
-      match self {
-        Tuple12::_T12{_0, _1, _2, _3, _4, _5, _6, _7, _8, _9, _10, _11, } => _9,
-      }
-    }
-    /// Returns a borrow of the field _10
-    pub fn _10(&self) -> &T10 {
-      match self {
-        Tuple12::_T12{_0, _1, _2, _3, _4, _5, _6, _7, _8, _9, _10, _11, } => _10,
-      }
-    }
-    /// Returns a borrow of the field _11
-    pub fn _11(&self) -> &T11 {
-      match self {
-        Tuple12::_T12{_0, _1, _2, _3, _4, _5, _6, _7, _8, _9, _10, _11, } => _11,
-      }
-    }
-  }
-
-  impl<T0: DafnyType, T1: DafnyType, T2: DafnyType, T3: DafnyType, T4: DafnyType, T5: DafnyType, T6: DafnyType, T7: DafnyType, T8: DafnyType, T9: DafnyType, T10: DafnyType, T11: DafnyType> Debug
-    for Tuple12<T0, T1, T2, T3, T4, T5, T6, T7, T8, T9, T10, T11> {
-    fn fmt(&self, f: &mut Formatter) -> Result {
-      DafnyPrint::fmt_print(self, f, true)
-    }
-  }
-
-  impl<T0: DafnyType, T1: DafnyType, T2: DafnyType, T3: DafnyType, T4: DafnyType, T5: DafnyType, T6: DafnyType, T7: DafnyType, T8: DafnyType, T9: DafnyType, T10: DafnyType, T11: DafnyType> DafnyPrint
-    for Tuple12<T0, T1, T2, T3, T4, T5, T6, T7, T8, T9, T10, T11> {
-    fn fmt_print(&self, _formatter: &mut Formatter, _in_seq: bool) -> std::fmt::Result {
-      match self {
-        Tuple12::_T12{_0, _1, _2, _3, _4, _5, _6, _7, _8, _9, _10, _11, } => {
-          write!(_formatter, "(")?;
-          DafnyPrint::fmt_print(_0, _formatter, false)?;
-          write!(_formatter, ", ")?;
-          DafnyPrint::fmt_print(_1, _formatter, false)?;
-          write!(_formatter, ", ")?;
-          DafnyPrint::fmt_print(_2, _formatter, false)?;
-          write!(_formatter, ", ")?;
-          DafnyPrint::fmt_print(_3, _formatter, false)?;
-          write!(_formatter, ", ")?;
-          DafnyPrint::fmt_print(_4, _formatter, false)?;
-          write!(_formatter, ", ")?;
-          DafnyPrint::fmt_print(_5, _formatter, false)?;
-          write!(_formatter, ", ")?;
-          DafnyPrint::fmt_print(_6, _formatter, false)?;
-          write!(_formatter, ", ")?;
-          DafnyPrint::fmt_print(_7, _formatter, false)?;
-          write!(_formatter, ", ")?;
-          DafnyPrint::fmt_print(_8, _formatter, false)?;
-          write!(_formatter, ", ")?;
-          DafnyPrint::fmt_print(_9, _formatter, false)?;
-          write!(_formatter, ", ")?;
-          DafnyPrint::fmt_print(_10, _formatter, false)?;
-          write!(_formatter, ", ")?;
-          DafnyPrint::fmt_print(_11, _formatter, false)?;
-          write!(_formatter, ")")?;
-          Ok(())
-        },
-      }
-    }
-  }
-
-  impl<T0: DafnyType, T1: DafnyType, T2: DafnyType, T3: DafnyType, T4: DafnyType, T5: DafnyType, T6: DafnyType, T7: DafnyType, T8: DafnyType, T9: DafnyType, T10: DafnyType, T11: DafnyType> Tuple12<T0, T1, T2, T3, T4, T5, T6, T7, T8, T9, T10, T11> {
-    /// Given type parameter conversions, returns a lambda to convert this structure
-    pub fn coerce<__T0: DafnyType, __T1: DafnyType, __T2: DafnyType, __T3: DafnyType, __T4: DafnyType, __T5: DafnyType, __T6: DafnyType, __T7: DafnyType, __T8: DafnyType, __T9: DafnyType, __T10: DafnyType, __T11: DafnyType>(f_0: Rc<impl ::std::ops::Fn(T0) -> __T0 + 'static>, f_1: Rc<impl ::std::ops::Fn(T1) -> __T1 + 'static>, f_2: Rc<impl ::std::ops::Fn(T2) -> __T2 + 'static>, f_3: Rc<impl ::std::ops::Fn(T3) -> __T3 + 'static>, f_4: Rc<impl ::std::ops::Fn(T4) -> __T4 + 'static>, f_5: Rc<impl ::std::ops::Fn(T5) -> __T5 + 'static>, f_6: Rc<impl ::std::ops::Fn(T6) -> __T6 + 'static>, f_7: Rc<impl ::std::ops::Fn(T7) -> __T7 + 'static>, f_8: Rc<impl ::std::ops::Fn(T8) -> __T8 + 'static>, f_9: Rc<impl ::std::ops::Fn(T9) -> __T9 + 'static>, f_10: Rc<impl ::std::ops::Fn(T10) -> __T10 + 'static>, f_11: Rc<impl ::std::ops::Fn(T11) -> __T11 + 'static>) -> Rc<impl ::std::ops::Fn(Tuple12<T0, T1, T2, T3, T4, T5, T6, T7, T8, T9, T10, T11>) -> Tuple12<__T0, __T1, __T2, __T3, __T4, __T5, __T6, __T7, __T8, __T9, __T10, __T11>> {
-      Rc::new(move |this: Self| -> Tuple12<__T0, __T1, __T2, __T3, __T4, __T5, __T6, __T7, __T8, __T9, __T10, __T11>{
-          match this {
-            Tuple12::_T12{_0, _1, _2, _3, _4, _5, _6, _7, _8, _9, _10, _11, } => {
-              Tuple12::_T12 {
-                _0: f_0.clone()(_0),
-                _1: f_1.clone()(_1),
-                _2: f_2.clone()(_2),
-                _3: f_3.clone()(_3),
-                _4: f_4.clone()(_4),
-                _5: f_5.clone()(_5),
-                _6: f_6.clone()(_6),
-                _7: f_7.clone()(_7),
-                _8: f_8.clone()(_8),
-                _9: f_9.clone()(_9),
-                _10: f_10.clone()(_10),
-                _11: f_11.clone()(_11)
-              }
-            },
-          }
-        })
-    }
-  }
-
-  impl<T0: DafnyType + Eq, T1: DafnyType + Eq, T2: DafnyType + Eq, T3: DafnyType + Eq, T4: DafnyType + Eq, T5: DafnyType + Eq, T6: DafnyType + Eq, T7: DafnyType + Eq, T8: DafnyType + Eq, T9: DafnyType + Eq, T10: DafnyType + Eq, T11: DafnyType + Eq> Eq
-    for Tuple12<T0, T1, T2, T3, T4, T5, T6, T7, T8, T9, T10, T11> {}
-
-  impl<T0: DafnyType + Hash, T1: DafnyType + Hash, T2: DafnyType + Hash, T3: DafnyType + Hash, T4: DafnyType + Hash, T5: DafnyType + Hash, T6: DafnyType + Hash, T7: DafnyType + Hash, T8: DafnyType + Hash, T9: DafnyType + Hash, T10: DafnyType + Hash, T11: DafnyType + Hash> Hash
-    for Tuple12<T0, T1, T2, T3, T4, T5, T6, T7, T8, T9, T10, T11> {
-    fn hash<_H: Hasher>(&self, _state: &mut _H) {
-      match self {
-        Tuple12::_T12{_0, _1, _2, _3, _4, _5, _6, _7, _8, _9, _10, _11, } => {
-          Hash::hash(_0, _state);
-          Hash::hash(_1, _state);
-          Hash::hash(_2, _state);
-          Hash::hash(_3, _state);
-          Hash::hash(_4, _state);
-          Hash::hash(_5, _state);
-          Hash::hash(_6, _state);
-          Hash::hash(_7, _state);
-          Hash::hash(_8, _state);
-          Hash::hash(_9, _state);
-          Hash::hash(_10, _state);
-          Hash::hash(_11, _state)
-        },
-      }
-    }
-  }
-
-  impl<T0: DafnyType + Default, T1: DafnyType + Default, T2: DafnyType + Default, T3: DafnyType + Default, T4: DafnyType + Default, T5: DafnyType + Default, T6: DafnyType + Default, T7: DafnyType + Default, T8: DafnyType + Default, T9: DafnyType + Default, T10: DafnyType + Default, T11: DafnyType + Default> Default
-    for Tuple12<T0, T1, T2, T3, T4, T5, T6, T7, T8, T9, T10, T11> {
-    fn default() -> Tuple12<T0, T1, T2, T3, T4, T5, T6, T7, T8, T9, T10, T11> {
-      Tuple12::_T12 {
-        _0: Default::default(),
-        _1: Default::default(),
-        _2: Default::default(),
-        _3: Default::default(),
-        _4: Default::default(),
-        _5: Default::default(),
-        _6: Default::default(),
-        _7: Default::default(),
-        _8: Default::default(),
-        _9: Default::default(),
-        _10: Default::default(),
-        _11: Default::default()
-      }
-    }
-  }
-
-  impl<T0: DafnyType, T1: DafnyType, T2: DafnyType, T3: DafnyType, T4: DafnyType, T5: DafnyType, T6: DafnyType, T7: DafnyType, T8: DafnyType, T9: DafnyType, T10: DafnyType, T11: DafnyType> AsRef<Tuple12<T0, T1, T2, T3, T4, T5, T6, T7, T8, T9, T10, T11>>
-    for Tuple12<T0, T1, T2, T3, T4, T5, T6, T7, T8, T9, T10, T11> {
-    fn as_ref(&self) -> &Self {
-      self
-    }
-  }
-
-  #[derive(PartialEq, Clone)]
-  pub enum Tuple13<T0: DafnyType, T1: DafnyType, T2: DafnyType, T3: DafnyType, T4: DafnyType, T5: DafnyType, T6: DafnyType, T7: DafnyType, T8: DafnyType, T9: DafnyType, T10: DafnyType, T11: DafnyType, T12: DafnyType> {
-    _T13 {
-      _0: T0,
-      _1: T1,
-      _2: T2,
-      _3: T3,
-      _4: T4,
-      _5: T5,
-      _6: T6,
-      _7: T7,
-      _8: T8,
-      _9: T9,
-      _10: T10,
-      _11: T11,
-      _12: T12
-    }
-  }
-
-  impl<T0: DafnyType, T1: DafnyType, T2: DafnyType, T3: DafnyType, T4: DafnyType, T5: DafnyType, T6: DafnyType, T7: DafnyType, T8: DafnyType, T9: DafnyType, T10: DafnyType, T11: DafnyType, T12: DafnyType> Tuple13<T0, T1, T2, T3, T4, T5, T6, T7, T8, T9, T10, T11, T12> {
-    /// Returns a borrow of the field _0
-    pub fn _0(&self) -> &T0 {
-      match self {
-        Tuple13::_T13{_0, _1, _2, _3, _4, _5, _6, _7, _8, _9, _10, _11, _12, } => _0,
-      }
-    }
-    /// Returns a borrow of the field _1
-    pub fn _1(&self) -> &T1 {
-      match self {
-        Tuple13::_T13{_0, _1, _2, _3, _4, _5, _6, _7, _8, _9, _10, _11, _12, } => _1,
-      }
-    }
-    /// Returns a borrow of the field _2
-    pub fn _2(&self) -> &T2 {
-      match self {
-        Tuple13::_T13{_0, _1, _2, _3, _4, _5, _6, _7, _8, _9, _10, _11, _12, } => _2,
-      }
-    }
-    /// Returns a borrow of the field _3
-    pub fn _3(&self) -> &T3 {
-      match self {
-        Tuple13::_T13{_0, _1, _2, _3, _4, _5, _6, _7, _8, _9, _10, _11, _12, } => _3,
-      }
-    }
-    /// Returns a borrow of the field _4
-    pub fn _4(&self) -> &T4 {
-      match self {
-        Tuple13::_T13{_0, _1, _2, _3, _4, _5, _6, _7, _8, _9, _10, _11, _12, } => _4,
-      }
-    }
-    /// Returns a borrow of the field _5
-    pub fn _5(&self) -> &T5 {
-      match self {
-        Tuple13::_T13{_0, _1, _2, _3, _4, _5, _6, _7, _8, _9, _10, _11, _12, } => _5,
-      }
-    }
-    /// Returns a borrow of the field _6
-    pub fn _6(&self) -> &T6 {
-      match self {
-        Tuple13::_T13{_0, _1, _2, _3, _4, _5, _6, _7, _8, _9, _10, _11, _12, } => _6,
-      }
-    }
-    /// Returns a borrow of the field _7
-    pub fn _7(&self) -> &T7 {
-      match self {
-        Tuple13::_T13{_0, _1, _2, _3, _4, _5, _6, _7, _8, _9, _10, _11, _12, } => _7,
-      }
-    }
-    /// Returns a borrow of the field _8
-    pub fn _8(&self) -> &T8 {
-      match self {
-        Tuple13::_T13{_0, _1, _2, _3, _4, _5, _6, _7, _8, _9, _10, _11, _12, } => _8,
-      }
-    }
-    /// Returns a borrow of the field _9
-    pub fn _9(&self) -> &T9 {
-      match self {
-        Tuple13::_T13{_0, _1, _2, _3, _4, _5, _6, _7, _8, _9, _10, _11, _12, } => _9,
-      }
-    }
-    /// Returns a borrow of the field _10
-    pub fn _10(&self) -> &T10 {
-      match self {
-        Tuple13::_T13{_0, _1, _2, _3, _4, _5, _6, _7, _8, _9, _10, _11, _12, } => _10,
-      }
-    }
-    /// Returns a borrow of the field _11
-    pub fn _11(&self) -> &T11 {
-      match self {
-        Tuple13::_T13{_0, _1, _2, _3, _4, _5, _6, _7, _8, _9, _10, _11, _12, } => _11,
-      }
-    }
-    /// Returns a borrow of the field _12
-    pub fn _12(&self) -> &T12 {
-      match self {
-        Tuple13::_T13{_0, _1, _2, _3, _4, _5, _6, _7, _8, _9, _10, _11, _12, } => _12,
-      }
-    }
-  }
-
-  impl<T0: DafnyType, T1: DafnyType, T2: DafnyType, T3: DafnyType, T4: DafnyType, T5: DafnyType, T6: DafnyType, T7: DafnyType, T8: DafnyType, T9: DafnyType, T10: DafnyType, T11: DafnyType, T12: DafnyType> Debug
-    for Tuple13<T0, T1, T2, T3, T4, T5, T6, T7, T8, T9, T10, T11, T12> {
-    fn fmt(&self, f: &mut Formatter) -> Result {
-      DafnyPrint::fmt_print(self, f, true)
-    }
-  }
-
-  impl<T0: DafnyType, T1: DafnyType, T2: DafnyType, T3: DafnyType, T4: DafnyType, T5: DafnyType, T6: DafnyType, T7: DafnyType, T8: DafnyType, T9: DafnyType, T10: DafnyType, T11: DafnyType, T12: DafnyType> DafnyPrint
-    for Tuple13<T0, T1, T2, T3, T4, T5, T6, T7, T8, T9, T10, T11, T12> {
-    fn fmt_print(&self, _formatter: &mut Formatter, _in_seq: bool) -> std::fmt::Result {
-      match self {
-        Tuple13::_T13{_0, _1, _2, _3, _4, _5, _6, _7, _8, _9, _10, _11, _12, } => {
-          write!(_formatter, "(")?;
-          DafnyPrint::fmt_print(_0, _formatter, false)?;
-          write!(_formatter, ", ")?;
-          DafnyPrint::fmt_print(_1, _formatter, false)?;
-          write!(_formatter, ", ")?;
-          DafnyPrint::fmt_print(_2, _formatter, false)?;
-          write!(_formatter, ", ")?;
-          DafnyPrint::fmt_print(_3, _formatter, false)?;
-          write!(_formatter, ", ")?;
-          DafnyPrint::fmt_print(_4, _formatter, false)?;
-          write!(_formatter, ", ")?;
-          DafnyPrint::fmt_print(_5, _formatter, false)?;
-          write!(_formatter, ", ")?;
-          DafnyPrint::fmt_print(_6, _formatter, false)?;
-          write!(_formatter, ", ")?;
-          DafnyPrint::fmt_print(_7, _formatter, false)?;
-          write!(_formatter, ", ")?;
-          DafnyPrint::fmt_print(_8, _formatter, false)?;
-          write!(_formatter, ", ")?;
-          DafnyPrint::fmt_print(_9, _formatter, false)?;
-          write!(_formatter, ", ")?;
-          DafnyPrint::fmt_print(_10, _formatter, false)?;
-          write!(_formatter, ", ")?;
-          DafnyPrint::fmt_print(_11, _formatter, false)?;
-          write!(_formatter, ", ")?;
-          DafnyPrint::fmt_print(_12, _formatter, false)?;
-          write!(_formatter, ")")?;
-          Ok(())
-        },
-      }
-    }
-  }
-
-  impl<T0: DafnyType, T1: DafnyType, T2: DafnyType, T3: DafnyType, T4: DafnyType, T5: DafnyType, T6: DafnyType, T7: DafnyType, T8: DafnyType, T9: DafnyType, T10: DafnyType, T11: DafnyType, T12: DafnyType> Tuple13<T0, T1, T2, T3, T4, T5, T6, T7, T8, T9, T10, T11, T12> {
-    /// Given type parameter conversions, returns a lambda to convert this structure
-    pub fn coerce<__T0: DafnyType, __T1: DafnyType, __T2: DafnyType, __T3: DafnyType, __T4: DafnyType, __T5: DafnyType, __T6: DafnyType, __T7: DafnyType, __T8: DafnyType, __T9: DafnyType, __T10: DafnyType, __T11: DafnyType, __T12: DafnyType>(f_0: Rc<impl ::std::ops::Fn(T0) -> __T0 + 'static>, f_1: Rc<impl ::std::ops::Fn(T1) -> __T1 + 'static>, f_2: Rc<impl ::std::ops::Fn(T2) -> __T2 + 'static>, f_3: Rc<impl ::std::ops::Fn(T3) -> __T3 + 'static>, f_4: Rc<impl ::std::ops::Fn(T4) -> __T4 + 'static>, f_5: Rc<impl ::std::ops::Fn(T5) -> __T5 + 'static>, f_6: Rc<impl ::std::ops::Fn(T6) -> __T6 + 'static>, f_7: Rc<impl ::std::ops::Fn(T7) -> __T7 + 'static>, f_8: Rc<impl ::std::ops::Fn(T8) -> __T8 + 'static>, f_9: Rc<impl ::std::ops::Fn(T9) -> __T9 + 'static>, f_10: Rc<impl ::std::ops::Fn(T10) -> __T10 + 'static>, f_11: Rc<impl ::std::ops::Fn(T11) -> __T11 + 'static>, f_12: Rc<impl ::std::ops::Fn(T12) -> __T12 + 'static>) -> Rc<impl ::std::ops::Fn(Tuple13<T0, T1, T2, T3, T4, T5, T6, T7, T8, T9, T10, T11, T12>) -> Tuple13<__T0, __T1, __T2, __T3, __T4, __T5, __T6, __T7, __T8, __T9, __T10, __T11, __T12>> {
-      Rc::new(move |this: Self| -> Tuple13<__T0, __T1, __T2, __T3, __T4, __T5, __T6, __T7, __T8, __T9, __T10, __T11, __T12>{
-          match this {
-            Tuple13::_T13{_0, _1, _2, _3, _4, _5, _6, _7, _8, _9, _10, _11, _12, } => {
-              Tuple13::_T13 {
-                _0: f_0.clone()(_0),
-                _1: f_1.clone()(_1),
-                _2: f_2.clone()(_2),
-                _3: f_3.clone()(_3),
-                _4: f_4.clone()(_4),
-                _5: f_5.clone()(_5),
-                _6: f_6.clone()(_6),
-                _7: f_7.clone()(_7),
-                _8: f_8.clone()(_8),
-                _9: f_9.clone()(_9),
-                _10: f_10.clone()(_10),
-                _11: f_11.clone()(_11),
-                _12: f_12.clone()(_12)
-              }
-            },
-          }
-        })
-    }
-  }
-
-  impl<T0: DafnyType + Eq, T1: DafnyType + Eq, T2: DafnyType + Eq, T3: DafnyType + Eq, T4: DafnyType + Eq, T5: DafnyType + Eq, T6: DafnyType + Eq, T7: DafnyType + Eq, T8: DafnyType + Eq, T9: DafnyType + Eq, T10: DafnyType + Eq, T11: DafnyType + Eq, T12: DafnyType + Eq> Eq
-    for Tuple13<T0, T1, T2, T3, T4, T5, T6, T7, T8, T9, T10, T11, T12> {}
-
-  impl<T0: DafnyType + Hash, T1: DafnyType + Hash, T2: DafnyType + Hash, T3: DafnyType + Hash, T4: DafnyType + Hash, T5: DafnyType + Hash, T6: DafnyType + Hash, T7: DafnyType + Hash, T8: DafnyType + Hash, T9: DafnyType + Hash, T10: DafnyType + Hash, T11: DafnyType + Hash, T12: DafnyType + Hash> Hash
-    for Tuple13<T0, T1, T2, T3, T4, T5, T6, T7, T8, T9, T10, T11, T12> {
-    fn hash<_H: Hasher>(&self, _state: &mut _H) {
-      match self {
-        Tuple13::_T13{_0, _1, _2, _3, _4, _5, _6, _7, _8, _9, _10, _11, _12, } => {
-          Hash::hash(_0, _state);
-          Hash::hash(_1, _state);
-          Hash::hash(_2, _state);
-          Hash::hash(_3, _state);
-          Hash::hash(_4, _state);
-          Hash::hash(_5, _state);
-          Hash::hash(_6, _state);
-          Hash::hash(_7, _state);
-          Hash::hash(_8, _state);
-          Hash::hash(_9, _state);
-          Hash::hash(_10, _state);
-          Hash::hash(_11, _state);
-          Hash::hash(_12, _state)
-        },
-      }
-    }
-  }
-
-  impl<T0: DafnyType + Default, T1: DafnyType + Default, T2: DafnyType + Default, T3: DafnyType + Default, T4: DafnyType + Default, T5: DafnyType + Default, T6: DafnyType + Default, T7: DafnyType + Default, T8: DafnyType + Default, T9: DafnyType + Default, T10: DafnyType + Default, T11: DafnyType + Default, T12: DafnyType + Default> Default
-    for Tuple13<T0, T1, T2, T3, T4, T5, T6, T7, T8, T9, T10, T11, T12> {
-    fn default() -> Tuple13<T0, T1, T2, T3, T4, T5, T6, T7, T8, T9, T10, T11, T12> {
-      Tuple13::_T13 {
-        _0: Default::default(),
-        _1: Default::default(),
-        _2: Default::default(),
-        _3: Default::default(),
-        _4: Default::default(),
-        _5: Default::default(),
-        _6: Default::default(),
-        _7: Default::default(),
-        _8: Default::default(),
-        _9: Default::default(),
-        _10: Default::default(),
-        _11: Default::default(),
-        _12: Default::default()
-      }
-    }
-  }
-
-  impl<T0: DafnyType, T1: DafnyType, T2: DafnyType, T3: DafnyType, T4: DafnyType, T5: DafnyType, T6: DafnyType, T7: DafnyType, T8: DafnyType, T9: DafnyType, T10: DafnyType, T11: DafnyType, T12: DafnyType> AsRef<Tuple13<T0, T1, T2, T3, T4, T5, T6, T7, T8, T9, T10, T11, T12>>
-    for Tuple13<T0, T1, T2, T3, T4, T5, T6, T7, T8, T9, T10, T11, T12> {
-    fn as_ref(&self) -> &Self {
-      self
-    }
-  }
-
-  #[derive(PartialEq, Clone)]
-  pub enum Tuple14<T0: DafnyType, T1: DafnyType, T2: DafnyType, T3: DafnyType, T4: DafnyType, T5: DafnyType, T6: DafnyType, T7: DafnyType, T8: DafnyType, T9: DafnyType, T10: DafnyType, T11: DafnyType, T12: DafnyType, T13: DafnyType> {
-    _T14 {
-      _0: T0,
-      _1: T1,
-      _2: T2,
-      _3: T3,
-      _4: T4,
-      _5: T5,
-      _6: T6,
-      _7: T7,
-      _8: T8,
-      _9: T9,
-      _10: T10,
-      _11: T11,
-      _12: T12,
-      _13: T13
-    }
-  }
-
-  impl<T0: DafnyType, T1: DafnyType, T2: DafnyType, T3: DafnyType, T4: DafnyType, T5: DafnyType, T6: DafnyType, T7: DafnyType, T8: DafnyType, T9: DafnyType, T10: DafnyType, T11: DafnyType, T12: DafnyType, T13: DafnyType> Tuple14<T0, T1, T2, T3, T4, T5, T6, T7, T8, T9, T10, T11, T12, T13> {
-    /// Returns a borrow of the field _0
-    pub fn _0(&self) -> &T0 {
-      match self {
-        Tuple14::_T14{_0, _1, _2, _3, _4, _5, _6, _7, _8, _9, _10, _11, _12, _13, } => _0,
-      }
-    }
-    /// Returns a borrow of the field _1
-    pub fn _1(&self) -> &T1 {
-      match self {
-        Tuple14::_T14{_0, _1, _2, _3, _4, _5, _6, _7, _8, _9, _10, _11, _12, _13, } => _1,
-      }
-    }
-    /// Returns a borrow of the field _2
-    pub fn _2(&self) -> &T2 {
-      match self {
-        Tuple14::_T14{_0, _1, _2, _3, _4, _5, _6, _7, _8, _9, _10, _11, _12, _13, } => _2,
-      }
-    }
-    /// Returns a borrow of the field _3
-    pub fn _3(&self) -> &T3 {
-      match self {
-        Tuple14::_T14{_0, _1, _2, _3, _4, _5, _6, _7, _8, _9, _10, _11, _12, _13, } => _3,
-      }
-    }
-    /// Returns a borrow of the field _4
-    pub fn _4(&self) -> &T4 {
-      match self {
-        Tuple14::_T14{_0, _1, _2, _3, _4, _5, _6, _7, _8, _9, _10, _11, _12, _13, } => _4,
-      }
-    }
-    /// Returns a borrow of the field _5
-    pub fn _5(&self) -> &T5 {
-      match self {
-        Tuple14::_T14{_0, _1, _2, _3, _4, _5, _6, _7, _8, _9, _10, _11, _12, _13, } => _5,
-      }
-    }
-    /// Returns a borrow of the field _6
-    pub fn _6(&self) -> &T6 {
-      match self {
-        Tuple14::_T14{_0, _1, _2, _3, _4, _5, _6, _7, _8, _9, _10, _11, _12, _13, } => _6,
-      }
-    }
-    /// Returns a borrow of the field _7
-    pub fn _7(&self) -> &T7 {
-      match self {
-        Tuple14::_T14{_0, _1, _2, _3, _4, _5, _6, _7, _8, _9, _10, _11, _12, _13, } => _7,
-      }
-    }
-    /// Returns a borrow of the field _8
-    pub fn _8(&self) -> &T8 {
-      match self {
-        Tuple14::_T14{_0, _1, _2, _3, _4, _5, _6, _7, _8, _9, _10, _11, _12, _13, } => _8,
-      }
-    }
-    /// Returns a borrow of the field _9
-    pub fn _9(&self) -> &T9 {
-      match self {
-        Tuple14::_T14{_0, _1, _2, _3, _4, _5, _6, _7, _8, _9, _10, _11, _12, _13, } => _9,
-      }
-    }
-    /// Returns a borrow of the field _10
-    pub fn _10(&self) -> &T10 {
-      match self {
-        Tuple14::_T14{_0, _1, _2, _3, _4, _5, _6, _7, _8, _9, _10, _11, _12, _13, } => _10,
-      }
-    }
-    /// Returns a borrow of the field _11
-    pub fn _11(&self) -> &T11 {
-      match self {
-        Tuple14::_T14{_0, _1, _2, _3, _4, _5, _6, _7, _8, _9, _10, _11, _12, _13, } => _11,
-      }
-    }
-    /// Returns a borrow of the field _12
-    pub fn _12(&self) -> &T12 {
-      match self {
-        Tuple14::_T14{_0, _1, _2, _3, _4, _5, _6, _7, _8, _9, _10, _11, _12, _13, } => _12,
-      }
-    }
-    /// Returns a borrow of the field _13
-    pub fn _13(&self) -> &T13 {
-      match self {
-        Tuple14::_T14{_0, _1, _2, _3, _4, _5, _6, _7, _8, _9, _10, _11, _12, _13, } => _13,
-      }
-    }
-  }
-
-  impl<T0: DafnyType, T1: DafnyType, T2: DafnyType, T3: DafnyType, T4: DafnyType, T5: DafnyType, T6: DafnyType, T7: DafnyType, T8: DafnyType, T9: DafnyType, T10: DafnyType, T11: DafnyType, T12: DafnyType, T13: DafnyType> Debug
-    for Tuple14<T0, T1, T2, T3, T4, T5, T6, T7, T8, T9, T10, T11, T12, T13> {
-    fn fmt(&self, f: &mut Formatter) -> Result {
-      DafnyPrint::fmt_print(self, f, true)
-    }
-  }
-
-  impl<T0: DafnyType, T1: DafnyType, T2: DafnyType, T3: DafnyType, T4: DafnyType, T5: DafnyType, T6: DafnyType, T7: DafnyType, T8: DafnyType, T9: DafnyType, T10: DafnyType, T11: DafnyType, T12: DafnyType, T13: DafnyType> DafnyPrint
-    for Tuple14<T0, T1, T2, T3, T4, T5, T6, T7, T8, T9, T10, T11, T12, T13> {
-    fn fmt_print(&self, _formatter: &mut Formatter, _in_seq: bool) -> std::fmt::Result {
-      match self {
-        Tuple14::_T14{_0, _1, _2, _3, _4, _5, _6, _7, _8, _9, _10, _11, _12, _13, } => {
-          write!(_formatter, "(")?;
-          DafnyPrint::fmt_print(_0, _formatter, false)?;
-          write!(_formatter, ", ")?;
-          DafnyPrint::fmt_print(_1, _formatter, false)?;
-          write!(_formatter, ", ")?;
-          DafnyPrint::fmt_print(_2, _formatter, false)?;
-          write!(_formatter, ", ")?;
-          DafnyPrint::fmt_print(_3, _formatter, false)?;
-          write!(_formatter, ", ")?;
-          DafnyPrint::fmt_print(_4, _formatter, false)?;
-          write!(_formatter, ", ")?;
-          DafnyPrint::fmt_print(_5, _formatter, false)?;
-          write!(_formatter, ", ")?;
-          DafnyPrint::fmt_print(_6, _formatter, false)?;
-          write!(_formatter, ", ")?;
-          DafnyPrint::fmt_print(_7, _formatter, false)?;
-          write!(_formatter, ", ")?;
-          DafnyPrint::fmt_print(_8, _formatter, false)?;
-          write!(_formatter, ", ")?;
-          DafnyPrint::fmt_print(_9, _formatter, false)?;
-          write!(_formatter, ", ")?;
-          DafnyPrint::fmt_print(_10, _formatter, false)?;
-          write!(_formatter, ", ")?;
-          DafnyPrint::fmt_print(_11, _formatter, false)?;
-          write!(_formatter, ", ")?;
-          DafnyPrint::fmt_print(_12, _formatter, false)?;
-          write!(_formatter, ", ")?;
-          DafnyPrint::fmt_print(_13, _formatter, false)?;
-          write!(_formatter, ")")?;
-          Ok(())
-        },
-      }
-    }
-  }
-
-  impl<T0: DafnyType, T1: DafnyType, T2: DafnyType, T3: DafnyType, T4: DafnyType, T5: DafnyType, T6: DafnyType, T7: DafnyType, T8: DafnyType, T9: DafnyType, T10: DafnyType, T11: DafnyType, T12: DafnyType, T13: DafnyType> Tuple14<T0, T1, T2, T3, T4, T5, T6, T7, T8, T9, T10, T11, T12, T13> {
-    /// Given type parameter conversions, returns a lambda to convert this structure
-    pub fn coerce<__T0: DafnyType, __T1: DafnyType, __T2: DafnyType, __T3: DafnyType, __T4: DafnyType, __T5: DafnyType, __T6: DafnyType, __T7: DafnyType, __T8: DafnyType, __T9: DafnyType, __T10: DafnyType, __T11: DafnyType, __T12: DafnyType, __T13: DafnyType>(f_0: Rc<impl ::std::ops::Fn(T0) -> __T0 + 'static>, f_1: Rc<impl ::std::ops::Fn(T1) -> __T1 + 'static>, f_2: Rc<impl ::std::ops::Fn(T2) -> __T2 + 'static>, f_3: Rc<impl ::std::ops::Fn(T3) -> __T3 + 'static>, f_4: Rc<impl ::std::ops::Fn(T4) -> __T4 + 'static>, f_5: Rc<impl ::std::ops::Fn(T5) -> __T5 + 'static>, f_6: Rc<impl ::std::ops::Fn(T6) -> __T6 + 'static>, f_7: Rc<impl ::std::ops::Fn(T7) -> __T7 + 'static>, f_8: Rc<impl ::std::ops::Fn(T8) -> __T8 + 'static>, f_9: Rc<impl ::std::ops::Fn(T9) -> __T9 + 'static>, f_10: Rc<impl ::std::ops::Fn(T10) -> __T10 + 'static>, f_11: Rc<impl ::std::ops::Fn(T11) -> __T11 + 'static>, f_12: Rc<impl ::std::ops::Fn(T12) -> __T12 + 'static>, f_13: Rc<impl ::std::ops::Fn(T13) -> __T13 + 'static>) -> Rc<impl ::std::ops::Fn(Tuple14<T0, T1, T2, T3, T4, T5, T6, T7, T8, T9, T10, T11, T12, T13>) -> Tuple14<__T0, __T1, __T2, __T3, __T4, __T5, __T6, __T7, __T8, __T9, __T10, __T11, __T12, __T13>> {
-      Rc::new(move |this: Self| -> Tuple14<__T0, __T1, __T2, __T3, __T4, __T5, __T6, __T7, __T8, __T9, __T10, __T11, __T12, __T13>{
-          match this {
-            Tuple14::_T14{_0, _1, _2, _3, _4, _5, _6, _7, _8, _9, _10, _11, _12, _13, } => {
-              Tuple14::_T14 {
-                _0: f_0.clone()(_0),
-                _1: f_1.clone()(_1),
-                _2: f_2.clone()(_2),
-                _3: f_3.clone()(_3),
-                _4: f_4.clone()(_4),
-                _5: f_5.clone()(_5),
-                _6: f_6.clone()(_6),
-                _7: f_7.clone()(_7),
-                _8: f_8.clone()(_8),
-                _9: f_9.clone()(_9),
-                _10: f_10.clone()(_10),
-                _11: f_11.clone()(_11),
-                _12: f_12.clone()(_12),
-                _13: f_13.clone()(_13)
-              }
-            },
-          }
-        })
-    }
-  }
-
-  impl<T0: DafnyType + Eq, T1: DafnyType + Eq, T2: DafnyType + Eq, T3: DafnyType + Eq, T4: DafnyType + Eq, T5: DafnyType + Eq, T6: DafnyType + Eq, T7: DafnyType + Eq, T8: DafnyType + Eq, T9: DafnyType + Eq, T10: DafnyType + Eq, T11: DafnyType + Eq, T12: DafnyType + Eq, T13: DafnyType + Eq> Eq
-    for Tuple14<T0, T1, T2, T3, T4, T5, T6, T7, T8, T9, T10, T11, T12, T13> {}
-
-  impl<T0: DafnyType + Hash, T1: DafnyType + Hash, T2: DafnyType + Hash, T3: DafnyType + Hash, T4: DafnyType + Hash, T5: DafnyType + Hash, T6: DafnyType + Hash, T7: DafnyType + Hash, T8: DafnyType + Hash, T9: DafnyType + Hash, T10: DafnyType + Hash, T11: DafnyType + Hash, T12: DafnyType + Hash, T13: DafnyType + Hash> Hash
-    for Tuple14<T0, T1, T2, T3, T4, T5, T6, T7, T8, T9, T10, T11, T12, T13> {
-    fn hash<_H: Hasher>(&self, _state: &mut _H) {
-      match self {
-        Tuple14::_T14{_0, _1, _2, _3, _4, _5, _6, _7, _8, _9, _10, _11, _12, _13, } => {
-          Hash::hash(_0, _state);
-          Hash::hash(_1, _state);
-          Hash::hash(_2, _state);
-          Hash::hash(_3, _state);
-          Hash::hash(_4, _state);
-          Hash::hash(_5, _state);
-          Hash::hash(_6, _state);
-          Hash::hash(_7, _state);
-          Hash::hash(_8, _state);
-          Hash::hash(_9, _state);
-          Hash::hash(_10, _state);
-          Hash::hash(_11, _state);
-          Hash::hash(_12, _state);
-          Hash::hash(_13, _state)
-        },
-      }
-    }
-  }
-
-  impl<T0: DafnyType + Default, T1: DafnyType + Default, T2: DafnyType + Default, T3: DafnyType + Default, T4: DafnyType + Default, T5: DafnyType + Default, T6: DafnyType + Default, T7: DafnyType + Default, T8: DafnyType + Default, T9: DafnyType + Default, T10: DafnyType + Default, T11: DafnyType + Default, T12: DafnyType + Default, T13: DafnyType + Default> Default
-    for Tuple14<T0, T1, T2, T3, T4, T5, T6, T7, T8, T9, T10, T11, T12, T13> {
-    fn default() -> Tuple14<T0, T1, T2, T3, T4, T5, T6, T7, T8, T9, T10, T11, T12, T13> {
-      Tuple14::_T14 {
-        _0: Default::default(),
-        _1: Default::default(),
-        _2: Default::default(),
-        _3: Default::default(),
-        _4: Default::default(),
-        _5: Default::default(),
-        _6: Default::default(),
-        _7: Default::default(),
-        _8: Default::default(),
-        _9: Default::default(),
-        _10: Default::default(),
-        _11: Default::default(),
-        _12: Default::default(),
-        _13: Default::default()
-      }
-    }
-  }
-
-  impl<T0: DafnyType, T1: DafnyType, T2: DafnyType, T3: DafnyType, T4: DafnyType, T5: DafnyType, T6: DafnyType, T7: DafnyType, T8: DafnyType, T9: DafnyType, T10: DafnyType, T11: DafnyType, T12: DafnyType, T13: DafnyType> AsRef<Tuple14<T0, T1, T2, T3, T4, T5, T6, T7, T8, T9, T10, T11, T12, T13>>
-    for Tuple14<T0, T1, T2, T3, T4, T5, T6, T7, T8, T9, T10, T11, T12, T13> {
-    fn as_ref(&self) -> &Self {
-      self
-    }
-  }
-
-  #[derive(PartialEq, Clone)]
-  pub enum Tuple15<T0: DafnyType, T1: DafnyType, T2: DafnyType, T3: DafnyType, T4: DafnyType, T5: DafnyType, T6: DafnyType, T7: DafnyType, T8: DafnyType, T9: DafnyType, T10: DafnyType, T11: DafnyType, T12: DafnyType, T13: DafnyType, T14: DafnyType> {
-    _T15 {
-      _0: T0,
-      _1: T1,
-      _2: T2,
-      _3: T3,
-      _4: T4,
-      _5: T5,
-      _6: T6,
-      _7: T7,
-      _8: T8,
-      _9: T9,
-      _10: T10,
-      _11: T11,
-      _12: T12,
-      _13: T13,
-      _14: T14
-    }
-  }
-
-  impl<T0: DafnyType, T1: DafnyType, T2: DafnyType, T3: DafnyType, T4: DafnyType, T5: DafnyType, T6: DafnyType, T7: DafnyType, T8: DafnyType, T9: DafnyType, T10: DafnyType, T11: DafnyType, T12: DafnyType, T13: DafnyType, T14: DafnyType> Tuple15<T0, T1, T2, T3, T4, T5, T6, T7, T8, T9, T10, T11, T12, T13, T14> {
-    /// Returns a borrow of the field _0
-    pub fn _0(&self) -> &T0 {
-      match self {
-        Tuple15::_T15{_0, _1, _2, _3, _4, _5, _6, _7, _8, _9, _10, _11, _12, _13, _14, } => _0,
-      }
-    }
-    /// Returns a borrow of the field _1
-    pub fn _1(&self) -> &T1 {
-      match self {
-        Tuple15::_T15{_0, _1, _2, _3, _4, _5, _6, _7, _8, _9, _10, _11, _12, _13, _14, } => _1,
-      }
-    }
-    /// Returns a borrow of the field _2
-    pub fn _2(&self) -> &T2 {
-      match self {
-        Tuple15::_T15{_0, _1, _2, _3, _4, _5, _6, _7, _8, _9, _10, _11, _12, _13, _14, } => _2,
-      }
-    }
-    /// Returns a borrow of the field _3
-    pub fn _3(&self) -> &T3 {
-      match self {
-        Tuple15::_T15{_0, _1, _2, _3, _4, _5, _6, _7, _8, _9, _10, _11, _12, _13, _14, } => _3,
-      }
-    }
-    /// Returns a borrow of the field _4
-    pub fn _4(&self) -> &T4 {
-      match self {
-        Tuple15::_T15{_0, _1, _2, _3, _4, _5, _6, _7, _8, _9, _10, _11, _12, _13, _14, } => _4,
-      }
-    }
-    /// Returns a borrow of the field _5
-    pub fn _5(&self) -> &T5 {
-      match self {
-        Tuple15::_T15{_0, _1, _2, _3, _4, _5, _6, _7, _8, _9, _10, _11, _12, _13, _14, } => _5,
-      }
-    }
-    /// Returns a borrow of the field _6
-    pub fn _6(&self) -> &T6 {
-      match self {
-        Tuple15::_T15{_0, _1, _2, _3, _4, _5, _6, _7, _8, _9, _10, _11, _12, _13, _14, } => _6,
-      }
-    }
-    /// Returns a borrow of the field _7
-    pub fn _7(&self) -> &T7 {
-      match self {
-        Tuple15::_T15{_0, _1, _2, _3, _4, _5, _6, _7, _8, _9, _10, _11, _12, _13, _14, } => _7,
-      }
-    }
-    /// Returns a borrow of the field _8
-    pub fn _8(&self) -> &T8 {
-      match self {
-        Tuple15::_T15{_0, _1, _2, _3, _4, _5, _6, _7, _8, _9, _10, _11, _12, _13, _14, } => _8,
-      }
-    }
-    /// Returns a borrow of the field _9
-    pub fn _9(&self) -> &T9 {
-      match self {
-        Tuple15::_T15{_0, _1, _2, _3, _4, _5, _6, _7, _8, _9, _10, _11, _12, _13, _14, } => _9,
-      }
-    }
-    /// Returns a borrow of the field _10
-    pub fn _10(&self) -> &T10 {
-      match self {
-        Tuple15::_T15{_0, _1, _2, _3, _4, _5, _6, _7, _8, _9, _10, _11, _12, _13, _14, } => _10,
-      }
-    }
-    /// Returns a borrow of the field _11
-    pub fn _11(&self) -> &T11 {
-      match self {
-        Tuple15::_T15{_0, _1, _2, _3, _4, _5, _6, _7, _8, _9, _10, _11, _12, _13, _14, } => _11,
-      }
-    }
-    /// Returns a borrow of the field _12
-    pub fn _12(&self) -> &T12 {
-      match self {
-        Tuple15::_T15{_0, _1, _2, _3, _4, _5, _6, _7, _8, _9, _10, _11, _12, _13, _14, } => _12,
-      }
-    }
-    /// Returns a borrow of the field _13
-    pub fn _13(&self) -> &T13 {
-      match self {
-        Tuple15::_T15{_0, _1, _2, _3, _4, _5, _6, _7, _8, _9, _10, _11, _12, _13, _14, } => _13,
-      }
-    }
-    /// Returns a borrow of the field _14
-    pub fn _14(&self) -> &T14 {
-      match self {
-        Tuple15::_T15{_0, _1, _2, _3, _4, _5, _6, _7, _8, _9, _10, _11, _12, _13, _14, } => _14,
-      }
-    }
-  }
-
-  impl<T0: DafnyType, T1: DafnyType, T2: DafnyType, T3: DafnyType, T4: DafnyType, T5: DafnyType, T6: DafnyType, T7: DafnyType, T8: DafnyType, T9: DafnyType, T10: DafnyType, T11: DafnyType, T12: DafnyType, T13: DafnyType, T14: DafnyType> Debug
-    for Tuple15<T0, T1, T2, T3, T4, T5, T6, T7, T8, T9, T10, T11, T12, T13, T14> {
-    fn fmt(&self, f: &mut Formatter) -> Result {
-      DafnyPrint::fmt_print(self, f, true)
-    }
-  }
-
-  impl<T0: DafnyType, T1: DafnyType, T2: DafnyType, T3: DafnyType, T4: DafnyType, T5: DafnyType, T6: DafnyType, T7: DafnyType, T8: DafnyType, T9: DafnyType, T10: DafnyType, T11: DafnyType, T12: DafnyType, T13: DafnyType, T14: DafnyType> DafnyPrint
-    for Tuple15<T0, T1, T2, T3, T4, T5, T6, T7, T8, T9, T10, T11, T12, T13, T14> {
-    fn fmt_print(&self, _formatter: &mut Formatter, _in_seq: bool) -> std::fmt::Result {
-      match self {
-        Tuple15::_T15{_0, _1, _2, _3, _4, _5, _6, _7, _8, _9, _10, _11, _12, _13, _14, } => {
-          write!(_formatter, "(")?;
-          DafnyPrint::fmt_print(_0, _formatter, false)?;
-          write!(_formatter, ", ")?;
-          DafnyPrint::fmt_print(_1, _formatter, false)?;
-          write!(_formatter, ", ")?;
-          DafnyPrint::fmt_print(_2, _formatter, false)?;
-          write!(_formatter, ", ")?;
-          DafnyPrint::fmt_print(_3, _formatter, false)?;
-          write!(_formatter, ", ")?;
-          DafnyPrint::fmt_print(_4, _formatter, false)?;
-          write!(_formatter, ", ")?;
-          DafnyPrint::fmt_print(_5, _formatter, false)?;
-          write!(_formatter, ", ")?;
-          DafnyPrint::fmt_print(_6, _formatter, false)?;
-          write!(_formatter, ", ")?;
-          DafnyPrint::fmt_print(_7, _formatter, false)?;
-          write!(_formatter, ", ")?;
-          DafnyPrint::fmt_print(_8, _formatter, false)?;
-          write!(_formatter, ", ")?;
-          DafnyPrint::fmt_print(_9, _formatter, false)?;
-          write!(_formatter, ", ")?;
-          DafnyPrint::fmt_print(_10, _formatter, false)?;
-          write!(_formatter, ", ")?;
-          DafnyPrint::fmt_print(_11, _formatter, false)?;
-          write!(_formatter, ", ")?;
-          DafnyPrint::fmt_print(_12, _formatter, false)?;
-          write!(_formatter, ", ")?;
-          DafnyPrint::fmt_print(_13, _formatter, false)?;
-          write!(_formatter, ", ")?;
-          DafnyPrint::fmt_print(_14, _formatter, false)?;
-          write!(_formatter, ")")?;
-          Ok(())
-        },
-      }
-    }
-  }
-
-  impl<T0: DafnyType, T1: DafnyType, T2: DafnyType, T3: DafnyType, T4: DafnyType, T5: DafnyType, T6: DafnyType, T7: DafnyType, T8: DafnyType, T9: DafnyType, T10: DafnyType, T11: DafnyType, T12: DafnyType, T13: DafnyType, T14: DafnyType> Tuple15<T0, T1, T2, T3, T4, T5, T6, T7, T8, T9, T10, T11, T12, T13, T14> {
-    /// Given type parameter conversions, returns a lambda to convert this structure
-    pub fn coerce<__T0: DafnyType, __T1: DafnyType, __T2: DafnyType, __T3: DafnyType, __T4: DafnyType, __T5: DafnyType, __T6: DafnyType, __T7: DafnyType, __T8: DafnyType, __T9: DafnyType, __T10: DafnyType, __T11: DafnyType, __T12: DafnyType, __T13: DafnyType, __T14: DafnyType>(f_0: Rc<impl ::std::ops::Fn(T0) -> __T0 + 'static>, f_1: Rc<impl ::std::ops::Fn(T1) -> __T1 + 'static>, f_2: Rc<impl ::std::ops::Fn(T2) -> __T2 + 'static>, f_3: Rc<impl ::std::ops::Fn(T3) -> __T3 + 'static>, f_4: Rc<impl ::std::ops::Fn(T4) -> __T4 + 'static>, f_5: Rc<impl ::std::ops::Fn(T5) -> __T5 + 'static>, f_6: Rc<impl ::std::ops::Fn(T6) -> __T6 + 'static>, f_7: Rc<impl ::std::ops::Fn(T7) -> __T7 + 'static>, f_8: Rc<impl ::std::ops::Fn(T8) -> __T8 + 'static>, f_9: Rc<impl ::std::ops::Fn(T9) -> __T9 + 'static>, f_10: Rc<impl ::std::ops::Fn(T10) -> __T10 + 'static>, f_11: Rc<impl ::std::ops::Fn(T11) -> __T11 + 'static>, f_12: Rc<impl ::std::ops::Fn(T12) -> __T12 + 'static>, f_13: Rc<impl ::std::ops::Fn(T13) -> __T13 + 'static>, f_14: Rc<impl ::std::ops::Fn(T14) -> __T14 + 'static>) -> Rc<impl ::std::ops::Fn(Tuple15<T0, T1, T2, T3, T4, T5, T6, T7, T8, T9, T10, T11, T12, T13, T14>) -> Tuple15<__T0, __T1, __T2, __T3, __T4, __T5, __T6, __T7, __T8, __T9, __T10, __T11, __T12, __T13, __T14>> {
-      Rc::new(move |this: Self| -> Tuple15<__T0, __T1, __T2, __T3, __T4, __T5, __T6, __T7, __T8, __T9, __T10, __T11, __T12, __T13, __T14>{
-          match this {
-            Tuple15::_T15{_0, _1, _2, _3, _4, _5, _6, _7, _8, _9, _10, _11, _12, _13, _14, } => {
-              Tuple15::_T15 {
-                _0: f_0.clone()(_0),
-                _1: f_1.clone()(_1),
-                _2: f_2.clone()(_2),
-                _3: f_3.clone()(_3),
-                _4: f_4.clone()(_4),
-                _5: f_5.clone()(_5),
-                _6: f_6.clone()(_6),
-                _7: f_7.clone()(_7),
-                _8: f_8.clone()(_8),
-                _9: f_9.clone()(_9),
-                _10: f_10.clone()(_10),
-                _11: f_11.clone()(_11),
-                _12: f_12.clone()(_12),
-                _13: f_13.clone()(_13),
-                _14: f_14.clone()(_14)
-              }
-            },
-          }
-        })
-    }
-  }
-
-  impl<T0: DafnyType + Eq, T1: DafnyType + Eq, T2: DafnyType + Eq, T3: DafnyType + Eq, T4: DafnyType + Eq, T5: DafnyType + Eq, T6: DafnyType + Eq, T7: DafnyType + Eq, T8: DafnyType + Eq, T9: DafnyType + Eq, T10: DafnyType + Eq, T11: DafnyType + Eq, T12: DafnyType + Eq, T13: DafnyType + Eq, T14: DafnyType + Eq> Eq
-    for Tuple15<T0, T1, T2, T3, T4, T5, T6, T7, T8, T9, T10, T11, T12, T13, T14> {}
-
-  impl<T0: DafnyType + Hash, T1: DafnyType + Hash, T2: DafnyType + Hash, T3: DafnyType + Hash, T4: DafnyType + Hash, T5: DafnyType + Hash, T6: DafnyType + Hash, T7: DafnyType + Hash, T8: DafnyType + Hash, T9: DafnyType + Hash, T10: DafnyType + Hash, T11: DafnyType + Hash, T12: DafnyType + Hash, T13: DafnyType + Hash, T14: DafnyType + Hash> Hash
-    for Tuple15<T0, T1, T2, T3, T4, T5, T6, T7, T8, T9, T10, T11, T12, T13, T14> {
-    fn hash<_H: Hasher>(&self, _state: &mut _H) {
-      match self {
-        Tuple15::_T15{_0, _1, _2, _3, _4, _5, _6, _7, _8, _9, _10, _11, _12, _13, _14, } => {
-          Hash::hash(_0, _state);
-          Hash::hash(_1, _state);
-          Hash::hash(_2, _state);
-          Hash::hash(_3, _state);
-          Hash::hash(_4, _state);
-          Hash::hash(_5, _state);
-          Hash::hash(_6, _state);
-          Hash::hash(_7, _state);
-          Hash::hash(_8, _state);
-          Hash::hash(_9, _state);
-          Hash::hash(_10, _state);
-          Hash::hash(_11, _state);
-          Hash::hash(_12, _state);
-          Hash::hash(_13, _state);
-          Hash::hash(_14, _state)
-        },
-      }
-    }
-  }
-
-  impl<T0: DafnyType + Default, T1: DafnyType + Default, T2: DafnyType + Default, T3: DafnyType + Default, T4: DafnyType + Default, T5: DafnyType + Default, T6: DafnyType + Default, T7: DafnyType + Default, T8: DafnyType + Default, T9: DafnyType + Default, T10: DafnyType + Default, T11: DafnyType + Default, T12: DafnyType + Default, T13: DafnyType + Default, T14: DafnyType + Default> Default
-    for Tuple15<T0, T1, T2, T3, T4, T5, T6, T7, T8, T9, T10, T11, T12, T13, T14> {
-    fn default() -> Tuple15<T0, T1, T2, T3, T4, T5, T6, T7, T8, T9, T10, T11, T12, T13, T14> {
-      Tuple15::_T15 {
-        _0: Default::default(),
-        _1: Default::default(),
-        _2: Default::default(),
-        _3: Default::default(),
-        _4: Default::default(),
-        _5: Default::default(),
-        _6: Default::default(),
-        _7: Default::default(),
-        _8: Default::default(),
-        _9: Default::default(),
-        _10: Default::default(),
-        _11: Default::default(),
-        _12: Default::default(),
-        _13: Default::default(),
-        _14: Default::default()
-      }
-    }
-  }
-
-  impl<T0: DafnyType, T1: DafnyType, T2: DafnyType, T3: DafnyType, T4: DafnyType, T5: DafnyType, T6: DafnyType, T7: DafnyType, T8: DafnyType, T9: DafnyType, T10: DafnyType, T11: DafnyType, T12: DafnyType, T13: DafnyType, T14: DafnyType> AsRef<Tuple15<T0, T1, T2, T3, T4, T5, T6, T7, T8, T9, T10, T11, T12, T13, T14>>
-    for Tuple15<T0, T1, T2, T3, T4, T5, T6, T7, T8, T9, T10, T11, T12, T13, T14> {
-    fn as_ref(&self) -> &Self {
-      self
-    }
-  }
-
-  #[derive(PartialEq, Clone)]
-  pub enum Tuple16<T0: DafnyType, T1: DafnyType, T2: DafnyType, T3: DafnyType, T4: DafnyType, T5: DafnyType, T6: DafnyType, T7: DafnyType, T8: DafnyType, T9: DafnyType, T10: DafnyType, T11: DafnyType, T12: DafnyType, T13: DafnyType, T14: DafnyType, T15: DafnyType> {
-    _T16 {
-      _0: T0,
-      _1: T1,
-      _2: T2,
-      _3: T3,
-      _4: T4,
-      _5: T5,
-      _6: T6,
-      _7: T7,
-      _8: T8,
-      _9: T9,
-      _10: T10,
-      _11: T11,
-      _12: T12,
-      _13: T13,
-      _14: T14,
-      _15: T15
-    }
-  }
-
-  impl<T0: DafnyType, T1: DafnyType, T2: DafnyType, T3: DafnyType, T4: DafnyType, T5: DafnyType, T6: DafnyType, T7: DafnyType, T8: DafnyType, T9: DafnyType, T10: DafnyType, T11: DafnyType, T12: DafnyType, T13: DafnyType, T14: DafnyType, T15: DafnyType> Tuple16<T0, T1, T2, T3, T4, T5, T6, T7, T8, T9, T10, T11, T12, T13, T14, T15> {
-    /// Returns a borrow of the field _0
-    pub fn _0(&self) -> &T0 {
-      match self {
-        Tuple16::_T16{_0, _1, _2, _3, _4, _5, _6, _7, _8, _9, _10, _11, _12, _13, _14, _15, } => _0,
-      }
-    }
-    /// Returns a borrow of the field _1
-    pub fn _1(&self) -> &T1 {
-      match self {
-        Tuple16::_T16{_0, _1, _2, _3, _4, _5, _6, _7, _8, _9, _10, _11, _12, _13, _14, _15, } => _1,
-      }
-    }
-    /// Returns a borrow of the field _2
-    pub fn _2(&self) -> &T2 {
-      match self {
-        Tuple16::_T16{_0, _1, _2, _3, _4, _5, _6, _7, _8, _9, _10, _11, _12, _13, _14, _15, } => _2,
-      }
-    }
-    /// Returns a borrow of the field _3
-    pub fn _3(&self) -> &T3 {
-      match self {
-        Tuple16::_T16{_0, _1, _2, _3, _4, _5, _6, _7, _8, _9, _10, _11, _12, _13, _14, _15, } => _3,
-      }
-    }
-    /// Returns a borrow of the field _4
-    pub fn _4(&self) -> &T4 {
-      match self {
-        Tuple16::_T16{_0, _1, _2, _3, _4, _5, _6, _7, _8, _9, _10, _11, _12, _13, _14, _15, } => _4,
-      }
-    }
-    /// Returns a borrow of the field _5
-    pub fn _5(&self) -> &T5 {
-      match self {
-        Tuple16::_T16{_0, _1, _2, _3, _4, _5, _6, _7, _8, _9, _10, _11, _12, _13, _14, _15, } => _5,
-      }
-    }
-    /// Returns a borrow of the field _6
-    pub fn _6(&self) -> &T6 {
-      match self {
-        Tuple16::_T16{_0, _1, _2, _3, _4, _5, _6, _7, _8, _9, _10, _11, _12, _13, _14, _15, } => _6,
-      }
-    }
-    /// Returns a borrow of the field _7
-    pub fn _7(&self) -> &T7 {
-      match self {
-        Tuple16::_T16{_0, _1, _2, _3, _4, _5, _6, _7, _8, _9, _10, _11, _12, _13, _14, _15, } => _7,
-      }
-    }
-    /// Returns a borrow of the field _8
-    pub fn _8(&self) -> &T8 {
-      match self {
-        Tuple16::_T16{_0, _1, _2, _3, _4, _5, _6, _7, _8, _9, _10, _11, _12, _13, _14, _15, } => _8,
-      }
-    }
-    /// Returns a borrow of the field _9
-    pub fn _9(&self) -> &T9 {
-      match self {
-        Tuple16::_T16{_0, _1, _2, _3, _4, _5, _6, _7, _8, _9, _10, _11, _12, _13, _14, _15, } => _9,
-      }
-    }
-    /// Returns a borrow of the field _10
-    pub fn _10(&self) -> &T10 {
-      match self {
-        Tuple16::_T16{_0, _1, _2, _3, _4, _5, _6, _7, _8, _9, _10, _11, _12, _13, _14, _15, } => _10,
-      }
-    }
-    /// Returns a borrow of the field _11
-    pub fn _11(&self) -> &T11 {
-      match self {
-        Tuple16::_T16{_0, _1, _2, _3, _4, _5, _6, _7, _8, _9, _10, _11, _12, _13, _14, _15, } => _11,
-      }
-    }
-    /// Returns a borrow of the field _12
-    pub fn _12(&self) -> &T12 {
-      match self {
-        Tuple16::_T16{_0, _1, _2, _3, _4, _5, _6, _7, _8, _9, _10, _11, _12, _13, _14, _15, } => _12,
-      }
-    }
-    /// Returns a borrow of the field _13
-    pub fn _13(&self) -> &T13 {
-      match self {
-        Tuple16::_T16{_0, _1, _2, _3, _4, _5, _6, _7, _8, _9, _10, _11, _12, _13, _14, _15, } => _13,
-      }
-    }
-    /// Returns a borrow of the field _14
-    pub fn _14(&self) -> &T14 {
-      match self {
-        Tuple16::_T16{_0, _1, _2, _3, _4, _5, _6, _7, _8, _9, _10, _11, _12, _13, _14, _15, } => _14,
-      }
-    }
-    /// Returns a borrow of the field _15
-    pub fn _15(&self) -> &T15 {
-      match self {
-        Tuple16::_T16{_0, _1, _2, _3, _4, _5, _6, _7, _8, _9, _10, _11, _12, _13, _14, _15, } => _15,
-      }
-    }
-  }
-
-  impl<T0: DafnyType, T1: DafnyType, T2: DafnyType, T3: DafnyType, T4: DafnyType, T5: DafnyType, T6: DafnyType, T7: DafnyType, T8: DafnyType, T9: DafnyType, T10: DafnyType, T11: DafnyType, T12: DafnyType, T13: DafnyType, T14: DafnyType, T15: DafnyType> Debug
-    for Tuple16<T0, T1, T2, T3, T4, T5, T6, T7, T8, T9, T10, T11, T12, T13, T14, T15> {
-    fn fmt(&self, f: &mut Formatter) -> Result {
-      DafnyPrint::fmt_print(self, f, true)
-    }
-  }
-
-  impl<T0: DafnyType, T1: DafnyType, T2: DafnyType, T3: DafnyType, T4: DafnyType, T5: DafnyType, T6: DafnyType, T7: DafnyType, T8: DafnyType, T9: DafnyType, T10: DafnyType, T11: DafnyType, T12: DafnyType, T13: DafnyType, T14: DafnyType, T15: DafnyType> DafnyPrint
-    for Tuple16<T0, T1, T2, T3, T4, T5, T6, T7, T8, T9, T10, T11, T12, T13, T14, T15> {
-    fn fmt_print(&self, _formatter: &mut Formatter, _in_seq: bool) -> std::fmt::Result {
-      match self {
-        Tuple16::_T16{_0, _1, _2, _3, _4, _5, _6, _7, _8, _9, _10, _11, _12, _13, _14, _15, } => {
-          write!(_formatter, "(")?;
-          DafnyPrint::fmt_print(_0, _formatter, false)?;
-          write!(_formatter, ", ")?;
-          DafnyPrint::fmt_print(_1, _formatter, false)?;
-          write!(_formatter, ", ")?;
-          DafnyPrint::fmt_print(_2, _formatter, false)?;
-          write!(_formatter, ", ")?;
-          DafnyPrint::fmt_print(_3, _formatter, false)?;
-          write!(_formatter, ", ")?;
-          DafnyPrint::fmt_print(_4, _formatter, false)?;
-          write!(_formatter, ", ")?;
-          DafnyPrint::fmt_print(_5, _formatter, false)?;
-          write!(_formatter, ", ")?;
-          DafnyPrint::fmt_print(_6, _formatter, false)?;
-          write!(_formatter, ", ")?;
-          DafnyPrint::fmt_print(_7, _formatter, false)?;
-          write!(_formatter, ", ")?;
-          DafnyPrint::fmt_print(_8, _formatter, false)?;
-          write!(_formatter, ", ")?;
-          DafnyPrint::fmt_print(_9, _formatter, false)?;
-          write!(_formatter, ", ")?;
-          DafnyPrint::fmt_print(_10, _formatter, false)?;
-          write!(_formatter, ", ")?;
-          DafnyPrint::fmt_print(_11, _formatter, false)?;
-          write!(_formatter, ", ")?;
-          DafnyPrint::fmt_print(_12, _formatter, false)?;
-          write!(_formatter, ", ")?;
-          DafnyPrint::fmt_print(_13, _formatter, false)?;
-          write!(_formatter, ", ")?;
-          DafnyPrint::fmt_print(_14, _formatter, false)?;
-          write!(_formatter, ", ")?;
-          DafnyPrint::fmt_print(_15, _formatter, false)?;
-          write!(_formatter, ")")?;
-          Ok(())
-        },
-      }
-    }
-  }
-
-  impl<T0: DafnyType, T1: DafnyType, T2: DafnyType, T3: DafnyType, T4: DafnyType, T5: DafnyType, T6: DafnyType, T7: DafnyType, T8: DafnyType, T9: DafnyType, T10: DafnyType, T11: DafnyType, T12: DafnyType, T13: DafnyType, T14: DafnyType, T15: DafnyType> Tuple16<T0, T1, T2, T3, T4, T5, T6, T7, T8, T9, T10, T11, T12, T13, T14, T15> {
-    /// Given type parameter conversions, returns a lambda to convert this structure
-    pub fn coerce<__T0: DafnyType, __T1: DafnyType, __T2: DafnyType, __T3: DafnyType, __T4: DafnyType, __T5: DafnyType, __T6: DafnyType, __T7: DafnyType, __T8: DafnyType, __T9: DafnyType, __T10: DafnyType, __T11: DafnyType, __T12: DafnyType, __T13: DafnyType, __T14: DafnyType, __T15: DafnyType>(f_0: Rc<impl ::std::ops::Fn(T0) -> __T0 + 'static>, f_1: Rc<impl ::std::ops::Fn(T1) -> __T1 + 'static>, f_2: Rc<impl ::std::ops::Fn(T2) -> __T2 + 'static>, f_3: Rc<impl ::std::ops::Fn(T3) -> __T3 + 'static>, f_4: Rc<impl ::std::ops::Fn(T4) -> __T4 + 'static>, f_5: Rc<impl ::std::ops::Fn(T5) -> __T5 + 'static>, f_6: Rc<impl ::std::ops::Fn(T6) -> __T6 + 'static>, f_7: Rc<impl ::std::ops::Fn(T7) -> __T7 + 'static>, f_8: Rc<impl ::std::ops::Fn(T8) -> __T8 + 'static>, f_9: Rc<impl ::std::ops::Fn(T9) -> __T9 + 'static>, f_10: Rc<impl ::std::ops::Fn(T10) -> __T10 + 'static>, f_11: Rc<impl ::std::ops::Fn(T11) -> __T11 + 'static>, f_12: Rc<impl ::std::ops::Fn(T12) -> __T12 + 'static>, f_13: Rc<impl ::std::ops::Fn(T13) -> __T13 + 'static>, f_14: Rc<impl ::std::ops::Fn(T14) -> __T14 + 'static>, f_15: Rc<impl ::std::ops::Fn(T15) -> __T15 + 'static>) -> Rc<impl ::std::ops::Fn(Tuple16<T0, T1, T2, T3, T4, T5, T6, T7, T8, T9, T10, T11, T12, T13, T14, T15>) -> Tuple16<__T0, __T1, __T2, __T3, __T4, __T5, __T6, __T7, __T8, __T9, __T10, __T11, __T12, __T13, __T14, __T15>> {
-      Rc::new(move |this: Self| -> Tuple16<__T0, __T1, __T2, __T3, __T4, __T5, __T6, __T7, __T8, __T9, __T10, __T11, __T12, __T13, __T14, __T15>{
-          match this {
-            Tuple16::_T16{_0, _1, _2, _3, _4, _5, _6, _7, _8, _9, _10, _11, _12, _13, _14, _15, } => {
-              Tuple16::_T16 {
-                _0: f_0.clone()(_0),
-                _1: f_1.clone()(_1),
-                _2: f_2.clone()(_2),
-                _3: f_3.clone()(_3),
-                _4: f_4.clone()(_4),
-                _5: f_5.clone()(_5),
-                _6: f_6.clone()(_6),
-                _7: f_7.clone()(_7),
-                _8: f_8.clone()(_8),
-                _9: f_9.clone()(_9),
-                _10: f_10.clone()(_10),
-                _11: f_11.clone()(_11),
-                _12: f_12.clone()(_12),
-                _13: f_13.clone()(_13),
-                _14: f_14.clone()(_14),
-                _15: f_15.clone()(_15)
-              }
-            },
-          }
-        })
-    }
-  }
-
-  impl<T0: DafnyType + Eq, T1: DafnyType + Eq, T2: DafnyType + Eq, T3: DafnyType + Eq, T4: DafnyType + Eq, T5: DafnyType + Eq, T6: DafnyType + Eq, T7: DafnyType + Eq, T8: DafnyType + Eq, T9: DafnyType + Eq, T10: DafnyType + Eq, T11: DafnyType + Eq, T12: DafnyType + Eq, T13: DafnyType + Eq, T14: DafnyType + Eq, T15: DafnyType + Eq> Eq
-    for Tuple16<T0, T1, T2, T3, T4, T5, T6, T7, T8, T9, T10, T11, T12, T13, T14, T15> {}
-
-  impl<T0: DafnyType + Hash, T1: DafnyType + Hash, T2: DafnyType + Hash, T3: DafnyType + Hash, T4: DafnyType + Hash, T5: DafnyType + Hash, T6: DafnyType + Hash, T7: DafnyType + Hash, T8: DafnyType + Hash, T9: DafnyType + Hash, T10: DafnyType + Hash, T11: DafnyType + Hash, T12: DafnyType + Hash, T13: DafnyType + Hash, T14: DafnyType + Hash, T15: DafnyType + Hash> Hash
-    for Tuple16<T0, T1, T2, T3, T4, T5, T6, T7, T8, T9, T10, T11, T12, T13, T14, T15> {
-    fn hash<_H: Hasher>(&self, _state: &mut _H) {
-      match self {
-        Tuple16::_T16{_0, _1, _2, _3, _4, _5, _6, _7, _8, _9, _10, _11, _12, _13, _14, _15, } => {
-          Hash::hash(_0, _state);
-          Hash::hash(_1, _state);
-          Hash::hash(_2, _state);
-          Hash::hash(_3, _state);
-          Hash::hash(_4, _state);
-          Hash::hash(_5, _state);
-          Hash::hash(_6, _state);
-          Hash::hash(_7, _state);
-          Hash::hash(_8, _state);
-          Hash::hash(_9, _state);
-          Hash::hash(_10, _state);
-          Hash::hash(_11, _state);
-          Hash::hash(_12, _state);
-          Hash::hash(_13, _state);
-          Hash::hash(_14, _state);
-          Hash::hash(_15, _state)
-        },
-      }
-    }
-  }
-
-  impl<T0: DafnyType + Default, T1: DafnyType + Default, T2: DafnyType + Default, T3: DafnyType + Default, T4: DafnyType + Default, T5: DafnyType + Default, T6: DafnyType + Default, T7: DafnyType + Default, T8: DafnyType + Default, T9: DafnyType + Default, T10: DafnyType + Default, T11: DafnyType + Default, T12: DafnyType + Default, T13: DafnyType + Default, T14: DafnyType + Default, T15: DafnyType + Default> Default
-    for Tuple16<T0, T1, T2, T3, T4, T5, T6, T7, T8, T9, T10, T11, T12, T13, T14, T15> {
-    fn default() -> Tuple16<T0, T1, T2, T3, T4, T5, T6, T7, T8, T9, T10, T11, T12, T13, T14, T15> {
-      Tuple16::_T16 {
-        _0: Default::default(),
-        _1: Default::default(),
-        _2: Default::default(),
-        _3: Default::default(),
-        _4: Default::default(),
-        _5: Default::default(),
-        _6: Default::default(),
-        _7: Default::default(),
-        _8: Default::default(),
-        _9: Default::default(),
-        _10: Default::default(),
-        _11: Default::default(),
-        _12: Default::default(),
-        _13: Default::default(),
-        _14: Default::default(),
-        _15: Default::default()
-      }
-    }
-  }
-
-  impl<T0: DafnyType, T1: DafnyType, T2: DafnyType, T3: DafnyType, T4: DafnyType, T5: DafnyType, T6: DafnyType, T7: DafnyType, T8: DafnyType, T9: DafnyType, T10: DafnyType, T11: DafnyType, T12: DafnyType, T13: DafnyType, T14: DafnyType, T15: DafnyType> AsRef<Tuple16<T0, T1, T2, T3, T4, T5, T6, T7, T8, T9, T10, T11, T12, T13, T14, T15>>
-    for Tuple16<T0, T1, T2, T3, T4, T5, T6, T7, T8, T9, T10, T11, T12, T13, T14, T15> {
-    fn as_ref(&self) -> &Self {
-      self
-    }
-  }
-
-  #[derive(PartialEq, Clone)]
-  pub enum Tuple17<T0: DafnyType, T1: DafnyType, T2: DafnyType, T3: DafnyType, T4: DafnyType, T5: DafnyType, T6: DafnyType, T7: DafnyType, T8: DafnyType, T9: DafnyType, T10: DafnyType, T11: DafnyType, T12: DafnyType, T13: DafnyType, T14: DafnyType, T15: DafnyType, T16: DafnyType> {
-    _T17 {
-      _0: T0,
-      _1: T1,
-      _2: T2,
-      _3: T3,
-      _4: T4,
-      _5: T5,
-      _6: T6,
-      _7: T7,
-      _8: T8,
-      _9: T9,
-      _10: T10,
-      _11: T11,
-      _12: T12,
-      _13: T13,
-      _14: T14,
-      _15: T15,
-      _16: T16
-    }
-  }
-
-  impl<T0: DafnyType, T1: DafnyType, T2: DafnyType, T3: DafnyType, T4: DafnyType, T5: DafnyType, T6: DafnyType, T7: DafnyType, T8: DafnyType, T9: DafnyType, T10: DafnyType, T11: DafnyType, T12: DafnyType, T13: DafnyType, T14: DafnyType, T15: DafnyType, T16: DafnyType> Tuple17<T0, T1, T2, T3, T4, T5, T6, T7, T8, T9, T10, T11, T12, T13, T14, T15, T16> {
-    /// Returns a borrow of the field _0
-    pub fn _0(&self) -> &T0 {
-      match self {
-        Tuple17::_T17{_0, _1, _2, _3, _4, _5, _6, _7, _8, _9, _10, _11, _12, _13, _14, _15, _16, } => _0,
-      }
-    }
-    /// Returns a borrow of the field _1
-    pub fn _1(&self) -> &T1 {
-      match self {
-        Tuple17::_T17{_0, _1, _2, _3, _4, _5, _6, _7, _8, _9, _10, _11, _12, _13, _14, _15, _16, } => _1,
-      }
-    }
-    /// Returns a borrow of the field _2
-    pub fn _2(&self) -> &T2 {
-      match self {
-        Tuple17::_T17{_0, _1, _2, _3, _4, _5, _6, _7, _8, _9, _10, _11, _12, _13, _14, _15, _16, } => _2,
-      }
-    }
-    /// Returns a borrow of the field _3
-    pub fn _3(&self) -> &T3 {
-      match self {
-        Tuple17::_T17{_0, _1, _2, _3, _4, _5, _6, _7, _8, _9, _10, _11, _12, _13, _14, _15, _16, } => _3,
-      }
-    }
-    /// Returns a borrow of the field _4
-    pub fn _4(&self) -> &T4 {
-      match self {
-        Tuple17::_T17{_0, _1, _2, _3, _4, _5, _6, _7, _8, _9, _10, _11, _12, _13, _14, _15, _16, } => _4,
-      }
-    }
-    /// Returns a borrow of the field _5
-    pub fn _5(&self) -> &T5 {
-      match self {
-        Tuple17::_T17{_0, _1, _2, _3, _4, _5, _6, _7, _8, _9, _10, _11, _12, _13, _14, _15, _16, } => _5,
-      }
-    }
-    /// Returns a borrow of the field _6
-    pub fn _6(&self) -> &T6 {
-      match self {
-        Tuple17::_T17{_0, _1, _2, _3, _4, _5, _6, _7, _8, _9, _10, _11, _12, _13, _14, _15, _16, } => _6,
-      }
-    }
-    /// Returns a borrow of the field _7
-    pub fn _7(&self) -> &T7 {
-      match self {
-        Tuple17::_T17{_0, _1, _2, _3, _4, _5, _6, _7, _8, _9, _10, _11, _12, _13, _14, _15, _16, } => _7,
-      }
-    }
-    /// Returns a borrow of the field _8
-    pub fn _8(&self) -> &T8 {
-      match self {
-        Tuple17::_T17{_0, _1, _2, _3, _4, _5, _6, _7, _8, _9, _10, _11, _12, _13, _14, _15, _16, } => _8,
-      }
-    }
-    /// Returns a borrow of the field _9
-    pub fn _9(&self) -> &T9 {
-      match self {
-        Tuple17::_T17{_0, _1, _2, _3, _4, _5, _6, _7, _8, _9, _10, _11, _12, _13, _14, _15, _16, } => _9,
-      }
-    }
-    /// Returns a borrow of the field _10
-    pub fn _10(&self) -> &T10 {
-      match self {
-        Tuple17::_T17{_0, _1, _2, _3, _4, _5, _6, _7, _8, _9, _10, _11, _12, _13, _14, _15, _16, } => _10,
-      }
-    }
-    /// Returns a borrow of the field _11
-    pub fn _11(&self) -> &T11 {
-      match self {
-        Tuple17::_T17{_0, _1, _2, _3, _4, _5, _6, _7, _8, _9, _10, _11, _12, _13, _14, _15, _16, } => _11,
-      }
-    }
-    /// Returns a borrow of the field _12
-    pub fn _12(&self) -> &T12 {
-      match self {
-        Tuple17::_T17{_0, _1, _2, _3, _4, _5, _6, _7, _8, _9, _10, _11, _12, _13, _14, _15, _16, } => _12,
-      }
-    }
-    /// Returns a borrow of the field _13
-    pub fn _13(&self) -> &T13 {
-      match self {
-        Tuple17::_T17{_0, _1, _2, _3, _4, _5, _6, _7, _8, _9, _10, _11, _12, _13, _14, _15, _16, } => _13,
-      }
-    }
-    /// Returns a borrow of the field _14
-    pub fn _14(&self) -> &T14 {
-      match self {
-        Tuple17::_T17{_0, _1, _2, _3, _4, _5, _6, _7, _8, _9, _10, _11, _12, _13, _14, _15, _16, } => _14,
-      }
-    }
-    /// Returns a borrow of the field _15
-    pub fn _15(&self) -> &T15 {
-      match self {
-        Tuple17::_T17{_0, _1, _2, _3, _4, _5, _6, _7, _8, _9, _10, _11, _12, _13, _14, _15, _16, } => _15,
-      }
-    }
-    /// Returns a borrow of the field _16
-    pub fn _16(&self) -> &T16 {
-      match self {
-        Tuple17::_T17{_0, _1, _2, _3, _4, _5, _6, _7, _8, _9, _10, _11, _12, _13, _14, _15, _16, } => _16,
-      }
-    }
-  }
-
-  impl<T0: DafnyType, T1: DafnyType, T2: DafnyType, T3: DafnyType, T4: DafnyType, T5: DafnyType, T6: DafnyType, T7: DafnyType, T8: DafnyType, T9: DafnyType, T10: DafnyType, T11: DafnyType, T12: DafnyType, T13: DafnyType, T14: DafnyType, T15: DafnyType, T16: DafnyType> Debug
-    for Tuple17<T0, T1, T2, T3, T4, T5, T6, T7, T8, T9, T10, T11, T12, T13, T14, T15, T16> {
-    fn fmt(&self, f: &mut Formatter) -> Result {
-      DafnyPrint::fmt_print(self, f, true)
-    }
-  }
-
-  impl<T0: DafnyType, T1: DafnyType, T2: DafnyType, T3: DafnyType, T4: DafnyType, T5: DafnyType, T6: DafnyType, T7: DafnyType, T8: DafnyType, T9: DafnyType, T10: DafnyType, T11: DafnyType, T12: DafnyType, T13: DafnyType, T14: DafnyType, T15: DafnyType, T16: DafnyType> DafnyPrint
-    for Tuple17<T0, T1, T2, T3, T4, T5, T6, T7, T8, T9, T10, T11, T12, T13, T14, T15, T16> {
-    fn fmt_print(&self, _formatter: &mut Formatter, _in_seq: bool) -> std::fmt::Result {
-      match self {
-        Tuple17::_T17{_0, _1, _2, _3, _4, _5, _6, _7, _8, _9, _10, _11, _12, _13, _14, _15, _16, } => {
-          write!(_formatter, "(")?;
-          DafnyPrint::fmt_print(_0, _formatter, false)?;
-          write!(_formatter, ", ")?;
-          DafnyPrint::fmt_print(_1, _formatter, false)?;
-          write!(_formatter, ", ")?;
-          DafnyPrint::fmt_print(_2, _formatter, false)?;
-          write!(_formatter, ", ")?;
-          DafnyPrint::fmt_print(_3, _formatter, false)?;
-          write!(_formatter, ", ")?;
-          DafnyPrint::fmt_print(_4, _formatter, false)?;
-          write!(_formatter, ", ")?;
-          DafnyPrint::fmt_print(_5, _formatter, false)?;
-          write!(_formatter, ", ")?;
-          DafnyPrint::fmt_print(_6, _formatter, false)?;
-          write!(_formatter, ", ")?;
-          DafnyPrint::fmt_print(_7, _formatter, false)?;
-          write!(_formatter, ", ")?;
-          DafnyPrint::fmt_print(_8, _formatter, false)?;
-          write!(_formatter, ", ")?;
-          DafnyPrint::fmt_print(_9, _formatter, false)?;
-          write!(_formatter, ", ")?;
-          DafnyPrint::fmt_print(_10, _formatter, false)?;
-          write!(_formatter, ", ")?;
-          DafnyPrint::fmt_print(_11, _formatter, false)?;
-          write!(_formatter, ", ")?;
-          DafnyPrint::fmt_print(_12, _formatter, false)?;
-          write!(_formatter, ", ")?;
-          DafnyPrint::fmt_print(_13, _formatter, false)?;
-          write!(_formatter, ", ")?;
-          DafnyPrint::fmt_print(_14, _formatter, false)?;
-          write!(_formatter, ", ")?;
-          DafnyPrint::fmt_print(_15, _formatter, false)?;
-          write!(_formatter, ", ")?;
-          DafnyPrint::fmt_print(_16, _formatter, false)?;
-          write!(_formatter, ")")?;
-          Ok(())
-        },
-      }
-    }
-  }
-
-  impl<T0: DafnyType, T1: DafnyType, T2: DafnyType, T3: DafnyType, T4: DafnyType, T5: DafnyType, T6: DafnyType, T7: DafnyType, T8: DafnyType, T9: DafnyType, T10: DafnyType, T11: DafnyType, T12: DafnyType, T13: DafnyType, T14: DafnyType, T15: DafnyType, T16: DafnyType> Tuple17<T0, T1, T2, T3, T4, T5, T6, T7, T8, T9, T10, T11, T12, T13, T14, T15, T16> {
-    /// Given type parameter conversions, returns a lambda to convert this structure
-    pub fn coerce<__T0: DafnyType, __T1: DafnyType, __T2: DafnyType, __T3: DafnyType, __T4: DafnyType, __T5: DafnyType, __T6: DafnyType, __T7: DafnyType, __T8: DafnyType, __T9: DafnyType, __T10: DafnyType, __T11: DafnyType, __T12: DafnyType, __T13: DafnyType, __T14: DafnyType, __T15: DafnyType, __T16: DafnyType>(f_0: Rc<impl ::std::ops::Fn(T0) -> __T0 + 'static>, f_1: Rc<impl ::std::ops::Fn(T1) -> __T1 + 'static>, f_2: Rc<impl ::std::ops::Fn(T2) -> __T2 + 'static>, f_3: Rc<impl ::std::ops::Fn(T3) -> __T3 + 'static>, f_4: Rc<impl ::std::ops::Fn(T4) -> __T4 + 'static>, f_5: Rc<impl ::std::ops::Fn(T5) -> __T5 + 'static>, f_6: Rc<impl ::std::ops::Fn(T6) -> __T6 + 'static>, f_7: Rc<impl ::std::ops::Fn(T7) -> __T7 + 'static>, f_8: Rc<impl ::std::ops::Fn(T8) -> __T8 + 'static>, f_9: Rc<impl ::std::ops::Fn(T9) -> __T9 + 'static>, f_10: Rc<impl ::std::ops::Fn(T10) -> __T10 + 'static>, f_11: Rc<impl ::std::ops::Fn(T11) -> __T11 + 'static>, f_12: Rc<impl ::std::ops::Fn(T12) -> __T12 + 'static>, f_13: Rc<impl ::std::ops::Fn(T13) -> __T13 + 'static>, f_14: Rc<impl ::std::ops::Fn(T14) -> __T14 + 'static>, f_15: Rc<impl ::std::ops::Fn(T15) -> __T15 + 'static>, f_16: Rc<impl ::std::ops::Fn(T16) -> __T16 + 'static>) -> Rc<impl ::std::ops::Fn(Tuple17<T0, T1, T2, T3, T4, T5, T6, T7, T8, T9, T10, T11, T12, T13, T14, T15, T16>) -> Tuple17<__T0, __T1, __T2, __T3, __T4, __T5, __T6, __T7, __T8, __T9, __T10, __T11, __T12, __T13, __T14, __T15, __T16>> {
-      Rc::new(move |this: Self| -> Tuple17<__T0, __T1, __T2, __T3, __T4, __T5, __T6, __T7, __T8, __T9, __T10, __T11, __T12, __T13, __T14, __T15, __T16>{
-          match this {
-            Tuple17::_T17{_0, _1, _2, _3, _4, _5, _6, _7, _8, _9, _10, _11, _12, _13, _14, _15, _16, } => {
-              Tuple17::_T17 {
-                _0: f_0.clone()(_0),
-                _1: f_1.clone()(_1),
-                _2: f_2.clone()(_2),
-                _3: f_3.clone()(_3),
-                _4: f_4.clone()(_4),
-                _5: f_5.clone()(_5),
-                _6: f_6.clone()(_6),
-                _7: f_7.clone()(_7),
-                _8: f_8.clone()(_8),
-                _9: f_9.clone()(_9),
-                _10: f_10.clone()(_10),
-                _11: f_11.clone()(_11),
-                _12: f_12.clone()(_12),
-                _13: f_13.clone()(_13),
-                _14: f_14.clone()(_14),
-                _15: f_15.clone()(_15),
-                _16: f_16.clone()(_16)
-              }
-            },
-          }
-        })
-    }
-  }
-
-  impl<T0: DafnyType + Eq, T1: DafnyType + Eq, T2: DafnyType + Eq, T3: DafnyType + Eq, T4: DafnyType + Eq, T5: DafnyType + Eq, T6: DafnyType + Eq, T7: DafnyType + Eq, T8: DafnyType + Eq, T9: DafnyType + Eq, T10: DafnyType + Eq, T11: DafnyType + Eq, T12: DafnyType + Eq, T13: DafnyType + Eq, T14: DafnyType + Eq, T15: DafnyType + Eq, T16: DafnyType + Eq> Eq
-    for Tuple17<T0, T1, T2, T3, T4, T5, T6, T7, T8, T9, T10, T11, T12, T13, T14, T15, T16> {}
-
-  impl<T0: DafnyType + Hash, T1: DafnyType + Hash, T2: DafnyType + Hash, T3: DafnyType + Hash, T4: DafnyType + Hash, T5: DafnyType + Hash, T6: DafnyType + Hash, T7: DafnyType + Hash, T8: DafnyType + Hash, T9: DafnyType + Hash, T10: DafnyType + Hash, T11: DafnyType + Hash, T12: DafnyType + Hash, T13: DafnyType + Hash, T14: DafnyType + Hash, T15: DafnyType + Hash, T16: DafnyType + Hash> Hash
-    for Tuple17<T0, T1, T2, T3, T4, T5, T6, T7, T8, T9, T10, T11, T12, T13, T14, T15, T16> {
-    fn hash<_H: Hasher>(&self, _state: &mut _H) {
-      match self {
-        Tuple17::_T17{_0, _1, _2, _3, _4, _5, _6, _7, _8, _9, _10, _11, _12, _13, _14, _15, _16, } => {
-          Hash::hash(_0, _state);
-          Hash::hash(_1, _state);
-          Hash::hash(_2, _state);
-          Hash::hash(_3, _state);
-          Hash::hash(_4, _state);
-          Hash::hash(_5, _state);
-          Hash::hash(_6, _state);
-          Hash::hash(_7, _state);
-          Hash::hash(_8, _state);
-          Hash::hash(_9, _state);
-          Hash::hash(_10, _state);
-          Hash::hash(_11, _state);
-          Hash::hash(_12, _state);
-          Hash::hash(_13, _state);
-          Hash::hash(_14, _state);
-          Hash::hash(_15, _state);
-          Hash::hash(_16, _state)
-        },
-      }
-    }
-  }
-
-  impl<T0: DafnyType + Default, T1: DafnyType + Default, T2: DafnyType + Default, T3: DafnyType + Default, T4: DafnyType + Default, T5: DafnyType + Default, T6: DafnyType + Default, T7: DafnyType + Default, T8: DafnyType + Default, T9: DafnyType + Default, T10: DafnyType + Default, T11: DafnyType + Default, T12: DafnyType + Default, T13: DafnyType + Default, T14: DafnyType + Default, T15: DafnyType + Default, T16: DafnyType + Default> Default
-    for Tuple17<T0, T1, T2, T3, T4, T5, T6, T7, T8, T9, T10, T11, T12, T13, T14, T15, T16> {
-    fn default() -> Tuple17<T0, T1, T2, T3, T4, T5, T6, T7, T8, T9, T10, T11, T12, T13, T14, T15, T16> {
-      Tuple17::_T17 {
-        _0: Default::default(),
-        _1: Default::default(),
-        _2: Default::default(),
-        _3: Default::default(),
-        _4: Default::default(),
-        _5: Default::default(),
-        _6: Default::default(),
-        _7: Default::default(),
-        _8: Default::default(),
-        _9: Default::default(),
-        _10: Default::default(),
-        _11: Default::default(),
-        _12: Default::default(),
-        _13: Default::default(),
-        _14: Default::default(),
-        _15: Default::default(),
-        _16: Default::default()
-      }
-    }
-  }
-
-  impl<T0: DafnyType, T1: DafnyType, T2: DafnyType, T3: DafnyType, T4: DafnyType, T5: DafnyType, T6: DafnyType, T7: DafnyType, T8: DafnyType, T9: DafnyType, T10: DafnyType, T11: DafnyType, T12: DafnyType, T13: DafnyType, T14: DafnyType, T15: DafnyType, T16: DafnyType> AsRef<Tuple17<T0, T1, T2, T3, T4, T5, T6, T7, T8, T9, T10, T11, T12, T13, T14, T15, T16>>
-    for Tuple17<T0, T1, T2, T3, T4, T5, T6, T7, T8, T9, T10, T11, T12, T13, T14, T15, T16> {
-    fn as_ref(&self) -> &Self {
-      self
-    }
-  }
-
-  #[derive(PartialEq, Clone)]
-  pub enum Tuple18<T0: DafnyType, T1: DafnyType, T2: DafnyType, T3: DafnyType, T4: DafnyType, T5: DafnyType, T6: DafnyType, T7: DafnyType, T8: DafnyType, T9: DafnyType, T10: DafnyType, T11: DafnyType, T12: DafnyType, T13: DafnyType, T14: DafnyType, T15: DafnyType, T16: DafnyType, T17: DafnyType> {
-    _T18 {
-      _0: T0,
-      _1: T1,
-      _2: T2,
-      _3: T3,
-      _4: T4,
-      _5: T5,
-      _6: T6,
-      _7: T7,
-      _8: T8,
-      _9: T9,
-      _10: T10,
-      _11: T11,
-      _12: T12,
-      _13: T13,
-      _14: T14,
-      _15: T15,
-      _16: T16,
-      _17: T17
-    }
-  }
-
-  impl<T0: DafnyType, T1: DafnyType, T2: DafnyType, T3: DafnyType, T4: DafnyType, T5: DafnyType, T6: DafnyType, T7: DafnyType, T8: DafnyType, T9: DafnyType, T10: DafnyType, T11: DafnyType, T12: DafnyType, T13: DafnyType, T14: DafnyType, T15: DafnyType, T16: DafnyType, T17: DafnyType> Tuple18<T0, T1, T2, T3, T4, T5, T6, T7, T8, T9, T10, T11, T12, T13, T14, T15, T16, T17> {
-    /// Returns a borrow of the field _0
-    pub fn _0(&self) -> &T0 {
-      match self {
-        Tuple18::_T18{_0, _1, _2, _3, _4, _5, _6, _7, _8, _9, _10, _11, _12, _13, _14, _15, _16, _17, } => _0,
-      }
-    }
-    /// Returns a borrow of the field _1
-    pub fn _1(&self) -> &T1 {
-      match self {
-        Tuple18::_T18{_0, _1, _2, _3, _4, _5, _6, _7, _8, _9, _10, _11, _12, _13, _14, _15, _16, _17, } => _1,
-      }
-    }
-    /// Returns a borrow of the field _2
-    pub fn _2(&self) -> &T2 {
-      match self {
-        Tuple18::_T18{_0, _1, _2, _3, _4, _5, _6, _7, _8, _9, _10, _11, _12, _13, _14, _15, _16, _17, } => _2,
-      }
-    }
-    /// Returns a borrow of the field _3
-    pub fn _3(&self) -> &T3 {
-      match self {
-        Tuple18::_T18{_0, _1, _2, _3, _4, _5, _6, _7, _8, _9, _10, _11, _12, _13, _14, _15, _16, _17, } => _3,
-      }
-    }
-    /// Returns a borrow of the field _4
-    pub fn _4(&self) -> &T4 {
-      match self {
-        Tuple18::_T18{_0, _1, _2, _3, _4, _5, _6, _7, _8, _9, _10, _11, _12, _13, _14, _15, _16, _17, } => _4,
-      }
-    }
-    /// Returns a borrow of the field _5
-    pub fn _5(&self) -> &T5 {
-      match self {
-        Tuple18::_T18{_0, _1, _2, _3, _4, _5, _6, _7, _8, _9, _10, _11, _12, _13, _14, _15, _16, _17, } => _5,
-      }
-    }
-    /// Returns a borrow of the field _6
-    pub fn _6(&self) -> &T6 {
-      match self {
-        Tuple18::_T18{_0, _1, _2, _3, _4, _5, _6, _7, _8, _9, _10, _11, _12, _13, _14, _15, _16, _17, } => _6,
-      }
-    }
-    /// Returns a borrow of the field _7
-    pub fn _7(&self) -> &T7 {
-      match self {
-        Tuple18::_T18{_0, _1, _2, _3, _4, _5, _6, _7, _8, _9, _10, _11, _12, _13, _14, _15, _16, _17, } => _7,
-      }
-    }
-    /// Returns a borrow of the field _8
-    pub fn _8(&self) -> &T8 {
-      match self {
-        Tuple18::_T18{_0, _1, _2, _3, _4, _5, _6, _7, _8, _9, _10, _11, _12, _13, _14, _15, _16, _17, } => _8,
-      }
-    }
-    /// Returns a borrow of the field _9
-    pub fn _9(&self) -> &T9 {
-      match self {
-        Tuple18::_T18{_0, _1, _2, _3, _4, _5, _6, _7, _8, _9, _10, _11, _12, _13, _14, _15, _16, _17, } => _9,
-      }
-    }
-    /// Returns a borrow of the field _10
-    pub fn _10(&self) -> &T10 {
-      match self {
-        Tuple18::_T18{_0, _1, _2, _3, _4, _5, _6, _7, _8, _9, _10, _11, _12, _13, _14, _15, _16, _17, } => _10,
-      }
-    }
-    /// Returns a borrow of the field _11
-    pub fn _11(&self) -> &T11 {
-      match self {
-        Tuple18::_T18{_0, _1, _2, _3, _4, _5, _6, _7, _8, _9, _10, _11, _12, _13, _14, _15, _16, _17, } => _11,
-      }
-    }
-    /// Returns a borrow of the field _12
-    pub fn _12(&self) -> &T12 {
-      match self {
-        Tuple18::_T18{_0, _1, _2, _3, _4, _5, _6, _7, _8, _9, _10, _11, _12, _13, _14, _15, _16, _17, } => _12,
-      }
-    }
-    /// Returns a borrow of the field _13
-    pub fn _13(&self) -> &T13 {
-      match self {
-        Tuple18::_T18{_0, _1, _2, _3, _4, _5, _6, _7, _8, _9, _10, _11, _12, _13, _14, _15, _16, _17, } => _13,
-      }
-    }
-    /// Returns a borrow of the field _14
-    pub fn _14(&self) -> &T14 {
-      match self {
-        Tuple18::_T18{_0, _1, _2, _3, _4, _5, _6, _7, _8, _9, _10, _11, _12, _13, _14, _15, _16, _17, } => _14,
-      }
-    }
-    /// Returns a borrow of the field _15
-    pub fn _15(&self) -> &T15 {
-      match self {
-        Tuple18::_T18{_0, _1, _2, _3, _4, _5, _6, _7, _8, _9, _10, _11, _12, _13, _14, _15, _16, _17, } => _15,
-      }
-    }
-    /// Returns a borrow of the field _16
-    pub fn _16(&self) -> &T16 {
-      match self {
-        Tuple18::_T18{_0, _1, _2, _3, _4, _5, _6, _7, _8, _9, _10, _11, _12, _13, _14, _15, _16, _17, } => _16,
-      }
-    }
-    /// Returns a borrow of the field _17
-    pub fn _17(&self) -> &T17 {
-      match self {
-        Tuple18::_T18{_0, _1, _2, _3, _4, _5, _6, _7, _8, _9, _10, _11, _12, _13, _14, _15, _16, _17, } => _17,
-      }
-    }
-  }
-
-  impl<T0: DafnyType, T1: DafnyType, T2: DafnyType, T3: DafnyType, T4: DafnyType, T5: DafnyType, T6: DafnyType, T7: DafnyType, T8: DafnyType, T9: DafnyType, T10: DafnyType, T11: DafnyType, T12: DafnyType, T13: DafnyType, T14: DafnyType, T15: DafnyType, T16: DafnyType, T17: DafnyType> Debug
-    for Tuple18<T0, T1, T2, T3, T4, T5, T6, T7, T8, T9, T10, T11, T12, T13, T14, T15, T16, T17> {
-    fn fmt(&self, f: &mut Formatter) -> Result {
-      DafnyPrint::fmt_print(self, f, true)
-    }
-  }
-
-  impl<T0: DafnyType, T1: DafnyType, T2: DafnyType, T3: DafnyType, T4: DafnyType, T5: DafnyType, T6: DafnyType, T7: DafnyType, T8: DafnyType, T9: DafnyType, T10: DafnyType, T11: DafnyType, T12: DafnyType, T13: DafnyType, T14: DafnyType, T15: DafnyType, T16: DafnyType, T17: DafnyType> DafnyPrint
-    for Tuple18<T0, T1, T2, T3, T4, T5, T6, T7, T8, T9, T10, T11, T12, T13, T14, T15, T16, T17> {
-    fn fmt_print(&self, _formatter: &mut Formatter, _in_seq: bool) -> std::fmt::Result {
-      match self {
-        Tuple18::_T18{_0, _1, _2, _3, _4, _5, _6, _7, _8, _9, _10, _11, _12, _13, _14, _15, _16, _17, } => {
-          write!(_formatter, "(")?;
-          DafnyPrint::fmt_print(_0, _formatter, false)?;
-          write!(_formatter, ", ")?;
-          DafnyPrint::fmt_print(_1, _formatter, false)?;
-          write!(_formatter, ", ")?;
-          DafnyPrint::fmt_print(_2, _formatter, false)?;
-          write!(_formatter, ", ")?;
-          DafnyPrint::fmt_print(_3, _formatter, false)?;
-          write!(_formatter, ", ")?;
-          DafnyPrint::fmt_print(_4, _formatter, false)?;
-          write!(_formatter, ", ")?;
-          DafnyPrint::fmt_print(_5, _formatter, false)?;
-          write!(_formatter, ", ")?;
-          DafnyPrint::fmt_print(_6, _formatter, false)?;
-          write!(_formatter, ", ")?;
-          DafnyPrint::fmt_print(_7, _formatter, false)?;
-          write!(_formatter, ", ")?;
-          DafnyPrint::fmt_print(_8, _formatter, false)?;
-          write!(_formatter, ", ")?;
-          DafnyPrint::fmt_print(_9, _formatter, false)?;
-          write!(_formatter, ", ")?;
-          DafnyPrint::fmt_print(_10, _formatter, false)?;
-          write!(_formatter, ", ")?;
-          DafnyPrint::fmt_print(_11, _formatter, false)?;
-          write!(_formatter, ", ")?;
-          DafnyPrint::fmt_print(_12, _formatter, false)?;
-          write!(_formatter, ", ")?;
-          DafnyPrint::fmt_print(_13, _formatter, false)?;
-          write!(_formatter, ", ")?;
-          DafnyPrint::fmt_print(_14, _formatter, false)?;
-          write!(_formatter, ", ")?;
-          DafnyPrint::fmt_print(_15, _formatter, false)?;
-          write!(_formatter, ", ")?;
-          DafnyPrint::fmt_print(_16, _formatter, false)?;
-          write!(_formatter, ", ")?;
-          DafnyPrint::fmt_print(_17, _formatter, false)?;
-          write!(_formatter, ")")?;
-          Ok(())
-        },
-      }
-    }
-  }
-
-  impl<T0: DafnyType, T1: DafnyType, T2: DafnyType, T3: DafnyType, T4: DafnyType, T5: DafnyType, T6: DafnyType, T7: DafnyType, T8: DafnyType, T9: DafnyType, T10: DafnyType, T11: DafnyType, T12: DafnyType, T13: DafnyType, T14: DafnyType, T15: DafnyType, T16: DafnyType, T17: DafnyType> Tuple18<T0, T1, T2, T3, T4, T5, T6, T7, T8, T9, T10, T11, T12, T13, T14, T15, T16, T17> {
-    /// Given type parameter conversions, returns a lambda to convert this structure
-    pub fn coerce<__T0: DafnyType, __T1: DafnyType, __T2: DafnyType, __T3: DafnyType, __T4: DafnyType, __T5: DafnyType, __T6: DafnyType, __T7: DafnyType, __T8: DafnyType, __T9: DafnyType, __T10: DafnyType, __T11: DafnyType, __T12: DafnyType, __T13: DafnyType, __T14: DafnyType, __T15: DafnyType, __T16: DafnyType, __T17: DafnyType>(f_0: Rc<impl ::std::ops::Fn(T0) -> __T0 + 'static>, f_1: Rc<impl ::std::ops::Fn(T1) -> __T1 + 'static>, f_2: Rc<impl ::std::ops::Fn(T2) -> __T2 + 'static>, f_3: Rc<impl ::std::ops::Fn(T3) -> __T3 + 'static>, f_4: Rc<impl ::std::ops::Fn(T4) -> __T4 + 'static>, f_5: Rc<impl ::std::ops::Fn(T5) -> __T5 + 'static>, f_6: Rc<impl ::std::ops::Fn(T6) -> __T6 + 'static>, f_7: Rc<impl ::std::ops::Fn(T7) -> __T7 + 'static>, f_8: Rc<impl ::std::ops::Fn(T8) -> __T8 + 'static>, f_9: Rc<impl ::std::ops::Fn(T9) -> __T9 + 'static>, f_10: Rc<impl ::std::ops::Fn(T10) -> __T10 + 'static>, f_11: Rc<impl ::std::ops::Fn(T11) -> __T11 + 'static>, f_12: Rc<impl ::std::ops::Fn(T12) -> __T12 + 'static>, f_13: Rc<impl ::std::ops::Fn(T13) -> __T13 + 'static>, f_14: Rc<impl ::std::ops::Fn(T14) -> __T14 + 'static>, f_15: Rc<impl ::std::ops::Fn(T15) -> __T15 + 'static>, f_16: Rc<impl ::std::ops::Fn(T16) -> __T16 + 'static>, f_17: Rc<impl ::std::ops::Fn(T17) -> __T17 + 'static>) -> Rc<impl ::std::ops::Fn(Tuple18<T0, T1, T2, T3, T4, T5, T6, T7, T8, T9, T10, T11, T12, T13, T14, T15, T16, T17>) -> Tuple18<__T0, __T1, __T2, __T3, __T4, __T5, __T6, __T7, __T8, __T9, __T10, __T11, __T12, __T13, __T14, __T15, __T16, __T17>> {
-      Rc::new(move |this: Self| -> Tuple18<__T0, __T1, __T2, __T3, __T4, __T5, __T6, __T7, __T8, __T9, __T10, __T11, __T12, __T13, __T14, __T15, __T16, __T17>{
-          match this {
-            Tuple18::_T18{_0, _1, _2, _3, _4, _5, _6, _7, _8, _9, _10, _11, _12, _13, _14, _15, _16, _17, } => {
-              Tuple18::_T18 {
-                _0: f_0.clone()(_0),
-                _1: f_1.clone()(_1),
-                _2: f_2.clone()(_2),
-                _3: f_3.clone()(_3),
-                _4: f_4.clone()(_4),
-                _5: f_5.clone()(_5),
-                _6: f_6.clone()(_6),
-                _7: f_7.clone()(_7),
-                _8: f_8.clone()(_8),
-                _9: f_9.clone()(_9),
-                _10: f_10.clone()(_10),
-                _11: f_11.clone()(_11),
-                _12: f_12.clone()(_12),
-                _13: f_13.clone()(_13),
-                _14: f_14.clone()(_14),
-                _15: f_15.clone()(_15),
-                _16: f_16.clone()(_16),
-                _17: f_17.clone()(_17)
-              }
-            },
-          }
-        })
-    }
-  }
-
-  impl<T0: DafnyType + Eq, T1: DafnyType + Eq, T2: DafnyType + Eq, T3: DafnyType + Eq, T4: DafnyType + Eq, T5: DafnyType + Eq, T6: DafnyType + Eq, T7: DafnyType + Eq, T8: DafnyType + Eq, T9: DafnyType + Eq, T10: DafnyType + Eq, T11: DafnyType + Eq, T12: DafnyType + Eq, T13: DafnyType + Eq, T14: DafnyType + Eq, T15: DafnyType + Eq, T16: DafnyType + Eq, T17: DafnyType + Eq> Eq
-    for Tuple18<T0, T1, T2, T3, T4, T5, T6, T7, T8, T9, T10, T11, T12, T13, T14, T15, T16, T17> {}
-
-  impl<T0: DafnyType + Hash, T1: DafnyType + Hash, T2: DafnyType + Hash, T3: DafnyType + Hash, T4: DafnyType + Hash, T5: DafnyType + Hash, T6: DafnyType + Hash, T7: DafnyType + Hash, T8: DafnyType + Hash, T9: DafnyType + Hash, T10: DafnyType + Hash, T11: DafnyType + Hash, T12: DafnyType + Hash, T13: DafnyType + Hash, T14: DafnyType + Hash, T15: DafnyType + Hash, T16: DafnyType + Hash, T17: DafnyType + Hash> Hash
-    for Tuple18<T0, T1, T2, T3, T4, T5, T6, T7, T8, T9, T10, T11, T12, T13, T14, T15, T16, T17> {
-    fn hash<_H: Hasher>(&self, _state: &mut _H) {
-      match self {
-        Tuple18::_T18{_0, _1, _2, _3, _4, _5, _6, _7, _8, _9, _10, _11, _12, _13, _14, _15, _16, _17, } => {
-          Hash::hash(_0, _state);
-          Hash::hash(_1, _state);
-          Hash::hash(_2, _state);
-          Hash::hash(_3, _state);
-          Hash::hash(_4, _state);
-          Hash::hash(_5, _state);
-          Hash::hash(_6, _state);
-          Hash::hash(_7, _state);
-          Hash::hash(_8, _state);
-          Hash::hash(_9, _state);
-          Hash::hash(_10, _state);
-          Hash::hash(_11, _state);
-          Hash::hash(_12, _state);
-          Hash::hash(_13, _state);
-          Hash::hash(_14, _state);
-          Hash::hash(_15, _state);
-          Hash::hash(_16, _state);
-          Hash::hash(_17, _state)
-        },
-      }
-    }
-  }
-
-  impl<T0: DafnyType + Default, T1: DafnyType + Default, T2: DafnyType + Default, T3: DafnyType + Default, T4: DafnyType + Default, T5: DafnyType + Default, T6: DafnyType + Default, T7: DafnyType + Default, T8: DafnyType + Default, T9: DafnyType + Default, T10: DafnyType + Default, T11: DafnyType + Default, T12: DafnyType + Default, T13: DafnyType + Default, T14: DafnyType + Default, T15: DafnyType + Default, T16: DafnyType + Default, T17: DafnyType + Default> Default
-    for Tuple18<T0, T1, T2, T3, T4, T5, T6, T7, T8, T9, T10, T11, T12, T13, T14, T15, T16, T17> {
-    fn default() -> Tuple18<T0, T1, T2, T3, T4, T5, T6, T7, T8, T9, T10, T11, T12, T13, T14, T15, T16, T17> {
-      Tuple18::_T18 {
-        _0: Default::default(),
-        _1: Default::default(),
-        _2: Default::default(),
-        _3: Default::default(),
-        _4: Default::default(),
-        _5: Default::default(),
-        _6: Default::default(),
-        _7: Default::default(),
-        _8: Default::default(),
-        _9: Default::default(),
-        _10: Default::default(),
-        _11: Default::default(),
-        _12: Default::default(),
-        _13: Default::default(),
-        _14: Default::default(),
-        _15: Default::default(),
-        _16: Default::default(),
-        _17: Default::default()
-      }
-    }
-  }
-
-  impl<T0: DafnyType, T1: DafnyType, T2: DafnyType, T3: DafnyType, T4: DafnyType, T5: DafnyType, T6: DafnyType, T7: DafnyType, T8: DafnyType, T9: DafnyType, T10: DafnyType, T11: DafnyType, T12: DafnyType, T13: DafnyType, T14: DafnyType, T15: DafnyType, T16: DafnyType, T17: DafnyType> AsRef<Tuple18<T0, T1, T2, T3, T4, T5, T6, T7, T8, T9, T10, T11, T12, T13, T14, T15, T16, T17>>
-    for Tuple18<T0, T1, T2, T3, T4, T5, T6, T7, T8, T9, T10, T11, T12, T13, T14, T15, T16, T17> {
-    fn as_ref(&self) -> &Self {
-      self
-    }
-  }
-
-  #[derive(PartialEq, Clone)]
-  pub enum Tuple19<T0: DafnyType, T1: DafnyType, T2: DafnyType, T3: DafnyType, T4: DafnyType, T5: DafnyType, T6: DafnyType, T7: DafnyType, T8: DafnyType, T9: DafnyType, T10: DafnyType, T11: DafnyType, T12: DafnyType, T13: DafnyType, T14: DafnyType, T15: DafnyType, T16: DafnyType, T17: DafnyType, T18: DafnyType> {
-    _T19 {
-      _0: T0,
-      _1: T1,
-      _2: T2,
-      _3: T3,
-      _4: T4,
-      _5: T5,
-      _6: T6,
-      _7: T7,
-      _8: T8,
-      _9: T9,
-      _10: T10,
-      _11: T11,
-      _12: T12,
-      _13: T13,
-      _14: T14,
-      _15: T15,
-      _16: T16,
-      _17: T17,
-      _18: T18
-    }
-  }
-
-  impl<T0: DafnyType, T1: DafnyType, T2: DafnyType, T3: DafnyType, T4: DafnyType, T5: DafnyType, T6: DafnyType, T7: DafnyType, T8: DafnyType, T9: DafnyType, T10: DafnyType, T11: DafnyType, T12: DafnyType, T13: DafnyType, T14: DafnyType, T15: DafnyType, T16: DafnyType, T17: DafnyType, T18: DafnyType> Tuple19<T0, T1, T2, T3, T4, T5, T6, T7, T8, T9, T10, T11, T12, T13, T14, T15, T16, T17, T18> {
-    /// Returns a borrow of the field _0
-    pub fn _0(&self) -> &T0 {
-      match self {
-        Tuple19::_T19{_0, _1, _2, _3, _4, _5, _6, _7, _8, _9, _10, _11, _12, _13, _14, _15, _16, _17, _18, } => _0,
-      }
-    }
-    /// Returns a borrow of the field _1
-    pub fn _1(&self) -> &T1 {
-      match self {
-        Tuple19::_T19{_0, _1, _2, _3, _4, _5, _6, _7, _8, _9, _10, _11, _12, _13, _14, _15, _16, _17, _18, } => _1,
-      }
-    }
-    /// Returns a borrow of the field _2
-    pub fn _2(&self) -> &T2 {
-      match self {
-        Tuple19::_T19{_0, _1, _2, _3, _4, _5, _6, _7, _8, _9, _10, _11, _12, _13, _14, _15, _16, _17, _18, } => _2,
-      }
-    }
-    /// Returns a borrow of the field _3
-    pub fn _3(&self) -> &T3 {
-      match self {
-        Tuple19::_T19{_0, _1, _2, _3, _4, _5, _6, _7, _8, _9, _10, _11, _12, _13, _14, _15, _16, _17, _18, } => _3,
-      }
-    }
-    /// Returns a borrow of the field _4
-    pub fn _4(&self) -> &T4 {
-      match self {
-        Tuple19::_T19{_0, _1, _2, _3, _4, _5, _6, _7, _8, _9, _10, _11, _12, _13, _14, _15, _16, _17, _18, } => _4,
-      }
-    }
-    /// Returns a borrow of the field _5
-    pub fn _5(&self) -> &T5 {
-      match self {
-        Tuple19::_T19{_0, _1, _2, _3, _4, _5, _6, _7, _8, _9, _10, _11, _12, _13, _14, _15, _16, _17, _18, } => _5,
-      }
-    }
-    /// Returns a borrow of the field _6
-    pub fn _6(&self) -> &T6 {
-      match self {
-        Tuple19::_T19{_0, _1, _2, _3, _4, _5, _6, _7, _8, _9, _10, _11, _12, _13, _14, _15, _16, _17, _18, } => _6,
-      }
-    }
-    /// Returns a borrow of the field _7
-    pub fn _7(&self) -> &T7 {
-      match self {
-        Tuple19::_T19{_0, _1, _2, _3, _4, _5, _6, _7, _8, _9, _10, _11, _12, _13, _14, _15, _16, _17, _18, } => _7,
-      }
-    }
-    /// Returns a borrow of the field _8
-    pub fn _8(&self) -> &T8 {
-      match self {
-        Tuple19::_T19{_0, _1, _2, _3, _4, _5, _6, _7, _8, _9, _10, _11, _12, _13, _14, _15, _16, _17, _18, } => _8,
-      }
-    }
-    /// Returns a borrow of the field _9
-    pub fn _9(&self) -> &T9 {
-      match self {
-        Tuple19::_T19{_0, _1, _2, _3, _4, _5, _6, _7, _8, _9, _10, _11, _12, _13, _14, _15, _16, _17, _18, } => _9,
-      }
-    }
-    /// Returns a borrow of the field _10
-    pub fn _10(&self) -> &T10 {
-      match self {
-        Tuple19::_T19{_0, _1, _2, _3, _4, _5, _6, _7, _8, _9, _10, _11, _12, _13, _14, _15, _16, _17, _18, } => _10,
-      }
-    }
-    /// Returns a borrow of the field _11
-    pub fn _11(&self) -> &T11 {
-      match self {
-        Tuple19::_T19{_0, _1, _2, _3, _4, _5, _6, _7, _8, _9, _10, _11, _12, _13, _14, _15, _16, _17, _18, } => _11,
-      }
-    }
-    /// Returns a borrow of the field _12
-    pub fn _12(&self) -> &T12 {
-      match self {
-        Tuple19::_T19{_0, _1, _2, _3, _4, _5, _6, _7, _8, _9, _10, _11, _12, _13, _14, _15, _16, _17, _18, } => _12,
-      }
-    }
-    /// Returns a borrow of the field _13
-    pub fn _13(&self) -> &T13 {
-      match self {
-        Tuple19::_T19{_0, _1, _2, _3, _4, _5, _6, _7, _8, _9, _10, _11, _12, _13, _14, _15, _16, _17, _18, } => _13,
-      }
-    }
-    /// Returns a borrow of the field _14
-    pub fn _14(&self) -> &T14 {
-      match self {
-        Tuple19::_T19{_0, _1, _2, _3, _4, _5, _6, _7, _8, _9, _10, _11, _12, _13, _14, _15, _16, _17, _18, } => _14,
-      }
-    }
-    /// Returns a borrow of the field _15
-    pub fn _15(&self) -> &T15 {
-      match self {
-        Tuple19::_T19{_0, _1, _2, _3, _4, _5, _6, _7, _8, _9, _10, _11, _12, _13, _14, _15, _16, _17, _18, } => _15,
-      }
-    }
-    /// Returns a borrow of the field _16
-    pub fn _16(&self) -> &T16 {
-      match self {
-        Tuple19::_T19{_0, _1, _2, _3, _4, _5, _6, _7, _8, _9, _10, _11, _12, _13, _14, _15, _16, _17, _18, } => _16,
-      }
-    }
-    /// Returns a borrow of the field _17
-    pub fn _17(&self) -> &T17 {
-      match self {
-        Tuple19::_T19{_0, _1, _2, _3, _4, _5, _6, _7, _8, _9, _10, _11, _12, _13, _14, _15, _16, _17, _18, } => _17,
-      }
-    }
-    /// Returns a borrow of the field _18
-    pub fn _18(&self) -> &T18 {
-      match self {
-        Tuple19::_T19{_0, _1, _2, _3, _4, _5, _6, _7, _8, _9, _10, _11, _12, _13, _14, _15, _16, _17, _18, } => _18,
-      }
-    }
-  }
-
-  impl<T0: DafnyType, T1: DafnyType, T2: DafnyType, T3: DafnyType, T4: DafnyType, T5: DafnyType, T6: DafnyType, T7: DafnyType, T8: DafnyType, T9: DafnyType, T10: DafnyType, T11: DafnyType, T12: DafnyType, T13: DafnyType, T14: DafnyType, T15: DafnyType, T16: DafnyType, T17: DafnyType, T18: DafnyType> Debug
-    for Tuple19<T0, T1, T2, T3, T4, T5, T6, T7, T8, T9, T10, T11, T12, T13, T14, T15, T16, T17, T18> {
-    fn fmt(&self, f: &mut Formatter) -> Result {
-      DafnyPrint::fmt_print(self, f, true)
-    }
-  }
-
-  impl<T0: DafnyType, T1: DafnyType, T2: DafnyType, T3: DafnyType, T4: DafnyType, T5: DafnyType, T6: DafnyType, T7: DafnyType, T8: DafnyType, T9: DafnyType, T10: DafnyType, T11: DafnyType, T12: DafnyType, T13: DafnyType, T14: DafnyType, T15: DafnyType, T16: DafnyType, T17: DafnyType, T18: DafnyType> DafnyPrint
-    for Tuple19<T0, T1, T2, T3, T4, T5, T6, T7, T8, T9, T10, T11, T12, T13, T14, T15, T16, T17, T18> {
-    fn fmt_print(&self, _formatter: &mut Formatter, _in_seq: bool) -> std::fmt::Result {
-      match self {
-        Tuple19::_T19{_0, _1, _2, _3, _4, _5, _6, _7, _8, _9, _10, _11, _12, _13, _14, _15, _16, _17, _18, } => {
-          write!(_formatter, "(")?;
-          DafnyPrint::fmt_print(_0, _formatter, false)?;
-          write!(_formatter, ", ")?;
-          DafnyPrint::fmt_print(_1, _formatter, false)?;
-          write!(_formatter, ", ")?;
-          DafnyPrint::fmt_print(_2, _formatter, false)?;
-          write!(_formatter, ", ")?;
-          DafnyPrint::fmt_print(_3, _formatter, false)?;
-          write!(_formatter, ", ")?;
-          DafnyPrint::fmt_print(_4, _formatter, false)?;
-          write!(_formatter, ", ")?;
-          DafnyPrint::fmt_print(_5, _formatter, false)?;
-          write!(_formatter, ", ")?;
-          DafnyPrint::fmt_print(_6, _formatter, false)?;
-          write!(_formatter, ", ")?;
-          DafnyPrint::fmt_print(_7, _formatter, false)?;
-          write!(_formatter, ", ")?;
-          DafnyPrint::fmt_print(_8, _formatter, false)?;
-          write!(_formatter, ", ")?;
-          DafnyPrint::fmt_print(_9, _formatter, false)?;
-          write!(_formatter, ", ")?;
-          DafnyPrint::fmt_print(_10, _formatter, false)?;
-          write!(_formatter, ", ")?;
-          DafnyPrint::fmt_print(_11, _formatter, false)?;
-          write!(_formatter, ", ")?;
-          DafnyPrint::fmt_print(_12, _formatter, false)?;
-          write!(_formatter, ", ")?;
-          DafnyPrint::fmt_print(_13, _formatter, false)?;
-          write!(_formatter, ", ")?;
-          DafnyPrint::fmt_print(_14, _formatter, false)?;
-          write!(_formatter, ", ")?;
-          DafnyPrint::fmt_print(_15, _formatter, false)?;
-          write!(_formatter, ", ")?;
-          DafnyPrint::fmt_print(_16, _formatter, false)?;
-          write!(_formatter, ", ")?;
-          DafnyPrint::fmt_print(_17, _formatter, false)?;
-          write!(_formatter, ", ")?;
-          DafnyPrint::fmt_print(_18, _formatter, false)?;
-          write!(_formatter, ")")?;
-          Ok(())
-        },
-      }
-    }
-  }
-
-  impl<T0: DafnyType, T1: DafnyType, T2: DafnyType, T3: DafnyType, T4: DafnyType, T5: DafnyType, T6: DafnyType, T7: DafnyType, T8: DafnyType, T9: DafnyType, T10: DafnyType, T11: DafnyType, T12: DafnyType, T13: DafnyType, T14: DafnyType, T15: DafnyType, T16: DafnyType, T17: DafnyType, T18: DafnyType> Tuple19<T0, T1, T2, T3, T4, T5, T6, T7, T8, T9, T10, T11, T12, T13, T14, T15, T16, T17, T18> {
-    /// Given type parameter conversions, returns a lambda to convert this structure
-    pub fn coerce<__T0: DafnyType, __T1: DafnyType, __T2: DafnyType, __T3: DafnyType, __T4: DafnyType, __T5: DafnyType, __T6: DafnyType, __T7: DafnyType, __T8: DafnyType, __T9: DafnyType, __T10: DafnyType, __T11: DafnyType, __T12: DafnyType, __T13: DafnyType, __T14: DafnyType, __T15: DafnyType, __T16: DafnyType, __T17: DafnyType, __T18: DafnyType>(f_0: Rc<impl ::std::ops::Fn(T0) -> __T0 + 'static>, f_1: Rc<impl ::std::ops::Fn(T1) -> __T1 + 'static>, f_2: Rc<impl ::std::ops::Fn(T2) -> __T2 + 'static>, f_3: Rc<impl ::std::ops::Fn(T3) -> __T3 + 'static>, f_4: Rc<impl ::std::ops::Fn(T4) -> __T4 + 'static>, f_5: Rc<impl ::std::ops::Fn(T5) -> __T5 + 'static>, f_6: Rc<impl ::std::ops::Fn(T6) -> __T6 + 'static>, f_7: Rc<impl ::std::ops::Fn(T7) -> __T7 + 'static>, f_8: Rc<impl ::std::ops::Fn(T8) -> __T8 + 'static>, f_9: Rc<impl ::std::ops::Fn(T9) -> __T9 + 'static>, f_10: Rc<impl ::std::ops::Fn(T10) -> __T10 + 'static>, f_11: Rc<impl ::std::ops::Fn(T11) -> __T11 + 'static>, f_12: Rc<impl ::std::ops::Fn(T12) -> __T12 + 'static>, f_13: Rc<impl ::std::ops::Fn(T13) -> __T13 + 'static>, f_14: Rc<impl ::std::ops::Fn(T14) -> __T14 + 'static>, f_15: Rc<impl ::std::ops::Fn(T15) -> __T15 + 'static>, f_16: Rc<impl ::std::ops::Fn(T16) -> __T16 + 'static>, f_17: Rc<impl ::std::ops::Fn(T17) -> __T17 + 'static>, f_18: Rc<impl ::std::ops::Fn(T18) -> __T18 + 'static>) -> Rc<impl ::std::ops::Fn(Tuple19<T0, T1, T2, T3, T4, T5, T6, T7, T8, T9, T10, T11, T12, T13, T14, T15, T16, T17, T18>) -> Tuple19<__T0, __T1, __T2, __T3, __T4, __T5, __T6, __T7, __T8, __T9, __T10, __T11, __T12, __T13, __T14, __T15, __T16, __T17, __T18>> {
-      Rc::new(move |this: Self| -> Tuple19<__T0, __T1, __T2, __T3, __T4, __T5, __T6, __T7, __T8, __T9, __T10, __T11, __T12, __T13, __T14, __T15, __T16, __T17, __T18>{
-          match this {
-            Tuple19::_T19{_0, _1, _2, _3, _4, _5, _6, _7, _8, _9, _10, _11, _12, _13, _14, _15, _16, _17, _18, } => {
-              Tuple19::_T19 {
-                _0: f_0.clone()(_0),
-                _1: f_1.clone()(_1),
-                _2: f_2.clone()(_2),
-                _3: f_3.clone()(_3),
-                _4: f_4.clone()(_4),
-                _5: f_5.clone()(_5),
-                _6: f_6.clone()(_6),
-                _7: f_7.clone()(_7),
-                _8: f_8.clone()(_8),
-                _9: f_9.clone()(_9),
-                _10: f_10.clone()(_10),
-                _11: f_11.clone()(_11),
-                _12: f_12.clone()(_12),
-                _13: f_13.clone()(_13),
-                _14: f_14.clone()(_14),
-                _15: f_15.clone()(_15),
-                _16: f_16.clone()(_16),
-                _17: f_17.clone()(_17),
-                _18: f_18.clone()(_18)
-              }
-            },
-          }
-        })
-    }
-  }
-
-  impl<T0: DafnyType + Eq, T1: DafnyType + Eq, T2: DafnyType + Eq, T3: DafnyType + Eq, T4: DafnyType + Eq, T5: DafnyType + Eq, T6: DafnyType + Eq, T7: DafnyType + Eq, T8: DafnyType + Eq, T9: DafnyType + Eq, T10: DafnyType + Eq, T11: DafnyType + Eq, T12: DafnyType + Eq, T13: DafnyType + Eq, T14: DafnyType + Eq, T15: DafnyType + Eq, T16: DafnyType + Eq, T17: DafnyType + Eq, T18: DafnyType + Eq> Eq
-    for Tuple19<T0, T1, T2, T3, T4, T5, T6, T7, T8, T9, T10, T11, T12, T13, T14, T15, T16, T17, T18> {}
-
-  impl<T0: DafnyType + Hash, T1: DafnyType + Hash, T2: DafnyType + Hash, T3: DafnyType + Hash, T4: DafnyType + Hash, T5: DafnyType + Hash, T6: DafnyType + Hash, T7: DafnyType + Hash, T8: DafnyType + Hash, T9: DafnyType + Hash, T10: DafnyType + Hash, T11: DafnyType + Hash, T12: DafnyType + Hash, T13: DafnyType + Hash, T14: DafnyType + Hash, T15: DafnyType + Hash, T16: DafnyType + Hash, T17: DafnyType + Hash, T18: DafnyType + Hash> Hash
-    for Tuple19<T0, T1, T2, T3, T4, T5, T6, T7, T8, T9, T10, T11, T12, T13, T14, T15, T16, T17, T18> {
-    fn hash<_H: Hasher>(&self, _state: &mut _H) {
-      match self {
-        Tuple19::_T19{_0, _1, _2, _3, _4, _5, _6, _7, _8, _9, _10, _11, _12, _13, _14, _15, _16, _17, _18, } => {
-          Hash::hash(_0, _state);
-          Hash::hash(_1, _state);
-          Hash::hash(_2, _state);
-          Hash::hash(_3, _state);
-          Hash::hash(_4, _state);
-          Hash::hash(_5, _state);
-          Hash::hash(_6, _state);
-          Hash::hash(_7, _state);
-          Hash::hash(_8, _state);
-          Hash::hash(_9, _state);
-          Hash::hash(_10, _state);
-          Hash::hash(_11, _state);
-          Hash::hash(_12, _state);
-          Hash::hash(_13, _state);
-          Hash::hash(_14, _state);
-          Hash::hash(_15, _state);
-          Hash::hash(_16, _state);
-          Hash::hash(_17, _state);
-          Hash::hash(_18, _state)
-        },
-      }
-    }
-  }
-
-  impl<T0: DafnyType + Default, T1: DafnyType + Default, T2: DafnyType + Default, T3: DafnyType + Default, T4: DafnyType + Default, T5: DafnyType + Default, T6: DafnyType + Default, T7: DafnyType + Default, T8: DafnyType + Default, T9: DafnyType + Default, T10: DafnyType + Default, T11: DafnyType + Default, T12: DafnyType + Default, T13: DafnyType + Default, T14: DafnyType + Default, T15: DafnyType + Default, T16: DafnyType + Default, T17: DafnyType + Default, T18: DafnyType + Default> Default
-    for Tuple19<T0, T1, T2, T3, T4, T5, T6, T7, T8, T9, T10, T11, T12, T13, T14, T15, T16, T17, T18> {
-    fn default() -> Tuple19<T0, T1, T2, T3, T4, T5, T6, T7, T8, T9, T10, T11, T12, T13, T14, T15, T16, T17, T18> {
-      Tuple19::_T19 {
-        _0: Default::default(),
-        _1: Default::default(),
-        _2: Default::default(),
-        _3: Default::default(),
-        _4: Default::default(),
-        _5: Default::default(),
-        _6: Default::default(),
-        _7: Default::default(),
-        _8: Default::default(),
-        _9: Default::default(),
-        _10: Default::default(),
-        _11: Default::default(),
-        _12: Default::default(),
-        _13: Default::default(),
-        _14: Default::default(),
-        _15: Default::default(),
-        _16: Default::default(),
-        _17: Default::default(),
-        _18: Default::default()
-      }
-    }
-  }
-
-  impl<T0: DafnyType, T1: DafnyType, T2: DafnyType, T3: DafnyType, T4: DafnyType, T5: DafnyType, T6: DafnyType, T7: DafnyType, T8: DafnyType, T9: DafnyType, T10: DafnyType, T11: DafnyType, T12: DafnyType, T13: DafnyType, T14: DafnyType, T15: DafnyType, T16: DafnyType, T17: DafnyType, T18: DafnyType> AsRef<Tuple19<T0, T1, T2, T3, T4, T5, T6, T7, T8, T9, T10, T11, T12, T13, T14, T15, T16, T17, T18>>
-    for Tuple19<T0, T1, T2, T3, T4, T5, T6, T7, T8, T9, T10, T11, T12, T13, T14, T15, T16, T17, T18> {
-    fn as_ref(&self) -> &Self {
-      self
-    }
-  }
-
-  #[derive(PartialEq, Clone)]
-  pub enum Tuple20<T0: DafnyType, T1: DafnyType, T2: DafnyType, T3: DafnyType, T4: DafnyType, T5: DafnyType, T6: DafnyType, T7: DafnyType, T8: DafnyType, T9: DafnyType, T10: DafnyType, T11: DafnyType, T12: DafnyType, T13: DafnyType, T14: DafnyType, T15: DafnyType, T16: DafnyType, T17: DafnyType, T18: DafnyType, T19: DafnyType> {
-    _T20 {
-      _0: T0,
-      _1: T1,
-      _2: T2,
-      _3: T3,
-      _4: T4,
-      _5: T5,
-      _6: T6,
-      _7: T7,
-      _8: T8,
-      _9: T9,
-      _10: T10,
-      _11: T11,
-      _12: T12,
-      _13: T13,
-      _14: T14,
-      _15: T15,
-      _16: T16,
-      _17: T17,
-      _18: T18,
-      _19: T19
-    }
-  }
-
-  impl<T0: DafnyType, T1: DafnyType, T2: DafnyType, T3: DafnyType, T4: DafnyType, T5: DafnyType, T6: DafnyType, T7: DafnyType, T8: DafnyType, T9: DafnyType, T10: DafnyType, T11: DafnyType, T12: DafnyType, T13: DafnyType, T14: DafnyType, T15: DafnyType, T16: DafnyType, T17: DafnyType, T18: DafnyType, T19: DafnyType> Tuple20<T0, T1, T2, T3, T4, T5, T6, T7, T8, T9, T10, T11, T12, T13, T14, T15, T16, T17, T18, T19> {
-    /// Returns a borrow of the field _0
-    pub fn _0(&self) -> &T0 {
-      match self {
-        Tuple20::_T20{_0, _1, _2, _3, _4, _5, _6, _7, _8, _9, _10, _11, _12, _13, _14, _15, _16, _17, _18, _19, } => _0,
-      }
-    }
-    /// Returns a borrow of the field _1
-    pub fn _1(&self) -> &T1 {
-      match self {
-        Tuple20::_T20{_0, _1, _2, _3, _4, _5, _6, _7, _8, _9, _10, _11, _12, _13, _14, _15, _16, _17, _18, _19, } => _1,
-      }
-    }
-    /// Returns a borrow of the field _2
-    pub fn _2(&self) -> &T2 {
-      match self {
-        Tuple20::_T20{_0, _1, _2, _3, _4, _5, _6, _7, _8, _9, _10, _11, _12, _13, _14, _15, _16, _17, _18, _19, } => _2,
-      }
-    }
-    /// Returns a borrow of the field _3
-    pub fn _3(&self) -> &T3 {
-      match self {
-        Tuple20::_T20{_0, _1, _2, _3, _4, _5, _6, _7, _8, _9, _10, _11, _12, _13, _14, _15, _16, _17, _18, _19, } => _3,
-      }
-    }
-    /// Returns a borrow of the field _4
-    pub fn _4(&self) -> &T4 {
-      match self {
-        Tuple20::_T20{_0, _1, _2, _3, _4, _5, _6, _7, _8, _9, _10, _11, _12, _13, _14, _15, _16, _17, _18, _19, } => _4,
-      }
-    }
-    /// Returns a borrow of the field _5
-    pub fn _5(&self) -> &T5 {
-      match self {
-        Tuple20::_T20{_0, _1, _2, _3, _4, _5, _6, _7, _8, _9, _10, _11, _12, _13, _14, _15, _16, _17, _18, _19, } => _5,
-      }
-    }
-    /// Returns a borrow of the field _6
-    pub fn _6(&self) -> &T6 {
-      match self {
-        Tuple20::_T20{_0, _1, _2, _3, _4, _5, _6, _7, _8, _9, _10, _11, _12, _13, _14, _15, _16, _17, _18, _19, } => _6,
-      }
-    }
-    /// Returns a borrow of the field _7
-    pub fn _7(&self) -> &T7 {
-      match self {
-        Tuple20::_T20{_0, _1, _2, _3, _4, _5, _6, _7, _8, _9, _10, _11, _12, _13, _14, _15, _16, _17, _18, _19, } => _7,
-      }
-    }
-    /// Returns a borrow of the field _8
-    pub fn _8(&self) -> &T8 {
-      match self {
-        Tuple20::_T20{_0, _1, _2, _3, _4, _5, _6, _7, _8, _9, _10, _11, _12, _13, _14, _15, _16, _17, _18, _19, } => _8,
-      }
-    }
-    /// Returns a borrow of the field _9
-    pub fn _9(&self) -> &T9 {
-      match self {
-        Tuple20::_T20{_0, _1, _2, _3, _4, _5, _6, _7, _8, _9, _10, _11, _12, _13, _14, _15, _16, _17, _18, _19, } => _9,
-      }
-    }
-    /// Returns a borrow of the field _10
-    pub fn _10(&self) -> &T10 {
-      match self {
-        Tuple20::_T20{_0, _1, _2, _3, _4, _5, _6, _7, _8, _9, _10, _11, _12, _13, _14, _15, _16, _17, _18, _19, } => _10,
-      }
-    }
-    /// Returns a borrow of the field _11
-    pub fn _11(&self) -> &T11 {
-      match self {
-        Tuple20::_T20{_0, _1, _2, _3, _4, _5, _6, _7, _8, _9, _10, _11, _12, _13, _14, _15, _16, _17, _18, _19, } => _11,
-      }
-    }
-    /// Returns a borrow of the field _12
-    pub fn _12(&self) -> &T12 {
-      match self {
-        Tuple20::_T20{_0, _1, _2, _3, _4, _5, _6, _7, _8, _9, _10, _11, _12, _13, _14, _15, _16, _17, _18, _19, } => _12,
-      }
-    }
-    /// Returns a borrow of the field _13
-    pub fn _13(&self) -> &T13 {
-      match self {
-        Tuple20::_T20{_0, _1, _2, _3, _4, _5, _6, _7, _8, _9, _10, _11, _12, _13, _14, _15, _16, _17, _18, _19, } => _13,
-      }
-    }
-    /// Returns a borrow of the field _14
-    pub fn _14(&self) -> &T14 {
-      match self {
-        Tuple20::_T20{_0, _1, _2, _3, _4, _5, _6, _7, _8, _9, _10, _11, _12, _13, _14, _15, _16, _17, _18, _19, } => _14,
-      }
-    }
-    /// Returns a borrow of the field _15
-    pub fn _15(&self) -> &T15 {
-      match self {
-        Tuple20::_T20{_0, _1, _2, _3, _4, _5, _6, _7, _8, _9, _10, _11, _12, _13, _14, _15, _16, _17, _18, _19, } => _15,
-      }
-    }
-    /// Returns a borrow of the field _16
-    pub fn _16(&self) -> &T16 {
-      match self {
-        Tuple20::_T20{_0, _1, _2, _3, _4, _5, _6, _7, _8, _9, _10, _11, _12, _13, _14, _15, _16, _17, _18, _19, } => _16,
-      }
-    }
-    /// Returns a borrow of the field _17
-    pub fn _17(&self) -> &T17 {
-      match self {
-        Tuple20::_T20{_0, _1, _2, _3, _4, _5, _6, _7, _8, _9, _10, _11, _12, _13, _14, _15, _16, _17, _18, _19, } => _17,
-      }
-    }
-    /// Returns a borrow of the field _18
-    pub fn _18(&self) -> &T18 {
-      match self {
-        Tuple20::_T20{_0, _1, _2, _3, _4, _5, _6, _7, _8, _9, _10, _11, _12, _13, _14, _15, _16, _17, _18, _19, } => _18,
-      }
-    }
-    /// Returns a borrow of the field _19
-    pub fn _19(&self) -> &T19 {
-      match self {
-        Tuple20::_T20{_0, _1, _2, _3, _4, _5, _6, _7, _8, _9, _10, _11, _12, _13, _14, _15, _16, _17, _18, _19, } => _19,
-      }
-    }
-  }
-
-  impl<T0: DafnyType, T1: DafnyType, T2: DafnyType, T3: DafnyType, T4: DafnyType, T5: DafnyType, T6: DafnyType, T7: DafnyType, T8: DafnyType, T9: DafnyType, T10: DafnyType, T11: DafnyType, T12: DafnyType, T13: DafnyType, T14: DafnyType, T15: DafnyType, T16: DafnyType, T17: DafnyType, T18: DafnyType, T19: DafnyType> Debug
-    for Tuple20<T0, T1, T2, T3, T4, T5, T6, T7, T8, T9, T10, T11, T12, T13, T14, T15, T16, T17, T18, T19> {
-    fn fmt(&self, f: &mut Formatter) -> Result {
-      DafnyPrint::fmt_print(self, f, true)
-    }
-  }
-
-  impl<T0: DafnyType, T1: DafnyType, T2: DafnyType, T3: DafnyType, T4: DafnyType, T5: DafnyType, T6: DafnyType, T7: DafnyType, T8: DafnyType, T9: DafnyType, T10: DafnyType, T11: DafnyType, T12: DafnyType, T13: DafnyType, T14: DafnyType, T15: DafnyType, T16: DafnyType, T17: DafnyType, T18: DafnyType, T19: DafnyType> DafnyPrint
-    for Tuple20<T0, T1, T2, T3, T4, T5, T6, T7, T8, T9, T10, T11, T12, T13, T14, T15, T16, T17, T18, T19> {
-    fn fmt_print(&self, _formatter: &mut Formatter, _in_seq: bool) -> std::fmt::Result {
-      match self {
-        Tuple20::_T20{_0, _1, _2, _3, _4, _5, _6, _7, _8, _9, _10, _11, _12, _13, _14, _15, _16, _17, _18, _19, } => {
-          write!(_formatter, "(")?;
-          DafnyPrint::fmt_print(_0, _formatter, false)?;
-          write!(_formatter, ", ")?;
-          DafnyPrint::fmt_print(_1, _formatter, false)?;
-          write!(_formatter, ", ")?;
-          DafnyPrint::fmt_print(_2, _formatter, false)?;
-          write!(_formatter, ", ")?;
-          DafnyPrint::fmt_print(_3, _formatter, false)?;
-          write!(_formatter, ", ")?;
-          DafnyPrint::fmt_print(_4, _formatter, false)?;
-          write!(_formatter, ", ")?;
-          DafnyPrint::fmt_print(_5, _formatter, false)?;
-          write!(_formatter, ", ")?;
-          DafnyPrint::fmt_print(_6, _formatter, false)?;
-          write!(_formatter, ", ")?;
-          DafnyPrint::fmt_print(_7, _formatter, false)?;
-          write!(_formatter, ", ")?;
-          DafnyPrint::fmt_print(_8, _formatter, false)?;
-          write!(_formatter, ", ")?;
-          DafnyPrint::fmt_print(_9, _formatter, false)?;
-          write!(_formatter, ", ")?;
-          DafnyPrint::fmt_print(_10, _formatter, false)?;
-          write!(_formatter, ", ")?;
-          DafnyPrint::fmt_print(_11, _formatter, false)?;
-          write!(_formatter, ", ")?;
-          DafnyPrint::fmt_print(_12, _formatter, false)?;
-          write!(_formatter, ", ")?;
-          DafnyPrint::fmt_print(_13, _formatter, false)?;
-          write!(_formatter, ", ")?;
-          DafnyPrint::fmt_print(_14, _formatter, false)?;
-          write!(_formatter, ", ")?;
-          DafnyPrint::fmt_print(_15, _formatter, false)?;
-          write!(_formatter, ", ")?;
-          DafnyPrint::fmt_print(_16, _formatter, false)?;
-          write!(_formatter, ", ")?;
-          DafnyPrint::fmt_print(_17, _formatter, false)?;
-          write!(_formatter, ", ")?;
-          DafnyPrint::fmt_print(_18, _formatter, false)?;
-          write!(_formatter, ", ")?;
-          DafnyPrint::fmt_print(_19, _formatter, false)?;
-          write!(_formatter, ")")?;
-          Ok(())
-        },
-      }
-    }
-  }
-
-  impl<T0: DafnyType, T1: DafnyType, T2: DafnyType, T3: DafnyType, T4: DafnyType, T5: DafnyType, T6: DafnyType, T7: DafnyType, T8: DafnyType, T9: DafnyType, T10: DafnyType, T11: DafnyType, T12: DafnyType, T13: DafnyType, T14: DafnyType, T15: DafnyType, T16: DafnyType, T17: DafnyType, T18: DafnyType, T19: DafnyType> Tuple20<T0, T1, T2, T3, T4, T5, T6, T7, T8, T9, T10, T11, T12, T13, T14, T15, T16, T17, T18, T19> {
-    /// Given type parameter conversions, returns a lambda to convert this structure
-    pub fn coerce<__T0: DafnyType, __T1: DafnyType, __T2: DafnyType, __T3: DafnyType, __T4: DafnyType, __T5: DafnyType, __T6: DafnyType, __T7: DafnyType, __T8: DafnyType, __T9: DafnyType, __T10: DafnyType, __T11: DafnyType, __T12: DafnyType, __T13: DafnyType, __T14: DafnyType, __T15: DafnyType, __T16: DafnyType, __T17: DafnyType, __T18: DafnyType, __T19: DafnyType>(f_0: Rc<impl ::std::ops::Fn(T0) -> __T0 + 'static>, f_1: Rc<impl ::std::ops::Fn(T1) -> __T1 + 'static>, f_2: Rc<impl ::std::ops::Fn(T2) -> __T2 + 'static>, f_3: Rc<impl ::std::ops::Fn(T3) -> __T3 + 'static>, f_4: Rc<impl ::std::ops::Fn(T4) -> __T4 + 'static>, f_5: Rc<impl ::std::ops::Fn(T5) -> __T5 + 'static>, f_6: Rc<impl ::std::ops::Fn(T6) -> __T6 + 'static>, f_7: Rc<impl ::std::ops::Fn(T7) -> __T7 + 'static>, f_8: Rc<impl ::std::ops::Fn(T8) -> __T8 + 'static>, f_9: Rc<impl ::std::ops::Fn(T9) -> __T9 + 'static>, f_10: Rc<impl ::std::ops::Fn(T10) -> __T10 + 'static>, f_11: Rc<impl ::std::ops::Fn(T11) -> __T11 + 'static>, f_12: Rc<impl ::std::ops::Fn(T12) -> __T12 + 'static>, f_13: Rc<impl ::std::ops::Fn(T13) -> __T13 + 'static>, f_14: Rc<impl ::std::ops::Fn(T14) -> __T14 + 'static>, f_15: Rc<impl ::std::ops::Fn(T15) -> __T15 + 'static>, f_16: Rc<impl ::std::ops::Fn(T16) -> __T16 + 'static>, f_17: Rc<impl ::std::ops::Fn(T17) -> __T17 + 'static>, f_18: Rc<impl ::std::ops::Fn(T18) -> __T18 + 'static>, f_19: Rc<impl ::std::ops::Fn(T19) -> __T19 + 'static>) -> Rc<impl ::std::ops::Fn(Tuple20<T0, T1, T2, T3, T4, T5, T6, T7, T8, T9, T10, T11, T12, T13, T14, T15, T16, T17, T18, T19>) -> Tuple20<__T0, __T1, __T2, __T3, __T4, __T5, __T6, __T7, __T8, __T9, __T10, __T11, __T12, __T13, __T14, __T15, __T16, __T17, __T18, __T19>> {
-      Rc::new(move |this: Self| -> Tuple20<__T0, __T1, __T2, __T3, __T4, __T5, __T6, __T7, __T8, __T9, __T10, __T11, __T12, __T13, __T14, __T15, __T16, __T17, __T18, __T19>{
-          match this {
-            Tuple20::_T20{_0, _1, _2, _3, _4, _5, _6, _7, _8, _9, _10, _11, _12, _13, _14, _15, _16, _17, _18, _19, } => {
-              Tuple20::_T20 {
-                _0: f_0.clone()(_0),
-                _1: f_1.clone()(_1),
-                _2: f_2.clone()(_2),
-                _3: f_3.clone()(_3),
-                _4: f_4.clone()(_4),
-                _5: f_5.clone()(_5),
-                _6: f_6.clone()(_6),
-                _7: f_7.clone()(_7),
-                _8: f_8.clone()(_8),
-                _9: f_9.clone()(_9),
-                _10: f_10.clone()(_10),
-                _11: f_11.clone()(_11),
-                _12: f_12.clone()(_12),
-                _13: f_13.clone()(_13),
-                _14: f_14.clone()(_14),
-                _15: f_15.clone()(_15),
-                _16: f_16.clone()(_16),
-                _17: f_17.clone()(_17),
-                _18: f_18.clone()(_18),
-                _19: f_19.clone()(_19)
-              }
-            },
-          }
-        })
-    }
-  }
-
-  impl<T0: DafnyType + Eq, T1: DafnyType + Eq, T2: DafnyType + Eq, T3: DafnyType + Eq, T4: DafnyType + Eq, T5: DafnyType + Eq, T6: DafnyType + Eq, T7: DafnyType + Eq, T8: DafnyType + Eq, T9: DafnyType + Eq, T10: DafnyType + Eq, T11: DafnyType + Eq, T12: DafnyType + Eq, T13: DafnyType + Eq, T14: DafnyType + Eq, T15: DafnyType + Eq, T16: DafnyType + Eq, T17: DafnyType + Eq, T18: DafnyType + Eq, T19: DafnyType + Eq> Eq
-    for Tuple20<T0, T1, T2, T3, T4, T5, T6, T7, T8, T9, T10, T11, T12, T13, T14, T15, T16, T17, T18, T19> {}
-
-  impl<T0: DafnyType + Hash, T1: DafnyType + Hash, T2: DafnyType + Hash, T3: DafnyType + Hash, T4: DafnyType + Hash, T5: DafnyType + Hash, T6: DafnyType + Hash, T7: DafnyType + Hash, T8: DafnyType + Hash, T9: DafnyType + Hash, T10: DafnyType + Hash, T11: DafnyType + Hash, T12: DafnyType + Hash, T13: DafnyType + Hash, T14: DafnyType + Hash, T15: DafnyType + Hash, T16: DafnyType + Hash, T17: DafnyType + Hash, T18: DafnyType + Hash, T19: DafnyType + Hash> Hash
-    for Tuple20<T0, T1, T2, T3, T4, T5, T6, T7, T8, T9, T10, T11, T12, T13, T14, T15, T16, T17, T18, T19> {
-    fn hash<_H: Hasher>(&self, _state: &mut _H) {
-      match self {
-        Tuple20::_T20{_0, _1, _2, _3, _4, _5, _6, _7, _8, _9, _10, _11, _12, _13, _14, _15, _16, _17, _18, _19, } => {
-          Hash::hash(_0, _state);
-          Hash::hash(_1, _state);
-          Hash::hash(_2, _state);
-          Hash::hash(_3, _state);
-          Hash::hash(_4, _state);
-          Hash::hash(_5, _state);
-          Hash::hash(_6, _state);
-          Hash::hash(_7, _state);
-          Hash::hash(_8, _state);
-          Hash::hash(_9, _state);
-          Hash::hash(_10, _state);
-          Hash::hash(_11, _state);
-          Hash::hash(_12, _state);
-          Hash::hash(_13, _state);
-          Hash::hash(_14, _state);
-          Hash::hash(_15, _state);
-          Hash::hash(_16, _state);
-          Hash::hash(_17, _state);
-          Hash::hash(_18, _state);
-          Hash::hash(_19, _state)
-        },
-      }
-    }
-  }
-
-  impl<T0: DafnyType + Default, T1: DafnyType + Default, T2: DafnyType + Default, T3: DafnyType + Default, T4: DafnyType + Default, T5: DafnyType + Default, T6: DafnyType + Default, T7: DafnyType + Default, T8: DafnyType + Default, T9: DafnyType + Default, T10: DafnyType + Default, T11: DafnyType + Default, T12: DafnyType + Default, T13: DafnyType + Default, T14: DafnyType + Default, T15: DafnyType + Default, T16: DafnyType + Default, T17: DafnyType + Default, T18: DafnyType + Default, T19: DafnyType + Default> Default
-    for Tuple20<T0, T1, T2, T3, T4, T5, T6, T7, T8, T9, T10, T11, T12, T13, T14, T15, T16, T17, T18, T19> {
-    fn default() -> Tuple20<T0, T1, T2, T3, T4, T5, T6, T7, T8, T9, T10, T11, T12, T13, T14, T15, T16, T17, T18, T19> {
-      Tuple20::_T20 {
-        _0: Default::default(),
-        _1: Default::default(),
-        _2: Default::default(),
-        _3: Default::default(),
-        _4: Default::default(),
-        _5: Default::default(),
-        _6: Default::default(),
-        _7: Default::default(),
-        _8: Default::default(),
-        _9: Default::default(),
-        _10: Default::default(),
-        _11: Default::default(),
-        _12: Default::default(),
-        _13: Default::default(),
-        _14: Default::default(),
-        _15: Default::default(),
-        _16: Default::default(),
-        _17: Default::default(),
-        _18: Default::default(),
-        _19: Default::default()
-      }
-    }
-  }
-
-  impl<T0: DafnyType, T1: DafnyType, T2: DafnyType, T3: DafnyType, T4: DafnyType, T5: DafnyType, T6: DafnyType, T7: DafnyType, T8: DafnyType, T9: DafnyType, T10: DafnyType, T11: DafnyType, T12: DafnyType, T13: DafnyType, T14: DafnyType, T15: DafnyType, T16: DafnyType, T17: DafnyType, T18: DafnyType, T19: DafnyType> AsRef<Tuple20<T0, T1, T2, T3, T4, T5, T6, T7, T8, T9, T10, T11, T12, T13, T14, T15, T16, T17, T18, T19>>
-    for Tuple20<T0, T1, T2, T3, T4, T5, T6, T7, T8, T9, T10, T11, T12, T13, T14, T15, T16, T17, T18, T19> {
-    fn as_ref(&self) -> &Self {
-      self
-    }
-  }
-=======
-    pub use crate::DafnyInt;
-    pub use crate::DafnyType;
-    pub use ::std::fmt::Debug;
-    pub use ::std::fmt::Formatter;
-    pub use ::std::fmt::Result;
-    pub use crate::DafnyPrint;
-    pub use ::std::rc::Rc;
-    pub use ::std::cmp::Eq;
-    pub use ::std::hash::Hash;
-    pub use ::std::hash::Hasher;
-    pub use ::std::default::Default;
-    pub use ::std::convert::AsRef;
-    pub use crate::SequenceIter;
-    pub use crate::seq;
 
     pub type nat = DafnyInt;
 
@@ -7999,5 +4000,4 @@
             self
         }
     }
->>>>>>> 0460827b
 }