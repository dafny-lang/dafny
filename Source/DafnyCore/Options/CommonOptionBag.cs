using System.Collections.Generic;
using System.CommandLine;
using System.IO;
using System.Linq;
using DafnyCore;

namespace Microsoft.Dafny;

public class CommonOptionBag {

  public static readonly Option<bool> AddCompileSuffix =
    new("--compile-suffix", "Add the suffix _Compile to module names without :extern") {
      IsHidden = true
    };

  public static readonly Option<bool> ManualLemmaInduction =
    new("--manual-lemma-induction", "Turn off automatic induction for lemmas.");

  public static readonly Option<bool> StdIn = new("--stdin", () => false,
    @"Read standard input and treat it as an input .dfy file.");

  public static readonly Option<bool> Check = new("--check", () => false, @"
Instead of formatting files, verify that all files are already
formatted through and return a non-zero exit code if it is not the case".TrimStart());

  public static readonly Option<bool> OptimizeErasableDatatypeWrapper = new("--optimize-erasable-datatype-wrapper", () => true, @"
false - Include all non-ghost datatype constructors in the compiled code
true - In the compiled target code, transform any non-extern
    datatype with a single non-ghost constructor that has a single
    non-ghost parameter into just that parameter. For example, the type
        datatype Record = Record(x: int)
    is transformed into just 'int' in the target code.".TrimStart());

  public static readonly Option<bool> Verbose = new("--verbose",
    "Print additional information such as which files are emitted where.");

  public static readonly Option<bool> WarnDeprecation = new("--warn-deprecation", () => true,
    "Warn about the use of deprecated features (default true).") {
  };

  public static readonly Option<bool> DisableNonLinearArithmetic = new("--disable-nonlinear-arithmetic",
    @"
(experimental, will be replaced in the future)
Reduce Dafny's knowledge of non-linear arithmetic (*,/,%).
  
Results in more manual work, but also produces more predictable behavior.".TrimStart());

  public static readonly Option<bool> EnforceDeterminism = new("--enforce-determinism",
    "Check that only deterministic statements are used, so that values seen during execution will be the same in every run of the program.") {
  };

  public static readonly Option<bool> RelaxDefiniteAssignment = new("--relax-definite-assignment",
    "Allow variables to be read before they are assigned, but only if they have an auto-initializable type or if they are ghost and have a nonempty type.") {
  };

  public static readonly Option<List<string>> VerificationLogFormat = new("--log-format", $@"
Logs verification results using the given test result format. The currently supported formats are `trx`, `csv`, and `text`. These are: the XML-based format commonly used for test results for .NET languages, a custom CSV schema, and a textual format meant for human consumption. You can provide configuration using the same string format as when using the --logger option for dotnet test, such as: --format ""trx;LogFileName=<...>"");

The `trx` and `csv` formats automatically choose an output file name by default, and print the name of this file to the console. The `text` format prints its output to the console by default, but can send output to a file given the `LogFileName` option.

The `text` format also includes a more detailed breakdown of what assertions appear in each assertion batch. When combined with the {BoogieOptionBag.IsolateAssertions.Name} option, it will provide approximate time and resource use costs for each assertion, allowing identification of especially expensive assertions.".TrimStart()) {
    ArgumentHelpName = "configuration"
  };

  public static readonly Option<bool> JsonDiagnostics = new("--json-diagnostics", @"Deprecated. Return diagnostics in a JSON format.") {
    IsHidden = true
  };

  public static readonly Option<IList<FileInfo>> Libraries = new("--library",
    @"
The contents of this file and any files it includes can be referenced from other files as if they were included. 
However, these contents are skipped during code generation and verification.
This option is useful in a diamond dependency situation, 
to prevent code from the bottom dependency from being generated more than once.
The value may be a comma-separated list of files and folders.".TrimStart());

  public static readonly Option<FileInfo> BuildFile = new(new[] { "--build", "-b" },
    "Specify the filepath that determines where to place and how to name build files.") {
    ArgumentHelpName = "file",
    IsHidden = true
  };

  public static readonly Option<FileInfo> Output = new(new[] { "--output", "-o" },
    "Specify the filename and location for the generated target language files.") {
    ArgumentHelpName = "file",
  };

  public static readonly Option<IList<string>> PluginOption = new(new[] { "--plugin" },
    @"
(experimental) One path to an assembly that contains at least one
instantiatable class extending Microsoft.Dafny.Plugin.Rewriter. It
can also extend Microsoft.Dafny.Plugins.PluginConfiguration to
receive arguments. More information about what plugins do and how
to define them:

https://github.com/dafny-lang/dafny/blob/master/Source/DafnyLanguageServer/README.md#about-plugins") {
    ArgumentHelpName = "path-to-one-assembly[,argument]*",
    IsHidden = true
  };

  public static readonly Option<FileInfo> Prelude = new("--prelude", "Choose the Dafny prelude file.") {
    ArgumentHelpName = "file",
  };

  public static readonly Option<QuantifierSyntaxOptions> QuantifierSyntax = new("--quantifier-syntax",
    result => {
      if (result.Tokens.Any()) {
        var value = result.Tokens[0].Value;
        switch (value) {
          case "3": return QuantifierSyntaxOptions.Version3;
          case "4": return QuantifierSyntaxOptions.Version4;
          default:
            result.ErrorMessage = $"{value} is not a valid argument to {QuantifierSyntax.Name}";
            return default;
        }
      }

      return QuantifierSyntaxOptions.Version4;
    }, true, @"
The syntax for quantification domains is changing from Dafny version 3 to version 4, more specifically where quantifier ranges (|
<Range>) are allowed. This switch gives early access to the new syntax.

3 - Ranges are only allowed after all quantified variables are declared. 
    (e.g. set x, y | 0 <= x < |s| && y in s[x] && 0 <= y :: y)
4 - Ranges are allowed after each quantified variable declaration.
    (e.g. set x | 0 <= x < |s|, y <- s[x] | 0 <= y :: y)

Note that quantifier variable domains (<- <Domain>) are available in both syntax versions.".TrimStart()) {
    ArgumentHelpName = "version",
  };

  public static readonly Option<string> Target = new(new[] { "--target", "-t" }, () => "cs", @"
cs - Compile to .NET via C#.
go - Compile to Go.
js - Compile to JavaScript.
java - Compile to Java.
py - Compile to Python.
cpp - Compile to C++.

Note that the C++ backend has various limitations (see Docs/Compilation/Cpp.md). This includes lack of support for BigIntegers (aka int), most higher order functions, and advanced features like traits or co-inductive types.".TrimStart()
  ) {
    ArgumentHelpName = "language",
  };

  public static readonly Option<bool> UnicodeCharacters = new("--unicode-char", () => true,
    @"
false - The char type represents any UTF-16 code unit.
true - The char type represents any Unicode scalar value.".TrimStart()) {
  };

  public static readonly Option<bool> TypeSystemRefresh = new("--type-system-refresh", () => false,
    @"
false - The type-inference engine and supported types are those of Dafny 4.0.
true - Use an updated type-inference engine. Warning: This mode is under construction and probably won't work at this time.".TrimStart()) {
    IsHidden = true
  };

  public enum GeneralTraitsOptions {
    Legacy,
    Datatype,
    Full
  }

  public static readonly Option<GeneralTraitsOptions> GeneralTraits = new("--general-traits", () => GeneralTraitsOptions.Legacy,
    @"
legacy - Every trait implicitly extends 'object', and thus is a reference type. Only traits and reference types can extend traits.
datatype - A trait is a reference type only if it or one of its ancestor traits is 'object'. Any non-'newtype' type with members can extend traits.
full - (don't use; not yet completely supported) A trait is a reference type only if it or one of its ancestor traits is 'object'. Any type with members can extend traits.".TrimStart()) {
    IsHidden = true
  };

  public static readonly Option<bool> TypeInferenceDebug = new("--type-inference-trace", () => false,
    @"
false - Don't print type-inference debug information.
true - Print type-inference debug information.".TrimStart()) {
    IsHidden = true
  };

  public static readonly Option<bool> NewTypeInferenceDebug = new("--type-system-debug", () => false,
    @"
false - Don't print debug information for the new type system.
true - Print debug information for the new type system.".TrimStart()) {
    IsHidden = true
  };

  public static readonly Option<bool> VerifyIncludedFiles = new("--verify-included-files",
    "Verify code in included files.");
  public static readonly Option<bool> UseBaseFileName = new("--use-basename-for-filename",
    "When parsing use basename of file for tokens instead of the path supplied on the command line") {
  };
  public static readonly Option<bool> SpillTranslation = new("--spill-translation",
    @"In case the Dafny source code is translated to another language, emit that translation.") {
  };
  public static readonly Option<bool> WarningAsErrors = new("--warn-as-errors",
    "Treat warnings as errors.");
  public static readonly Option<bool> WarnMissingConstructorParenthesis = new("--warn-missing-constructor-parentheses",
    "Emits a warning when a constructor name in a case pattern is not followed by parentheses.");
  public static readonly Option<bool> WarnShadowing = new("--warn-shadowing",
    "Emits a warning if the name of a declared variable caused another variable to be shadowed.");
  public static readonly Option<bool> WarnContradictoryAssumptions = new("--warn-contradictory-assumptions", @"
(experimental) Emits a warning if any assertions are proved based on contradictory assumptions (vacuously).
May slow down verification slightly.
May produce spurious warnings.") {
    IsHidden = true
  };
  public static readonly Option<bool> WarnRedundantAssumptions = new("--warn-redundant-assumptions", @"
(experimental) Emits a warning if any `requires` clause or `assume` statement was not needed to complete verification.
May slow down verification slightly.
May produce spurious warnings.") {
    IsHidden = true
  };

  public static readonly Option<bool> IncludeRuntimeOption = new("--include-runtime",
    "Include the Dafny runtime as source in the target language.");

  public static readonly Option<bool> UseJavadocLikeDocstringRewriterOption = new("--javadoclike-docstring-plugin",
    "Rewrite docstrings using a simple Javadoc-to-markdown converter"
  );

  public static readonly Option<bool> ReadsClausesOnMethods = new("--reads-clauses-on-methods",
    "Allows reads clauses on methods (with a default of 'reads *') as well as functions."
  );

  public enum TestAssumptionsMode {
    None,
    Externs
  }

  public static readonly Option<TestAssumptionsMode> TestAssumptions = new("--test-assumptions", () => TestAssumptionsMode.None, @"
(experimental) When turned on, inserts runtime tests at locations where (implicit) assumptions occur, such as when calling or being called by external code and when using assume statements.

Functionality is still being expanded. Currently only checks contracts on every call to a function or method marked with the {:extern} attribute.".TrimStart());

  public enum DefaultFunctionOpacityOptions {
    Transparent,
    AutoRevealDependencies,
    Opaque
  }

  public static readonly Option<DefaultFunctionOpacityOptions> DefaultFunctionOpacity = new("--default-function-opacity", () => DefaultFunctionOpacityOptions.Transparent,
    @"
Change the default opacity of functions. 
`transparent` (default) means functions are transparent, can be manually made opaque and then revealed. 
`autoRevealDependencies` makes all functions not explicitly labelled as opaque to be opaque but reveals them automatically in scopes which do not have `{:autoRevealDependencies false}`. 
`opaque` means functions are always opaque so the opaque keyword is not needed, and functions must be revealed everywhere needed for a proof.".TrimStart()) {
  };

  static CommonOptionBag() {
<<<<<<< HEAD
    DafnyOptions.RegisterLegacyUi(AddCompileSuffix, DafnyOptions.ParseBoolean, "Compilation options", "compileSuffix");

    DafnyOptions.RegisterLegacyUi(ReadsClausesOnMethods, DafnyOptions.ParseBoolean, "Language feature selection", "readsClausesOnMethods", @"
0 (default) - Reads clauses on methods are forbidden.
1 - Reads clauses on methods are permitted (with a default of 'reads *').".TrimStart(), defaultValue: false);

    DafnyOptions.RegisterLegacyUi(DefaultFunctionOpacity, DafnyOptions.ParseDefaultFunctionOpacity, "Language feature selection", "defaultFunctionOpacity", null);

=======
>>>>>>> b68e6931
    DafnyOptions.RegisterLegacyUi(Target, DafnyOptions.ParseString, "Compilation options", "compileTarget", @"
cs (default) - Compile to .NET via C#.
go - Compile to Go.
js - Compile to JavaScript.
java - Compile to Java.
py - Compile to Python.
cpp - Compile to C++.
dfy - Compile to Dafny.

Note that the C++ backend has various limitations (see
Docs/Compilation/Cpp.md). This includes lack of support for
BigIntegers (aka int), most higher order functions, and advanced
features like traits or co-inductive types.".TrimStart(), "cs");

    DafnyOptions.RegisterLegacyUi(OptimizeErasableDatatypeWrapper, DafnyOptions.ParseBoolean, "Compilation options", "optimizeErasableDatatypeWrapper", @"
0 - Include all non-ghost datatype constructors in the compiled code
1 (default) - In the compiled target code, transform any non-extern
<<<<<<< HEAD
  datatype with a single non-ghost constructor that has a single
  non-ghost parameter into just that parameter. For example, the type
      datatype Record = Record(x: int)
  is transformed into just 'int' in the target code.".TrimStart(), defaultValue: true);
=======
    datatype with a single non-ghost constructor that has a single
    non-ghost parameter into just that parameter. For example, the type
        datatype Record = Record(x: int)
    is transformed into just 'int' in the target code.".TrimStart(), defaultValue: true);
>>>>>>> b68e6931

    DafnyOptions.RegisterLegacyUi(Output, DafnyOptions.ParseFileInfo, "Compilation options", "out");
    DafnyOptions.RegisterLegacyUi(UnicodeCharacters, DafnyOptions.ParseBoolean, "Language feature selection", "unicodeChar", @"
0 - The char type represents any UTF-16 code unit.
1 (default) - The char type represents any Unicode scalar value.".TrimStart(), defaultValue: true);
    DafnyOptions.RegisterLegacyUi(TypeSystemRefresh, DafnyOptions.ParseBoolean, "Language feature selection", "typeSystemRefresh", @"
0 (default) - The type-inference engine and supported types are those of Dafny 4.0.
1 - Use an updated type-inference engine. Warning: This mode is under construction and probably won't work at this time.".TrimStart(), defaultValue: false);
    DafnyOptions.RegisterLegacyUi(GeneralTraits, DafnyOptions.ParseGeneralTraitsOption, "Language feature selection", "generalTraits", @"
legacy (default) - Every trait implicitly extends 'object', and thus is a reference type. Only traits and reference types can extend traits.
datatype - A trait is a reference type only if it or one of its ancestor traits is 'object'. Any non-'newtype' type with members can extend traits.
<<<<<<< HEAD
full - (don't use; not yet completely supported) A trait is a reference type only if it or one of its ancestor traits is 'object'. Any type with members can extend traits.".TrimStart(),
      GeneralTraitsOptions.Legacy);
=======
full - (don't use; not yet completely supported) A trait is a reference type only if it or one of its ancestor traits is 'object'. Any type with members can extend traits.".TrimStart());
>>>>>>> b68e6931
    DafnyOptions.RegisterLegacyUi(TypeInferenceDebug, DafnyOptions.ParseBoolean, "Language feature selection", "titrace", @"
0 (default) - Don't print type-inference debug information.
1 - Print type-inference debug information.".TrimStart(), defaultValue: false);
    DafnyOptions.RegisterLegacyUi(NewTypeInferenceDebug, DafnyOptions.ParseBoolean, "Language feature selection", "ntitrace", @"
0 (default) - Don't print debug information for the new type system.
1 - Print debug information for the new type system.".TrimStart(), defaultValue: false);
<<<<<<< HEAD
    DafnyOptions.RegisterLegacyUi(Plugin, DafnyOptions.ParseStringElement, "Plugins", defaultValue: new List<string>());
    DafnyOptions.RegisterLegacyUi(Prelude, DafnyOptions.ParseFileInfo, "Input configuration", "dprelude");

    DafnyOptions.RegisterLegacyUi(Libraries, DafnyOptions.ParseFileInfoElement, "Compilation options", defaultValue: new List<FileInfo>());
=======
    DafnyOptions.RegisterLegacyUi(PluginOption, DafnyOptions.ParseStringElement, "Plugins", defaultValue: new List<string>());
    DafnyOptions.RegisterLegacyUi(Prelude, DafnyOptions.ParseFileInfo, "Input configuration", "dprelude");

    DafnyOptions.RegisterLegacyUi(Libraries, DafnyOptions.ParseFileInfoElement, "Compilation options", defaultValue: new List<FileInfo>());
    DafnyOptions.RegisterLegacyUi(DeveloperOptionBag.ResolvedPrint, DafnyOptions.ParseString, "Overall reporting and printing", "rprint");
    DafnyOptions.RegisterLegacyUi(DeveloperOptionBag.Print, DafnyOptions.ParseString, "Overall reporting and printing", "dprint");

    DafnyOptions.RegisterLegacyUi(DafnyConsolePrinter.ShowSnippets, DafnyOptions.ParseBoolean, "Overall reporting and printing", "showSnippets", @"
0 (default) - Don't show source code snippets for Dafny messages.
1 - Show a source code snippet for each Dafny message.".TrimStart());

    DafnyOptions.RegisterLegacyUi(Printer.PrintMode, ParsePrintMode, "Overall reporting and printing", "printMode", legacyDescription: @"
Everything (default) - Print everything listed below.
DllEmbed - print the source that will be included in a compiled dll.
NoIncludes - disable printing of {:verify false} methods
    incorporated via the include mechanism, as well as datatypes and
    fields included from other files.
NoGhost - disable printing of functions, ghost methods, and proof
    statements in implementation methods. It also disables anything
    NoIncludes disables.".TrimStart(),
      argumentName: "Everything|DllEmbed|NoIncludes|NoGhost",
      defaultValue: PrintModes.Everything);

    DafnyOptions.RegisterLegacyUi(DefaultFunctionOpacity, DafnyOptions.ParseDefaultFunctionOpacity, "Language feature selection", "defaultFunctionOpacity", null);

    void ParsePrintMode(Option<PrintModes> option, Boogie.CommandLineParseState ps, DafnyOptions options) {
      if (ps.ConfirmArgumentCount(1)) {
        if (ps.args[ps.i].Equals("Everything")) {
          options.Set(option, PrintModes.Everything);
        } else if (ps.args[ps.i].Equals("NoIncludes")) {
          options.Set(option, PrintModes.NoIncludes);
        } else if (ps.args[ps.i].Equals("NoGhost")) {
          options.Set(option, PrintModes.NoGhost);
        } else if (ps.args[ps.i].Equals("DllEmbed")) {
          // This is called DllEmbed because it was previously only used inside Dafny-compiled .dll files for C#,
          // but it is now used by the LibraryBackend when building .doo files as well. 
          options.Set(option, PrintModes.Serialization);
        } else {
          DafnyOptions.InvalidArgumentError(option.Name, ps);
        }
      }
    }

    DafnyOptions.RegisterLegacyUi(AddCompileSuffix, DafnyOptions.ParseBoolean, "Compilation options", "compileSuffix");

    DafnyOptions.RegisterLegacyUi(ReadsClausesOnMethods, DafnyOptions.ParseBoolean, "Language feature selection", "readsClausesOnMethods", @"
0 (default) - Reads clauses on methods are forbidden.
1 - Reads clauses on methods are permitted (with a default of 'reads *').".TrimStart(), defaultValue: false);
>>>>>>> b68e6931

    QuantifierSyntax = QuantifierSyntax.FromAmong("3", "4");
    DafnyOptions.RegisterLegacyBinding(JsonDiagnostics, (options, value) => {
      if (value) {
        options.Printer = new DafnyJsonConsolePrinter(options);
        options.DiagnosticsFormat = DafnyOptions.DiagnosticsFormats.JSON;
      }
    });

    DafnyOptions.RegisterLegacyBinding(TestAssumptions, (options, value) => {
      options.TestContracts = value == TestAssumptionsMode.Externs ? DafnyOptions.ContractTestingMode.Externs : DafnyOptions.ContractTestingMode.None;
    });
    DafnyOptions.RegisterLegacyBinding(ManualLemmaInduction, (options, value) => {
      if (value) {
        options.Induction = 1;
      }
    });
    DafnyOptions.RegisterLegacyBinding(IncludeRuntimeOption, (options, value) => { options.IncludeRuntime = value; });
    DafnyOptions.RegisterLegacyBinding(UseBaseFileName, (o, f) => o.UseBaseNameForFileName = f);
    DafnyOptions.RegisterLegacyBinding(UseJavadocLikeDocstringRewriterOption,
      (options, value) => { options.UseJavadocLikeDocstringRewriter = value; });
    DafnyOptions.RegisterLegacyBinding(WarnShadowing, (options, value) => { options.WarnShadowing = value; });
    DafnyOptions.RegisterLegacyBinding(WarnMissingConstructorParenthesis,
      (options, value) => { options.DisallowConstructorCaseWithoutParentheses = value; });
    DafnyOptions.RegisterLegacyBinding(WarningAsErrors, (options, value) => { options.WarningsAsErrors = value; });
    DafnyOptions.RegisterLegacyBinding(VerifyIncludedFiles,
      (options, value) => { options.VerifyAllModules = value; });
    DafnyOptions.RegisterLegacyBinding(WarnContradictoryAssumptions, (options, value) => {
      if (value) { options.TrackVerificationCoverage = true; }
    });
    DafnyOptions.RegisterLegacyBinding(WarnRedundantAssumptions, (options, value) => {
      if (value) { options.TrackVerificationCoverage = true; }
    });

    DafnyOptions.RegisterLegacyBinding(Target, (options, value) => { options.CompilerName = value; });

    DafnyOptions.RegisterLegacyBinding(QuantifierSyntax, (options, value) => { options.QuantifierSyntax = value; });

    DafnyOptions.RegisterLegacyBinding(PluginOption, (options, value) => { options.AdditionalPluginArguments = value; });

    DafnyOptions.RegisterLegacyBinding(Check, (options, value) => {
      options.FormatCheck = value;
    });

    DafnyOptions.RegisterLegacyBinding(StdIn, (options, value) => {
      options.UseStdin = value;
    });

    DafnyOptions.RegisterLegacyBinding(FormatPrint, (options, value) => {
      options.DafnyPrintFile = value ? "-" : null;
    });

    DafnyOptions.RegisterLegacyBinding(Prelude, (options, value) => {
      options.DafnyPrelude = value?.FullName;
      options.ExpandFilename(options.DafnyPrelude, x => options.DafnyPrelude = x, options.LogPrefix,
        options.FileTimestamp);
    });

    DafnyOptions.RegisterLegacyBinding(BuildFile, (options, value) => { options.DafnyPrintCompiledFile = value?.FullName; });

    DafnyOptions.RegisterLegacyBinding(Libraries,
      (options, value) => { options.LibraryFiles = value.Select(fi => fi.FullName).ToHashSet(); });
    DafnyOptions.RegisterLegacyBinding(Output, (options, value) => { options.DafnyPrintCompiledFile = value?.FullName; });

    DafnyOptions.RegisterLegacyBinding(Verbose, (o, v) => o.Verbose = v);
    DafnyOptions.RegisterLegacyBinding(DisableNonLinearArithmetic, (o, v) => o.DisableNLarith = v);
    DafnyOptions.RegisterLegacyBinding(WarnDeprecation, (o, v) => o.DeprecationNoise = v ? 1 : 0);

    DafnyOptions.RegisterLegacyBinding(VerificationLogFormat, (o, v) => o.VerificationLoggerConfigs = v);
    DafnyOptions.RegisterLegacyBinding(SpillTranslation, (o, f) => o.SpillTargetCode = f ? 1U : 0U);

    DafnyOptions.RegisterLegacyBinding(EnforceDeterminism, (options, value) => {
      options.ForbidNondeterminism = value;
      options.DefiniteAssignmentLevel = 4;
    });
    RelaxDefiniteAssignment.AddValidator(optionResult => {
      var enforceDeterminismResult = optionResult.FindResultFor(EnforceDeterminism);
      if (enforceDeterminismResult is not null && enforceDeterminismResult.GetValueOrDefault<bool>()) {
        optionResult.ErrorMessage =
          $"The option {RelaxDefiniteAssignment.Name} can not be used in conjunction with {EnforceDeterminism.Name}.";
      }
    });
    DafnyOptions.RegisterLegacyBinding(RelaxDefiniteAssignment,
      (options, value) => {
        if (!options.Get(EnforceDeterminism)) {
          options.DefiniteAssignmentLevel = value ? 1 : 4;
        }
      });

    DooFile.RegisterLibraryChecks(
      new Dictionary<Option, DooFile.OptionCheck>() {
        { UnicodeCharacters, DooFile.CheckOptionMatches },
        { EnforceDeterminism, DooFile.CheckOptionMatches },
        { RelaxDefiniteAssignment, DooFile.CheckOptionMatches },
        // Ideally this feature shouldn't affect separate compilation,
        // because it's automatically disabled on {:extern} signatures.
        // Realistically though, we don't have enough strong mechanisms to stop
        // target language code from referencing compiled internal code,
        // so to be conservative we flag this as not compatible in general.
        { OptimizeErasableDatatypeWrapper, DooFile.CheckOptionMatches },
        // Similarly this shouldn't matter if external code ONLY refers to {:extern}s,
        // but in practice it does.
        { AddCompileSuffix, DooFile.CheckOptionMatches },
        { ReadsClausesOnMethods, DooFile.CheckOptionMatches },
      }
    );
    DooFile.RegisterNoChecksNeeded(
      Check,
      Libraries,
      Output,
      PluginOption,
      Prelude,
      Target,
      Verbose,
      WarnDeprecation,
      FormatPrint,
      JsonDiagnostics,
      QuantifierSyntax,
      SpillTranslation,
      StdIn,
      TestAssumptions,
      WarnShadowing,
      ManualLemmaInduction,
      TypeInferenceDebug,
      GeneralTraits,
      TypeSystemRefresh,
      VerificationLogFormat,
      VerifyIncludedFiles,
      WarningAsErrors,
      DisableNonLinearArithmetic,
      NewTypeInferenceDebug,
      UseBaseFileName,
      WarnMissingConstructorParenthesis,
      UseJavadocLikeDocstringRewriterOption,
      IncludeRuntimeOption,
      WarnContradictoryAssumptions,
      WarnRedundantAssumptions,
      DefaultFunctionOpacity
    );
  }

  public static readonly Option<bool> FormatPrint = new("--print",
    @"Print Dafny program to stdout after formatting it instead of altering the files.") {
  };
}
<|MERGE_RESOLUTION|>--- conflicted
+++ resolved
@@ -246,17 +246,6 @@
   };
 
   static CommonOptionBag() {
-<<<<<<< HEAD
-    DafnyOptions.RegisterLegacyUi(AddCompileSuffix, DafnyOptions.ParseBoolean, "Compilation options", "compileSuffix");
-
-    DafnyOptions.RegisterLegacyUi(ReadsClausesOnMethods, DafnyOptions.ParseBoolean, "Language feature selection", "readsClausesOnMethods", @"
-0 (default) - Reads clauses on methods are forbidden.
-1 - Reads clauses on methods are permitted (with a default of 'reads *').".TrimStart(), defaultValue: false);
-
-    DafnyOptions.RegisterLegacyUi(DefaultFunctionOpacity, DafnyOptions.ParseDefaultFunctionOpacity, "Language feature selection", "defaultFunctionOpacity", null);
-
-=======
->>>>>>> b68e6931
     DafnyOptions.RegisterLegacyUi(Target, DafnyOptions.ParseString, "Compilation options", "compileTarget", @"
 cs (default) - Compile to .NET via C#.
 go - Compile to Go.
@@ -274,17 +263,10 @@
     DafnyOptions.RegisterLegacyUi(OptimizeErasableDatatypeWrapper, DafnyOptions.ParseBoolean, "Compilation options", "optimizeErasableDatatypeWrapper", @"
 0 - Include all non-ghost datatype constructors in the compiled code
 1 (default) - In the compiled target code, transform any non-extern
-<<<<<<< HEAD
-  datatype with a single non-ghost constructor that has a single
-  non-ghost parameter into just that parameter. For example, the type
-      datatype Record = Record(x: int)
-  is transformed into just 'int' in the target code.".TrimStart(), defaultValue: true);
-=======
     datatype with a single non-ghost constructor that has a single
     non-ghost parameter into just that parameter. For example, the type
         datatype Record = Record(x: int)
     is transformed into just 'int' in the target code.".TrimStart(), defaultValue: true);
->>>>>>> b68e6931
 
     DafnyOptions.RegisterLegacyUi(Output, DafnyOptions.ParseFileInfo, "Compilation options", "out");
     DafnyOptions.RegisterLegacyUi(UnicodeCharacters, DafnyOptions.ParseBoolean, "Language feature selection", "unicodeChar", @"
@@ -296,24 +278,14 @@
     DafnyOptions.RegisterLegacyUi(GeneralTraits, DafnyOptions.ParseGeneralTraitsOption, "Language feature selection", "generalTraits", @"
 legacy (default) - Every trait implicitly extends 'object', and thus is a reference type. Only traits and reference types can extend traits.
 datatype - A trait is a reference type only if it or one of its ancestor traits is 'object'. Any non-'newtype' type with members can extend traits.
-<<<<<<< HEAD
 full - (don't use; not yet completely supported) A trait is a reference type only if it or one of its ancestor traits is 'object'. Any type with members can extend traits.".TrimStart(),
       GeneralTraitsOptions.Legacy);
-=======
-full - (don't use; not yet completely supported) A trait is a reference type only if it or one of its ancestor traits is 'object'. Any type with members can extend traits.".TrimStart());
->>>>>>> b68e6931
     DafnyOptions.RegisterLegacyUi(TypeInferenceDebug, DafnyOptions.ParseBoolean, "Language feature selection", "titrace", @"
 0 (default) - Don't print type-inference debug information.
 1 - Print type-inference debug information.".TrimStart(), defaultValue: false);
     DafnyOptions.RegisterLegacyUi(NewTypeInferenceDebug, DafnyOptions.ParseBoolean, "Language feature selection", "ntitrace", @"
 0 (default) - Don't print debug information for the new type system.
 1 - Print debug information for the new type system.".TrimStart(), defaultValue: false);
-<<<<<<< HEAD
-    DafnyOptions.RegisterLegacyUi(Plugin, DafnyOptions.ParseStringElement, "Plugins", defaultValue: new List<string>());
-    DafnyOptions.RegisterLegacyUi(Prelude, DafnyOptions.ParseFileInfo, "Input configuration", "dprelude");
-
-    DafnyOptions.RegisterLegacyUi(Libraries, DafnyOptions.ParseFileInfoElement, "Compilation options", defaultValue: new List<FileInfo>());
-=======
     DafnyOptions.RegisterLegacyUi(PluginOption, DafnyOptions.ParseStringElement, "Plugins", defaultValue: new List<string>());
     DafnyOptions.RegisterLegacyUi(Prelude, DafnyOptions.ParseFileInfo, "Input configuration", "dprelude");
 
@@ -362,7 +334,6 @@
     DafnyOptions.RegisterLegacyUi(ReadsClausesOnMethods, DafnyOptions.ParseBoolean, "Language feature selection", "readsClausesOnMethods", @"
 0 (default) - Reads clauses on methods are forbidden.
 1 - Reads clauses on methods are permitted (with a default of 'reads *').".TrimStart(), defaultValue: false);
->>>>>>> b68e6931
 
     QuantifierSyntax = QuantifierSyntax.FromAmong("3", "4");
     DafnyOptions.RegisterLegacyBinding(JsonDiagnostics, (options, value) => {
