--- conflicted
+++ resolved
@@ -516,9 +516,7 @@
         { EnforceDeterminism, DooFile.CheckOptionLocalImpliesLibrary },
         { RelaxDefiniteAssignment, DooFile.CheckOptionLibraryImpliesLocal },
         { ReadsClausesOnMethods, DooFile.CheckOptionLocalImpliesLibrary },
-<<<<<<< HEAD
-        { AllowAxioms, DooFile.CheckOptionLocalImpliesLibrary }
-=======
+        { AllowAxioms, DooFile.CheckOptionLocalImpliesLibrary },
         { PassOnWarnings, (reporter, origin, option, localValue, libraryFile, libraryValue) => {
             if (DooFile.OptionValuesImplied(option, localValue, libraryValue)) {
               return true;
@@ -528,7 +526,6 @@
             return false;
           }
         }
->>>>>>> 5b3b840c
       }
     );
     DooFile.RegisterNoChecksNeeded(
