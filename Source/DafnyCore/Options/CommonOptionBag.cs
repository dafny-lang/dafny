using System.Collections.Generic;
using System.CommandLine;
using System.IO;
using System.Linq;
using DafnyCore;
using Microsoft.Dafny.Compilers;

namespace Microsoft.Dafny;

public class CommonOptionBag {

  public static readonly Option<bool> AddCompileSuffix =
    new("--compile-suffix", "Add the suffix _Compile to module names without :extern") {
      IsHidden = true
    };

  public static readonly Option<bool> ManualLemmaInduction =
    new("--manual-lemma-induction", "Turn off automatic induction for lemmas.");

  public static readonly Option<bool> StdIn = new("--stdin", () => false,
    @"Read standard input and treat it as an input .dfy file.");

  public static readonly Option<bool> Check = new("--check", () => false, @"
Instead of formatting files, verify that all files are already
formatted through and return a non-zero exit code if it is not the case".TrimStart());

  public static readonly Option<bool> OptimizeErasableDatatypeWrapper = new("--optimize-erasable-datatype-wrapper", () => true, @"
false - Include all non-ghost datatype constructors in the compiled code
true - In the compiled target code, transform any non-extern
    datatype with a single non-ghost constructor that has a single
    non-ghost parameter into just that parameter. For example, the type
        datatype Record = Record(x: int)
    is transformed into just 'int' in the target code.".TrimStart());

  public static readonly Option<bool> Verbose = new("--verbose",
    "Print additional information such as which files are emitted where.");

  public static readonly Option<bool> WarnDeprecation = new("--warn-deprecation", () => true,
    "Warn about the use of deprecated features (default true).") {
  };

  public static readonly Option<bool> DisableNonLinearArithmetic = new("--disable-nonlinear-arithmetic",
    @"
(experimental, will be replaced in the future)
Reduce Dafny's knowledge of non-linear arithmetic (*,/,%).
  
Results in more manual work, but also produces more predictable behavior.".TrimStart());

  public static readonly Option<bool> EnforceDeterminism = new("--enforce-determinism",
    "Check that only deterministic statements are used, so that values seen during execution will be the same in every run of the program.") {
  };

  public static readonly Option<bool> RelaxDefiniteAssignment = new("--relax-definite-assignment",
    "Allow variables to be read before they are assigned, but only if they have an auto-initializable type or if they are ghost and have a nonempty type.") {
  };

  public static readonly Option<List<string>> VerificationLogFormat = new("--log-format", $@"
Logs verification results using the given test result format. The currently supported formats are `trx`, `csv`, and `text`. These are: the XML-based format commonly used for test results for .NET languages, a custom CSV schema, and a textual format meant for human consumption. You can provide configuration using the same string format as when using the --logger option for dotnet test, such as: --format ""trx;LogFileName=<...>"");

The `trx` and `csv` formats automatically choose an output file name by default, and print the name of this file to the console. The `text` format prints its output to the console by default, but can send output to a file given the `LogFileName` option.

The `text` format also includes a more detailed breakdown of what assertions appear in each assertion batch. When combined with the {BoogieOptionBag.IsolateAssertions.Name} option, it will provide approximate time and resource use costs for each assertion, allowing identification of especially expensive assertions.".TrimStart()) {
    ArgumentHelpName = "configuration"
  };

  public static readonly Option<bool> JsonDiagnostics = new("--json-diagnostics", @"Deprecated. Return diagnostics in a JSON format.") {
    IsHidden = true
  };

  public static readonly Option<IList<FileInfo>> Libraries = new("--library",
    @"
The contents of this file and any files it includes can be referenced from other files as if they were included. 
However, these contents are skipped during code generation and verification.
This option is useful in a diamond dependency situation, 
to prevent code from the bottom dependency from being generated more than once.
The value may be a comma-separated list of files and folders.".TrimStart());

  public static readonly Option<FileInfo> BuildFile = new(new[] { "--build", "-b" },
    "Specify the filepath that determines where to place and how to name build files.") {
    ArgumentHelpName = "file",
    IsHidden = true
  };

  public static readonly Option<FileInfo> Output = new(new[] { "--output", "-o" },
    "Specify the filename and location for the generated target language files.") {
    ArgumentHelpName = "file",
  };

  public static readonly Option<IList<string>> PluginOption = new(new[] { "--plugin" },
    @"
(experimental) One path to an assembly that contains at least one
instantiatable class extending Microsoft.Dafny.Plugin.Rewriter. It
can also extend Microsoft.Dafny.Plugins.PluginConfiguration to
receive arguments. More information about what plugins do and how
to define them:

https://github.com/dafny-lang/dafny/blob/master/Source/DafnyLanguageServer/README.md#about-plugins") {
    ArgumentHelpName = "path-to-one-assembly[,argument]*",
    IsHidden = true
  };

  public static readonly Option<FileInfo> Prelude = new("--prelude", "Choose the Dafny prelude file.") {
    ArgumentHelpName = "file",
  };

  public static readonly Option<QuantifierSyntaxOptions> QuantifierSyntax = new("--quantifier-syntax",
    result => {
      if (result.Tokens.Any()) {
        var value = result.Tokens[0].Value;
        switch (value) {
          case "3": return QuantifierSyntaxOptions.Version3;
          case "4": return QuantifierSyntaxOptions.Version4;
          default:
            result.ErrorMessage = $"{value} is not a valid argument to {QuantifierSyntax.Name}";
            return default;
        }
      }

      return QuantifierSyntaxOptions.Version4;
    }, true, @"
The syntax for quantification domains is changing from Dafny version 3 to version 4, more specifically where quantifier ranges (|
<Range>) are allowed. This switch gives early access to the new syntax.

3 - Ranges are only allowed after all quantified variables are declared. 
    (e.g. set x, y | 0 <= x < |s| && y in s[x] && 0 <= y :: y)
4 - Ranges are allowed after each quantified variable declaration.
    (e.g. set x | 0 <= x < |s|, y <- s[x] | 0 <= y :: y)

Note that quantifier variable domains (<- <Domain>) are available in both syntax versions.".TrimStart()) {
    ArgumentHelpName = "version",
  };

  public static readonly Option<string> Target = new(new[] { "--target", "-t" }, () => "cs", @"
cs - Compile to .NET via C#.
go - Compile to Go.
js - Compile to JavaScript.
java - Compile to Java.
py - Compile to Python.
cpp - Compile to C++.

Note that the C++ backend has various limitations (see Docs/Compilation/Cpp.md). This includes lack of support for BigIntegers (aka int), most higher order functions, and advanced features like traits or co-inductive types.".TrimStart()
  ) {
    ArgumentHelpName = "language",
  };

  public static readonly Option<bool> UnicodeCharacters = new("--unicode-char", () => true,
    @"
false - The char type represents any UTF-16 code unit.
true - The char type represents any Unicode scalar value.".TrimStart()) {
  };

  public static readonly Option<bool> TypeSystemRefresh = new("--type-system-refresh", () => false,
    @"
false - The type-inference engine and supported types are those of Dafny 4.0.
true - Use an updated type-inference engine. Warning: This mode is under construction and probably won't work at this time.".TrimStart()) {
    IsHidden = true
  };

  public enum GeneralTraitsOptions {
    Legacy,
    Datatype,
    Full
  }

  public static readonly Option<GeneralTraitsOptions> GeneralTraits = new("--general-traits", () => GeneralTraitsOptions.Legacy,
    @"
legacy - Every trait implicitly extends 'object', and thus is a reference type. Only traits and reference types can extend traits.
datatype - A trait is a reference type only if it or one of its ancestor traits is 'object'. Any non-'newtype' type with members can extend traits.
full - (don't use; not yet completely supported) A trait is a reference type only if it or one of its ancestor traits is 'object'. Any type with members can extend traits.".TrimStart()) {
    IsHidden = true
  };

  public static readonly Option<bool> TypeInferenceDebug = new("--type-inference-trace", () => false,
    @"
false - Don't print type-inference debug information.
true - Print type-inference debug information.".TrimStart()) {
    IsHidden = true
  };

  public static readonly Option<bool> NewTypeInferenceDebug = new("--type-system-debug", () => false,
    @"
false - Don't print debug information for the new type system.
true - Print debug information for the new type system.".TrimStart()) {
    IsHidden = true
  };

  public static readonly Option<bool> VerifyIncludedFiles = new("--verify-included-files",
    "Verify code in included files.");
  public static readonly Option<bool> UseBaseFileName = new("--use-basename-for-filename",
    "When parsing use basename of file for tokens instead of the path supplied on the command line") {
  };
  public static readonly Option<bool> SpillTranslation = new("--spill-translation",
    @"In case the Dafny source code is translated to another language, emit that translation.") {
  };
  public static readonly Option<bool> WarningAsErrors = new("--warn-as-errors",
    "Treat warnings as errors.");
  public static readonly Option<bool> WarnMissingConstructorParenthesis = new("--warn-missing-constructor-parentheses",
    "Emits a warning when a constructor name in a case pattern is not followed by parentheses.");
  public static readonly Option<bool> WarnShadowing = new("--warn-shadowing",
    "Emits a warning if the name of a declared variable caused another variable to be shadowed.");
  public static readonly Option<bool> WarnContradictoryAssumptions = new("--warn-contradictory-assumptions", @"
(experimental) Emits a warning if any assertions are proved based on contradictory assumptions (vacuously).
May slow down verification slightly.
May produce spurious warnings.") {
    IsHidden = true
  };
  public static readonly Option<bool> WarnRedundantAssumptions = new("--warn-redundant-assumptions", @"
(experimental) Emits a warning if any `requires` clause or `assume` statement was not needed to complete verification.
May slow down verification slightly.
May produce spurious warnings.") {
    IsHidden = true
  };
  public static readonly Option<string> VerificationCoverageReport = new("--coverage-report",
    "Emit verification coverage report  to a given directory, in the same format as a test coverage report.") {
    ArgumentHelpName = "directory"
  };

  public static readonly Option<bool> IncludeRuntimeOption = new("--include-runtime",
    "Include the Dafny runtime as source in the target language.");

  public static readonly Option<bool> UseJavadocLikeDocstringRewriterOption = new("--javadoclike-docstring-plugin",
    "Rewrite docstrings using a simple Javadoc-to-markdown converter"
  );

  public static readonly Option<bool> ReadsClausesOnMethods = new("--reads-clauses-on-methods",
    "Allows reads clauses on methods (with a default of 'reads *') as well as functions."
  );

  public enum TestAssumptionsMode {
    None,
    Externs
  }

  public static readonly Option<TestAssumptionsMode> TestAssumptions = new("--test-assumptions", () => TestAssumptionsMode.None, @"
(experimental) When turned on, inserts runtime tests at locations where (implicit) assumptions occur, such as when calling or being called by external code and when using assume statements.

Functionality is still being expanded. Currently only checks contracts on every call to a function or method marked with the {:extern} attribute.".TrimStart());

  public enum DefaultFunctionOpacityOptions {
    Transparent,
    AutoRevealDependencies,
    Opaque
  }

  public static readonly Option<DefaultFunctionOpacityOptions> DefaultFunctionOpacity = new("--default-function-opacity", () => DefaultFunctionOpacityOptions.Transparent,
    @"
Change the default opacity of functions. 
`transparent` (default) means functions are transparent, can be manually made opaque and then revealed. 
`autoRevealDependencies` makes all functions not explicitly labelled as opaque to be opaque but reveals them automatically in scopes which do not have `{:autoRevealDependencies false}`. 
`opaque` means functions are always opaque so the opaque keyword is not needed, and functions must be revealed everywhere needed for a proof.".TrimStart()) {
  };

  static CommonOptionBag() {
    DafnyOptions.RegisterLegacyUi(Target, DafnyOptions.ParseString, "Compilation options", "compileTarget", @"
cs (default) - Compile to .NET via C#.
go - Compile to Go.
js - Compile to JavaScript.
java - Compile to Java.
py - Compile to Python.
cpp - Compile to C++.
dfy - Compile to Dafny.

Note that the C++ backend has various limitations (see
Docs/Compilation/Cpp.md). This includes lack of support for
BigIntegers (aka int), most higher order functions, and advanced
features like traits or co-inductive types.".TrimStart(), "cs");

    DafnyOptions.RegisterLegacyUi(OptimizeErasableDatatypeWrapper, DafnyOptions.ParseBoolean, "Compilation options", "optimizeErasableDatatypeWrapper", @"
0 - Include all non-ghost datatype constructors in the compiled code
1 (default) - In the compiled target code, transform any non-extern
    datatype with a single non-ghost constructor that has a single
    non-ghost parameter into just that parameter. For example, the type
        datatype Record = Record(x: int)
    is transformed into just 'int' in the target code.".TrimStart(), defaultValue: true);

    DafnyOptions.RegisterLegacyUi(Output, DafnyOptions.ParseFileInfo, "Compilation options", "out");
    DafnyOptions.RegisterLegacyUi(UnicodeCharacters, DafnyOptions.ParseBoolean, "Language feature selection", "unicodeChar", @"
0 - The char type represents any UTF-16 code unit.
1 (default) - The char type represents any Unicode scalar value.".TrimStart(), defaultValue: true);
    DafnyOptions.RegisterLegacyUi(TypeSystemRefresh, DafnyOptions.ParseBoolean, "Language feature selection", "typeSystemRefresh", @"
0 (default) - The type-inference engine and supported types are those of Dafny 4.0.
1 - Use an updated type-inference engine. Warning: This mode is under construction and probably won't work at this time.".TrimStart(), defaultValue: false);
    DafnyOptions.RegisterLegacyUi(GeneralTraits, DafnyOptions.ParseGeneralTraitsOption, "Language feature selection", "generalTraits", @"
legacy (default) - Every trait implicitly extends 'object', and thus is a reference type. Only traits and reference types can extend traits.
datatype - A trait is a reference type only if it or one of its ancestor traits is 'object'. Any non-'newtype' type with members can extend traits.
full - (don't use; not yet completely supported) A trait is a reference type only if it or one of its ancestor traits is 'object'. Any type with members can extend traits.".TrimStart());
    DafnyOptions.RegisterLegacyUi(TypeInferenceDebug, DafnyOptions.ParseBoolean, "Language feature selection", "titrace", @"
0 (default) - Don't print type-inference debug information.
1 - Print type-inference debug information.".TrimStart(), defaultValue: false);
    DafnyOptions.RegisterLegacyUi(NewTypeInferenceDebug, DafnyOptions.ParseBoolean, "Language feature selection", "ntitrace", @"
0 (default) - Don't print debug information for the new type system.
1 - Print debug information for the new type system.".TrimStart(), defaultValue: false);
    DafnyOptions.RegisterLegacyUi(PluginOption, DafnyOptions.ParseStringElement, "Plugins", defaultValue: new List<string>());
    DafnyOptions.RegisterLegacyUi(Prelude, DafnyOptions.ParseFileInfo, "Input configuration", "dprelude");

    DafnyOptions.RegisterLegacyUi(Libraries, DafnyOptions.ParseFileInfoElement, "Compilation options", defaultValue: new List<FileInfo>());
    DafnyOptions.RegisterLegacyUi(DeveloperOptionBag.ResolvedPrint, DafnyOptions.ParseString, "Overall reporting and printing", "rprint");
    DafnyOptions.RegisterLegacyUi(DeveloperOptionBag.Print, DafnyOptions.ParseString, "Overall reporting and printing", "dprint");

    DafnyOptions.RegisterLegacyUi(DafnyConsolePrinter.ShowSnippets, DafnyOptions.ParseBoolean, "Overall reporting and printing", "showSnippets", @"
0 (default) - Don't show source code snippets for Dafny messages.
1 - Show a source code snippet for each Dafny message.".TrimStart());

    DafnyOptions.RegisterLegacyUi(Printer.PrintMode, ParsePrintMode, "Overall reporting and printing", "printMode", legacyDescription: @"
Everything (default) - Print everything listed below.
DllEmbed - print the source that will be included in a compiled dll.
NoIncludes - disable printing of {:verify false} methods
    incorporated via the include mechanism, as well as datatypes and
    fields included from other files.
NoGhost - disable printing of functions, ghost methods, and proof
    statements in implementation methods. It also disables anything
    NoIncludes disables.".TrimStart(),
      argumentName: "Everything|DllEmbed|NoIncludes|NoGhost",
      defaultValue: PrintModes.Everything);

    DafnyOptions.RegisterLegacyUi(DefaultFunctionOpacity, DafnyOptions.ParseDefaultFunctionOpacity, "Language feature selection", "defaultFunctionOpacity", null);

    void ParsePrintMode(Option<PrintModes> option, Boogie.CommandLineParseState ps, DafnyOptions options) {
      if (ps.ConfirmArgumentCount(1)) {
        if (ps.args[ps.i].Equals("Everything")) {
          options.Set(option, PrintModes.Everything);
        } else if (ps.args[ps.i].Equals("NoIncludes")) {
          options.Set(option, PrintModes.NoIncludes);
        } else if (ps.args[ps.i].Equals("NoGhost")) {
          options.Set(option, PrintModes.NoGhost);
        } else if (ps.args[ps.i].Equals("DllEmbed")) {
          // This is called DllEmbed because it was previously only used inside Dafny-compiled .dll files for C#,
          // but it is now used by the LibraryBackend when building .doo files as well. 
          options.Set(option, PrintModes.Serialization);
        } else {
          DafnyOptions.InvalidArgumentError(option.Name, ps);
        }
      }
    }

    DafnyOptions.RegisterLegacyUi(AddCompileSuffix, DafnyOptions.ParseBoolean, "Compilation options", "compileSuffix");

    DafnyOptions.RegisterLegacyUi(ReadsClausesOnMethods, DafnyOptions.ParseBoolean, "Language feature selection", "readsClausesOnMethods", @"
0 (default) - Reads clauses on methods are forbidden.
1 - Reads clauses on methods are permitted (with a default of 'reads *').".TrimStart(), defaultValue: false);

    QuantifierSyntax = QuantifierSyntax.FromAmong("3", "4");
    DafnyOptions.RegisterLegacyBinding(JsonDiagnostics, (options, value) => {
      if (value) {
        options.Printer = new DafnyJsonConsolePrinter(options);
        options.DiagnosticsFormat = DafnyOptions.DiagnosticsFormats.JSON;
      }
    });

    DafnyOptions.RegisterLegacyBinding(TestAssumptions, (options, value) => {
      options.TestContracts = value == TestAssumptionsMode.Externs ? DafnyOptions.ContractTestingMode.Externs : DafnyOptions.ContractTestingMode.None;
    });
    DafnyOptions.RegisterLegacyBinding(ManualLemmaInduction, (options, value) => {
      if (value) {
        options.Induction = 1;
      }
    });
    DafnyOptions.RegisterLegacyBinding(IncludeRuntimeOption, (options, value) => { options.IncludeRuntime = value; });
    DafnyOptions.RegisterLegacyBinding(UseBaseFileName, (o, f) => o.UseBaseNameForFileName = f);
    DafnyOptions.RegisterLegacyBinding(UseJavadocLikeDocstringRewriterOption,
      (options, value) => { options.UseJavadocLikeDocstringRewriter = value; });
    DafnyOptions.RegisterLegacyBinding(WarnShadowing, (options, value) => { options.WarnShadowing = value; });
    DafnyOptions.RegisterLegacyBinding(WarnMissingConstructorParenthesis,
      (options, value) => { options.DisallowConstructorCaseWithoutParentheses = value; });
    DafnyOptions.RegisterLegacyBinding(WarningAsErrors, (options, value) => { options.WarningsAsErrors = value; });
    DafnyOptions.RegisterLegacyBinding(VerifyIncludedFiles,
      (options, value) => { options.VerifyAllModules = value; });
    DafnyOptions.RegisterLegacyBinding(WarnContradictoryAssumptions, (options, value) => {
      if (value) { options.TrackVerificationCoverage = true; }
    });
    DafnyOptions.RegisterLegacyBinding(WarnRedundantAssumptions, (options, value) => {
      if (value) { options.TrackVerificationCoverage = true; }
    });

    DafnyOptions.RegisterLegacyBinding(Target, (options, value) => { options.CompilerName = value; });

    DafnyOptions.RegisterLegacyBinding(QuantifierSyntax, (options, value) => { options.QuantifierSyntax = value; });

    DafnyOptions.RegisterLegacyBinding(PluginOption, (options, value) => { options.AdditionalPluginArguments = value; });

    DafnyOptions.RegisterLegacyBinding(Check, (options, value) => {
      options.FormatCheck = value;
    });

    DafnyOptions.RegisterLegacyBinding(StdIn, (options, value) => {
      options.UseStdin = value;
    });

    DafnyOptions.RegisterLegacyBinding(FormatPrint, (options, value) => {
      options.DafnyPrintFile = value ? "-" : null;
    });

    DafnyOptions.RegisterLegacyBinding(Prelude, (options, value) => {
      options.DafnyPrelude = value?.FullName;
      options.ExpandFilename(options.DafnyPrelude, x => options.DafnyPrelude = x, options.LogPrefix,
        options.FileTimestamp);
    });

    DafnyOptions.RegisterLegacyBinding(BuildFile, (options, value) => { options.DafnyPrintCompiledFile = value?.FullName; });

    DafnyOptions.RegisterLegacyBinding(Libraries,
      (options, value) => { options.LibraryFiles = value.Select(fi => fi.FullName).ToHashSet(); });
    DafnyOptions.RegisterLegacyBinding(Output, (options, value) => { options.DafnyPrintCompiledFile = value?.FullName; });

    DafnyOptions.RegisterLegacyBinding(Verbose, (o, v) => o.Verbose = v);
    DafnyOptions.RegisterLegacyBinding(DisableNonLinearArithmetic, (o, v) => o.DisableNLarith = v);
    DafnyOptions.RegisterLegacyBinding(WarnDeprecation, (o, v) => o.DeprecationNoise = v ? 1 : 0);

    DafnyOptions.RegisterLegacyBinding(VerificationLogFormat, (o, v) => o.VerificationLoggerConfigs = v);
    DafnyOptions.RegisterLegacyBinding(SpillTranslation, (o, f) => o.SpillTargetCode = f ? 1U : 0U);

    DafnyOptions.RegisterLegacyBinding(EnforceDeterminism, (options, value) => {
      options.ForbidNondeterminism = value;
      options.DefiniteAssignmentLevel = 4;
    });
    RelaxDefiniteAssignment.AddValidator(optionResult => {
      var enforceDeterminismResult = optionResult.FindResultFor(EnforceDeterminism);
      if (enforceDeterminismResult is not null && enforceDeterminismResult.GetValueOrDefault<bool>()) {
        optionResult.ErrorMessage =
          $"The option {RelaxDefiniteAssignment.Name} can not be used in conjunction with {EnforceDeterminism.Name}.";
      }
    });
    DafnyOptions.RegisterLegacyBinding(RelaxDefiniteAssignment,
      (options, value) => {
        if (!options.Get(EnforceDeterminism)) {
          options.DefiniteAssignmentLevel = value ? 1 : 4;
        }
      });

    DooFile.RegisterLibraryChecks(
      new Dictionary<Option, DooFile.OptionCheck>() {
        { UnicodeCharacters, DooFile.CheckOptionMatches },
        { EnforceDeterminism, DooFile.CheckOptionMatches },
        { RelaxDefiniteAssignment, DooFile.CheckOptionMatches },
        // Ideally this feature shouldn't affect separate compilation,
        // because it's automatically disabled on {:extern} signatures.
        // Realistically though, we don't have enough strong mechanisms to stop
        // target language code from referencing compiled internal code,
        // so to be conservative we flag this as not compatible in general.
        { OptimizeErasableDatatypeWrapper, DooFile.CheckOptionMatches },
        // Similarly this shouldn't matter if external code ONLY refers to {:extern}s,
        // but in practice it does.
        { AddCompileSuffix, DooFile.CheckOptionMatches },
        { ReadsClausesOnMethods, DooFile.CheckOptionMatches },
      }
    );
    DooFile.RegisterNoChecksNeeded(
      Check,
      Libraries,
      Output,
      PluginOption,
      Prelude,
      Target,
      Verbose,
      WarnDeprecation,
      FormatPrint,
      JsonDiagnostics,
      QuantifierSyntax,
      SpillTranslation,
      StdIn,
      TestAssumptions,
      WarnShadowing,
      ManualLemmaInduction,
      TypeInferenceDebug,
      GeneralTraits,
      TypeSystemRefresh,
      VerificationLogFormat,
      VerifyIncludedFiles,
      WarningAsErrors,
      DisableNonLinearArithmetic,
      NewTypeInferenceDebug,
      UseBaseFileName,
      WarnMissingConstructorParenthesis,
      UseJavadocLikeDocstringRewriterOption,
      IncludeRuntimeOption,
      WarnContradictoryAssumptions,
      WarnRedundantAssumptions,
<<<<<<< HEAD
      DefaultFunctionOpacity,
      JavaBackend.OuterPackage,
      CsharpBackend.OuterNamespace
=======
      VerificationCoverageReport,
      DefaultFunctionOpacity
>>>>>>> 92919f46
    );
  }

  public static readonly Option<bool> FormatPrint = new("--print",
    @"Print Dafny program to stdout after formatting it instead of altering the files.") {
  };
}
<|MERGE_RESOLUTION|>--- conflicted
+++ resolved
@@ -475,14 +475,10 @@
       IncludeRuntimeOption,
       WarnContradictoryAssumptions,
       WarnRedundantAssumptions,
-<<<<<<< HEAD
+      VerificationCoverageReport,
       DefaultFunctionOpacity,
       JavaBackend.OuterPackage,
       CsharpBackend.OuterNamespace
-=======
-      VerificationCoverageReport,
-      DefaultFunctionOpacity
->>>>>>> 92919f46
     );
   }
 
