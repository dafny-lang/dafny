using System.Collections.Generic;
using System.CommandLine;
using System.IO;
using System.Linq;

namespace Microsoft.Dafny; 

public class CommonOptionBag {

  public static readonly Option<bool> ManualLemmaInduction =
    new("--manual-lemma-induction", "Turn off automatic induction for lemmas.");

  public static readonly Option<bool> StdIn = new("--stdin", () => false,
    @"Read standard input and treat it as an input .dfy file.");

<<<<<<< HEAD
  public static readonly Option<bool> Check = new("--check", () => false, @"
Instead of formatting files, verify that all files are already
formatted through and return a non-zero exit code if it is not the case".TrimStart());

=======
>>>>>>> aeb553bb
  public static readonly Option<bool> OptimizeErasableDatatypeWrapper = new("--optimize-erasable-datatype-wrapper", () => true, @"
false - Include all non-ghost datatype constructors in the compiled code
true - In the compiled target code, transform any non-extern
    datatype with a single non-ghost constructor that has a single
    non-ghost parameter into just that parameter. For example, the type
        datatype Record = Record(x: int)
    is transformed into just 'int' in the target code.".TrimStart());

  public static readonly Option<bool> Verbose = new("--verbose",
    "Print additional information such as which files are emitted where.") {
  };

  public static readonly Option<bool> DisableNonLinearArithmetic = new("--disable-nonlinear-arithmetic",
    @"
(experimental, will be replaced in the future)
Reduce Dafny's knowledge of non-linear arithmetic (*,/,%).
  
Results in more manual work, but also produces more predictable behavior.".TrimStart()) {
  };

  public static readonly Option<bool> EnforceDeterminism = new("--enforce-determinism",
    "Check that only deterministic statements are used, so that values seen during execution will be the same in every run of the program.") {
  };

  public static readonly Option<bool> RelaxDefiniteAssignment = new("--relax-definite-assignment",
    "Allow variables to be read before they are assigned, but only if they have an auto-initializable type or if they are ghost and have a nonempty type.") {
  };

  public static readonly Option<IList<string>> Libraries = new("--library",
    @"
The contents of this file and any files it includes can be referenced from other files as if they were included. 
However, these contents are skipped during code generation and verification.
This option is useful in a diamond dependency situation, 
to prevent code from the bottom dependency from being generated more than once.".TrimStart());

  public static readonly Option<FileInfo> Output = new(new[] { "--output", "-o" },
    "Specify the filename and location for the generated target language files.") {
    ArgumentHelpName = "file"
  };

  public static readonly Option<IList<string>> Plugin = new(new[] { "--plugin" },
    @"
(experimental) One path to an assembly that contains at least one
instantiatable class extending Microsoft.Dafny.Plugin.Rewriter. It
can also extend Microsoft.Dafny.Plugins.PluginConfiguration to
receive arguments. More information about what plugins do and how
to define them:

https://github.com/dafny-lang/dafny/blob/master/Source/DafnyLanguageServer/README.md#about-plugins") {
    ArgumentHelpName = "path-to-one-assembly[,argument]*"
  };

  public static readonly Option<FileInfo> Prelude = new("--prelude", "Choose the Dafny prelude file.") {
    ArgumentHelpName = "file"
  };

  public static readonly Option<QuantifierSyntaxOptions> QuantifierSyntax = new("--quantifier-syntax",
    result => {
      if (result.Tokens.Any()) {
        var value = result.Tokens[0].Value;
        switch (value) {
          case "3": return QuantifierSyntaxOptions.Version3;
          case "4": return QuantifierSyntaxOptions.Version4;
          default:
            result.ErrorMessage = $"{value} is not a valid argument to {QuantifierSyntax.Name}";
            return default;
        }
      }

      return QuantifierSyntaxOptions.Version3;
    }, true, @"
The syntax for quantification domains is changing from Dafny version 3 to version 4, more specifically where quantifier ranges (|
<Range>) are allowed. This switch gives early access to the new syntax.

3 - Ranges are only allowed after all quantified variables are declared. 
    (e.g. set x, y | 0 <= x < |s| && y in s[x] && 0 <= y :: y)
4 - Ranges are allowed after each quantified variable declaration.
    (e.g. set x | 0 <= x < |s|, y <- s[x] | 0 <= y :: y)

Note that quantifier variable domains (<- <Domain>) are available in both syntax versions.".TrimStart()) {
    ArgumentHelpName = "version"
  };

  public static readonly Option<string> Target = new(new[] { "--target", "-t" }, () => "cs", @"
cs - Compile to .NET via C#.
go - Compile to Go.
js - Compile to JavaScript.
java - Compile to Java.
py - Compile to Python.
cpp - Compile to C++.

Note that the C++ backend has various limitations (see Docs/Compilation/Cpp.md). This includes lack of support for BigIntegers (aka int), most higher order functions, and advanced features like traits or co-inductive types.".TrimStart()
  ) {
    ArgumentHelpName = "language"
  };

  public static readonly Option<bool> UnicodeCharacters = new("--unicode-char", () => false,
    @"
false - The char type represents any UTF-16 code unit.
true - The char type represents any Unicode scalar value.".TrimStart());

  public static readonly Option<FileInfo> SolverPath = new("--solver-path",
    "Can be used to specify a custom SMT solver to use for verifying Dafny proofs.");
  public static readonly Option<bool> VerifyIncludedFiles = new("--verify-included-files",
    "Verify code in included files.");
  public static readonly Option<bool> WarningAsErrors = new("--warn-as-errors",
    "Treat warnings as errors.");
  public static readonly Option<bool> WarnMissingConstructorParenthesis = new("--warn-missing-constructor-parentheses",
    "Emits a warning when a constructor name in a case pattern is not followed by parentheses.");
  public static readonly Option<bool> WarnShadowing = new("--warn-shadowing",
    "Emits a warning if the name of a declared variable caused another variable to be shadowed.");

  public static readonly Option<bool> IncludeRuntime = new("--include-runtime",
    "Include the Dafny runtime as source in the target language.");

  public enum TestAssumptionsMode {
    None,
    Externs
  }

  public static readonly Option<TestAssumptionsMode> TestAssumptions = new("--test-assumptions", () => TestAssumptionsMode.None, @"
(experimental) When turned on, inserts runtime tests at locations where (implicit) assumptions occur, such as when calling or being called by external code and when using assume statements.

Functionality is still being expanded. Currently only checks contracts on every call to a function or method marked with the {:extern} attribute.".TrimStart());

  static CommonOptionBag() {
    QuantifierSyntax = QuantifierSyntax.FromAmong("3", "4");
    DafnyOptions.RegisterLegacyBinding(SolverPath, (options, value) => {
      if (value != null) {
        options.ProverOptions.Add($"PROVER_PATH={value?.FullName}");
      }
    });

    DafnyOptions.RegisterLegacyBinding(TestAssumptions, (options, value) => {
      options.TestContracts = value == TestAssumptionsMode.Externs ? DafnyOptions.ContractTestingMode.Externs : DafnyOptions.ContractTestingMode.None;
    });
    DafnyOptions.RegisterLegacyBinding(ManualLemmaInduction, (options, value) => {
      if (value) {
        options.Induction = 1;
      }
    });
    DafnyOptions.RegisterLegacyBinding(IncludeRuntime, (options, value) => { options.UseRuntimeLib = !value; });
    DafnyOptions.RegisterLegacyBinding(WarnShadowing, (options, value) => { options.WarnShadowing = value; });
    DafnyOptions.RegisterLegacyBinding(WarnMissingConstructorParenthesis,
      (options, value) => { options.DisallowConstructorCaseWithoutParentheses = value; });
    DafnyOptions.RegisterLegacyBinding(WarningAsErrors, (options, value) => { options.WarningsAsErrors = value; });
    DafnyOptions.RegisterLegacyBinding(VerifyIncludedFiles,
      (options, value) => { options.VerifyAllModules = value; });

    DafnyOptions.RegisterLegacyBinding(Target, (options, value) => { options.CompilerName = value; });


    DafnyOptions.RegisterLegacyBinding(QuantifierSyntax, (options, value) => { options.QuantifierSyntax = value; });

    DafnyOptions.RegisterLegacyBinding(Plugin, (options, value) => { options.AdditionalPluginArguments = value; });

<<<<<<< HEAD
    DafnyOptions.RegisterLegacyBinding(Check, (options, value) => {
      options.FormatCheck = value;
    });
=======
>>>>>>> aeb553bb
    DafnyOptions.RegisterLegacyBinding(StdIn, (options, value) => {
      options.UseStdin = value;
    });

<<<<<<< HEAD
    DafnyOptions.RegisterLegacyBinding(FormatPrint, (options, value) => {
      options.DafnyPrintFile = value ? "-" : null;
    });

=======
>>>>>>> aeb553bb
    DafnyOptions.RegisterLegacyBinding(Prelude, (options, value) => {
      options.DafnyPrelude = value?.FullName;
      options.ExpandFilename(options.DafnyPrelude, x => options.DafnyPrelude = x, options.LogPrefix,
        options.FileTimestamp);
    });
    DafnyOptions.RegisterLegacyBinding(Libraries,
      (options, value) => { options.LibraryFiles = value.ToHashSet(); });
    DafnyOptions.RegisterLegacyBinding(Output, (options, value) => { options.DafnyPrintCompiledFile = value?.FullName; });

    DafnyOptions.RegisterLegacyBinding(Verbose, (o, v) => o.CompileVerbose = v);
    DafnyOptions.RegisterLegacyBinding(DisableNonLinearArithmetic, (o, v) => o.DisableNLarith = v);
    DafnyOptions.RegisterLegacyBinding(EnforceDeterminism, (options, value) => {
      options.ForbidNondeterminism = value;
      options.DefiniteAssignmentLevel = 4;
    });
    RelaxDefiniteAssignment.AddValidator(optionResult => {
      var enforceDeterminismResult = optionResult.FindResultFor(EnforceDeterminism);
      if (enforceDeterminismResult is not null && enforceDeterminismResult.GetValueOrDefault<bool>()) {
        optionResult.ErrorMessage =
          $"The option {RelaxDefiniteAssignment.Name} can not be used in conjunction with {EnforceDeterminism.Name}.";
      }
    });
    DafnyOptions.RegisterLegacyBinding(RelaxDefiniteAssignment,
      (options, value) => {
        if (!options.Get(EnforceDeterminism)) {
          options.DefiniteAssignmentLevel = value ? 1 : 4;
        }
      });
  }


  public static readonly Option<bool> FormatPrint = new("--print",
    @"Print Dafny program to stdout after formatting it instead of altering the files.") {
  };
}
<|MERGE_RESOLUTION|>--- conflicted
+++ resolved
@@ -13,13 +13,10 @@
   public static readonly Option<bool> StdIn = new("--stdin", () => false,
     @"Read standard input and treat it as an input .dfy file.");
 
-<<<<<<< HEAD
   public static readonly Option<bool> Check = new("--check", () => false, @"
 Instead of formatting files, verify that all files are already
 formatted through and return a non-zero exit code if it is not the case".TrimStart());
 
-=======
->>>>>>> aeb553bb
   public static readonly Option<bool> OptimizeErasableDatatypeWrapper = new("--optimize-erasable-datatype-wrapper", () => true, @"
 false - Include all non-ghost datatype constructors in the compiled code
 true - In the compiled target code, transform any non-extern
@@ -176,23 +173,18 @@
 
     DafnyOptions.RegisterLegacyBinding(Plugin, (options, value) => { options.AdditionalPluginArguments = value; });
 
-<<<<<<< HEAD
     DafnyOptions.RegisterLegacyBinding(Check, (options, value) => {
       options.FormatCheck = value;
     });
-=======
->>>>>>> aeb553bb
+
     DafnyOptions.RegisterLegacyBinding(StdIn, (options, value) => {
       options.UseStdin = value;
     });
 
-<<<<<<< HEAD
     DafnyOptions.RegisterLegacyBinding(FormatPrint, (options, value) => {
       options.DafnyPrintFile = value ? "-" : null;
     });
 
-=======
->>>>>>> aeb553bb
     DafnyOptions.RegisterLegacyBinding(Prelude, (options, value) => {
       options.DafnyPrelude = value?.FullName;
       options.ExpandFilename(options.DafnyPrelude, x => options.DafnyPrelude = x, options.LogPrefix,
