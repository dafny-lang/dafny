using System.Collections.Generic;
using System.CommandLine;
using System.IO;
using System.Linq;
using DafnyCore;
using Microsoft.Dafny.Compilers;

namespace Microsoft.Dafny;

public class CommonOptionBag {

  public static readonly Option<bool> ManualTriggerOption =
    new("--manual-triggers", "Do not generate {:trigger} annotations for user-level quantifiers") {
      IsHidden = true
    };

  public static readonly Option<bool> ShowInference =
    new("--show-inference", () => false, "Show information about things Dafny inferred from your code, for example triggers.") {
      IsHidden = true
    };

  public enum AssertionShowMode { None, Implicit, All }
  public static readonly Option<AssertionShowMode> ShowAssertions = new("--show-assertions", () => AssertionShowMode.None,
    "Show hints on locations where implicit assertions occur");

  public static readonly Option<bool> AddCompileSuffix =
    new("--compile-suffix", "Add the suffix _Compile to module names without :extern") {
      IsHidden = true
    };

  public static readonly Option<bool> ManualLemmaInduction =
    new("--manual-lemma-induction", "Turn off automatic induction for lemmas.");

  public static readonly Option<bool> StdIn = new("--stdin", () => false,
    @"Read standard input and treat it as an input .dfy file.");

  public static readonly Option<bool> Check = new("--check", () => false, @"
Instead of formatting files, verify that all files are already
formatted through and return a non-zero exit code if it is not the case".TrimStart());

  public static readonly Option<bool> OptimizeErasableDatatypeWrapper = new("--optimize-erasable-datatype-wrapper", () => true, @"
false - Include all non-ghost datatype constructors in the compiled code
true - In the compiled target code, transform any non-extern
    datatype with a single non-ghost constructor that has a single
    non-ghost parameter into just that parameter. For example, the type
        datatype Record = Record(x: int)
    is transformed into just 'int' in the target code.".TrimStart());

  public static readonly Option<bool> Verbose = new("--verbose",
    "Print additional information such as which files are emitted where.");

  public static readonly Option<bool> WarnDeprecation = new("--warn-deprecation", () => true,
    "Warn about the use of deprecated features (default true).") {
  };

  public static readonly Option<bool> DisableNonLinearArithmetic = new("--disable-nonlinear-arithmetic",
    @"
(experimental, will be replaced in the future)
Reduce Dafny's knowledge of non-linear arithmetic (*,/,%).
  
Results in more manual work, but also produces more predictable behavior.".TrimStart());

  public static readonly Option<bool> EnforceDeterminism = new("--enforce-determinism",
    "Check that only deterministic statements are used, so that values seen during execution will be the same in every run of the program.") {
  };

  public static readonly Option<bool> RelaxDefiniteAssignment = new("--relax-definite-assignment",
    "Allow variables to be read before they are assigned, but only if they have an auto-initializable type or if they are ghost and have a nonempty type.") {
  };

  public static readonly Option<List<string>> VerificationLogFormat = new("--log-format", $@"
Logs verification results using the given test result format. The currently supported formats are `trx`, `csv`, and `text`. These are: the XML-based format commonly used for test results for .NET languages, a custom CSV schema, and a textual format meant for human consumption. You can provide configuration using the same string format as when using the --logger option for dotnet test, such as: --format ""trx;LogFileName=<...>"");

The `trx` and `csv` formats automatically choose an output file name by default, and print the name of this file to the console. The `text` format prints its output to the console by default, but can send output to a file given the `LogFileName` option.

The `text` format also includes a more detailed breakdown of what assertions appear in each assertion batch. When combined with the {BoogieOptionBag.IsolateAssertions.Name} option, it will provide approximate time and resource use costs for each assertion, allowing identification of especially expensive assertions.".TrimStart()) {
    ArgumentHelpName = "configuration"
  };

  public static readonly Option<bool> JsonDiagnostics = new("--json-diagnostics", @"Deprecated. Return diagnostics in a JSON format.") {
    IsHidden = true
  };

  public static readonly Option<IList<FileInfo>> Libraries = new("--library",
    @"
The contents of this file and any files it includes can be referenced from other files as if they were included. 
However, these contents are skipped during code generation and verification.
This option is useful in a diamond dependency situation, 
to prevent code from the bottom dependency from being generated more than once.
The value may be a comma-separated list of files and folders.".TrimStart());

  public static IEnumerable<string> SplitOptionValueIntoFiles(IEnumerable<string> inputs) {
    var result = new HashSet<string>();
    foreach (var input in inputs) {
      var values = input.Split(',');
      foreach (var slice in values) {
        var name = slice.Trim();
        if (Directory.Exists(name)) {
          var files = Directory.GetFiles(name, "*.dfy", SearchOption.AllDirectories);
          foreach (var file in files) { result.Add(file); }
        } else {
          result.Add(name);
        }
      }
    }
    return result;
  }

  public static readonly Option<FileInfo> BuildFile = new(new[] { "--build", "-b" },
    "Specify the filepath that determines where to place and how to name build files.") {
    ArgumentHelpName = "file",
    IsHidden = true
  };

  public static readonly Option<FileInfo> Output = new(new[] { "--output", "-o" },
    "Specify the filename and location for the generated target language files.") {
    ArgumentHelpName = "file",
  };

  public static readonly Option<IList<string>> PluginOption = new(new[] { "--plugin" },
    @"
(experimental) One path to an assembly that contains at least one
instantiatable class extending Microsoft.Dafny.Plugin.Rewriter. It
can also extend Microsoft.Dafny.Plugins.PluginConfiguration to
receive arguments. More information about what plugins do and how
to define them:

https://github.com/dafny-lang/dafny/blob/master/Source/DafnyLanguageServer/README.md#about-plugins") {
    ArgumentHelpName = "path-to-one-assembly[,argument]*",
    IsHidden = true
  };

  public static readonly Option<FileInfo> Prelude = new("--prelude", "Choose the Dafny prelude file.") {
    ArgumentHelpName = "file",
  };

  public static readonly Option<QuantifierSyntaxOptions> QuantifierSyntax = new("--quantifier-syntax",
    result => {
      if (result.Tokens.Any()) {
        var value = result.Tokens[0].Value;
        switch (value) {
          case "3": return QuantifierSyntaxOptions.Version3;
          case "4": return QuantifierSyntaxOptions.Version4;
          default:
            result.ErrorMessage = $"{value} is not a valid argument to {QuantifierSyntax.Name}";
            return default;
        }
      }

      return QuantifierSyntaxOptions.Version4;
    }, true, @"
The syntax for quantification domains is changing from Dafny version 3 to version 4, more specifically where quantifier ranges (|
<Range>) are allowed. This switch gives early access to the new syntax.

3 - Ranges are only allowed after all quantified variables are declared. 
    (e.g. set x, y | 0 <= x < |s| && y in s[x] && 0 <= y :: y)
4 - Ranges are allowed after each quantified variable declaration.
    (e.g. set x | 0 <= x < |s|, y <- s[x] | 0 <= y :: y)

Note that quantifier variable domains (<- <Domain>) are available in both syntax versions.".TrimStart()) {
    ArgumentHelpName = "version",
  };

  public static readonly Option<string> Target = new(new[] { "--target", "-t" }, () => "cs", @"
cs - Compile to .NET via C#.
go - Compile to Go.
js - Compile to JavaScript.
java - Compile to Java.
py - Compile to Python.
cpp - Compile to C++.

Note that the C++ backend has various limitations (see Docs/Compilation/Cpp.md). This includes lack of support for BigIntegers (aka int), most higher order functions, and advanced features like traits or co-inductive types.".TrimStart()
  ) {
    ArgumentHelpName = "language",
  };

  public static readonly Option<bool> UnicodeCharacters = new("--unicode-char", () => true,
    @"
false - The char type represents any UTF-16 code unit.
true - The char type represents any Unicode scalar value.".TrimStart()) {
  };

  public static readonly Option<bool> TypeSystemRefresh = new("--type-system-refresh", () => false,
    @"
false - The type-inference engine and supported types are those of Dafny 4.0.
true - Use an updated type-inference engine. Warning: This mode is under construction and probably won't work at this time.".TrimStart()) {
    IsHidden = true
  };

  public enum GeneralTraitsOptions {
    Legacy,
    Datatype,
    Full
  }

  public static readonly Option<GeneralTraitsOptions> GeneralTraits = new("--general-traits", () => GeneralTraitsOptions.Legacy,
    @"
legacy - Every trait implicitly extends 'object', and thus is a reference type. Only traits and reference types can extend traits.
datatype - A trait is a reference type only if it or one of its ancestor traits is 'object'. Any non-'newtype' type with members can extend traits.
full - (don't use; not yet completely supported) A trait is a reference type only if it or one of its ancestor traits is 'object'. Any type with members can extend traits.".TrimStart()) {
    IsHidden = true
  };

  public static readonly Option<bool> GeneralNewtypes = new("--general-newtypes", () => false,
    @"
false - A newtype can only be based on numeric types or another newtype.
true - (requires --type-system-refresh to have any effect) A newtype case be based on any non-reference, non-trait, non-ORDINAL type.".TrimStart()) {
    IsHidden = true
  };

  public static readonly Option<bool> TypeInferenceDebug = new("--type-inference-trace", () => false,
    @"
false - Don't print type-inference debug information.
true - Print type-inference debug information.".TrimStart()) {
    IsHidden = true
  };

  public static readonly Option<bool> NewTypeInferenceDebug = new("--type-system-debug", () => false,
    @"
false - Don't print debug information for the new type system.
true - Print debug information for the new type system.".TrimStart()) {
    IsHidden = true
  };

  public static readonly Option<bool> VerifyIncludedFiles = new("--verify-included-files",
    "Verify code in included files.");
  public static readonly Option<bool> UseBaseFileName = new("--use-basename-for-filename",
    "When parsing use basename of file for tokens instead of the path supplied on the command line") {
  };
  public static readonly Option<bool> SpillTranslation = new("--spill-translation",
    @"In case the Dafny source code is translated to another language, emit that translation.") {
  };
  public static readonly Option<bool> WarningAsErrors = new("--warn-as-errors",
    "Treat warnings as errors.");
  public static readonly Option<bool> WarnMissingConstructorParenthesis = new("--warn-missing-constructor-parentheses",
    "Emits a warning when a constructor name in a case pattern is not followed by parentheses.");
  public static readonly Option<bool> WarnShadowing = new("--warn-shadowing",
    "Emits a warning if the name of a declared variable caused another variable to be shadowed.");
  public static readonly Option<bool> WarnContradictoryAssumptions = new("--warn-contradictory-assumptions", @"
(experimental) Emits a warning if any assertions are proved based on contradictory assumptions (vacuously).
May slow down verification slightly.
May produce spurious warnings.") {
    IsHidden = true
  };
  public static readonly Option<bool> WarnRedundantAssumptions = new("--warn-redundant-assumptions", @"
(experimental) Emits a warning if any `requires` clause or `assume` statement was not needed to complete verification.
May slow down verification slightly.
May produce spurious warnings.") {
    IsHidden = true
  };
  public static readonly Option<string> VerificationCoverageReport = new("--verification-coverage-report",
    "Emit verification coverage report to a given directory, in the same format as a test coverage report.") {
    ArgumentHelpName = "directory"
  };
  public static readonly Option<bool> NoTimeStampForCoverageReport = new("--no-timestamp-for-coverage-report",
    "Write coverage report directly to the specified folder instead of creating a timestamped subdirectory.") {
    IsHidden = true
  };
  public static readonly Option<string> ExecutionCoverageReport = new("--coverage-report",
    "Emit execution coverage report to a given directory.") {
    ArgumentHelpName = "directory"
  };

  public static readonly Option<bool> IncludeRuntimeOption = new("--include-runtime",
    "Include the Dafny runtime as source in the target language.");

  /// <summary>
  /// Copy of --include-runtime for execution commands like `dafny run`,
  /// just so it can be internal only in that context:
  /// it shouldn't matter to end users but is useful for testing.
  /// </summary>
  public static readonly Option<bool> InternalIncludeRuntimeOptionForExecution = new("--include-runtime", () => true,
    "Include the Dafny runtime as source in the target language.") {
    IsHidden = true
  };

  public enum SystemModuleMode {
    Include,
    Omit,
    // Used to pre-compile the System module into the runtimes
    OmitAllOtherModules
  }

  public static readonly Option<SystemModuleMode> SystemModule = new("--system-module", () => SystemModuleMode.Omit,
    "How to handle the built-in _System module.") {
    IsHidden = true
  };

  public static readonly Option<bool> UseJavadocLikeDocstringRewriterOption = new("--javadoclike-docstring-plugin",
    "Rewrite docstrings using a simple Javadoc-to-markdown converter"
  );

  public static readonly Option<bool> ReadsClausesOnMethods = new("--reads-clauses-on-methods",
    "Allows reads clauses on methods (with a default of 'reads *') as well as functions."
  );

  public enum TestAssumptionsMode {
    None,
    Externs
  }

  public static readonly Option<TestAssumptionsMode> TestAssumptions = new("--test-assumptions", () => TestAssumptionsMode.None, @"
(experimental) When turned on, inserts runtime tests at locations where (implicit) assumptions occur, such as when calling or being called by external code and when using assume statements.

Functionality is still being expanded. Currently only checks contracts on every call to a function or method marked with the {:extern} attribute.".TrimStart());

  public enum DefaultFunctionOpacityOptions {
    Transparent,
    AutoRevealDependencies,
    Opaque
  }

  public static readonly Option<DefaultFunctionOpacityOptions> DefaultFunctionOpacity = new("--default-function-opacity", () => DefaultFunctionOpacityOptions.Transparent,
    @"
Change the default opacity of functions. 
`transparent` (default) means functions are transparent, can be manually made opaque and then revealed. 
`autoRevealDependencies` makes all functions not explicitly labelled as opaque to be opaque but reveals them automatically in scopes which do not have `{:autoRevealDependencies false}`. 
`opaque` means functions are always opaque so the opaque keyword is not needed, and functions must be revealed everywhere needed for a proof.".TrimStart()) {
  };

  public static readonly Option<bool> UseStandardLibraries = new("--standard-libraries", () => false,
    @"
Allow Dafny code to depend on the standard libraries included with the Dafny distribution.
See https://github.com/dafny-lang/dafny/blob/master/Source/DafnyStandardLibraries/README.md for more information.
Not compatible with the --unicode-char:false option.
");

  public static readonly Option<bool> ExtractCounterexample = new("--extract-counterexample", () => false,
    @"
If verification fails, report a detailed counterexample for the first failing assertion (experimental).".TrimStart()) {
  };

  static CommonOptionBag() {
    DafnyOptions.RegisterLegacyBinding(ShowInference, (options, value) => {
      options.PrintTooltips = value;
    });

    DafnyOptions.RegisterLegacyBinding(ManualTriggerOption, (options, value) => {
      options.AutoTriggers = !value;
    });

    DafnyOptions.RegisterLegacyUi(Target, DafnyOptions.ParseString, "Compilation options", "compileTarget", @"
cs (default) - Compile to .NET via C#.
go - Compile to Go.
js - Compile to JavaScript.
java - Compile to Java.
py - Compile to Python.
cpp - Compile to C++.
dfy - Compile to Dafny.

Note that the C++ backend has various limitations (see
Docs/Compilation/Cpp.md). This includes lack of support for
BigIntegers (aka int), most higher order functions, and advanced
features like traits or co-inductive types.".TrimStart(), "cs");

    DafnyOptions.RegisterLegacyUi(OptimizeErasableDatatypeWrapper, DafnyOptions.ParseBoolean, "Compilation options", "optimizeErasableDatatypeWrapper", @"
0 - Include all non-ghost datatype constructors in the compiled code
1 (default) - In the compiled target code, transform any non-extern
    datatype with a single non-ghost constructor that has a single
    non-ghost parameter into just that parameter. For example, the type
        datatype Record = Record(x: int)
    is transformed into just 'int' in the target code.".TrimStart(), defaultValue: true);

    DafnyOptions.RegisterLegacyUi(Output, DafnyOptions.ParseFileInfo, "Compilation options", "out");
    DafnyOptions.RegisterLegacyUi(UnicodeCharacters, DafnyOptions.ParseBoolean, "Language feature selection", "unicodeChar", @"
0 - The char type represents any UTF-16 code unit.
1 (default) - The char type represents any Unicode scalar value.".TrimStart(), defaultValue: true);
    DafnyOptions.RegisterLegacyUi(TypeSystemRefresh, DafnyOptions.ParseBoolean, "Language feature selection", "typeSystemRefresh", @"
0 (default) - The type-inference engine and supported types are those of Dafny 4.0.
1 - Use an updated type-inference engine. Warning: This mode is under construction and probably won't work at this time.".TrimStart(), defaultValue: false);
    DafnyOptions.RegisterLegacyUi(GeneralTraits, DafnyOptions.ParseGeneralTraitsOption, "Language feature selection", "generalTraits", @"
legacy (default) - Every trait implicitly extends 'object', and thus is a reference type. Only traits and reference types can extend traits.
datatype - A trait is a reference type only if it or one of its ancestor traits is 'object'. Any non-'newtype' type with members can extend traits.
full - (don't use; not yet completely supported) A trait is a reference type only if it or one of its ancestor traits is 'object'. Any type with members can extend traits.".TrimStart());
    DafnyOptions.RegisterLegacyUi(GeneralNewtypes, DafnyOptions.ParseBoolean, "Language feature selection", "generalNewtypes", @"
0 (default) - A newtype can only be based on numeric types or another newtype.
1 - (requires /typeSystemRefresh:1 to have any effect) A newtype case be based on any non-reference, non-trait, non-ORDINAL type.".TrimStart(), false);
    DafnyOptions.RegisterLegacyUi(TypeInferenceDebug, DafnyOptions.ParseBoolean, "Language feature selection", "titrace", @"
0 (default) - Don't print type-inference debug information.
1 - Print type-inference debug information.".TrimStart(), defaultValue: false);
    DafnyOptions.RegisterLegacyUi(NewTypeInferenceDebug, DafnyOptions.ParseBoolean, "Language feature selection", "ntitrace", @"
0 (default) - Don't print debug information for the new type system.
1 - Print debug information for the new type system.".TrimStart(), defaultValue: false);
    DafnyOptions.RegisterLegacyUi(UseStandardLibraries, DafnyOptions.ParseBoolean, "Language feature selection", "standardLibraries", @"
0 (default) - Do not allow Dafny code to depend on the standard libraries included with the Dafny distribution.
1 - Allow Dafny code to depend on the standard libraries included with the Dafny distribution.
See https://github.com/dafny-lang/dafny/blob/master/Source/DafnyStandardLibraries/README.md for more information.
Not compatible with the /unicodeChar:0 option.".TrimStart(), defaultValue: false);
    DafnyOptions.RegisterLegacyUi(PluginOption, DafnyOptions.ParseStringElement, "Plugins", defaultValue: new List<string>());
    DafnyOptions.RegisterLegacyUi(Prelude, DafnyOptions.ParseFileInfo, "Input configuration", "dprelude");

    DafnyOptions.RegisterLegacyUi(Libraries, DafnyOptions.ParseFileInfoElement, "Compilation options", defaultValue: new List<FileInfo>());
    DafnyOptions.RegisterLegacyUi(DeveloperOptionBag.ResolvedPrint, DafnyOptions.ParseString, "Overall reporting and printing", "rprint");
    DafnyOptions.RegisterLegacyUi(DeveloperOptionBag.PrintOption, DafnyOptions.ParseString, "Overall reporting and printing", "dprint");

    DafnyOptions.RegisterLegacyUi(DafnyConsolePrinter.ShowSnippets, DafnyOptions.ParseBoolean, "Overall reporting and printing", "showSnippets", @"
0 (default) - Don't show source code snippets for Dafny messages.
1 - Show a source code snippet for each Dafny message.".TrimStart());

    DafnyOptions.RegisterLegacyUi(Printer.PrintMode, ParsePrintMode, "Overall reporting and printing", "printMode", legacyDescription: @"
Everything (default) - Print everything listed below.
DllEmbed - print the source that will be included in a compiled dll.
NoIncludes - disable printing of {:verify false} methods
    incorporated via the include mechanism, as well as datatypes and
    fields included from other files.
NoGhost - disable printing of functions, ghost methods, and proof
    statements in implementation methods. It also disables anything
    NoIncludes disables.".TrimStart(),
      argumentName: "Everything|DllEmbed|NoIncludes|NoGhost",
      defaultValue: PrintModes.Everything);

    DafnyOptions.RegisterLegacyUi(DefaultFunctionOpacity, DafnyOptions.ParseDefaultFunctionOpacity, "Language feature selection", "defaultFunctionOpacity", null);

    void ParsePrintMode(Option<PrintModes> option, Boogie.CommandLineParseState ps, DafnyOptions options) {
      if (ps.ConfirmArgumentCount(1)) {
        if (ps.args[ps.i].Equals("Everything")) {
          options.Set(option, PrintModes.Everything);
        } else if (ps.args[ps.i].Equals("NoIncludes")) {
          options.Set(option, PrintModes.NoIncludes);
        } else if (ps.args[ps.i].Equals("NoGhost")) {
          options.Set(option, PrintModes.NoGhost);
        } else if (ps.args[ps.i].Equals("DllEmbed")) {
          // This is called DllEmbed because it was previously only used inside Dafny-compiled .dll files for C#,
          // but it is now used by the LibraryBackend when building .doo files as well. 
          options.Set(option, PrintModes.Serialization);
        } else {
          DafnyOptions.InvalidArgumentError(option.Name, ps);
        }
      }
    }

    DafnyOptions.RegisterLegacyUi(AddCompileSuffix, DafnyOptions.ParseBoolean, "Compilation options", "compileSuffix");

    DafnyOptions.RegisterLegacyUi(ReadsClausesOnMethods, DafnyOptions.ParseBoolean, "Language feature selection", "readsClausesOnMethods", @"
0 (default) - Reads clauses on methods are forbidden.
1 - Reads clauses on methods are permitted (with a default of 'reads *').".TrimStart(), defaultValue: false);

    QuantifierSyntax = QuantifierSyntax.FromAmong("3", "4");
    DafnyOptions.RegisterLegacyBinding(JsonDiagnostics, (options, value) => {
      if (value) {
        options.Printer = new DafnyJsonConsolePrinter(options);
        options.DiagnosticsFormat = DafnyOptions.DiagnosticsFormats.JSON;
      }
    });

    DafnyOptions.RegisterLegacyBinding(TestAssumptions, (options, value) => {
      options.TestContracts = value == TestAssumptionsMode.Externs ? DafnyOptions.ContractTestingMode.Externs : DafnyOptions.ContractTestingMode.None;
    });
    DafnyOptions.RegisterLegacyBinding(ManualLemmaInduction, (options, value) => {
      if (value) {
        options.Induction = 1;
      }
    });
    DafnyOptions.RegisterLegacyBinding(IncludeRuntimeOption, (options, value) => { options.IncludeRuntime = value; });
    DafnyOptions.RegisterLegacyBinding(InternalIncludeRuntimeOptionForExecution, (options, value) => { options.IncludeRuntime = value; });
    DafnyOptions.RegisterLegacyBinding(SystemModule, (options, value) => { options.SystemModuleTranslationMode = value; });
    DafnyOptions.RegisterLegacyBinding(UseBaseFileName, (o, f) => o.UseBaseNameForFileName = f);
    DafnyOptions.RegisterLegacyBinding(UseJavadocLikeDocstringRewriterOption,
      (options, value) => { options.UseJavadocLikeDocstringRewriter = value; });
    DafnyOptions.RegisterLegacyBinding(WarnShadowing, (options, value) => { options.WarnShadowing = value; });
    DafnyOptions.RegisterLegacyBinding(WarnMissingConstructorParenthesis,
      (options, value) => { options.DisallowConstructorCaseWithoutParentheses = value; });
    DafnyOptions.RegisterLegacyBinding(WarningAsErrors, (options, value) => { options.WarningsAsErrors = value; });
    DafnyOptions.RegisterLegacyBinding(VerifyIncludedFiles,
      (options, value) => { options.VerifyAllModules = value; });
    DafnyOptions.RegisterLegacyBinding(WarnContradictoryAssumptions, (options, value) => {
      if (value) { options.TrackVerificationCoverage = true; }
    });
    DafnyOptions.RegisterLegacyBinding(WarnRedundantAssumptions, (options, value) => {
      if (value) { options.TrackVerificationCoverage = true; }
    });

    DafnyOptions.RegisterLegacyBinding(Target, (options, value) => { options.CompilerName = value; });

    DafnyOptions.RegisterLegacyBinding(QuantifierSyntax, (options, value) => { options.QuantifierSyntax = value; });

    DafnyOptions.RegisterLegacyBinding(PluginOption, (options, value) => { options.AdditionalPluginArguments = value; });

    DafnyOptions.RegisterLegacyBinding(Check, (options, value) => {
      options.FormatCheck = value;
    });

    DafnyOptions.RegisterLegacyBinding(StdIn, (options, value) => {
      options.UseStdin = value;
    });

    DafnyOptions.RegisterLegacyBinding(FormatPrint, (options, value) => {
      options.DafnyPrintFile = value ? "-" : null;
    });

    DafnyOptions.RegisterLegacyBinding(Prelude, (options, value) => {
      options.DafnyPrelude = value?.FullName;
      options.ExpandFilename(options.DafnyPrelude, x => options.DafnyPrelude = x, options.LogPrefix,
        options.FileTimestamp);
    });

    DafnyOptions.RegisterLegacyBinding(BuildFile, (options, value) => { options.DafnyPrintCompiledFile = value?.FullName; });

    DafnyOptions.RegisterLegacyBinding(Libraries,
      (options, value) => { options.LibraryFiles = SplitOptionValueIntoFiles(value.Select(fi => fi.FullName)).ToHashSet(); });
    DafnyOptions.RegisterLegacyBinding(Output, (options, value) => { options.DafnyPrintCompiledFile = value?.FullName; });

    DafnyOptions.RegisterLegacyBinding(Verbose, (o, v) => o.Verbose = v);
    DafnyOptions.RegisterLegacyBinding(DisableNonLinearArithmetic, (o, v) => o.DisableNLarith = v);
    DafnyOptions.RegisterLegacyBinding(WarnDeprecation, (o, v) => o.DeprecationNoise = v ? 1 : 0);

    DafnyOptions.RegisterLegacyBinding(VerificationLogFormat, (o, v) => o.VerificationLoggerConfigs = v);
    DafnyOptions.RegisterLegacyBinding(SpillTranslation, (o, f) => o.SpillTargetCode = f ? 1U : 0U);

    DafnyOptions.RegisterLegacyBinding(EnforceDeterminism, (options, value) => {
      options.ForbidNondeterminism = value;
      options.DefiniteAssignmentLevel = 4;
    });
    RelaxDefiniteAssignment.AddValidator(optionResult => {
      var enforceDeterminismResult = optionResult.FindResultFor(EnforceDeterminism);
      if (enforceDeterminismResult is not null && enforceDeterminismResult.GetValueOrDefault<bool>()) {
        optionResult.ErrorMessage =
          $"The option {RelaxDefiniteAssignment.Name} can not be used in conjunction with {EnforceDeterminism.Name}.";
      }
    });
    DafnyOptions.RegisterLegacyBinding(RelaxDefiniteAssignment,
      (options, value) => {
        if (!options.Get(EnforceDeterminism)) {
          options.DefiniteAssignmentLevel = value ? 1 : 4;
        }
      });

    DafnyOptions.RegisterLegacyBinding(ExtractCounterexample, (options, value) => {
      options.ExtractCounterexample = value;
      options.EnhancedErrorMessages = 1;
<<<<<<< HEAD
      options.ModelViewFile = "-";
=======
>>>>>>> 745b2f0b
    });

    DooFile.RegisterLibraryChecks(
      new Dictionary<Option, DooFile.OptionCheck>() {
        { UnicodeCharacters, DooFile.CheckOptionMatches },
        { EnforceDeterminism, DooFile.CheckOptionLocalImpliesLibrary },
        { RelaxDefiniteAssignment, DooFile.CheckOptionLibraryImpliesLocal },
        { ReadsClausesOnMethods, DooFile.CheckOptionLocalImpliesLibrary },
      }
    );
    DooFile.RegisterNoChecksNeeded(
      ManualTriggerOption,
      ShowInference,
      Check,
      Libraries,
      Output,
      PluginOption,
      Prelude,
      Target,
      Verbose,
      WarnDeprecation,
      FormatPrint,
      JsonDiagnostics,
      QuantifierSyntax,
      SpillTranslation,
      StdIn,
      TestAssumptions,
      WarnShadowing,
      ManualLemmaInduction,
      TypeInferenceDebug,
      GeneralTraits,
      GeneralNewtypes,
      TypeSystemRefresh,
      VerificationLogFormat,
      VerifyIncludedFiles,
      WarningAsErrors,
      DisableNonLinearArithmetic,
      NewTypeInferenceDebug,
      UseBaseFileName,
      WarnMissingConstructorParenthesis,
      UseJavadocLikeDocstringRewriterOption,
      IncludeRuntimeOption,
      InternalIncludeRuntimeOptionForExecution,
      WarnContradictoryAssumptions,
      WarnRedundantAssumptions,
      VerificationCoverageReport,
      NoTimeStampForCoverageReport,
      DefaultFunctionOpacity,
      UseStandardLibraries,
      OptimizeErasableDatatypeWrapper,
      AddCompileSuffix,
      SystemModule,
      ExecutionCoverageReport,
      ExtractCounterexample
      );
  }

  public static readonly Option<bool> FormatPrint = new("--print",
    @"Print Dafny program to stdout after formatting it instead of altering the files.") {
  };
}
<|MERGE_RESOLUTION|>--- conflicted
+++ resolved
@@ -528,10 +528,6 @@
     DafnyOptions.RegisterLegacyBinding(ExtractCounterexample, (options, value) => {
       options.ExtractCounterexample = value;
       options.EnhancedErrorMessages = 1;
-<<<<<<< HEAD
-      options.ModelViewFile = "-";
-=======
->>>>>>> 745b2f0b
     });
 
     DooFile.RegisterLibraryChecks(
