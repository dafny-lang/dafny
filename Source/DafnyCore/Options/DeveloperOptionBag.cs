using System.CommandLine;
using System.IO;

namespace Microsoft.Dafny;

public class DeveloperOptionBag {

<<<<<<< HEAD
  public static readonly Option<bool> SpillTranslation = new("--spill-translation",
    @"In case the Dafny source code is translated to another language, emit that translation.") {
    IsHidden = true
  };

  public static readonly Option<bool> UseBaseFileName = new("--useBaseNameForFileName",
=======
  public static readonly Option<bool> UseBaseFileName = new("--use-basename-for-filename",
>>>>>>> 68f492ad
    "When parsing use basename of file for tokens instead of the path supplied on the command line") {
    IsHidden = true
  };

  public static readonly Option<string> BoogiePrint = new("--bprint",
  @"
Print Boogie program translated from Dafny
(use - as <file> to print to console)".TrimStart()) {
    IsHidden = true,
    ArgumentHelpName = "file"
  };

  public static readonly Option<string> Print = new("--print", @"
Print Dafny program after parsing it.
(Use - as <file> to print to console.)".TrimStart()) {
    IsHidden = true,
    ArgumentHelpName = "file"
  };

  public static readonly Option<string> ResolvedPrint = new("--rprint", @"
Print Dafny program after resolving it.
(use - as <file> to print to console.)".TrimStart()) {
    IsHidden = true,
    ArgumentHelpName = "file"
  };

  static DeveloperOptionBag() {
    DafnyOptions.RegisterLegacyBinding(SpillTranslation, (o, f) => o.SpillTargetCode = f ? 1U : 0U);

    DafnyOptions.RegisterLegacyBinding(ResolvedPrint, (options, value) => {
      options.DafnyPrintResolvedFile = value;
      options.ExpandFilename(options.DafnyPrintResolvedFile, x => options.DafnyPrintResolvedFile = x, options.LogPrefix,
        options.FileTimestamp);
    });

    DafnyOptions.RegisterLegacyBinding(Print, (options, value) => {
      options.DafnyPrintFile = value;
      options.ExpandFilename(options.DafnyPrintFile, x => options.DafnyPrintFile = x, options.LogPrefix,
        options.FileTimestamp);
    });

    DafnyOptions.RegisterLegacyBinding(UseBaseFileName, (o, f) => o.UseBaseNameForFileName = f);
    DafnyOptions.RegisterLegacyBinding(BoogiePrint, (options, f) => {
      options.PrintFile = f;
      options.ExpandFilename(options.PrintFile, x => options.PrintFile = x, options.LogPrefix,
        options.FileTimestamp);
    });
  }
}<|MERGE_RESOLUTION|>--- conflicted
+++ resolved
@@ -5,16 +5,12 @@
 
 public class DeveloperOptionBag {
 
-<<<<<<< HEAD
   public static readonly Option<bool> SpillTranslation = new("--spill-translation",
     @"In case the Dafny source code is translated to another language, emit that translation.") {
     IsHidden = true
   };
-
-  public static readonly Option<bool> UseBaseFileName = new("--useBaseNameForFileName",
-=======
+  
   public static readonly Option<bool> UseBaseFileName = new("--use-basename-for-filename",
->>>>>>> 68f492ad
     "When parsing use basename of file for tokens instead of the path supplied on the command line") {
     IsHidden = true
   };
