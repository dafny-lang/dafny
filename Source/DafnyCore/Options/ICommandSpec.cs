using System.Collections.Generic;
using System.CommandLine;
using System.CommandLine.Invocation;
using System.CommandLine.Parsing;
using System.IO;
using System.Linq;

namespace Microsoft.Dafny;

public interface ICommandSpec {

  public static Argument<FileInfo> FileArgument { get; }

  private static ValidateSymbolResult<ArgumentResult> ValidateFileArgument() {
    return r => {
      var value = r.Tokens[0].Value;
      if (value.StartsWith("--")) {
        r.ErrorMessage = $"{value} is not a valid argument";
      }
    };
  }

  static ICommandSpec() {
    FilesArgument = new Argument<IEnumerable<FileInfo>>("file", "input files");
    FilesArgument.AddValidator(ValidateFileArgument());
  }
  public static Argument<IEnumerable<FileInfo>> FilesArgument { get; }

  public static IReadOnlyList<Option> VerificationOptions = new Option[] {
    BoogieOptionBag.VerificationTimeLimit,
    CommonOptionBag.VerifyIncludedFiles,
<<<<<<< HEAD
    CommonOptionBag.SolverPath
=======
    CommonOptionBag.ManualLemmaInduction
>>>>>>> 7e62528a
  }.ToList();

  public static IReadOnlyList<Option> ExecutionOptions = new Option[] {
    CommonOptionBag.Target,
    BoogieOptionBag.NoVerify,
    CommonOptionBag.EnforceDeterminism,
    CommonOptionBag.OptimizeErasableDatatypeWrapper,
  }.Concat(VerificationOptions).ToList();

  public static IReadOnlyList<Option> ConsoleOutputOptions = new List<Option>(new Option[] {
    DafnyConsolePrinter.ShowSnippets,
    DeveloperOptionBag.UseBaseFileName,
    DeveloperOptionBag.Print,
    DeveloperOptionBag.ResolvedPrint,
    DeveloperOptionBag.BoogiePrint,
    Printer.PrintMode,
    CommonOptionBag.WarningAsErrors,
  });

  public static IReadOnlyList<Option> CommonOptions = new List<Option>(new Option[] {
    BoogieOptionBag.Cores,
    CommonOptionBag.Libraries,
    CommonOptionBag.Plugin,
    BoogieOptionBag.BoogieArguments,
    CommonOptionBag.Prelude,
    CommonOptionBag.RelaxDefiniteAssignment,
    Function.FunctionSyntaxOption,
    CommonOptionBag.QuantifierSyntax,
    CommonOptionBag.WarnShadowing,
    CommonOptionBag.WarnMissingConstructorParenthesis,
    PrintStmt.TrackPrintEffectsOption,
    CommonOptionBag.DisableNonLinearArithmetic,
    CommonOptionBag.UnicodeCharacters,
  });

  IEnumerable<Option> Options { get; }

  Command Create();

  void PostProcess(DafnyOptions dafnyOptions, Options options, InvocationContext context);
}<|MERGE_RESOLUTION|>--- conflicted
+++ resolved
@@ -29,11 +29,8 @@
   public static IReadOnlyList<Option> VerificationOptions = new Option[] {
     BoogieOptionBag.VerificationTimeLimit,
     CommonOptionBag.VerifyIncludedFiles,
-<<<<<<< HEAD
-    CommonOptionBag.SolverPath
-=======
-    CommonOptionBag.ManualLemmaInduction
->>>>>>> 7e62528a
+    CommonOptionBag.ManualLemmaInduction,
+    CommonOptionBag.SolverPath,
   }.ToList();
 
   public static IReadOnlyList<Option> ExecutionOptions = new Option[] {
