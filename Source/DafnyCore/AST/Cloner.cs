--- conflicted
+++ resolved
@@ -335,25 +335,14 @@
         return CloneAttributes(attrs.Prev);
       } else if (attrs is UserSuppliedAttributes usa) {
         return new UserSuppliedAttributes(Origin(usa.Tok), Origin(usa.OpenBrace), Origin(usa.CloseBrace),
-<<<<<<< HEAD
           attrs.Args.ConvertAll(CloneExpr), CloneAttributes(attrs.Prev));
-=======
-          attrs.Args.ConvertAll(CloneExpr), CloneAttributes(attrs.Prev)) {
-          Origin = Origin(usa.Origin)
-        };
->>>>>>> b964908e
       } else if (attrs is UserSuppliedAtAttribute usaa) {
         var arg = CloneExpr(usaa.Arg);
         if (usaa.Arg.Type != null) { // The attribute has already been expanded
           arg.Type = usaa.Arg.Type;
           arg.PreType = usaa.Arg.PreType;
         }
-<<<<<<< HEAD
-        return new UserSuppliedAtAttribute(Origin(usaa.tok), arg, CloneAttributes(usaa.Prev)) {
-=======
         return new UserSuppliedAtAttribute(Origin(usaa.Tok), arg, CloneAttributes(usaa.Prev)) {
-          Origin = Origin(usaa.Origin),
->>>>>>> b964908e
           Builtin = usaa.Builtin
         };
       } else {
