using System;
using System.Collections.Generic;
using System.Diagnostics.Contracts;
using System.Linq;
using JetBrains.Annotations;

namespace Microsoft.Dafny {
  /// <summary>
  /// The substituter has methods to create an expression from an existing one, where the new one has the indicated
  /// substitutions for "this" (receiverReplacement), variables (substMap), and types (typeMap).
  /// CAUTION:  The result of the substitution is intended for use by TrExpr, not for well-formedness checks.  In
  /// particular, the substituter does not copy parts of an expression that are used only for well-formedness checks.
  /// </summary>
  public class Substituter {
    protected Expression receiverReplacement { get; }
    public Dictionary<IVariable, Expression> substMap { get; }
    public Dictionary<TypeParameter, Type> typeMap { get; }
    protected readonly Label oldHeapLabel;
    [CanBeNull] protected readonly SystemModuleManager SystemModuleManager; // if non-null, substitutions into FunctionCallExpr's will be wrapped

    public static readonly Substituter EMPTY = new Substituter(null, new Dictionary<IVariable, Expression>(), new Dictionary<TypeParameter, Type>());

    public Substituter(Expression receiverReplacement, Dictionary<IVariable, Expression> substMap, Dictionary<TypeParameter, Type> typeMap, Label oldHeapLabel = null, SystemModuleManager systemModuleManager = null) {
      Contract.Requires(substMap != null);
      Contract.Requires(typeMap != null);
      this.receiverReplacement = receiverReplacement;
      this.substMap = substMap;
      this.typeMap = typeMap;
      this.oldHeapLabel = oldHeapLabel;
      this.SystemModuleManager = systemModuleManager;
    }
    public virtual Expression Substitute(Expression expr) {
      Contract.Requires(expr != null);
      Contract.Ensures(Contract.Result<Expression>() != null);

      Expression newExpr = null;  // set to non-null value only if substitution has any effect; if non-null, the .Type of newExpr will be filled in at end

      if (expr is StaticReceiverExpr) {
        var e = (StaticReceiverExpr)expr;
        var ty = e.Type.Subst(typeMap);
        return new StaticReceiverExpr(e.Tok, ty, e.IsImplicit) { Type = ty };
      } else if (expr is LiteralExpr literalExpr) {
        if (literalExpr.Value == null) {
          var ty = literalExpr.Type.Subst(typeMap);
          if (ty != literalExpr.Type) {
            return new LiteralExpr(literalExpr.Tok) { Type = ty };
          }
        } else {
          // nothing to substitute
        }
      } else if (expr is BoogieGenerator.BoogieWrapper) {
        var e = (BoogieGenerator.BoogieWrapper)expr;
        var ty = e.Type.Subst(typeMap);
        if (ty != e.Type) {
          return new BoogieGenerator.BoogieWrapper(e.Expr, ty);
        }
      } else if (expr is WildcardExpr) {
        // nothing to substitute
      } else if (expr is ThisExpr) {
        if (receiverReplacement == null) {
          return expr;
        } else {
          return new ParensExpression(expr.Tok, receiverReplacement) {
            ResolvedExpression = receiverReplacement,
            Type = receiverReplacement.Type
          };
        }
      } else if (expr is IdentifierExpr) {
        IdentifierExpr e = (IdentifierExpr)expr;
        if (substMap.TryGetValue(e.Var, out var substExpr)) {
          var substIdExpr = substExpr as IdentifierExpr;
          Expression substExprFinal;
          if (substIdExpr != null) {
            // clone it, using the source location of the original
            substExprFinal = new IdentifierExpr(expr.Tok, substIdExpr.Var);
          } else {
            if (substExpr.Origin != e.Origin) {
              var substExprParens = new ParensExpression(expr.Tok, substExpr);
              substExprParens.Type = substExpr.Type;
              substExprParens.ResolvedExpression = substExpr;
              substExprFinal = substExprParens;
            } else {
              substExprFinal = substExpr;
            }
          }

          return cce.NonNull(substExprFinal);
        }
      } else if (expr is DisplayExpression) {
        DisplayExpression e = (DisplayExpression)expr;
        List<Expression> newElements = SubstituteExprList(e.Elements);
        if (newElements != e.Elements || e.Type.Subst(typeMap) != e.Type) {
          if (expr is SetDisplayExpr) {
            newExpr = new SetDisplayExpr(expr.Tok, ((SetDisplayExpr)expr).Finite, newElements);
          } else if (expr is MultiSetDisplayExpr) {
            newExpr = new MultiSetDisplayExpr(expr.Tok, newElements);
          } else {
            newExpr = new SeqDisplayExpr(expr.Tok, newElements);
          }
        }
      } else if (expr is MapDisplayExpr) {
        var e = (MapDisplayExpr)expr;
        var elmts = new List<ExpressionPair>();
        var anyChanges = false;
        foreach (var ep in e.Elements) {
          var a = Substitute(ep.A);
          var b = Substitute(ep.B);
          elmts.Add(new ExpressionPair(a, b));
          if (a != ep.A || b != ep.B) {
            anyChanges = true;
          }
        }
        var ty = e.Type.Subst(typeMap);
        if (anyChanges || ty != e.Type) {
          newExpr = new MapDisplayExpr(expr.Tok, e.Finite, elmts);
        }
      } else if (expr is MemberSelectExpr) {
        var mse = (MemberSelectExpr)expr;
        var newObj = Substitute(mse.Obj);
        var newTypeApplicationAtEnclosingClass = SubstituteTypeList(mse.TypeApplicationAtEnclosingClass);
        var newTypeApplicationJustMember = SubstituteTypeList(mse.TypeApplicationJustMember);
        if (newObj != mse.Obj ||
            newTypeApplicationAtEnclosingClass != mse.TypeApplicationAtEnclosingClass ||
            newTypeApplicationJustMember != mse.TypeApplicationJustMember) {
          var fseNew = new MemberSelectExpr(mse.Tok, newObj, mse.MemberNameNode) {
            Member = mse.Member,
            TypeApplicationAtEnclosingClass = newTypeApplicationAtEnclosingClass,
            TypeApplicationJustMember = newTypeApplicationJustMember,
            AtLabel = mse.AtLabel ?? oldHeapLabel
          };
          newExpr = fseNew;
        }
      } else if (expr is SeqSelectExpr) {
        SeqSelectExpr sse = (SeqSelectExpr)expr;
        Expression seq = Substitute(sse.Seq);
        Expression e0 = sse.E0 == null ? null : Substitute(sse.E0);
        Expression e1 = sse.E1 == null ? null : Substitute(sse.E1);
        if (seq != sse.Seq || e0 != sse.E0 || e1 != sse.E1) {
          newExpr = new SeqSelectExpr(sse.Tok, sse.SelectOne, seq, e0, e1, sse.CloseParen);
        }

      } else if (expr is SeqUpdateExpr) {
        var sse = (SeqUpdateExpr)expr;
        Expression seq = Substitute(sse.Seq);
        Expression index = Substitute(sse.Index);
        Expression val = Substitute(sse.Value);
        if (seq != sse.Seq || index != sse.Index || val != sse.Value) {
          newExpr = new SeqUpdateExpr(sse.Tok, seq, index, val);
        }
      } else if (expr is MultiSelectExpr) {
        MultiSelectExpr mse = (MultiSelectExpr)expr;
        Expression array = Substitute(mse.Array);
        List<Expression> newArgs = SubstituteExprList(mse.Indices);
        if (array != mse.Array || newArgs != mse.Indices) {
          newExpr = new MultiSelectExpr(mse.Tok, array, newArgs);
        }

      } else if (expr is FunctionCallExpr) {
        var e = (FunctionCallExpr)expr;
        Expression receiver = Substitute(e.Receiver);
        List<Expression> newArgs = SubstituteExprList(e.Args);
        var newTypeApplicationAtEnclosingClass = SubstituteTypeList(e.TypeApplication_AtEnclosingClass);
        var newTypeApplicationJustFunction = SubstituteTypeList(e.TypeApplication_JustFunction);
        if (receiver != e.Receiver || newArgs != e.Args ||
            newTypeApplicationAtEnclosingClass != e.TypeApplication_AtEnclosingClass ||
            newTypeApplicationJustFunction != e.TypeApplication_JustFunction) {
          var newFce = new FunctionCallExpr(expr.Tok, e.NameNode, receiver, e.OpenParen, e.CloseParen, newArgs, e.AtLabel ?? oldHeapLabel) {
            Function = e.Function, // resolve on the fly (and set newFce.Type below, at end)
            CoCall = e.CoCall, // also copy the co-call status
            CoCallHint = e.CoCallHint, // and any co-call hint
            TypeApplication_AtEnclosingClass = newTypeApplicationAtEnclosingClass,
            TypeApplication_JustFunction = newTypeApplicationJustFunction,
            IsByMethodCall = e.IsByMethodCall
          };
          if (SystemModuleManager == null) {
            newExpr = newFce;
          } else {
            newFce.Type = expr.Type.Subst(typeMap);
            newExpr = Expression.WrapResolvedCall(newFce, SystemModuleManager);
          }
        }

      } else if (expr is ApplyExpr) {
        ApplyExpr e = (ApplyExpr)expr;
        Expression fn = Substitute(e.Function);
        List<Expression> args = SubstituteExprList(e.Args);
        newExpr = new ApplyExpr(e.Tok, fn, args, e.CloseParen);

      } else if (expr is DatatypeValue) {
        var dtv = (DatatypeValue)expr;
        var newArguments = SubstituteExprList(dtv.Bindings.Arguments); // substitute into the expressions, but drop any binding names (since those are no longer needed)
        var newTypeArgs = SubstituteTypeList(dtv.InferredTypeArgs);
        if (newArguments != dtv.Bindings.Arguments || newTypeArgs != dtv.InferredTypeArgs) {
          var newDtv = new DatatypeValue(dtv.Tok, dtv.DatatypeName, dtv.MemberName, newArguments) {
            Ctor = dtv.Ctor,
            InferredTypeArgs = newTypeArgs
          };
          newExpr = newDtv;
        }

      } else if (expr is OldExpr) {
        var e = (OldExpr)expr;
        // Note, it is up to the caller to avoid variable capture.  In most cases, this is not a
        // problem, since variables have unique declarations.  However, it is an issue if the substitution
        // takes place inside an OldExpr.  In those cases (see LetExpr), the caller can use a
        // BoogieWrapper before calling Substitute.
        Expression se = Substitute(e.E);
        if (se != e.E) {
          newExpr = new OldExpr(expr.Tok, se, e.At) {
            AtLabel = e.AtLabel ?? oldHeapLabel,
            Useless = e.Useless
          };
        }
      } else if (expr is UnchangedExpr) {
        var e = (UnchangedExpr)expr;
        var fr = new List<FrameExpression>();
        var anythingChanged = false;
        foreach (var fe in e.Frame) {
          var fefe = SubstFrameExpr(fe);
          if (fefe != fe) {
            anythingChanged = true;
          }
          fr.Add(fefe);
        }
        if (anythingChanged) {
          newExpr = new UnchangedExpr(e.Tok, fr, e.At) { AtLabel = e.AtLabel ?? oldHeapLabel };
        }
      } else if (expr is SeqConstructionExpr) {
        var e = (SeqConstructionExpr)expr;
        var sn = Substitute(e.N);
        var sinit = Substitute(e.Initializer);
        if (sn != e.N || sinit != e.Initializer) {
          newExpr = new SeqConstructionExpr(expr.Tok, e.ExplicitElementType, sn, sinit);
        }
      } else if (expr is MultiSetFormingExpr) {
        var e = (MultiSetFormingExpr)expr;
        var se = Substitute(e.E);
        if (se != e.E) {
          newExpr = new MultiSetFormingExpr(expr.Tok, se);
        }
      } else if (expr is BoxingCastExpr) {
        var e = (BoxingCastExpr)expr;
        var se = Substitute(e.E);
        var fromType = e.FromType.Subst(typeMap);
        var toType = e.ToType.Subst(typeMap);
        if (se != e.E || fromType != e.FromType || toType != e.ToType) {
          newExpr = new BoxingCastExpr(se, fromType, toType);
        }
      } else if (expr is UnaryExpr) {
        var e = (UnaryExpr)expr;
        var se = Substitute(e.E);
        if (e is TypeUnaryExpr typeUnaryExpr) {
          var toType = typeUnaryExpr.ToType.Subst(typeMap);
          if (se != e.E || toType != typeUnaryExpr.ToType) {
            if (e is ConversionExpr) {
              var ee = (ConversionExpr)e;
              newExpr = new ConversionExpr(expr.Tok, se, toType);
            } else if (e is TypeTestExpr) {
              var ee = (TypeTestExpr)e;
              newExpr = new TypeTestExpr(expr.Tok, se, toType);
            } else {
              Contract.Assert(false); // unexpected UnaryExpr subtype
            }
          }
        } else if (se != e.E) {
          if (e is FreshExpr) {
            var ee = (FreshExpr)e;
            newExpr = new FreshExpr(expr.Tok, se, ee.At) { AtLabel = ee.AtLabel ?? oldHeapLabel };
          } else if (e is UnaryOpExpr) {
            var ee = (UnaryOpExpr)e;
            newExpr = new UnaryOpExpr(expr.Tok, ee.Op, se);
          } else {
            Contract.Assert(false);  // unexpected UnaryExpr subtype
          }
        }

      } else if (expr is BinaryExpr) {
        BinaryExpr e = (BinaryExpr)expr;
        Expression e0 = Substitute(e.E0);
        Expression e1 = Substitute(e.E1);
        if (e0 != e.E0 || e1 != e.E1) {
          BinaryExpr newBin = new BinaryExpr(expr.Tok, e.Op, e0, e1);
          newBin.ResolvedOp = e.ResolvedOp;  // part of what needs to be done to resolve on the fly (newBin.Type is set below, at end)
          newExpr = newBin;
        }

      } else if (expr is TernaryExpr) {
        var e = (TernaryExpr)expr;
        var e0 = Substitute(e.E0);
        var e1 = Substitute(e.E1);
        var e2 = Substitute(e.E2);
        if (e0 != e.E0 || e1 != e.E1 || e2 != e.E2) {
          newExpr = new TernaryExpr(expr.Tok, e.Op, e0, e1, e2);
        }

      } else if (expr is LetExpr letExpr) {
        newExpr = LetExpr(letExpr);
      } else if (expr is NestedMatchExpr nestedMatchExpr) {
        var src = Substitute(nestedMatchExpr.Source);
        bool anythingChanged = src != nestedMatchExpr.Source;
        var flattened = nestedMatchExpr.Flattened == null ? null : Substitute(nestedMatchExpr.Flattened);
        anythingChanged |= flattened != nestedMatchExpr.Flattened;

        var cases = new List<NestedMatchCaseExpr>();
        foreach (var mc in nestedMatchExpr.Cases) {

          List<BoundVar> discoveredBvs = new();
          ExtendedPattern SubstituteForPattern(ExtendedPattern pattern) {
            switch (pattern) {
              case DisjunctivePattern disjunctivePattern:
                return new DisjunctivePattern(disjunctivePattern.Tok,
                  disjunctivePattern.Alternatives.Select(SubstituteForPattern).ToList(), disjunctivePattern.IsGhost);
              case IdPattern idPattern:
                if (idPattern.BoundVar == null) {
                  return new IdPattern(idPattern.Tok, idPattern.Id, idPattern.Type,
                    idPattern.Arguments?.Select(SubstituteForPattern).ToList(), idPattern.IsGhost) {
                    Ctor = idPattern.Ctor
                  };
                }

                discoveredBvs.Add((BoundVar)idPattern.BoundVar);
                var result = new IdPattern(idPattern.Tok, idPattern.Id, idPattern.Type, null, idPattern.IsGhost) {
                  BoundVar = CreateBoundVarSubstitutions(new[] { (BoundVar)idPattern.BoundVar }.ToList(), false)[0]
                };
                if (idPattern.BoundVar != result.BoundVar) {
                  anythingChanged = true;
                }
                return result;
              case LitPattern litPattern:
                return litPattern;
              default:
                throw new ArgumentOutOfRangeException(nameof(pattern));
            }
          }
          var pattern = SubstituteForPattern(mc.Pat);
          var body = Substitute(mc.Body);
          // undo any changes to substMap (could be optimized to do this only if newBoundVars != mc.Arguments)
          foreach (var bv in discoveredBvs) {
            substMap.Remove(bv);
          }
          // Put things together
          if (body != mc.Body) {
            anythingChanged = true;
          }

          var newCaseExpr = new NestedMatchCaseExpr(mc.Tok, pattern, body, mc.Attributes);
          cases.Add(newCaseExpr);
        }
        if (anythingChanged) {
          newExpr = new NestedMatchExpr(expr.Tok, src, cases, nestedMatchExpr.UsesOptionalBraces) {
            Flattened = flattened
          };
        }

      } else if (expr is MatchExpr) {
        var e = (MatchExpr)expr;
        var src = Substitute(e.Source);
        bool anythingChanged = src != e.Source;
        var cases = new List<MatchCaseExpr>();
        foreach (var mc in e.Cases) {
          var newBoundVars = CreateBoundVarSubstitutions(mc.Arguments, false);
          var body = Substitute(mc.Body);
          // undo any changes to substMap (could be optimized to do this only if newBoundVars != mc.Arguments)
          foreach (var bv in mc.Arguments) {
            substMap.Remove(bv);
          }
          // Put things together
          if (newBoundVars != mc.Arguments || body != mc.Body) {
            anythingChanged = true;
          }
          var newCaseExpr = new MatchCaseExpr(mc.Tok, mc.Ctor, mc.FromBoundVar, newBoundVars, body, mc.Attributes);
          newCaseExpr.Ctor = mc.Ctor;  // resolve here
          cases.Add(newCaseExpr);
        }
        if (anythingChanged) {
          var newME = new MatchExpr(expr.Tok, src, cases, e.UsesOptionalBraces);
          newME.MissingCases.AddRange(e.MissingCases);
          newExpr = newME;
        }

      } else if (expr is ComprehensionExpr) {

        newExpr = SubstituteComprehensionExpr((ComprehensionExpr)expr, true);

      } else if (expr is StmtExpr) {
        var e = (StmtExpr)expr;
        newExpr = new StmtExpr(e.Tok, SubstStmt(e.S), Substitute(e.E));

      } else if (expr is ITEExpr) {
        ITEExpr e = (ITEExpr)expr;
        Expression test = Substitute(e.Test);
        Expression thn = Substitute(e.Thn);
        Expression els = Substitute(e.Els);
        if (test != e.Test || thn != e.Thn || els != e.Els) {
          newExpr = new ITEExpr(expr.Tok, e.IsBindingGuard, test, thn, els);
        }
      } else if (expr is ConcreteSyntaxExpression concreteSyntaxExpression) {
        Contract.Assert(concreteSyntaxExpression.ResolvedExpression != null);
        var resolvedExpression = Substitute(concreteSyntaxExpression.ResolvedExpression);
        return new ParensExpression(expr.Tok, resolvedExpression) {
          ResolvedExpression = resolvedExpression,
          Type = resolvedExpression.Type
        };

      } else if (expr is BoogieGenerator.BoogieFunctionCall) {
        var e = (BoogieGenerator.BoogieFunctionCall)expr;
        bool anythingChanged = false;
        var newTyArgs = new List<Type>();
        foreach (var arg in e.TyArgs) {
          var newArg = arg.Subst(typeMap);
          if (newArg != arg) {
            anythingChanged = true;
          }
          newTyArgs.Add(newArg);
        }
        var newArgs = new List<Expression>();
        foreach (var arg in e.Args) {
          var newArg = Substitute(arg);
          if (newArg != arg) {
            anythingChanged = true;
          }
          newArgs.Add(newArg);
        }
        if (anythingChanged) {
          newExpr = new BoogieGenerator.BoogieFunctionCall(e.Tok, e.FunctionName, e.UsesHeap, e.UsesOldHeap, e.HeapAtLabels, newArgs, newTyArgs);
        }

      } else if (expr is DecreasesToExpr decreasesToExpr) {
        List<Expression> oldExpressionsSubst = SubstituteExprList(decreasesToExpr.OldExpressions.ToList());
        List<Expression> newExpressionsSubst = SubstituteExprList(decreasesToExpr.NewExpressions.ToList());
        newExpr = new DecreasesToExpr(decreasesToExpr.Tok, oldExpressionsSubst, newExpressionsSubst, decreasesToExpr.AllowNoChange) {
          Type = decreasesToExpr.Type
        };

      } else {
        Contract.Assume(false); // unexpected Expression
      }

      if (newExpr == null) {
        return expr;
      } else {
        newExpr.Type = expr.Type.Subst(typeMap);  // resolve on the fly (any additional resolution must be done above)
        return newExpr;
      }
    }

    private Expression LetExpr(LetExpr letExpr) {
      if (letExpr.Exact) {
        var rhss = new List<Expression>();
        bool anythingChanged = false;
        foreach (var rhs in letExpr.RHSs) {
          var r = Substitute(rhs);
          if (r != rhs) {
            anythingChanged = true;
          }

          rhss.Add(r);
        }

        // Note, CreateBoundVarSubstitutions has the side effect of updating the substitution map.
        // For an Exact let expression, this is something that needs to be done after substituting
        // in the RHSs.
        var newCasePatterns = CreateCasePatternSubstitutions(letExpr.LHSs, true);
        if (newCasePatterns != letExpr.LHSs) {
          anythingChanged = true;
        }

        var body = Substitute(letExpr.Body);
        // undo any changes to substMap (could be optimized to do this only if newBoundVars != e.Vars)
        foreach (var bv in letExpr.BoundVars) {
          substMap.Remove(bv);
        }

        // Put things together
        if (anythingChanged || body != letExpr.Body) {
          return new LetExpr(letExpr.Tok, newCasePatterns, rhss, body, letExpr.Exact);
        }

        return null;
      } else {
        var newLHSs = CreateCasePatternSubstitutions(letExpr.LHSs, true);
        var rhs = Substitute(letExpr.RHSs[0]);
        var body = Substitute(letExpr.Body);
        var newBounds = SubstituteBoundedPoolList(letExpr.Constraint_Bounds);
        // undo any changes to substMap
        foreach (var bv in letExpr.BoundVars) {
          substMap.Remove(bv);
        }

        if (newLHSs == letExpr.LHSs && rhs == letExpr.RHSs[0] && body == letExpr.Body && newBounds == letExpr.Constraint_Bounds) {
          return null;
        }

        // keep copies of the substitution maps so we can reuse them at desugaring time
        var newSubstMap = new Dictionary<IVariable, Expression>(substMap);
        var newTypeMap = new Dictionary<TypeParameter, Type>(typeMap);
        return new BoogieGenerator.SubstLetExpr(letExpr.Tok, newLHSs, new List<Expression> { rhs }, body, letExpr.Exact, letExpr, newSubstMap, newTypeMap, newBounds);
      }
    }

    /// <summary>
    /// This method calls "SubstituteBoundedPool" on each item in the possibly null list. If any of those calls returns a
    /// change from the original, then all of the results are returned in a new list; otherwise, "list" is returned.
    /// </summary>
    public List<BoundedPool>/*?*/ SubstituteBoundedPoolList(List<BoundedPool>/*?*/ list) {
      if (list != null) {
        var newList = list.ConvertAll(SubstituteBoundedPool);
        for (var i = 0; i < list.Count; i++) {
          if (list[i] != newList[i]) {
            return newList;
          }
        }
      }
      return list;
    }

    public BoundedPool SubstituteBoundedPool(BoundedPool bound) {
      if (bound == null) {
        return null;
      } else if (bound is ExactBoundedPool) {
        var b = (ExactBoundedPool)bound;
        return new ExactBoundedPool(Substitute(b.E));
      } else if (bound is BoolBoundedPool) {
        return bound;  // nothing to substitute
      } else if (bound is CharBoundedPool) {
        return bound;  // nothing to substitute
      } else if (bound is IntBoundedPool) {
        var b = (IntBoundedPool)bound;
        return new IntBoundedPool(
          b.LowerBound == null ? null : Substitute(b.LowerBound),
          b.UpperBound == null ? null : Substitute(b.UpperBound));
      } else if (bound is SetBoundedPool) {
        var b = (SetBoundedPool)bound;
        return new SetBoundedPool(Substitute(b.Set), b.BoundVariableType, b.CollectionElementType, b.IsFiniteCollection);
      } else if (bound is MultiSetBoundedPool) {
        var b = (MultiSetBoundedPool)bound;
        return new MultiSetBoundedPool(Substitute(b.MultiSet), b.BoundVariableType, b.CollectionElementType);
      } else if (bound is SubSetBoundedPool) {
        var b = (SubSetBoundedPool)bound;
        return new SubSetBoundedPool(Substitute(b.UpperBound), b.IsFiniteCollection);
      } else if (bound is SuperSetBoundedPool) {
        var b = (SuperSetBoundedPool)bound;
        return new SuperSetBoundedPool(Substitute(b.LowerBound));
      } else if (bound is MapBoundedPool) {
        var b = (MapBoundedPool)bound;
        return new MapBoundedPool(Substitute(b.Map), b.BoundVariableType, b.CollectionElementType, b.IsFiniteCollection);
      } else if (bound is SeqBoundedPool) {
        var b = (SeqBoundedPool)bound;
        return new SeqBoundedPool(Substitute(b.Seq), b.BoundVariableType, b.CollectionElementType);
      } else if (bound is DatatypeBoundedPool) {
        return bound;  // nothing to substitute
      } else if (bound is DatatypeInclusionBoundedPool) {
        return bound;  // nothing to substitute
      } else if (bound is AllocFreeBoundedPool) {
        return bound;  // nothing to substitute
      } else if (bound is ExplicitAllocatedBoundedPool) {
        return bound;  // nothing to substitute
      } else if (bound is AssignSuchThatStmt.WiggleWaggleBound) {
        return bound;  // nothing to substitute
      } else if (bound is SpecialAllocIndependenceAllocatedBoundedPool) {
        return bound;  // nothing to substitute
      } else if (bound is OlderBoundedPool) {
        return bound;  // nothing to substitute
      } else {
        Contract.Assume(false);  // unexpected BoundedPool
        throw new cce.UnreachableException();  // to please compiler
      }
    }

    /// <summary>
    /// Return a list of bound variables, of the same length as 'vars' but with possible substitutions.
    /// For any change necessary, update 'substMap' to reflect the new substitution; the caller is responsible for
    /// undoing these changes once the updated 'substMap' has been used.
    /// If no changes are necessary, the list returned is exactly 'vars' and 'substMap' is unchanged.
    /// </summary>
    protected virtual List<BoundVar> CreateBoundVarSubstitutions(List<BoundVar> vars, bool forceSubstitutionOfBoundVars) {
      bool anythingChanged = false;
      var newBoundVars = new List<BoundVar>();
      foreach (var bv in vars) {
        var tt = bv.Type.Subst(typeMap);
        if (!forceSubstitutionOfBoundVars && tt == bv.Type) {
          newBoundVars.Add(bv);
        } else {
          anythingChanged = true;
          var newBv = new BoundVar(bv.Tok, bv.Name, tt);
          newBoundVars.Add(newBv);
          // update substMap to reflect the new BoundVar substitutions
          var ie = new IdentifierExpr(newBv.Tok, newBv.Name) { Var = newBv, Type = newBv.Type };
          substMap.Add(bv, ie);
        }
      }
      return anythingChanged ? newBoundVars : vars;
    }

    /// <summary>
    /// Return a list of local variables, of the same length as 'vars' but with possible substitutions.
    /// For any change necessary, update 'substMap' to reflect the new substitution; the caller is responsible for
    /// undoing these changes once the updated 'substMap' has been used.
    /// If no changes are necessary, the list returned is exactly 'vars' and 'substMap' is unchanged.
    /// </summary>
    protected virtual List<LocalVariable> CreateLocalVarSubstitutions(List<LocalVariable> vars, bool forceSubstitutionOfVars) {
      bool anythingChanged = false;
      var newVars = new List<LocalVariable>();
      foreach (var v in vars) {
        var tt = v.SyntacticType.Subst(typeMap);
        if (!forceSubstitutionOfVars && tt == v.SyntacticType) {
          newVars.Add(v);
        } else {
          anythingChanged = true;
          var newVar = new LocalVariable(v.Origin, v.Name, tt, v.IsGhost);
          newVar.type = tt;  // resolve here
          newVars.Add(newVar);
          // update substMap to reflect the new LocalVariable substitutions
          var ie = new IdentifierExpr(newVar.Tok, newVar.Name) { Var = newVar, Type = newVar.Type };
          substMap.Add(v, ie);
        }
      }
      return anythingChanged ? newVars : vars;
    }

    /// <summary>
    /// Return a list of case patterns, of the same length as 'patterns' but with possible substitutions.
    /// For any change necessary, update 'substMap' to reflect the new substitution; the caller is responsible for
    /// undoing these changes once the updated 'substMap' has been used.
    /// If no changes are necessary, the list returned is exactly 'patterns' and 'substMap' is unchanged.
    /// </summary>
    protected virtual List<CasePattern<BoundVar>> CreateCasePatternSubstitutions(List<CasePattern<BoundVar>> patterns, bool forceSubstitutionOfBoundVars) {
      bool anythingChanged = false;
      var newPatterns = new List<CasePattern<BoundVar>>();
      foreach (var pat in patterns) {
        var newPat = SubstituteCasePattern(pat, forceSubstitutionOfBoundVars, CloneBoundVar);
        newPatterns.Add(newPat);
        if (newPat != pat) {
          anythingChanged = true;
        }
      }
      return anythingChanged ? newPatterns : patterns;
    }
    CasePattern<VT> SubstituteCasePattern<VT>(CasePattern<VT> pat, bool forceSubstitutionOfBoundVars,
        Func<CasePattern<VT>, Type, VT, VT> cloneVt
      ) where VT : class, IVariable {
      Contract.Requires(pat != null);
      if (pat.Var != null) {
        var bv = pat.Var;
        var tt = bv.Type.Subst(typeMap);
        if (forceSubstitutionOfBoundVars || tt != bv.Type) {
          var newBv = cloneVt(pat, tt, bv);
          // update substMap to reflect the new BoundVar substitutions
          var ie = new IdentifierExpr(newBv.Origin, newBv.Name) { Var = newBv, Type = newBv.Type };
          substMap.Add(bv, ie);
          var newPat = new CasePattern<VT>(pat.Tok, newBv);
          newPat.AssembleExpr(null);
          return newPat;
        }
      } else if (pat.Arguments != null) {
        bool anythingChanged = false;
        var newArgs = new List<CasePattern<VT>>();
        foreach (var arg in pat.Arguments) {
          var newArg = SubstituteCasePattern(arg, forceSubstitutionOfBoundVars, cloneVt);
          newArgs.Add(newArg);
          if (newArg != arg) {
            anythingChanged = true;
          }
        }
        if (anythingChanged) {
          var patE = (DatatypeValue)pat.Expr;
          var newPat = new CasePattern<VT>(pat.Tok, pat.Id, newArgs);
          newPat.Ctor = pat.Ctor;
          newPat.AssembleExpr(patE.InferredTypeArgs.ConvertAll(tp => tp.Subst(typeMap)));
          return newPat;
        }
      }
      return pat;
    }

    protected List<Expression/*!*/>/*!*/ SubstituteExprList(List<Expression/*!*/>/*!*/ elist) {
      Contract.Requires(cce.NonNullElements(elist));
      Contract.Ensures(cce.NonNullElements(Contract.Result<List<Expression>>()));

      List<Expression> newElist = null;  // initialized lazily
      for (int i = 0; i < elist.Count; i++) {
        cce.LoopInvariant(newElist == null || newElist.Count == i);

        Expression substE = Substitute(elist[i]);
        if (substE != elist[i] && newElist == null) {
          newElist = new List<Expression>();
          for (int j = 0; j < i; j++) {
            newElist.Add(elist[j]);
          }
        }
        if (newElist != null) {
          newElist.Add(substE);
        }
      }
      if (newElist == null) {
        return elist;
      } else {
        return newElist;
      }
    }

    protected Dictionary<TypeParameter, Type> SubstituteTypeMap(Dictionary<TypeParameter, Type> tmap) {
      Contract.Requires(tmap != null);
      Contract.Ensures(Contract.Result<Dictionary<TypeParameter, Type>>() != null);
      if (typeMap.Count == 0) {  // optimization
        return tmap;
      }
      bool anythingChanged = false;
      var newTmap = new Dictionary<TypeParameter, Type>();
      var i = 0;
      foreach (var maplet in tmap) {
        var tt = maplet.Value.Subst(typeMap);
        if (tt != maplet.Value) {
          anythingChanged = true;
        }
        newTmap.Add(maplet.Key, tt);
        i++;
      }
      if (anythingChanged) {
        return newTmap;
      } else {
        return tmap;
      }
    }

    protected List<Type> SubstituteTypeList(List<Type> types) {
      Contract.Requires(types != null);
      Contract.Ensures(Contract.Result<List<Type>>() != null);
      if (types.Count == 0) {  // optimization
        return types;
      }
      bool anythingChanged = false;
      var newTypes = new List<Type>();
      var i = 0;
      foreach (var ty in types) {
        var tt = ty.Subst(typeMap);
        if (tt != ty) {
          anythingChanged = true;
        }
        newTypes.Add(tt);
        i++;
      }
      if (anythingChanged) {
        return newTypes;
      } else {
        return types;
      }
    }

    public LocalVariable CloneLocalVariable(CasePattern<LocalVariable> pat, Type tt, LocalVariable lv) {
      return new LocalVariable(pat.Origin, pat.Id, tt, lv.IsGhost);
    }
    public BoundVar CloneBoundVar(CasePattern<BoundVar> pat, Type tt, BoundVar bv) {
      return new BoundVar(pat.Tok, pat.Id, tt);
    }
    /// <summary>
    /// This method (which currently is used only internally to class Substituter) performs substitutions in
    /// statements that can occur in a StmtExpr.  (For example, it does not bother to do anything with a
    /// PrintStmt, ReturnStmt, or YieldStmt.)
    /// </summary>
    protected virtual Statement SubstStmt(Statement stmt) {
      Statement r;
      if (stmt == null) {
        return null;
      } else if (stmt is AssertStmt) {
        var s = (AssertStmt)stmt;
        r = new AssertStmt(s.Origin, Substitute(s.Expr), s.Label, SubstAttributes(s.Attributes));
      } else if (stmt is ExpectStmt) {
        var s = (ExpectStmt)stmt;
        r = new ExpectStmt(s.Origin, Substitute(s.Expr), Substitute(s.Message), SubstAttributes(s.Attributes));
      } else if (stmt is AssumeStmt) {
        var s = (AssumeStmt)stmt;
        r = new AssumeStmt(s.Origin, Substitute(s.Expr), SubstAttributes(s.Attributes));
      } else if (stmt is BreakOrContinueStmt) {
        var s = (BreakOrContinueStmt)stmt;
        BreakOrContinueStmt rr;
        if (s.TargetLabel != null) {
          rr = new BreakOrContinueStmt(s.Origin, s.TargetLabel, s.IsContinue);
        } else {
          rr = new BreakOrContinueStmt(s.Origin, s.BreakAndContinueCount, s.IsContinue);
        }
        // r.TargetStmt will be filled in as later
        if (!BreaksToBeResolved.TryGetValue(s, out var breaks)) {
          breaks = new List<BreakOrContinueStmt>();
          BreaksToBeResolved.Add(s, breaks);
        }
        breaks.Add(rr);
        r = rr;
      } else if (stmt is SingleAssignStmt) {
        var s = (SingleAssignStmt)stmt;
        r = new SingleAssignStmt(s.Origin, Substitute(s.Lhs), SubstRHS(s.Rhs));
      } else if (stmt is CallStmt) {
        var s = (CallStmt)stmt;
        var rr = new CallStmt(s.Origin, s.Lhs.ConvertAll(Substitute), (MemberSelectExpr)Substitute(s.MethodSelect), s.Args.ConvertAll(Substitute));
        r = rr;
      } else if (stmt is DividedBlockStmt) {
        r = SubstDividedBlockStmt((DividedBlockStmt)stmt);
      } else if (stmt is BlockStmt) {
        r = SubstBlockStmt((BlockStmt)stmt);
      } else if (stmt is IfStmt) {
        var s = (IfStmt)stmt;
        var guard = s.IsBindingGuard ? SubstituteComprehensionExpr((ExistsExpr)s.Guard, false) : Substitute(s.Guard);
        r = new IfStmt(s.Origin, s.IsBindingGuard, guard, SubstBlockStmt(s.Thn), SubstStmt(s.Els));
      } else if (stmt is AlternativeStmt) {
        var s = (AlternativeStmt)stmt;
        r = new AlternativeStmt(s.Origin, s.Alternatives.ConvertAll(SubstGuardedAlternative), s.UsesOptionalBraces);
      } else if (stmt is WhileStmt) {
        var s = (WhileStmt)stmt;
        r = new WhileStmt(s.Origin, Substitute(s.Guard), s.Invariants.ConvertAll(SubstMayBeFreeExpr), SubstSpecExpr(s.Decreases), SubstSpecFrameExpr(s.Mod), SubstBlockStmt(s.Body));
      } else if (stmt is AlternativeLoopStmt) {
        var s = (AlternativeLoopStmt)stmt;
        r = new AlternativeLoopStmt(s.Origin, s.Invariants.ConvertAll(SubstMayBeFreeExpr), SubstSpecExpr(s.Decreases), SubstSpecFrameExpr(s.Mod), s.Alternatives.ConvertAll(SubstGuardedAlternative), s.UsesOptionalBraces);
      } else if (stmt is ForallStmt) {
        var s = (ForallStmt)stmt;
        var newBoundVars = CreateBoundVarSubstitutions(s.BoundVars, false);
        var body = SubstStmt(s.Body);
        // undo any changes to substMap (could be optimized to do this only if newBoundVars != e.Vars)
        foreach (var bv in s.BoundVars) {
          substMap.Remove(bv);
        }

        // Put things together
        var rr = new ForallStmt(s.Origin, newBoundVars, SubstAttributes(s.Attributes), Substitute(s.Range), s.Ens.ConvertAll(SubstMayBeFreeExpr), body);
        rr.Kind = s.Kind;
        rr.CanConvert = s.CanConvert;
        rr.Bounds = SubstituteBoundedPoolList(s.Bounds);
        if (s.EffectiveEnsuresClauses != null) {
          rr.EffectiveEnsuresClauses = s.EffectiveEnsuresClauses.ConvertAll(Substitute);
        }
        r = rr;
      } else if (stmt is CalcStmt) {
        var s = (CalcStmt)stmt;
        var rr = new CalcStmt(s.Origin, SubstCalcOp(s.UserSuppliedOp), s.Lines.ConvertAll(Substitute), s.Hints.ConvertAll(SubstBlockStmt), s.StepOps.ConvertAll(SubstCalcOp), SubstAttributes(s.Attributes));
        rr.Op = SubstCalcOp(s.Op);
        rr.Steps.AddRange(s.Steps.ConvertAll(Substitute));
        rr.Result = Substitute(s.Result);
        r = rr;
      } else if (stmt is MatchStmt) {
        var s = (MatchStmt)stmt;
        var rr = new MatchStmt(s.Origin, Substitute(s.Source), s.Cases.ConvertAll(SubstMatchCaseStmt), s.UsesOptionalBraces);
        rr.MissingCases.AddRange(s.MissingCases);
        r = rr;
      } else if (stmt is AssignSuchThatStmt) {
        var s = (AssignSuchThatStmt)stmt;
        r = new AssignSuchThatStmt(s.Origin, s.Lhss.ConvertAll(Substitute), Substitute(s.Expr), s.AssumeToken, null) {
          Bounds = SubstituteBoundedPoolList(s.Bounds)
        };
      } else if (stmt is AssignStatement) {
        var s = (AssignStatement)stmt;
        var resolved = s.ResolvedStatements;
        AssignStatement rr;
        if (resolved.Count == 1) {
          // when later translating this UpdateStmt, the s.Lhss and s.Rhss components won't be used, only s.ResolvedStatements
          rr = new AssignStatement(s.Origin, s.Lhss, s.Rhss, s.CanMutateKnownState);
        } else {
          rr = new AssignStatement(s.Origin, s.Lhss.ConvertAll(Substitute), s.Rhss.ConvertAll(SubstRHS), s.CanMutateKnownState);
        }

        if (s.ResolvedStatements != null) {
          rr.ResolvedStatements = s.ResolvedStatements.ConvertAll(SubstStmt);
        }
        r = rr;
      } else if (stmt is VarDeclStmt) {
        var s = (VarDeclStmt)stmt;
        var lhss = CreateLocalVarSubstitutions(s.Locals, false);
        var rr = new VarDeclStmt(s.Origin, lhss, (ConcreteAssignStatement)SubstStmt(s.Assign));
        r = rr;
      } else if (stmt is VarDeclPattern) {
        var s = (VarDeclPattern)stmt;
        var lhss = SubstituteCasePattern(s.LHS, false, CloneLocalVariable);
        var rr = new VarDeclPattern(s.Origin, lhss, (Expression)Substitute(s.RHS), s.HasGhostModifier);
        r = rr;
      } else if (stmt is HideRevealStmt revealStmt) {
        // don't need to substitute s.Expr since it won't be used, only the s.ResolvedStatements are used.
        var rr = revealStmt.Wildcard
          ? new HideRevealStmt(revealStmt.Origin, revealStmt.Mode)
          : new HideRevealStmt(revealStmt.Origin, revealStmt.Exprs, revealStmt.Mode);
        rr.LabeledAsserts.AddRange(revealStmt.LabeledAsserts);
        rr.ResolvedStatements.AddRange(revealStmt.ResolvedStatements.ConvertAll(SubstStmt));
        rr.OffsetMembers = revealStmt.OffsetMembers.ToList();
        r = rr;
      } else if (stmt is BlockByProofStmt blockByProofStmt) {
        var rr = new BlockByProofStmt(blockByProofStmt.Origin,
          (BlockStmt)SubstStmt(blockByProofStmt.Proof),
          SubstStmt(blockByProofStmt.Body));
        r = rr;
      } else {
        Contract.Assert(false); throw new cce.UnreachableException();  // unexpected statement
      }

      // add labels to the cloned statement
      AddStmtLabels(r, stmt.Labels);
      r.Attributes = SubstAttributes(stmt.Attributes);
      r.IsGhost = stmt.IsGhost;
      if (stmt.Labels != null || stmt is WhileStmt) {
        if (BreaksToBeResolved.TryGetValue(stmt, out var breaks)) {
          foreach (var b in breaks) {
            b.TargetStmt = r;
          }
          BreaksToBeResolved.Remove(stmt);
        }
      }

      return r;
    }

    Dictionary<Statement, List<BreakOrContinueStmt>> BreaksToBeResolved = new Dictionary<Statement, List<BreakOrContinueStmt>>();  // old-target -> new-breaks

    protected void AddStmtLabels(Statement s, LList<Label> node) {
      if (node != null) {
        AddStmtLabels(s, node.Next);
        s.Labels = new LList<Label>(node.Data, s.Labels);
      }
    }

    protected virtual DividedBlockStmt SubstDividedBlockStmt(DividedBlockStmt stmt) {
      return stmt == null ? null : new DividedBlockStmt(stmt.Origin, stmt.BodyInit.ConvertAll(SubstStmt), stmt.SeparatorTok, stmt.BodyProper.ConvertAll(SubstStmt));
    }

    protected virtual BlockStmt SubstBlockStmt(BlockStmt stmt) {
      if (stmt == null) {
        return null;
      }
      var prevSubstMap = new Dictionary<IVariable, Expression>(substMap);
      var b = new BlockStmt(stmt.Origin, stmt.Body.ConvertAll(SubstStmt));
      if (substMap.Count != prevSubstMap.Count) {
        // reset substMap to what it was (note that substMap is a readonly field, so we can't just change it back to prevSubstMap)
        substMap.Clear();
        foreach (var item in prevSubstMap) {
          substMap.Add(item.Key, item.Value);
        }
      }
      return b;
    }

    protected GuardedAlternative SubstGuardedAlternative(GuardedAlternative alt) {
      Contract.Requires(alt != null);
      var guard = alt.IsBindingGuard ? SubstituteComprehensionExpr((ExistsExpr)alt.Guard, false) : Substitute(alt.Guard);
      return new GuardedAlternative(alt.Tok, alt.IsBindingGuard, guard, alt.Body.ConvertAll(SubstStmt));
    }

    protected AttributedExpression SubstMayBeFreeExpr(AttributedExpression expr) {
      Contract.Requires(expr != null);
      var mfe = new AttributedExpression(Substitute(expr.E));
      mfe.Attributes = SubstAttributes(expr.Attributes);
      return mfe;
    }

    protected Specification<Expression> SubstSpecExpr(Specification<Expression> spec) {
      var ee = spec.Expressions == null ? null : spec.Expressions.ConvertAll(Substitute);
      return new Specification<Expression>(ee, SubstAttributes(spec.Attributes));
    }

    public Specification<FrameExpression> SubstSpecFrameExpr(Specification<FrameExpression> frame) {
      var ee = frame.Expressions == null ? null : frame.Expressions.ConvertAll(SubstFrameExpr);
      return new Specification<FrameExpression>(ee, SubstAttributes(frame.Attributes));
    }

    public FrameExpression SubstFrameExpr(FrameExpression frame) {
      Contract.Requires(frame != null);
      var fe = new FrameExpression(frame.Tok, Substitute(frame.E), frame.FieldName);
      fe.Field = frame.Field;  // resolve here
      return fe;
    }

    protected AssignmentRhs SubstRHS(AssignmentRhs rhs) {
      AssignmentRhs c;
      if (rhs is ExprRhs) {
        var r = (ExprRhs)rhs;
        c = new ExprRhs(Substitute(r.Expr));
      } else if (rhs is HavocRhs) {
        c = new HavocRhs(rhs.Tok);
      } else {
        // since the Substituter is assumed to operate on statements only if they are part of a StatementExpression, then the TypeRhs case cannot occur
        Contract.Assume(false); throw new cce.UnreachableException();
      }
      c.Attributes = SubstAttributes(rhs.Attributes);
      return c;
    }

    protected MatchCaseStmt SubstMatchCaseStmt(MatchCaseStmt c) {
      Contract.Requires(c != null);
      var newBoundVars = CreateBoundVarSubstitutions(c.Arguments, false);
      var r = new MatchCaseStmt(c.Origin, c.Ctor, c.FromBoundVar, newBoundVars, c.Body.ConvertAll(SubstStmt), c.Attributes);
      r.Ctor = c.Ctor;
      // undo any changes to substMap (could be optimized to do this only if newBoundVars != e.Vars)
      foreach (var bv in c.Arguments) {
        substMap.Remove(bv);
      }
      return r;
    }

    protected CalcStmt.CalcOp SubstCalcOp(CalcStmt.CalcOp op) {
      if (op == null) {
        return null;
      } else if (op is CalcStmt.BinaryCalcOp) {
        return new CalcStmt.BinaryCalcOp(((CalcStmt.BinaryCalcOp)op).Op);
      } else if (op is CalcStmt.TernaryCalcOp) {
        return new CalcStmt.TernaryCalcOp(Substitute(((CalcStmt.TernaryCalcOp)op).Index));
      } else {
        Contract.Assert(false);
        throw new cce.UnreachableException();
      }
    }

    public Attributes SubstAttributes(Attributes attrs) {
      Contract.Requires(cce.NonNullDictionaryAndValues(substMap));
      if (attrs != null) {
        var newArgs = new List<Expression>();  // allocate it eagerly, what the heck, it doesn't seem worth the extra complexity in the code to do it lazily for the infrequently occurring attributes
        bool anyArgSubst = false;
        foreach (var arg in attrs.Args) {
          var argToBeAdded = arg;
          var substArg = Substitute(arg);
          if (substArg != arg) {
            argToBeAdded = substArg;
            anyArgSubst = true;
          }
          newArgs.Add(argToBeAdded);
        }
        if (!anyArgSubst) {
          newArgs = attrs.Args;
        }

        Attributes prev = SubstAttributes(attrs.Prev);
        if (newArgs != attrs.Args || prev != attrs.Prev) {
          if (attrs is UserSuppliedAttributes) {
            var usa = (UserSuppliedAttributes)attrs;
            return new UserSuppliedAttributes(usa.Tok, usa.OpenBrace, usa.CloseBrace, newArgs, prev);
          } else {
            return new Attributes(attrs.Name, newArgs, prev);
          }
        }
      }
      return attrs;
    }

    /// <summary>
    /// Substitution in a comprehension expression. 
    /// Parameter 'forceSubstituteOfBoundVars' should be set to false if and only if
    /// the expression is a binding guard, in which case a bound variable is introduced.
    /// Such a variable must not be substituted. 
    /// </summary>
    protected Expression SubstituteComprehensionExpr(ComprehensionExpr expr, bool forceSubstituteOfBoundVars) {

      Expression newExpr = null;

      var e = (ComprehensionExpr)expr;
      // For quantifiers and setComprehesion we want to make sure that we don't introduce name clashes with
      // the enclosing scopes.

      var q = e as QuantifierExpr;
      if (q != null && q.SplitQuantifier != null) {
        if (forceSubstituteOfBoundVars) {
          return Substitute(q.SplitQuantifierExpression);
        } else {
          return SubstituteComprehensionExpr((ComprehensionExpr)q.SplitQuantifierExpression, false);
        }
      }

      var newBoundVars = CreateBoundVarSubstitutions(e.BoundVars, forceSubstituteOfBoundVars && (expr is ForallExpr || expr is ExistsExpr || expr is SetComprehension));
      var newRange = e.Range == null ? null : Substitute(e.Range);
      var newTerm = Substitute(e.Term);
      var newAttrs = SubstAttributes(e.Attributes);
      var newBounds = SubstituteBoundedPoolList(e.Bounds);
      if (newBoundVars != e.BoundVars || newRange != e.Range || newTerm != e.Term || newAttrs != e.Attributes ||
          newBounds != e.Bounds || !forceSubstituteOfBoundVars) {
        if (e is SetComprehension) {
          newExpr = new SetComprehension(e.Origin, ((SetComprehension)e).Finite, newBoundVars,
            newRange, newTerm, newAttrs);
        } else if (e is MapComprehension) {
          var mc = (MapComprehension)e;
          var newTermLeft = mc.IsGeneralMapComprehension ? Substitute(mc.TermLeft) : null;
          newExpr = new MapComprehension(e.Origin, mc.Finite, newBoundVars, newRange, newTermLeft, newTerm, newAttrs);
        } else if (expr is ForallExpr forallExpr) {
<<<<<<< HEAD
          newExpr = new ForallExpr(e.Origin, newBoundVars, newRange, newTerm, newAttrs);
        } else if (expr is ExistsExpr existsExpr) {
          newExpr = new ExistsExpr(e.Origin, newBoundVars, newRange, newTerm, newAttrs);
=======
          newExpr = new ForallExpr(expr.Tok, e.Origin, newBoundVars, newRange, newTerm, newAttrs);
        } else if (expr is ExistsExpr existsExpr) {
          newExpr = new ExistsExpr(expr.Tok, e.Origin, newBoundVars, newRange, newTerm, newAttrs);
>>>>>>> b964908e
        } else if (expr is LambdaExpr) {
          var l = (LambdaExpr)expr;
          newExpr = new LambdaExpr(e.Origin, newBoundVars, newRange,
            SubstSpecFrameExpr(l.Reads), newTerm);
        } else {
          Contract.Assert(false); // unexpected ComprehensionExpr
        }

        ((ComprehensionExpr)newExpr).Bounds = newBounds;
      }

      // undo any changes to substMap (could be optimized to do this only if newBoundVars != e.BoundVars)
      foreach (var bv in e.BoundVars) {
        substMap.Remove(bv);
      }

      return newExpr;

    }

  }
}
<|MERGE_RESOLUTION|>--- conflicted
+++ resolved
@@ -1072,15 +1072,9 @@
           var newTermLeft = mc.IsGeneralMapComprehension ? Substitute(mc.TermLeft) : null;
           newExpr = new MapComprehension(e.Origin, mc.Finite, newBoundVars, newRange, newTermLeft, newTerm, newAttrs);
         } else if (expr is ForallExpr forallExpr) {
-<<<<<<< HEAD
           newExpr = new ForallExpr(e.Origin, newBoundVars, newRange, newTerm, newAttrs);
         } else if (expr is ExistsExpr existsExpr) {
           newExpr = new ExistsExpr(e.Origin, newBoundVars, newRange, newTerm, newAttrs);
-=======
-          newExpr = new ForallExpr(expr.Tok, e.Origin, newBoundVars, newRange, newTerm, newAttrs);
-        } else if (expr is ExistsExpr existsExpr) {
-          newExpr = new ExistsExpr(expr.Tok, e.Origin, newBoundVars, newRange, newTerm, newAttrs);
->>>>>>> b964908e
         } else if (expr is LambdaExpr) {
           var l = (LambdaExpr)expr;
           newExpr = new LambdaExpr(e.Origin, newBoundVars, newRange,
