--- conflicted
+++ resolved
@@ -7,17 +7,10 @@
   public override string WhatKind => "array type";
 
   public readonly int Dims;
-<<<<<<< HEAD
   public ArrayClassDecl(int dims, ModuleDefinition enclosingModule, Attributes attributes)
-    : base(SourceOrigin.NoToken, new Name(SystemModuleManager.ArrayClassName(dims)), attributes, new List<TypeParameter>(new[] { new TypeParameter(SourceOrigin.NoToken, new Name("arg"), TPVarianceSyntax.NonVariant_Strict) }), enclosingModule, new List<MemberDecl>(), null, false) {
-=======
-  public ArrayClassDecl(int dims, ModuleDefinition module, Attributes attrs)
-    : base(SourceOrigin.NoToken, new Name(SystemModuleManager.ArrayClassName(dims)), module,
-      [
-        new TypeParameter(SourceOrigin.NoToken, new Name("arg"), TypeParameter.TPVarianceSyntax.NonVariant_Strict)
-      ],
-      [], attrs, false, null) {
->>>>>>> 0f010ef3
+    : base(SourceOrigin.NoToken, new Name(SystemModuleManager.ArrayClassName(dims)), attributes,
+      [new TypeParameter(SourceOrigin.NoToken, new Name("arg"), TPVarianceSyntax.NonVariant_Strict)],
+      enclosingModule, [], null, false) {
     Contract.Requires(1 <= dims);
     Contract.Requires(enclosingModule != null);
 
