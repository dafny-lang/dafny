--- conflicted
+++ resolved
@@ -206,13 +206,8 @@
     }
     foreach (var p in OutsHistoryFields) {
       // ensures this.ys == [];
-<<<<<<< HEAD
       ens.Add(new AttributedExpression(new BinaryExpr(p.Tok, BinaryExpr.Opcode.Eq,
-        new ExprDotName(p.Tok, new ThisExpr(p.Tok), p.Name, null), new SeqDisplayExpr(p.Tok, new List<Expression>()))));
-=======
-      ens.Add(new AttributedExpression(new BinaryExpr(p.tok, BinaryExpr.Opcode.Eq,
-        new ExprDotName(p.tok, new ThisExpr(p.tok), p.NameNode, null), new SeqDisplayExpr(p.tok, new List<Expression>()))));
->>>>>>> 53baed62
+        new ExprDotName(p.Tok, new ThisExpr(p.Tok), p.NameNode, null), new SeqDisplayExpr(p.Tok, new List<Expression>()))));
     }
     // ensures this.Valid();
     var valid_call = AutoContractsRewriter.CreateUnresolvedValidCall(tok);
