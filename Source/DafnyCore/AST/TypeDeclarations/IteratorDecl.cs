--- conflicted
+++ resolved
@@ -501,15 +501,11 @@
   }
 
   public override string GetTriviaContainingDocstring() {
-<<<<<<< HEAD
     if (GetTriviaContainingDocstringFromStartTokenOrNull() is { } triviaFound and not "") {
       return triviaFound;
     }
 
-    IToken lastClosingParenthesis = null;
-=======
     IOrigin lastClosingParenthesis = null;
->>>>>>> de81b69e
     foreach (var token in OwnedTokens) {
       if (token.val == ")") {
         lastClosingParenthesis = token;
