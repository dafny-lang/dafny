using System;
using System.Collections.Generic;
using System.Diagnostics.Contracts;

namespace Microsoft.Dafny;

/// <summary>
/// The "ValuetypeDecl" class models the built-in value types (like bool, int, set, and seq.
/// Its primary function is to hold the formal type parameters and built-in members of these types.
/// </summary>
public class ValuetypeDecl : TopLevelDeclWithMembers {
  public override string WhatKind { get { return "type"; } }
  readonly Func<Type, bool> typeTester;
  readonly Func<List<Type>, Type>/*?*/ typeCreator;

  public override bool AcceptThis => true;

<<<<<<< HEAD
  public ValuetypeDecl(string name, ModuleDefinition enclosingModule, Func<Type, bool> typeTester, Func<List<Type>, Type> typeCreator /*?*/)
    : base(SourceOrigin.NoToken, new Name(name), null, new List<TypeParameter>(), enclosingModule, new List<MemberDecl>(), null) {
=======
  public ValuetypeDecl(string name, ModuleDefinition module, Func<Type, bool> typeTester, Func<List<Type>, Type> typeCreator /*?*/)
    : base(SourceOrigin.NoToken, new Name(name), module, [], [], null, false, null) {
>>>>>>> 0f010ef3
    Contract.Requires(name != null);
    Contract.Requires(enclosingModule != null);
    Contract.Requires(typeTester != null);
    this.typeTester = typeTester;
    this.typeCreator = typeCreator;
  }

  public ValuetypeDecl(string name, ModuleDefinition enclosingModule, List<TPVarianceSyntax> typeParameterVariance,
    Func<Type, bool> typeTester, Func<List<Type>, Type>/*?*/ typeCreator)
    : this(name, enclosingModule, typeTester, typeCreator) {
    Contract.Requires(name != null);
    Contract.Requires(enclosingModule != null);
    Contract.Requires(typeTester != null);
    // fill in the type parameters
    if (typeParameterVariance != null) {
      for (int i = 0; i < typeParameterVariance.Count; i++) {
        var variance = typeParameterVariance[i];
        var tp = new TypeParameter(SourceOrigin.NoToken, new Name(((char)('T' + i)).ToString()), variance) {
          Parent = this,
          PositionalIndex = i
        };
        TypeArgs.Add(tp);
      }
    }
  }

  public ValuetypeDecl(string name, ModuleDefinition enclosingModule, List<TypeParameter> typeParameters,
    List<MemberDecl> members, Attributes attributes, Func<Type, bool> typeTester, Func<List<Type>, Type> /*?*/ typeCreator)
    : base(SourceOrigin.NoToken, new Name(name), attributes, typeParameters, enclosingModule, members) {
    this.typeTester = typeTester;
    this.typeCreator = typeCreator;
  }

  public bool IsThisType(Type t) {
    Contract.Assert(t != null);
    return typeTester(t);
  }

  public Type CreateType(List<Type> typeArgs) {
    Contract.Requires(typeArgs != null);
    Contract.Requires(typeArgs.Count == TypeArgs.Count);
    Contract.Assume(typeCreator != null);  // can only call CreateType for a ValuetypeDecl with a type creator (this is up to the caller to ensure)
    return typeCreator(typeArgs);
  }
}<|MERGE_RESOLUTION|>--- conflicted
+++ resolved
@@ -15,13 +15,8 @@
 
   public override bool AcceptThis => true;
 
-<<<<<<< HEAD
   public ValuetypeDecl(string name, ModuleDefinition enclosingModule, Func<Type, bool> typeTester, Func<List<Type>, Type> typeCreator /*?*/)
-    : base(SourceOrigin.NoToken, new Name(name), null, new List<TypeParameter>(), enclosingModule, new List<MemberDecl>(), null) {
-=======
-  public ValuetypeDecl(string name, ModuleDefinition module, Func<Type, bool> typeTester, Func<List<Type>, Type> typeCreator /*?*/)
-    : base(SourceOrigin.NoToken, new Name(name), module, [], [], null, false, null) {
->>>>>>> 0f010ef3
+    : base(SourceOrigin.NoToken, new Name(name), null, [], enclosingModule, []) {
     Contract.Requires(name != null);
     Contract.Requires(enclosingModule != null);
     Contract.Requires(typeTester != null);
