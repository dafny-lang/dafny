using System.Collections.Generic;
using System.Diagnostics.Contracts;

namespace Microsoft.Dafny;

public class ArrowTypeDecl : ValuetypeDecl {
  public override string WhatKind => "function type";
  public readonly int Arity;
  public readonly Function Requires;
  public readonly Function Reads;

<<<<<<< HEAD
  public ArrowTypeDecl(List<TypeParameter> tps, Function req, Function reads, ModuleDefinition enclosingModule, Attributes attributes)
    : base(ArrowType.ArrowTypeName(tps.Count - 1), enclosingModule, tps,
      new List<MemberDecl> { req, reads }, attributes,
=======
  public ArrowTypeDecl(List<TypeParameter> tps, Function req, Function reads, ModuleDefinition module, Attributes attributes)
    : base(ArrowType.ArrowTypeName(tps.Count - 1), module, tps,
      [req, reads], attributes,
>>>>>>> 0f010ef3
      ty =>
        ty.NormalizeExpandKeepConstraints() is UserDefinedType { ResolvedClass: ArrowTypeDecl arrowTypeDecl } && arrowTypeDecl.Arity == tps.Count - 1,
      null) {
    Contract.Requires(tps != null && 1 <= tps.Count);
    Contract.Requires(req != null);
    Contract.Requires(reads != null);
    Contract.Requires(enclosingModule != null);
    Arity = tps.Count - 1;
    Requires = req;
    Reads = reads;
    Requires.EnclosingClass = this;
    Reads.EnclosingClass = this;
  }
}<|MERGE_RESOLUTION|>--- conflicted
+++ resolved
@@ -9,15 +9,9 @@
   public readonly Function Requires;
   public readonly Function Reads;
 
-<<<<<<< HEAD
   public ArrowTypeDecl(List<TypeParameter> tps, Function req, Function reads, ModuleDefinition enclosingModule, Attributes attributes)
     : base(ArrowType.ArrowTypeName(tps.Count - 1), enclosingModule, tps,
-      new List<MemberDecl> { req, reads }, attributes,
-=======
-  public ArrowTypeDecl(List<TypeParameter> tps, Function req, Function reads, ModuleDefinition module, Attributes attributes)
-    : base(ArrowType.ArrowTypeName(tps.Count - 1), module, tps,
       [req, reads], attributes,
->>>>>>> 0f010ef3
       ty =>
         ty.NormalizeExpandKeepConstraints() is UserDefinedType { ResolvedClass: ArrowTypeDecl arrowTypeDecl } && arrowTypeDecl.Arity == tps.Count - 1,
       null) {
