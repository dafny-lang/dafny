--- conflicted
+++ resolved
@@ -61,13 +61,8 @@
 
   bool ICodeContext.IsGhost { get { return true; } }
   List<TypeParameter> ICodeContext.TypeArgs { get { return TypeArgs; } }
-<<<<<<< HEAD
-  List<Formal> ICodeContext.Ins { get { return new List<Formal>(); } }
+  List<Formal> ICodeContext.Ins { get { return []; } }
   ModuleDefinition IASTVisitorContext.EnclosingModule { get { return EnclosingModule; } }
-=======
-  List<Formal> ICodeContext.Ins { get { return []; } }
-  ModuleDefinition IASTVisitorContext.EnclosingModule { get { return EnclosingModuleDefinition; } }
->>>>>>> 0f010ef3
   bool ICodeContext.MustReverify { get { return false; } }
   bool ICodeContext.AllowsNontermination { get { return false; } }
   CodeGenIdGenerator ICodeContext.CodeGenIdGenerator => CodeGenIdGenerator;
