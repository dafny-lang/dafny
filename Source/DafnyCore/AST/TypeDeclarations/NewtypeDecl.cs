using System;
using System.Collections.Generic;
using System.Diagnostics.Contracts;
using System.Numerics;

namespace Microsoft.Dafny;

public class NewtypeDecl : TopLevelDeclWithMembers, RevealableTypeDecl, RedirectingTypeDecl, IHasDocstring, ICanVerify {
  public override string WhatKind { get { return "newtype"; } }
  public override bool CanBeRevealed() { return true; }
  public PreType BasePreType;
  PreType RedirectingTypeDecl.BasePreType => BasePreType;
  public Type BaseType { get; set; } // null when refining
  public BoundVar Var { get; set; }  // can be null (if non-null, then object.ReferenceEquals(Var.Type, BaseType))
  public Expression Constraint { get; set; }  // is null iff Var is
  public SubsetTypeDecl.WKind WitnessKind { get; set; } = SubsetTypeDecl.WKind.CompiledZero;
  public Expression/*?*/ Witness { get; set; } // non-null iff WitnessKind is Compiled or Ghost
  [FilledInDuringResolution] public NativeType NativeType; // non-null for fixed-size representations (otherwise, use BigIntegers for integers)

  private bool? constraintIsCompilable = null;
  [FilledInDuringResolution]
  bool RedirectingTypeDecl.ConstraintIsCompilable {
    get {
      Contract.Assert(constraintIsCompilable != null);
      return (bool)constraintIsCompilable;
    }
    set {
      Contract.Assert(constraintIsCompilable == null);
      constraintIsCompilable = value;
    }
  }

  [FilledInDuringResolution] public bool TargetTypeCoversAllBitPatterns; // "target complete" -- indicates that any bit pattern that can fill the target type is a value of the newtype

  public NewtypeDecl(RangeToken rangeOrigin, Name name, List<TypeParameter> typeParameters, ModuleDefinition module,
    Type baseType,
    SubsetTypeDecl.WKind witnessKind, Expression witness, List<Type> parentTraits, List<MemberDecl> members, Attributes attributes, bool isRefining)
    : base(rangeOrigin, name, module, typeParameters, members, attributes, isRefining, parentTraits) {
    Contract.Requires(rangeOrigin != null);
    Contract.Requires(name != null);
    Contract.Requires(module != null);
    Contract.Requires(isRefining ^ (baseType != null));
    Contract.Requires((witnessKind == SubsetTypeDecl.WKind.Compiled || witnessKind == SubsetTypeDecl.WKind.Ghost) == (witness != null));
    Contract.Requires(members != null);
    BaseType = baseType;
    Witness = witness;
    WitnessKind = witnessKind;
    this.NewSelfSynonym();
  }
  public NewtypeDecl(RangeToken rangeOrigin, Name name, List<TypeParameter> typeParameters, ModuleDefinition module,
    BoundVar bv, Expression constraint,
    SubsetTypeDecl.WKind witnessKind, Expression witness, List<Type> parentTraits, List<MemberDecl> members, Attributes attributes, bool isRefining)
    : base(rangeOrigin, name, module, typeParameters, members, attributes, isRefining, parentTraits) {
    Contract.Requires(rangeOrigin != null);
    Contract.Requires(name != null);
    Contract.Requires(module != null);
    Contract.Requires(bv != null && bv.Type != null);
    Contract.Requires((witnessKind == SubsetTypeDecl.WKind.Compiled || witnessKind == SubsetTypeDecl.WKind.Ghost) == (witness != null));
    Contract.Requires(members != null);
    BaseType = bv.Type;
    Var = bv;
    Constraint = constraint;
    Witness = witness;
    WitnessKind = witnessKind;
    this.NewSelfSynonym();
  }

  public Type ConcreteBaseType(List<Type> typeArguments) {
    Contract.Requires(TypeArgs.Count == typeArguments.Count);
    if (typeArguments.Count == 0) {
      // this optimization seems worthwhile
      return BaseType;
    }
    var subst = TypeParameter.SubstitutionMap(TypeArgs, typeArguments);
    return BaseType.Subst(subst);
  }

  /// <summary>
  /// Return .BaseType instantiated with "typeArgs", but only look at the part of .BaseType that is in scope.
  /// </summary>
  public Type RhsWithArgument(List<Type> typeArgs) {
    Contract.Requires(typeArgs != null);
    Contract.Requires(typeArgs.Count == TypeArgs.Count);
    var scope = Type.GetScope();
    var rtd = BaseType.AsRevealableType;
    if (rtd != null) {
      Contract.Assume(rtd.AsTopLevelDecl.IsVisibleInScope(scope));
      if (!rtd.IsRevealedInScope(scope)) {
        // type is actually hidden in this scope
        return rtd.SelfSynonym(typeArgs);
      }
    }
    return ConcreteBaseType(typeArgs);
  }

  public TopLevelDecl AsTopLevelDecl => this;
  public TypeDeclSynonymInfo SynonymInfo { get; set; }

  public TypeParameter.EqualitySupportValue EqualitySupport {
    get {
      if (this.BaseType.SupportsEquality) {
        return TypeParameter.EqualitySupportValue.Required;
      } else {
        return TypeParameter.EqualitySupportValue.Unspecified;
      }
    }
  }

  string RedirectingTypeDecl.Name { get { return Name; } }
  IOrigin RedirectingTypeDecl.tok { get { return tok; } }
  Attributes RedirectingTypeDecl.Attributes { get { return Attributes; } }
  ModuleDefinition RedirectingTypeDecl.Module { get { return EnclosingModuleDefinition; } }
  BoundVar RedirectingTypeDecl.Var { get { return Var; } }
  Expression RedirectingTypeDecl.Constraint { get { return Constraint; } }
  SubsetTypeDecl.WKind RedirectingTypeDecl.WitnessKind { get { return WitnessKind; } }
  Expression RedirectingTypeDecl.Witness { get { return Witness; } }
  VerificationIdGenerator RedirectingTypeDecl.IdGenerator { get { return IdGenerator; } }

  public bool ContainsHide {
    get => throw new NotSupportedException();
    set => throw new NotSupportedException();
  }

  bool ICodeContext.IsGhost {
    get { throw new NotSupportedException(); }  // if .IsGhost is needed, the object should always be wrapped in an CodeContextWrapper
  }
  List<TypeParameter> ICodeContext.TypeArgs { get { return TypeArgs; } }
  List<Formal> ICodeContext.Ins { get { return new List<Formal>(); } }
  ModuleDefinition IASTVisitorContext.EnclosingModule { get { return EnclosingModuleDefinition; } }
  bool ICodeContext.MustReverify { get { return false; } }
  bool ICodeContext.AllowsNontermination { get { return false; } }
  CodeGenIdGenerator ICodeContext.CodeGenIdGenerator => CodeGenIdGenerator;
  string ICallable.NameRelativeToModule { get { return Name; } }
  Specification<Expression> ICallable.Decreases {
    get {
      // The resolver checks that a NewtypeDecl sits in its own SSC in the call graph.  Therefore,
      // the question of what its Decreases clause is should never arise.
      throw new cce.UnreachableException();
    }
  }
  bool ICallable.InferredDecreases {
    get { throw new cce.UnreachableException(); }  // see comment above about ICallable.Decreases
    set { throw new cce.UnreachableException(); }  // see comment above about ICallable.Decreases
  }

  public override bool AcceptThis => true;

  public override bool IsEssentiallyEmpty() {
    // A "newtype" is not considered "essentially empty", because it always has a parent type to be resolved.
    return false;
  }

  public string GetTriviaContainingDocstring() {
<<<<<<< HEAD
    if (GetTriviaContainingDocstringFromStartTokenOrNull() is { } triviaFound and not "") {
      return triviaFound;
    }

=======
    IOrigin candidate = null;
>>>>>>> de81b69e
    foreach (var token in OwnedTokens) {
      if (token.val == "=") {
        if ((token.Prev.TrailingTrivia + token.LeadingTrivia).Trim() is { } tentativeTrivia1 and not "") {
          return tentativeTrivia1;
        }
      }
    }

    if (EndToken.TrailingTrivia.Trim() is { } tentativeTrivia and not "") {
      return tentativeTrivia;
    }

    return null;
  }

  public ModuleDefinition ContainingModule => EnclosingModuleDefinition;
  public bool ShouldVerify => true; // This could be made more accurate
  public string Designator => WhatKind;
}

public class NativeType {
  public readonly string Name;
  public readonly BigInteger LowerBound;
  public readonly BigInteger UpperBound;
  public readonly int Bitwidth;  // for unassigned types, this shows the number of bits in the type; else is 0
  public enum Selection { Byte, SByte, UShort, Short, UInt, Int, Number, ULong, Long, UDoubleLong, DoubleLong }
  public readonly Selection Sel;
  public NativeType(string Name, BigInteger LowerBound, BigInteger UpperBound, int bitwidth, Selection sel) {
    Contract.Requires(Name != null);
    Contract.Requires(0 <= bitwidth && (bitwidth == 0 || LowerBound == 0));
    this.Name = Name;
    this.LowerBound = LowerBound;
    this.UpperBound = UpperBound;
    this.Bitwidth = bitwidth;
    this.Sel = sel;
  }

  public Selection? UnsignedCounterpart() {
    switch (Sel) {
      case Selection.SByte: return Selection.Byte;
      case Selection.Short: return Selection.UShort;
      case Selection.Int: return Selection.UInt;
      case Selection.Long: return Selection.ULong;
      default:
        return null;
    }
  }
}

public interface RevealableTypeDecl {
  TopLevelDecl AsTopLevelDecl { get; }
  TypeDeclSynonymInfo SynonymInfo { get; set; }
}<|MERGE_RESOLUTION|>--- conflicted
+++ resolved
@@ -151,14 +151,10 @@
   }
 
   public string GetTriviaContainingDocstring() {
-<<<<<<< HEAD
     if (GetTriviaContainingDocstringFromStartTokenOrNull() is { } triviaFound and not "") {
       return triviaFound;
     }
 
-=======
-    IOrigin candidate = null;
->>>>>>> de81b69e
     foreach (var token in OwnedTokens) {
       if (token.val == "=") {
         if ((token.Prev.TrailingTrivia + token.LeadingTrivia).Trim() is { } tentativeTrivia1 and not "") {
