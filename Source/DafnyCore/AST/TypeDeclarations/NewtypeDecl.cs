--- conflicted
+++ resolved
@@ -115,11 +115,7 @@
   }
 
   string RedirectingTypeDecl.Name { get { return Name; } }
-<<<<<<< HEAD
-  IOrigin RedirectingTypeDecl.tok { get { return Tok; } }
-=======
-  IOrigin INode.Tok { get { return Tok; } }
->>>>>>> b964908e
+  IOrigin RedirectingTypeDecl.Tok { get { return Tok; } }
   Attributes RedirectingTypeDecl.Attributes { get { return Attributes; } }
   ModuleDefinition RedirectingTypeDecl.Module { get { return EnclosingModuleDefinition; } }
   BoundVar RedirectingTypeDecl.Var { get { return Var; } }
