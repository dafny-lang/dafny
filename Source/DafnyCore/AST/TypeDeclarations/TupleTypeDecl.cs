--- conflicted
+++ resolved
@@ -36,13 +36,8 @@
   private TupleTypeDecl(ModuleDefinition systemEnclosingModule, List<TypeParameter> typeArgs, List<bool> argumentGhostness, Attributes attributes)
     : base(SourceOrigin.NoToken, new Name(SystemModuleManager.TupleTypeName(argumentGhostness)), systemEnclosingModule, typeArgs,
       CreateConstructors(typeArgs, argumentGhostness),
-<<<<<<< HEAD
-      new List<Type>(), new List<MemberDecl>(), attributes, false) {
+      [], [], attributes, false) {
     Contract.Requires(systemEnclosingModule != null);
-=======
-      [], [], attributes, false) {
-    Contract.Requires(systemModule != null);
->>>>>>> 0f010ef3
     Contract.Requires(typeArgs != null);
     Contract.Assert(Ctors.Count == 1);
     ArgumentGhostness = argumentGhostness;
