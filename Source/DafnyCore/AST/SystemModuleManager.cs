--- conflicted
+++ resolved
@@ -95,13 +95,8 @@
     // create type synonym 'string'
     StringDecl = new TypeSynonymDecl(SourceOrigin.NoToken, new Name("string"),
       new TypeParameter.TypeParameterCharacteristics(TypeParameter.EqualitySupportValue.InferredRequired, Type.AutoInitInfo.CompilableValue, false),
-<<<<<<< HEAD
-      new List<TypeParameter>(), SystemModule, new SeqType(new CharType()), null);
+      [], SystemModule, new SeqType(new CharType()), null);
     SystemModule.SourceDecls.Add(StringDecl);
-=======
-      [], SystemModule, new SeqType(new CharType()), null);
-    SystemModule.SourceDecls.Add(str);
->>>>>>> bc49bb76
     // create subset type 'nat'
     var bvNat = new BoundVar(Token.NoToken, "x", Type.Int);
     var natConstraint = Expression.CreateAtMost(Expression.CreateIntLiteral(Token.NoToken, 0), Expression.CreateIdentExpr(bvNat));
