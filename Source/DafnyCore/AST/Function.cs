--- conflicted
+++ resolved
@@ -48,37 +48,23 @@
       yield return a;
     }
 
-<<<<<<< HEAD
     if (Body is null && HasPostcondition && !EnclosingClass.EnclosingModuleDefinition.IsAbstract && !HasExternAttribute) {
-      yield return AssumptionDescription.NoBody(IsGhost);
-=======
-    if (Body is null && HasPostcondition && !EnclosingClass.EnclosingModuleDefinition.IsAbstract) {
       yield return new Assumption(this, tok, AssumptionDescription.NoBody(IsGhost));
->>>>>>> 0727f12f
     }
 
     if (Body is not null && HasConcurrentAttribute) {
       yield return new Assumption(this, tok, AssumptionDescription.HasConcurrentAttribute);
     }
 
-<<<<<<< HEAD
     if (HasExternAttribute) {
-      yield return AssumptionDescription.ExternFunction;
+      yield return new Assumption(this, tok, AssumptionDescription.ExternFunction);
       if (HasPostcondition && !HasAxiomAttribute) {
-        yield return AssumptionDescription.ExternWithPostcondition;
+        yield return new Assumption(this, tok, AssumptionDescription.ExternWithPostcondition);
       }
     }
 
     if (HasExternAttribute && HasPrecondition && !HasAxiomAttribute) {
-      yield return AssumptionDescription.ExternWithPrecondition;
-=======
-    if (HasExternAttribute && HasPostcondition) {
-      yield return new Assumption(this, tok, AssumptionDescription.ExternWithPostcondition);
-    }
-
-    if (HasExternAttribute && HasPrecondition) {
       yield return new Assumption(this, tok, AssumptionDescription.ExternWithPrecondition);
->>>>>>> 0727f12f
     }
 
     foreach (var c in Descendants()) {
