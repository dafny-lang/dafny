--- conflicted
+++ resolved
@@ -89,21 +89,9 @@
     return firstToken;
   }
 
-<<<<<<< HEAD
-<<<<<<< HEAD
   public override IEnumerable<INode> Children => new[] { DefaultModule };
 
   public override IEnumerable<INode> PreResolveChildren => Children;
-=======
-  public override IEnumerable<Node> Children => new[] { DefaultModule };
-
-  public override IEnumerable<Node> PreResolveChildren => Children;
->>>>>>> 25bf20898242f~1
-=======
-  public override IEnumerable<INode> Children => new[] { DefaultModule };
-
-  public override IEnumerable<INode> PreResolveChildren => Children;
->>>>>>> 25bf2089
 
   public override IEnumerable<Assumption> Assumptions(Declaration decl) {
     return Modules().SelectMany(m => m.Assumptions(decl));
