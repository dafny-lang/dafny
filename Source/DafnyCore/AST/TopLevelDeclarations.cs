--- conflicted
+++ resolved
@@ -23,12 +23,8 @@
   public IToken StartToken = Token.NoToken;
   public IToken EndToken = Token.NoToken;
   public IToken TokenWithTrailingDocString = Token.NoToken;
-<<<<<<< HEAD
   public List<IToken> OwnedTokens = new();
-  public readonly string Name;
-=======
   public string Name;
->>>>>>> 056ce5c1
   public bool IsRefining;
   IToken IRegion.BodyStartTok { get { return BodyStartTok; } }
   IToken IRegion.BodyEndTok { get { return BodyEndTok; } }
