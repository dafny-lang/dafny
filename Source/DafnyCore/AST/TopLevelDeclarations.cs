--- conflicted
+++ resolved
@@ -1072,15 +1072,10 @@
   }
 
   public IToken NameToken => tok;
-<<<<<<< HEAD
-  public override IEnumerable<Node> Children => (Attributes != null ? new List<Node> { Attributes } : Enumerable.Empty<Node>()).Concat(TopLevelDecls).
-    Concat(RefinementQId == null ? Enumerable.Empty<Node>() : new Node[] { RefinementQId });
-=======
   public override IEnumerable<Node> Children => (Attributes != null ? new List<Node> { Attributes } : Enumerable.Empty<Node>()).Concat(TopLevelDecls);
   public override IEnumerable<Node> PreResolveChildren => Includes.Concat<Node>(TopLevelDecls).Concat<Node>(
     PrefixNamedModules.Select(tuple => tuple.Item2)
-    );
->>>>>>> 6cb5c5ff
+    ).Concat(RefinementQId == null ? Enumerable.Empty<Node>() : new Node[] { RefinementQId });
 }
 
 public class DefaultModuleDecl : ModuleDefinition {
