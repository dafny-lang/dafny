--- conflicted
+++ resolved
@@ -132,15 +132,7 @@
 
   internal FreshIdGenerator IdGenerator = new();
   public IToken NameToken => tok;
-<<<<<<< HEAD
   public override IEnumerable<INode> Children => (Attributes != null ? new List<INode> { Attributes } : Enumerable.Empty<INode>());
-=======
-  public virtual IEnumerable<INode> Children {
-    get {
-      return Enumerable.Empty<INode>();
-    }
-  }
->>>>>>> 2311d540
 }
 
 public class TypeParameter : TopLevelDecl {
