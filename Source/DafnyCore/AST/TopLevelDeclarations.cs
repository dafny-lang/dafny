using System;
using System.Collections.Generic;
using System.Diagnostics.Contracts;
using System.Numerics;
using System.Linq;

namespace Microsoft.Dafny;

public abstract class Declaration : INamedRegion, IAttributeBearingDeclaration, IDeclarationOrUsage {
  [ContractInvariantMethod]
  void ObjectInvariant() {
    Contract.Invariant(tok != null);
    Contract.Invariant(Name != null);
  }

  public static string IdProtect(string name) {
    return DafnyOptions.O.Compiler.PublicIdProtect(name);
  }

  public IToken tok;
  public IToken BodyStartTok = Token.NoToken;
  public IToken BodyEndTok = Token.NoToken;
  public IToken StartToken = Token.NoToken;
  public IToken EndToken = Token.NoToken;
  public IToken TokenWithTrailingDocString = Token.NoToken;
  public string Name;
  public bool IsRefining;
  IToken IRegion.BodyStartTok { get { return BodyStartTok; } }
  IToken IRegion.BodyEndTok { get { return BodyEndTok; } }
  string INamedRegion.Name { get { return Name; } }

  private VisibilityScope opaqueScope = new VisibilityScope();
  private VisibilityScope revealScope = new VisibilityScope();

  private bool scopeIsInherited = false;

  public virtual bool CanBeExported() {
    return true;
  }

  public virtual bool CanBeRevealed() {
    return false;
  }

  public bool ScopeIsInherited { get { return scopeIsInherited; } }

  public void AddVisibilityScope(VisibilityScope scope, bool IsOpaque) {
    if (IsOpaque) {
      opaqueScope.Augment(scope);
    } else {
      revealScope.Augment(scope);
    }
  }

  public void InheritVisibility(Declaration d, bool onlyRevealed = true) {
    Contract.Assert(opaqueScope.IsEmpty());
    Contract.Assert(revealScope.IsEmpty());
    scopeIsInherited = false;

    revealScope = d.revealScope;

    if (!onlyRevealed) {
      opaqueScope = d.opaqueScope;
    }
    scopeIsInherited = true;

  }

  public bool IsRevealedInScope(VisibilityScope scope) {
    return revealScope.VisibleInScope(scope);
  }

  public bool IsVisibleInScope(VisibilityScope scope) {
    return IsRevealedInScope(scope) || opaqueScope.VisibleInScope(scope);
  }

  protected string sanitizedName;
  public virtual string SanitizedName => sanitizedName ??= NonglobalVariable.SanitizeName(Name);

  protected string compileName;
  public virtual string CompileName {
    get {
      if (compileName == null) {
        IsExtern(out _, out compileName);
        compileName ??= SanitizedName;
      }
      return compileName;
    }
  }

  public bool IsExtern(out string/*?*/ qualification, out string/*?*/ name) {
    // ensures result==false ==> qualification == null && name == null
    Contract.Ensures(Contract.Result<bool>() || (Contract.ValueAtReturn(out qualification) == null && Contract.ValueAtReturn(out name) == null));
    // ensures result==true ==> qualification != null ==> name != null
    Contract.Ensures(!Contract.Result<bool>() || Contract.ValueAtReturn(out qualification) == null || Contract.ValueAtReturn(out name) != null);

    qualification = null;
    name = null;
    if (!DafnyOptions.O.DisallowExterns) {
      var externArgs = Attributes.FindExpressions(this.Attributes, "extern");
      if (externArgs != null) {
        if (externArgs.Count == 0) {
          return true;
        } else if (externArgs.Count == 1 && externArgs[0] is StringLiteralExpr) {
          name = externArgs[0].AsStringLiteral();
          return true;
        } else if (externArgs.Count == 2 && externArgs[0] is StringLiteralExpr && externArgs[1] is StringLiteralExpr) {
          qualification = externArgs[0].AsStringLiteral();
          name = externArgs[1].AsStringLiteral();
          return true;
        }
      }
    }
    return false;
  }
  public Attributes Attributes;  // readonly, except during class merging in the refinement transformations and when changed by Compiler.MarkCapitalizationConflict
  Attributes IAttributeBearingDeclaration.Attributes => Attributes;

  public Declaration(IToken tok, string name, Attributes attributes, bool isRefining) {
    Contract.Requires(tok != null);
    Contract.Requires(name != null);
    this.tok = tok;
    this.Name = name;
    this.Attributes = attributes;
    this.IsRefining = isRefining;
  }

  [Pure]
  public override string ToString() {
    Contract.Ensures(Contract.Result<string>() != null);
    return Name;
  }

  internal FreshIdGenerator IdGenerator = new();
  public IToken NameToken => tok;
<<<<<<< HEAD
  public virtual IEnumerable<INode> Children => Enumerable.Empty<INode>();
=======
  public virtual IEnumerable<INode> Children {
    get {

      return Enumerable.Empty<INode>();
    }
  }
>>>>>>> 6eb02e54
}

public class TypeParameter : TopLevelDecl {
  public interface ParentType {
    string FullName { get; }
  }

  public override string WhatKind => "type parameter";

  ParentType parent;
  public ParentType Parent {
    get {
      return parent;
    }
    set {
      Contract.Requires(Parent == null);  // set it only once
      Contract.Requires(value != null);
      parent = value;
    }
  }

  public override string SanitizedName {
    get {
      if (sanitizedName == null) {
        var name = Name;
        if (parent is MemberDecl && !name.StartsWith("_")) {
          // prepend "_" to type parameters of functions and methods, to ensure they don't clash with type parameters of the enclosing type
          name = "_" + name;
        }
        sanitizedName = NonglobalVariable.SanitizeName(name);
      }
      return sanitizedName;
    }
  }

  public override string CompileName => SanitizedName; // Ignore :extern

  /// <summary>
  /// NonVariant_Strict     (default) - non-variant, no uses left of an arrow
  /// NonVariant_Permissive    !      - non-variant
  /// Covariant_Strict         +      - co-variant, no uses left of an arrow
  /// Covariant_Permissive     *      - co-variant
  /// Contravariant            -      - contra-variant
  /// </summary>
  public enum TPVarianceSyntax { NonVariant_Strict, NonVariant_Permissive, Covariant_Strict, Covariant_Permissive, Contravariance }
  public enum TPVariance { Co, Non, Contra }
  public static TPVariance Negate(TPVariance v) {
    switch (v) {
      case TPVariance.Co:
        return TPVariance.Contra;
      case TPVariance.Contra:
        return TPVariance.Co;
      default:
        return v;
    }
  }
  public static int Direction(TPVariance v) {
    switch (v) {
      case TPVariance.Co:
        return 1;
      case TPVariance.Contra:
        return -1;
      default:
        return 0;
    }
  }
  public TPVarianceSyntax VarianceSyntax;
  public TPVariance Variance {
    get {
      switch (VarianceSyntax) {
        case TPVarianceSyntax.Covariant_Strict:
        case TPVarianceSyntax.Covariant_Permissive:
          return TPVariance.Co;
        case TPVarianceSyntax.NonVariant_Strict:
        case TPVarianceSyntax.NonVariant_Permissive:
          return TPVariance.Non;
        case TPVarianceSyntax.Contravariance:
          return TPVariance.Contra;
        default:
          Contract.Assert(false);  // unexpected VarianceSyntax
          throw new cce.UnreachableException();
      }
    }
  }
  public bool StrictVariance {
    get {
      switch (VarianceSyntax) {
        case TPVarianceSyntax.Covariant_Strict:
        case TPVarianceSyntax.NonVariant_Strict:
          return true;
        case TPVarianceSyntax.Covariant_Permissive:
        case TPVarianceSyntax.NonVariant_Permissive:
        case TPVarianceSyntax.Contravariance:
          return false;
        default:
          Contract.Assert(false);  // unexpected VarianceSyntax
          throw new cce.UnreachableException();
      }
    }
  }

  public enum EqualitySupportValue { Required, InferredRequired, Unspecified }
  public struct TypeParameterCharacteristics {
    public EqualitySupportValue EqualitySupport;  // the resolver may change this value from Unspecified to InferredRequired (for some signatures that may immediately imply that equality support is required)
    public Type.AutoInitInfo AutoInit;
    public bool HasCompiledValue => AutoInit == Type.AutoInitInfo.CompilableValue;
    public bool IsNonempty => AutoInit != Type.AutoInitInfo.MaybeEmpty;
    public bool ContainsNoReferenceTypes;
    public TypeParameterCharacteristics(bool dummy) {
      EqualitySupport = EqualitySupportValue.Unspecified;
      AutoInit = Type.AutoInitInfo.MaybeEmpty;
      ContainsNoReferenceTypes = false;
    }
    public TypeParameterCharacteristics(EqualitySupportValue eqSupport, Type.AutoInitInfo autoInit, bool containsNoReferenceTypes) {
      EqualitySupport = eqSupport;
      AutoInit = autoInit;
      ContainsNoReferenceTypes = containsNoReferenceTypes;
    }
  }
  public TypeParameterCharacteristics Characteristics;
  public bool SupportsEquality {
    get { return Characteristics.EqualitySupport != EqualitySupportValue.Unspecified; }
  }

  public bool NecessaryForEqualitySupportOfSurroundingInductiveDatatype = false;  // computed during resolution; relevant only when Parent denotes an IndDatatypeDecl

  public bool IsToplevelScope { // true if this type parameter is on a toplevel (ie. class C<T>), and false if it is on a member (ie. method m<T>(...))
    get { return parent is TopLevelDecl; }
  }
  public int PositionalIndex; // which type parameter this is (ie. in C<S, T, U>, S is 0, T is 1 and U is 2).

  public TypeParameter(IToken tok, string name, TPVarianceSyntax varianceS, TypeParameterCharacteristics characteristics)
    : base(tok, name, null, new List<TypeParameter>(), null, false) {
    Contract.Requires(tok != null);
    Contract.Requires(name != null);
    Characteristics = characteristics;
    VarianceSyntax = varianceS;
  }

  public TypeParameter(IToken tok, string name, TPVarianceSyntax varianceS)
    : this(tok, name, varianceS, new TypeParameterCharacteristics(false)) {
    Contract.Requires(tok != null);
    Contract.Requires(name != null);
  }

  public TypeParameter(IToken tok, string name, int positionalIndex, ParentType parent)
     : this(tok, name, TPVarianceSyntax.NonVariant_Strict) {
    PositionalIndex = positionalIndex;
    Parent = parent;
  }

  public override string FullName {
    get {
      // when debugging, print it all:
      return /* Parent.FullName + "." + */ Name;
    }
  }

  public static TypeParameterCharacteristics GetExplicitCharacteristics(TopLevelDecl d) {
    Contract.Requires(d != null);
    TypeParameterCharacteristics characteristics = new TypeParameterCharacteristics(false);
    if (d is OpaqueTypeDecl) {
      var dd = (OpaqueTypeDecl)d;
      characteristics = dd.Characteristics;
    } else if (d is TypeSynonymDecl) {
      var dd = (TypeSynonymDecl)d;
      characteristics = dd.Characteristics;
    }
    if (characteristics.EqualitySupport == EqualitySupportValue.InferredRequired) {
      return new TypeParameterCharacteristics(EqualitySupportValue.Unspecified, characteristics.AutoInit, characteristics.ContainsNoReferenceTypes);
    } else {
      return characteristics;
    }
  }
}

// Represents a submodule declaration at module level scope
abstract public class ModuleDecl : TopLevelDecl {
  public override string WhatKind { get { return "module"; } }
  [FilledInDuringResolution] public ModuleSignature Signature; // filled in topological order.
  public virtual ModuleSignature AccessibleSignature(bool ignoreExports) {
    Contract.Requires(Signature != null);
    return Signature;
  }
  public virtual ModuleSignature AccessibleSignature() {
    Contract.Requires(Signature != null);
    return Signature;
  }
  public int Height;

  public readonly bool Opened;

  public ModuleDecl(IToken tok, string name, ModuleDefinition parent, bool opened, bool isRefining)
    : base(tok, name, parent, new List<TypeParameter>(), null, isRefining) {
    Height = -1;
    Signature = null;
    Opened = opened;
  }
  public abstract object Dereference();

  public int? ResolvedHash { get; set; }
}
// Represents module X { ... }
public class LiteralModuleDecl : ModuleDecl {
  public readonly ModuleDefinition ModuleDef;

  [FilledInDuringResolution] public ModuleSignature DefaultExport;  // the default export set of the module.

  private ModuleSignature emptySignature;
  public override ModuleSignature AccessibleSignature(bool ignoreExports) {
    if (ignoreExports) {
      return Signature;
    }
    return this.AccessibleSignature();
  }
  public override ModuleSignature AccessibleSignature() {
    if (DefaultExport == null) {
      if (emptySignature == null) {
        emptySignature = new ModuleSignature();
      }
      return emptySignature;
    }
    return DefaultExport;
  }

  public override IEnumerable<INode> Children => new[] { ModuleDef };

  public LiteralModuleDecl(ModuleDefinition module, ModuleDefinition parent)
    : base(module.tok, module.Name, parent, false, false) {
    ModuleDef = module;
    StartToken = module.StartToken;
    TokenWithTrailingDocString = module.TokenWithTrailingDocString;
  }
  public override object Dereference() { return ModuleDef; }
}
// Represents "module name = path;", where name is an identifier and path is a possibly qualified name.
public class AliasModuleDecl : ModuleDecl, IHasUsages {
  public readonly ModuleQualifiedId TargetQId; // generated by the parser, this is looked up
  public readonly List<IToken> Exports; // list of exports sets
  [FilledInDuringResolution] public bool ShadowsLiteralModule;  // initialized early during Resolution (and used not long after that); true for "import opened A = A" where "A" is a literal module in the same scope

  public AliasModuleDecl(ModuleQualifiedId path, IToken name, ModuleDefinition parent, bool opened, List<IToken> exports)
    : base(name, name.val, parent, opened, false) {
    Contract.Requires(path != null && path.Path.Count > 0);
    Contract.Requires(exports != null);
    Contract.Requires(exports.Count == 0 || path.Path.Count == 1);
    TargetQId = path;
    Exports = exports;
  }

  public override ModuleDefinition Dereference() { return Signature.ModuleDef; }
  public IEnumerable<IDeclarationOrUsage> GetResolvedDeclarations() {
    return new[] { Dereference() };
  }
}

// Represents "module name as path [ = compilePath];", where name is a identifier and path is a possibly qualified name.
// Used to be called ModuleFacadeDecl -- renamed to be like LiteralModuleDecl, AliasModuleDecl
public class AbstractModuleDecl : ModuleDecl {
  public readonly ModuleQualifiedId QId;
  public readonly List<IToken> Exports; // list of exports sets
  public ModuleDecl CompileRoot;
  public ModuleSignature OriginalSignature;

  public AbstractModuleDecl(ModuleQualifiedId qid, IToken name, ModuleDefinition parent, bool opened, List<IToken> exports)
    : base(name, name.val, parent, opened, false) {
    Contract.Requires(qid != null && qid.Path.Count > 0);
    Contract.Requires(exports != null);

    QId = qid;
    Exports = exports;
  }
  public override object Dereference() { return this; }
}

// Represents the exports of a module.
public class ModuleExportDecl : ModuleDecl {
  public readonly bool IsDefault;
  public List<ExportSignature> Exports; // list of TopLevelDecl that are included in the export
  public List<IToken> Extends; // list of exports that are extended
  [FilledInDuringResolution] public readonly List<ModuleExportDecl> ExtendDecls = new List<ModuleExportDecl>();
  [FilledInDuringResolution] public readonly HashSet<Tuple<Declaration, bool>> ExportDecls = new HashSet<Tuple<Declaration, bool>>();
  public bool RevealAll; // only kept for initial rewriting, then discarded
  public bool ProvideAll;

  public readonly VisibilityScope ThisScope;
  public ModuleExportDecl(IToken tok, ModuleDefinition parent,
    List<ExportSignature> exports, List<IToken> extends, bool provideAll, bool revealAll, bool isDefault, bool isRefining)
    : base(tok, (isDefault || tok.val == "export") ? parent.Name : tok.val, parent, false, isRefining) {
    Contract.Requires(exports != null);
    IsDefault = isDefault;
    Exports = exports;
    Extends = extends;
    ProvideAll = provideAll;
    RevealAll = revealAll;
    ThisScope = new VisibilityScope(this.FullSanitizedName);
  }

  public ModuleExportDecl(IToken tok, string name, ModuleDefinition parent,
    List<ExportSignature> exports, List<IToken> extends, bool provideAll, bool revealAll, bool isDefault, bool isRefining)
    : base(tok, name, parent, false, isRefining) {
    Contract.Requires(exports != null);
    IsDefault = isDefault;
    Exports = exports;
    Extends = extends;
    ProvideAll = provideAll;
    RevealAll = revealAll;
    ThisScope = new VisibilityScope(this.FullSanitizedName);
  }

  public void SetupDefaultSignature() {
    Contract.Requires(this.Signature == null);
    var sig = new ModuleSignature();
    sig.ModuleDef = this.EnclosingModuleDefinition;
    sig.IsAbstract = this.EnclosingModuleDefinition.IsAbstract;
    sig.VisibilityScope = new VisibilityScope();
    sig.VisibilityScope.Augment(ThisScope);
    this.Signature = sig;
  }

  public override object Dereference() { return this; }
  public override bool CanBeExported() {
    return false;
  }

}

public class ExportSignature : IHasUsages {
  public readonly IToken Tok;
  public readonly IToken ClassIdTok;
  public readonly bool Opaque;
  public readonly string ClassId;
  public readonly string Id;

  [FilledInDuringResolution] public Declaration Decl;

  [ContractInvariantMethod]
  void ObjectInvariant() {
    Contract.Invariant(Tok != null);
    Contract.Invariant(Id != null);
    Contract.Invariant((ClassId != null) == (ClassIdTok != null));
  }

  public ExportSignature(IToken prefixTok, string prefix, IToken idTok, string id, bool opaque) {
    Contract.Requires(prefixTok != null);
    Contract.Requires(prefix != null);
    Contract.Requires(idTok != null);
    Contract.Requires(id != null);
    Tok = idTok;
    ClassIdTok = prefixTok;
    ClassId = prefix;
    Id = id;
    Opaque = opaque;
  }

  public ExportSignature(IToken idTok, string id, bool opaque) {
    Contract.Requires(idTok != null);
    Contract.Requires(id != null);
    Tok = idTok;
    Id = id;
    Opaque = opaque;
  }

  public override string ToString() {
    if (ClassId != null) {
      return ClassId + "." + Id;
    }
    return Id;
  }

  public IToken NameToken => Tok;
  public IEnumerable<INode> Children => Enumerable.Empty<INode>();
  public IEnumerable<IDeclarationOrUsage> GetResolvedDeclarations() {
    return new[] { Decl };
  }
}

public class ModuleSignature {
  public VisibilityScope VisibilityScope = null;
  public readonly Dictionary<string, ModuleDecl> ShadowedImportedModules = new();
  public readonly Dictionary<string, TopLevelDecl> TopLevels = new Dictionary<string, TopLevelDecl>();
  public readonly Dictionary<string, ModuleExportDecl> ExportSets = new Dictionary<string, ModuleExportDecl>();
  public readonly Dictionary<string, Tuple<DatatypeCtor, bool>> Ctors = new Dictionary<string, Tuple<DatatypeCtor, bool>>();
  public readonly Dictionary<string, MemberDecl> StaticMembers = new Dictionary<string, MemberDecl>();
  public ModuleDefinition ModuleDef = null; // Note: this is null if this signature does not correspond to a specific definition (i.e.
                                            // it is abstract). Otherwise, it points to that definition.
  public ModuleSignature CompileSignature = null; // This is the version of the signature that should be used at compile time.
  public ModuleSignature Refines = null;
  public bool IsAbstract = false;
  public ModuleSignature() { }
  public int? ResolvedHash { get; set; }

  // Qualified accesses follow module imports
  public bool FindImport(string name, out ModuleDecl decl) {
    TopLevelDecl top;
    if (TopLevels.TryGetValue(name, out top) && top is ModuleDecl) {
      decl = (ModuleDecl)top;
      return true;
    } else {
      decl = null;
      return false;
    }
  }
}

public class ModuleQualifiedId {
  public readonly List<IToken> Path; // Path != null && Path.Count > 0

  public ModuleQualifiedId(List<IToken> path) {
    Contract.Assert(path != null && path.Count > 0);
    this.Path = path; // note that the list is aliased -- not to be modified after construction
  }

  // Creates a clone, including a copy of the list;
  // if the argument is true, resolution information is included
  public ModuleQualifiedId Clone(bool includeResInfo) {
    List<IToken> newlist = new List<IToken>(Path);
    ModuleQualifiedId cl = new ModuleQualifiedId(newlist);
    if (includeResInfo) {
      cl.Root = this.Root;
      cl.Decl = this.Decl;
      cl.Def = this.Def;
      cl.Sig = this.Sig;
      Contract.Assert(this.Def == this.Sig.ModuleDef);
    }
    return cl;
  }

  public string rootName() {
    return Path[0].val;
  }

  public IToken rootToken() {
    return Path[0];
  }

  override public string ToString() {
    string s = Path[0].val;
    for (int i = 1; i < Path.Count; ++i) {
      s = s + "." + Path[i].val;
    }

    return s;
  }

  public void SetRoot(ModuleDecl m) {
    this.Root = m;
  }

  public void Set(ModuleDecl m) {
    if (m == null) {
      this.Decl = null;
      this.Def = null;
      this.Sig = null;
    } else {
      this.Decl = m;
      this.Def = ((LiteralModuleDecl)m).ModuleDef;
      this.Sig = m.Signature;
    }
  }

  // The following are filled in during resolution
  // Note that the root (first path segment) is resolved initially,
  // as it is needed to determine dependency relationships.
  // Then later the rest of the path is resolved, at which point all of the
  // ids in the path have been fully resolved
  // Note also that the resolution of the root depends on the syntactice location
  // of the qualified id; the resolution of subsequent ids depends on the
  // default export set of the previous id.
  [FilledInDuringResolution] public ModuleDecl Root; // the module corresponding to Path[0].val
  [FilledInDuringResolution] public ModuleDecl Decl; // the module corresponding to the full path
  [FilledInDuringResolution] public ModuleDefinition Def; // the module definition corresponding to the full path
  [FilledInDuringResolution] public ModuleSignature Sig; // the module signature corresponding to the full path
}

public class ModuleDefinition : IDeclarationOrUsage, INamedRegion, IAttributeBearingDeclaration {
  public readonly IToken tok;
  public IToken BodyStartTok = Token.NoToken;
  public IToken BodyEndTok = Token.NoToken;
  public IToken StartToken = Token.NoToken;
  public IToken TokenWithTrailingDocString = Token.NoToken;
  public readonly string DafnyName; // The (not-qualified) name as seen in Dafny source code
  public readonly string Name; // (Last segment of the) module name
  public string FullDafnyName {
    get {
      if (EnclosingModule == null) {
        return "";
      }

      string n = EnclosingModule.FullDafnyName;
      return (n.Length == 0 ? n : (n + ".")) + DafnyName;
    }
  }
  public string FullName {
    get {
      if (EnclosingModule == null || EnclosingModule.IsDefaultModule) {
        return Name;
      } else {
        return EnclosingModule.FullName + "." + Name;
      }
    }
  }
  public readonly List<IToken> PrefixIds; // The qualified module name, except the last segment when a
                                          // nested module declaration is outside its enclosing module
  IToken IRegion.BodyStartTok { get { return BodyStartTok; } }
  IToken IRegion.BodyEndTok { get { return BodyEndTok; } }
  string INamedRegion.Name { get { return Name; } }
  public ModuleDefinition EnclosingModule;  // readonly, except can be changed by resolver for prefix-named modules when the real parent is discovered
  public readonly Attributes Attributes;
  Attributes IAttributeBearingDeclaration.Attributes => Attributes;
  public ModuleQualifiedId RefinementQId; // full qualified ID of the refinement parent, null if no refinement base
  public bool SuccessfullyResolved;  // set to true upon successful resolution; modules that import an unsuccessfully resolved module are not themselves resolved

  public List<Include> Includes;

  [FilledInDuringResolution] public readonly List<TopLevelDecl> TopLevelDecls = new List<TopLevelDecl>();  // filled in by the parser; readonly after that, except for the addition of prefix-named modules, which happens in the resolver
  [FilledInDuringResolution] public readonly List<Tuple<List<IToken>, LiteralModuleDecl>> PrefixNamedModules = new List<Tuple<List<IToken>, LiteralModuleDecl>>();  // filled in by the parser; emptied by the resolver
  [FilledInDuringResolution] public readonly Graph<ICallable> CallGraph = new Graph<ICallable>();
  [FilledInDuringResolution] public int Height;  // height in the topological sorting of modules;
  public readonly bool IsAbstract;
  public readonly bool IsFacade; // True iff this module represents a module facade (that is, an abstract interface)
  private readonly bool IsBuiltinName; // true if this is something like _System that shouldn't have it's name mangled.
  public readonly bool IsToBeVerified;
  public readonly bool IsToBeCompiled;

  public int? ResolvedHash { get; set; }

  [ContractInvariantMethod]
  void ObjectInvariant() {
    Contract.Invariant(cce.NonNullElements(TopLevelDecls));
    Contract.Invariant(CallGraph != null);
  }

  public ModuleDefinition(IToken tok, string name, List<IToken> prefixIds, bool isAbstract, bool isFacade,
    ModuleQualifiedId refinementQId, ModuleDefinition parent, Attributes attributes, bool isBuiltinName,
    bool isToBeVerified, bool isToBeCompiled) {
    Contract.Requires(tok != null);
    Contract.Requires(name != null);
    this.tok = tok;
    this.DafnyName = tok.val;
    this.Name = name;
    this.PrefixIds = prefixIds;
    this.Attributes = attributes;
    this.EnclosingModule = parent;
    this.RefinementQId = refinementQId;
    this.IsAbstract = isAbstract;
    this.IsFacade = isFacade;
    this.Includes = new List<Include>();
    this.IsBuiltinName = isBuiltinName;
    this.IsToBeVerified = isToBeVerified;
    this.IsToBeCompiled = isToBeCompiled;
  }

  VisibilityScope visibilityScope;
  public VisibilityScope VisibilityScope =>
    visibilityScope ??= new VisibilityScope(this.SanitizedName);

  public virtual bool IsDefaultModule {
    get {
      return false;
    }
  }

  private string sanitizedName = null;

  public string SanitizedName {
    get {
      if (sanitizedName == null) {
        if (IsBuiltinName) {
          sanitizedName = Name;
        } else if (EnclosingModule != null && EnclosingModule.Name != "_module") {
          // Include all names in the module tree path, to disambiguate when compiling
          // a flat list of modules.
          // Use an "underscore-escaped" character as a module name separator, since
          // underscores are already used as escape characters in SanitizeName()
          sanitizedName = EnclosingModule.SanitizedName + "_m" + NonglobalVariable.SanitizeName(Name);
        } else {
          sanitizedName = NonglobalVariable.SanitizeName(Name);
        }
      }
      return sanitizedName;
    }
  }

  string compileName;
  public string CompileName {
    get {
      if (compileName == null) {
        var externArgs = DafnyOptions.O.DisallowExterns ? null : Attributes.FindExpressions(this.Attributes, "extern");
        if (externArgs != null && 1 <= externArgs.Count && externArgs[0] is StringLiteralExpr) {
          compileName = (string)((StringLiteralExpr)externArgs[0]).Value;
        } else if (externArgs != null) {
          compileName = Name;
        } else {
          compileName = SanitizedName;
        }
      }
      return compileName;
    }
  }

  /// <summary>
  /// Determines if "a" and "b" are in the same strongly connected component of the call graph, that is,
  /// if "a" and "b" are mutually recursive.
  /// Assumes that CallGraph has already been filled in for the modules containing "a" and "b".
  /// </summary>
  public static bool InSameSCC(ICallable a, ICallable b) {
    Contract.Requires(a != null);
    Contract.Requires(b != null);
    if (a is SpecialFunction || b is SpecialFunction) { return false; }
    var module = a.EnclosingModule;
    return module == b.EnclosingModule && module.CallGraph.GetSCCRepresentative(a) == module.CallGraph.GetSCCRepresentative(b);
  }

  /// <summary>
  /// Return the representative elements of the SCCs that contain any member declaration in a
  /// class in "declarations".
  /// Note, the representative element may in some cases be a Method, not necessarily a Function.
  /// </summary>
  public static IEnumerable<ICallable> AllFunctionSCCs(List<TopLevelDecl> declarations) {
    var set = new HashSet<ICallable>();
    foreach (var d in declarations) {
      var cl = d as TopLevelDeclWithMembers;
      if (cl != null) {
        var module = cl.EnclosingModuleDefinition;
        foreach (var member in cl.Members) {
          var fn = member as Function;
          if (fn != null) {
            var repr = module.CallGraph.GetSCCRepresentative(fn);
            set.Add(repr);
          }
        }
      }
    }
    return set;
  }

  public static IEnumerable<Function> AllFunctions(List<TopLevelDecl> declarations) {
    foreach (var d in declarations) {
      var cl = d as TopLevelDeclWithMembers;
      if (cl != null) {
        foreach (var member in cl.Members) {
          var fn = member as Function;
          if (fn != null) {
            yield return fn;
          }
        }
      }
    }
  }

  public static IEnumerable<Field> AllFields(List<TopLevelDecl> declarations) {
    foreach (var d in declarations) {
      var cl = d as TopLevelDeclWithMembers;
      if (cl != null) {
        foreach (var member in cl.Members) {
          var fn = member as Field;
          if (fn != null) {
            yield return fn;
          }
        }
      }
    }
  }

  public static IEnumerable<ClassDecl> AllClasses(List<TopLevelDecl> declarations) {
    foreach (var d in declarations) {
      if (d is ClassDecl cl) {
        yield return cl;
      }
    }
  }

  public static IEnumerable<TopLevelDeclWithMembers> AllTypesWithMembers(List<TopLevelDecl> declarations) {
    foreach (var d in declarations) {
      if (d is TopLevelDeclWithMembers cl) {
        yield return cl;
      }
    }
  }

  /// <summary>
  /// Yields all functions and methods that are members of some type in the given list of
  /// declarations.
  /// Note, an iterator declaration is a type, in this sense.
  /// Note, if the given list are the top-level declarations of a module, the yield will include
  /// greatest lemmas but not their associated prefix lemmas (which are tucked into the greatest lemma's
  /// .PrefixLemma field).
  /// </summary>
  public static IEnumerable<ICallable> AllCallables(List<TopLevelDecl> declarations) {
    foreach (var d in declarations) {
      var cl = d as TopLevelDeclWithMembers;
      if (cl != null) {
        foreach (var member in cl.Members) {
          var clbl = member as ICallable;
          if (clbl != null && !(member is ConstantField)) {
            yield return clbl;
            if (clbl is Function f && f.ByMethodDecl != null) {
              yield return f.ByMethodDecl;
            }
          }
        }
      }
    }
  }

  /// <summary>
  /// Yields all functions and methods that are members of some non-iterator type in the given
  /// list of declarations, as well as any IteratorDecl's in that list.
  /// </summary>
  public static IEnumerable<ICallable> AllItersAndCallables(List<TopLevelDecl> declarations) {
    foreach (var d in declarations) {
      if (d is IteratorDecl) {
        var iter = (IteratorDecl)d;
        yield return iter;
      } else if (d is TopLevelDeclWithMembers) {
        var cl = (TopLevelDeclWithMembers)d;
        foreach (var member in cl.Members) {
          var clbl = member as ICallable;
          if (clbl != null) {
            yield return clbl;
            if (clbl is Function f && f.ByMethodDecl != null) {
              yield return f.ByMethodDecl;
            }
          }
        }
      }
    }
  }

  public static IEnumerable<IteratorDecl> AllIteratorDecls(List<TopLevelDecl> declarations) {
    foreach (var d in declarations) {
      var iter = d as IteratorDecl;
      if (iter != null) {
        yield return iter;
      }
    }
  }

  /// <summary>
  /// Emits the declarations in "declarations", but for each such declaration that is a class with
  /// a corresponding non-null type, also emits that non-null type *after* the class declaration.
  /// </summary>
  public static IEnumerable<TopLevelDecl> AllDeclarationsAndNonNullTypeDecls(List<TopLevelDecl> declarations) {
    foreach (var d in declarations) {
      yield return d;
      var cl = d as ClassDecl;
      if (cl != null && cl.NonNullTypeDecl != null) {
        yield return cl.NonNullTypeDecl;
      }
    }
  }

  public static IEnumerable<ExtremeLemma> AllExtremeLemmas(List<TopLevelDecl> declarations) {
    foreach (var d in declarations) {
      var cl = d as TopLevelDeclWithMembers;
      if (cl != null) {
        foreach (var member in cl.Members) {
          var m = member as ExtremeLemma;
          if (m != null) {
            yield return m;
          }
        }
      }
    }
  }

  public bool IsEssentiallyEmptyModuleBody() {
    foreach (var d in TopLevelDecls) {
      if (d is ModuleDecl) {
        // modules don't count
        continue;
      } else if (d is ClassDecl) {
        var cl = (ClassDecl)d;
        if (cl.Members.Count == 0) {
          // the class is empty, so it doesn't count
          continue;
        }
      }
      return false;
    }
    return true;
  }

  public IToken GetFirstTopLevelToken() {
    return TopLevelDecls.OfType<ClassDecl>()
      .SelectMany(classDecl => classDecl.Members)
      .Where(member => member.tok.line > 0)
      .Select(member => member.tok)
      .Concat(TopLevelDecls.OfType<LiteralModuleDecl>()
        .Select(moduleDecl => moduleDecl.ModuleDef.GetFirstTopLevelToken())
        .Where(tok => tok.line > 0)
      ).FirstOrDefault(Token.NoToken);
  }

  public IToken NameToken => tok;
  public IEnumerable<INode> Children => TopLevelDecls;
}

public class DefaultModuleDecl : ModuleDefinition {
  public DefaultModuleDecl()
    : base(Token.NoToken, "_module", new List<IToken>(), false, false, null, null, null, true, true, true) {
  }
  public override bool IsDefaultModule {
    get {
      return true;
    }
  }
}

public abstract class TopLevelDecl : Declaration, TypeParameter.ParentType {
  public abstract string WhatKind { get; }
  public readonly ModuleDefinition EnclosingModuleDefinition;
  public readonly List<TypeParameter> TypeArgs;
  [ContractInvariantMethod]
  void ObjectInvariant() {
    Contract.Invariant(cce.NonNullElements(TypeArgs));
  }

  public TopLevelDecl(IToken tok, string name, ModuleDefinition enclosingModule, List<TypeParameter> typeArgs, Attributes attributes, bool isRefining)
    : base(tok, name, attributes, isRefining) {
    Contract.Requires(tok != null);
    Contract.Requires(name != null);
    Contract.Requires(cce.NonNullElements(typeArgs));
    EnclosingModuleDefinition = enclosingModule;
    TypeArgs = typeArgs;
  }

  public string FullDafnyName {
    get {
      if (Name == "_module") {
        return "";
      }

      if (Name == "_default") {
        return EnclosingModuleDefinition.FullDafnyName;
      }

      string n = EnclosingModuleDefinition.FullDafnyName;
      return (n.Length == 0 ? n : (n + ".")) + Name;
    }
  }
  public virtual string FullName {
    get {
      if (EnclosingModuleDefinition is null) {
        return Name;
      }
      return EnclosingModuleDefinition.FullName + "." + Name;
    }
  }
  public string FullSanitizedName {
    get {
      if (EnclosingModuleDefinition is null) {
        return SanitizedName;
      }
      return EnclosingModuleDefinition.SanitizedName + "." + SanitizedName;
    }
  }

  public string FullNameInContext(ModuleDefinition context) {
    if (EnclosingModuleDefinition == context) {
      return Name;
    } else {
      return EnclosingModuleDefinition.Name + "." + Name;
    }
  }
  public string FullCompileName {
    get {
      var externArgs = Attributes.FindExpressions(this.Attributes, "extern");
      if (!DafnyOptions.O.DisallowExterns && externArgs != null) {
        if (externArgs.Count == 2 && externArgs[0] is StringLiteralExpr && externArgs[1] is StringLiteralExpr) {
          return externArgs[0].AsStringLiteral() + "." + externArgs[1].AsStringLiteral();
        }
      }

      return DafnyOptions.O.Compiler.GetCompileName(EnclosingModuleDefinition.IsDefaultModule,
        EnclosingModuleDefinition.CompileName, CompileName);
    }
  }

  public TopLevelDecl ViewAsClass {
    get {
      if (this is NonNullTypeDecl) {
        return ((NonNullTypeDecl)this).Class;
      } else {
        return this;
      }
    }
  }

  /// <summary>
  /// Return the list of parent types of "this", where the type parameters
  /// of "this" have been instantiated by "typeArgs". For example, for a subset
  /// type, the return value is the RHS type, appropriately instantiated. As
  /// two other examples, given
  ///     class C<X> extends J<X, int>
  /// C.ParentTypes(real) = J<real, int>    // non-null types C and J
  /// C?.ParentTypes(real) = J?<real, int>  // possibly-null type C? and J?
  /// </summary>
  public virtual List<Type> ParentTypes(List<Type> typeArgs) {
    Contract.Requires(typeArgs != null);
    Contract.Requires(this.TypeArgs.Count == typeArgs.Count);
    return new List<Type>();
  }

  public bool AllowsAllocation => true;
  public override IEnumerable<INode> Children => Enumerable.Empty<INode>();
}

public abstract class TopLevelDeclWithMembers : TopLevelDecl {
  public readonly List<MemberDecl> Members;

  // The following fields keep track of parent traits
  public readonly List<MemberDecl> InheritedMembers = new List<MemberDecl>();  // these are instance members declared in parent traits
  public readonly List<Type> ParentTraits;  // these are the types that are parsed after the keyword 'extends'; note, for a successfully resolved program, these are UserDefinedType's where .ResolvedClas is NonNullTypeDecl
  public readonly Dictionary<TypeParameter, Type> ParentFormalTypeParametersToActuals = new Dictionary<TypeParameter, Type>();  // maps parent traits' type parameters to actuals

  /// <summary>
  /// TraitParentHeads contains the head of each distinct trait parent. It is initialized during resolution.
  /// </summary>
  public readonly List<TraitDecl> ParentTraitHeads = new List<TraitDecl>();

  [FilledInDuringResolution] public InheritanceInformationClass ParentTypeInformation;
  public class InheritanceInformationClass {
    private readonly Dictionary<TraitDecl, List<(Type, List<TraitDecl> /*via this parent path*/)>> info = new Dictionary<TraitDecl, List<(Type, List<TraitDecl>)>>();

    /// <summary>
    /// Returns a subset of the trait's ParentTraits, but not repeating any head type.
    /// Assumes the declaration has been successfully resolved.
    /// </summary>
    public List<Type> UniqueParentTraits() {
      return info.ToList().ConvertAll(entry => entry.Value[0].Item1);
    }

    public void Record(TraitDecl traitHead, UserDefinedType parentType) {
      Contract.Requires(traitHead != null);
      Contract.Requires(parentType != null);
      Contract.Requires(parentType.ResolvedClass is NonNullTypeDecl nntd && nntd.ViewAsClass == traitHead);

      if (!info.TryGetValue(traitHead, out var list)) {
        list = new List<(Type, List<TraitDecl>)>();
        info.Add(traitHead, list);
      }
      list.Add((parentType, new List<TraitDecl>()));
    }

    public void Extend(TraitDecl parent, InheritanceInformationClass parentInfo, Dictionary<TypeParameter, Type> typeMap) {
      Contract.Requires(parent != null);
      Contract.Requires(parentInfo != null);
      Contract.Requires(typeMap != null);

      foreach (var entry in parentInfo.info) {
        var traitHead = entry.Key;
        if (!info.TryGetValue(traitHead, out var list)) {
          list = new List<(Type, List<TraitDecl>)>();
          info.Add(traitHead, list);
        }
        foreach (var pair in entry.Value) {
          var ty = Resolver.SubstType(pair.Item1, typeMap);
          // prepend the path with "parent"
          var parentPath = new List<TraitDecl>() { parent };
          parentPath.AddRange(pair.Item2);
          list.Add((ty, parentPath));
        }
      }
    }

    public IEnumerable<List<(Type, List<TraitDecl>)>> GetTypeInstantiationGroups() {
      foreach (var pair in info.Values) {
        yield return pair;
      }
    }
  }

  public TopLevelDeclWithMembers(IToken tok, string name, ModuleDefinition module, List<TypeParameter> typeArgs, List<MemberDecl> members, Attributes attributes, bool isRefining, List<Type>/*?*/ traits = null)
    : base(tok, name, module, typeArgs, attributes, isRefining) {
    Contract.Requires(tok != null);
    Contract.Requires(name != null);
    Contract.Requires(cce.NonNullElements(typeArgs));
    Contract.Requires(cce.NonNullElements(members));
    Members = members;
    ParentTraits = traits ?? new List<Type>();
  }

  public static List<UserDefinedType> CommonTraits(TopLevelDeclWithMembers a, TopLevelDeclWithMembers b) {
    Contract.Requires(a != null);
    Contract.Requires(b != null);
    var aa = a.TraitAncestors();
    var bb = b.TraitAncestors();
    aa.IntersectWith(bb);
    var types = new List<UserDefinedType>();
    foreach (var t in aa) {
      var typeArgs = t.TypeArgs.ConvertAll(tp => a.ParentFormalTypeParametersToActuals[tp]);
      var u = new UserDefinedType(t.tok, t.Name + "?", t, typeArgs);
      types.Add(u);
    }
    return types;
  }

  public override IEnumerable<INode> Children {
    get {
      return Members.Concat(ParentTraits.SelectMany(parentTrait => parentTrait.Nodes));
    }
  }

  /// <summary>
  /// Returns the set of transitive parent traits (not including "this" itself).
  /// This method assumes the .ParentTraits fields have been checked for various cycle restrictions.
  /// </summary>
  public ISet<TraitDecl> TraitAncestors() {
    var s = new HashSet<TraitDecl>();
    AddTraitAncestors(s);
    return s;
  }
  /// <summary>
  /// Adds to "s" the transitive parent traits (not including "this" itself).
  /// This method assumes the .ParentTraits fields have been checked for various cycle restrictions.
  /// </summary>
  private void AddTraitAncestors(ISet<TraitDecl> s) {
    Contract.Requires(s != null);
    foreach (var parent in ParentTraits) {
      var udt = (UserDefinedType)parent;  // in a successfully resolved program, we expect all .ParentTraits to be a UserDefinedType
      var nntd = (NonNullTypeDecl)udt.ResolvedClass;  // we expect the trait type to be the non-null version of the trait type
      var tr = (TraitDecl)nntd.Class;
      s.Add(tr);
      tr.AddTraitAncestors(s);
    }
  }
}

public class TraitDecl : ClassDecl {
  public override string WhatKind { get { return "trait"; } }
  public bool IsParent { set; get; }
  public TraitDecl(IToken tok, string name, ModuleDefinition module,
    List<TypeParameter> typeArgs, [Captured] List<MemberDecl> members, Attributes attributes, bool isRefining, List<Type>/*?*/ traits)
    : base(tok, name, module, typeArgs, members, attributes, isRefining, traits) { }
}

public class ClassDecl : TopLevelDeclWithMembers, RevealableTypeDecl {
  public override string WhatKind { get { return "class"; } }
  public override bool CanBeRevealed() { return true; }
  [FilledInDuringResolution] public bool HasConstructor;  // filled in (early) during resolution; true iff there exists a member that is a Constructor
  public readonly NonNullTypeDecl NonNullTypeDecl;
  [ContractInvariantMethod]
  void ObjectInvariant() {
    Contract.Invariant(cce.NonNullElements(Members));
    Contract.Invariant(ParentTraits != null);
  }

  public ClassDecl(IToken tok, string name, ModuleDefinition module,
    List<TypeParameter> typeArgs, [Captured] List<MemberDecl> members, Attributes attributes, bool isRefining, List<Type>/*?*/ traits)
    : base(tok, name, module, typeArgs, members, attributes, isRefining, traits) {
    Contract.Requires(tok != null);
    Contract.Requires(name != null);
    Contract.Requires(module != null);
    Contract.Requires(cce.NonNullElements(typeArgs));
    Contract.Requires(cce.NonNullElements(members));
    Contract.Assume(!(this is ArrowTypeDecl));  // this is also a precondition, really, but "this" cannot be mentioned in Requires of a constructor; ArrowTypeDecl should use the next constructor
    if (!IsDefaultClass) {
      NonNullTypeDecl = new NonNullTypeDecl(this);
    }
    this.NewSelfSynonym();
  }
  /// <summary>
  /// The following constructor is supposed to be called by the ArrowTypeDecl subtype, in order to avoid
  /// the call to this.NewSelfSynonym() (because NewSelfSynonym() depends on the .Arity field having been
  /// set, which it hasn't during the base call of the ArrowTypeDecl constructor). Instead, the ArrowTypeDecl
  /// constructor will do that call.
  /// </summary>
  protected ClassDecl(IToken tok, string name, ModuleDefinition module,
    List<TypeParameter> typeArgs, [Captured] List<MemberDecl> members, Attributes attributes, bool isRefining)
    : base(tok, name, module, typeArgs, members, attributes, isRefining, null) {
    Contract.Requires(tok != null);
    Contract.Requires(name != null);
    Contract.Requires(module != null);
    Contract.Requires(cce.NonNullElements(typeArgs));
    Contract.Requires(cce.NonNullElements(members));
    Contract.Assume(this is ArrowTypeDecl);  // this is also a precondition, really, but "this" cannot be mentioned in Requires of a constructor
  }
  public virtual bool IsDefaultClass {
    get {
      return false;
    }
  }

  public bool IsObjectTrait {
    get => Name == "object";
  }

  internal bool HeadDerivesFrom(TopLevelDecl b) {
    Contract.Requires(b != null);
    return this == b || this.ParentTraitHeads.Exists(tr => tr.HeadDerivesFrom(b));
  }

  public List<Type> NonNullTraitsWithArgument(List<Type> typeArgs) {
    Contract.Requires(typeArgs != null);
    Contract.Requires(typeArgs.Count == TypeArgs.Count);

    // Instantiate with the actual type arguments
    if (typeArgs.Count == 0) {
      // this optimization seems worthwhile
      return ParentTraits;
    } else {
      var subst = Resolver.TypeSubstitutionMap(TypeArgs, typeArgs);
      return ParentTraits.ConvertAll(traitType => Resolver.SubstType(traitType, subst));
    }
  }

  public List<Type> PossiblyNullTraitsWithArgument(List<Type> typeArgs) {
    Contract.Requires(typeArgs != null);
    Contract.Requires(typeArgs.Count == TypeArgs.Count);
    // Instantiate with the actual type arguments
    var subst = Resolver.TypeSubstitutionMap(TypeArgs, typeArgs);
    return ParentTraits.ConvertAll(traitType => (Type)UserDefinedType.CreateNullableType((UserDefinedType)Resolver.SubstType(traitType, subst)));
  }

  public override List<Type> ParentTypes(List<Type> typeArgs) {
    return PossiblyNullTraitsWithArgument(typeArgs);
  }

  public TopLevelDecl AsTopLevelDecl => this;
  public TypeDeclSynonymInfo SynonymInfo { get; set; }
}

public class DefaultClassDecl : ClassDecl {
  public DefaultClassDecl(ModuleDefinition module, [Captured] List<MemberDecl> members)
    : base(Token.NoToken, "_default", module, new List<TypeParameter>(), members, null, false, null) {
    Contract.Requires(module != null);
    Contract.Requires(cce.NonNullElements(members));
  }
  public override bool IsDefaultClass {
    get {
      return true;
    }
  }
}

public class ArrayClassDecl : ClassDecl {
  public override string WhatKind { get { return "array type"; } }
  public readonly int Dims;
  public ArrayClassDecl(int dims, ModuleDefinition module, Attributes attrs)
    : base(Token.NoToken, BuiltIns.ArrayClassName(dims), module,
      new List<TypeParameter>(new TypeParameter[] { new TypeParameter(Token.NoToken, "arg", TypeParameter.TPVarianceSyntax.NonVariant_Strict) }),
      new List<MemberDecl>(), attrs, false, null) {
    Contract.Requires(1 <= dims);
    Contract.Requires(module != null);

    Dims = dims;
    // Resolve type parameter
    Contract.Assert(TypeArgs.Count == 1);
    var tp = TypeArgs[0];
    tp.Parent = this;
    tp.PositionalIndex = 0;
  }
}

public class ArrowTypeDecl : ClassDecl {
  public override string WhatKind { get { return "function type"; } }
  public readonly int Arity;
  public readonly Function Requires;
  public readonly Function Reads;

  public ArrowTypeDecl(List<TypeParameter> tps, Function req, Function reads, ModuleDefinition module, Attributes attributes)
    : base(Token.NoToken, ArrowType.ArrowTypeName(tps.Count - 1), module, tps,
      new List<MemberDecl> { req, reads }, attributes, false) {
    Contract.Requires(tps != null && 1 <= tps.Count);
    Contract.Requires(req != null);
    Contract.Requires(reads != null);
    Contract.Requires(module != null);
    Arity = tps.Count - 1;
    Requires = req;
    Reads = reads;
    Requires.EnclosingClass = this;
    Reads.EnclosingClass = this;
    this.NewSelfSynonym();
  }
}

public abstract class DatatypeDecl : TopLevelDeclWithMembers, RevealableTypeDecl, ICallable {
  public override bool CanBeRevealed() { return true; }
  public readonly List<DatatypeCtor> Ctors;
  
  [FilledInDuringResolution] public Dictionary<string, DatatypeCtor> ConstructorsByName { get; set; }
  [ContractInvariantMethod]
  void ObjectInvariant() {
    Contract.Invariant(cce.NonNullElements(Ctors));
    Contract.Invariant(1 <= Ctors.Count);
  }

  public override IEnumerable<INode> Children => Ctors.Concat<INode>(base.Children);

  public DatatypeDecl(IToken tok, string name, ModuleDefinition module, List<TypeParameter> typeArgs,
    [Captured] List<DatatypeCtor> ctors, List<MemberDecl> members, Attributes attributes, bool isRefining)
    : base(tok, name, module, typeArgs, members, attributes, isRefining) {
    Contract.Requires(tok != null);
    Contract.Requires(name != null);
    Contract.Requires(module != null);
    Contract.Requires(cce.NonNullElements(typeArgs));
    Contract.Requires(cce.NonNullElements(ctors));
    Contract.Requires(cce.NonNullElements(members));
    Contract.Requires((isRefining && ctors.Count == 0) || (!isRefining && 1 <= ctors.Count));
    Ctors = ctors;
    this.NewSelfSynonym();
  }
  public bool HasFinitePossibleValues {
    get {
      // Note, to determine finiteness, it doesn't matter if the constructors are ghost or non-ghost.
      return (TypeArgs.Count == 0 && Ctors.TrueForAll(ctr => ctr.Formals.Count == 0));
    }
  }

  public bool IsRecordType {
    get { return this is IndDatatypeDecl && Ctors.Count == 1 && !Ctors[0].IsGhost; }
  }

  public bool HasGhostVariant => Ctors.Any(ctor => ctor.IsGhost);

  public TopLevelDecl AsTopLevelDecl => this;
  public TypeDeclSynonymInfo SynonymInfo { get; set; }

  bool ICodeContext.IsGhost { get { return true; } }
  List<TypeParameter> ICodeContext.TypeArgs { get { return TypeArgs; } }
  List<Formal> ICodeContext.Ins { get { return new List<Formal>(); } }
  ModuleDefinition ICodeContext.EnclosingModule { get { return EnclosingModuleDefinition; } }
  bool ICodeContext.MustReverify { get { return false; } }
  bool ICodeContext.AllowsNontermination { get { return false; } }
  IToken ICallable.Tok { get { return tok; } }
  string ICallable.NameRelativeToModule { get { return Name; } }
  Specification<Expression> ICallable.Decreases {
    get {
      // The resolver checks that a NewtypeDecl sits in its own SSC in the call graph.  Therefore,
      // the question of what its Decreases clause is should never arise.
      throw new cce.UnreachableException();
    }
  }
  bool ICallable.InferredDecreases {
    get { throw new cce.UnreachableException(); }  // see comment above about ICallable.Decreases
    set { throw new cce.UnreachableException(); }  // see comment above about ICallable.Decreases
  }

  public abstract DatatypeCtor GetGroundingCtor();
}

public class IndDatatypeDecl : DatatypeDecl {
  public override string WhatKind { get { return "datatype"; } }
  public DatatypeCtor GroundingCtor;  // set during resolution

  public override DatatypeCtor GetGroundingCtor() {
    return GroundingCtor;
  }

  public bool[] TypeParametersUsedInConstructionByGroundingCtor;  // set during resolution; has same length as the number of type arguments

  public enum ES { NotYetComputed, Never, ConsultTypeArguments }
  public ES EqualitySupport = ES.NotYetComputed;

  public IndDatatypeDecl(IToken tok, string name, ModuleDefinition module, List<TypeParameter> typeArgs,
    [Captured] List<DatatypeCtor> ctors, List<MemberDecl> members, Attributes attributes, bool isRefining)
    : base(tok, name, module, typeArgs, ctors, members, attributes, isRefining) {
    Contract.Requires(tok != null);
    Contract.Requires(name != null);
    Contract.Requires(module != null);
    Contract.Requires(cce.NonNullElements(typeArgs));
    Contract.Requires(cce.NonNullElements(ctors));
    Contract.Requires(cce.NonNullElements(members));
    Contract.Requires((isRefining && ctors.Count == 0) || (!isRefining && 1 <= ctors.Count));
  }
}

public class CoDatatypeDecl : DatatypeDecl {
  public override string WhatKind { get { return "codatatype"; } }
  [FilledInDuringResolution] public CoDatatypeDecl SscRepr;

  public CoDatatypeDecl(IToken tok, string name, ModuleDefinition module, List<TypeParameter> typeArgs,
    [Captured] List<DatatypeCtor> ctors, List<MemberDecl> members, Attributes attributes, bool isRefining)
    : base(tok, name, module, typeArgs, ctors, members, attributes, isRefining) {
    Contract.Requires(tok != null);
    Contract.Requires(name != null);
    Contract.Requires(module != null);
    Contract.Requires(cce.NonNullElements(typeArgs));
    Contract.Requires(cce.NonNullElements(ctors));
    Contract.Requires(cce.NonNullElements(members));
    Contract.Requires((isRefining && ctors.Count == 0) || (!isRefining && 1 <= ctors.Count));
  }

  public override DatatypeCtor GetGroundingCtor() {
    return Ctors.FirstOrDefault(ctor => ctor.IsGhost, Ctors[0]);
  }
}

/// <summary>
/// The "ValuetypeDecl" class models the built-in value types (like bool, int, set, and seq.
/// Its primary function is to hold the formal type parameters and built-in members of these types.
/// </summary>
public class ValuetypeDecl : TopLevelDecl {
  public override string WhatKind { get { return Name; } }
  public readonly Dictionary<string, MemberDecl> Members = new Dictionary<string, MemberDecl>();
  readonly Func<Type, bool> typeTester;
  readonly Func<List<Type>, Type>/*?*/ typeCreator;

  public ValuetypeDecl(string name, ModuleDefinition module, int typeParameterCount, Func<Type, bool> typeTester, Func<List<Type>, Type>/*?*/ typeCreator)
    : base(Token.NoToken, name, module, new List<TypeParameter>(), null, false) {
    Contract.Requires(name != null);
    Contract.Requires(module != null);
    Contract.Requires(0 <= typeParameterCount);
    Contract.Requires(typeTester != null);
    // fill in the type parameters
    for (int i = 0; i < typeParameterCount; i++) {
      TypeArgs.Add(new TypeParameter(Token.NoToken, ((char)('T' + i)).ToString(), i, this));
    }
    this.typeTester = typeTester;
    this.typeCreator = typeCreator;
  }

  public bool IsThisType(Type t) {
    Contract.Assert(t != null);
    return typeTester(t);
  }

  public Type CreateType(List<Type> typeArgs) {
    Contract.Requires(typeArgs != null);
    Contract.Requires(typeArgs.Count == TypeArgs.Count);
    Contract.Assume(typeCreator != null);  // can only call CreateType for a ValuetypeDecl with a type creator (this is up to the caller to ensure)
    return typeCreator(typeArgs);
  }
}

public class DatatypeCtor : Declaration, TypeParameter.ParentType {
  public readonly bool IsGhost;
  public readonly List<Formal> Formals;
  [ContractInvariantMethod]
  void ObjectInvariant() {
    Contract.Invariant(cce.NonNullElements(Formals));
    Contract.Invariant(Destructors != null);
    Contract.Invariant(
      Destructors.Count == 0 || // this is until resolution
      Destructors.Count == Formals.Count);  // after resolution
  }

  public override IEnumerable<INode> Children => base.Children.Concat(Formals);

  // TODO: One could imagine having a precondition on datatype constructors
  [FilledInDuringResolution] public DatatypeDecl EnclosingDatatype;
  [FilledInDuringResolution] public SpecialField QueryField;
  [FilledInDuringResolution] public List<DatatypeDestructor> Destructors = new List<DatatypeDestructor>();  // includes both implicit (not mentionable in source) and explicit destructors

  public DatatypeCtor(IToken tok, string name, bool isGhost, [Captured] List<Formal> formals, Attributes attributes)
    : base(tok, name, attributes, false) {
    Contract.Requires(tok != null);
    Contract.Requires(name != null);
    Contract.Requires(cce.NonNullElements(formals));
    this.Formals = formals;
    this.IsGhost = isGhost;
  }

  public string FullName {
    get {
      Contract.Ensures(Contract.Result<string>() != null);
      Contract.Assume(EnclosingDatatype != null);

      return "#" + EnclosingDatatype.FullName + "." + Name;
    }
  }
}

/// <summary>
/// An ICodeContext is an ICallable or a NoContext.
/// </summary>
public interface ICodeContext {
  bool IsGhost { get; }
  List<TypeParameter> TypeArgs { get; }
  List<Formal> Ins { get; }
  ModuleDefinition EnclosingModule { get; }  // to be called only after signature-resolution is complete
  bool MustReverify { get; }
  string FullSanitizedName { get; }
  bool AllowsNontermination { get; }
}

/// <summary>
/// Some declarations have more than one context. For example, a subset type has a constraint
/// (which is a ghost context) and a witness (which may be a compiled context). To distinguish
/// between these two, the declaration is wrapped inside a CodeContextWrapper.
/// </summary>
public class CodeContextWrapper : ICodeContext {
  protected readonly ICodeContext inner;
  private readonly bool isGhostContext;
  public CodeContextWrapper(ICodeContext inner, bool isGhostContext) {
    this.inner = inner;
    this.isGhostContext = isGhostContext;
  }

  public bool IsGhost => isGhostContext;
  public List<TypeParameter> TypeArgs => inner.TypeArgs;
  public List<Formal> Ins => inner.Ins;
  public ModuleDefinition EnclosingModule => inner.EnclosingModule;
  public bool MustReverify => inner.MustReverify;
  public string FullSanitizedName => inner.FullSanitizedName;
  public bool AllowsNontermination => inner.AllowsNontermination;

  public static ICodeContext Unwrap(ICodeContext codeContext) {
    while (codeContext is CodeContextWrapper ccw) {
      codeContext = ccw.inner;
    }
    return codeContext;
  }
}

/// <summary>
/// An ICallable is a Function, Method, IteratorDecl, or (less fitting for the name ICallable) RedirectingTypeDecl or DatatypeDecl.
/// </summary>
public interface ICallable : ICodeContext {
  IToken Tok { get; }
  string WhatKind { get; }
  string NameRelativeToModule { get; }
  Specification<Expression> Decreases { get; }
  /// <summary>
  /// The InferredDecreases property says whether or not a process was attempted to provide a default decreases
  /// clause.  If such a process was attempted, even if the resulting decreases clause turned out to be empty,
  /// the property will get the value "true".  This is so that a useful error message can be provided.
  /// </summary>
  bool InferredDecreases { get; set; }
  bool AllowsAllocation { get; }
}

/// <summary>
/// This class allows an ICallable to be treated as ghost/compiled according to the "isGhostContext"
/// parameter.
///
/// This class is to ICallable what CodeContextWrapper is to ICodeContext.
/// </summary>
public class CallableWrapper : CodeContextWrapper, ICallable {
  public CallableWrapper(ICallable callable, bool isGhostContext)
    : base(callable, isGhostContext) {
  }

  protected ICallable cwInner => (ICallable)inner;
  public IToken Tok => cwInner.Tok;
  public string WhatKind => cwInner.WhatKind;
  public string NameRelativeToModule => cwInner.NameRelativeToModule;
  public Specification<Expression> Decreases => cwInner.Decreases;

  public bool InferredDecreases {
    get => cwInner.InferredDecreases;
    set { cwInner.InferredDecreases = value; }
  }

  public bool AllowsAllocation => cwInner.AllowsAllocation;
}

public class DontUseICallable : ICallable {
  public string WhatKind { get { throw new cce.UnreachableException(); } }
  public bool IsGhost { get { throw new cce.UnreachableException(); } }
  public List<TypeParameter> TypeArgs { get { throw new cce.UnreachableException(); } }
  public List<Formal> Ins { get { throw new cce.UnreachableException(); } }
  public ModuleDefinition EnclosingModule { get { throw new cce.UnreachableException(); } }
  public bool MustReverify { get { throw new cce.UnreachableException(); } }
  public string FullSanitizedName { get { throw new cce.UnreachableException(); } }
  public bool AllowsNontermination { get { throw new cce.UnreachableException(); } }
  public IToken Tok { get { throw new cce.UnreachableException(); } }
  public string NameRelativeToModule { get { throw new cce.UnreachableException(); } }
  public Specification<Expression> Decreases { get { throw new cce.UnreachableException(); } }
  public bool InferredDecreases {
    get { throw new cce.UnreachableException(); }
    set { throw new cce.UnreachableException(); }
  }
  public bool AllowsAllocation => throw new cce.UnreachableException();
}
/// <summary>
/// An IMethodCodeContext is a Method or IteratorDecl.
/// </summary>
public interface IMethodCodeContext : ICallable {
  List<Formal> Outs { get; }
  Specification<FrameExpression> Modifies { get; }
}

/// <summary>
/// Applies when we are not inside an ICallable.  In particular, a NoContext is used to resolve the attributes of declarations with no other context.
/// </summary>
public class NoContext : ICodeContext {
  public readonly ModuleDefinition Module;
  public NoContext(ModuleDefinition module) {
    this.Module = module;
  }
  bool ICodeContext.IsGhost { get { return true; } }
  List<TypeParameter> ICodeContext.TypeArgs { get { return new List<TypeParameter>(); } }
  List<Formal> ICodeContext.Ins { get { return new List<Formal>(); } }
  ModuleDefinition ICodeContext.EnclosingModule { get { return Module; } }
  bool ICodeContext.MustReverify { get { Contract.Assume(false, "should not be called on NoContext"); throw new cce.UnreachableException(); } }
  public string FullSanitizedName { get { Contract.Assume(false, "should not be called on NoContext"); throw new cce.UnreachableException(); } }
  public bool AllowsNontermination { get { Contract.Assume(false, "should not be called on NoContext"); throw new cce.UnreachableException(); } }
  public bool AllowsAllocation => true;
}

public class IteratorDecl : ClassDecl, IMethodCodeContext {
  public override string WhatKind { get { return "iterator"; } }
  public readonly List<Formal> Ins;
  public readonly List<Formal> Outs;
  public readonly Specification<FrameExpression> Reads;
  public readonly Specification<FrameExpression> Modifies;
  public readonly Specification<Expression> Decreases;
  public readonly List<AttributedExpression> Requires;
  public readonly List<AttributedExpression> Ensures;
  public readonly List<AttributedExpression> YieldRequires;
  public readonly List<AttributedExpression> YieldEnsures;
  public readonly BlockStmt Body;
  public bool SignatureIsOmitted { get { return SignatureEllipsis != null; } }
  public readonly IToken SignatureEllipsis;
  public readonly List<Field> OutsFields;
  public readonly List<Field> OutsHistoryFields;  // these are the 'xs' variables
  [FilledInDuringResolution] public readonly List<Field> DecreasesFields;
  [FilledInDuringResolution] public SpecialField Member_Modifies;
  [FilledInDuringResolution] public SpecialField Member_Reads;
  [FilledInDuringResolution] public SpecialField Member_New;
  [FilledInDuringResolution] public Constructor Member_Init;  // created during registration phase of resolution;
  [FilledInDuringResolution] public Predicate Member_Valid;  // created during registration phase of resolution;
  [FilledInDuringResolution] public Method Member_MoveNext;  // created during registration phase of resolution;
  public readonly LocalVariable YieldCountVariable;

  public IteratorDecl(IToken tok, string name, ModuleDefinition module, List<TypeParameter> typeArgs,
    List<Formal> ins, List<Formal> outs,
    Specification<FrameExpression> reads, Specification<FrameExpression> mod, Specification<Expression> decreases,
    List<AttributedExpression> requires,
    List<AttributedExpression> ensures,
    List<AttributedExpression> yieldRequires,
    List<AttributedExpression> yieldEnsures,
    BlockStmt body, Attributes attributes, IToken signatureEllipsis)
    : base(tok, name, module, typeArgs, new List<MemberDecl>(), attributes, signatureEllipsis != null, null) {
    Contract.Requires(tok != null);
    Contract.Requires(name != null);
    Contract.Requires(module != null);
    Contract.Requires(typeArgs != null);
    Contract.Requires(ins != null);
    Contract.Requires(outs != null);
    Contract.Requires(reads != null);
    Contract.Requires(mod != null);
    Contract.Requires(decreases != null);
    Contract.Requires(requires != null);
    Contract.Requires(ensures != null);
    Contract.Requires(yieldRequires != null);
    Contract.Requires(yieldEnsures != null);
    Ins = ins;
    Outs = outs;
    Reads = reads;
    Modifies = mod;
    Decreases = decreases;
    Requires = requires;
    Ensures = ensures;
    YieldRequires = yieldRequires;
    YieldEnsures = yieldEnsures;
    Body = body;
    SignatureEllipsis = signatureEllipsis;

    OutsFields = new List<Field>();
    OutsHistoryFields = new List<Field>();
    DecreasesFields = new List<Field>();

    YieldCountVariable = new LocalVariable(tok, tok, "_yieldCount", new EverIncreasingType(), true);
    YieldCountVariable.type = YieldCountVariable.OptionalType;  // resolve YieldCountVariable here
  }

  /// <summary>
  /// Returns the non-null expressions of this declaration proper (that is, do not include the expressions of substatements).
  /// Does not include the generated class members.
  /// </summary>
  public virtual IEnumerable<Expression> SubExpressions {
    get {
      foreach (var e in Attributes.SubExpressions(Attributes)) {
        yield return e;
      }
      foreach (var e in Attributes.SubExpressions(Reads.Attributes)) {
        yield return e;
      }
      foreach (var e in Reads.Expressions) {
        yield return e.E;
      }
      foreach (var e in Attributes.SubExpressions(Modifies.Attributes)) {
        yield return e;
      }
      foreach (var e in Modifies.Expressions) {
        yield return e.E;
      }
      foreach (var e in Attributes.SubExpressions(Decreases.Attributes)) {
        yield return e;
      }
      foreach (var e in Decreases.Expressions) {
        yield return e;
      }
      foreach (var e in Requires) {
        yield return e.E;
      }
      foreach (var e in Ensures) {
        yield return e.E;
      }
      foreach (var e in YieldRequires) {
        yield return e.E;
      }
      foreach (var e in YieldEnsures) {
        yield return e.E;
      }
    }
  }

  /// <summary>
  /// This Dafny type exists only for the purpose of giving the yield-count variable a type, so
  /// that the type can be recognized during translation of Dafny into Boogie.  It represents
  /// an integer component in a "decreases" clause whose order is (\lambda x,y :: x GREATER y),
  /// not the usual (\lambda x,y :: x LESS y AND 0 ATMOST y).
  /// </summary>
  public class EverIncreasingType : BasicType {
    [Pure]
    public override string TypeName(ModuleDefinition context, bool parseAble) {
      Contract.Assert(parseAble == false);

      return "_increasingInt";
    }
    public override bool Equals(Type that, bool keepConstraints = false) {
      return that.NormalizeExpand(keepConstraints) is EverIncreasingType;
    }
  }

  bool ICodeContext.IsGhost { get { return false; } }
  List<TypeParameter> ICodeContext.TypeArgs { get { return this.TypeArgs; } }
  List<Formal> ICodeContext.Ins { get { return this.Ins; } }
  List<Formal> IMethodCodeContext.Outs { get { return this.Outs; } }
  Specification<FrameExpression> IMethodCodeContext.Modifies { get { return this.Modifies; } }
  IToken ICallable.Tok { get { return this.tok; } }
  string ICallable.NameRelativeToModule { get { return this.Name; } }
  Specification<Expression> ICallable.Decreases { get { return this.Decreases; } }
  bool _inferredDecr;
  bool ICallable.InferredDecreases {
    set { _inferredDecr = value; }
    get { return _inferredDecr; }
  }

  ModuleDefinition ICodeContext.EnclosingModule { get { return this.EnclosingModuleDefinition; } }
  bool ICodeContext.MustReverify { get { return false; } }
  public bool AllowsNontermination {
    get {
      return Contract.Exists(Decreases.Expressions, e => e is WildcardExpr);
    }
  }
}

public class OpaqueTypeDecl : TopLevelDeclWithMembers, TypeParameter.ParentType, RevealableTypeDecl {
  public override string WhatKind { get { return "opaque type"; } }
  public override bool CanBeRevealed() { return true; }
  public readonly TypeParameter.TypeParameterCharacteristics Characteristics;
  public bool SupportsEquality {
    get { return Characteristics.EqualitySupport != TypeParameter.EqualitySupportValue.Unspecified; }
  }

  public OpaqueTypeDecl(IToken tok, string name, ModuleDefinition module, TypeParameter.TypeParameterCharacteristics characteristics, List<TypeParameter> typeArgs, List<MemberDecl> members, Attributes attributes, bool isRefining)
    : base(tok, name, module, typeArgs, members, attributes, isRefining) {
    Contract.Requires(tok != null);
    Contract.Requires(name != null);
    Contract.Requires(module != null);
    Contract.Requires(typeArgs != null);
    Characteristics = characteristics;
    this.NewSelfSynonym();
  }

  public TopLevelDecl AsTopLevelDecl => this;
  public TypeDeclSynonymInfo SynonymInfo { get; set; }
}

public interface RedirectingTypeDecl : ICallable {
  string Name { get; }

  IToken tok { get; }
  Attributes Attributes { get; }
  ModuleDefinition Module { get; }
  BoundVar/*?*/ Var { get; }
  Expression/*?*/ Constraint { get; }
  SubsetTypeDecl.WKind WitnessKind { get; }
  Expression/*?*/ Witness { get; }  // non-null iff WitnessKind is Compiled or Ghost
  FreshIdGenerator IdGenerator { get; }
}

public class NativeType {
  public readonly string Name;
  public readonly BigInteger LowerBound;
  public readonly BigInteger UpperBound;
  public readonly int Bitwidth;  // for unassigned types, this shows the number of bits in the type; else is 0
  public enum Selection { Byte, SByte, UShort, Short, UInt, Int, Number, ULong, Long }
  public readonly Selection Sel;
  public NativeType(string Name, BigInteger LowerBound, BigInteger UpperBound, int bitwidth, Selection sel) {
    Contract.Requires(Name != null);
    Contract.Requires(0 <= bitwidth && (bitwidth == 0 || LowerBound == 0));
    this.Name = Name;
    this.LowerBound = LowerBound;
    this.UpperBound = UpperBound;
    this.Bitwidth = bitwidth;
    this.Sel = sel;
  }
}

public class TypeDeclSynonymInfo {
  public readonly InternalTypeSynonymDecl SelfSynonymDecl;

  public TypeDeclSynonymInfo(TopLevelDecl d) {
    var thisType = UserDefinedType.FromTopLevelDecl(d.tok, d);
    SelfSynonymDecl = new InternalTypeSynonymDecl(d.tok, d.Name, TypeParameter.GetExplicitCharacteristics(d),
      d.TypeArgs, d.EnclosingModuleDefinition, thisType, d.Attributes);
    SelfSynonymDecl.InheritVisibility(d, false);
  }

  public UserDefinedType SelfSynonym(List<Type> args, Expression /*?*/ namePath = null) {
    return new UserDefinedType(SelfSynonymDecl.tok, SelfSynonymDecl.Name, SelfSynonymDecl, args, namePath);
  }
}

public static class RevealableTypeDeclHelper {
  public static InternalTypeSynonymDecl SelfSynonymDecl(this RevealableTypeDecl rtd) =>
    rtd.SynonymInfo.SelfSynonymDecl;

  public static UserDefinedType SelfSynonym(this RevealableTypeDecl rtd, List<Type> args, Expression /*?*/ namePath = null) =>
    rtd.SynonymInfo.SelfSynonym(args, namePath);

  //Internal implementations are called before extensions, so this is safe
  public static bool IsRevealedInScope(this RevealableTypeDecl rtd, VisibilityScope scope) =>
    rtd.AsTopLevelDecl.IsRevealedInScope(scope);

  public static void NewSelfSynonym(this RevealableTypeDecl rtd) {
    rtd.SynonymInfo = new TypeDeclSynonymInfo(rtd.AsTopLevelDecl);
  }
}

public interface RevealableTypeDecl {
  TopLevelDecl AsTopLevelDecl { get; }
  TypeDeclSynonymInfo SynonymInfo { get; set; }
}

public class NewtypeDecl : TopLevelDeclWithMembers, RevealableTypeDecl, RedirectingTypeDecl {
  public override string WhatKind { get { return "newtype"; } }
  public override bool CanBeRevealed() { return true; }
  public Type BaseType { get; set; } // null when refining
  public BoundVar Var { get; set; }  // can be null (if non-null, then object.ReferenceEquals(Var.Type, BaseType))
  public Expression Constraint { get; set; }  // is null iff Var is
  public SubsetTypeDecl.WKind WitnessKind { get; set; } = SubsetTypeDecl.WKind.CompiledZero;
  public Expression/*?*/ Witness { get; set; } // non-null iff WitnessKind is Compiled or Ghost
  [FilledInDuringResolution] public NativeType NativeType; // non-null for fixed-size representations (otherwise, use BigIntegers for integers)
  public NewtypeDecl(IToken tok, string name, ModuleDefinition module, Type baseType, List<MemberDecl> members, Attributes attributes, bool isRefining)
    : base(tok, name, module, new List<TypeParameter>(), members, attributes, isRefining) {
    Contract.Requires(tok != null);
    Contract.Requires(name != null);
    Contract.Requires(module != null);
    Contract.Requires(isRefining ^ (baseType != null));
    Contract.Requires(members != null);
    BaseType = baseType;
  }
  public NewtypeDecl(IToken tok, string name, ModuleDefinition module, BoundVar bv, Expression constraint, SubsetTypeDecl.WKind witnessKind, Expression witness, List<MemberDecl> members, Attributes attributes, bool isRefining)
    : base(tok, name, module, new List<TypeParameter>(), members, attributes, isRefining) {
    Contract.Requires(tok != null);
    Contract.Requires(name != null);
    Contract.Requires(module != null);
    Contract.Requires(bv != null && bv.Type != null);
    Contract.Requires((witnessKind == SubsetTypeDecl.WKind.Compiled || witnessKind == SubsetTypeDecl.WKind.Ghost) == (witness != null));
    Contract.Requires(members != null);
    BaseType = bv.Type;
    Var = bv;
    Constraint = constraint;
    Witness = witness;
    WitnessKind = witnessKind;
    this.NewSelfSynonym();
  }

  public TopLevelDecl AsTopLevelDecl => this;
  public TypeDeclSynonymInfo SynonymInfo { get; set; }

  public TypeParameter.EqualitySupportValue EqualitySupport {
    get {
      if (this.BaseType.SupportsEquality) {
        return TypeParameter.EqualitySupportValue.Required;
      } else {
        return TypeParameter.EqualitySupportValue.Unspecified;
      }
    }
  }

  string RedirectingTypeDecl.Name { get { return Name; } }
  IToken RedirectingTypeDecl.tok { get { return tok; } }
  Attributes RedirectingTypeDecl.Attributes { get { return Attributes; } }
  ModuleDefinition RedirectingTypeDecl.Module { get { return EnclosingModuleDefinition; } }
  BoundVar RedirectingTypeDecl.Var { get { return Var; } }
  Expression RedirectingTypeDecl.Constraint { get { return Constraint; } }
  SubsetTypeDecl.WKind RedirectingTypeDecl.WitnessKind { get { return WitnessKind; } }
  Expression RedirectingTypeDecl.Witness { get { return Witness; } }
  FreshIdGenerator RedirectingTypeDecl.IdGenerator { get { return IdGenerator; } }

  bool ICodeContext.IsGhost {
    get { throw new NotSupportedException(); }  // if .IsGhost is needed, the object should always be wrapped in an CodeContextWrapper
  }
  List<TypeParameter> ICodeContext.TypeArgs { get { return new List<TypeParameter>(); } }
  List<Formal> ICodeContext.Ins { get { return new List<Formal>(); } }
  ModuleDefinition ICodeContext.EnclosingModule { get { return EnclosingModuleDefinition; } }
  bool ICodeContext.MustReverify { get { return false; } }
  bool ICodeContext.AllowsNontermination { get { return false; } }
  IToken ICallable.Tok { get { return tok; } }
  string ICallable.NameRelativeToModule { get { return Name; } }
  Specification<Expression> ICallable.Decreases {
    get {
      // The resolver checks that a NewtypeDecl sits in its own SSC in the call graph.  Therefore,
      // the question of what its Decreases clause is should never arise.
      throw new cce.UnreachableException();
    }
  }
  bool ICallable.InferredDecreases {
    get { throw new cce.UnreachableException(); }  // see comment above about ICallable.Decreases
    set { throw new cce.UnreachableException(); }  // see comment above about ICallable.Decreases
  }
}

public abstract class TypeSynonymDeclBase : TopLevelDecl, RedirectingTypeDecl {
  public override string WhatKind { get { return "type synonym"; } }
  public TypeParameter.TypeParameterCharacteristics Characteristics;  // the resolver may change the .EqualitySupport component of this value from Unspecified to InferredRequired (for some signatures that may immediately imply that equality support is required)
  public bool SupportsEquality {
    get { return Characteristics.EqualitySupport != TypeParameter.EqualitySupportValue.Unspecified; }
  }
  public readonly Type Rhs;
  public TypeSynonymDeclBase(IToken tok, string name, TypeParameter.TypeParameterCharacteristics characteristics, List<TypeParameter> typeArgs, ModuleDefinition module, Type rhs, Attributes attributes)
    : base(tok, name, module, typeArgs, attributes, false) {
    Contract.Requires(tok != null);
    Contract.Requires(name != null);
    Contract.Requires(typeArgs != null);
    Contract.Requires(module != null);
    Contract.Requires(rhs != null);
    Characteristics = characteristics;
    Rhs = rhs;
  }
  /// <summary>
  /// Return .Rhs instantiated with "typeArgs", but only look at the part of .Rhs that is in scope.
  /// </summary>
  public Type RhsWithArgument(List<Type> typeArgs) {
    Contract.Requires(typeArgs != null);
    Contract.Requires(typeArgs.Count == TypeArgs.Count);
    var scope = Type.GetScope();
    var rtd = Rhs.AsRevealableType;
    if (rtd != null) {
      Contract.Assume(rtd.AsTopLevelDecl.IsVisibleInScope(scope));
      if (!rtd.IsRevealedInScope(scope)) {
        // type is actually hidden in this scope
        return rtd.SelfSynonym(typeArgs);
      }
    }
    return RhsWithArgumentIgnoringScope(typeArgs);
  }
  /// <summary>
  /// Returns the declared .Rhs but with formal type arguments replaced by the given actuals.
  /// </summary>
  public Type RhsWithArgumentIgnoringScope(List<Type> typeArgs) {
    Contract.Requires(typeArgs != null);
    Contract.Requires(typeArgs.Count == TypeArgs.Count);
    // Instantiate with the actual type arguments
    if (typeArgs.Count == 0) {
      // this optimization seems worthwhile
      return Rhs;
    } else {
      var subst = Resolver.TypeSubstitutionMap(TypeArgs, typeArgs);
      return Resolver.SubstType(Rhs, subst);
    }
  }

  public override IEnumerable<INode> Children => base.Children.Concat(Rhs.Nodes);

  string RedirectingTypeDecl.Name { get { return Name; } }
  IToken RedirectingTypeDecl.tok { get { return tok; } }
  Attributes RedirectingTypeDecl.Attributes { get { return Attributes; } }
  ModuleDefinition RedirectingTypeDecl.Module { get { return EnclosingModuleDefinition; } }
  BoundVar RedirectingTypeDecl.Var { get { return null; } }
  Expression RedirectingTypeDecl.Constraint { get { return null; } }
  SubsetTypeDecl.WKind RedirectingTypeDecl.WitnessKind { get { return SubsetTypeDecl.WKind.CompiledZero; } }
  Expression RedirectingTypeDecl.Witness { get { return null; } }
  FreshIdGenerator RedirectingTypeDecl.IdGenerator { get { return IdGenerator; } }

  bool ICodeContext.IsGhost {
    get { throw new NotSupportedException(); }  // if .IsGhost is needed, the object should always be wrapped in an CodeContextWrapper
  }
  List<TypeParameter> ICodeContext.TypeArgs { get { return TypeArgs; } }
  List<Formal> ICodeContext.Ins { get { return new List<Formal>(); } }
  ModuleDefinition ICodeContext.EnclosingModule { get { return EnclosingModuleDefinition; } }
  bool ICodeContext.MustReverify { get { return false; } }
  bool ICodeContext.AllowsNontermination { get { return false; } }
  IToken ICallable.Tok { get { return tok; } }
  string ICallable.NameRelativeToModule { get { return Name; } }
  Specification<Expression> ICallable.Decreases {
    get {
      // The resolver checks that a NewtypeDecl sits in its own SSC in the call graph.  Therefore,
      // the question of what its Decreases clause is should never arise.
      throw new cce.UnreachableException();
    }
  }
  bool ICallable.InferredDecreases {
    get { throw new cce.UnreachableException(); }  // see comment above about ICallable.Decreases
    set { throw new cce.UnreachableException(); }  // see comment above about ICallable.Decreases
  }
  public override bool CanBeRevealed() {
    return true;
  }
}

public class TypeSynonymDecl : TypeSynonymDeclBase, RevealableTypeDecl {
  public TypeSynonymDecl(IToken tok, string name, TypeParameter.TypeParameterCharacteristics characteristics, List<TypeParameter> typeArgs, ModuleDefinition module, Type rhs, Attributes attributes)
    : base(tok, name, characteristics, typeArgs, module, rhs, attributes) {
    this.NewSelfSynonym();
  }
  public TopLevelDecl AsTopLevelDecl => this;
  public TypeDeclSynonymInfo SynonymInfo { get; set; }
}

public class InternalTypeSynonymDecl : TypeSynonymDeclBase, RedirectingTypeDecl {
  public InternalTypeSynonymDecl(IToken tok, string name, TypeParameter.TypeParameterCharacteristics characteristics, List<TypeParameter> typeArgs, ModuleDefinition module, Type rhs, Attributes attributes)
    : base(tok, name, characteristics, typeArgs, module, rhs, attributes) {
  }
}


public class SubsetTypeDecl : TypeSynonymDecl, RedirectingTypeDecl {
  public override string WhatKind { get { return "subset type"; } }
  public readonly BoundVar Var;
  public readonly Expression Constraint;
  public enum WKind { CompiledZero, Compiled, Ghost, OptOut, Special }
  public readonly SubsetTypeDecl.WKind WitnessKind;
  public readonly Expression/*?*/ Witness;  // non-null iff WitnessKind is Compiled or Ghost
  [FilledInDuringResolution] public bool ConstraintIsCompilable;
  [FilledInDuringResolution] public bool CheckedIfConstraintIsCompilable = false; // Set to true lazily by the Resolver when the Resolver fills in "ConstraintIsCompilable".
  public SubsetTypeDecl(IToken tok, string name, TypeParameter.TypeParameterCharacteristics characteristics, List<TypeParameter> typeArgs, ModuleDefinition module,
    BoundVar id, Expression constraint, WKind witnessKind, Expression witness,
    Attributes attributes)
    : base(tok, name, characteristics, typeArgs, module, id.Type, attributes) {
    Contract.Requires(tok != null);
    Contract.Requires(name != null);
    Contract.Requires(typeArgs != null);
    Contract.Requires(module != null);
    Contract.Requires(id != null && id.Type != null);
    Contract.Requires(constraint != null);
    Contract.Requires((witnessKind == WKind.Compiled || witnessKind == WKind.Ghost) == (witness != null));
    Var = id;
    Constraint = constraint;
    Witness = witness;
    WitnessKind = witnessKind;
  }

  public override IEnumerable<INode> Children => base.Children.Concat(new[] { Constraint });

  BoundVar RedirectingTypeDecl.Var { get { return Var; } }
  Expression RedirectingTypeDecl.Constraint { get { return Constraint; } }
  WKind RedirectingTypeDecl.WitnessKind { get { return WitnessKind; } }
  Expression RedirectingTypeDecl.Witness { get { return Witness; } }

  public override List<Type> ParentTypes(List<Type> typeArgs) {
    return new List<Type> { RhsWithArgument(typeArgs) };
  }
}

public class NonNullTypeDecl : SubsetTypeDecl {
  public override string WhatKind { get { return "non-null type"; } }
  public readonly ClassDecl Class;
  /// <summary>
  /// The public constructor is NonNullTypeDecl(ClassDecl cl). The rest is pretty crazy: There are stages of "this"-constructor calls
  /// in order to build values that depend on previously computed parameters.
  /// </summary>
  public NonNullTypeDecl(ClassDecl cl)
    : this(cl, cl.TypeArgs.ConvertAll(tp => new TypeParameter(tp.tok, tp.Name, tp.VarianceSyntax, tp.Characteristics))) {
    Contract.Requires(cl != null);
  }

  private NonNullTypeDecl(ClassDecl cl, List<TypeParameter> tps)
    : this(cl, tps,
      new BoundVar(cl.tok, "c", new UserDefinedType(cl.tok, cl.Name + "?", tps.Count == 0 ? null : tps.ConvertAll(tp => (Type)new UserDefinedType(tp))))) {
    Contract.Requires(cl != null);
    Contract.Requires(tps != null);
  }

  private NonNullTypeDecl(ClassDecl cl, List<TypeParameter> tps, BoundVar id)
    : base(cl.tok, cl.Name, new TypeParameter.TypeParameterCharacteristics(), tps, cl.EnclosingModuleDefinition, id,
      new BinaryExpr(cl.tok, BinaryExpr.Opcode.Neq, new IdentifierExpr(cl.tok, id), new LiteralExpr(cl.tok)),
      SubsetTypeDecl.WKind.Special, null, BuiltIns.AxiomAttribute()) {
    Contract.Requires(cl != null);
    Contract.Requires(tps != null);
    Contract.Requires(id != null);
    Class = cl;
  }

  public override List<Type> ParentTypes(List<Type> typeArgs) {
    List<Type> result = new List<Type>(base.ParentTypes(typeArgs));

    foreach (var rhsParentType in Class.ParentTypes(typeArgs)) {
      var rhsParentUdt = (UserDefinedType)rhsParentType; // all parent types of .Class are expected to be possibly-null class types
      Contract.Assert(rhsParentUdt.ResolvedClass is ClassDecl);
      result.Add(UserDefinedType.CreateNonNullType(rhsParentUdt));
    }

    return result;
  }
}<|MERGE_RESOLUTION|>--- conflicted
+++ resolved
@@ -133,16 +133,7 @@
 
   internal FreshIdGenerator IdGenerator = new();
   public IToken NameToken => tok;
-<<<<<<< HEAD
   public virtual IEnumerable<INode> Children => Enumerable.Empty<INode>();
-=======
-  public virtual IEnumerable<INode> Children {
-    get {
-
-      return Enumerable.Empty<INode>();
-    }
-  }
->>>>>>> 6eb02e54
 }
 
 public class TypeParameter : TopLevelDecl {
