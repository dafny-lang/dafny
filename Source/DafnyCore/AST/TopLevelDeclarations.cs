using System;
using System.Collections.Generic;
using System.Diagnostics.Contracts;
using System.Numerics;
using System.Linq;
using Microsoft.Dafny.Auditor;

namespace Microsoft.Dafny;

public abstract class Declaration : RangeNode, IAttributeBearingDeclaration, IDeclarationOrUsage {
  [ContractInvariantMethod]
  void ObjectInvariant() {
    Contract.Invariant(Name != null);
  }

  public static string IdProtect(string name) {
    return DafnyOptions.O.Backend.PublicIdProtect(name);
  }

  public IToken BodyStartTok = Token.NoToken;
  public IToken TokenWithTrailingDocString = Token.NoToken;
  public Name NameNode;

  public override IToken Tok => NameNode.StartToken;
  public IToken NameToken => NameNode.StartToken;

  public string Name => NameNode.Value;
  public bool IsRefining;

  private VisibilityScope opaqueScope = new();
  private VisibilityScope revealScope = new();

  private bool scopeIsInherited = false;

  public override IEnumerable<AssumptionDescription> Assumptions() {
    if (Attributes.Contains(Attributes, "axiom")) {
      yield return AssumptionDescription.HasAxiomAttribute;
    }

    if (Attributes.Find(Attributes, "verify") is Attributes va &&
        va.Args.Count == 1 && Expression.IsBoolLiteral(va.Args[0], out var verify) &&
        verify == false) {
      yield return AssumptionDescription.HasVerifyFalseAttribute;
    }
  }

  public virtual bool CanBeExported() {
    return true;
  }

  public virtual bool CanBeRevealed() {
    return false;
  }

  public bool ScopeIsInherited { get { return scopeIsInherited; } }

  public void AddVisibilityScope(VisibilityScope scope, bool IsOpaque) {
    if (IsOpaque) {
      opaqueScope.Augment(scope);
    } else {
      revealScope.Augment(scope);
    }
  }

  public void InheritVisibility(Declaration d, bool onlyRevealed = true) {
    Contract.Assert(opaqueScope.IsEmpty());
    Contract.Assert(revealScope.IsEmpty());
    scopeIsInherited = false;

    revealScope = d.revealScope;

    if (!onlyRevealed) {
      opaqueScope = d.opaqueScope;
    }
    scopeIsInherited = true;

  }

  public bool IsRevealedInScope(VisibilityScope scope) {
    return revealScope.VisibleInScope(scope);
  }

  public bool IsVisibleInScope(VisibilityScope scope) {
    return IsRevealedInScope(scope) || opaqueScope.VisibleInScope(scope);
  }

  protected string sanitizedName;
  public virtual string SanitizedName => sanitizedName ??= NonglobalVariable.SanitizeName(Name);

  protected string compileName;
  public virtual string CompileName {
    get {
      if (compileName == null) {
        IsExtern(out _, out compileName);
        compileName ??= SanitizedName;
      }
      return compileName;
    }
  }

  public bool IsExtern(out string/*?*/ qualification, out string/*?*/ name) {
    // ensures result==false ==> qualification == null && name == null
    Contract.Ensures(Contract.Result<bool>() || (Contract.ValueAtReturn(out qualification) == null && Contract.ValueAtReturn(out name) == null));
    // ensures result==true ==> qualification != null ==> name != null
    Contract.Ensures(!Contract.Result<bool>() || Contract.ValueAtReturn(out qualification) == null || Contract.ValueAtReturn(out name) != null);

    qualification = null;
    name = null;
    if (!DafnyOptions.O.DisallowExterns) {
      var externArgs = Attributes.FindExpressions(this.Attributes, "extern");
      if (externArgs != null) {
        if (externArgs.Count == 0) {
          return true;
        } else if (externArgs.Count == 1 && externArgs[0] is StringLiteralExpr) {
          name = externArgs[0].AsStringLiteral();
          return true;
        } else if (externArgs.Count == 2 && externArgs[0] is StringLiteralExpr && externArgs[1] is StringLiteralExpr) {
          qualification = externArgs[0].AsStringLiteral();
          name = externArgs[1].AsStringLiteral();
          return true;
        }
      }
    }
    return false;
  }
  public Attributes Attributes;  // readonly, except during class merging in the refinement transformations and when changed by Compiler.MarkCapitalizationConflict
  Attributes IAttributeBearingDeclaration.Attributes => Attributes;

  protected Declaration(RangeToken rangeToken, Name name, Attributes attributes, bool isRefining) : base(rangeToken) {
    Contract.Requires(rangeToken != null);
    Contract.Requires(name != null);
    this.NameNode = name;
    this.Attributes = attributes;
    this.IsRefining = isRefining;
  }

  [Pure]
  public override string ToString() {
    Contract.Ensures(Contract.Result<string>() != null);
    return Name;
  }

  internal FreshIdGenerator IdGenerator = new();
  public override IEnumerable<Node> Children => (Attributes != null ? new List<Node> { Attributes } : Enumerable.Empty<Node>());
  public override IEnumerable<Node> PreResolveChildren => Children;
}

public class TypeParameter : TopLevelDecl {
  public interface ParentType {
    string FullName { get; }
  }

  public override string WhatKind => "type parameter";

  ParentType parent;
  public ParentType Parent {
    get {
      return parent;
    }
    set {
      Contract.Requires(Parent == null);  // set it only once
      Contract.Requires(value != null);
      parent = value;
    }
  }

  public override string SanitizedName {
    get {
      if (sanitizedName == null) {
        var name = Name;
        if (parent is MemberDecl && !name.StartsWith("_")) {
          // prepend "_" to type parameters of functions and methods, to ensure they don't clash with type parameters of the enclosing type
          name = "_" + name;
        }
        sanitizedName = NonglobalVariable.SanitizeName(name);
      }
      return sanitizedName;
    }
  }

  public override string CompileName => SanitizedName; // Ignore :extern

  /// <summary>
  /// NonVariant_Strict     (default) - non-variant, no uses left of an arrow
  /// NonVariant_Permissive    !      - non-variant
  /// Covariant_Strict         +      - co-variant, no uses left of an arrow
  /// Covariant_Permissive     *      - co-variant
  /// Contravariant            -      - contra-variant
  /// </summary>
  public enum TPVarianceSyntax { NonVariant_Strict, NonVariant_Permissive, Covariant_Strict, Covariant_Permissive, Contravariance }
  public enum TPVariance { Co, Non, Contra }
  public static TPVariance Negate(TPVariance v) {
    switch (v) {
      case TPVariance.Co:
        return TPVariance.Contra;
      case TPVariance.Contra:
        return TPVariance.Co;
      default:
        return v;
    }
  }
  public static int Direction(TPVariance v) {
    switch (v) {
      case TPVariance.Co:
        return 1;
      case TPVariance.Contra:
        return -1;
      default:
        return 0;
    }
  }
  public TPVarianceSyntax VarianceSyntax;
  public TPVariance Variance {
    get {
      switch (VarianceSyntax) {
        case TPVarianceSyntax.Covariant_Strict:
        case TPVarianceSyntax.Covariant_Permissive:
          return TPVariance.Co;
        case TPVarianceSyntax.NonVariant_Strict:
        case TPVarianceSyntax.NonVariant_Permissive:
          return TPVariance.Non;
        case TPVarianceSyntax.Contravariance:
          return TPVariance.Contra;
        default:
          Contract.Assert(false);  // unexpected VarianceSyntax
          throw new cce.UnreachableException();
      }
    }
  }
  public bool StrictVariance {
    get {
      switch (VarianceSyntax) {
        case TPVarianceSyntax.Covariant_Strict:
        case TPVarianceSyntax.NonVariant_Strict:
          return true;
        case TPVarianceSyntax.Covariant_Permissive:
        case TPVarianceSyntax.NonVariant_Permissive:
        case TPVarianceSyntax.Contravariance:
          return false;
        default:
          Contract.Assert(false);  // unexpected VarianceSyntax
          throw new cce.UnreachableException();
      }
    }
  }

  public enum EqualitySupportValue { Required, InferredRequired, Unspecified }
  public struct TypeParameterCharacteristics {
    public RangeToken RangeToken = null;
    public EqualitySupportValue EqualitySupport;  // the resolver may change this value from Unspecified to InferredRequired (for some signatures that may immediately imply that equality support is required)
    public Type.AutoInitInfo AutoInit;
    public bool HasCompiledValue => AutoInit == Type.AutoInitInfo.CompilableValue;
    public bool IsNonempty => AutoInit != Type.AutoInitInfo.MaybeEmpty;
    public bool ContainsNoReferenceTypes;
    public TypeParameterCharacteristics(bool dummy) {
      EqualitySupport = EqualitySupportValue.Unspecified;
      AutoInit = Type.AutoInitInfo.MaybeEmpty;
      ContainsNoReferenceTypes = false;
    }
    public TypeParameterCharacteristics(EqualitySupportValue eqSupport, Type.AutoInitInfo autoInit, bool containsNoReferenceTypes) {
      EqualitySupport = eqSupport;
      AutoInit = autoInit;
      ContainsNoReferenceTypes = containsNoReferenceTypes;
    }
  }
  public TypeParameterCharacteristics Characteristics;
  public bool SupportsEquality {
    get { return Characteristics.EqualitySupport != EqualitySupportValue.Unspecified; }
  }

  public bool NecessaryForEqualitySupportOfSurroundingInductiveDatatype = false;  // computed during resolution; relevant only when Parent denotes an IndDatatypeDecl

  public bool IsToplevelScope { // true if this type parameter is on a toplevel (ie. class C<T>), and false if it is on a member (ie. method m<T>(...))
    get { return parent is TopLevelDecl; }
  }
  public int PositionalIndex; // which type parameter this is (ie. in C<S, T, U>, S is 0, T is 1 and U is 2).

  public TypeParameter(RangeToken rangeToken, Name name, TPVarianceSyntax varianceS, TypeParameterCharacteristics characteristics)
    : base(rangeToken, name, null, new List<TypeParameter>(), null, false) {
    Contract.Requires(rangeToken != null);
    Contract.Requires(name != null);
    Characteristics = characteristics;
    VarianceSyntax = varianceS;
  }

  public TypeParameter(RangeToken rangeToken, Name name, TPVarianceSyntax varianceS)
    : this(rangeToken, name, varianceS, new TypeParameterCharacteristics(false)) {
    Contract.Requires(rangeToken != null);
    Contract.Requires(name != null);
  }

  public TypeParameter(RangeToken tok, Name name, int positionalIndex, ParentType parent)
     : this(tok, name, TPVarianceSyntax.NonVariant_Strict) {
    PositionalIndex = positionalIndex;
    Parent = parent;
  }

  public override string FullName {
    get {
      // when debugging, print it all:
      return /* Parent.FullName + "." + */ Name;
    }
  }

  public static TypeParameterCharacteristics GetExplicitCharacteristics(TopLevelDecl d) {
    Contract.Requires(d != null);
    TypeParameterCharacteristics characteristics = new TypeParameterCharacteristics(false);
    if (d is OpaqueTypeDecl) {
      var dd = (OpaqueTypeDecl)d;
      characteristics = dd.Characteristics;
    } else if (d is TypeSynonymDecl) {
      var dd = (TypeSynonymDecl)d;
      characteristics = dd.Characteristics;
    }
    if (characteristics.EqualitySupport == EqualitySupportValue.InferredRequired) {
      return new TypeParameterCharacteristics(EqualitySupportValue.Unspecified, characteristics.AutoInit, characteristics.ContainsNoReferenceTypes);
    } else {
      return characteristics;
    }
  }

  public static Dictionary<TypeParameter, Type> SubstitutionMap(List<TypeParameter> formals, List<Type> actuals) {
    Contract.Requires(formals != null);
    Contract.Requires(actuals != null);
    Contract.Requires(formals.Count == actuals.Count);
    var subst = new Dictionary<TypeParameter, Type>();
    for (int i = 0; i < formals.Count; i++) {
      subst.Add(formals[i], actuals[i]);
    }
    return subst;
  }

}

// Represents a submodule declaration at module level scope
public abstract class ModuleDecl : TopLevelDecl {
  public override string WhatKind { get { return "module"; } }
  [FilledInDuringResolution] public ModuleSignature Signature; // filled in topological order.
  public virtual ModuleSignature AccessibleSignature(bool ignoreExports) {
    Contract.Requires(Signature != null);
    return Signature;
  }
  public virtual ModuleSignature AccessibleSignature() {
    Contract.Requires(Signature != null);
    return Signature;
  }
  public int Height;
  public Token RootToken = new Token();

  public readonly bool Opened;

  public ModuleDecl(RangeToken rangeToken, Name name, ModuleDefinition parent, bool opened, bool isRefining)
    : base(rangeToken, name, parent, new List<TypeParameter>(), null, isRefining) {
    Height = -1;
    Signature = null;
    Opened = opened;
  }
  public abstract object Dereference();

  public int? ResolvedHash { get; set; }

  public override bool IsEssentiallyEmpty() {
    // A module or import is considered "essentially empty" to its parents, but the module is going to be resolved by itself.
    return true;
  }
}
// Represents module X { ... }
public class LiteralModuleDecl : ModuleDecl, ICanFormat {
  public readonly ModuleDefinition ModuleDef;

  [FilledInDuringResolution] public ModuleSignature DefaultExport;  // the default export set of the module.

  private ModuleSignature emptySignature;
  public override ModuleSignature AccessibleSignature(bool ignoreExports) {
    if (ignoreExports) {
      return Signature;
    }
    return this.AccessibleSignature();
  }
  public override ModuleSignature AccessibleSignature() {
    if (DefaultExport == null) {
      if (emptySignature == null) {
        emptySignature = new ModuleSignature();
      }
      return emptySignature;
    }
    return DefaultExport;
  }

  public override IEnumerable<Node> Children => new[] { ModuleDef };
  public override IEnumerable<Node> PreResolveChildren => Children;

  public LiteralModuleDecl(ModuleDefinition module, ModuleDefinition parent)
    : base(module.RangeToken, module.NameNode, parent, false, false) {
    ModuleDef = module;
    BodyStartTok = module.BodyStartTok;
    TokenWithTrailingDocString = module.TokenWithTrailingDocString;
  }

  public override object Dereference() { return ModuleDef; }
  public bool SetIndent(int indentBefore, TokenNewIndentCollector formatter) {
    var innerIndent = indentBefore + formatter.SpaceTab;
    var allTokens = ModuleDef.OwnedTokens.ToList();
    if (allTokens.Any()) {
      formatter.SetOpeningIndentedRegion(allTokens[0], indentBefore);
    }

    foreach (var token in allTokens) {
      switch (token.val) {
        case "abstract":
        case "module": {
            break;
          }
        case "{": {
            if (TokenNewIndentCollector.IsFollowedByNewline(token)) {
              formatter.SetOpeningIndentedRegion(token, indentBefore);
            } else {
              formatter.SetAlign(indentBefore, token, out innerIndent, out _);
            }

            break;
          }
        case "}": {
            formatter.SetClosingIndentedRegionAligned(token, innerIndent, indentBefore);
            break;
          }
      }
    }

    foreach (var decl2 in ModuleDef.TopLevelDecls) {
      formatter.SetDeclIndentation(decl2, innerIndent);
    }

    foreach (var decl2 in ModuleDef.PrefixNamedModules) {
      formatter.SetDeclIndentation(decl2.Item2, innerIndent);
    }

    return true;
  }
}

// Represents "module name = path;", where name is an identifier and path is a possibly qualified name.
public class AliasModuleDecl : ModuleDecl, IHasUsages, ICanFormat {
  public readonly ModuleQualifiedId TargetQId; // generated by the parser, this is looked up
  public readonly List<IToken> Exports; // list of exports sets
  [FilledInDuringResolution] public bool ShadowsLiteralModule;  // initialized early during Resolution (and used not long after that); true for "import opened A = A" where "A" is a literal module in the same scope

  public AliasModuleDecl(RangeToken rangeToken, ModuleQualifiedId path, Name name, ModuleDefinition parent, bool opened, List<IToken> exports)
    : base(rangeToken, name, parent, opened, false) {
    Contract.Requires(path != null && path.Path.Count > 0);
    Contract.Requires(exports != null);
    Contract.Requires(exports.Count == 0 || path.Path.Count == 1);
    TargetQId = path;
    Exports = exports;
  }

  public override ModuleDefinition Dereference() { return Signature.ModuleDef; }
  public IEnumerable<IDeclarationOrUsage> GetResolvedDeclarations() {
    return new[] { Dereference() };
  }

  public bool SetIndent(int indentBefore, TokenNewIndentCollector formatter) {
    if (OwnedTokens.FirstOrDefault() is { } theToken) {
      formatter.SetOpeningIndentedRegion(theToken, indentBefore);
    }

    return true;
  }
}

// Represents "module name as path [ = compilePath];", where name is a identifier and path is a possibly qualified name.
// Used to be called ModuleFacadeDecl -- renamed to be like LiteralModuleDecl, AliasModuleDecl
public class AbstractModuleDecl : ModuleDecl, ICanFormat {
  public readonly ModuleQualifiedId QId;
  public readonly List<IToken> Exports; // list of exports sets
  public ModuleDecl CompileRoot;
  public ModuleSignature OriginalSignature;

  public AbstractModuleDecl(RangeToken rangeToken, ModuleQualifiedId qid, Name name, ModuleDefinition parent, bool opened, List<IToken> exports)
    : base(rangeToken, name, parent, opened, false) {
    Contract.Requires(qid != null && qid.Path.Count > 0);
    Contract.Requires(exports != null);

    QId = qid;
    Exports = exports;
  }
  public override object Dereference() { return this; }
  public bool SetIndent(int indentBefore, TokenNewIndentCollector formatter) {
    foreach (var token in OwnedTokens) {
      switch (token.val) {
        case "import": {
            formatter.SetOpeningIndentedRegion(token, indentBefore);
            break;
          }
        case ":": {
            break;
          }
      }
    }

    return true;
  }
}

// Represents the exports of a module.
public class ModuleExportDecl : ModuleDecl, ICanFormat {
  public readonly bool IsDefault;
  public List<ExportSignature> Exports; // list of TopLevelDecl that are included in the export
  public List<IToken> Extends; // list of exports that are extended
  [FilledInDuringResolution] public readonly List<ModuleExportDecl> ExtendDecls = new List<ModuleExportDecl>();
  [FilledInDuringResolution] public readonly HashSet<Tuple<Declaration, bool>> ExportDecls = new HashSet<Tuple<Declaration, bool>>();
  public bool RevealAll; // only kept for initial rewriting, then discarded
  public bool ProvideAll;
  public override IEnumerable<Node> Children => Exports;
  public override IEnumerable<Node> PreResolveChildren => Exports;

  public readonly VisibilityScope ThisScope;

  public ModuleExportDecl(RangeToken rangeToken, Name name, ModuleDefinition parent,
    List<ExportSignature> exports, List<IToken> extends, bool provideAll, bool revealAll, bool isDefault, bool isRefining)
    : base(rangeToken, name, parent, false, isRefining) {
    Contract.Requires(exports != null);
    IsDefault = isDefault;
    Exports = exports;
    Extends = extends;
    ProvideAll = provideAll;
    RevealAll = revealAll;
    ThisScope = new VisibilityScope(this.FullSanitizedName);
  }

  public void SetupDefaultSignature() {
    Contract.Requires(this.Signature == null);
    var sig = new ModuleSignature();
    sig.ModuleDef = this.EnclosingModuleDefinition;
    sig.IsAbstract = this.EnclosingModuleDefinition.IsAbstract;
    sig.VisibilityScope = new VisibilityScope();
    sig.VisibilityScope.Augment(ThisScope);
    this.Signature = sig;
  }

  public override object Dereference() { return this; }
  public override bool CanBeExported() {
    return false;
  }

  public bool SetIndent(int indentBefore, TokenNewIndentCollector formatter) {
    var innerIndent = indentBefore + formatter.SpaceTab;
    var revealExportIndent = innerIndent + formatter.SpaceTab;
    var commaIndent = innerIndent;
    foreach (var token in OwnedTokens) {
      switch (token.val) {
        case "export": {
            formatter.SetOpeningIndentedRegion(token, indentBefore);
            break;
          }
        case "extends":
        case "reveals":
        case "provides": {
            if (TokenNewIndentCollector.IsFollowedByNewline(token)) {
              formatter.SetOpeningIndentedRegion(token, innerIndent);
              revealExportIndent = innerIndent + formatter.SpaceTab;
              commaIndent = innerIndent + formatter.SpaceTab;
            } else {
              formatter.SetAlign(innerIndent, token, out revealExportIndent, out commaIndent);
            }

            break;
          }
        case ",": {
            formatter.SetIndentations(token, above: revealExportIndent, inline: commaIndent, below: revealExportIndent);
            break;
          }
      }
    }

    return true;
  }
}

public class ExportSignature : TokenNode, IHasUsages {
  public readonly IToken ClassIdTok;
  public readonly bool Opaque;
  public readonly string ClassId;
  public readonly string Id;

  [FilledInDuringResolution] public Declaration Decl;

  [ContractInvariantMethod]
  void ObjectInvariant() {
    Contract.Invariant(Tok != null);
    Contract.Invariant(Id != null);
    Contract.Invariant((ClassId != null) == (ClassIdTok != null));
  }

  public ExportSignature(IToken prefixTok, string prefix, IToken idTok, string id, bool opaque) {
    Contract.Requires(prefixTok != null);
    Contract.Requires(prefix != null);
    Contract.Requires(idTok != null);
    Contract.Requires(id != null);
    tok = idTok;
    ClassIdTok = prefixTok;
    ClassId = prefix;
    Id = id;
    Opaque = opaque;
    OwnedTokensCache = new List<IToken>() { Tok, prefixTok };
  }

  public ExportSignature(IToken idTok, string id, bool opaque) {
    Contract.Requires(idTok != null);
    Contract.Requires(id != null);
    tok = idTok;
    Id = id;
    Opaque = opaque;
    OwnedTokensCache = new List<IToken>() { Tok };
  }

  public override string ToString() {
    if (ClassId != null) {
      return ClassId + "." + Id;
    }
    return Id;
  }

  public IToken NameToken => Tok;
  public override IEnumerable<Node> Children => Enumerable.Empty<Node>();
  public override IEnumerable<Node> PreResolveChildren => Enumerable.Empty<Node>();
  public IEnumerable<IDeclarationOrUsage> GetResolvedDeclarations() {
    return new[] { Decl };
  }
}

public class ModuleSignature {
  public VisibilityScope VisibilityScope = null;
  public readonly Dictionary<string, ModuleDecl> ShadowedImportedModules = new();
  public readonly Dictionary<string, TopLevelDecl> TopLevels = new Dictionary<string, TopLevelDecl>();
  public readonly Dictionary<string, ModuleExportDecl> ExportSets = new Dictionary<string, ModuleExportDecl>();
  public readonly Dictionary<string, Tuple<DatatypeCtor, bool>> Ctors = new Dictionary<string, Tuple<DatatypeCtor, bool>>();
  public readonly Dictionary<string, MemberDecl> StaticMembers = new Dictionary<string, MemberDecl>();
  public ModuleDefinition ModuleDef = null; // Note: this is null if this signature does not correspond to a specific definition (i.e.
                                            // it is abstract). Otherwise, it points to that definition.
  public ModuleSignature CompileSignature = null; // This is the version of the signature that should be used at compile time.
  public ModuleSignature Refines = null;
  public bool IsAbstract = false;
  public ModuleSignature() { }
  public int? ResolvedHash { get; set; }

  // Qualified accesses follow module imports
  public bool FindImport(string name, out ModuleDecl decl) {
    TopLevelDecl top;
    if (TopLevels.TryGetValue(name, out top) && top is ModuleDecl) {
      decl = (ModuleDecl)top;
      return true;
    } else {
      decl = null;
      return false;
    }
  }
}

<<<<<<< HEAD
public class ModuleQualifiedId {
  public readonly List<Name> Path; // Path != null && Path.Count > 0
=======
public class ModuleQualifiedId : Node, IHasUsages {
  public readonly List<IToken> Path; // Path != null && Path.Count > 0
>>>>>>> 19ed867e

  public ModuleQualifiedId(List<Name> path) {
    Contract.Assert(path != null && path.Count > 0);
    this.Path = path; // note that the list is aliased -- not to be modified after construction
  }

  // Creates a clone, including a copy of the list;
  // if the argument is true, resolution information is included
  public ModuleQualifiedId Clone(bool includeResInfo) {
    var newlist = new List<Name>(Path);
    ModuleQualifiedId cl = new ModuleQualifiedId(newlist);
    if (includeResInfo) {
      cl.Root = this.Root;
      cl.Decl = this.Decl;
      cl.Def = this.Def;
      cl.Sig = this.Sig;
      Contract.Assert(this.Def == this.Sig.ModuleDef);
    }
    return cl;
  }

  public string rootName() {
    return Path[0].Value;
  }

  public IToken rootToken() {
    return Path[0].StartToken;
  }

  public override string ToString() {
    string s = Path[0].Value;
    for (int i = 1; i < Path.Count; ++i) {
      s = s + "." + Path[i].Value;
    }

    return s;
  }

  public void SetRoot(ModuleDecl m) {
    this.Root = m;
  }

  public void Set(ModuleDecl m) {
    if (m == null) {
      this.Decl = null;
      this.Def = null;
      this.Sig = null;
    } else {
      this.Decl = m;
      this.Def = m.Signature.ModuleDef;
      this.Sig = m.Signature;
    }
  }

  // The following are filled in during resolution
  // Note that the root (first path segment) is resolved initially,
  // as it is needed to determine dependency relationships.
  // Then later the rest of the path is resolved, at which point all of the
  // ids in the path have been fully resolved
  // Note also that the resolution of the root depends on the syntactice location
  // of the qualified id; the resolution of subsequent ids depends on the
  // default export set of the previous id.
  [FilledInDuringResolution] public ModuleDecl Root; // the module corresponding to Path[0].val
  [FilledInDuringResolution] public ModuleDecl Decl; // the module corresponding to the full path
  [FilledInDuringResolution] public ModuleDefinition Def; // the module definition corresponding to the full path
  [FilledInDuringResolution] public ModuleSignature Sig; // the module signature corresponding to the full path

  public override IToken Tok => Path.Last();
  public override IEnumerable<Node> Children => Enumerable.Empty<Node>();
  public override IEnumerable<Node> PreResolveChildren => Children;

  public override RangeToken RangeToken {
    get => new(Path.First(), Path.Last());
    set => throw new NotSupportedException();
  }

  public IToken NameToken => Path.Last();

  public IEnumerable<IDeclarationOrUsage> GetResolvedDeclarations() {
    return Enumerable.Repeat(Decl, 1);
  }
}

public class ModuleDefinition : RangeNode, IDeclarationOrUsage, IAttributeBearingDeclaration {
  public IToken BodyStartTok = Token.NoToken;
  public IToken TokenWithTrailingDocString = Token.NoToken;
  public string DafnyName => NameNode.StartToken.val; // The (not-qualified) name as seen in Dafny source code
  public readonly Name NameNode; // (Last segment of the) module name

  public override IToken Tok => NameNode.StartToken;

  public string Name => NameNode.Value;
  public string FullDafnyName {
    get {
      if (EnclosingModule == null) {
        return "";
      }

      string n = EnclosingModule.FullDafnyName;
      return (n.Length == 0 ? n : (n + ".")) + DafnyName;
    }
  }
  public string FullName {
    get {
      if (EnclosingModule == null || EnclosingModule.IsDefaultModule) {
        return Name;
      } else {
        return EnclosingModule.FullName + "." + Name;
      }
    }
  }
  public readonly List<IToken> PrefixIds; // The qualified module name, except the last segment when a
                                          // nested module declaration is outside its enclosing module
  public ModuleDefinition EnclosingModule;  // readonly, except can be changed by resolver for prefix-named modules when the real parent is discovered
  public readonly Attributes Attributes;
  Attributes IAttributeBearingDeclaration.Attributes => Attributes;
  public ModuleQualifiedId RefinementQId; // full qualified ID of the refinement parent, null if no refinement base
  public bool SuccessfullyResolved;  // set to true upon successful resolution; modules that import an unsuccessfully resolved module are not themselves resolved

  public List<Include> Includes;

  [FilledInDuringResolution] public readonly List<TopLevelDecl> TopLevelDecls = new List<TopLevelDecl>();  // filled in by the parser; readonly after that, except for the addition of prefix-named modules, which happens in the resolver
  [FilledInDuringResolution] public readonly List<Tuple<List<IToken>, LiteralModuleDecl>> PrefixNamedModules = new List<Tuple<List<IToken>, LiteralModuleDecl>>();  // filled in by the parser; emptied by the resolver
  [FilledInDuringResolution] public readonly Graph<ICallable> CallGraph = new Graph<ICallable>();
  [FilledInDuringResolution] public int Height;  // height in the topological sorting of modules;
  public readonly bool IsAbstract;
  public readonly bool IsFacade; // True iff this module represents a module facade (that is, an abstract interface)
  private readonly bool IsBuiltinName; // true if this is something like _System that shouldn't have it's name mangled.
  public readonly bool IsToBeVerified;
  public readonly bool IsToBeCompiled;

  public int? ResolvedHash { get; set; }

  [ContractInvariantMethod]
  void ObjectInvariant() {
    Contract.Invariant(cce.NonNullElements(TopLevelDecls));
    Contract.Invariant(CallGraph != null);
  }

  public ModuleDefinition(RangeToken tok, Name name, List<IToken> prefixIds, bool isAbstract, bool isFacade,
    ModuleQualifiedId refinementQId, ModuleDefinition parent, Attributes attributes, bool isBuiltinName,
    bool isToBeVerified, bool isToBeCompiled) : base(tok) {
    Contract.Requires(tok != null);
    Contract.Requires(name != null);
    this.NameNode = name;
    this.PrefixIds = prefixIds;
    this.Attributes = attributes;
    this.EnclosingModule = parent;
    this.RefinementQId = refinementQId;
    this.IsAbstract = isAbstract;
    this.IsFacade = isFacade;
    this.Includes = new List<Include>();
    this.IsBuiltinName = isBuiltinName;
    this.IsToBeVerified = isToBeVerified;
    this.IsToBeCompiled = isToBeCompiled;
  }

  VisibilityScope visibilityScope;
  public VisibilityScope VisibilityScope =>
    visibilityScope ??= new VisibilityScope(this.SanitizedName);

  public virtual bool IsDefaultModule {
    get {
      return false;
    }
  }

  private string sanitizedName = null;

  public string SanitizedName {
    get {
      if (sanitizedName == null) {
        if (IsBuiltinName) {
          sanitizedName = Name;
        } else if (EnclosingModule != null && EnclosingModule.Name != "_module") {
          // Include all names in the module tree path, to disambiguate when compiling
          // a flat list of modules.
          // Use an "underscore-escaped" character as a module name separator, since
          // underscores are already used as escape characters in SanitizeName()
          sanitizedName = EnclosingModule.SanitizedName + "_m" + NonglobalVariable.SanitizeName(Name);
        } else {
          sanitizedName = NonglobalVariable.SanitizeName(Name);
        }
      }
      return sanitizedName;
    }
  }

  string compileName;
  public string CompileName {
    get {
      if (compileName == null) {
        var externArgs = DafnyOptions.O.DisallowExterns ? null : Attributes.FindExpressions(this.Attributes, "extern");
        if (externArgs != null && 1 <= externArgs.Count && externArgs[0] is StringLiteralExpr) {
          compileName = (string)((StringLiteralExpr)externArgs[0]).Value;
        } else if (externArgs != null) {
          compileName = Name;
        } else {
          compileName = SanitizedName;
        }
      }
      return compileName;
    }
  }

  /// <summary>
  /// Determines if "a" and "b" are in the same strongly connected component of the call graph, that is,
  /// if "a" and "b" are mutually recursive.
  /// Assumes that CallGraph has already been filled in for the modules containing "a" and "b".
  /// </summary>
  public static bool InSameSCC(ICallable a, ICallable b) {
    Contract.Requires(a != null);
    Contract.Requires(b != null);
    if (a is SpecialFunction || b is SpecialFunction) { return false; }
    var module = a.EnclosingModule;
    return module == b.EnclosingModule && module.CallGraph.GetSCCRepresentative(a) == module.CallGraph.GetSCCRepresentative(b);
  }

  /// <summary>
  /// Return the representative elements of the SCCs that contain any member declaration in a
  /// class in "declarations".
  /// Note, the representative element may in some cases be a Method, not necessarily a Function.
  /// </summary>
  public static IEnumerable<ICallable> AllFunctionSCCs(List<TopLevelDecl> declarations) {
    var set = new HashSet<ICallable>();
    foreach (var d in declarations) {
      var cl = d as TopLevelDeclWithMembers;
      if (cl != null) {
        var module = cl.EnclosingModuleDefinition;
        foreach (var member in cl.Members) {
          var fn = member as Function;
          if (fn != null) {
            var repr = module.CallGraph.GetSCCRepresentative(fn);
            set.Add(repr);
          }
        }
      }
    }
    return set;
  }

  public static IEnumerable<Function> AllFunctions(List<TopLevelDecl> declarations) {
    foreach (var d in declarations) {
      var cl = d as TopLevelDeclWithMembers;
      if (cl != null) {
        foreach (var member in cl.Members) {
          var fn = member as Function;
          if (fn != null) {
            yield return fn;
          }
        }
      }
    }
  }

  public static IEnumerable<Field> AllFields(List<TopLevelDecl> declarations) {
    foreach (var d in declarations) {
      var cl = d as TopLevelDeclWithMembers;
      if (cl != null) {
        foreach (var member in cl.Members) {
          var fn = member as Field;
          if (fn != null) {
            yield return fn;
          }
        }
      }
    }
  }

  public static IEnumerable<ClassDecl> AllClasses(List<TopLevelDecl> declarations) {
    foreach (var d in declarations) {
      if (d is ClassDecl cl) {
        yield return cl;
      }
    }
  }

  public static IEnumerable<TopLevelDeclWithMembers> AllTypesWithMembers(List<TopLevelDecl> declarations) {
    foreach (var d in declarations) {
      if (d is TopLevelDeclWithMembers cl) {
        yield return cl;
      }
    }
  }

  /// <summary>
  /// Yields all functions and methods that are members of some type in the given list of
  /// declarations.
  /// Note, an iterator declaration is a type, in this sense.
  /// Note, if the given list are the top-level declarations of a module, the yield will include
  /// extreme predicates/lemmas but not their associated prefix predicates/lemmas (which are tucked
  /// into the extreme predicate/lemma's PrefixPredicate/PrefixLemma field).
  /// </summary>
  public static IEnumerable<ICallable> AllCallables(List<TopLevelDecl> declarations) {
    foreach (var d in declarations) {
      if (d is TopLevelDeclWithMembers cl) {
        foreach (var member in cl.Members.Where(member => member is ICallable and not ConstantField)) {
          yield return (ICallable)member;
          if (member is Function { ByMethodDecl: { } } f) {
            yield return f.ByMethodDecl;
          }
        }
      }
    }
  }

  /// <summary>
  /// Yields all functions and methods that are members of some type in the given list of
  /// declarations, including prefix lemmas and prefix predicates.
  /// </summary>
  public static IEnumerable<ICallable> AllCallablesIncludingPrefixDeclarations(List<TopLevelDecl> declarations) {
    foreach (var decl in AllCallables(declarations)) {
      yield return decl;
      if (decl is ExtremeLemma extremeLemma) {
        yield return extremeLemma.PrefixLemma;
      } else if (decl is ExtremePredicate extremePredicate) {
        yield return extremePredicate.PrefixPredicate;
      }
    }
  }

  /// <summary>
  /// Yields all functions and methods that are members of some non-iterator type in the given
  /// list of declarations, as well as any IteratorDecl's in that list.
  /// </summary>
  public static IEnumerable<ICallable> AllItersAndCallables(List<TopLevelDecl> declarations) {
    foreach (var d in declarations) {
      if (d is IteratorDecl) {
        yield return (IteratorDecl)d;
      } else if (d is TopLevelDeclWithMembers cl) {
        foreach (var member in cl.Members.Where(member => member is ICallable)) {
          yield return (ICallable)member;
          if (member is Function { ByMethodDecl: { } } f) {
            yield return f.ByMethodDecl;
          }
        }
      }
    }
  }

  public static IEnumerable<IteratorDecl> AllIteratorDecls(List<TopLevelDecl> declarations) {
    foreach (var d in declarations) {
      if (d is IteratorDecl iter) {
        yield return iter;
      }
    }
  }

  /// <summary>
  /// Emits the declarations in "declarations", but for each such declaration that is a class with
  /// a corresponding non-null type, also emits that non-null type *after* the class declaration.
  /// </summary>
  public static IEnumerable<TopLevelDecl> AllDeclarationsAndNonNullTypeDecls(List<TopLevelDecl> declarations) {
    foreach (var d in declarations) {
      yield return d;
      if (d is ClassDecl { NonNullTypeDecl: { } } cl) {
        yield return cl.NonNullTypeDecl;
      }
    }
  }

  public static IEnumerable<ExtremeLemma> AllExtremeLemmas(List<TopLevelDecl> declarations) {
    foreach (var d in declarations) {
      if (d is TopLevelDeclWithMembers cl) {
        foreach (var member in cl.Members) {
          if (member is ExtremeLemma extremeLemma) {
            yield return extremeLemma;
          }
        }
      }
    }
  }

  public bool IsEssentiallyEmptyModuleBody() {
    return TopLevelDecls.All(decl => decl.IsEssentiallyEmpty());
  }

  public IToken GetFirstTopLevelToken() {
    if (StartToken.line > 0) {
      return StartToken;
    }
    if (this is DefaultModuleDefinition { Includes: { Count: > 0 } includes } &&
        includes[0].OwnedTokens.Any()) {
      return includes[0].OwnedTokens.First();
    }
    IEnumerable<IToken> topTokens = TopLevelDecls.SelectMany<TopLevelDecl, IToken>(decl => {
      if (decl.StartToken.line > 0) {
        return new List<IToken>() { decl.StartToken };
      } else if (decl is TopLevelDeclWithMembers declWithMembers) {
        return declWithMembers.Members.Where(
            member => member.tok.line > 0)
          .Select(member => member.StartToken);
      } else if (decl is LiteralModuleDecl literalModuleDecl) {
        return literalModuleDecl.ModuleDef.PrefixNamedModules.Select(module =>
          module.Item2.ModuleDef.GetFirstTopLevelToken()).Where((IToken t) => t is { line: > 0 });
      } else {
        return new List<IToken>() { };
      }
    });

    return topTokens.MinBy(token => token.pos);
  }

  public IToken NameToken => tok;
  public override IEnumerable<Node> Children => (Attributes != null ? new List<Node> { Attributes } : Enumerable.Empty<Node>()).Concat<Node>(TopLevelDecls).
    Concat(RefinementQId == null ? Enumerable.Empty<Node>() : new Node[] { RefinementQId });

  public override IEnumerable<Node> PreResolveChildren => Includes.Concat<Node>(TopLevelDecls).Concat(
    PrefixNamedModules.Select(tuple => tuple.Item2));
}

public class DefaultModuleDefinition : ModuleDefinition {
  public DefaultModuleDefinition()
    : base(RangeToken.NoToken, new Name("_module"), new List<IToken>(), false, false, null, null, null, true, true, true) {
  }
  public override bool IsDefaultModule {
    get {
      return true;
    }
  }
}

public abstract class TopLevelDecl : Declaration, TypeParameter.ParentType {
  public abstract string WhatKind { get; }
  public readonly ModuleDefinition EnclosingModuleDefinition;
  public readonly List<TypeParameter> TypeArgs;
  [ContractInvariantMethod]
  void ObjectInvariant() {
    Contract.Invariant(cce.NonNullElements(TypeArgs));
  }

  protected TopLevelDecl(RangeToken rangeToken, Name name, ModuleDefinition enclosingModule, List<TypeParameter> typeArgs, Attributes attributes, bool isRefining)
    : base(rangeToken, name, attributes, isRefining) {
    Contract.Requires(rangeToken != null);
    Contract.Requires(name != null);
    Contract.Requires(cce.NonNullElements(typeArgs));
    EnclosingModuleDefinition = enclosingModule;
    TypeArgs = typeArgs;
  }

  public string FullDafnyName {
    get {
      if (Name == "_module") {
        return "";
      }

      if (Name == "_default") {
        return EnclosingModuleDefinition.FullDafnyName;
      }

      string n = EnclosingModuleDefinition.FullDafnyName;
      return (n.Length == 0 ? n : (n + ".")) + Name;
    }
  }
  public virtual string FullName {
    get {
      if (EnclosingModuleDefinition is null) {
        return Name;
      }
      return EnclosingModuleDefinition.FullName + "." + Name;
    }
  }
  public string FullSanitizedName {
    get {
      if (EnclosingModuleDefinition is null) {
        return SanitizedName;
      }
      return EnclosingModuleDefinition.SanitizedName + "." + SanitizedName;
    }
  }

  public string FullNameInContext(ModuleDefinition context) {
    if (EnclosingModuleDefinition == context) {
      return Name;
    } else {
      return EnclosingModuleDefinition.Name + "." + Name;
    }
  }
  public string FullCompileName {
    get {
      var externArgs = Attributes.FindExpressions(this.Attributes, "extern");
      if (!DafnyOptions.O.DisallowExterns && externArgs != null) {
        if (externArgs.Count == 2 && externArgs[0] is StringLiteralExpr && externArgs[1] is StringLiteralExpr) {
          return externArgs[0].AsStringLiteral() + "." + externArgs[1].AsStringLiteral();
        }
      }

      return DafnyOptions.O.Backend.GetCompileName(EnclosingModuleDefinition.IsDefaultModule,
        EnclosingModuleDefinition.CompileName, CompileName);
    }
  }

  public TopLevelDecl ViewAsClass {
    get {
      if (this is NonNullTypeDecl) {
        return ((NonNullTypeDecl)this).Class;
      } else {
        return this;
      }
    }
  }

  /// <summary>
  /// Return the list of parent types of "this", where the type parameters
  /// of "this" have been instantiated by "typeArgs". For example, for a subset
  /// type, the return value is the RHS type, appropriately instantiated. As
  /// two other examples, given
  ///     class C<X> extends J<X, int>
  /// C.ParentTypes(real) = J<real, int>    // non-null types C and J
  /// C?.ParentTypes(real) = J?<real, int>  // possibly-null type C? and J?
  /// </summary>
  public virtual List<Type> ParentTypes(List<Type> typeArgs) {
    Contract.Requires(typeArgs != null);
    Contract.Requires(this.TypeArgs.Count == typeArgs.Count);
    return new List<Type>();
  }

  public bool AllowsAllocation => true;
  public override IEnumerable<Node> Children => Enumerable.Empty<Node>();

  /// <summary>
  /// A top-level declaration is considered "essentially empty" if there is no way it could generate any resolution error
  /// other than introducing a duplicate name.
  /// </summary>
  public virtual bool IsEssentiallyEmpty() {
    return Attributes == null || TypeArgs.Count != 0;
  }
}

public abstract class TopLevelDeclWithMembers : TopLevelDecl {
  public readonly List<MemberDecl> Members;

  // The following fields keep track of parent traits
  public readonly List<MemberDecl> InheritedMembers = new List<MemberDecl>();  // these are instance members declared in parent traits
  public readonly List<Type> ParentTraits;  // these are the types that are parsed after the keyword 'extends'; note, for a successfully resolved program, these are UserDefinedType's where .ResolvedClass is NonNullTypeDecl
  public readonly Dictionary<TypeParameter, Type> ParentFormalTypeParametersToActuals = new Dictionary<TypeParameter, Type>();  // maps parent traits' type parameters to actuals

  /// <summary>
  /// TraitParentHeads contains the head of each distinct trait parent. It is initialized during resolution.
  /// </summary>
  public readonly List<TraitDecl> ParentTraitHeads = new List<TraitDecl>();

  [FilledInDuringResolution] public InheritanceInformationClass ParentTypeInformation;
  public class InheritanceInformationClass {
    private readonly Dictionary<TraitDecl, List<(Type, List<TraitDecl> /*via this parent path*/)>> info = new Dictionary<TraitDecl, List<(Type, List<TraitDecl>)>>();

    /// <summary>
    /// Returns a subset of the trait's ParentTraits, but not repeating any head type.
    /// Assumes the declaration has been successfully resolved.
    /// </summary>
    public List<Type> UniqueParentTraits() {
      return info.ToList().ConvertAll(entry => entry.Value[0].Item1);
    }

    public void Record(TraitDecl traitHead, UserDefinedType parentType) {
      Contract.Requires(traitHead != null);
      Contract.Requires(parentType != null);
      Contract.Requires(parentType.ResolvedClass is NonNullTypeDecl nntd && nntd.ViewAsClass == traitHead);

      if (!info.TryGetValue(traitHead, out var list)) {
        list = new List<(Type, List<TraitDecl>)>();
        info.Add(traitHead, list);
      }
      list.Add((parentType, new List<TraitDecl>()));
    }

    public void Extend(TraitDecl parent, InheritanceInformationClass parentInfo, Dictionary<TypeParameter, Type> typeMap) {
      Contract.Requires(parent != null);
      Contract.Requires(parentInfo != null);
      Contract.Requires(typeMap != null);

      foreach (var entry in parentInfo.info) {
        var traitHead = entry.Key;
        if (!info.TryGetValue(traitHead, out var list)) {
          list = new List<(Type, List<TraitDecl>)>();
          info.Add(traitHead, list);
        }
        foreach (var pair in entry.Value) {
          var ty = pair.Item1.Subst(typeMap);
          // prepend the path with "parent"
          var parentPath = new List<TraitDecl>() { parent };
          parentPath.AddRange(pair.Item2);
          list.Add((ty, parentPath));
        }
      }
    }

    public IEnumerable<List<(Type, List<TraitDecl>)>> GetTypeInstantiationGroups() {
      foreach (var pair in info.Values) {
        yield return pair;
      }
    }
  }

  protected TopLevelDeclWithMembers(RangeToken rangeToken, Name name, ModuleDefinition module, List<TypeParameter> typeArgs, List<MemberDecl> members, Attributes attributes, bool isRefining, List<Type>/*?*/ traits = null)
    : base(rangeToken, name, module, typeArgs, attributes, isRefining) {
    Contract.Requires(rangeToken != null);
    Contract.Requires(name != null);
    Contract.Requires(cce.NonNullElements(typeArgs));
    Contract.Requires(cce.NonNullElements(members));
    Members = members;
    ParentTraits = traits ?? new List<Type>();
  }

  public static List<UserDefinedType> CommonTraits(TopLevelDeclWithMembers a, TopLevelDeclWithMembers b) {
    Contract.Requires(a != null);
    Contract.Requires(b != null);
    var aa = a.TraitAncestors();
    var bb = b.TraitAncestors();
    aa.IntersectWith(bb);
    var types = new List<UserDefinedType>();
    foreach (var t in aa) {
      var typeArgs = t.TypeArgs.ConvertAll(tp => a.ParentFormalTypeParametersToActuals[tp]);
      var u = new UserDefinedType(t.Tok, t.Name + "?", t, typeArgs);
      types.Add(u);
    }
    return types;
  }

  public override IEnumerable<Node> Children => ParentTraits.Concat<Node>(Members);

  public override IEnumerable<Node> PreResolveChildren => Children;

  /// <summary>
  /// Returns the set of transitive parent traits (not including "this" itself).
  /// This method assumes the .ParentTraits fields have been checked for various cycle restrictions.
  /// </summary>
  public ISet<TraitDecl> TraitAncestors() {
    var s = new HashSet<TraitDecl>();
    AddTraitAncestors(s);
    return s;
  }
  /// <summary>
  /// Adds to "s" the transitive parent traits (not including "this" itself).
  /// This method assumes the .ParentTraits fields have been checked for various cycle restrictions.
  /// </summary>
  private void AddTraitAncestors(ISet<TraitDecl> s) {
    Contract.Requires(s != null);
    foreach (var parent in ParentTraits) {
      var udt = (UserDefinedType)parent;  // in a successfully resolved program, we expect all .ParentTraits to be a UserDefinedType
      var nntd = (NonNullTypeDecl)udt.ResolvedClass;  // we expect the trait type to be the non-null version of the trait type
      var tr = (TraitDecl)nntd.Class;
      s.Add(tr);
      tr.AddTraitAncestors(s);
    }
  }

  // True if non-static members can access the underlying object "this"
  // False if all members are implicitly static (e.g. in a default class declaration)
  public abstract bool AcceptThis { get; }

  public override bool IsEssentiallyEmpty() {
    if (Members.Count != 0 || ParentTraits.Count != 0) {
      return false;
    }
    return base.IsEssentiallyEmpty();
  }
}

public class TraitDecl : ClassDecl {
  public override string WhatKind { get { return "trait"; } }
  public bool IsParent { set; get; }
  public TraitDecl(RangeToken rangeToken, Name name, ModuleDefinition module,
    List<TypeParameter> typeArgs, [Captured] List<MemberDecl> members, Attributes attributes, bool isRefining, List<Type>/*?*/ traits)
    : base(rangeToken, name, module, typeArgs, members, attributes, isRefining, traits) { }

  public override IEnumerable<AssumptionDescription> Assumptions() {
    foreach (var assumption in base.Assumptions()) {
      yield return assumption;
    }

    if (Attributes.Find(Attributes, "termination") is Attributes ta &&
        ta.Args.Count == 1 && Expression.IsBoolLiteral(ta.Args[0], out var termCheck) &&
        termCheck == false) {
      yield return AssumptionDescription.HasTerminationFalseAttribute;
    }
  }
}

public class ClassDecl : TopLevelDeclWithMembers, RevealableTypeDecl, ICanFormat {
  public override string WhatKind { get { return "class"; } }
  public override bool CanBeRevealed() { return true; }
  [FilledInDuringResolution] public bool HasConstructor;  // filled in (early) during resolution; true iff there exists a member that is a Constructor
  public readonly NonNullTypeDecl NonNullTypeDecl;
  [ContractInvariantMethod]
  void ObjectInvariant() {
    Contract.Invariant(cce.NonNullElements(Members));
    Contract.Invariant(ParentTraits != null);
  }

  public ClassDecl(RangeToken rangeToken, Name name, ModuleDefinition module,
    List<TypeParameter> typeArgs, [Captured] List<MemberDecl> members, Attributes attributes, bool isRefining, List<Type>/*?*/ traits)
    : base(rangeToken, name, module, typeArgs, members, attributes, isRefining, traits) {
    Contract.Requires(rangeToken != null);
    Contract.Requires(name != null);
    Contract.Requires(module != null);
    Contract.Requires(cce.NonNullElements(typeArgs));
    Contract.Requires(cce.NonNullElements(members));
    Contract.Assume(!(this is ArrowTypeDecl));  // this is also a precondition, really, but "this" cannot be mentioned in Requires of a constructor; ArrowTypeDecl should use the next constructor
    if (!IsDefaultClass) {
      NonNullTypeDecl = new NonNullTypeDecl(this);
    }
    this.NewSelfSynonym();
  }
  /// <summary>
  /// The following constructor is supposed to be called by the ArrowTypeDecl subtype, in order to avoid
  /// the call to this.NewSelfSynonym() (because NewSelfSynonym() depends on the .Arity field having been
  /// set, which it hasn't during the base call of the ArrowTypeDecl constructor). Instead, the ArrowTypeDecl
  /// constructor will do that call.
  /// </summary>
  protected ClassDecl(RangeToken rangeToken, Name name, ModuleDefinition module,
    List<TypeParameter> typeArgs, [Captured] List<MemberDecl> members, Attributes attributes, bool isRefining)
    : base(rangeToken, name, module, typeArgs, members, attributes, isRefining, null) {
    Contract.Requires(rangeToken != null);
    Contract.Requires(name != null);
    Contract.Requires(module != null);
    Contract.Requires(cce.NonNullElements(typeArgs));
    Contract.Requires(cce.NonNullElements(members));
    Contract.Assume(this is ArrowTypeDecl);  // this is also a precondition, really, but "this" cannot be mentioned in Requires of a constructor
  }
  public virtual bool IsDefaultClass {
    get {
      return false;
    }
  }

  public bool IsObjectTrait {
    get => Name == "object";
  }

  internal bool HeadDerivesFrom(TopLevelDecl b) {
    Contract.Requires(b != null);
    return this == b || this.ParentTraitHeads.Exists(tr => tr.HeadDerivesFrom(b));
  }

  public List<Type> NonNullTraitsWithArgument(List<Type> typeArgs) {
    Contract.Requires(typeArgs != null);
    Contract.Requires(typeArgs.Count == TypeArgs.Count);

    // Instantiate with the actual type arguments
    if (typeArgs.Count == 0) {
      // this optimization seems worthwhile
      return ParentTraits;
    } else {
      var subst = TypeParameter.SubstitutionMap(TypeArgs, typeArgs);
      return ParentTraits.ConvertAll(traitType => traitType.Subst(subst));
    }
  }

  public List<Type> PossiblyNullTraitsWithArgument(List<Type> typeArgs) {
    Contract.Requires(typeArgs != null);
    Contract.Requires(typeArgs.Count == TypeArgs.Count);
    // Instantiate with the actual type arguments
    var subst = TypeParameter.SubstitutionMap(TypeArgs, typeArgs);
    return ParentTraits.ConvertAll(traitType => (Type)UserDefinedType.CreateNullableType((UserDefinedType)traitType.Subst(subst)));
  }

  public override List<Type> ParentTypes(List<Type> typeArgs) {
    return PossiblyNullTraitsWithArgument(typeArgs);
  }

  public TopLevelDecl AsTopLevelDecl => this;
  public TypeDeclSynonymInfo SynonymInfo { get; set; }
  public override bool AcceptThis => this is not DefaultClassDecl;
  public virtual bool SetIndent(int indentBefore, TokenNewIndentCollector formatter) {
    IToken classToken = null;
    var parentTraitIndent = indentBefore + formatter.SpaceTab;
    var commaIndent = indentBefore;
    var extraIndent = 0;

    foreach (var token in OwnedTokens) {
      switch (token.val) {
        case "class": {
            classToken = token;
            break;
          }
        case "extends": {
            if (token.line != token.Next.line) {
              extraIndent = classToken != null && classToken.line == token.line ? 0 : formatter.SpaceTab;
              commaIndent += extraIndent;
              formatter.SetIndentations(token, below: indentBefore + formatter.SpaceTab + extraIndent);
            } else {
              extraIndent += 2;
              commaIndent = indentBefore + formatter.SpaceTab;
              formatter.SetIndentations(token, below: indentBefore + formatter.SpaceTab);
            }

            break;
          }
        case ",": {
            formatter.SetIndentations(token, parentTraitIndent + extraIndent, commaIndent, parentTraitIndent + extraIndent);
            break;
          }
      }
    }

    foreach (var parent in ParentTraits) {
      formatter.SetTypeIndentation(parent);
    }

    return true;
  }
}

public class DefaultClassDecl : ClassDecl {
  public DefaultClassDecl(ModuleDefinition module, [Captured] List<MemberDecl> members)
    : base(RangeToken.NoToken, new Name("_default"), module, new List<TypeParameter>(), members, null, false, null) {
    Contract.Requires(module != null);
    Contract.Requires(cce.NonNullElements(members));
  }
  public override bool IsDefaultClass => true;
}

public class ArrayClassDecl : ClassDecl {
  public override string WhatKind { get { return "array type"; } }
  public readonly int Dims;
  public ArrayClassDecl(int dims, ModuleDefinition module, Attributes attrs)
    : base(RangeToken.NoToken, new Name(BuiltIns.ArrayClassName(dims)), module,
      new List<TypeParameter>(new TypeParameter[] { new TypeParameter(RangeToken.NoToken, new Name("arg"), TypeParameter.TPVarianceSyntax.NonVariant_Strict) }),
      new List<MemberDecl>(), attrs, false, null) {
    Contract.Requires(1 <= dims);
    Contract.Requires(module != null);

    Dims = dims;
    // Resolve type parameter
    Contract.Assert(TypeArgs.Count == 1);
    var tp = TypeArgs[0];
    tp.Parent = this;
    tp.PositionalIndex = 0;
  }
}

public class ArrowTypeDecl : ClassDecl {
  public override string WhatKind { get { return "function type"; } }
  public readonly int Arity;
  public readonly Function Requires;
  public readonly Function Reads;

  public ArrowTypeDecl(List<TypeParameter> tps, Function req, Function reads, ModuleDefinition module, Attributes attributes)
    : base(RangeToken.NoToken, new Name(ArrowType.ArrowTypeName(tps.Count - 1)), module, tps,
      new List<MemberDecl> { req, reads }, attributes, false) {
    Contract.Requires(tps != null && 1 <= tps.Count);
    Contract.Requires(req != null);
    Contract.Requires(reads != null);
    Contract.Requires(module != null);
    Arity = tps.Count - 1;
    Requires = req;
    Reads = reads;
    Requires.EnclosingClass = this;
    Reads.EnclosingClass = this;
    this.NewSelfSynonym();
  }
}

public abstract class DatatypeDecl : TopLevelDeclWithMembers, RevealableTypeDecl, ICallable, ICanFormat {
  public override bool CanBeRevealed() { return true; }
  public readonly List<DatatypeCtor> Ctors;

  [FilledInDuringResolution] public Dictionary<string, DatatypeCtor> ConstructorsByName { get; set; }
  [ContractInvariantMethod]
  void ObjectInvariant() {
    Contract.Invariant(cce.NonNullElements(Ctors));
    Contract.Invariant(1 <= Ctors.Count);
  }

  public override IEnumerable<Node> Children => Ctors.Concat<Node>(base.Children);

  public DatatypeDecl(RangeToken rangeToken, Name name, ModuleDefinition module, List<TypeParameter> typeArgs,
    [Captured] List<DatatypeCtor> ctors, List<MemberDecl> members, Attributes attributes, bool isRefining)
    : base(rangeToken, name, module, typeArgs, members, attributes, isRefining) {
    Contract.Requires(rangeToken != null);
    Contract.Requires(name != null);
    Contract.Requires(module != null);
    Contract.Requires(cce.NonNullElements(typeArgs));
    Contract.Requires(cce.NonNullElements(ctors));
    Contract.Requires(cce.NonNullElements(members));
    Contract.Requires((isRefining && ctors.Count == 0) || (!isRefining && 1 <= ctors.Count));
    Ctors = ctors;
    this.NewSelfSynonym();
  }
  public bool HasFinitePossibleValues {
    get {
      // Note, to determine finiteness, it doesn't matter if the constructors are ghost or non-ghost.
      return (TypeArgs.Count == 0 && Ctors.TrueForAll(ctr => ctr.Formals.Count == 0));
    }
  }

  public bool IsRecordType {
    get { return this is IndDatatypeDecl && Ctors.Count == 1 && !Ctors[0].IsGhost; }
  }

  public bool HasGhostVariant => Ctors.Any(ctor => ctor.IsGhost);

  public TopLevelDecl AsTopLevelDecl => this;
  public TypeDeclSynonymInfo SynonymInfo { get; set; }

  bool ICodeContext.IsGhost { get { return true; } }
  List<TypeParameter> ICodeContext.TypeArgs { get { return TypeArgs; } }
  List<Formal> ICodeContext.Ins { get { return new List<Formal>(); } }
  ModuleDefinition IASTVisitorContext.EnclosingModule { get { return EnclosingModuleDefinition; } }
  bool ICodeContext.MustReverify { get { return false; } }
  bool ICodeContext.AllowsNontermination { get { return false; } }
  string ICallable.NameRelativeToModule { get { return Name; } }
  Specification<Expression> ICallable.Decreases {
    get {
      // The resolver checks that a NewtypeDecl sits in its own SSC in the call graph.  Therefore,
      // the question of what its Decreases clause is should never arise.
      throw new cce.UnreachableException();
    }
  }
  bool ICallable.InferredDecreases {
    get { throw new cce.UnreachableException(); }  // see comment above about ICallable.Decreases
    set { throw new cce.UnreachableException(); }  // see comment above about ICallable.Decreases
  }

  /// <summary>
  /// For information about the grounding constructor, see docs/Compilation/AutoInitialization.md.
  /// </summary>
  public abstract DatatypeCtor GetGroundingCtor();


  public override bool IsEssentiallyEmpty() {
    if (Ctors.Any(ctor => ctor.Attributes != null || ctor.Formals.Count != 0)) {
      return false;
    }
    return base.IsEssentiallyEmpty();
  }

  public bool SetIndent(int indent, TokenNewIndentCollector formatter) {
    var indent2 = indent + formatter.SpaceTab;
    var verticalBarIndent = indent2;
    var rightOfVerticalBarIndent = indent2 + formatter.SpaceTab;
    if (OwnedTokens.All(token =>
          token.val != "|" || TokenNewIndentCollector.IsFollowedByNewline(token) || token.Next.line == token.Prev.line)) {
      rightOfVerticalBarIndent = indent2;
    }

    var commaIndent = indent2;
    var rightIndent = indent2;
    var noExtraIndent =
      formatter.ReduceBlockiness && Ctors.Count == 1
                                 && Ctors[0].Formals.Count > 0;
    if (noExtraIndent) {
      rightOfVerticalBarIndent = indent;
    }

    var ownedTokens = OwnedTokens.Concat(this.Ctors.SelectMany(ctor => ctor.OwnedTokens))
      .OrderBy(token => token.pos);
    foreach (var token in ownedTokens) {
      switch (token.val) {
        case "datatype": {
            formatter.SetOpeningIndentedRegion(token, indent);
            break;
          }
        case "=": {
            if (TokenNewIndentCollector.IsFollowedByNewline(token) || noExtraIndent) {
              formatter.SetIndentations(token, rightOfVerticalBarIndent, indent + formatter.SpaceTab, rightOfVerticalBarIndent);
            } else {
              formatter.SetAlign(indent2, token, out rightOfVerticalBarIndent, out verticalBarIndent);
            }

            break;
          }
        case "|": {
            formatter.SetIndentations(token, rightOfVerticalBarIndent, verticalBarIndent, rightOfVerticalBarIndent);
            break;
          }
        case "(": {
            if (TokenNewIndentCollector.IsFollowedByNewline(token)) {
              formatter.SetOpeningIndentedRegion(token, rightOfVerticalBarIndent);
              commaIndent = rightOfVerticalBarIndent;
              rightIndent = commaIndent + formatter.SpaceTab;
            } else {
              formatter.SetAlign(rightOfVerticalBarIndent + formatter.SpaceTab, token, out rightIndent, out commaIndent);
            }

            break;
          }
        case ")": {
            formatter.SetIndentations(token.Prev, below: rightIndent);
            formatter.SetClosingIndentedRegionAligned(token, rightIndent, rightOfVerticalBarIndent);
            break;
          }
        case ",": {
            formatter.SetIndentations(token, rightIndent, commaIndent, rightIndent);
            break;
          }
        case ";": {
            break;
          }
        case "{": {
            formatter.SetOpeningIndentedRegion(token, indent);
            break;
          }
        case "}": {
            formatter.SetClosingIndentedRegion(token, indent);
            break;
          }
      }
    }

    foreach (var ctor in this.Ctors) {
      formatter.SetFormalsIndentation(ctor.Formals);
    }

    if (EndToken.TrailingTrivia.Trim() == "") {
      formatter.SetIndentations(this.EndToken, below: indent);
    }

    return true;
  }
}

public class IndDatatypeDecl : DatatypeDecl {
  public override string WhatKind { get { return "datatype"; } }
  public DatatypeCtor GroundingCtor;  // set during resolution

  public override DatatypeCtor GetGroundingCtor() {
    return GroundingCtor;
  }

  public bool[] TypeParametersUsedInConstructionByGroundingCtor;  // set during resolution; has same length as the number of type arguments

  public enum ES { NotYetComputed, Never, ConsultTypeArguments }
  public ES EqualitySupport = ES.NotYetComputed;

  public IndDatatypeDecl(RangeToken rangeToken, Name name, ModuleDefinition module, List<TypeParameter> typeArgs,
    [Captured] List<DatatypeCtor> ctors, List<MemberDecl> members, Attributes attributes, bool isRefining)
    : base(rangeToken, name, module, typeArgs, ctors, members, attributes, isRefining) {
    Contract.Requires(rangeToken != null);
    Contract.Requires(name != null);
    Contract.Requires(module != null);
    Contract.Requires(cce.NonNullElements(typeArgs));
    Contract.Requires(cce.NonNullElements(ctors));
    Contract.Requires(cce.NonNullElements(members));
    Contract.Requires((isRefining && ctors.Count == 0) || (!isRefining && 1 <= ctors.Count));
  }

  public override bool AcceptThis => true;
}

public class CoDatatypeDecl : DatatypeDecl {
  public override string WhatKind { get { return "codatatype"; } }
  [FilledInDuringResolution] public CoDatatypeDecl SscRepr;

  public CoDatatypeDecl(RangeToken rangeToken, Name name, ModuleDefinition module, List<TypeParameter> typeArgs,
    [Captured] List<DatatypeCtor> ctors, List<MemberDecl> members, Attributes attributes, bool isRefining)
    : base(rangeToken, name, module, typeArgs, ctors, members, attributes, isRefining) {
    Contract.Requires(rangeToken != null);
    Contract.Requires(name != null);
    Contract.Requires(module != null);
    Contract.Requires(cce.NonNullElements(typeArgs));
    Contract.Requires(cce.NonNullElements(ctors));
    Contract.Requires(cce.NonNullElements(members));
    Contract.Requires((isRefining && ctors.Count == 0) || (!isRefining && 1 <= ctors.Count));
  }

  public override DatatypeCtor GetGroundingCtor() {
    return Ctors.FirstOrDefault(ctor => ctor.IsGhost, Ctors[0]);
  }

  public override bool AcceptThis => true;
}

/// <summary>
/// The "ValuetypeDecl" class models the built-in value types (like bool, int, set, and seq.
/// Its primary function is to hold the formal type parameters and built-in members of these types.
/// </summary>
public class ValuetypeDecl : TopLevelDecl {
  public override string WhatKind { get { return Name; } }
  public readonly Dictionary<string, MemberDecl> Members = new Dictionary<string, MemberDecl>();
  readonly Func<Type, bool> typeTester;
  readonly Func<List<Type>, Type>/*?*/ typeCreator;

  public ValuetypeDecl(string name, ModuleDefinition module, int typeParameterCount, Func<Type, bool> typeTester, Func<List<Type>, Type>/*?*/ typeCreator)
    : base(RangeToken.NoToken, new Name(name), module, new List<TypeParameter>(), null, false) {
    Contract.Requires(name != null);
    Contract.Requires(module != null);
    Contract.Requires(0 <= typeParameterCount);
    Contract.Requires(typeTester != null);
    // fill in the type parameters
    for (int i = 0; i < typeParameterCount; i++) {
      TypeArgs.Add(new TypeParameter(RangeToken.NoToken, new Name(((char)('T' + i)).ToString()), i, this));
    }
    this.typeTester = typeTester;
    this.typeCreator = typeCreator;
  }

  public bool IsThisType(Type t) {
    Contract.Assert(t != null);
    return typeTester(t);
  }

  public Type CreateType(List<Type> typeArgs) {
    Contract.Requires(typeArgs != null);
    Contract.Requires(typeArgs.Count == TypeArgs.Count);
    Contract.Assume(typeCreator != null);  // can only call CreateType for a ValuetypeDecl with a type creator (this is up to the caller to ensure)
    return typeCreator(typeArgs);
  }
}

public class DatatypeCtor : Declaration, TypeParameter.ParentType {
  public readonly bool IsGhost;
  public readonly List<Formal> Formals;
  [ContractInvariantMethod]
  void ObjectInvariant() {
    Contract.Invariant(cce.NonNullElements(Formals));
    Contract.Invariant(Destructors != null);
    Contract.Invariant(
      Destructors.Count == 0 || // this is until resolution
      Destructors.Count == Formals.Count);  // after resolution
  }

  public override IEnumerable<Node> Children => base.Children.Concat(Formals);

  // TODO: One could imagine having a precondition on datatype constructors
  [FilledInDuringResolution] public DatatypeDecl EnclosingDatatype;
  [FilledInDuringResolution] public SpecialField QueryField;
  [FilledInDuringResolution] public List<DatatypeDestructor> Destructors = new List<DatatypeDestructor>();  // includes both implicit (not mentionable in source) and explicit destructors

  public DatatypeCtor(RangeToken rangeToken, Name name, bool isGhost, [Captured] List<Formal> formals, Attributes attributes)
    : base(rangeToken, name, attributes, false) {
    Contract.Requires(rangeToken != null);
    Contract.Requires(name != null);
    Contract.Requires(cce.NonNullElements(formals));
    this.Formals = formals;
    this.IsGhost = isGhost;
  }

  public string FullName {
    get {
      Contract.Ensures(Contract.Result<string>() != null);
      Contract.Assume(EnclosingDatatype != null);

      return "#" + EnclosingDatatype.FullName + "." + Name;
    }
  }
}

/// <summary>
/// An ICodeContext is an ICallable or a NoContext.
/// </summary>
public interface ICodeContext : IASTVisitorContext {
  bool IsGhost { get; }
  List<TypeParameter> TypeArgs { get; }
  List<Formal> Ins { get; }
  bool MustReverify { get; }
  string FullSanitizedName { get; }
  bool AllowsNontermination { get; }
}

/// <summary>
/// Some declarations have more than one context. For example, a subset type has a constraint
/// (which is a ghost context) and a witness (which may be a compiled context). To distinguish
/// between these two, the declaration is wrapped inside a CodeContextWrapper.
/// </summary>
public class CodeContextWrapper : ICodeContext {
  protected readonly ICodeContext inner;
  private readonly bool isGhostContext;
  public CodeContextWrapper(ICodeContext inner, bool isGhostContext) {
    this.inner = inner;
    this.isGhostContext = isGhostContext;
  }

  public bool IsGhost => isGhostContext;
  public List<TypeParameter> TypeArgs => inner.TypeArgs;
  public List<Formal> Ins => inner.Ins;
  public ModuleDefinition EnclosingModule => inner.EnclosingModule;
  public bool MustReverify => inner.MustReverify;
  public string FullSanitizedName => inner.FullSanitizedName;
  public bool AllowsNontermination => inner.AllowsNontermination;

  public static ICodeContext Unwrap(ICodeContext codeContext) {
    while (codeContext is CodeContextWrapper ccw) {
      codeContext = ccw.inner;
    }
    return codeContext;
  }
}

/// <summary>
/// An ICallable is a Function, Method, IteratorDecl, or (less fitting for the name ICallable) RedirectingTypeDecl or DatatypeDecl.
/// </summary>
public interface ICallable : ICodeContext, INode {

  string WhatKind { get; }
  string NameRelativeToModule { get; }
  Specification<Expression> Decreases { get; }
  /// <summary>
  /// The InferredDecreases property says whether or not a process was attempted to provide a default decreases
  /// clause.  If such a process was attempted, even if the resulting decreases clause turned out to be empty,
  /// the property will get the value "true".  This is so that a useful error message can be provided.
  /// </summary>
  bool InferredDecreases { get; set; }
  bool AllowsAllocation { get; }
}

/// <summary>
/// This class allows an ICallable to be treated as ghost/compiled according to the "isGhostContext"
/// parameter.
///
/// This class is to ICallable what CodeContextWrapper is to ICodeContext.
/// </summary>
public class CallableWrapper : CodeContextWrapper, ICallable {
  public CallableWrapper(ICallable callable, bool isGhostContext)
    : base(callable, isGhostContext) {
  }

  protected ICallable cwInner => (ICallable)inner;
  public IToken Tok => cwInner.Tok;
  public string WhatKind => cwInner.WhatKind;
  public string NameRelativeToModule => cwInner.NameRelativeToModule;
  public Specification<Expression> Decreases => cwInner.Decreases;

  public bool InferredDecreases {
    get => cwInner.InferredDecreases;
    set { cwInner.InferredDecreases = value; }
  }

  public bool AllowsAllocation => cwInner.AllowsAllocation;
  public RangeToken RangeToken => cwInner.RangeToken;
}

public class DontUseICallable : ICallable {
  public string WhatKind { get { throw new cce.UnreachableException(); } }
  public bool IsGhost { get { throw new cce.UnreachableException(); } }
  public List<TypeParameter> TypeArgs { get { throw new cce.UnreachableException(); } }
  public List<Formal> Ins { get { throw new cce.UnreachableException(); } }
  public ModuleDefinition EnclosingModule { get { throw new cce.UnreachableException(); } }
  public bool MustReverify { get { throw new cce.UnreachableException(); } }
  public string FullSanitizedName { get { throw new cce.UnreachableException(); } }
  public bool AllowsNontermination { get { throw new cce.UnreachableException(); } }
  public IToken Tok { get { throw new cce.UnreachableException(); } }
  public string NameRelativeToModule { get { throw new cce.UnreachableException(); } }
  public Specification<Expression> Decreases { get { throw new cce.UnreachableException(); } }
  public bool InferredDecreases {
    get { throw new cce.UnreachableException(); }
    set { throw new cce.UnreachableException(); }
  }
  public bool AllowsAllocation => throw new cce.UnreachableException();
  public RangeToken RangeToken => throw new cce.UnreachableException();
}

/// <summary>
/// An IMethodCodeContext is a Method or IteratorDecl.
/// </summary>
public interface IMethodCodeContext : ICallable {
  List<Formal> Outs { get; }
  Specification<FrameExpression> Modifies { get; }
}

/// <summary>
/// Applies when we are not inside an ICallable.  In particular, a NoContext is used to resolve the attributes of declarations with no other context.
/// </summary>
public class NoContext : ICodeContext {
  public readonly ModuleDefinition Module;
  public NoContext(ModuleDefinition module) {
    this.Module = module;
  }
  bool ICodeContext.IsGhost { get { return true; } }
  List<TypeParameter> ICodeContext.TypeArgs { get { return new List<TypeParameter>(); } }
  List<Formal> ICodeContext.Ins { get { return new List<Formal>(); } }
  ModuleDefinition IASTVisitorContext.EnclosingModule { get { return Module; } }
  bool ICodeContext.MustReverify { get { Contract.Assume(false, "should not be called on NoContext"); throw new cce.UnreachableException(); } }
  public string FullSanitizedName { get { Contract.Assume(false, "should not be called on NoContext"); throw new cce.UnreachableException(); } }
  public bool AllowsNontermination { get { Contract.Assume(false, "should not be called on NoContext"); throw new cce.UnreachableException(); } }
  public bool AllowsAllocation => true;
}

public class IteratorDecl : ClassDecl, IMethodCodeContext {
  public override string WhatKind { get { return "iterator"; } }
  public readonly List<Formal> Ins;
  public readonly List<Formal> Outs;
  public readonly Specification<FrameExpression> Reads;
  public readonly Specification<FrameExpression> Modifies;
  public readonly Specification<Expression> Decreases;
  public readonly List<AttributedExpression> Requires;
  public readonly List<AttributedExpression> Ensures;
  public readonly List<AttributedExpression> YieldRequires;
  public readonly List<AttributedExpression> YieldEnsures;
  public readonly BlockStmt Body;
  public bool SignatureIsOmitted { get { return SignatureEllipsis != null; } }
  public readonly IToken SignatureEllipsis;
  public readonly List<Field> OutsFields;
  public readonly List<Field> OutsHistoryFields;  // these are the 'xs' variables
  [FilledInDuringResolution] public readonly List<Field> DecreasesFields;
  [FilledInDuringResolution] public SpecialField Member_Modifies;
  [FilledInDuringResolution] public SpecialField Member_Reads;
  [FilledInDuringResolution] public SpecialField Member_New;
  [FilledInDuringResolution] public Constructor Member_Init;  // created during registration phase of resolution;
  [FilledInDuringResolution] public Predicate Member_Valid;  // created during registration phase of resolution;
  [FilledInDuringResolution] public Method Member_MoveNext;  // created during registration phase of resolution;
  public readonly LocalVariable YieldCountVariable;

  public IteratorDecl(RangeToken rangeToken, Name name, ModuleDefinition module, List<TypeParameter> typeArgs,
    List<Formal> ins, List<Formal> outs,
    Specification<FrameExpression> reads, Specification<FrameExpression> mod, Specification<Expression> decreases,
    List<AttributedExpression> requires,
    List<AttributedExpression> ensures,
    List<AttributedExpression> yieldRequires,
    List<AttributedExpression> yieldEnsures,
    BlockStmt body, Attributes attributes, IToken signatureEllipsis)
    : base(rangeToken, name, module, typeArgs, new List<MemberDecl>(), attributes, signatureEllipsis != null, null) {
    Contract.Requires(rangeToken != null);
    Contract.Requires(name != null);
    Contract.Requires(module != null);
    Contract.Requires(typeArgs != null);
    Contract.Requires(ins != null);
    Contract.Requires(outs != null);
    Contract.Requires(reads != null);
    Contract.Requires(mod != null);
    Contract.Requires(decreases != null);
    Contract.Requires(requires != null);
    Contract.Requires(ensures != null);
    Contract.Requires(yieldRequires != null);
    Contract.Requires(yieldEnsures != null);
    Ins = ins;
    Outs = outs;
    Reads = reads;
    Modifies = mod;
    Decreases = decreases;
    Requires = requires;
    Ensures = ensures;
    YieldRequires = yieldRequires;
    YieldEnsures = yieldEnsures;
    Body = body;
    SignatureEllipsis = signatureEllipsis;

    OutsFields = new List<Field>();
    OutsHistoryFields = new List<Field>();
    DecreasesFields = new List<Field>();

    YieldCountVariable = new LocalVariable(rangeToken, "_yieldCount", new EverIncreasingType(), true);
    YieldCountVariable.type = YieldCountVariable.OptionalType;  // resolve YieldCountVariable here
  }

  /// <summary>
  /// Returns the non-null expressions of this declaration proper (that is, do not include the expressions of substatements).
  /// Does not include the generated class members.
  /// </summary>
  public virtual IEnumerable<Expression> SubExpressions {
    get {
      foreach (var e in Attributes.SubExpressions(Attributes)) {
        yield return e;
      }
      foreach (var e in Attributes.SubExpressions(Reads.Attributes)) {
        yield return e;
      }
      foreach (var e in Reads.Expressions) {
        yield return e.E;
      }
      foreach (var e in Attributes.SubExpressions(Modifies.Attributes)) {
        yield return e;
      }
      foreach (var e in Modifies.Expressions) {
        yield return e.E;
      }
      foreach (var e in Attributes.SubExpressions(Decreases.Attributes)) {
        yield return e;
      }
      foreach (var e in Decreases.Expressions) {
        yield return e;
      }
      foreach (var e in Requires) {
        yield return e.E;
      }
      foreach (var e in Ensures) {
        yield return e.E;
      }
      foreach (var e in YieldRequires) {
        yield return e.E;
      }
      foreach (var e in YieldEnsures) {
        yield return e.E;
      }
    }
  }

  /// <summary>
  /// This Dafny type exists only for the purpose of giving the yield-count variable a type, so
  /// that the type can be recognized during translation of Dafny into Boogie.  It represents
  /// an integer component in a "decreases" clause whose order is (\lambda x,y :: x GREATER y),
  /// not the usual (\lambda x,y :: x LESS y AND 0 ATMOST y).
  /// </summary>
  public class EverIncreasingType : BasicType {
    [Pure]
    public override string TypeName(ModuleDefinition context, bool parseAble) {
      Contract.Assert(parseAble == false);

      return "_increasingInt";
    }
    public override bool Equals(Type that, bool keepConstraints = false) {
      return that.NormalizeExpand(keepConstraints) is EverIncreasingType;
    }
  }

  bool ICodeContext.IsGhost { get { return false; } }
  List<TypeParameter> ICodeContext.TypeArgs { get { return this.TypeArgs; } }
  List<Formal> ICodeContext.Ins { get { return this.Ins; } }
  List<Formal> IMethodCodeContext.Outs { get { return this.Outs; } }
  Specification<FrameExpression> IMethodCodeContext.Modifies { get { return this.Modifies; } }
  string ICallable.NameRelativeToModule { get { return this.Name; } }
  Specification<Expression> ICallable.Decreases { get { return this.Decreases; } }
  bool _inferredDecr;
  bool ICallable.InferredDecreases {
    set { _inferredDecr = value; }
    get { return _inferredDecr; }
  }

  ModuleDefinition IASTVisitorContext.EnclosingModule { get { return this.EnclosingModuleDefinition; } }
  bool ICodeContext.MustReverify { get { return false; } }
  public bool AllowsNontermination {
    get {
      return Contract.Exists(Decreases.Expressions, e => e is WildcardExpr);
    }
  }

  public override bool SetIndent(int indentBefore, TokenNewIndentCollector formatter) {
    formatter.SetMethodLikeIndent(StartToken, OwnedTokens, indentBefore);
    foreach (var req in Requires) {
      formatter.SetAttributedExpressionIndentation(req, indentBefore + formatter.SpaceTab);
    }

    foreach (var req in Ensures) {
      formatter.SetAttributedExpressionIndentation(req, indentBefore + formatter.SpaceTab);
    }

    foreach (var req in YieldRequires) {
      formatter.SetAttributedExpressionIndentation(req, indentBefore + formatter.SpaceTab);
    }

    foreach (var req in YieldEnsures) {
      formatter.SetAttributedExpressionIndentation(req, indentBefore + formatter.SpaceTab);
    }

    formatter.SetFormalsIndentation(Ins);
    formatter.SetFormalsIndentation(Outs);
    if (this.BodyStartTok.line > 0) {
      formatter.SetDelimiterIndentedRegions(this.BodyStartTok, indentBefore);
      formatter.SetClosingIndentedRegion(Token.NoToken, indentBefore);
    }

    if (Body != null) {
      formatter.SetStatementIndentation(Body);
    }

    return true;
  }
}

public class OpaqueTypeDecl : TopLevelDeclWithMembers, TypeParameter.ParentType, RevealableTypeDecl, ICanFormat {
  public override string WhatKind { get { return "opaque type"; } }
  public override bool CanBeRevealed() { return true; }
  public readonly TypeParameter.TypeParameterCharacteristics Characteristics;
  public bool SupportsEquality {
    get { return Characteristics.EqualitySupport != TypeParameter.EqualitySupportValue.Unspecified; }
  }

  public OpaqueTypeDecl(RangeToken rangeToken, Name name, ModuleDefinition module, TypeParameter.TypeParameterCharacteristics characteristics, List<TypeParameter> typeArgs, List<MemberDecl> members, Attributes attributes, bool isRefining)
    : base(rangeToken, name, module, typeArgs, members, attributes, isRefining) {
    Contract.Requires(rangeToken != null);
    Contract.Requires(name != null);
    Contract.Requires(module != null);
    Contract.Requires(typeArgs != null);
    Characteristics = characteristics;
    this.NewSelfSynonym();
  }

  public TopLevelDecl AsTopLevelDecl => this;
  public TypeDeclSynonymInfo SynonymInfo { get; set; }
  public override bool AcceptThis => true;
  public bool SetIndent(int indentBefore, TokenNewIndentCollector formatter) {
    var indent2 = indentBefore + formatter.SpaceTab;
    var typeArgumentIndent = indent2;
    var commaIndent = indent2;
    var rightIndent = indent2;
    foreach (var token in OwnedTokens) {
      switch (token.val) {
        case "type": {
            formatter.SetOpeningIndentedRegion(token, indentBefore);
            break;
          }
        case "=": {
            if (TokenNewIndentCollector.IsFollowedByNewline(token)) {
              formatter.SetDelimiterInsideIndentedRegions(token, indent2);
            } else {
              formatter.SetAlign(indent2, token, out typeArgumentIndent, out _);
            }

            break;
          }
        case "<": {
            if (TokenNewIndentCollector.IsFollowedByNewline(token)) {
              formatter.SetOpeningIndentedRegion(token, typeArgumentIndent);
              commaIndent = typeArgumentIndent;
              rightIndent = commaIndent + formatter.SpaceTab;
            } else {
              formatter.SetAlign(typeArgumentIndent + formatter.SpaceTab, token, out rightIndent, out commaIndent);
            }

            break;
          }
        case ">": {
            formatter.SetIndentations(token.Prev, below: rightIndent);
            formatter.SetClosingIndentedRegionAligned(token, rightIndent, typeArgumentIndent);
            break;
          }
        case ",": {
            formatter.SetIndentations(token, rightIndent, commaIndent, rightIndent);
            break;
          }
        case ";": {
            break;
          }
        case "{": {
            formatter.SetOpeningIndentedRegion(token, indentBefore);
            break;
          }
        case "}": {
            formatter.SetClosingIndentedRegion(token, indentBefore);
            break;
          }
      }
    }

    if (EndToken.TrailingTrivia.Trim() == "") {
      formatter.SetIndentations(EndToken, below: indentBefore);
    }

    return true;
  }
}

public interface RedirectingTypeDecl : ICallable {
  string Name { get; }

  IToken tok { get; }
  IEnumerable<IToken> OwnedTokens { get; }
  IToken StartToken { get; }
  Attributes Attributes { get; }
  ModuleDefinition Module { get; }
  BoundVar/*?*/ Var { get; }
  Expression/*?*/ Constraint { get; }
  SubsetTypeDecl.WKind WitnessKind { get; }
  Expression/*?*/ Witness { get; }  // non-null iff WitnessKind is Compiled or Ghost
  FreshIdGenerator IdGenerator { get; }
}

public class NativeType {
  public readonly string Name;
  public readonly BigInteger LowerBound;
  public readonly BigInteger UpperBound;
  public readonly int Bitwidth;  // for unassigned types, this shows the number of bits in the type; else is 0
  public enum Selection { Byte, SByte, UShort, Short, UInt, Int, Number, ULong, Long }
  public readonly Selection Sel;
  public NativeType(string Name, BigInteger LowerBound, BigInteger UpperBound, int bitwidth, Selection sel) {
    Contract.Requires(Name != null);
    Contract.Requires(0 <= bitwidth && (bitwidth == 0 || LowerBound == 0));
    this.Name = Name;
    this.LowerBound = LowerBound;
    this.UpperBound = UpperBound;
    this.Bitwidth = bitwidth;
    this.Sel = sel;
  }
}

public class TypeDeclSynonymInfo {
  public readonly InternalTypeSynonymDecl SelfSynonymDecl;

  public TypeDeclSynonymInfo(TopLevelDecl d) {
    var thisType = UserDefinedType.FromTopLevelDecl(d.Tok, d);
    SelfSynonymDecl = new InternalTypeSynonymDecl(d.RangeToken, d.NameNode, TypeParameter.GetExplicitCharacteristics(d),
      d.TypeArgs, d.EnclosingModuleDefinition, thisType, d.Attributes);
    SelfSynonymDecl.InheritVisibility(d, false);
  }

  public UserDefinedType SelfSynonym(List<Type> args, Expression /*?*/ namePath = null) {
    return new UserDefinedType(SelfSynonymDecl.Tok, SelfSynonymDecl.Name, SelfSynonymDecl, args, namePath);
  }
}

public static class RevealableTypeDeclHelper {
  public static InternalTypeSynonymDecl SelfSynonymDecl(this RevealableTypeDecl rtd) =>
    rtd.SynonymInfo.SelfSynonymDecl;

  public static UserDefinedType SelfSynonym(this RevealableTypeDecl rtd, List<Type> args, Expression /*?*/ namePath = null) =>
    rtd.SynonymInfo.SelfSynonym(args, namePath);

  //Internal implementations are called before extensions, so this is safe
  public static bool IsRevealedInScope(this RevealableTypeDecl rtd, VisibilityScope scope) =>
    rtd.AsTopLevelDecl.IsRevealedInScope(scope);

  public static void NewSelfSynonym(this RevealableTypeDecl rtd) {
    rtd.SynonymInfo = new TypeDeclSynonymInfo(rtd.AsTopLevelDecl);
  }
}

public interface RevealableTypeDecl {
  TopLevelDecl AsTopLevelDecl { get; }
  TypeDeclSynonymInfo SynonymInfo { get; set; }
}

public class NewtypeDecl : TopLevelDeclWithMembers, RevealableTypeDecl, RedirectingTypeDecl {
  public override string WhatKind { get { return "newtype"; } }
  public override bool CanBeRevealed() { return true; }
  public Type BaseType { get; set; } // null when refining
  public BoundVar Var { get; set; }  // can be null (if non-null, then object.ReferenceEquals(Var.Type, BaseType))
  public Expression Constraint { get; set; }  // is null iff Var is
  public SubsetTypeDecl.WKind WitnessKind { get; set; } = SubsetTypeDecl.WKind.CompiledZero;
  public Expression/*?*/ Witness { get; set; } // non-null iff WitnessKind is Compiled or Ghost
  [FilledInDuringResolution] public NativeType NativeType; // non-null for fixed-size representations (otherwise, use BigIntegers for integers)
  public NewtypeDecl(RangeToken rangeToken, Name name, ModuleDefinition module, Type baseType, List<MemberDecl> members, Attributes attributes, bool isRefining)
    : base(rangeToken, name, module, new List<TypeParameter>(), members, attributes, isRefining) {
    Contract.Requires(rangeToken != null);
    Contract.Requires(name != null);
    Contract.Requires(module != null);
    Contract.Requires(isRefining ^ (baseType != null));
    Contract.Requires(members != null);
    BaseType = baseType;
  }
  public NewtypeDecl(RangeToken rangeToken, Name name, ModuleDefinition module, BoundVar bv, Expression constraint, SubsetTypeDecl.WKind witnessKind, Expression witness, List<MemberDecl> members, Attributes attributes, bool isRefining)
    : base(rangeToken, name, module, new List<TypeParameter>(), members, attributes, isRefining) {
    Contract.Requires(rangeToken != null);
    Contract.Requires(name != null);
    Contract.Requires(module != null);
    Contract.Requires(bv != null && bv.Type != null);
    Contract.Requires((witnessKind == SubsetTypeDecl.WKind.Compiled || witnessKind == SubsetTypeDecl.WKind.Ghost) == (witness != null));
    Contract.Requires(members != null);
    BaseType = bv.Type;
    Var = bv;
    Constraint = constraint;
    Witness = witness;
    WitnessKind = witnessKind;
    this.NewSelfSynonym();
  }

  public TopLevelDecl AsTopLevelDecl => this;
  public TypeDeclSynonymInfo SynonymInfo { get; set; }

  public TypeParameter.EqualitySupportValue EqualitySupport {
    get {
      if (this.BaseType.SupportsEquality) {
        return TypeParameter.EqualitySupportValue.Required;
      } else {
        return TypeParameter.EqualitySupportValue.Unspecified;
      }
    }
  }

  string RedirectingTypeDecl.Name { get { return Name; } }
  IToken RedirectingTypeDecl.tok { get { return tok; } }
  IEnumerable<IToken> RedirectingTypeDecl.OwnedTokens => OwnedTokens;
  IToken RedirectingTypeDecl.StartToken => StartToken;
  Attributes RedirectingTypeDecl.Attributes { get { return Attributes; } }
  ModuleDefinition RedirectingTypeDecl.Module { get { return EnclosingModuleDefinition; } }
  BoundVar RedirectingTypeDecl.Var { get { return Var; } }
  Expression RedirectingTypeDecl.Constraint { get { return Constraint; } }
  SubsetTypeDecl.WKind RedirectingTypeDecl.WitnessKind { get { return WitnessKind; } }
  Expression RedirectingTypeDecl.Witness { get { return Witness; } }
  FreshIdGenerator RedirectingTypeDecl.IdGenerator { get { return IdGenerator; } }

  bool ICodeContext.IsGhost {
    get { throw new NotSupportedException(); }  // if .IsGhost is needed, the object should always be wrapped in an CodeContextWrapper
  }
  List<TypeParameter> ICodeContext.TypeArgs { get { return new List<TypeParameter>(); } }
  List<Formal> ICodeContext.Ins { get { return new List<Formal>(); } }
  ModuleDefinition IASTVisitorContext.EnclosingModule { get { return EnclosingModuleDefinition; } }
  bool ICodeContext.MustReverify { get { return false; } }
  bool ICodeContext.AllowsNontermination { get { return false; } }
  string ICallable.NameRelativeToModule { get { return Name; } }
  Specification<Expression> ICallable.Decreases {
    get {
      // The resolver checks that a NewtypeDecl sits in its own SSC in the call graph.  Therefore,
      // the question of what its Decreases clause is should never arise.
      throw new cce.UnreachableException();
    }
  }
  bool ICallable.InferredDecreases {
    get { throw new cce.UnreachableException(); }  // see comment above about ICallable.Decreases
    set { throw new cce.UnreachableException(); }  // see comment above about ICallable.Decreases
  }

  public override bool AcceptThis => true;

  public override bool IsEssentiallyEmpty() {
    // A "newtype" is not considered "essentially empty", because it always has a parent type to be resolved.
    return false;
  }
}

public abstract class TypeSynonymDeclBase : TopLevelDecl, RedirectingTypeDecl {
  public override string WhatKind { get { return "type synonym"; } }
  public TypeParameter.TypeParameterCharacteristics Characteristics;  // the resolver may change the .EqualitySupport component of this value from Unspecified to InferredRequired (for some signatures that may immediately imply that equality support is required)
  public bool SupportsEquality {
    get { return Characteristics.EqualitySupport != TypeParameter.EqualitySupportValue.Unspecified; }
  }
  public readonly Type Rhs;

  protected TypeSynonymDeclBase(RangeToken rangeToken, Name name, TypeParameter.TypeParameterCharacteristics characteristics, List<TypeParameter> typeArgs, ModuleDefinition module, Type rhs, Attributes attributes)
    : base(rangeToken, name, module, typeArgs, attributes, false) {
    Contract.Requires(rangeToken != null);
    Contract.Requires(name != null);
    Contract.Requires(typeArgs != null);
    Contract.Requires(module != null);
    Contract.Requires(rhs != null);
    Characteristics = characteristics;
    Rhs = rhs;
  }
  /// <summary>
  /// Return .Rhs instantiated with "typeArgs", but only look at the part of .Rhs that is in scope.
  /// </summary>
  public Type RhsWithArgument(List<Type> typeArgs) {
    Contract.Requires(typeArgs != null);
    Contract.Requires(typeArgs.Count == TypeArgs.Count);
    var scope = Type.GetScope();
    var rtd = Rhs.AsRevealableType;
    if (rtd != null) {
      Contract.Assume(rtd.AsTopLevelDecl.IsVisibleInScope(scope));
      if (!rtd.IsRevealedInScope(scope)) {
        // type is actually hidden in this scope
        return rtd.SelfSynonym(typeArgs);
      }
    }
    return RhsWithArgumentIgnoringScope(typeArgs);
  }
  /// <summary>
  /// Returns the declared .Rhs but with formal type arguments replaced by the given actuals.
  /// </summary>
  public Type RhsWithArgumentIgnoringScope(List<Type> typeArgs) {
    Contract.Requires(typeArgs != null);
    Contract.Requires(typeArgs.Count == TypeArgs.Count);
    // Instantiate with the actual type arguments
    if (typeArgs.Count == 0) {
      // this optimization seems worthwhile
      return Rhs;
    } else {
      var subst = TypeParameter.SubstitutionMap(TypeArgs, typeArgs);
      return Rhs.Subst(subst);
    }
  }

  public override IEnumerable<Node> Children => base.Children.Concat(
    Rhs != null ? new List<Node>() { Rhs } : Enumerable.Empty<Node>());

  string RedirectingTypeDecl.Name { get { return Name; } }
  IToken RedirectingTypeDecl.tok { get { return tok; } }
  IEnumerable<IToken> RedirectingTypeDecl.OwnedTokens => OwnedTokens;
  IToken RedirectingTypeDecl.StartToken => StartToken;
  Attributes RedirectingTypeDecl.Attributes { get { return Attributes; } }
  ModuleDefinition RedirectingTypeDecl.Module { get { return EnclosingModuleDefinition; } }
  BoundVar RedirectingTypeDecl.Var { get { return null; } }
  Expression RedirectingTypeDecl.Constraint { get { return null; } }
  SubsetTypeDecl.WKind RedirectingTypeDecl.WitnessKind { get { return SubsetTypeDecl.WKind.CompiledZero; } }
  Expression RedirectingTypeDecl.Witness { get { return null; } }
  FreshIdGenerator RedirectingTypeDecl.IdGenerator { get { return IdGenerator; } }

  bool ICodeContext.IsGhost {
    get { throw new NotSupportedException(); }  // if .IsGhost is needed, the object should always be wrapped in an CodeContextWrapper
  }
  List<TypeParameter> ICodeContext.TypeArgs { get { return TypeArgs; } }
  List<Formal> ICodeContext.Ins { get { return new List<Formal>(); } }
  ModuleDefinition IASTVisitorContext.EnclosingModule { get { return EnclosingModuleDefinition; } }
  bool ICodeContext.MustReverify { get { return false; } }
  bool ICodeContext.AllowsNontermination { get { return false; } }
  string ICallable.NameRelativeToModule { get { return Name; } }
  Specification<Expression> ICallable.Decreases {
    get {
      // The resolver checks that a NewtypeDecl sits in its own SSC in the call graph.  Therefore,
      // the question of what its Decreases clause is should never arise.
      throw new cce.UnreachableException();
    }
  }
  bool ICallable.InferredDecreases {
    get { throw new cce.UnreachableException(); }  // see comment above about ICallable.Decreases
    set { throw new cce.UnreachableException(); }  // see comment above about ICallable.Decreases
  }
  public override bool CanBeRevealed() {
    return true;
  }

  public override bool IsEssentiallyEmpty() {
    // A synonym/subset type is not considered "essentially empty", because it always has a parent type to be resolved.
    return false;
  }
}

public class TypeSynonymDecl : TypeSynonymDeclBase, RevealableTypeDecl {
  public TypeSynonymDecl(RangeToken rangeToken, Name name, TypeParameter.TypeParameterCharacteristics characteristics, List<TypeParameter> typeArgs, ModuleDefinition module, Type rhs, Attributes attributes)
    : base(rangeToken, name, characteristics, typeArgs, module, rhs, attributes) {
    this.NewSelfSynonym();
  }
  public TopLevelDecl AsTopLevelDecl => this;
  public TypeDeclSynonymInfo SynonymInfo { get; set; }
}

public class InternalTypeSynonymDecl : TypeSynonymDeclBase {
  public InternalTypeSynonymDecl(RangeToken rangeToken, Name name, TypeParameter.TypeParameterCharacteristics characteristics, List<TypeParameter> typeArgs, ModuleDefinition module, Type rhs, Attributes attributes)
    : base(rangeToken, name, characteristics, typeArgs, module, rhs, attributes) {
  }
}


public class SubsetTypeDecl : TypeSynonymDecl, RedirectingTypeDecl {
  public override string WhatKind { get { return "subset type"; } }
  public readonly BoundVar Var;
  public readonly Expression Constraint;
  public enum WKind { CompiledZero, Compiled, Ghost, OptOut, Special }
  public readonly SubsetTypeDecl.WKind WitnessKind;
  public readonly Expression/*?*/ Witness;  // non-null iff WitnessKind is Compiled or Ghost
  [FilledInDuringResolution] public bool ConstraintIsCompilable;
  [FilledInDuringResolution] public bool CheckedIfConstraintIsCompilable = false; // Set to true lazily by the Resolver when the Resolver fills in "ConstraintIsCompilable".
  public SubsetTypeDecl(RangeToken rangeToken, Name name, TypeParameter.TypeParameterCharacteristics characteristics, List<TypeParameter> typeArgs, ModuleDefinition module,
    BoundVar id, Expression constraint, WKind witnessKind, Expression witness,
    Attributes attributes)
    : base(rangeToken, name, characteristics, typeArgs, module, id.Type, attributes) {
    Contract.Requires(rangeToken != null);
    Contract.Requires(name != null);
    Contract.Requires(typeArgs != null);
    Contract.Requires(module != null);
    Contract.Requires(id != null && id.Type != null);
    Contract.Requires(constraint != null);
    Contract.Requires((witnessKind == WKind.Compiled || witnessKind == WKind.Ghost) == (witness != null));
    Var = id;
    Constraint = constraint;
    Witness = witness;
    WitnessKind = witnessKind;
  }

  public override IEnumerable<Node> Children =>
    base.Children.Concat(new[] { Constraint });

  BoundVar RedirectingTypeDecl.Var { get { return Var; } }
  Expression RedirectingTypeDecl.Constraint { get { return Constraint; } }
  WKind RedirectingTypeDecl.WitnessKind { get { return WitnessKind; } }
  Expression RedirectingTypeDecl.Witness { get { return Witness; } }

  public override List<Type> ParentTypes(List<Type> typeArgs) {
    return new List<Type> { RhsWithArgument(typeArgs) };
  }
}

public class NonNullTypeDecl : SubsetTypeDecl {
  public override string WhatKind { get { return "non-null type"; } }
  public readonly ClassDecl Class;
  /// <summary>
  /// The public constructor is NonNullTypeDecl(ClassDecl cl). The rest is pretty crazy: There are stages of "this"-constructor calls
  /// in order to build values that depend on previously computed parameters.
  /// </summary>
  public NonNullTypeDecl(ClassDecl cl)
    : this(cl, cl.TypeArgs.ConvertAll(tp => new TypeParameter(tp.RangeToken, tp.NameNode, tp.VarianceSyntax, tp.Characteristics))) {
    Contract.Requires(cl != null);
  }

  private NonNullTypeDecl(ClassDecl cl, List<TypeParameter> tps)
    : this(cl, tps,
      new BoundVar(cl.Tok, "c", new UserDefinedType(cl.Tok, cl.Name + "?", tps.Count == 0 ? null : tps.ConvertAll(tp => (Type)new UserDefinedType(tp))))) {
    Contract.Requires(cl != null);
    Contract.Requires(tps != null);
  }

  private NonNullTypeDecl(ClassDecl cl, List<TypeParameter> tps, BoundVar id)
    : base(cl.RangeToken, cl.NameNode, new TypeParameter.TypeParameterCharacteristics(), tps, cl.EnclosingModuleDefinition, id,
      new BinaryExpr(cl.Tok, BinaryExpr.Opcode.Neq, new IdentifierExpr(cl.Tok, id), new LiteralExpr(cl.Tok)),
      SubsetTypeDecl.WKind.Special, null, BuiltIns.AxiomAttribute()) {
    Contract.Requires(cl != null);
    Contract.Requires(tps != null);
    Contract.Requires(id != null);
    Class = cl;
  }

  public override List<Type> ParentTypes(List<Type> typeArgs) {
    List<Type> result = new List<Type>(base.ParentTypes(typeArgs));

    foreach (var rhsParentType in Class.ParentTypes(typeArgs)) {
      var rhsParentUdt = (UserDefinedType)rhsParentType; // all parent types of .Class are expected to be possibly-null class types
      Contract.Assert(rhsParentUdt.ResolvedClass is ClassDecl);
      result.Add(UserDefinedType.CreateNonNullType(rhsParentUdt));
    }

    return result;
  }
}<|MERGE_RESOLUTION|>--- conflicted
+++ resolved
@@ -657,13 +657,8 @@
   }
 }
 
-<<<<<<< HEAD
-public class ModuleQualifiedId {
+public class ModuleQualifiedId : Node, IHasUsages {
   public readonly List<Name> Path; // Path != null && Path.Count > 0
-=======
-public class ModuleQualifiedId : Node, IHasUsages {
-  public readonly List<IToken> Path; // Path != null && Path.Count > 0
->>>>>>> 19ed867e
 
   public ModuleQualifiedId(List<Name> path) {
     Contract.Assert(path != null && path.Count > 0);
