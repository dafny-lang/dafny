//-----------------------------------------------------------------------------
//
// Copyright (C) Microsoft Corporation.  All Rights Reserved.
// Copyright by the contributors to the Dafny Project
// SPDX-License-Identifier: MIT
//
//-----------------------------------------------------------------------------
using System;
using System.Collections;
using System.Text;
using System.Collections.Generic;
using System.Collections.Immutable;
using System.Diagnostics.Contracts;
using System.Numerics;
using System.Linq;
using System.Diagnostics;
using System.Threading;
using Microsoft.Boogie;
using Microsoft.Dafny.Auditor;
using Action = System.Action;

namespace Microsoft.Dafny {
  [System.AttributeUsage(System.AttributeTargets.Field | System.AttributeTargets.Property)]
  public class FilledInDuringTranslationAttribute : System.Attribute { }
  [System.AttributeUsage(System.AttributeTargets.Field | System.AttributeTargets.Property)]
  public class FilledInDuringResolutionAttribute : System.Attribute { }

  public interface IDeclarationOrUsage : INode {
    IToken NameToken { get; }
  }

  public interface IHasUsages : IDeclarationOrUsage {
    public IEnumerable<IDeclarationOrUsage> GetResolvedDeclarations();
  }
  public class Program : TokenNode {
    [ContractInvariantMethod]
    void ObjectInvariant() {
      Contract.Invariant(FullName != null);
      Contract.Invariant(DefaultModule != null);
    }

<<<<<<< HEAD
    public ISet<Uri> AlreadyVerifiedRoots;
    public ISet<Uri> AlreadyCompiledRoots;

    public List<Include> Includes => DefaultModuleDef.Includes;
    [FilledInDuringResolution]
    public ISet<Uri> UrisToVerify;
=======
    // TODO move to Compilation once that's used by the CLI
    public ISet<Uri> AlreadyVerifiedRoots;
    // TODO move to Compilation once that's used by the CLI
    public ISet<Uri> AlreadyCompiledRoots;

    public List<Include> Includes => DefaultModuleDef.Includes;
    // TODO move to DocumentAfterParsing once that's used by the CLI
    [FilledInDuringResolution]
    public ISet<Uri> UrisToVerify;
    // TODO move to DocumentAfterParsing once that's used by the CLI
>>>>>>> 1c9d8452
    [FilledInDuringResolution]
    public ISet<Uri> UrisToCompile;

    public readonly string FullName;
    [FilledInDuringResolution] public Dictionary<ModuleDefinition, ModuleSignature> ModuleSigs;
    // Resolution essentially flattens the module hierarchy, for
    // purposes of translation and compilation.
    [FilledInDuringResolution] public List<ModuleDefinition> CompileModules;
    // Contains the definitions to be used for compilation.

    public Method MainMethod; // Method to be used as main if compiled
    public readonly LiteralModuleDecl DefaultModule;
    public readonly DefaultModuleDefinition DefaultModuleDef;
    public readonly BuiltIns BuiltIns;
    public DafnyOptions Options => Reporter.Options;
    public ErrorReporter Reporter { get; set; }

    public Program(string name, [Captured] LiteralModuleDecl module, [Captured] BuiltIns builtIns, ErrorReporter reporter,
      ISet<Uri> alreadyVerifiedRoots, ISet<Uri> alreadyCompiledRoots) {
      Contract.Requires(name != null);
      Contract.Requires(module != null);
      Contract.Requires(reporter != null);
      FullName = name;
      DefaultModule = module;
      DefaultModuleDef = (DefaultModuleDefinition)((LiteralModuleDecl)module).ModuleDef;
      BuiltIns = builtIns;
      this.Reporter = reporter;
      AlreadyVerifiedRoots = alreadyVerifiedRoots;
      AlreadyCompiledRoots = alreadyCompiledRoots;
      ModuleSigs = new Dictionary<ModuleDefinition, ModuleSignature>();
      CompileModules = new List<ModuleDefinition>();
    }

    //Set appropriate visibilty before presenting module
    public IEnumerable<ModuleDefinition> Modules() {

      foreach (var msig in ModuleSigs) {
        Type.PushScope(msig.Value.VisibilityScope);
        yield return msig.Key;
        Type.PopScope(msig.Value.VisibilityScope);
      }

    }

    public IEnumerable<ModuleDefinition> RawModules() {
      return ModuleSigs.Keys;
    }

    public string Name {
      get {
        try {
          return System.IO.Path.GetFileName(FullName);
        } catch (ArgumentException) {
          return FullName;
        }
      }
    }

    /// Get the first token that is in the same file as the DefaultModule.RootToken.FileName
    /// (skips included tokens)
    public IToken GetFirstTopLevelToken() {
      if (DefaultModule.RootToken.Next == null) {
        return null;
      }

      var firstToken = DefaultModule.RootToken.Next;
      // We skip all included files
      while (firstToken is { Next: { } } && firstToken.Next.Filepath != DefaultModule.RootToken.Filepath) {
        firstToken = firstToken.Next;
      }

      if (firstToken == null || firstToken.kind == 0) {
        return null;
      }

      return firstToken;
    }

    public override IEnumerable<Node> Children => new[] { DefaultModule };

    public override IEnumerable<Node> PreResolveChildren => Children;

    public override IEnumerable<Assumption> Assumptions(Declaration decl) {
      return Modules().SelectMany(m => m.Assumptions(decl));
    }
  }

  public class Include : TokenNode, IComparable {
    public Uri IncluderFilename { get; }
    public string IncludedFilename { get; }
    public string CanonicalPath { get; }
    public bool ErrorReported;

    public Include(IToken tok, Uri includer, string theFilename) {
      this.tok = tok;
      this.IncluderFilename = includer;
      this.IncludedFilename = theFilename;
      this.CanonicalPath = DafnyFile.Canonicalize(theFilename).LocalPath;
      this.ErrorReported = false;
    }

    public int CompareTo(object obj) {
      if (obj is Include include) {
        return CanonicalPath.CompareTo(include.CanonicalPath);
      } else {
        throw new NotImplementedException();
      }
    }

    public override IEnumerable<Node> Children => Enumerable.Empty<Node>();
    public override IEnumerable<Node> PreResolveChildren => Enumerable.Empty<Node>();
  }

  /// <summary>
  /// An expression introducting bound variables
  /// </summary>
  public interface IBoundVarsBearingExpression {
    public IEnumerable<BoundVar> AllBoundVars {
      get;
    }
  }

  /// <summary>
  /// A class implementing this interface is one that can carry attributes.
  /// </summary>
  public interface IAttributeBearingDeclaration {
    Attributes Attributes { get; }
  }

  public class Attributes : TokenNode {
    [ContractInvariantMethod]
    void ObjectInvariant() {
      Contract.Invariant(Name != null);
      Contract.Invariant(cce.NonNullElements(Args));
    }

    public static string AxiomAttributeName = "axiom";
    public static string ConcurrentAttributeName = "concurrent";
    public static string ExternAttributeName = "extern";
    public static string VerifyAttributeName = "verify";
    public static string AutoGeneratedAttributeName = "auto_generated";

    public string Name;
    /*Frozen*/
    public readonly List<Expression> Args;

    public readonly Attributes Prev;
    public Attributes(string name, [Captured] List<Expression> args, Attributes prev) {
      Contract.Requires(name != null);
      Contract.Requires(cce.NonNullElements(args));
      Name = name;
      Args = args;
      Prev = prev;
    }

    public override string ToString() {
      string result = Prev?.ToString() + "{:" + Name;
      if (Args == null || Args.Count() == 0) {
        return result + "}";
      } else {
        var exprs = String.Join(", ", Args.Select(e => e.ToString()));
        return result + " " + exprs + "}";
      }
    }

    public static IEnumerable<Expression> SubExpressions(Attributes attrs) {
      return attrs.AsEnumerable().SelectMany(aa => aa.Args);
    }

    public static bool Contains(Attributes attrs, string nm) {
      Contract.Requires(nm != null);
      return attrs.AsEnumerable().Any(aa => aa.Name == nm);
    }

    /// <summary>
    /// Returns first occurrence of an attribute named <c>nm</c>, or <c>null</c> if there is no such
    /// attribute.
    /// </summary>
    [Pure]
    public static Attributes/*?*/ Find(Attributes attrs, string nm) {
      Contract.Requires(nm != null);
      return attrs.AsEnumerable().FirstOrDefault(attr => attr.Name == nm);
    }

    /// <summary>
    /// Returns true if "nm" is a specified attribute.  If it is, then:
    /// - if the attribute is {:nm true}, then value==true
    /// - if the attribute is {:nm false}, then value==false
    /// - if the attribute is anything else, then value returns as whatever it was passed in as.
    /// This method does NOT use type information of the attribute arguments, so it can safely
    /// be called very early during resolution before types are available and names have been resolved.
    /// </summary>
    [Pure]
    public static bool ContainsBool(Attributes attrs, string nm, ref bool value) {
      Contract.Requires(nm != null);
      var attr = attrs.AsEnumerable().FirstOrDefault(attr => attr.Name == nm);
      if (attr == null) {
        return false;
      }

      if (attr.Args.Count == 1 && attr.Args[0] is LiteralExpr { Value: bool v }) {
        value = v;
      }
      return true;
    }

    /// <summary>
    /// Checks whether a Boolean attribute has been set on the declaration itself,
    /// the enclosing class, or any enclosing module.  Settings closer to the declaration
    /// override those further away.
    /// </summary>
    public static bool ContainsBoolAtAnyLevel(MemberDecl decl, string attribName) {
      bool setting = true;
      if (Attributes.ContainsBool(decl.Attributes, attribName, ref setting)) {
        return setting;
      }

      if (Attributes.ContainsBool(decl.EnclosingClass.Attributes, attribName, ref setting)) {
        return setting;
      }

      // Check the entire stack of modules
      var mod = decl.EnclosingClass.EnclosingModuleDefinition;
      while (mod != null) {
        if (Attributes.ContainsBool(mod.Attributes, attribName, ref setting)) {
          return setting;
        }
        mod = mod.EnclosingModule;
      }

      return false;
    }

    /// <summary>
    /// Returns list of expressions if "nm" is a specified attribute:
    /// - if the attribute is {:nm e1,...,en}, then returns (e1,...,en)
    /// Otherwise, returns null.
    /// </summary>
    public static List<Expression> FindExpressions(Attributes attrs, string nm) {
      Contract.Requires(nm != null);
      foreach (var attr in attrs.AsEnumerable()) {
        if (attr.Name == nm) {
          return attr.Args;
        }
      }
      return null;
    }

    /// <summary>
    /// Same as FindExpressions, but returns all matches
    /// </summary>
    public static List<List<Expression>> FindAllExpressions(Attributes attrs, string nm) {
      Contract.Requires(nm != null);
      List<List<Expression>> ret = null;
      for (; attrs != null; attrs = attrs.Prev) {
        if (attrs.Name == nm) {
          ret = ret ?? new List<List<Expression>>();   // Avoid allocating the list in the common case where we don't find nm
          ret.Add(attrs.Args);
        }
      }
      return ret;
    }

    /// <summary>
    /// Returns true if "nm" is a specified attribute whose arguments match the "allowed" parameter.
    /// - if "nm" is not found in attrs, return false and leave value unmodified.  Otherwise,
    /// - if "allowed" contains Empty and the Args contains zero elements, return true and leave value unmodified.  Otherwise,
    /// - if "allowed" contains Bool and Args contains one bool literal, return true and set value to the bool literal.  Otherwise,
    /// - if "allowed" contains Int and Args contains one BigInteger literal, return true and set value to the BigInteger literal.  Otherwise,
    /// - if "allowed" contains String and Args contains one string literal, return true and set value to the string literal.  Otherwise,
    /// - if "allowed" contains Expression and Args contains one element, return true and set value to the one element (of type Expression).  Otherwise,
    /// - return false, leave value unmodified, and call reporter with an error string.
    /// </summary>
    public enum MatchingValueOption { Empty, Bool, Int, String, Expression }
    public static bool ContainsMatchingValue(Attributes attrs, string nm, ref object value, IEnumerable<MatchingValueOption> allowed, Action<string> reporter) {
      Contract.Requires(nm != null);
      Contract.Requires(allowed != null);
      Contract.Requires(reporter != null);
      List<Expression> args = FindExpressions(attrs, nm);
      if (args == null) {
        return false;
      } else if (args.Count == 0) {
        if (allowed.Contains(MatchingValueOption.Empty)) {
          return true;
        } else {
          reporter("Attribute " + nm + " requires one argument");
          return false;
        }
      } else if (args.Count == 1) {
        Expression arg = args[0];
        StringLiteralExpr stringLiteral = arg as StringLiteralExpr;
        LiteralExpr literal = arg as LiteralExpr;
        if (literal != null && literal.Value is bool && allowed.Contains(MatchingValueOption.Bool)) {
          value = literal.Value;
          return true;
        } else if (literal != null && literal.Value is BigInteger && allowed.Contains(MatchingValueOption.Int)) {
          value = literal.Value;
          return true;
        } else if (stringLiteral != null && stringLiteral.Value is string && allowed.Contains(MatchingValueOption.String)) {
          value = stringLiteral.Value;
          return true;
        } else if (allowed.Contains(MatchingValueOption.Expression)) {
          value = arg;
          return true;
        } else {
          reporter("Attribute " + nm + " expects an argument in one of the following categories: " + String.Join(", ", allowed));
          return false;
        }
      } else {
        reporter("Attribute " + nm + " cannot have more than one argument");
        return false;
      }
    }

    public override IEnumerable<Node> Children => Args.Concat<Node>(
      Prev == null
        ? Enumerable.Empty<Node>()
        : new List<Node> { Prev });

    public override IEnumerable<Node> PreResolveChildren => Children;
  }

  public static class AttributesExtensions {
    /// <summary>
    /// By making this an extension method, it can also be invoked for a null receiver.
    /// </summary>
    public static IEnumerable<Attributes> AsEnumerable(this Attributes attr) {
      while (attr != null) {
        yield return attr;
        attr = attr.Prev;
      }
    }
  }

  public class UserSuppliedAttributes : Attributes {
    public readonly IToken OpenBrace;
    public readonly IToken CloseBrace;
    public bool Recognized;  // set to true to indicate an attribute that is processed by some part of Dafny; this allows it to be colored in the IDE
    public UserSuppliedAttributes(IToken tok, IToken openBrace, IToken closeBrace, List<Expression> args, Attributes prev)
      : base(tok.val, args, prev) {
      Contract.Requires(tok != null);
      Contract.Requires(openBrace != null);
      Contract.Requires(closeBrace != null);
      Contract.Requires(args != null);
      this.tok = tok;
      OpenBrace = openBrace;
      CloseBrace = closeBrace;
    }
  }

  [ContractClass(typeof(IVariableContracts))]
  public interface IVariable : IDeclarationOrUsage {
    string Name {
      get;
    }
    string DisplayName {  // what the user thinks he wrote
      get;
    }
    string UniqueName {
      get;
    }
    bool HasBeenAssignedUniqueName {  // unique names are not assigned until the Translator; if you don't already know if that stage has run, this boolean method will tell you
      get;
    }
    static FreshIdGenerator CompileNameIdGenerator = new FreshIdGenerator();
    string AssignUniqueName(FreshIdGenerator generator);
    string SanitizedName {
      get;
    }
    string CompileName {
      get;
    }

    PreType PreType {
      get;
      set;
    }
    Type Type {
      get;
    }
    Type OptionalType {
      get;
    }
    bool IsMutable {
      get;
    }
    bool IsGhost {
      get;
    }
    void MakeGhost();
  }
  [ContractClassFor(typeof(IVariable))]
  public abstract class IVariableContracts : TokenNode, IVariable {
    public string Name {
      get {
        Contract.Ensures(Contract.Result<string>() != null);
        throw new NotImplementedException();  // this getter implementation is here only so that the Ensures contract can be given here
      }
    }
    public string DisplayName {
      get {
        Contract.Ensures(Contract.Result<string>() != null);
        throw new NotImplementedException();  // this getter implementation is here only so that the Ensures contract can be given here
      }
    }
    public string UniqueName {
      get {
        Contract.Ensures(Contract.Result<string>() != null);
        throw new NotImplementedException();  // this getter implementation is here only so that the Ensures contract can be given here
      }
    }
    public bool HasBeenAssignedUniqueName {
      get {
        throw new NotImplementedException();  // this getter implementation is here only so that the Ensures contract can be given here
      }
    }
    public string SanitizedName {
      get {
        Contract.Ensures(Contract.Result<string>() != null);
        throw new NotImplementedException();  // this getter implementation is here only so that the Ensures contract can be given here
      }
    }
    public string CompileName {
      get {
        Contract.Ensures(Contract.Result<string>() != null);
        throw new NotImplementedException();  // this getter implementation is here only so that the Ensures contract can be given here
      }
    }
    public Type Type {
      get {
        Contract.Ensures(Contract.Result<Type>() != null);
        throw new NotImplementedException();  // this getter implementation is here only so that the Ensures contract can be given here
      }
    }
    public Type OptionalType {
      get {
        Contract.Ensures(Contract.Result<Type>() != null);
        throw new NotImplementedException();  // this getter implementation is here only so that the Ensures contract can be given here
      }
    }

    public PreType PreType { get; set; }

    public bool IsMutable {
      get {
        throw new NotImplementedException();
      }
    }
    public bool IsGhost {
      get {
        throw new NotImplementedException();
      }
    }
    public void MakeGhost() {
      throw new NotImplementedException();
    }
    public string AssignUniqueName(FreshIdGenerator generator) {
      Contract.Ensures(Contract.Result<string>() != null);
      throw new NotImplementedException();
    }

    public abstract IToken NameToken { get; }
  }

  public abstract class NonglobalVariable : TokenNode, IVariable {
    readonly string name;

    [ContractInvariantMethod]
    void ObjectInvariant() {
      Contract.Invariant(name != null);
      Contract.Invariant(type != null);
    }

    public string Name {
      get {
        Contract.Ensures(Contract.Result<string>() != null);
        return name;
      }
    }
    public string DisplayName =>
      LocalVariable.DisplayNameHelper(this);

    private string uniqueName;
    public string UniqueName => uniqueName;
    public bool HasBeenAssignedUniqueName => uniqueName != null;
    public string AssignUniqueName(FreshIdGenerator generator) {
      return uniqueName ??= generator.FreshId(Name + "#");
    }

    static char[] specialChars = { '\'', '_', '?', '\\', '#' };
    /// <summary>
    /// Mangle name <c>nm</c> by replacing and escaping characters most likely to cause issues when compiling and
    /// when translating to Boogie.  This transformation is injective.
    /// </summary>
    /// <returns>A string uniquely determined from <c>nm</c>, containing none of the characters in
    /// <c>specialChars</c>.</returns>
    public static string SanitizeName(string nm) {
      if ('0' <= nm[0] && nm[0] <= '9') {
        // the identifier is one that consists of just digits
        return "_" + nm;
      }
      string name = null;
      int i = 0;
      while (true) {
        int j = nm.IndexOfAny(specialChars, i);
        if (j == -1) {
          if (i == 0) {
            return nm;  // this is the common case
          } else {
            return name + nm.Substring(i);
          }
        } else {
          string nxt = nm.Substring(i, j - i);
          name = name == null ? nxt : name + nxt;
          switch (nm[j]) {
            case '\'': name += "_k"; break;
            case '_': name += "__"; break;
            case '?': name += "_q"; break;
            case '\\': name += "_b"; break;
            case '#': name += "_h"; break;
            default:
              Contract.Assume(false);  // unexpected character
              break;
          }
          i = j + 1;
          if (i == nm.Length) {
            return name;
          }
        }
      }
    }

    private string sanitizedName;
    public virtual string SanitizedName =>
      sanitizedName ??= $"_{IVariable.CompileNameIdGenerator.FreshNumericId()}_{SanitizeName(Name)}";

    protected string compileName;
    public virtual string CompileName =>
      compileName ??= SanitizedName;

    Type type;
    public bool IsTypeExplicit = false;
    public Type SyntacticType { get { return type; } }  // returns the non-normalized type
    public PreType PreType { get; set; }

    public Type Type {
      get {
        Contract.Ensures(Contract.Result<Type>() != null);
        return type.Normalize();
      }
    }
    Type IVariable.OptionalType {
      get { return Type; }  // same as Type for NonglobalVariable
    }
    public abstract bool IsMutable {
      get;
    }
    bool isGhost;  // readonly after resolution
    public bool IsGhost {
      get {
        return isGhost;
      }
      set {
        isGhost = value;
      }
    }
    public void MakeGhost() {
      IsGhost = true;
    }

    public NonglobalVariable(IToken tok, string name, Type type, bool isGhost) {
      Contract.Requires(tok != null);
      Contract.Requires(name != null);
      Contract.Requires(type != null);
      this.tok = tok;
      this.name = name;
      this.type = type;
      this.isGhost = isGhost;
    }

    public IToken NameToken => tok;
    public override IEnumerable<Node> Children => IsTypeExplicit ? new List<Node>() { Type } : Enumerable.Empty<Node>();
    public override IEnumerable<Node> PreResolveChildren => IsTypeExplicit ? new List<Node>() { Type } : Enumerable.Empty<Node>();
  }

  public class Formal : NonglobalVariable {
    public readonly bool InParam;  // true to in-parameter, false for out-parameter
    public override bool IsMutable {
      get {
        return !InParam;
      }
    }
    public readonly bool IsOld;
    public readonly Expression DefaultValue;
    public readonly bool IsNameOnly;
    public readonly bool IsOlder;
    public readonly string NameForCompilation;

    public Formal(IToken tok, string name, Type type, bool inParam, bool isGhost, Expression defaultValue,
      bool isOld = false, bool isNameOnly = false, bool isOlder = false, string nameForCompilation = null)
      : base(tok, name, type, isGhost) {
      Contract.Requires(tok != null);
      Contract.Requires(name != null);
      Contract.Requires(type != null);
      Contract.Requires(inParam || defaultValue == null);
      Contract.Requires(!isNameOnly || (inParam && !name.StartsWith("#")));
      InParam = inParam;
      IsOld = isOld;
      DefaultValue = defaultValue;
      IsNameOnly = isNameOnly;
      IsOlder = isOlder;
      NameForCompilation = nameForCompilation ?? name;
    }

    public bool HasName {
      get {
        return !Name.StartsWith("#");
      }
    }

    private string sanitizedName;
    public override string SanitizedName =>
      sanitizedName ??= SanitizeName(Name); // No unique-ification
    public override string CompileName =>
      compileName ??= SanitizeName(NameForCompilation);

    public override IEnumerable<Node> Children =>
      DefaultValue != null ? new List<Node>() { DefaultValue } : Enumerable.Empty<Node>();

    public override IEnumerable<Node> PreResolveChildren => Children;
  }

  /// <summary>
  /// An ImplicitFormal is a parameter that is declared implicitly, in particular the "_k" depth parameter
  /// of each extreme lemma (for use in the extreme-method body only, not the specification).
  /// </summary>
  public class ImplicitFormal : Formal {
    public ImplicitFormal(IToken tok, string name, Type type, bool inParam, bool isGhost)
      : base(tok, name, type, inParam, isGhost, null) {
      Contract.Requires(tok != null);
      Contract.Requires(name != null);
      Contract.Requires(type != null);
    }
  }

  /// <summary>
  /// ThisSurrogate represents the implicit parameter "this". It is used to allow more uniform handling of
  /// parameters. A pointer value of a ThisSurrogate object is not important, only the fact that it is
  /// a ThisSurrogate is. ThisSurrogate objects are only used in specially marked places in the Dafny
  /// implementation.
  /// </summary>
  public class ThisSurrogate : ImplicitFormal {
    public ThisSurrogate(IToken tok, Type type)
      : base(tok, "this", type, true, false) {
      Contract.Requires(tok != null);
      Contract.Requires(type != null);
    }
  }

  [DebuggerDisplay("Bound<{name}>")]
  public class BoundVar : NonglobalVariable {
    public override bool IsMutable => false;

    public BoundVar(IToken tok, string name, Type type)
      : base(tok, name, type, false) {
      Contract.Requires(tok != null);
      Contract.Requires(name != null);
      Contract.Requires(type != null);
    }
  }

  /// <summary>
  /// A QuantifiedVar is a bound variable used in a quantifier such as "forall x :: ...",
  /// a comprehension such as "set x | 0 <= x < 10", etc.
  /// In addition to its type, which may be inferred, it can have an optional domain collection expression
  /// (x <- C) and an optional range boolean expressions (x | E).
  /// </summary>
  [DebuggerDisplay("Quantified<{name}>")]
  public class QuantifiedVar : BoundVar {
    public readonly Expression Domain;
    public readonly Expression Range;

    public QuantifiedVar(IToken tok, string name, Type type, Expression domain, Expression range)
      : base(tok, name, type) {
      Contract.Requires(tok != null);
      Contract.Requires(name != null);
      Contract.Requires(type != null);
      Domain = domain;
      Range = range;
    }

    /// <summary>
    /// Map a list of quantified variables to an eqivalent list of bound variables plus a single range expression.
    /// The transformation looks like this in general:
    ///
    /// x1 <- C1 | E1, ..., xN <- CN | EN
    ///
    /// becomes:
    ///
    /// x1, ... xN | x1 in C1 && E1 && ... && xN in CN && EN
    ///
    /// Note the result will be null rather than "true" if there are no such domains or ranges.
    /// Some quantification contexts (such as comprehensions) will replace this with "true".
    /// </summary>
    public static void ExtractSingleRange(List<QuantifiedVar> qvars, out List<BoundVar> bvars, out Expression range) {
      bvars = new List<BoundVar>();
      range = null;

      foreach (var qvar in qvars) {
        BoundVar bvar = new BoundVar(qvar.tok, qvar.Name, qvar.SyntacticType);
        bvars.Add(bvar);

        if (qvar.Domain != null) {
          // Attach a token wrapper so we can produce a better error message if the domain is not a collection
          var domainWithToken = QuantifiedVariableDomainCloner.Instance.CloneExpr(qvar.Domain);
          var inDomainExpr = new BinaryExpr(domainWithToken.tok, BinaryExpr.Opcode.In, new IdentifierExpr(bvar.tok, bvar), domainWithToken);
          range = range == null ? inDomainExpr : new BinaryExpr(domainWithToken.tok, BinaryExpr.Opcode.And, range, inDomainExpr);
        }

        if (qvar.Range != null) {
          // Attach a token wrapper so we can produce a better error message if the range is not a boolean expression
          var rangeWithToken = QuantifiedVariableRangeCloner.Instance.CloneExpr(qvar.Range);
          range = range == null ? qvar.Range : new BinaryExpr(rangeWithToken.tok, BinaryExpr.Opcode.And, range, rangeWithToken);
        }
      }
    }
  }

  public class ActualBinding : TokenNode {
    public readonly IToken /*?*/ FormalParameterName;
    public readonly Expression Actual;
    public readonly bool IsGhost;

    public override IEnumerable<Node> Children => new List<Node> { Actual }.Where(x => x != null);

    public override IEnumerable<Node> PreResolveChildren => Children;

    public ActualBinding(IToken /*?*/ formalParameterName, Expression actual, bool isGhost = false) {
      Contract.Requires(actual != null);
      FormalParameterName = formalParameterName;
      Actual = actual;
      IsGhost = isGhost;
    }
  }

  public class ActualBindings : TokenNode {
    public readonly List<ActualBinding> ArgumentBindings;

    public ActualBindings(List<ActualBinding> argumentBindings) {
      Contract.Requires(argumentBindings != null);
      ArgumentBindings = argumentBindings;
    }

    public ActualBindings(Cloner cloner, ActualBindings original) {
      ArgumentBindings = original.ArgumentBindings.Select(actualBinding => new ActualBinding(
        actualBinding.FormalParameterName == null ? null : cloner.Tok(actualBinding.FormalParameterName),
        cloner.CloneExpr(actualBinding.Actual))).ToList();
      if (cloner.CloneResolvedFields) {
        arguments = original.Arguments?.Select(cloner.CloneExpr).ToList();
      }
    }

    public ActualBindings(List<Expression> actuals) {
      Contract.Requires(actuals != null);
      ArgumentBindings = actuals.ConvertAll(actual => new ActualBinding(null, actual));
    }

    [FilledInDuringResolution]
    private List<Expression> arguments; // set by ResolveActualParameters during resolution

    public bool WasResolved => arguments != null;

    public List<Expression> Arguments => arguments;

    public void AcceptArgumentExpressionsAsExactParameterList(List<Expression> args = null) {
      Contract.Requires(!WasResolved); // this operation should be done at most once
      Contract.Assume(ArgumentBindings.TrueForAll(arg => arg.Actual.WasResolved()));
      arguments = args ?? ArgumentBindings.ConvertAll(binding => binding.Actual);
    }

    public override IEnumerable<Node> Children => arguments == null ? ArgumentBindings : arguments;
    public override IEnumerable<Node> PreResolveChildren => Children;
  }

  class QuantifiedVariableDomainCloner : Cloner {
    public static readonly QuantifiedVariableDomainCloner Instance = new QuantifiedVariableDomainCloner();
    private QuantifiedVariableDomainCloner() { }
    public override IToken Tok(IToken tok) {
      return new QuantifiedVariableDomainToken(tok);
    }
  }

  class QuantifiedVariableRangeCloner : Cloner {
    public static readonly QuantifiedVariableRangeCloner Instance = new QuantifiedVariableRangeCloner();
    private QuantifiedVariableRangeCloner() { }
    public override IToken Tok(IToken tok) {
      return new QuantifiedVariableRangeToken(tok);
    }
  }

  public class Specification<T> : TokenNode, IAttributeBearingDeclaration
    where T : Node {
    public readonly List<T> Expressions;

    [ContractInvariantMethod]
    private void ObjectInvariant() {
      Contract.Invariant(Expressions == null || cce.NonNullElements<T>(Expressions));
    }

    public Specification(List<T> exprs, Attributes attrs) {
      Contract.Requires(exprs == null || cce.NonNullElements<T>(exprs));
      Expressions = exprs;
      Attributes = attrs;
    }

    public Attributes Attributes { get; set; }

    public bool HasAttributes() {
      return Attributes != null;
    }

    public override IEnumerable<Node> Children => Expressions;
    public override IEnumerable<Node> PreResolveChildren => Children;
  }

  public class BottomUpVisitor {
    public void Visit(IEnumerable<Expression> exprs) {
      exprs.Iter(Visit);
    }
    public void Visit(IEnumerable<Statement> stmts) {
      stmts.Iter(Visit);
    }
    public void Visit(AttributedExpression expr) {
      Visit(expr.E);
    }
    public void Visit(FrameExpression expr) {
      Visit(expr.E);
    }
    public void Visit(IEnumerable<AttributedExpression> exprs) {
      exprs.Iter(Visit);
    }
    public void Visit(IEnumerable<FrameExpression> exprs) {
      exprs.Iter(Visit);
    }
    public void Visit(ICallable decl) {
      if (decl is Function f) {
        Visit(f);
      } else if (decl is Method m) {
        Visit(m);
      } else if (decl is TypeSynonymDecl tsd) {
        Visit(tsd);
      } else if (decl is NewtypeDecl ntd) {
        Visit(ntd);
      }
      //TODO More?
    }

    public void Visit(SubsetTypeDecl ntd) {
      if (ntd.Constraint != null) {
        Visit(ntd.Constraint);
      }

      if (ntd.Witness != null) {
        Visit(ntd.Witness);
      }
    }
    public void Visit(NewtypeDecl ntd) {
      if (ntd.Constraint != null) {
        Visit(ntd.Constraint);
      }

      if (ntd.Witness != null) {
        Visit(ntd.Witness);
      }
    }
    public void Visit(Method method) {
      Visit(method.Req);
      Visit(method.Mod.Expressions);
      Visit(method.Ens);
      Visit(method.Decreases.Expressions);
      if (method.Body != null) { Visit(method.Body); }
      //TODO More?
    }
    public void Visit(Function function) {
      Visit(function.Req);
      Visit(function.Reads);
      Visit(function.Ens);
      Visit(function.Decreases.Expressions);
      if (function.Body != null) { Visit(function.Body); }
      if (function.ByMethodBody != null) { Visit(function.ByMethodBody); }
      //TODO More?
    }
    public void Visit(Expression expr) {
      Contract.Requires(expr != null);
      // recursively visit all subexpressions and all substatements
      expr.SubExpressions.Iter(Visit);
      if (expr is StmtExpr) {
        // a StmtExpr also has a substatement
        var e = (StmtExpr)expr;
        Visit(e.S);
      }
      VisitOneExpr(expr);
    }
    public void Visit(Statement stmt) {
      Contract.Requires(stmt != null);
      // recursively visit all subexpressions and all substatements
      stmt.SubExpressions.Iter(Visit);
      stmt.SubStatements.Iter(Visit);
      VisitOneStmt(stmt);
    }
    protected virtual void VisitOneExpr(Expression expr) {
      Contract.Requires(expr != null);
      // by default, do nothing
    }
    protected virtual void VisitOneStmt(Statement stmt) {
      Contract.Requires(stmt != null);
      // by default, do nothing
    }
  }
  public class TopDownVisitor<State> {
    protected bool preResolve = false;

    public void Visit(Expression expr, State st) {
      Contract.Requires(expr != null);
      if (VisitOneExpr(expr, ref st)) {
        if (preResolve && expr is ConcreteSyntaxExpression concreteSyntaxExpression) {
          concreteSyntaxExpression.PreResolveSubExpressions.Iter(e => Visit(e, st));
        } else if (preResolve && expr is QuantifierExpr quantifierExpr) {
          // pre-resolve, split expressions are not children
          quantifierExpr.PreResolveSubExpressions.Iter(e => Visit(e, st));
        } else {
          // recursively visit all subexpressions and all substatements
          expr.SubExpressions.Iter(e => Visit(e, st));
        }
        if (expr is StmtExpr) {
          // a StmtExpr also has a substatement
          var e = (StmtExpr)expr;
          Visit(e.S, st);
        }
      }
    }
    public void Visit(Statement stmt, State st) {
      Contract.Requires(stmt != null);
      if (VisitOneStmt(stmt, ref st)) {
        // recursively visit all subexpressions and all substatements
        if (preResolve) {
          stmt.PreResolveSubExpressions.Iter(e => Visit(e, st));
          stmt.PreResolveSubStatements.Iter(s => Visit(s, st));
        } else {
          stmt.SubExpressions.Iter(e => Visit(e, st));
          stmt.SubStatements.Iter(s => Visit(s, st));
        }
      }
    }
    public void Visit(IEnumerable<Expression> exprs, State st) {
      exprs.Iter(e => Visit(e, st));
    }
    public void Visit(IEnumerable<Statement> stmts, State st) {
      stmts.Iter(e => Visit(e, st));
    }
    public void Visit(AttributedExpression expr, State st) {
      Visit(expr.E, st);
    }
    public void Visit(FrameExpression expr, State st) {
      Visit(expr.E, st);
    }
    public void Visit(IEnumerable<AttributedExpression> exprs, State st) {
      exprs.Iter(e => Visit(e, st));
    }
    public void Visit(IEnumerable<FrameExpression> exprs, State st) {
      exprs.Iter(e => Visit(e, st));
    }
    public void Visit(ICallable decl, State st) {
      if (decl is Function) {
        Visit((Function)decl, st);
      } else if (decl is Method) {
        Visit((Method)decl, st);
      }
      //TODO More?
    }
    public virtual void Visit(Method method, State st) {
      Visit(method.Ens, st);
      Visit(method.Req, st);
      Visit(method.Mod.Expressions, st);
      Visit(method.Decreases.Expressions, st);
      if (method.Body != null) { Visit(method.Body, st); }
      //TODO More?
    }
    public virtual void Visit(Function function, State st) {
      Visit(function.Ens, st);
      Visit(function.Req, st);
      Visit(function.Reads, st);
      Visit(function.Decreases.Expressions, st);
      if (function.Body != null) { Visit(function.Body, st); }
      //TODO More?
    }
    /// <summary>
    /// Visit one expression proper.  This method is invoked before it is invoked on the
    /// sub-parts (subexpressions and substatements).  A return value of "true" says to
    /// continue invoking the method on sub-parts, whereas "false" says not to do so.
    /// The on-return value of "st" is the value that is passed to sub-parts.
    /// </summary>
    protected virtual bool VisitOneExpr(Expression expr, ref State st) {
      Contract.Requires(expr != null);
      return true;  // by default, visit the sub-parts with the same "st"
    }

    /// <summary>
    /// Visit one statement proper.  For the rest of the description of what this method
    /// does, see VisitOneExpr.
    /// </summary>
    protected virtual bool VisitOneStmt(Statement stmt, ref State st) {
      Contract.Requires(stmt != null);
      return true;  // by default, visit the sub-parts with the same "st"
    }
  }
}<|MERGE_RESOLUTION|>--- conflicted
+++ resolved
@@ -39,14 +39,6 @@
       Contract.Invariant(DefaultModule != null);
     }
 
-<<<<<<< HEAD
-    public ISet<Uri> AlreadyVerifiedRoots;
-    public ISet<Uri> AlreadyCompiledRoots;
-
-    public List<Include> Includes => DefaultModuleDef.Includes;
-    [FilledInDuringResolution]
-    public ISet<Uri> UrisToVerify;
-=======
     // TODO move to Compilation once that's used by the CLI
     public ISet<Uri> AlreadyVerifiedRoots;
     // TODO move to Compilation once that's used by the CLI
@@ -57,7 +49,6 @@
     [FilledInDuringResolution]
     public ISet<Uri> UrisToVerify;
     // TODO move to DocumentAfterParsing once that's used by the CLI
->>>>>>> 1c9d8452
     [FilledInDuringResolution]
     public ISet<Uri> UrisToCompile;
 
