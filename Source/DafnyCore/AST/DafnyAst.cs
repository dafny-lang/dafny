--- conflicted
+++ resolved
@@ -22,33 +22,13 @@
   [System.AttributeUsage(System.AttributeTargets.Field | System.AttributeTargets.Property)]
   public class FilledInDuringResolutionAttribute : System.Attribute { }
 
-<<<<<<< HEAD
+  public interface IDeclarationOrUsage : INode {
+    IToken NameToken { get; }
+  }
+
   public interface IHasUsages : IDeclarationOrUsage {
     public IEnumerable<IDeclarationOrUsage> GetResolvedDeclarations();
-=======
-  public interface INode {
-
-    /// <summary>
-    /// These children should be such that they contain information produced by resolution such as inferred types
-    /// and resolved references. However, they should not be so transformed that source location from the initial
-    /// program is lost. As an example, the pattern matching compilation may deduplicate nodes from the original AST,
-    /// losing source location information, so those transformed nodes should not be returned by this property.
-    /// </summary>
-    IEnumerable<INode> Children { get; }
->>>>>>> 6eb02e54
-  }
-
-  public interface IDeclarationOrUsage : INode {
-    IToken NameToken { get; }
-  }
-
-<<<<<<< HEAD
-=======
-  public interface IHasUsages : IDeclarationOrUsage {
-    public IEnumerable<IDeclarationOrUsage> GetResolvedDeclarations();
-  }
-
->>>>>>> 6eb02e54
+  }
   public class Program : INode {
     [ContractInvariantMethod]
     void ObjectInvariant() {
@@ -482,13 +462,8 @@
       throw new NotImplementedException();
     }
 
-<<<<<<< HEAD
     public IEnumerable<INode> Children => throw new NotImplementedException();
     public IToken NameToken => throw new NotImplementedException();
-=======
-    public abstract IEnumerable<INode> Children { get; }
-    public abstract IToken NameToken { get; }
->>>>>>> 6eb02e54
   }
 
   public abstract class NonglobalVariable : IVariable {
