//-----------------------------------------------------------------------------
//
// Copyright (C) Microsoft Corporation.  All Rights Reserved.
// Copyright by the contributors to the Dafny Project
// SPDX-License-Identifier: MIT
//
//-----------------------------------------------------------------------------
using System;
using System.Collections;
using System.Text;
using System.Collections.Generic;
using System.Collections.Immutable;
using System.Diagnostics.Contracts;
using System.Numerics;
using System.Linq;
using System.Diagnostics;
using System.Threading;
using Microsoft.Boogie;
using Microsoft.Dafny.Auditor;
using Action = System.Action;

namespace Microsoft.Dafny {
  [System.AttributeUsage(System.AttributeTargets.Field | System.AttributeTargets.Property)]
  public class FilledInDuringTranslationAttribute : System.Attribute { }
  [System.AttributeUsage(System.AttributeTargets.Field | System.AttributeTargets.Property)]
  public class FilledInDuringResolutionAttribute : System.Attribute { }

  public interface IDeclarationOrUsage : INode {
    IToken NameToken { get; }
  }

  public interface IHasUsages : IDeclarationOrUsage {
    public IEnumerable<IDeclarationOrUsage> GetResolvedDeclarations();
  }
  public class Program : TokenNode {
    [ContractInvariantMethod]
    void ObjectInvariant() {
      Contract.Invariant(FullName != null);
      Contract.Invariant(DefaultModule != null);
    }

    public List<Include> Includes => DefaultModuleDef.Includes;

    public readonly string FullName;
    [FilledInDuringResolution] public Dictionary<ModuleDefinition, ModuleSignature> ModuleSigs;
    // Resolution essentially flattens the module hierarchy, for
    // purposes of translation and compilation.
    [FilledInDuringResolution] public List<ModuleDefinition> CompileModules;
    // Contains the definitions to be used for compilation.

    public Method MainMethod; // Method to be used as main if compiled
    public readonly LiteralModuleDecl DefaultModule;
<<<<<<< HEAD
    public readonly ModuleDefinition DefaultModuleDef;
=======
    public readonly DefaultModuleDefinition DefaultModuleDef;
>>>>>>> 35fefa0e
    public readonly BuiltIns BuiltIns;
    public DafnyOptions Options => Reporter.Options;
    public ErrorReporter Reporter { get; set; }

    public Program(string name, [Captured] LiteralModuleDecl module, [Captured] BuiltIns builtIns, ErrorReporter reporter) {
      Contract.Requires(name != null);
      Contract.Requires(module != null);
      Contract.Requires(reporter != null);
      FullName = name;
      DefaultModule = module;
      DefaultModuleDef = (DefaultModuleDefinition)((LiteralModuleDecl)module).ModuleDef;
      BuiltIns = builtIns;
      this.Reporter = reporter;
      ModuleSigs = new Dictionary<ModuleDefinition, ModuleSignature>();
      CompileModules = new List<ModuleDefinition>();
    }

    //Set appropriate visibilty before presenting module
    public IEnumerable<ModuleDefinition> Modules() {

      foreach (var msig in ModuleSigs) {
        Type.PushScope(msig.Value.VisibilityScope);
        yield return msig.Key;
        Type.PopScope(msig.Value.VisibilityScope);
      }

    }

    public IEnumerable<ModuleDefinition> RawModules() {
      return ModuleSigs.Keys;
    }

    public string Name {
      get {
        try {
          return System.IO.Path.GetFileName(FullName);
        } catch (ArgumentException) {
          return FullName;
        }
      }
    }

    /// Get the first token that is in the same file as the DefaultModule.RootToken.FileName
    /// (skips included tokens)
    public IToken GetFirstTopLevelToken() {
      if (DefaultModule.RootToken.Next == null) {
        return null;
      }

      var firstToken = DefaultModule.RootToken.Next;
      // We skip all included files
      while (firstToken is { Next: { } } && firstToken.Next.Filepath != DefaultModule.RootToken.Filepath) {
        firstToken = firstToken.Next;
      }

      if (firstToken == null || firstToken.kind == 0) {
        return null;
      }

      return firstToken;
    }

    public override IEnumerable<Node> Children => new[] { DefaultModule };

    public override IEnumerable<Node> PreResolveChildren => Children;

    public override IEnumerable<Assumption> Assumptions(Declaration decl) {
      return Modules().SelectMany(m => m.Assumptions(decl));
    }
  }

  public class Include : TokenNode, IComparable {
    public Uri IncluderFilename { get; }
    public string IncludedFilename { get; }
    public string CanonicalPath { get; }
    public bool CompileIncludedCode { get; }
    public bool ErrorReported;

    public Include(IToken tok, Uri includer, string theFilename, bool compileIncludedCode) {
      this.tok = tok;
      this.IncluderFilename = includer;
      this.IncludedFilename = theFilename;
      this.CanonicalPath = DafnyFile.Canonicalize(theFilename).LocalPath;
      this.ErrorReported = false;
      CompileIncludedCode = compileIncludedCode;
    }

    public int CompareTo(object obj) {
      if (obj is Include include) {
        return CanonicalPath.CompareTo(include.CanonicalPath);
      } else {
        throw new NotImplementedException();
      }
    }

    public override IEnumerable<Node> Children => Enumerable.Empty<Node>();
    public override IEnumerable<Node> PreResolveChildren => Enumerable.Empty<Node>();
  }

  /// <summary>
  /// An expression introducting bound variables
  /// </summary>
  public interface IBoundVarsBearingExpression {
    public IEnumerable<BoundVar> AllBoundVars {
      get;
    }
  }

  /// <summary>
  /// A class implementing this interface is one that can carry attributes.
  /// </summary>
  public interface IAttributeBearingDeclaration {
    Attributes Attributes { get; }
  }

  public class Attributes : TokenNode {
    [ContractInvariantMethod]
    void ObjectInvariant() {
      Contract.Invariant(Name != null);
      Contract.Invariant(cce.NonNullElements(Args));
    }

    public static string AxiomAttributeName = "axiom";
    public static string ConcurrentAttributeName = "concurrent";
    public static string ExternAttributeName = "extern";
    public static string VerifyAttributeName = "verify";
    public static string AutoGeneratedAttributeName = "auto_generated";

    public string Name;
    /*Frozen*/
    public readonly List<Expression> Args;

    public readonly Attributes Prev;
    public Attributes(string name, [Captured] List<Expression> args, Attributes prev) {
      Contract.Requires(name != null);
      Contract.Requires(cce.NonNullElements(args));
      Name = name;
      Args = args;
      Prev = prev;
    }

    public override string ToString() {
      string result = Prev?.ToString() + "{:" + Name;
      if (Args == null || Args.Count() == 0) {
        return result + "}";
      } else {
        var exprs = String.Join(", ", Args.Select(e => e.ToString()));
        return result + " " + exprs + "}";
      }
    }

    public static IEnumerable<Expression> SubExpressions(Attributes attrs) {
      return attrs.AsEnumerable().SelectMany(aa => aa.Args);
    }

    public static bool Contains(Attributes attrs, string nm) {
      Contract.Requires(nm != null);
      return attrs.AsEnumerable().Any(aa => aa.Name == nm);
    }

    public override string ToString() {
      string result = Prev?.ToString() + "{:" + Name;
      if (Args == null || Args.Count() == 0) {
        return result + "}";
      } else {
        var exprs = String.Join(", ", Args.Select(e => e.ToString()));
        return result + " " + exprs + "}";
      }
    }

    /// <summary>
    /// Returns first occurrence of an attribute named <c>nm</c>, or <c>null</c> if there is no such
    /// attribute.
    /// </summary>
    [Pure]
    public static Attributes/*?*/ Find(Attributes attrs, string nm) {
      Contract.Requires(nm != null);
      return attrs.AsEnumerable().FirstOrDefault(attr => attr.Name == nm);
    }

    /// <summary>
    /// Returns true if "nm" is a specified attribute.  If it is, then:
    /// - if the attribute is {:nm true}, then value==true
    /// - if the attribute is {:nm false}, then value==false
    /// - if the attribute is anything else, then value returns as whatever it was passed in as.
    /// This method does NOT use type information of the attribute arguments, so it can safely
    /// be called very early during resolution before types are available and names have been resolved.
    /// </summary>
    [Pure]
    public static bool ContainsBool(Attributes attrs, string nm, ref bool value) {
      Contract.Requires(nm != null);
      var attr = attrs.AsEnumerable().FirstOrDefault(attr => attr.Name == nm);
      if (attr == null) {
        return false;
      }

      if (attr.Args.Count == 1 && attr.Args[0] is LiteralExpr { Value: bool v }) {
        value = v;
      }
      return true;
    }

    /// <summary>
    /// Checks whether a Boolean attribute has been set on the declaration itself,
    /// the enclosing class, or any enclosing module.  Settings closer to the declaration
    /// override those further away.
    /// </summary>
    public static bool ContainsBoolAtAnyLevel(MemberDecl decl, string attribName) {
      bool setting = true;
      if (Attributes.ContainsBool(decl.Attributes, attribName, ref setting)) {
        return setting;
      }

      if (Attributes.ContainsBool(decl.EnclosingClass.Attributes, attribName, ref setting)) {
        return setting;
      }

      // Check the entire stack of modules
      var mod = decl.EnclosingClass.EnclosingModuleDefinition;
      while (mod != null) {
        if (Attributes.ContainsBool(mod.Attributes, attribName, ref setting)) {
          return setting;
        }
        mod = mod.EnclosingModule;
      }

      return false;
    }

    /// <summary>
    /// Returns list of expressions if "nm" is a specified attribute:
    /// - if the attribute is {:nm e1,...,en}, then returns (e1,...,en)
    /// Otherwise, returns null.
    /// </summary>
    public static List<Expression> FindExpressions(Attributes attrs, string nm) {
      Contract.Requires(nm != null);
      foreach (var attr in attrs.AsEnumerable()) {
        if (attr.Name == nm) {
          return attr.Args;
        }
      }
      return null;
    }

    /// <summary>
    /// Same as FindExpressions, but returns all matches
    /// </summary>
    public static List<List<Expression>> FindAllExpressions(Attributes attrs, string nm) {
      Contract.Requires(nm != null);
      List<List<Expression>> ret = null;
      for (; attrs != null; attrs = attrs.Prev) {
        if (attrs.Name == nm) {
          ret = ret ?? new List<List<Expression>>();   // Avoid allocating the list in the common case where we don't find nm
          ret.Add(attrs.Args);
        }
      }
      return ret;
    }

    /// <summary>
    /// Returns true if "nm" is a specified attribute whose arguments match the "allowed" parameter.
    /// - if "nm" is not found in attrs, return false and leave value unmodified.  Otherwise,
    /// - if "allowed" contains Empty and the Args contains zero elements, return true and leave value unmodified.  Otherwise,
    /// - if "allowed" contains Bool and Args contains one bool literal, return true and set value to the bool literal.  Otherwise,
    /// - if "allowed" contains Int and Args contains one BigInteger literal, return true and set value to the BigInteger literal.  Otherwise,
    /// - if "allowed" contains String and Args contains one string literal, return true and set value to the string literal.  Otherwise,
    /// - if "allowed" contains Expression and Args contains one element, return true and set value to the one element (of type Expression).  Otherwise,
    /// - return false, leave value unmodified, and call reporter with an error string.
    /// </summary>
    public enum MatchingValueOption { Empty, Bool, Int, String, Expression }
    public static bool ContainsMatchingValue(Attributes attrs, string nm, ref object value, IEnumerable<MatchingValueOption> allowed, Action<string> reporter) {
      Contract.Requires(nm != null);
      Contract.Requires(allowed != null);
      Contract.Requires(reporter != null);
      List<Expression> args = FindExpressions(attrs, nm);
      if (args == null) {
        return false;
      } else if (args.Count == 0) {
        if (allowed.Contains(MatchingValueOption.Empty)) {
          return true;
        } else {
          reporter("Attribute " + nm + " requires one argument");
          return false;
        }
      } else if (args.Count == 1) {
        Expression arg = args[0];
        StringLiteralExpr stringLiteral = arg as StringLiteralExpr;
        LiteralExpr literal = arg as LiteralExpr;
        if (literal != null && literal.Value is bool && allowed.Contains(MatchingValueOption.Bool)) {
          value = literal.Value;
          return true;
        } else if (literal != null && literal.Value is BigInteger && allowed.Contains(MatchingValueOption.Int)) {
          value = literal.Value;
          return true;
        } else if (stringLiteral != null && stringLiteral.Value is string && allowed.Contains(MatchingValueOption.String)) {
          value = stringLiteral.Value;
          return true;
        } else if (allowed.Contains(MatchingValueOption.Expression)) {
          value = arg;
          return true;
        } else {
          reporter("Attribute " + nm + " expects an argument in one of the following categories: " + String.Join(", ", allowed));
          return false;
        }
      } else {
        reporter("Attribute " + nm + " cannot have more than one argument");
        return false;
      }
    }

    public override IEnumerable<Node> Children => Args.Concat<Node>(
      Prev == null
        ? Enumerable.Empty<Node>()
        : new List<Node> { Prev });

    public override IEnumerable<Node> PreResolveChildren => Children;
  }

  public static class AttributesExtensions {
    /// <summary>
    /// By making this an extension method, it can also be invoked for a null receiver.
    /// </summary>
    public static IEnumerable<Attributes> AsEnumerable(this Attributes attr) {
      while (attr != null) {
        yield return attr;
        attr = attr.Prev;
      }
    }
  }

  public class UserSuppliedAttributes : Attributes {
    public readonly IToken OpenBrace;
    public readonly IToken CloseBrace;
    public bool Recognized;  // set to true to indicate an attribute that is processed by some part of Dafny; this allows it to be colored in the IDE
    public UserSuppliedAttributes(IToken tok, IToken openBrace, IToken closeBrace, List<Expression> args, Attributes prev)
      : base(tok.val, args, prev) {
      Contract.Requires(tok != null);
      Contract.Requires(openBrace != null);
      Contract.Requires(closeBrace != null);
      Contract.Requires(args != null);
      this.tok = tok;
      OpenBrace = openBrace;
      CloseBrace = closeBrace;
    }
  }

  [ContractClass(typeof(IVariableContracts))]
  public interface IVariable : IDeclarationOrUsage {
    string Name {
      get;
    }
    string DisplayName {  // what the user thinks he wrote
      get;
    }
    string UniqueName {
      get;
    }
    bool HasBeenAssignedUniqueName {  // unique names are not assigned until the Translator; if you don't already know if that stage has run, this boolean method will tell you
      get;
    }
    static FreshIdGenerator CompileNameIdGenerator = new FreshIdGenerator();
    string AssignUniqueName(FreshIdGenerator generator);
    string SanitizedName {
      get;
    }
    string CompileName {
      get;
    }

    PreType PreType {
      get;
      set;
    }
    Type Type {
      get;
    }
    Type OptionalType {
      get;
    }
    bool IsMutable {
      get;
    }
    bool IsGhost {
      get;
    }
    void MakeGhost();
  }
  [ContractClassFor(typeof(IVariable))]
  public abstract class IVariableContracts : TokenNode, IVariable {
    public string Name {
      get {
        Contract.Ensures(Contract.Result<string>() != null);
        throw new NotImplementedException();  // this getter implementation is here only so that the Ensures contract can be given here
      }
    }
    public string DisplayName {
      get {
        Contract.Ensures(Contract.Result<string>() != null);
        throw new NotImplementedException();  // this getter implementation is here only so that the Ensures contract can be given here
      }
    }
    public string UniqueName {
      get {
        Contract.Ensures(Contract.Result<string>() != null);
        throw new NotImplementedException();  // this getter implementation is here only so that the Ensures contract can be given here
      }
    }
    public bool HasBeenAssignedUniqueName {
      get {
        throw new NotImplementedException();  // this getter implementation is here only so that the Ensures contract can be given here
      }
    }
    public string SanitizedName {
      get {
        Contract.Ensures(Contract.Result<string>() != null);
        throw new NotImplementedException();  // this getter implementation is here only so that the Ensures contract can be given here
      }
    }
    public string CompileName {
      get {
        Contract.Ensures(Contract.Result<string>() != null);
        throw new NotImplementedException();  // this getter implementation is here only so that the Ensures contract can be given here
      }
    }
    public Type Type {
      get {
        Contract.Ensures(Contract.Result<Type>() != null);
        throw new NotImplementedException();  // this getter implementation is here only so that the Ensures contract can be given here
      }
    }
    public Type OptionalType {
      get {
        Contract.Ensures(Contract.Result<Type>() != null);
        throw new NotImplementedException();  // this getter implementation is here only so that the Ensures contract can be given here
      }
    }

    public PreType PreType { get; set; }

    public bool IsMutable {
      get {
        throw new NotImplementedException();
      }
    }
    public bool IsGhost {
      get {
        throw new NotImplementedException();
      }
    }
    public void MakeGhost() {
      throw new NotImplementedException();
    }
    public string AssignUniqueName(FreshIdGenerator generator) {
      Contract.Ensures(Contract.Result<string>() != null);
      throw new NotImplementedException();
    }

    public abstract IToken NameToken { get; }
  }

  public abstract class NonglobalVariable : TokenNode, IVariable {
    readonly string name;

    [ContractInvariantMethod]
    void ObjectInvariant() {
      Contract.Invariant(name != null);
      Contract.Invariant(type != null);
    }

    public string Name {
      get {
        Contract.Ensures(Contract.Result<string>() != null);
        return name;
      }
    }
    public string DisplayName =>
      LocalVariable.DisplayNameHelper(this);

    private string uniqueName;
    public string UniqueName => uniqueName;
    public bool HasBeenAssignedUniqueName => uniqueName != null;
    public string AssignUniqueName(FreshIdGenerator generator) {
      return uniqueName ??= generator.FreshId(Name + "#");
    }

    static char[] specialChars = { '\'', '_', '?', '\\', '#' };
    /// <summary>
    /// Mangle name <c>nm</c> by replacing and escaping characters most likely to cause issues when compiling and
    /// when translating to Boogie.  This transformation is injective.
    /// </summary>
    /// <returns>A string uniquely determined from <c>nm</c>, containing none of the characters in
    /// <c>specialChars</c>.</returns>
    public static string SanitizeName(string nm) {
      if ('0' <= nm[0] && nm[0] <= '9') {
        // the identifier is one that consists of just digits
        return "_" + nm;
      }
      string name = null;
      int i = 0;
      while (true) {
        int j = nm.IndexOfAny(specialChars, i);
        if (j == -1) {
          if (i == 0) {
            return nm;  // this is the common case
          } else {
            return name + nm.Substring(i);
          }
        } else {
          string nxt = nm.Substring(i, j - i);
          name = name == null ? nxt : name + nxt;
          switch (nm[j]) {
            case '\'': name += "_k"; break;
            case '_': name += "__"; break;
            case '?': name += "_q"; break;
            case '\\': name += "_b"; break;
            case '#': name += "_h"; break;
            default:
              Contract.Assume(false);  // unexpected character
              break;
          }
          i = j + 1;
          if (i == nm.Length) {
            return name;
          }
        }
      }
    }

    private string sanitizedName;
    public virtual string SanitizedName =>
      sanitizedName ??= $"_{IVariable.CompileNameIdGenerator.FreshNumericId()}_{SanitizeName(Name)}";

    protected string compileName;
    public virtual string CompileName =>
      compileName ??= SanitizedName;

    Type type;
    public bool IsTypeExplicit = false;
    public Type SyntacticType { get { return type; } }  // returns the non-normalized type
    public PreType PreType { get; set; }

    public Type Type {
      get {
        Contract.Ensures(Contract.Result<Type>() != null);
        return type.Normalize();
      }
    }
    Type IVariable.OptionalType {
      get { return Type; }  // same as Type for NonglobalVariable
    }
    public abstract bool IsMutable {
      get;
    }
    bool isGhost;  // readonly after resolution
    public bool IsGhost {
      get {
        return isGhost;
      }
      set {
        isGhost = value;
      }
    }
    public void MakeGhost() {
      IsGhost = true;
    }

    public NonglobalVariable(IToken tok, string name, Type type, bool isGhost) {
      Contract.Requires(tok != null);
      Contract.Requires(name != null);
      Contract.Requires(type != null);
      this.tok = tok;
      this.name = name;
      this.type = type;
      this.isGhost = isGhost;
    }

    public IToken NameToken => tok;
    public override IEnumerable<Node> Children => IsTypeExplicit ? new List<Node>() { Type } : Enumerable.Empty<Node>();
    public override IEnumerable<Node> PreResolveChildren => IsTypeExplicit ? new List<Node>() { Type } : Enumerable.Empty<Node>();
  }

  public class Formal : NonglobalVariable {
    public readonly bool InParam;  // true to in-parameter, false for out-parameter
    public override bool IsMutable {
      get {
        return !InParam;
      }
    }
    public readonly bool IsOld;
    public readonly Expression DefaultValue;
    public readonly bool IsNameOnly;
    public readonly bool IsOlder;
    public readonly string NameForCompilation;

    public Formal(IToken tok, string name, Type type, bool inParam, bool isGhost, Expression defaultValue,
      bool isOld = false, bool isNameOnly = false, bool isOlder = false, string nameForCompilation = null)
      : base(tok, name, type, isGhost) {
      Contract.Requires(tok != null);
      Contract.Requires(name != null);
      Contract.Requires(type != null);
      Contract.Requires(inParam || defaultValue == null);
      Contract.Requires(!isNameOnly || (inParam && !name.StartsWith("#")));
      InParam = inParam;
      IsOld = isOld;
      DefaultValue = defaultValue;
      IsNameOnly = isNameOnly;
      IsOlder = isOlder;
      NameForCompilation = nameForCompilation ?? name;
    }

    public bool HasName {
      get {
        return !Name.StartsWith("#");
      }
    }

    private string sanitizedName;
    public override string SanitizedName =>
      sanitizedName ??= SanitizeName(Name); // No unique-ification
    public override string CompileName =>
      compileName ??= SanitizeName(NameForCompilation);

    public override IEnumerable<Node> Children =>
      DefaultValue != null ? new List<Node>() { DefaultValue } : Enumerable.Empty<Node>();

    public override IEnumerable<Node> PreResolveChildren => Children;
  }

  /// <summary>
  /// An ImplicitFormal is a parameter that is declared implicitly, in particular the "_k" depth parameter
  /// of each extreme lemma (for use in the extreme-method body only, not the specification).
  /// </summary>
  public class ImplicitFormal : Formal {
    public ImplicitFormal(IToken tok, string name, Type type, bool inParam, bool isGhost)
      : base(tok, name, type, inParam, isGhost, null) {
      Contract.Requires(tok != null);
      Contract.Requires(name != null);
      Contract.Requires(type != null);
    }
  }

  /// <summary>
  /// ThisSurrogate represents the implicit parameter "this". It is used to allow more uniform handling of
  /// parameters. A pointer value of a ThisSurrogate object is not important, only the fact that it is
  /// a ThisSurrogate is. ThisSurrogate objects are only used in specially marked places in the Dafny
  /// implementation.
  /// </summary>
  public class ThisSurrogate : ImplicitFormal {
    public ThisSurrogate(IToken tok, Type type)
      : base(tok, "this", type, true, false) {
      Contract.Requires(tok != null);
      Contract.Requires(type != null);
    }
  }

  [DebuggerDisplay("Bound<{name}>")]
  public class BoundVar : NonglobalVariable {
    public override bool IsMutable => false;

    public BoundVar(IToken tok, string name, Type type)
      : base(tok, name, type, false) {
      Contract.Requires(tok != null);
      Contract.Requires(name != null);
      Contract.Requires(type != null);
    }
  }

  /// <summary>
  /// A QuantifiedVar is a bound variable used in a quantifier such as "forall x :: ...",
  /// a comprehension such as "set x | 0 <= x < 10", etc.
  /// In addition to its type, which may be inferred, it can have an optional domain collection expression
  /// (x <- C) and an optional range boolean expressions (x | E).
  /// </summary>
  [DebuggerDisplay("Quantified<{name}>")]
  public class QuantifiedVar : BoundVar {
    public readonly Expression Domain;
    public readonly Expression Range;

    public QuantifiedVar(IToken tok, string name, Type type, Expression domain, Expression range)
      : base(tok, name, type) {
      Contract.Requires(tok != null);
      Contract.Requires(name != null);
      Contract.Requires(type != null);
      Domain = domain;
      Range = range;
    }

    /// <summary>
    /// Map a list of quantified variables to an eqivalent list of bound variables plus a single range expression.
    /// The transformation looks like this in general:
    ///
    /// x1 <- C1 | E1, ..., xN <- CN | EN
    ///
    /// becomes:
    ///
    /// x1, ... xN | x1 in C1 && E1 && ... && xN in CN && EN
    ///
    /// Note the result will be null rather than "true" if there are no such domains or ranges.
    /// Some quantification contexts (such as comprehensions) will replace this with "true".
    /// </summary>
    public static void ExtractSingleRange(List<QuantifiedVar> qvars, out List<BoundVar> bvars, out Expression range) {
      bvars = new List<BoundVar>();
      range = null;

      foreach (var qvar in qvars) {
        BoundVar bvar = new BoundVar(qvar.tok, qvar.Name, qvar.SyntacticType);
        bvars.Add(bvar);

        if (qvar.Domain != null) {
          // Attach a token wrapper so we can produce a better error message if the domain is not a collection
          var domainWithToken = QuantifiedVariableDomainCloner.Instance.CloneExpr(qvar.Domain);
          var inDomainExpr = new BinaryExpr(domainWithToken.tok, BinaryExpr.Opcode.In, new IdentifierExpr(bvar.tok, bvar), domainWithToken);
          range = range == null ? inDomainExpr : new BinaryExpr(domainWithToken.tok, BinaryExpr.Opcode.And, range, inDomainExpr);
        }

        if (qvar.Range != null) {
          // Attach a token wrapper so we can produce a better error message if the range is not a boolean expression
          var rangeWithToken = QuantifiedVariableRangeCloner.Instance.CloneExpr(qvar.Range);
          range = range == null ? qvar.Range : new BinaryExpr(rangeWithToken.tok, BinaryExpr.Opcode.And, range, rangeWithToken);
        }
      }
    }
  }

  public class ActualBinding : TokenNode {
    public readonly IToken /*?*/ FormalParameterName;
    public readonly Expression Actual;
    public readonly bool IsGhost;

    public override IEnumerable<Node> Children => new List<Node> { Actual }.Where(x => x != null);

    public override IEnumerable<Node> PreResolveChildren => Children;

    public ActualBinding(IToken /*?*/ formalParameterName, Expression actual, bool isGhost = false) {
      Contract.Requires(actual != null);
      FormalParameterName = formalParameterName;
      Actual = actual;
      IsGhost = isGhost;
    }
  }

  public class ActualBindings : TokenNode {
    public readonly List<ActualBinding> ArgumentBindings;

    public ActualBindings(List<ActualBinding> argumentBindings) {
      Contract.Requires(argumentBindings != null);
      ArgumentBindings = argumentBindings;
    }

    public ActualBindings(Cloner cloner, ActualBindings original) {
      ArgumentBindings = original.ArgumentBindings.Select(actualBinding => new ActualBinding(
        actualBinding.FormalParameterName == null ? null : cloner.Tok(actualBinding.FormalParameterName),
        cloner.CloneExpr(actualBinding.Actual))).ToList();
      if (cloner.CloneResolvedFields) {
        arguments = original.Arguments?.Select(cloner.CloneExpr).ToList();
      }
    }

    public ActualBindings(List<Expression> actuals) {
      Contract.Requires(actuals != null);
      ArgumentBindings = actuals.ConvertAll(actual => new ActualBinding(null, actual));
    }

    [FilledInDuringResolution]
    private List<Expression> arguments; // set by ResolveActualParameters during resolution

    public bool WasResolved => arguments != null;

    public List<Expression> Arguments => arguments;

    public void AcceptArgumentExpressionsAsExactParameterList(List<Expression> args = null) {
      Contract.Requires(!WasResolved); // this operation should be done at most once
      Contract.Assume(ArgumentBindings.TrueForAll(arg => arg.Actual.WasResolved()));
      arguments = args ?? ArgumentBindings.ConvertAll(binding => binding.Actual);
    }

    public override IEnumerable<Node> Children => arguments == null ? ArgumentBindings : arguments;
    public override IEnumerable<Node> PreResolveChildren => Children;
  }

  class QuantifiedVariableDomainCloner : Cloner {
    public static readonly QuantifiedVariableDomainCloner Instance = new QuantifiedVariableDomainCloner();
    private QuantifiedVariableDomainCloner() { }
    public override IToken Tok(IToken tok) {
      return new QuantifiedVariableDomainToken(tok);
    }
  }

  class QuantifiedVariableRangeCloner : Cloner {
    public static readonly QuantifiedVariableRangeCloner Instance = new QuantifiedVariableRangeCloner();
    private QuantifiedVariableRangeCloner() { }
    public override IToken Tok(IToken tok) {
      return new QuantifiedVariableRangeToken(tok);
    }
  }

  public class Specification<T> : TokenNode, IAttributeBearingDeclaration
    where T : Node {
    public readonly List<T> Expressions;

    [ContractInvariantMethod]
    private void ObjectInvariant() {
      Contract.Invariant(Expressions == null || cce.NonNullElements<T>(Expressions));
    }

    public Specification(List<T> exprs, Attributes attrs) {
      Contract.Requires(exprs == null || cce.NonNullElements<T>(exprs));
      Expressions = exprs;
      Attributes = attrs;
    }

    public Attributes Attributes { get; set; }

    public bool HasAttributes() {
      return Attributes != null;
    }

    public override IEnumerable<Node> Children => Expressions;
    public override IEnumerable<Node> PreResolveChildren => Children;
  }

  public class BottomUpVisitor {
    public void Visit(IEnumerable<Expression> exprs) {
      exprs.Iter(Visit);
    }
    public void Visit(IEnumerable<Statement> stmts) {
      stmts.Iter(Visit);
    }
    public void Visit(AttributedExpression expr) {
      Visit(expr.E);
    }
    public void Visit(FrameExpression expr) {
      Visit(expr.E);
    }
    public void Visit(IEnumerable<AttributedExpression> exprs) {
      exprs.Iter(Visit);
    }
    public void Visit(IEnumerable<FrameExpression> exprs) {
      exprs.Iter(Visit);
    }
    public void Visit(ICallable decl) {
      if (decl is Function f) {
        Visit(f);
      } else if (decl is Method m) {
        Visit(m);
      } else if (decl is TypeSynonymDecl tsd) {
        Visit(tsd);
      } else if (decl is NewtypeDecl ntd) {
        Visit(ntd);
      }
      //TODO More?
    }

    public void Visit(SubsetTypeDecl ntd) {
      if (ntd.Constraint != null) {
        Visit(ntd.Constraint);
      }

      if (ntd.Witness != null) {
        Visit(ntd.Witness);
      }
    }
    public void Visit(NewtypeDecl ntd) {
      if (ntd.Constraint != null) {
        Visit(ntd.Constraint);
      }

      if (ntd.Witness != null) {
        Visit(ntd.Witness);
      }
    }
    public void Visit(Method method) {
      Visit(method.Req);
      Visit(method.Mod.Expressions);
      Visit(method.Ens);
      Visit(method.Decreases.Expressions);
      if (method.Body != null) { Visit(method.Body); }
      //TODO More?
    }
    public void Visit(Function function) {
      Visit(function.Req);
      Visit(function.Reads);
      Visit(function.Ens);
      Visit(function.Decreases.Expressions);
      if (function.Body != null) { Visit(function.Body); }
      if (function.ByMethodBody != null) { Visit(function.ByMethodBody); }
      //TODO More?
    }
    public void Visit(Expression expr) {
      Contract.Requires(expr != null);
      // recursively visit all subexpressions and all substatements
      expr.SubExpressions.Iter(Visit);
      if (expr is StmtExpr) {
        // a StmtExpr also has a substatement
        var e = (StmtExpr)expr;
        Visit(e.S);
      }
      VisitOneExpr(expr);
    }
    public void Visit(Statement stmt) {
      Contract.Requires(stmt != null);
      // recursively visit all subexpressions and all substatements
      stmt.SubExpressions.Iter(Visit);
      stmt.SubStatements.Iter(Visit);
      VisitOneStmt(stmt);
    }
    protected virtual void VisitOneExpr(Expression expr) {
      Contract.Requires(expr != null);
      // by default, do nothing
    }
    protected virtual void VisitOneStmt(Statement stmt) {
      Contract.Requires(stmt != null);
      // by default, do nothing
    }
  }
  public class TopDownVisitor<State> {
    protected bool preResolve = false;

    public void Visit(Expression expr, State st) {
      Contract.Requires(expr != null);
      if (VisitOneExpr(expr, ref st)) {
        if (preResolve && expr is ConcreteSyntaxExpression concreteSyntaxExpression) {
          concreteSyntaxExpression.PreResolveSubExpressions.Iter(e => Visit(e, st));
        } else if (preResolve && expr is QuantifierExpr quantifierExpr) {
          // pre-resolve, split expressions are not children
          quantifierExpr.PreResolveSubExpressions.Iter(e => Visit(e, st));
        } else {
          // recursively visit all subexpressions and all substatements
          expr.SubExpressions.Iter(e => Visit(e, st));
        }
        if (expr is StmtExpr) {
          // a StmtExpr also has a substatement
          var e = (StmtExpr)expr;
          Visit(e.S, st);
        }
      }
    }
    public void Visit(Statement stmt, State st) {
      Contract.Requires(stmt != null);
      if (VisitOneStmt(stmt, ref st)) {
        // recursively visit all subexpressions and all substatements
        if (preResolve) {
          stmt.PreResolveSubExpressions.Iter(e => Visit(e, st));
          stmt.PreResolveSubStatements.Iter(s => Visit(s, st));
        } else {
          stmt.SubExpressions.Iter(e => Visit(e, st));
          stmt.SubStatements.Iter(s => Visit(s, st));
        }
      }
    }
    public void Visit(IEnumerable<Expression> exprs, State st) {
      exprs.Iter(e => Visit(e, st));
    }
    public void Visit(IEnumerable<Statement> stmts, State st) {
      stmts.Iter(e => Visit(e, st));
    }
    public void Visit(AttributedExpression expr, State st) {
      Visit(expr.E, st);
    }
    public void Visit(FrameExpression expr, State st) {
      Visit(expr.E, st);
    }
    public void Visit(IEnumerable<AttributedExpression> exprs, State st) {
      exprs.Iter(e => Visit(e, st));
    }
    public void Visit(IEnumerable<FrameExpression> exprs, State st) {
      exprs.Iter(e => Visit(e, st));
    }
    public void Visit(ICallable decl, State st) {
      if (decl is Function) {
        Visit((Function)decl, st);
      } else if (decl is Method) {
        Visit((Method)decl, st);
      }
      //TODO More?
    }
    public virtual void Visit(Method method, State st) {
      Visit(method.Ens, st);
      Visit(method.Req, st);
      Visit(method.Mod.Expressions, st);
      Visit(method.Decreases.Expressions, st);
      if (method.Body != null) { Visit(method.Body, st); }
      //TODO More?
    }
    public virtual void Visit(Function function, State st) {
      Visit(function.Ens, st);
      Visit(function.Req, st);
      Visit(function.Reads, st);
      Visit(function.Decreases.Expressions, st);
      if (function.Body != null) { Visit(function.Body, st); }
      //TODO More?
    }
    /// <summary>
    /// Visit one expression proper.  This method is invoked before it is invoked on the
    /// sub-parts (subexpressions and substatements).  A return value of "true" says to
    /// continue invoking the method on sub-parts, whereas "false" says not to do so.
    /// The on-return value of "st" is the value that is passed to sub-parts.
    /// </summary>
    protected virtual bool VisitOneExpr(Expression expr, ref State st) {
      Contract.Requires(expr != null);
      return true;  // by default, visit the sub-parts with the same "st"
    }

    /// <summary>
    /// Visit one statement proper.  For the rest of the description of what this method
    /// does, see VisitOneExpr.
    /// </summary>
    protected virtual bool VisitOneStmt(Statement stmt, ref State st) {
      Contract.Requires(stmt != null);
      return true;  // by default, visit the sub-parts with the same "st"
    }
  }
}<|MERGE_RESOLUTION|>--- conflicted
+++ resolved
@@ -50,11 +50,7 @@
 
     public Method MainMethod; // Method to be used as main if compiled
     public readonly LiteralModuleDecl DefaultModule;
-<<<<<<< HEAD
-    public readonly ModuleDefinition DefaultModuleDef;
-=======
     public readonly DefaultModuleDefinition DefaultModuleDef;
->>>>>>> 35fefa0e
     public readonly BuiltIns BuiltIns;
     public DafnyOptions Options => Reporter.Options;
     public ErrorReporter Reporter { get; set; }
@@ -213,16 +209,6 @@
     public static bool Contains(Attributes attrs, string nm) {
       Contract.Requires(nm != null);
       return attrs.AsEnumerable().Any(aa => aa.Name == nm);
-    }
-
-    public override string ToString() {
-      string result = Prev?.ToString() + "{:" + Name;
-      if (Args == null || Args.Count() == 0) {
-        return result + "}";
-      } else {
-        var exprs = String.Join(", ", Args.Select(e => e.ToString()));
-        return result + " " + exprs + "}";
-      }
     }
 
     /// <summary>
