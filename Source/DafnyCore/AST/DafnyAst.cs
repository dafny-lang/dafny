--- conflicted
+++ resolved
@@ -17,12 +17,9 @@
 using System.Threading;
 using JetBrains.Annotations;
 using Microsoft.Boogie;
-<<<<<<< HEAD
 using PureAttribute = System.Diagnostics.Contracts.PureAttribute;
-=======
 using Microsoft.Dafny.Auditor;
 using Action = System.Action;
->>>>>>> 4b0734cb
 
 namespace Microsoft.Dafny {
   [System.AttributeUsage(System.AttributeTargets.Field | System.AttributeTargets.Property)]
@@ -47,14 +44,13 @@
     /// </summary>
     public abstract IEnumerable<INode> Children { get; }
 
-<<<<<<< HEAD
     /// <summary>
     /// These children should match what was parsed before the resolution phase.
     /// That way, gathering all OwnedTokens of all recursive ConcreteChildren should result in a comprehensive
     /// coverage of the original program
     /// </summary>
     public abstract IEnumerable<INode> ConcreteChildren { get; }
-=======
+
     public IEnumerable<INode> Descendants() {
       return Children.Concat(Children.SelectMany(n => n.Descendants()));
     }
@@ -99,7 +95,6 @@
 
       return visited;
     }
->>>>>>> 4b0734cb
 
     protected RangeToken rangeToken = null;
 
