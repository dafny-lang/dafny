using System;
using System.Collections.Generic;
using System.Collections.Immutable;
using System.Diagnostics.Contracts;
using System.IO;
using System.Linq;
using System.Text;
using System.Threading;
using System.Threading.Tasks;
using Microsoft.Dafny.Compilers;
using Microsoft.Extensions.Logging;
using Microsoft.Extensions.Logging.Abstractions;
using static Microsoft.Dafny.ParseErrors;

namespace Microsoft.Dafny;

public record DfyParseFileResult(
  int? Version,
  Uri Uri,
  BatchErrorReporter ErrorReporter,
  FileModuleDefinition Module,
  IReadOnlyList<Action<SystemModuleManager>> ModifyBuiltins
  );

public class ProgramParser {
  protected readonly ILogger<ProgramParser> logger;
  private readonly IFileSystem fileSystem;

  public ProgramParser(ILogger<ProgramParser> logger, IFileSystem fileSystem) {
    this.logger = logger;
    this.fileSystem = fileSystem;
  }

  public virtual async Task<ProgramParseResult> ParseFiles(string programName, IReadOnlyList<DafnyFile> files,
    ErrorReporter errorReporter,
    CancellationToken cancellationToken) {
    var options = errorReporter.Options;
    var builtIns = new SystemModuleManager(options);
    var defaultModule = new DefaultModuleDefinition();

    var rootSourceUris = files.Select(f => f.Uri).ToList();
    var verifiedRoots = files.Where(df => df.ShouldNotVerify).Select(df => df.Uri).ToHashSet();
    var compiledRoots = files.Where(df => df.ShouldNotCompile).Select(df => df.Uri).ToHashSet();
    var compilation = new CompilationData(errorReporter, defaultModule.Includes, rootSourceUris, verifiedRoots,
      compiledRoots);
    var program = new Program(
      programName,
      new LiteralModuleDecl(options, defaultModule, null, Guid.NewGuid()),
      builtIns,
      errorReporter, compilation
    );
    var versionedFiles = new Dictionary<Uri, int>();

    foreach (var dafnyFile in files) {
      cancellationToken.ThrowIfCancellationRequested();
      if (options.Trace) {
        await options.OutputWriter.WriteLineAsync("Parsing " + dafnyFile.FilePath);
      }

      if (options.XmlSink is { IsOpen: true } && dafnyFile.Uri.IsFile) {
        options.XmlSink.WriteFileFragment(dafnyFile.Uri.LocalPath);
      }

      var parseResult = ParseFileWithErrorHandling(
        dafnyFile.FileOptions,
        dafnyFile.GetContent,
        dafnyFile.Origin,
        dafnyFile.Uri,
        cancellationToken);
      if (parseResult.ErrorReporter.HasErrors) {
        logger.LogDebug($"encountered {parseResult.ErrorReporter.ErrorCount} errors while parsing {dafnyFile.Uri}");
      }

      AddParseResultToProgram(parseResult, program, versionedFiles);
    }

    if (!(options.DisallowIncludes || options.PrintIncludesMode == DafnyOptions.IncludesModes.Immediate)) {
      var includedModules = TryParseIncludes(files, defaultModule.Includes.ToList(),
        builtIns, errorReporter, cancellationToken);

      foreach (var module in includedModules) {
        AddParseResultToProgram(module, program, versionedFiles);
      }
    }

    if (options.PrintIncludesMode == DafnyOptions.IncludesModes.Immediate) {
      var dependencyMap = new DependencyMap();
      dependencyMap.AddIncludes(defaultModule.Includes);
      dependencyMap.PrintMap(options);
    }

    if (!errorReporter.HasErrors) {
      DafnyMain.MaybePrintProgram(program, options.DafnyPrintFile, false);

      // Capture the original program text before resolution
      // if we're building a .doo file.
      // See comment on LibraryBackend.DooFile.
      if (program.Options.Backend is LibraryBackend libBackend) {
        program.AfterParsingClone = new Program(new Cloner(true), program);
      }
    }

    ShowWarningsForIncludeCycles(program);

    return new ProgramParseResult(program, versionedFiles);
  }

  private DfyParseFileResult ParseFileWithErrorHandling(DafnyOptions options,
    Func<FileSnapshot> getSnapShot,
    IOrigin origin,
    Uri uri,
    CancellationToken cancellationToken) {
    var fileSnapshot = getSnapShot();
    try {
      return ParseFile(options, fileSnapshot, uri, cancellationToken);
    } catch (IOException e) {
      if (origin == null) {
        throw;
      }

      var reporter = new BatchErrorReporter(options);
      reporter.Error(MessageSource.Parser, origin,
        $"Unable to open the file {uri} because {e.Message}.");
      return new DfyParseFileResult(fileSnapshot.Version, uri, reporter, new FileModuleDefinition(Token.NoToken),
        new Action<SystemModuleManager>[] { });
    } catch (OperationCanceledException) {
      throw;
    } catch (Exception e) {
      var internalErrorDummyToken = new Token {
        Uri = uri,
        line = 1,
        col = 1,
        pos = 0,
        val = string.Empty
      };

      var reporter = new BatchErrorReporter(options);
      reporter.Error(MessageSource.Parser, ErrorId.p_internal_exception, internalErrorDummyToken,
        "[internal error] Parser exception: " + e.Message + "\n" + e.StackTrace);
      return new DfyParseFileResult(fileSnapshot.Version, uri, reporter, new FileModuleDefinition(Token.NoToken),
        new Action<SystemModuleManager>[] { });
    }
  }

  private void ShowWarningsForIncludeCycles(Program program) {
    var graph = new Graph<Uri>();
    foreach (var edgesForUri in program.Compilation.Includes.GroupBy(i => i.IncluderFilename)) {
      foreach (var edge in edgesForUri) {
        graph.AddEdge(edge.IncluderFilename, edge.IncludedFilename);
      }
    }

    var sortedSccRoots = graph.TopologicallySortedComponents();
    var includeCycles = sortedSccRoots.Select(graph.GetSCC).Where(scc => scc.Count > 1);
    foreach (var cycle in includeCycles) {
      program.Reporter.Info(MessageSource.Parser, program.GetStartOfFirstFileToken(),
        $"Program contains a cycle of includes, consisting of:\n{string.Join("\n", cycle.Select(c => c.LocalPath))}");
    }
  }

  private static void AddParseResultToProgram(DfyParseFileResult parseFileResult, Program program,
    Dictionary<Uri, int> versionedFiles) {
    if (parseFileResult.Version != null) {
      versionedFiles.Add(parseFileResult.Uri, parseFileResult.Version.Value);
    }

    var defaultModule = program.DefaultModuleDef;
    var fileModule = parseFileResult.Module;
    program.Files.Add(fileModule);

    foreach (var modify in parseFileResult.ModifyBuiltins) {
      modify(program.SystemModuleManager);
    }

    parseFileResult.ErrorReporter.CopyDiagnostics(program.Reporter);

    ModuleDefinition sourceModule = fileModule;
    ModuleDefinition targetModule = defaultModule;

    MoveModuleContents(sourceModule, targetModule);

    foreach (var include in fileModule.Includes) {
      defaultModule.Includes.Add(include);
    }

    foreach (var prefixNamedModule in fileModule.PrefixNamedModules) {
      defaultModule.PrefixNamedModules.Add(prefixNamedModule);
    }

    defaultModule.DefaultClass.SetMembersBeforeResolution();
  }

  public static void MoveModuleContents(ModuleDefinition sourceModule, ModuleDefinition targetModule) {
    foreach (var declToMove in sourceModule.DefaultClasses.Concat(sourceModule.SourceDecls)) {
      declToMove.EnclosingModule = targetModule;
      if (declToMove is LiteralModuleDecl literalModuleDecl) {
        literalModuleDecl.ModuleDef.EnclosingModule = targetModule;
      }

      if (declToMove is ClassLikeDecl { NonNullTypeDecl: { } nonNullTypeDecl }) {
        nonNullTypeDecl.EnclosingModule = targetModule;
      }

      if (declToMove is DefaultClassDecl defaultClassDecl) {
        foreach (var member in defaultClassDecl.Members) {
          targetModule.DefaultClass.Members.Add(member);
          member.EnclosingClass = targetModule.DefaultClass;
        }
      } else {
        targetModule.SourceDecls.Add(declToMove);
      }
    }
  }

  public IList<DfyParseFileResult> TryParseIncludes(
    IReadOnlyList<DafnyFile> files,
    IEnumerable<Include> roots,
    SystemModuleManager systemModuleManager,
    ErrorReporter errorReporter,
    CancellationToken cancellationToken
  ) {
    var stack = new Stack<DafnyFile>();
    var result = new List<DfyParseFileResult>();
    var resolvedFiles = new HashSet<Uri>();
    foreach (var rootFile in files) {
      resolvedFiles.Add(rootFile.Uri);
    }

    foreach (var root in roots) {
      var dafnyFile = IncludeToDafnyFile(errorReporter, root);
      if (dafnyFile != null) {
        stack.Push(dafnyFile);
      }
    }

    while (stack.Any()) {
      var top = stack.Pop();
      if (!resolvedFiles.Add(top.Uri)) {
        continue;
      }

      cancellationToken.ThrowIfCancellationRequested();
      var parseIncludeResult = ParseFileWithErrorHandling(
        top.FileOptions,
        top.GetContent,
        top.Origin,
        top.Uri,
        cancellationToken);
      result.Add(parseIncludeResult);

      foreach (var include in parseIncludeResult.Module.Includes) {
        var dafnyFile = IncludeToDafnyFile(errorReporter, include);
        if (dafnyFile != null) {
          stack.Push(dafnyFile);
        }
      }
    }

    return result;
  }

  private DafnyFile IncludeToDafnyFile(ErrorReporter errorReporter, Include include) {
    return DafnyFile.HandleDafnyFile(fileSystem, errorReporter, include.ParseOptions, include.IncludedFilename, include.PathOrigin, false);
  }

  ///<summary>
  /// Parses top-level things (modules, classes, datatypes, class members) from "filename"
  /// and appends them in appropriate form to "module".
  /// Returns the number of parsing errors encountered.
  /// Note: first initialize the Scanner.
  ///</summary>
  protected virtual DfyParseFileResult ParseFile(DafnyOptions options, FileSnapshot fileSnapshot,
    Uri uri, CancellationToken cancellationToken) /* throws System.IO.IOException */ {
    Contract.Requires(uri != null);
    using var reader = fileSnapshot.Reader;
<<<<<<< HEAD
    if (options.Get(CommonOptionBag.InputType) == CommonOptionBag.InputTypeEnum.Source) {
      var text = SourcePreprocessor.ProcessDirectives(reader, new List<string>());
      return ParseFile(options, fileSnapshot.Version, text, uri, cancellationToken);
    } else {
      var moduleDefinition = new Deserializer(uri, new TextDecoder(reader.ReadToEnd())).ReadFileModuleDefinition();
      // TODO correctly modify built-ins by traversing parsed AST, or even do that during deserializing
      return new DfyParseFileResult(null, uri, new BatchErrorReporter(options), moduleDefinition, []);
    }

    throw new ArgumentException();
=======
    var text = SourcePreprocessor.ProcessDirectives(reader, []);
    return ParseFile(options, fileSnapshot.Version, text, uri, cancellationToken);
>>>>>>> 0f010ef3
  }

  ///<summary>
  /// Parses top-level things (modules, classes, datatypes, class members)
  /// and appends them in appropriate form to "module".
  /// Returns the number of parsing errors encountered.
  /// Note: first initialize the Scanner with the given Errors sink.
  ///</summary>
  private static DfyParseFileResult ParseFile(DafnyOptions options, int? version, string /*!*/ content, Uri /*!*/ uri, CancellationToken cancellationToken) {
    var batchErrorReporter = new BatchErrorReporter(options);
    Parser parser = SetupParser(content, uri, batchErrorReporter, cancellationToken);
    parser.Parse();

    return new DfyParseFileResult(version, uri, batchErrorReporter, parser.theModule, parser.SystemModuleModifiers);
  }

  private static Parser SetupParser(string s /*!*/, Uri uri /*!*/,
    ErrorReporter errorReporter /*!*/, CancellationToken cancellationToken) {
    Contract.Requires(s != null);
    Contract.Requires(uri != null);
    System.Runtime.CompilerServices.RuntimeHelpers.RunClassConstructor(typeof(ParseErrors).TypeHandle);
    System.Runtime.CompilerServices.RuntimeHelpers.RunClassConstructor(typeof(ResolutionErrors).TypeHandle);
    byte[] /*!*/ buffer = cce.NonNull(Encoding.Default.GetBytes(s));
    var ms = new MemoryStream(buffer, false);
    var firstToken = new Token {
      Uri = uri
    };

    var errors = new Errors(errorReporter);

    var scanner = new Scanner(ms, errors, uri, firstToken: firstToken);
    return new Parser(errorReporter.Options, scanner, errors, cancellationToken);
  }

  public static async Task<ProgramParseResult> Parse(string source, Uri uri, ErrorReporter reporter) {
    var fs = new InMemoryFileSystem(ImmutableDictionary<Uri, string>.Empty.Add(uri, source));
    var parser = new ProgramParser(NullLogger<ProgramParser>.Instance, fs);
    var file = DafnyFile.HandleDafnyFile(fs, reporter, reporter.Options, uri, Token.NoToken, false);
    var files = new[] { file };
    return await parser.ParseFiles(uri.ToString(), files, reporter, CancellationToken.None);
  }
}<|MERGE_RESOLUTION|>--- conflicted
+++ resolved
@@ -273,9 +273,8 @@
     Uri uri, CancellationToken cancellationToken) /* throws System.IO.IOException */ {
     Contract.Requires(uri != null);
     using var reader = fileSnapshot.Reader;
-<<<<<<< HEAD
     if (options.Get(CommonOptionBag.InputType) == CommonOptionBag.InputTypeEnum.Source) {
-      var text = SourcePreprocessor.ProcessDirectives(reader, new List<string>());
+      var text = SourcePreprocessor.ProcessDirectives(reader, []);
       return ParseFile(options, fileSnapshot.Version, text, uri, cancellationToken);
     } else {
       var moduleDefinition = new Deserializer(uri, new TextDecoder(reader.ReadToEnd())).ReadFileModuleDefinition();
@@ -284,10 +283,6 @@
     }
 
     throw new ArgumentException();
-=======
-    var text = SourcePreprocessor.ProcessDirectives(reader, []);
-    return ParseFile(options, fileSnapshot.Version, text, uri, cancellationToken);
->>>>>>> 0f010ef3
   }
 
   ///<summary>
