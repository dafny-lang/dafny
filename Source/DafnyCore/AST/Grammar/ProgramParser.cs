using System;
using System.Collections.Generic;
using System.Collections.Immutable;
using System.Diagnostics.Contracts;
using System.IO;
using System.Linq;
using System.Text;
using System.Threading;
using System.Threading.Tasks;
using Microsoft.Boogie;
using Microsoft.Dafny.Compilers;
using Microsoft.Extensions.Logging;
using Microsoft.Extensions.Logging.Abstractions;
using static Microsoft.Dafny.ParseErrors;

namespace Microsoft.Dafny;

public record DfyParseFileResult(
  int? Version,
  Uri Uri,
  IReadOnlyList<Uri> NewRootUris,
  BatchErrorReporter ErrorReporter,
  FileModuleDefinition Module,
  IReadOnlyList<Action<SystemModuleManager>> ModifyBuiltins
  );

public class ProgramParser {
  protected readonly ILogger<ProgramParser> logger;
  private readonly IFileSystem fileSystem;

  public ProgramParser(ILogger<ProgramParser> logger, IFileSystem fileSystem) {
    this.logger = logger;
    this.fileSystem = fileSystem;
  }

  public virtual async Task<ProgramParseResult> ParseFiles(string programName, IReadOnlyList<DafnyFile> files,
    ErrorReporter errorReporter,
    CancellationToken cancellationToken) {
    var options = errorReporter.Options;
    var builtIns = new SystemModuleManager(options);
    var defaultModule = new DefaultModuleDefinition();

    var rootSourceUris = files.Select(f => f.Uri).ToList();
    var verifiedRoots = files.Where(df => df.ShouldNotVerify).Select(df => df.Uri).ToHashSet();
    var compiledRoots = files.Where(df => df.ShouldNotCompile).Select(df => df.Uri).ToHashSet();
    var compilation = new CompilationData(errorReporter, defaultModule.Includes, rootSourceUris, verifiedRoots,
      compiledRoots);
    var program = new Program(
      programName,
      new LiteralModuleDecl(options, defaultModule, null, Guid.NewGuid()),
      builtIns,
      errorReporter, compilation
    );
    var versionedFiles = new Dictionary<Uri, int>();

    foreach (var dafnyFile in files) {
      cancellationToken.ThrowIfCancellationRequested();
      if (options.Trace) {
        await options.OutputWriter.Status("Parsing " + dafnyFile.FilePath);
      }

      if (options.XmlSink is { IsOpen: true } && dafnyFile.Uri.IsFile) {
        options.XmlSink.WriteFileFragment(dafnyFile.Uri.LocalPath);
      }

      var parseResult = ParseFileWithErrorHandling(
        dafnyFile.FileOptions,
        dafnyFile.GetContent,
        dafnyFile.Origin,
        dafnyFile.Uri,
        cancellationToken);
      if (parseResult.ErrorReporter.HasErrors) {
        logger.LogDebug($"encountered {parseResult.ErrorReporter.ErrorCount} errors while parsing {dafnyFile.Uri}");
      }

      AddParseResultToProgram(parseResult, program, versionedFiles);
    }

    if (!(options.DisallowIncludes || options.PrintIncludesMode == DafnyOptions.IncludesModes.Immediate)) {
      var includedModules = TryParseIncludes(files, defaultModule.Includes.ToList(),
        builtIns, errorReporter, cancellationToken);

      foreach (var module in includedModules) {
        AddParseResultToProgram(module, program, versionedFiles);
      }
    }

    if (options.PrintIncludesMode == DafnyOptions.IncludesModes.Immediate) {
      var dependencyMap = new DependencyMap();
      dependencyMap.AddIncludes(defaultModule.Includes);
      await dependencyMap.PrintMap(options);
    }

    if (!errorReporter.HasErrors) {
      DafnyMain.MaybePrintProgram(program, options.DafnyPrintFile, false);

      // Capture the original program text before resolution
      // if we're building a .doo file.
      // See comment on LibraryBackend.DooFile.
      if (program.Options.Backend is LibraryBackend libBackend) {
        program.AfterParsingClone = new Program(new Cloner(true), program);
      }
    }

    ShowWarningsForIncludeCycles(program);

    return new ProgramParseResult(program, versionedFiles);
  }

  private DfyParseFileResult ParseFileWithErrorHandling(DafnyOptions options,
    Func<FileSnapshot> getSnapShot,
    IOrigin origin,
    Uri uri,
    CancellationToken cancellationToken) {
    var fileSnapshot = getSnapShot();
    try {
      return ParseFile(options, fileSnapshot, uri, cancellationToken);
    } catch (IOException e) {
      if (origin == null) {
        throw;
      }

      var reporter = new BatchErrorReporter(options);
      reporter.Error(MessageSource.Parser, origin,
        $"Unable to open the file {uri} because {e.Message}.");
      return new DfyParseFileResult(fileSnapshot.Version, uri, [], reporter, new FileModuleDefinition(Token.NoToken),
        new Action<SystemModuleManager>[] { });
    } catch (OperationCanceledException) {
      throw;
    } catch (Exception e) {
      var internalErrorDummyToken = new Token {
        Uri = uri,
        line = 1,
        col = 1,
        pos = 0,
        val = string.Empty
      };

      var reporter = new BatchErrorReporter(options);
      reporter.Error(MessageSource.Parser, ErrorId.p_internal_exception, internalErrorDummyToken,
        "[internal error] Parser exception: {0}\n{1}", e.Message, e.StackTrace);
      return new DfyParseFileResult(fileSnapshot.Version, uri, [], reporter, new FileModuleDefinition(Token.NoToken),
        new Action<SystemModuleManager>[] { });
    }
  }

  private void ShowWarningsForIncludeCycles(Program program) {
    var graph = new Graph<Uri>();
    foreach (var edgesForUri in program.Compilation.Includes.GroupBy(i => i.IncluderFilename)) {
      foreach (var edge in edgesForUri) {
        graph.AddEdge(edge.IncluderFilename, edge.IncludedFilename);
      }
    }

    var sortedSccRoots = graph.TopologicallySortedComponents();
    var includeCycles = sortedSccRoots.Select(graph.GetSCC).Where(scc => scc.Count > 1);
    foreach (var cycle in includeCycles) {
      program.Reporter.Info(MessageSource.Parser, program.GetStartOfFirstFileToken(),
        $"Program contains a cycle of includes, consisting of:\n{string.Join("\n", cycle.Select(c => c.LocalPath))}");
    }
  }

  private static void AddParseResultToProgram(DfyParseFileResult parseFileResult, Program program,
    Dictionary<Uri, int> versionedFiles) {
    program.Compilation.RootSourceUris.AddRange(parseFileResult.NewRootUris);

    if (parseFileResult.Version != null) {
      versionedFiles.Add(parseFileResult.Uri, parseFileResult.Version.Value);
    }

    var defaultModule = program.DefaultModuleDef;
    var fileModule = parseFileResult.Module;
    program.Files.Add(fileModule);

    foreach (var modify in parseFileResult.ModifyBuiltins) {
      modify(program.SystemModuleManager);
    }

    parseFileResult.ErrorReporter.CopyDiagnostics(program.Reporter);

    ModuleDefinition sourceModule = fileModule;
    ModuleDefinition targetModule = defaultModule;

    MoveModuleContents(sourceModule, targetModule);

    foreach (var include in fileModule.Includes) {
      defaultModule.Includes.Add(include);
    }

    foreach (var prefixNamedModule in fileModule.PrefixNamedModules) {
      defaultModule.PrefixNamedModules.Add(prefixNamedModule);
    }

    defaultModule.DefaultClass.SetMembersBeforeResolution();
  }

  public static void MoveModuleContents(ModuleDefinition sourceModule, ModuleDefinition targetModule) {
    foreach (var declToMove in sourceModule.DefaultClasses.Concat(sourceModule.SourceDecls)) {
      declToMove.EnclosingModuleDefinition = targetModule;
      if (declToMove is LiteralModuleDecl literalModuleDecl) {
        literalModuleDecl.ModuleDef.EnclosingModule = targetModule;
      }

      if (declToMove is ClassLikeDecl { NonNullTypeDecl: { } nonNullTypeDecl }) {
        nonNullTypeDecl.EnclosingModuleDefinition = targetModule;
      }

      if (declToMove is DefaultClassDecl defaultClassDecl) {
        foreach (var member in defaultClassDecl.Members) {
          targetModule.DefaultClass.Members.Add(member);
          member.EnclosingClass = targetModule.DefaultClass;
        }
      } else {
        targetModule.SourceDecls.Add(declToMove);
      }
    }
  }

  public IList<DfyParseFileResult> TryParseIncludes(
    IReadOnlyList<DafnyFile> files,
    IEnumerable<Include> roots,
    SystemModuleManager systemModuleManager,
    ErrorReporter errorReporter,
    CancellationToken cancellationToken
  ) {
    var stack = new Stack<DafnyFile>();
    var result = new List<DfyParseFileResult>();
    var resolvedFiles = new HashSet<Uri>();
    foreach (var rootFile in files) {
      resolvedFiles.Add(rootFile.Uri);
    }

    foreach (var root in roots) {
      var dafnyFile = IncludeToDafnyFile(errorReporter, root);
      if (dafnyFile != null) {
        stack.Push(dafnyFile);
      }
    }

    while (stack.Any()) {
      var top = stack.Pop();
      if (!resolvedFiles.Add(top.Uri)) {
        continue;
      }

      cancellationToken.ThrowIfCancellationRequested();
      var parseIncludeResult = ParseFileWithErrorHandling(
        top.FileOptions,
        top.GetContent,
        top.Origin,
        top.Uri,
        cancellationToken);
      result.Add(parseIncludeResult);

      foreach (var include in parseIncludeResult.Module.Includes) {
        var dafnyFile = IncludeToDafnyFile(errorReporter, include);
        if (dafnyFile != null) {
          stack.Push(dafnyFile);
        }
      }
    }

    return result;
  }

  private DafnyFile IncludeToDafnyFile(ErrorReporter errorReporter, Include include) {
    return DafnyFile.HandleDafnyFile(fileSystem, errorReporter, include.ParseOptions, include.IncludedFilename, include.PathOrigin, false);
  }

  ///<summary>
  /// Parses top-level things (modules, classes, datatypes, class members) from "filename"
  /// and appends them in appropriate form to "module".
  /// Returns the number of parsing errors encountered.
  /// Note: first initialize the Scanner.
  ///</summary>
  protected virtual DfyParseFileResult ParseFile(DafnyOptions options, FileSnapshot fileSnapshot,
    Uri uri, CancellationToken cancellationToken) /* throws System.IO.IOException */ {
    Contract.Requires(uri != null);
    using var reader = fileSnapshot.Reader;
    CommonOptionBag.InputTypeEnum inputType;
    if (uri == DafnyFile.StdInUri) {
      inputType = options.Get(CommonOptionBag.InputType);
    } else {
      inputType = uri.LocalPath.EndsWith(DafnyFile.DafnyBinaryExtension)
        ? CommonOptionBag.InputTypeEnum.Binary
        : CommonOptionBag.InputTypeEnum.Source;
    }
    if (inputType == CommonOptionBag.InputTypeEnum.Source) {
      var text = SourcePreprocessor.ProcessDirectives(reader, []);
      return ParseFile(options, fileSnapshot.Version, text, uri, cancellationToken);
    }

    var syntaxDeserializer = new SyntaxDeserializer(new TextDecoder(reader.ReadToEnd()));
    var filesContainer = syntaxDeserializer.ReadFilesContainer();
    var filesModule = new FileModuleDefinition(SourceOrigin.NoToken);
    filesModule.SourceDecls.AddRange(
      filesContainer.Files.SelectMany(f => f.TopLevelDecls));

    return new DfyParseFileResult(null, uri,
<<<<<<< HEAD
      filesContainer.Files.Select(f => DafnyFile.CreateCrossPlatformUri(f.Uri)).ToList(),
=======
      filesContainer.Files.Where(f => !f.IsLibrary).Select(f => new Uri(f.Uri)).ToList(),
>>>>>>> 14c4857b
      new BatchErrorReporter(options), filesModule, syntaxDeserializer.SystemModuleModifiers);
  }

  ///<summary>
  /// Parses top-level things (modules, classes, datatypes, class members)
  /// and appends them in appropriate form to "module".
  /// Returns the number of parsing errors encountered.
  /// Note: first initialize the Scanner with the given Errors sink.
  ///</summary>
  private static DfyParseFileResult ParseFile(DafnyOptions options, int? version, string /*!*/ content, Uri /*!*/ uri, CancellationToken cancellationToken) {
    var batchErrorReporter = new BatchErrorReporter(options);
    Parser parser = SetupParser(content, uri, batchErrorReporter, cancellationToken);
    parser.Parse();

    return new DfyParseFileResult(version, uri, [], batchErrorReporter, parser.theModule, parser.SystemModuleModifiers);
  }

  private static Parser SetupParser(string s /*!*/, Uri uri /*!*/,
    ErrorReporter errorReporter /*!*/, CancellationToken cancellationToken) {
    Contract.Requires(s != null);
    Contract.Requires(uri != null);
    System.Runtime.CompilerServices.RuntimeHelpers.RunClassConstructor(typeof(ParseErrors).TypeHandle);
    System.Runtime.CompilerServices.RuntimeHelpers.RunClassConstructor(typeof(ResolutionErrors).TypeHandle);
    byte[] /*!*/ buffer = cce.NonNull(Encoding.Default.GetBytes(s));
    var ms = new MemoryStream(buffer, false);
    var firstToken = new Token {
      Uri = uri
    };

    var errors = new Errors(errorReporter);

    var scanner = new Scanner(ms, errors, uri, firstToken: firstToken);
    return new Parser(errorReporter.Options, scanner, errors, cancellationToken);
  }

  public static async Task<ProgramParseResult> Parse(string source, Uri uri, ErrorReporter reporter) {
    var fs = new InMemoryFileSystem(ImmutableDictionary<Uri, string>.Empty.Add(uri, source));
    var parser = new ProgramParser(NullLogger<ProgramParser>.Instance, fs);
    var file = DafnyFile.HandleDafnyFile(fs, reporter, reporter.Options, uri, Token.NoToken, false);
    var files = new[] { file };
    return await parser.ParseFiles(uri.ToString(), files, reporter, CancellationToken.None);
  }
}<|MERGE_RESOLUTION|>--- conflicted
+++ resolved
@@ -297,11 +297,7 @@
       filesContainer.Files.SelectMany(f => f.TopLevelDecls));
 
     return new DfyParseFileResult(null, uri,
-<<<<<<< HEAD
-      filesContainer.Files.Select(f => DafnyFile.CreateCrossPlatformUri(f.Uri)).ToList(),
-=======
-      filesContainer.Files.Where(f => !f.IsLibrary).Select(f => new Uri(f.Uri)).ToList(),
->>>>>>> 14c4857b
+      filesContainer.Files.Where(f => !f.IsLibrary).Select(f => DafnyFile.CreateCrossPlatformUri(f.Uri)).ToList(),
       new BatchErrorReporter(options), filesModule, syntaxDeserializer.SystemModuleModifiers);
   }
 
