using System;
using System.Collections.Generic;
using System.Diagnostics.Contracts;
using System.IO;
using System.Linq;
using System.Text;
using System.Threading;
using Microsoft.Extensions.Logging;
using Microsoft.Extensions.Logging.Abstractions;
using static Microsoft.Dafny.ParseErrors;

namespace Microsoft.Dafny;

public record DfyParseResult(
  BatchErrorReporter ErrorReporter,
  FileModuleDefinition Module,
  IReadOnlyList<Action<SystemModuleManager>> ModifyBuiltins
  );

public class ProgramParser {
  protected readonly ILogger<ProgramParser> logger;
  private readonly IFileSystem fileSystem;

  public ProgramParser() : this(NullLogger<ProgramParser>.Instance, OnDiskFileSystem.Instance) {
  }

  public ProgramParser(ILogger<ProgramParser> logger, IFileSystem fileSystem) {
    this.logger = logger;
    this.fileSystem = fileSystem;
  }

  public virtual Program ParseFiles(string programName, IReadOnlyList<DafnyFile> files,
    ErrorReporter errorReporter,
    CancellationToken cancellationToken) {
    var options = errorReporter.Options;
    var builtIns = new SystemModuleManager(options);
    var defaultModule = new DefaultModuleDefinition(files.Where(f => !f.IsPreverified).Select(f => f.Uri).ToList());

    var verifiedRoots = files.Where(df => df.IsPreverified).Select(df => df.Uri).ToHashSet();
    var compiledRoots = files.Where(df => df.IsPrecompiled).Select(df => df.Uri).ToHashSet();
    var compilation = new CompilationData(errorReporter, defaultModule.Includes, defaultModule.RootSourceUris, verifiedRoots,
      compiledRoots);
    var program = new Program(
      programName,
      new LiteralModuleDecl(defaultModule, null, Guid.NewGuid()),
      builtIns,
      errorReporter, compilation
    );

    foreach (var dafnyFile in files) {
      cancellationToken.ThrowIfCancellationRequested();
      if (options.Trace) {
        options.OutputWriter.WriteLine("Parsing " + dafnyFile.FilePath);
      }

      if (options.XmlSink is { IsOpen: true } && dafnyFile.Uri.IsFile) {
        options.XmlSink.WriteFileFragment(dafnyFile.Uri.LocalPath);
      }

<<<<<<< HEAD
      try {
        var parseResult = ParseFile(
          options,
          dafnyFile.GetContent,
          dafnyFile.Uri,
          cancellationToken
        );
        if (parseResult.ErrorReporter.ErrorCount != 0) {
          logger.LogDebug($"encountered {parseResult.ErrorReporter.ErrorCount} errors while parsing {dafnyFile.Uri}");
        }

        AddParseResultToProgram(parseResult, program);
        if (defaultModule.RangeToken.StartToken.Uri == null) {
          defaultModule.RangeToken = parseResult.Module.RangeToken;
        }

      } catch (Exception e) {
        logger.LogDebug(e, $"encountered an exception while parsing {dafnyFile.Uri}");
        var internalErrorDummyToken = new Token {
          Uri = dafnyFile.Uri,
          line = 1,
          col = 1,
          pos = 0,
          val = string.Empty
        };
        errorReporter.Error(MessageSource.Parser, internalErrorDummyToken,
          "[internal error] Parser exception: " + e.Message);
      }
=======
      var parseResult = ParseFileWithErrorHandling(
        errorReporter.Options,
        dafnyFile.GetContent,
        dafnyFile.Origin,
        dafnyFile.Uri,
        cancellationToken
      );
      if (parseResult.ErrorReporter.ErrorCount != 0) {
        logger.LogDebug($"encountered {parseResult.ErrorReporter.ErrorCount} errors while parsing {dafnyFile.Uri}");
      }

      AddParseResultToProgram(parseResult, program);
      if (defaultModule.RangeToken.StartToken.Uri == null) {
        defaultModule.RangeToken = parseResult.Module.RangeToken;
      }
>>>>>>> 982a46fd
    }

    if (!(options.DisallowIncludes || options.PrintIncludesMode == DafnyOptions.IncludesModes.Immediate)) {
      var includedModules = TryParseIncludes(files, defaultModule.Includes.ToList(),
        builtIns, errorReporter, cancellationToken);

      foreach (var module in includedModules) {
        AddParseResultToProgram(module, program);
      }
    }

    if (options.PrintIncludesMode == DafnyOptions.IncludesModes.Immediate) {
      var dependencyMap = new DependencyMap();
      dependencyMap.AddIncludes(defaultModule.Includes);
      dependencyMap.PrintMap(options);
    }

    if (errorReporter.ErrorCount == 0) {
      DafnyMain.MaybePrintProgram(program, options.DafnyPrintFile, false);
    }

    ShowWarningsForIncludeCycles(program);

    return program;
  }

  private DfyParseResult ParseFileWithErrorHandling(DafnyOptions options,
    Func<TextReader> getContent,
    IToken origin,
    Uri uri,
    CancellationToken cancellationToken) {
    try {
      return ParseFile(options, getContent, uri, cancellationToken);
    } catch (IOException e) {
      if (origin == null) {
        throw;
      }

      var reporter = new BatchErrorReporter(options);
      reporter.Error(MessageSource.Parser, origin,
        $"Unable to open the file {uri} because {e.Message}.");
      return new DfyParseResult(reporter, new FileModuleDefinition(Token.NoToken), new Action<SystemModuleManager>[] { });
    } catch (OperationCanceledException) {
      throw;
    } catch (Exception e) {
      var internalErrorDummyToken = new Token {
        Uri = uri,
        line = 1,
        col = 1,
        pos = 0,
        val = string.Empty
      };

      var reporter = new BatchErrorReporter(options);
      reporter.Error(MessageSource.Parser, ErrorId.p_internal_exception, internalErrorDummyToken,
        "[internal error] Parser exception: " + e.Message + (!options.Verbose ? "" :
          "\n" + e.StackTrace));
      return new DfyParseResult(reporter, new FileModuleDefinition(Token.NoToken), new Action<SystemModuleManager>[] { });
    }
  }

  private void ShowWarningsForIncludeCycles(Program program) {
    var graph = new Graph<Uri>();
    foreach (var edgesForUri in program.Compilation.Includes.GroupBy(i => i.IncluderFilename)) {
      foreach (var edge in edgesForUri) {
        graph.AddEdge(edge.IncluderFilename, edge.IncludedFilename);
      }
    }

    var sortedSccRoots = graph.TopologicallySortedComponents();
    var includeCycles = sortedSccRoots.Select(graph.GetSCC).Where(scc => scc.Count > 1);
    foreach (var cycle in includeCycles) {
      program.Reporter.Info(MessageSource.Parser, program.GetFirstTopLevelToken(),
        $"Program contains a cycle of includes, consisting of:\n{string.Join("\n", cycle.Select(c => c.LocalPath))}");
    }
  }

  private static void AddParseResultToProgram(DfyParseResult parseResult, Program program) {
    var defaultModule = program.DefaultModuleDef;
    var fileModule = parseResult.Module;
    program.Files.Add(fileModule);

    foreach (var modify in parseResult.ModifyBuiltins) {
      modify(program.SystemModuleManager);
    }

    foreach (var diagnostic in parseResult.ErrorReporter.AllMessages) {
      program.Reporter.Message(diagnostic.Source, diagnostic.Level, diagnostic.ErrorId, diagnostic.Token,
        diagnostic.Message);
    }

    foreach (var declToMove in fileModule.TopLevelDecls) {
      declToMove.EnclosingModuleDefinition = defaultModule;
      if (declToMove is LiteralModuleDecl literalModuleDecl) {
        literalModuleDecl.ModuleDef.EnclosingModule = defaultModule;
      }

      if (declToMove is ClassLikeDecl { NonNullTypeDecl: { } nonNullTypeDecl }) {
        nonNullTypeDecl.EnclosingModuleDefinition = defaultModule;
      }
      if (declToMove is DefaultClassDecl defaultClassDecl) {
        foreach (var member in defaultClassDecl.Members) {
          defaultModule.DefaultClass.Members.Add(member);
          member.EnclosingClass = defaultModule.DefaultClass;
        }
      } else {
        defaultModule.SourceDecls.Add(declToMove);
      }
    }

    foreach (var include in fileModule.Includes) {
      defaultModule.Includes.Add(include);
    }

    foreach (var prefixNamedModule in fileModule.PrefixNamedModules) {
      defaultModule.PrefixNamedModules.Add(prefixNamedModule);
    }

    defaultModule.DefaultClass.SetMembersBeforeResolution();
  }

  public IList<DfyParseResult> TryParseIncludes(
    IReadOnlyList<DafnyFile> files,
    IEnumerable<Include> roots,
    SystemModuleManager systemModuleManager,
    ErrorReporter errorReporter,
    CancellationToken cancellationToken
  ) {
    var stack = new Stack<DafnyFile>();
    var result = new List<DfyParseResult>();
    var resolvedFiles = new HashSet<Uri>();
    foreach (var rootFile in files) {
      resolvedFiles.Add(rootFile.Uri);
    }

    foreach (var root in roots) {
      var dafnyFile = IncludeToDafnyFile(systemModuleManager, errorReporter, root);
      if (dafnyFile != null) {
        stack.Push(dafnyFile);
      }
    }

    while (stack.Any()) {
      var top = stack.Pop();
      if (!resolvedFiles.Add(top.Uri)) {
        continue;
      }

      cancellationToken.ThrowIfCancellationRequested();
<<<<<<< HEAD
      try {
        var parseIncludeResult = ParseFile(
          errorReporter.Options,
          top.GetContent,
          top.Uri,
          cancellationToken
        );
        result.Add(parseIncludeResult);

        foreach (var include in parseIncludeResult.Module.Includes) {
          var dafnyFile = IncludeToDafnyFile(systemModuleManager, errorReporter, include);
          if (dafnyFile != null) {
            stack.Push(dafnyFile);
          }
        }
      } catch (OperationCanceledException) {
        throw;
      } catch (Exception) {
        // ignored
=======
      var parseIncludeResult = ParseFileWithErrorHandling(
        errorReporter.Options,
        top.GetContent,
        top.Origin,
        top.Uri,
        cancellationToken
      );
      result.Add(parseIncludeResult);

      foreach (var include in parseIncludeResult.Module.Includes) {
        var dafnyFile = IncludeToDafnyFile(systemModuleManager, errorReporter, include);
        if (dafnyFile != null) {
          stack.Push(dafnyFile);
        }
>>>>>>> 982a46fd
      }
    }

    return result;
  }

  private DafnyFile IncludeToDafnyFile(SystemModuleManager systemModuleManager, ErrorReporter errorReporter, Include include) {
    try {
<<<<<<< HEAD
      return new DafnyFile(systemModuleManager.Options, include.IncludedFilename,
        () => fileSystem.ReadFile(include.IncludedFilename));
    } catch (IOException e) {
      errorReporter.Error(MessageSource.Parser, include.tok,
        $"Unable to open the include {include.IncludedFilename} because {e.Message}.");
      return null;
=======
      return new DafnyFile(systemModuleManager.Options, include.IncludedFilename, include.tok,
        () => fileSystem.ReadFile(include.IncludedFilename));
>>>>>>> 982a46fd
    } catch (IllegalDafnyFile) {
      errorReporter.Error(MessageSource.Parser, include.tok,
        $"Unable to open the include {include.IncludedFilename}.");
      return null;
    }
  }

  ///<summary>
  /// Parses top-level things (modules, classes, datatypes, class members) from "filename"
  /// and appends them in appropriate form to "module".
  /// Returns the number of parsing errors encountered.
  /// Note: first initialize the Scanner.
  ///</summary>
<<<<<<< HEAD
  protected virtual DfyParseResult ParseFile(DafnyOptions options, Func<TextReader> getReader, Uri uri, CancellationToken cancellationToken) /* throws System.IO.IOException */ {
    Contract.Requires(uri != null);
    using var reader = getReader();
    var text = SourcePreprocessor.ProcessDirectives(reader, new List<string>());
    logger.LogInformation($"Parsing file {uri}");
    try {
      return ParseFile(options, text, uri, cancellationToken);
    } catch (OperationCanceledException) {
      throw;
    } catch (Exception e) {
      var internalErrorDummyToken = new Token {
        Uri = uri,
        line = 1,
        col = 1,
        pos = 0,
        val = string.Empty
      };
      var reporter = new BatchErrorReporter(options);
      reporter.Error(MessageSource.Parser, ErrorId.p_internal_exception, internalErrorDummyToken,
        "[internal error] Parser exception: " + e.Message + (!options.Verbose ? "" :
            "\n" + e.StackTrace));
      return new DfyParseResult(reporter, null, new Action<SystemModuleManager>[] { });
    }
=======
  protected virtual DfyParseResult ParseFile(DafnyOptions options, Func<TextReader> getReader,
    Uri uri, CancellationToken cancellationToken) /* throws System.IO.IOException */ {
    Contract.Requires(uri != null);
    using var reader = getReader();
    var text = SourcePreprocessor.ProcessDirectives(reader, new List<string>());
    return ParseFile(options, text, uri, cancellationToken);
>>>>>>> 982a46fd
  }

  ///<summary>
  /// Parses top-level things (modules, classes, datatypes, class members)
  /// and appends them in appropriate form to "module".
  /// Returns the number of parsing errors encountered.
  /// Note: first initialize the Scanner with the given Errors sink.
  ///</summary>
  private static DfyParseResult ParseFile(DafnyOptions options, string /*!*/ s, Uri /*!*/ uri, CancellationToken cancellationToken) {
    var batchErrorReporter = new BatchErrorReporter(options);
    Parser parser = SetupParser(s, uri, batchErrorReporter, cancellationToken);
    parser.Parse();

    if (parser.theModule.DefaultClass.Members.Count == 0 && parser.theModule.Includes.Count == 0 && !parser.theModule.SourceDecls.Any()
        && (parser.theModule.PrefixNamedModules == null || parser.theModule.PrefixNamedModules.Count == 0)) {
      batchErrorReporter.Warning(MessageSource.Parser, ErrorId.p_file_has_no_code, new Token(1, 1) { Uri = uri }, "File contains no code");
    }

    return new DfyParseResult(batchErrorReporter, parser.theModule, parser.SystemModuleModifiers);
  }

  private static Parser SetupParser(string /*!*/ s, Uri /*!*/ uri, ErrorReporter /*!*/ errorReporter, CancellationToken cancellationToken) {
    Contract.Requires(s != null);
    Contract.Requires(uri != null);
    System.Runtime.CompilerServices.RuntimeHelpers.RunClassConstructor(typeof(ParseErrors).TypeHandle);
    System.Runtime.CompilerServices.RuntimeHelpers.RunClassConstructor(typeof(ResolutionErrors).TypeHandle);
    byte[] /*!*/ buffer = cce.NonNull(Encoding.Default.GetBytes(s));
    var ms = new MemoryStream(buffer, false);
    var firstToken = new Token {
      Uri = uri
    };

    var errors = new Errors(errorReporter);

    var scanner = new Scanner(ms, errors, uri, firstToken: firstToken);
    return new Parser(errorReporter.Options, scanner, errors, cancellationToken);
  }

  public Program Parse(string source, Uri uri, ErrorReporter reporter) {
<<<<<<< HEAD
    var files = new[] { new DafnyFile(reporter.Options, uri, () => new StringReader(source)) };
=======
    var files = new[] { new DafnyFile(reporter.Options, uri, null, () => new StringReader(source)) };
>>>>>>> 982a46fd
    return ParseFiles(uri.ToString(), files, reporter, CancellationToken.None);
  }
}<|MERGE_RESOLUTION|>--- conflicted
+++ resolved
@@ -57,36 +57,6 @@
         options.XmlSink.WriteFileFragment(dafnyFile.Uri.LocalPath);
       }
 
-<<<<<<< HEAD
-      try {
-        var parseResult = ParseFile(
-          options,
-          dafnyFile.GetContent,
-          dafnyFile.Uri,
-          cancellationToken
-        );
-        if (parseResult.ErrorReporter.ErrorCount != 0) {
-          logger.LogDebug($"encountered {parseResult.ErrorReporter.ErrorCount} errors while parsing {dafnyFile.Uri}");
-        }
-
-        AddParseResultToProgram(parseResult, program);
-        if (defaultModule.RangeToken.StartToken.Uri == null) {
-          defaultModule.RangeToken = parseResult.Module.RangeToken;
-        }
-
-      } catch (Exception e) {
-        logger.LogDebug(e, $"encountered an exception while parsing {dafnyFile.Uri}");
-        var internalErrorDummyToken = new Token {
-          Uri = dafnyFile.Uri,
-          line = 1,
-          col = 1,
-          pos = 0,
-          val = string.Empty
-        };
-        errorReporter.Error(MessageSource.Parser, internalErrorDummyToken,
-          "[internal error] Parser exception: " + e.Message);
-      }
-=======
       var parseResult = ParseFileWithErrorHandling(
         errorReporter.Options,
         dafnyFile.GetContent,
@@ -102,7 +72,6 @@
       if (defaultModule.RangeToken.StartToken.Uri == null) {
         defaultModule.RangeToken = parseResult.Module.RangeToken;
       }
->>>>>>> 982a46fd
     }
 
     if (!(options.DisallowIncludes || options.PrintIncludesMode == DafnyOptions.IncludesModes.Immediate)) {
@@ -252,27 +221,6 @@
       }
 
       cancellationToken.ThrowIfCancellationRequested();
-<<<<<<< HEAD
-      try {
-        var parseIncludeResult = ParseFile(
-          errorReporter.Options,
-          top.GetContent,
-          top.Uri,
-          cancellationToken
-        );
-        result.Add(parseIncludeResult);
-
-        foreach (var include in parseIncludeResult.Module.Includes) {
-          var dafnyFile = IncludeToDafnyFile(systemModuleManager, errorReporter, include);
-          if (dafnyFile != null) {
-            stack.Push(dafnyFile);
-          }
-        }
-      } catch (OperationCanceledException) {
-        throw;
-      } catch (Exception) {
-        // ignored
-=======
       var parseIncludeResult = ParseFileWithErrorHandling(
         errorReporter.Options,
         top.GetContent,
@@ -287,7 +235,6 @@
         if (dafnyFile != null) {
           stack.Push(dafnyFile);
         }
->>>>>>> 982a46fd
       }
     }
 
@@ -296,17 +243,8 @@
 
   private DafnyFile IncludeToDafnyFile(SystemModuleManager systemModuleManager, ErrorReporter errorReporter, Include include) {
     try {
-<<<<<<< HEAD
-      return new DafnyFile(systemModuleManager.Options, include.IncludedFilename,
-        () => fileSystem.ReadFile(include.IncludedFilename));
-    } catch (IOException e) {
-      errorReporter.Error(MessageSource.Parser, include.tok,
-        $"Unable to open the include {include.IncludedFilename} because {e.Message}.");
-      return null;
-=======
       return new DafnyFile(systemModuleManager.Options, include.IncludedFilename, include.tok,
         () => fileSystem.ReadFile(include.IncludedFilename));
->>>>>>> 982a46fd
     } catch (IllegalDafnyFile) {
       errorReporter.Error(MessageSource.Parser, include.tok,
         $"Unable to open the include {include.IncludedFilename}.");
@@ -320,38 +258,12 @@
   /// Returns the number of parsing errors encountered.
   /// Note: first initialize the Scanner.
   ///</summary>
-<<<<<<< HEAD
-  protected virtual DfyParseResult ParseFile(DafnyOptions options, Func<TextReader> getReader, Uri uri, CancellationToken cancellationToken) /* throws System.IO.IOException */ {
-    Contract.Requires(uri != null);
-    using var reader = getReader();
-    var text = SourcePreprocessor.ProcessDirectives(reader, new List<string>());
-    logger.LogInformation($"Parsing file {uri}");
-    try {
-      return ParseFile(options, text, uri, cancellationToken);
-    } catch (OperationCanceledException) {
-      throw;
-    } catch (Exception e) {
-      var internalErrorDummyToken = new Token {
-        Uri = uri,
-        line = 1,
-        col = 1,
-        pos = 0,
-        val = string.Empty
-      };
-      var reporter = new BatchErrorReporter(options);
-      reporter.Error(MessageSource.Parser, ErrorId.p_internal_exception, internalErrorDummyToken,
-        "[internal error] Parser exception: " + e.Message + (!options.Verbose ? "" :
-            "\n" + e.StackTrace));
-      return new DfyParseResult(reporter, null, new Action<SystemModuleManager>[] { });
-    }
-=======
   protected virtual DfyParseResult ParseFile(DafnyOptions options, Func<TextReader> getReader,
     Uri uri, CancellationToken cancellationToken) /* throws System.IO.IOException */ {
     Contract.Requires(uri != null);
     using var reader = getReader();
     var text = SourcePreprocessor.ProcessDirectives(reader, new List<string>());
     return ParseFile(options, text, uri, cancellationToken);
->>>>>>> 982a46fd
   }
 
   ///<summary>
@@ -391,11 +303,7 @@
   }
 
   public Program Parse(string source, Uri uri, ErrorReporter reporter) {
-<<<<<<< HEAD
-    var files = new[] { new DafnyFile(reporter.Options, uri, () => new StringReader(source)) };
-=======
     var files = new[] { new DafnyFile(reporter.Options, uri, null, () => new StringReader(source)) };
->>>>>>> 982a46fd
     return ParseFiles(uri.ToString(), files, reporter, CancellationToken.None);
   }
 }