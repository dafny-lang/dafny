--- conflicted
+++ resolved
@@ -130,11 +130,7 @@
 
   /// If the first token on the line of the given token satisfies the given predicate.
   /// Used to detect commented cases or datatype constructors
-<<<<<<< HEAD
   public static bool FirstTokenOnLineIs(Token token, Func<Token, bool> predicate) {
-=======
-  public static bool FirstTokenOnLineIs(IOrigin token, Func<IOrigin, bool> predicate) {
->>>>>>> 5670005e
     if (token.Prev == null || token.Prev.line != token.line) {
       return predicate(token);
     }
@@ -933,7 +929,7 @@
   public bool SetIndentLabelTokens(IOrigin token, int indent) {
     if (token.val == "label") {
       SetOpeningIndentedRegion(token, indent);
-    } else if (token.val == ":" && ((IToken)token.Prev).Prev.val == "label") {
+    } else if (token.val == ":" && token.Prev.Prev.val == "label") {
       SetClosingIndentedRegion(token, indent);
     } else if (token.Prev.val != "label") {
       return false;
