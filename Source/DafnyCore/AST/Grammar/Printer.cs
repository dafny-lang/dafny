--- conflicted
+++ resolved
@@ -1018,11 +1018,7 @@
 
       int ind = indent + IndentAmount;
       PrintSpec("requires", method.Req, ind);
-<<<<<<< HEAD
-      if (options.Get(CommonOptionBag.ReadsClausesOnMethods)) {
-=======
-      if (method.Reads.Expressions != null) {
->>>>>>> 451a9a57
+      if (options.Get(CommonOptionBag.ReadsClausesOnMethods) && method.Reads.Expressions != null) {
         PrintFrameSpecLine("reads", method.Reads, ind);
       }
       if (method.Mod.Expressions != null) {
