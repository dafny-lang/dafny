//-----------------------------------------------------------------------------
//
// Copyright (C) Microsoft Corporation.  All Rights Reserved.
// Copyright by the contributors to the Dafny Project
// SPDX-License-Identifier: MIT
//
//-----------------------------------------------------------------------------

using System;
using System.IO;
using System.Collections.Generic;
using System.CommandLine;
using System.Diagnostics.Contracts;
using System.Numerics;
using System.Linq;
using DafnyCore;
using Bpl = Microsoft.Boogie;

namespace Microsoft.Dafny {

  public enum PrintModes {
    Everything,
    Serialization, // Serializing the program to a file for lossless loading later
    NoIncludes,
    NoGhost
  }

  public class Printer {
    private DafnyOptions options;
    static Printer() {
      DafnyOptions.RegisterLegacyBinding(PrintMode, (options, value) => {
        options.PrintMode = value;
      });

      DooFile.RegisterNoChecksNeeded(new Option[] {
        PrintMode
      });
    }

    public static readonly Option<PrintModes> PrintMode = new("--print-mode", () => PrintModes.Everything, @"
Everything - Print everything listed below.
DllEmbed - print the source that will be included in a compiled dll.
NoIncludes - disable printing of {:verify false} methods
    incorporated via the include mechanism, as well as datatypes and
    fields included from other files.
NoGhost - disable printing of functions, ghost methods, and proof
    statements in implementation methods. It also disables anything
    NoIncludes disables.".TrimStart()) {
      IsHidden = true
    };

    TextWriter wr;
    PrintModes printMode;
    bool afterResolver;
    bool printingExportSet = false;
    bool printingDesugared = false;

    [ContractInvariantMethod]
    void ObjectInvariant() {
      Contract.Invariant(wr != null);
    }

    public Printer(TextWriter wr, DafnyOptions options, PrintModes printMode = PrintModes.Everything) {
      Contract.Requires(wr != null);
      this.wr = wr;
      this.options = options;
      this.printMode = printMode;
    }

    public static string ExprToString(DafnyOptions options, Expression expr) {
      Contract.Requires(expr != null);
      using var wr = new StringWriter();
      var pr = new Printer(wr, options);
      pr.PrintExpression(expr, false);
      return wr.ToString();
    }

    public static string GuardToString(DafnyOptions options, bool isBindingGuard, Expression expr) {
      Contract.Requires(!isBindingGuard || (expr is ExistsExpr && ((ExistsExpr)expr).Range == null));
      using (var wr = new System.IO.StringWriter()) {
        var pr = new Printer(wr, options);
        pr.PrintGuard(isBindingGuard, expr);
        return wr.ToString();
      }
    }

    public static string ExtendedExprToString(DafnyOptions options, Expression expr) {
      Contract.Requires(expr != null);
      using (var wr = new System.IO.StringWriter()) {
        var pr = new Printer(wr, options);
        pr.PrintExtendedExpr(expr, 0, true, false);
        return wr.ToString();
      }
    }

    public static string FrameExprListToString(DafnyOptions options, List<FrameExpression> fexprs) {
      Contract.Requires(fexprs != null);
      using var wr = new StringWriter();
      var pr = new Printer(wr, options);
      pr.PrintFrameExpressionList(fexprs);
      return wr.ToString();
    }

    public static string StatementToString(DafnyOptions options, Statement stmt) {
      Contract.Requires(stmt != null);
      using var wr = new StringWriter();
      var pr = new Printer(wr, options);
      pr.PrintStatement(stmt, 0);
      return ToStringWithoutNewline(wr);
    }

    public static string IteratorClassToString(DafnyOptions options, IteratorDecl iter) {
      Contract.Requires(iter != null);
      using (var wr = new System.IO.StringWriter()) {
        var pr = new Printer(wr, options);
        pr.PrintIteratorClass(iter, 0, null);
        return ToStringWithoutNewline(wr);
      }
    }

    public static string IteratorSignatureToString(DafnyOptions options, IteratorDecl iter) {
      Contract.Requires(iter != null);
      using (var wr = new System.IO.StringWriter()) {
        var pr = new Printer(wr, options);
        pr.PrintIteratorSignature(iter, 0);
        return ToStringWithoutNewline(wr);
      }
    }

    public static string FieldToString(DafnyOptions options, Field field) {
      Contract.Requires(field != null);
      using (var wr = new StringWriter()) {
        var pr = new Printer(wr, options);
        pr.PrintField(field, 0);
        return ToStringWithoutNewline(wr);
      }
    }

    public static string FunctionSignatureToString(DafnyOptions options, Function f) {
      Contract.Requires(f != null);
      using var wr = new StringWriter();
      var pr = new Printer(wr, options);
      pr.PrintFunction(f, 0, true);
      return ToStringWithoutNewline(wr);
    }

    public static string MethodSignatureToString(DafnyOptions options, Method m) {
      Contract.Requires(m != null);
      using (var wr = new System.IO.StringWriter()) {
        var pr = new Printer(wr, options);
        pr.PrintMethod(m, 0, true);
        return ToStringWithoutNewline(wr);
      }
    }

    /// <summary>
    /// Returns a string for all attributes on the list "a".  Each attribute is
    /// followed by a space.
    /// </summary>
    public static string AttributesToString(DafnyOptions options, Attributes a) {
      if (a == null) {
        return "";
      } else {
        return AttributesToString(options, a.Prev) + OneAttributeToString(options, a) + " ";
      }
    }

    public static string OneAttributeToString(DafnyOptions options, Attributes a, string nameSubstitution = null) {
      Contract.Requires(a != null);
      using (var wr = new System.IO.StringWriter()) {
        var pr = new Printer(wr, options);
        pr.PrintOneAttribute(a, nameSubstitution);
        return ToStringWithoutNewline(wr);
      }
    }

    public static string ToStringWithoutNewline(System.IO.StringWriter wr) {
      Contract.Requires(wr != null);
      var sb = wr.GetStringBuilder();
      var len = sb.Length;
      while (len > 0 && (sb[len - 1] == '\n' || sb[len - 1] == '\r')) {
        len--;
      }
      return sb.ToString(0, len);
    }

    public void PrintProgramLargeStack(Program prog, bool afterResolver) {
      DafnyMain.LargeStackFactory.StartNew(() => PrintProgram(prog, afterResolver)).Wait();
    }

    public void PrintProgram(Program prog, bool afterResolver) {
      Contract.Requires(prog != null);
      this.afterResolver = afterResolver;
      if (options.ShowEnv != Bpl.ExecutionEngineOptions.ShowEnvironment.Never) {
        wr.WriteLine("// " + options.Version);
        wr.WriteLine("// " + options.Environment);
      }
      if (options.PrintMode != PrintModes.Serialization) {
        wr.WriteLine("// {0}", prog.Name);
      }
      if (options.DafnyPrintResolvedFile != null && options.PrintMode == PrintModes.Everything) {
        wr.WriteLine();
        wr.WriteLine("/*");
        PrintModuleDefinition(prog, prog.BuiltIns.SystemModule, null, 0, null, Path.GetFullPath(options.DafnyPrintResolvedFile));
        wr.Write("// bitvector types in use:");
        foreach (var w in prog.BuiltIns.Bitwidths) {
          wr.Write(" bv{0}", w);
        }
        wr.WriteLine();
        wr.WriteLine("*/");
      }
      wr.WriteLine();
      PrintCallGraph(prog.DefaultModuleDef, 0);
      PrintTopLevelDecls(prog, prog.DefaultModuleDef.TopLevelDecls, 0, null, Path.GetFullPath(prog.FullName));
      foreach (var tup in prog.DefaultModuleDef.PrefixNamedModules) {
        var decls = new List<TopLevelDecl>() { tup.Item2 };
        PrintTopLevelDecls(prog, decls, 0, tup.Item1, Path.GetFullPath(prog.FullName));
      }
      wr.Flush();
    }

    public void PrintCallGraph(ModuleDefinition module, int indent) {
      Contract.Requires(module != null);
      Contract.Requires(0 <= indent);
      if (options.DafnyPrintResolvedFile != null && options.PrintMode == PrintModes.Everything) {
        // print call graph
        Indent(indent); wr.WriteLine("/* CALL GRAPH for module {0}:", module.Name);
        var SCCs = module.CallGraph.TopologicallySortedComponents();
        // Sort output SCCs in order of: descending height, then decreasing size of SCC, then alphabetical order of the name of
        // the representative element. By being this specific, we reduce changes in output from minor changes in the code. (With
        // more effort, we could be even more deterministic, if needed in the future.)
        SCCs.Sort((m, n) => {
          var mm = module.CallGraph.GetSCCRepresentativePredecessorCount(m);
          var nn = module.CallGraph.GetSCCRepresentativePredecessorCount(n);
          if (mm < nn) {
            return 1;
          } else if (mm > nn) {
            return -1;
          }
          mm = module.CallGraph.GetSCCSize(m);
          nn = module.CallGraph.GetSCCSize(n);
          if (mm < nn) {
            return 1;
          } else if (mm > nn) {
            return -1;
          }
          return string.CompareOrdinal(m.NameRelativeToModule, n.NameRelativeToModule);
        });
        foreach (var clbl in SCCs) {
          Indent(indent);
          wr.WriteLine(" * SCC at height {0}:", module.CallGraph.GetSCCRepresentativePredecessorCount(clbl));
          var r = module.CallGraph.GetSCC(clbl);
          foreach (var m in r) {
            Indent(indent);
            var maybeByMethod = m is Method method && method.IsByMethod ? " (by method)" : "";
            wr.WriteLine($" *   {m.NameRelativeToModule}{maybeByMethod}");
          }
        }
        Indent(indent); wr.WriteLine(" */");
      }
    }

    public void PrintTopLevelDecls(Program program, List<TopLevelDecl> decls, int indent, List<IToken>/*?*/ prefixIds, string fileBeingPrinted) {
      Contract.Requires(decls != null);
      int i = 0;
      foreach (TopLevelDecl d in decls) {
        Contract.Assert(d != null);
        if (PrintModeSkipGeneral(d.tok, fileBeingPrinted)) { continue; }
        if (d is AbstractTypeDecl) {
          var at = (AbstractTypeDecl)d;
          if (i++ != 0) { wr.WriteLine(); }
          Indent(indent);
          PrintClassMethodHelper("type", at.Attributes, at.Name + TPCharacteristicsSuffix(at.Characteristics), d.TypeArgs);
          if (at.Members.Count == 0) {
            wr.WriteLine();
          } else {
            wr.WriteLine(" {");
            PrintMembers(at.Members, indent + IndentAmount, fileBeingPrinted);
            Indent(indent);
            wr.WriteLine("}");
          }
        } else if (d is NewtypeDecl) {
          var dd = (NewtypeDecl)d;
          if (i++ != 0) { wr.WriteLine(); }
          Indent(indent);
          PrintClassMethodHelper("newtype", dd.Attributes, dd.Name, new List<TypeParameter>());
          wr.Write(" = ");
          if (dd.Var == null) {
            PrintType(dd.BaseType);
            wr.WriteLine();
          } else {
            wr.Write(dd.Var.DisplayName);
            if (ShowType(dd.Var.Type)) {
              wr.Write(": ");
              PrintType(dd.BaseType);
            }
            wr.WriteLine();
            Indent(indent + IndentAmount);
            wr.Write("| ");
            PrintExpression(dd.Constraint, true);
            wr.WriteLine();
            if (dd.WitnessKind != SubsetTypeDecl.WKind.CompiledZero) {
              Indent(indent + IndentAmount);
              PrintWitnessClause(dd);
              wr.WriteLine();
            }
          }
          if (dd.Members.Count != 0) {
            Indent(indent);
            wr.WriteLine("{");
            PrintMembers(dd.Members, indent + IndentAmount, fileBeingPrinted);
            Indent(indent);
            wr.WriteLine("}");
          }
        } else if (d is SubsetTypeDecl subsetTypeDecl) {
          if (i++ != 0) { wr.WriteLine(); }

          PrintSubsetTypeDecl(subsetTypeDecl, indent);
        } else if (d is TypeSynonymDecl) {
          var dd = (TypeSynonymDecl)d;
          if (i++ != 0) { wr.WriteLine(); }
          Indent(indent);
          PrintClassMethodHelper("type", dd.Attributes, dd.Name + TPCharacteristicsSuffix(dd.Characteristics), dd.TypeArgs);
          wr.Write(" = ");
          PrintType(dd.Rhs);
          wr.WriteLine();
        } else if (d is DatatypeDecl) {
          var dd = (DatatypeDecl)d;
          if (i++ != 0) { wr.WriteLine(); }
          PrintDatatype(dd, indent, fileBeingPrinted);
        } else if (d is IteratorDecl) {
          var iter = (IteratorDecl)d;
          if (i++ != 0) { wr.WriteLine(); }
          PrintIteratorSignature(iter, indent);

          if (iter.Body != null) {
            Indent(indent);
            PrintStatement(iter.Body, indent);
            wr.WriteLine();
          }

          if (options.DafnyPrintResolvedFile != null) {
            // also print the members that were created as part of the interpretation of the iterator
            Contract.Assert(iter.Members.Count != 0);  // filled in during resolution
            Indent(indent); wr.WriteLine("/*---------- iterator members ----------");
            Indent(indent); PrintIteratorClass(iter, indent, fileBeingPrinted);
            Indent(indent); wr.WriteLine("---------- iterator members ----------*/");
          }

<<<<<<< HEAD
        } else if (d is ClassDecl) {
          ClassDecl cl = (ClassDecl)d;
          if (!cl.IsDefaultClass) {
            if (i++ != 0) { wr.WriteLine(); }
            PrintClass(cl, indent, fileBeingPrinted);
          } else if (cl.Members.Count == 0) {
            // Do nothing
=======
        } else if (d is DefaultClassDecl defaultClassDecl) {
          if (defaultClassDecl.Members.Count == 0) {
            // print nothing
>>>>>>> 1643068f
          } else {
            if (i++ != 0) { wr.WriteLine(); }
            PrintMembers(defaultClassDecl.Members, indent, fileBeingPrinted);
          }
<<<<<<< HEAD
=======

        } else if (d is ClassLikeDecl) {
          var cl = (ClassLikeDecl)d;
          if (i++ != 0) { wr.WriteLine(); }
          PrintClass(cl, indent, fileBeingPrinted);

>>>>>>> 1643068f
        } else if (d is ValuetypeDecl) {
          var vtd = (ValuetypeDecl)d;
          if (i++ != 0) { wr.WriteLine(); }
          Indent(indent);
          PrintClassMethodHelper("type", vtd.Attributes, vtd.Name, vtd.TypeArgs);
          if (vtd.Members.Count == 0) {
            wr.WriteLine(" { }");
          } else {
            wr.WriteLine(" {");
            PrintMembers(vtd.Members, indent + IndentAmount, fileBeingPrinted);
            Indent(indent);
            wr.WriteLine("}");
          }

        } else if (d is ModuleDecl md) {
          wr.WriteLine();
          Indent(indent);
          if (d is LiteralModuleDecl modDecl) {
            if (printMode == PrintModes.Serialization && !modDecl.ModuleDef.ShouldCompile(program)) {
              // This mode is used to losslessly serialize the source program by the C# and Library backends.
              // Backends don't compile any code for modules not marked for compilation,
              // so it's consistent to skip those modules here too. 
              continue;
            }

            VisibilityScope scope = null;
            if (modDecl.Signature != null) {
              scope = modDecl.Signature.VisibilityScope;
            }
            PrintModuleDefinition(program, modDecl.ModuleDef, scope, indent, prefixIds, fileBeingPrinted);
          } else if (d is AliasModuleDecl) {
            var dd = (AliasModuleDecl)d;

            wr.Write("import");
            if (dd.Opened) {
              wr.Write(" opened");
            }
            if (dd.ResolvedHash.HasValue && this.printMode == PrintModes.Serialization) {
              wr.Write(" /*");
              wr.Write(dd.ResolvedHash);
              wr.Write("*/");
            }
            wr.Write(" {0}", dd.Name);
            if (dd.Name != dd.TargetQId.ToString()) {
              wr.Write(" = {0}", dd.TargetQId.ToString());
            }
            if (dd.Exports.Count == 1) {
              wr.Write("`{0}", dd.Exports[0].val);
            }
            if (dd.Exports.Count > 1) {
              wr.Write("`{{{0}}}", Util.Comma(dd.Exports, id => id.val));
            }
            wr.WriteLine();
          } else if (d is AbstractModuleDecl) {
            var dd = (AbstractModuleDecl)d;

            wr.Write("import");
            if (dd.Opened) {
              wr.Write(" opened");
            }
            if (dd.ResolvedHash.HasValue && this.printMode == PrintModes.Serialization) {
              wr.Write(" /*");
              wr.Write(dd.ResolvedHash);
              wr.Write("*/");
            }
            wr.Write(" {0} ", dd.Name);
            wr.Write(": {0}", dd.QId.ToString());
            if (dd.Exports.Count > 0) {
              wr.Write("`{{{0}}}", Util.Comma(dd.Exports, id => id.val));
            }
            wr.WriteLine();

          } else if (d is ModuleExportDecl) {
            ModuleExportDecl e = (ModuleExportDecl)d;
            if (!e.IsDefault) {
              wr.Write("export {0}", e.Name);
            } else {
              wr.Write("export");
            }

            if (e.IsRefining) {
              wr.Write(" ...");
            }
            if (e.Extends.Count > 0) {
              wr.Write(" extends {0}", Util.Comma(e.Extends, id => id.val));
            }

            wr.WriteLine();
            PrintModuleExportDecl(program, e, indent + IndentAmount, fileBeingPrinted);
            wr.WriteLine();
          } else {
            Contract.Assert(false); // unexpected ModuleDecl
          }
        } else {
          Contract.Assert(false); // unexpected TopLevelDecl
        }
      }
    }

    private void PrintSubsetTypeDecl(SubsetTypeDecl dd, int indent) {
      Indent(indent);
      PrintClassMethodHelper("type", dd.Attributes, dd.Name + TPCharacteristicsSuffix(dd.Characteristics), dd.TypeArgs);
      wr.Write(" = ");
      wr.Write(dd.Var.DisplayName);
      if (ShowType(dd.Var.Type)) {
        wr.Write(": ");
        PrintType(dd.Rhs);
      }

      if (dd is NonNullTypeDecl) {
        wr.Write(" ");
      } else {
        wr.WriteLine();
        Indent(indent + IndentAmount);
      }

      wr.Write("| ");
      PrintExpression(dd.Constraint, true);
      if (dd.WitnessKind != SubsetTypeDecl.WKind.CompiledZero) {
        if (dd is NonNullTypeDecl) {
          wr.Write(" ");
        } else {
          wr.WriteLine();
          Indent(indent + IndentAmount);
        }

        PrintWitnessClause(dd);
      }

      wr.WriteLine();
    }

    private void PrintWitnessClause(RedirectingTypeDecl dd) {
      Contract.Requires(dd != null);
      Contract.Requires(dd.WitnessKind != SubsetTypeDecl.WKind.CompiledZero);

      switch (dd.WitnessKind) {
        case SubsetTypeDecl.WKind.Ghost:
          wr.Write("ghost ");
          goto case SubsetTypeDecl.WKind.Compiled;
        case SubsetTypeDecl.WKind.Compiled:
          wr.Write("witness ");
          PrintExpression(dd.Witness, true);
          break;
        case SubsetTypeDecl.WKind.OptOut:
          wr.Write("witness *");
          break;
        case SubsetTypeDecl.WKind.Special:
          wr.Write("/*special witness*/");
          break;
        case SubsetTypeDecl.WKind.CompiledZero:
        default:
          Contract.Assert(false);  // unexpected WKind
          break;
      }
    }

    void PrintModuleExportDecl(Program program, ModuleExportDecl m, int indent, string fileBeingPrinted) {
      Contract.Requires(m != null);

      if (m.RevealAll) {
        Indent(indent);
        wr.WriteLine("reveals *");
      }
      if (m.ProvideAll) {
        Indent(indent);
        wr.WriteLine("provides *");
      }
      var i = 0;
      while (i < m.Exports.Count) {
        var start = i;
        var bodyKind = m.Exports[start].Opaque;
        do {
          i++;
        } while (i < m.Exports.Count && m.Exports[i].Opaque == bodyKind);
        // print [start..i)
        Indent(indent);
        wr.Write("{0} ", bodyKind ? "provides" : "reveals");
        wr.WriteLine(Util.Comma(i - start, j => m.Exports[start + j].ToString()));

        if (options.DafnyPrintResolvedFile != null) {
          Contract.Assert(!printingExportSet);
          printingExportSet = true;
          Indent(indent);
          wr.WriteLine("/*----- exported view:");
          for (int j = start; j < i; j++) {
            var id = m.Exports[j];
            if (id.Decl is TopLevelDecl) {
              PrintTopLevelDecls(program, new List<TopLevelDecl> { (TopLevelDecl)id.Decl }, indent + IndentAmount, null, fileBeingPrinted);
            } else if (id.Decl is MemberDecl) {
              PrintMembers(new List<MemberDecl> { (MemberDecl)id.Decl }, indent + IndentAmount, fileBeingPrinted);
            }
          }
          Indent(indent);
          wr.WriteLine("-----*/");
          Contract.Assert(printingExportSet);
          printingExportSet = false;
        }
      }
    }

    public void PrintModuleDefinition(Program program, ModuleDefinition module, VisibilityScope scope, int indent, List<IToken>/*?*/ prefixIds, string fileBeingPrinted) {
      Contract.Requires(module != null);
      Contract.Requires(0 <= indent);
      Type.PushScope(scope);
      if (module.IsAbstract) {
        wr.Write("abstract ");
      }
      wr.Write("module");
      PrintAttributes(module.Attributes);
      wr.Write(" ");
      if (prefixIds != null) {
        foreach (var p in prefixIds) {
          wr.Write("{0}.", p.val);
        }
      }
      wr.Write("{0} ", module.Name);
      if (module.RefinementQId != null) {
        wr.Write("refines {0} ", module.RefinementQId.ToString());
      }
      if (module.TopLevelDecls.Count == 0) {
        wr.WriteLine("{ }");
      } else {
        wr.WriteLine("{");
        PrintCallGraph(module, indent + IndentAmount);
        PrintTopLevelDeclsOrExportedView(program, module, indent, fileBeingPrinted);
        Indent(indent);
        wr.WriteLine("}");
      }
      Type.PopScope(scope);
    }

    void PrintTopLevelDeclsOrExportedView(Program program, ModuleDefinition module, int indent, string fileBeingPrinted) {
      var decls = module.TopLevelDecls;
      // only filter based on view name after resolver.
      if (afterResolver && options.DafnyPrintExportedViews.Count != 0) {
        decls = new List<TopLevelDecl>();
        foreach (var nameOfView in options.DafnyPrintExportedViews) {
          foreach (var decl in module.TopLevelDecls) {
            if (decl.FullName.Equals(nameOfView)) {
              decls.Add(decl);
            }
          }
        }
      }
      PrintTopLevelDecls(program, decls, indent + IndentAmount, null, fileBeingPrinted);
      foreach (var tup in module.PrefixNamedModules) {
        decls = new List<TopLevelDecl>() { tup.Item2 };
        PrintTopLevelDecls(program, decls, indent + IndentAmount, tup.Item1, fileBeingPrinted);
      }
    }

    void PrintIteratorSignature(IteratorDecl iter, int indent) {
      Indent(indent);
      PrintClassMethodHelper("iterator", iter.Attributes, iter.Name, iter.TypeArgs);
      if (iter.IsRefining) {
        wr.Write(" ... ");
      } else {
        PrintFormals(iter.Ins, iter);
        if (iter.Outs.Count != 0) {
          if (iter.Ins.Count + iter.Outs.Count <= 3) {
            wr.Write(" yields ");
          } else {
            wr.WriteLine();
            Indent(indent + 2 * IndentAmount);
            wr.Write("yields ");
          }
          PrintFormals(iter.Outs, iter);
        }
      }

      int ind = indent + IndentAmount;
      PrintSpec("requires", iter.Requires, ind);
      if (iter.Reads.Expressions != null) {
        PrintFrameSpecLine("reads", iter.Reads.Expressions, ind, iter.Reads.HasAttributes() ? iter.Reads.Attributes : null);
      }
      if (iter.Modifies.Expressions != null) {
        PrintFrameSpecLine("modifies", iter.Modifies.Expressions, ind, iter.Modifies.HasAttributes() ? iter.Modifies.Attributes : null);
      }
      PrintSpec("yield requires", iter.YieldRequires, ind);
      PrintSpec("yield ensures", iter.YieldEnsures, ind);
      PrintSpec("ensures", iter.Ensures, ind);
      PrintDecreasesSpec(iter.Decreases, ind);
      wr.WriteLine();
    }

    private void PrintIteratorClass(IteratorDecl iter, int indent, string fileBeingPrinted) {
      PrintClassMethodHelper("class", null, iter.Name, iter.TypeArgs);
      wr.WriteLine(" {");
      PrintMembers(iter.Members, indent + IndentAmount, fileBeingPrinted);
      Indent(indent); wr.WriteLine("}");

      Contract.Assert(iter.NonNullTypeDecl != null);
      PrintSubsetTypeDecl(iter.NonNullTypeDecl, indent);
    }

    public void PrintClass(ClassLikeDecl c, int indent, string fileBeingPrinted) {
      Contract.Requires(c != null);

      Indent(indent);
      PrintClassMethodHelper((c is TraitDecl) ? "trait" : "class", c.Attributes, c.Name, c.TypeArgs);
      if (c.IsRefining) {
        wr.Write(" ... ");
      } else {
        string sep = " extends ";
        foreach (var trait in c.ParentTraits) {
          wr.Write(sep);
          PrintType(trait);
          sep = ", ";
        }
      }

      if (c.Members.Count == 0) {
        wr.WriteLine(" { }");
      } else {
        wr.WriteLine(" {");
        PrintMembers(c.Members, indent + IndentAmount, fileBeingPrinted);
        Indent(indent);
        wr.WriteLine("}");
      }

      if (options.DafnyPrintResolvedFile != null && c.NonNullTypeDecl != null) {
        if (!printingExportSet) {
          Indent(indent); wr.WriteLine("/*-- non-null type");
        }
        PrintSubsetTypeDecl(c.NonNullTypeDecl, indent);
        if (!printingExportSet) {
          Indent(indent); wr.WriteLine("*/");
        }
      }
    }

    public void PrintMembers(List<MemberDecl> members, int indent, string fileBeingPrinted) {
      Contract.Requires(members != null);

      int state = 0;  // 0 - no members yet; 1 - previous member was a field; 2 - previous member was non-field
      foreach (MemberDecl m in members) {
        if (PrintModeSkipGeneral(m.tok, fileBeingPrinted)) { continue; }
        if (printMode == PrintModes.Serialization && Attributes.Contains(m.Attributes, "auto_generated")) {
          // omit this declaration
        } else if (m is Method) {
          if (state != 0) { wr.WriteLine(); }
          PrintMethod((Method)m, indent, false);
          var com = m as ExtremeLemma;
          if (com != null && com.PrefixLemma != null) {
            Indent(indent); wr.WriteLine("/***");
            PrintMethod(com.PrefixLemma, indent, false);
            Indent(indent); wr.WriteLine("***/");
          }
          state = 2;
        } else if (m is Field) {
          if (state == 2) { wr.WriteLine(); }
          PrintField((Field)m, indent);
          state = 1;
        } else if (m is Function) {
          if (state != 0) { wr.WriteLine(); }
          PrintFunction((Function)m, indent, false);
          if (m is ExtremePredicate fixp && fixp.PrefixPredicate != null) {
            Indent(indent); wr.WriteLine("/*** (note, what is printed here does not show substitutions of calls to prefix predicates)");
            PrintFunction(fixp.PrefixPredicate, indent, false);
            Indent(indent); wr.WriteLine("***/");
          }
          state = 2;
        } else {
          Contract.Assert(false); throw new cce.UnreachableException();  // unexpected member
        }
      }
    }

    /// <summary>
    /// Prints no space before "kind", but does print a space before "attrs" and "name".
    /// </summary>
    void PrintClassMethodHelper(string kind, Attributes attrs, string name, List<TypeParameter> typeArgs) {
      Contract.Requires(kind != null);
      Contract.Requires(name != null);
      Contract.Requires(typeArgs != null);

      wr.Write(kind);
      PrintAttributes(attrs);

      if (ArrowType.IsArrowTypeName(name)) {
        PrintArrowType(ArrowType.ANY_ARROW, name, typeArgs);
      } else if (ArrowType.IsPartialArrowTypeName(name)) {
        PrintArrowType(ArrowType.PARTIAL_ARROW, name, typeArgs);
      } else if (ArrowType.IsTotalArrowTypeName(name)) {
        PrintArrowType(ArrowType.TOTAL_ARROW, name, typeArgs);
      } else if (BuiltIns.IsTupleTypeName(name)) {
        wr.Write(" /*{0}*/ ({1})", name, Util.Comma(typeArgs, TypeParamString));
      } else {
        wr.Write(" {0}", name);
        PrintTypeParams(typeArgs);
      }
    }

    private void PrintTypeParams(List<TypeParameter> typeArgs) {
      Contract.Requires(typeArgs != null);
      Contract.Requires(
        typeArgs.All(tp => tp.Name.StartsWith("_")) ||
        typeArgs.All(tp => !tp.Name.StartsWith("_")));

      if (typeArgs.Count != 0 && !typeArgs[0].Name.StartsWith("_")) {
        wr.Write("<{0}>", Util.Comma(typeArgs, TypeParamString));
      }
    }

    public string TypeParamString(TypeParameter tp) {
      Contract.Requires(tp != null);
      string variance;
      switch (tp.VarianceSyntax) {
        case TypeParameter.TPVarianceSyntax.Covariant_Permissive:
          variance = "*";
          break;
        case TypeParameter.TPVarianceSyntax.Covariant_Strict:
          variance = "+";
          break;
        case TypeParameter.TPVarianceSyntax.NonVariant_Permissive:
          variance = "!";
          break;
        case TypeParameter.TPVarianceSyntax.NonVariant_Strict:
          variance = "";
          break;
        case TypeParameter.TPVarianceSyntax.Contravariance:
          variance = "-";
          break;
        default:
          Contract.Assert(false);  // unexpected VarianceSyntax
          throw new cce.UnreachableException();
      }
      return variance + tp.Name + TPCharacteristicsSuffix(tp.Characteristics);
    }

    private void PrintArrowType(string arrow, string internalName, List<TypeParameter> typeArgs) {
      Contract.Requires(arrow != null);
      Contract.Requires(internalName != null);
      Contract.Requires(typeArgs != null);
      Contract.Requires(1 <= typeArgs.Count);  // argument list ends with the result type
      wr.Write(" /*{0}*/ ", internalName);
      int arity = typeArgs.Count - 1;
      if (arity != 1) {
        wr.Write("(");
      }
      wr.Write(Util.Comma(arity, i => TypeParamString(typeArgs[i])));
      if (arity != 1) {
        wr.Write(")");
      }
      wr.Write(" {0} {1}", arrow, TypeParamString(typeArgs[arity]));
    }

    private void PrintTypeInstantiation(List<Type> typeArgs) {
      Contract.Requires(typeArgs == null || typeArgs.Count != 0);
      wr.Write(Type.TypeArgsToString(options, typeArgs));
    }

    public void PrintDatatype(DatatypeDecl dt, int indent, string fileBeingPrinted) {
      Contract.Requires(dt != null);
      Indent(indent);
      PrintClassMethodHelper(dt is IndDatatypeDecl ? "datatype" : "codatatype", dt.Attributes, dt.Name, dt.TypeArgs);
      wr.Write(" =");
      string sep = "";
      foreach (DatatypeCtor ctor in dt.Ctors) {
        wr.Write(sep);
        PrintClassMethodHelper(ctor.IsGhost ? " ghost" : "", ctor.Attributes, ctor.Name, new List<TypeParameter>());
        if (ctor.Formals.Count != 0) {
          PrintFormals(ctor.Formals, null);
        }
        sep = " |";
      }
      if (dt.Members.Count == 0) {
        wr.WriteLine();
      } else {
        wr.WriteLine(" {");
        PrintMembers(dt.Members, indent + IndentAmount, fileBeingPrinted);
        Indent(indent);
        wr.WriteLine("}");
      }
    }

    /// <summary>
    /// Prints a space before each attribute.
    /// </summary>
    public void PrintAttributes(Attributes a) {
      if (a != null) {
        PrintAttributes(a.Prev);
        wr.Write(" ");
        PrintOneAttribute(a);
      }
    }
    public void PrintOneAttribute(Attributes a, string nameSubstitution = null) {
      Contract.Requires(a != null);
      var name = nameSubstitution ?? a.Name;
      var usAttribute = name.StartsWith("_") || (options.DisallowExterns && name == "extern");
      wr.Write("{1}{{:{0}", name, usAttribute ? "/*" : "");
      if (a.Args != null) {
        PrintAttributeArgs(a.Args, false);
      }
      wr.Write("}}{0}", usAttribute ? "*/" : "");

    }

    public void PrintAttributeArgs(List<Expression> args, bool isFollowedBySemicolon) {
      Contract.Requires(args != null);
      string prefix = " ";
      foreach (var arg in args) {
        Contract.Assert(arg != null);
        wr.Write(prefix);
        prefix = ", ";
        PrintExpression(arg, isFollowedBySemicolon);
      }
    }

    public void PrintField(Field field, int indent) {
      Contract.Requires(field != null);
      Indent(indent);
      if (field.HasStaticKeyword) {
        wr.Write("static ");
      }
      if (field.IsGhost) {
        wr.Write("ghost ");
      }
      if (field is ConstantField) {
        wr.Write("const");
      } else {
        wr.Write("var");
      }
      PrintAttributes(field.Attributes);
      wr.Write(" {0}", field.Name);
      if (ShowType(field.Type)) {
        wr.Write(": ");
        PrintType(field.Type);
      }
      if (field is ConstantField) {
        var c = (ConstantField)field;
        if (c.Rhs != null) {
          wr.Write(" := ");
          PrintExpression(c.Rhs, true);
        }
      } else if (field.IsUserMutable) {
        // nothing more to say
      } else if (field.IsMutable) {
        wr.Write("  // non-assignable");
      } else {
        wr.Write("  // immutable");
      }
      wr.WriteLine();
    }

    public void PrintFunction(Function f, int indent, bool printSignatureOnly) {
      Contract.Requires(f != null);

      if (PrintModeSkipFunctionOrMethod(f.IsGhost, f.Attributes, f.Name)) { return; }
      Indent(indent);
      PrintClassMethodHelper(f.GetFunctionDeclarationKeywords(options), f.Attributes, f.Name, f.TypeArgs);
      if (f.SignatureIsOmitted) {
        wr.Write(" ...");
      } else {
        if (f is ExtremePredicate) {
          PrintKTypeIndication(((ExtremePredicate)f).TypeOfK);
        }
        PrintFormals(f.Formals, f, f.Name);
        if (f.Result != null || (f is not Predicate && f is not ExtremePredicate && f is not TwoStatePredicate && f is not PrefixPredicate)) {
          wr.Write(": ");
          if (f.Result != null) {
            wr.Write("(");
            PrintFormal(f.Result, false);
            wr.Write(")");
          } else {
            PrintType(f.ResultType);
          }
        }
      }

      int ind = indent + IndentAmount;
      PrintSpec("requires", f.Req, ind);
      PrintFrameSpecLine("reads", f.Reads, ind, null);
      PrintSpec("ensures", f.Ens, ind);
      PrintDecreasesSpec(f.Decreases, ind);
      wr.WriteLine();
      if (f.Body != null && !printSignatureOnly) {
        Indent(indent);
        wr.WriteLine("{");
        PrintExtendedExpr(f.Body, ind, true, false);
        Indent(indent);
        wr.Write("}");
        if (f.ByMethodBody != null) {
          wr.Write(" by method ");
          if (options.DafnyPrintResolvedFile != null && f.ByMethodDecl != null) {
            Contract.Assert(f.ByMethodDecl.Ens.Count == 1);
            wr.Write("/* ensures");
            PrintAttributedExpression(f.ByMethodDecl.Ens[0]);
            wr.Write(" */ ");
          }
          PrintStatement(f.ByMethodBody, indent);
        }
        wr.WriteLine();
      }
    }

    // ----------------------------- PrintMethod -----------------------------

    const int IndentAmount = 2; // The amount of indent for each new scope
    void Indent(int amount) {
      Contract.Requires(0 <= amount);
      wr.Write(new String(' ', amount));
    }

    private bool PrintModeSkipFunctionOrMethod(bool IsGhost, Attributes attributes, string name) {
      if (printMode == PrintModes.NoGhost && IsGhost) { return true; }
      if (printMode == PrintModes.NoIncludes || printMode == PrintModes.NoGhost) {
        bool verify = true;
        if (Attributes.ContainsBool(attributes, "verify", ref verify) && !verify) { return true; }
        if (name.Contains("INTERNAL") || name.StartsWith("reveal_")) { return true; }
      }
      return false;
    }

    private bool PrintModeSkipGeneral(IToken tok, string fileBeingPrinted) {
      return (printMode == PrintModes.NoIncludes || printMode == PrintModes.NoGhost)
             && tok.Uri != null && fileBeingPrinted != null && tok.Uri.LocalPath != fileBeingPrinted;
    }

    public void PrintMethod(Method method, int indent, bool printSignatureOnly) {
      Contract.Requires(method != null);

      if (PrintModeSkipFunctionOrMethod(method.IsGhost, method.Attributes, method.Name)) { return; }
      Indent(indent);
      string k = method is Constructor ? "constructor" :
        method is LeastLemma ? "least lemma" :
        method is GreatestLemma ? "greatest lemma" :
        method is Lemma || method is PrefixLemma ? "lemma" :
        method is TwoStateLemma ? "twostate lemma" :
        "method";
      if (method.HasStaticKeyword) { k = "static " + k; }
      if (method.IsGhost && !method.IsLemmaLike) {
        k = "ghost " + k;
      }
      string nm = method is Constructor && !((Constructor)method).HasName ? "" : method.Name;
      PrintClassMethodHelper(k, method.Attributes, nm, method.TypeArgs);
      if (method.SignatureIsOmitted) {
        wr.Write(" ...");
      } else {
        if (method is ExtremeLemma) {
          PrintKTypeIndication(((ExtremeLemma)method).TypeOfK);
        }
        PrintFormals(method.Ins, method, method.Name);
        if (method.Outs.Count != 0) {
          if (method.Ins.Count + method.Outs.Count <= 3) {
            wr.Write(" returns ");
          } else {
            wr.WriteLine();
            Indent(indent + 2 * IndentAmount);
            wr.Write("returns ");
          }
          PrintFormals(method.Outs, method);
        }
      }

      int ind = indent + IndentAmount;
      PrintSpec("requires", method.Req, ind);
      if (method.Mod.Expressions != null) {
        PrintFrameSpecLine("modifies", method.Mod.Expressions, ind, method.Mod.HasAttributes() ? method.Mod.Attributes : null);
      }
      PrintSpec("ensures", method.Ens, ind);
      PrintDecreasesSpec(method.Decreases, ind);
      wr.WriteLine();

      if (method.Body != null && !printSignatureOnly) {
        Indent(indent);
        PrintStatement(method.Body, indent);
        wr.WriteLine();
      }
    }

    void PrintKTypeIndication(ExtremePredicate.KType kType) {
      switch (kType) {
        case ExtremePredicate.KType.Nat:
          wr.Write("[nat]");
          break;
        case ExtremePredicate.KType.ORDINAL:
          wr.Write("[ORDINAL]");
          break;
        case ExtremePredicate.KType.Unspecified:
          break;
        default:
          Contract.Assume(false);  // unexpected KType value
          break;
      }
    }

    internal void PrintFormals(List<Formal> ff, ICallable/*?*/ context, string name = null) {
      Contract.Requires(ff != null);
      if (name != null && name.EndsWith("#")) {
        wr.Write("[");
        PrintFormal(ff[0], false);
        wr.Write("]");
        ff = new List<Formal>(ff.Skip(1));
      }
      wr.Write("(");
      string sep = "";
      foreach (Formal f in ff) {
        Contract.Assert(f != null);
        wr.Write(sep);
        sep = ", ";
        PrintFormal(f, (context is TwoStateLemma || context is TwoStateFunction) && f.InParam);
      }
      wr.Write(")");
    }

    void PrintFormal(Formal f, bool showNewKeyword) {
      Contract.Requires(f != null);
      if (showNewKeyword && !f.IsOld) {
        wr.Write("new ");
      }
      if (f.IsOlder) {
        Contract.Assert(f.HasName);
        wr.Write("older ");
      }
      if (f.IsGhost) {
        wr.Write("ghost ");
      }
      if (f.IsNameOnly) {
        Contract.Assert(f.HasName);
        wr.Write("nameonly ");
      }
      if (f.HasName) {
        wr.Write("{0}: ", f.DisplayName);
      }
      PrintType(f.Type);
      if (f.DefaultValue != null) {
        wr.Write(" := ");
        PrintExpression(f.DefaultValue, false);
      }
    }

    internal void PrintDecreasesSpec(Specification<Expression> decs, int indent) {
      Contract.Requires(decs != null);
      if (printMode == PrintModes.NoGhost) { return; }
      if (decs.Expressions != null && decs.Expressions.Count != 0) {
        wr.WriteLine();
        Indent(indent);
        wr.Write("decreases");
        if (decs.HasAttributes()) {
          PrintAttributes(decs.Attributes);
        }
        wr.Write(" ");
        PrintExpressionList(decs.Expressions, true);
      }
    }

    internal void PrintFrameSpecLine(string kind, List<FrameExpression> ee, int indent, Attributes attrs) {
      Contract.Requires(kind != null);
      Contract.Requires(cce.NonNullElements(ee));
      if (ee != null && ee.Count != 0) {
        wr.WriteLine();
        Indent(indent);
        wr.Write("{0}", kind);
        if (attrs != null) {
          PrintAttributes(attrs);
        }
        wr.Write(" ");
        PrintFrameExpressionList(ee);
      }
    }

    internal void PrintSpec(string kind, List<AttributedExpression> ee, int indent) {
      Contract.Requires(kind != null);
      Contract.Requires(ee != null);
      if (printMode == PrintModes.NoGhost) { return; }
      foreach (AttributedExpression e in ee) {
        Contract.Assert(e != null);
        wr.WriteLine();
        Indent(indent);
        wr.Write("{0}", kind);
        PrintAttributedExpression(e);
      }
    }

    void PrintAttributedExpression(AttributedExpression e) {
      Contract.Requires(e != null);

      if (e.HasAttributes()) {
        PrintAttributes(e.Attributes);
      }

      wr.Write(" ");
      if (e.Label != null) {
        wr.Write("{0}: ", e.Label.Name);
      }
      PrintExpression(e.E, true);
    }

    // ----------------------------- PrintType -----------------------------

    public void PrintType(Type ty) {
      Contract.Requires(ty != null);
      wr.Write(ty.TypeName(options, null, true));
    }

    public void PrintType(string prefix, Type ty) {
      Contract.Requires(prefix != null);
      Contract.Requires(ty != null);
      if (options.DafnyPrintResolvedFile != null) {
        ty = ty.Normalize();
      }
      string s = ty.TypeName(options, null, true);
      if (!(ty is TypeProxy) && !s.StartsWith("_")) {
        wr.Write("{0}{1}", prefix, s);
      }
    }

    public string TPCharacteristicsSuffix(TypeParameter.TypeParameterCharacteristics characteristics) {
      string s = null;
      if (characteristics.EqualitySupport == TypeParameter.EqualitySupportValue.Required ||
        (characteristics.EqualitySupport == TypeParameter.EqualitySupportValue.InferredRequired && options.DafnyPrintResolvedFile != null)) {
        s = "==";
      }
      if (characteristics.HasCompiledValue) {
        var prefix = s == null ? "" : s + ",";
        s = prefix + "0";
      } else if (characteristics.IsNonempty) {
        var prefix = s == null ? "" : s + ",";
        s = prefix + "00";
      }
      if (characteristics.ContainsNoReferenceTypes) {
        var prefix = s == null ? "" : s + ",";
        s = prefix + "!new";
      }
      if (s == null) {
        return "";
      } else {
        return "(" + s + ")";
      }
    }

    bool ShowType(Type t) {
      Contract.Requires(t != null);
      return !(t is TypeProxy) || options.DafnyPrintResolvedFile != null;
    }

    // ----------------------------- PrintStatement -----------------------------

    /// <summary>
    /// Prints from the current position of the current line.
    /// If the statement requires several lines, subsequent lines are indented at "indent".
    /// No newline is printed after the statement.
    /// </summary>
    public void PrintStatement(Statement stmt, int indent) {
      Contract.Requires(stmt != null);

      if (stmt.IsGhost && printMode == PrintModes.NoGhost) { return; }
      for (LList<Label> label = stmt.Labels; label != null; label = label.Next) {
        if (label.Data.Name != null) {
          wr.WriteLine("label {0}:", label.Data.Name);
          Indent(indent);
        }
      }

      if (stmt is PredicateStmt) {
        if (printMode == PrintModes.NoGhost) { return; }
        Expression expr = ((PredicateStmt)stmt).Expr;
        var assertStmt = stmt as AssertStmt;
        var expectStmt = stmt as ExpectStmt;
        wr.Write(assertStmt != null ? "assert" :
                 expectStmt != null ? "expect" :
                 "assume");
        if (stmt.Attributes != null) {
          PrintAttributes(stmt.Attributes);
        }
        wr.Write(" ");
        if (assertStmt != null && assertStmt.Label != null) {
          wr.Write("{0}: ", assertStmt.Label.Name);
        }
        PrintExpression(expr, true);
        if (assertStmt != null && assertStmt.Proof != null) {
          wr.Write(" by ");
          PrintStatement(assertStmt.Proof, indent);
        } else if (expectStmt != null && expectStmt.Message != null) {
          wr.Write(", ");
          PrintExpression(expectStmt.Message, true);
        } else {
          wr.Write(";");
        }

      } else if (stmt is PrintStmt) {
        PrintStmt s = (PrintStmt)stmt;
        wr.Write("print");
        PrintAttributeArgs(s.Args, true);
        wr.Write(";");

      } else if (stmt is RevealStmt) {
        var s = (RevealStmt)stmt;
        wr.Write("reveal ");
        var sep = "";
        foreach (var e in s.Exprs) {
          wr.Write(sep);
          sep = ", ";
          if (RevealStmt.SingleName(e) != null) {
            // this will do the printing correctly for labels (or label-lookalikes) like 00_023 (which by PrintExpression below would be printed as 23)
            wr.Write(RevealStmt.SingleName(e));
          } else {
            PrintExpression(e, true);
          }
        }
        wr.Write(";");

      } else if (stmt is BreakStmt) {
        var s = (BreakStmt)stmt;
        if (s.TargetLabel != null) {
          wr.Write($"{s.Kind} {s.TargetLabel.val};");
        } else {
          for (int i = 0; i < s.BreakAndContinueCount - 1; i++) {
            wr.Write("break ");
          }
          wr.Write($"{s.Kind};");
        }

      } else if (stmt is ProduceStmt) {
        var s = (ProduceStmt)stmt;
        wr.Write(s is YieldStmt ? "yield" : "return");
        if (s.Rhss != null) {
          var sep = " ";
          foreach (var rhs in s.Rhss) {
            wr.Write(sep);
            PrintRhs(rhs);
            sep = ", ";
          }
        }
        wr.Write(";");

      } else if (stmt is AssignStmt) {
        AssignStmt s = (AssignStmt)stmt;
        PrintExpression(s.Lhs, true);
        wr.Write(" := ");
        PrintRhs(s.Rhs);
        wr.Write(";");

      } else if (stmt is DividedBlockStmt) {
        var sbs = (DividedBlockStmt)stmt;
        wr.WriteLine("{");
        int ind = indent + IndentAmount;
        foreach (Statement s in sbs.BodyInit) {
          Indent(ind);
          PrintStatement(s, ind);
          wr.WriteLine();
        }
        if (sbs.BodyProper.Count != 0 || sbs.SeparatorTok != null) {
          Indent(indent + IndentAmount);
          wr.WriteLine("new;");
          foreach (Statement s in sbs.BodyProper) {
            Indent(ind);
            PrintStatement(s, ind);
            wr.WriteLine();
          }
        }
        Indent(indent);
        wr.Write("}");

      } else if (stmt is BlockStmt) {
        wr.WriteLine("{");
        int ind = indent + IndentAmount;
        foreach (Statement s in ((BlockStmt)stmt).Body) {
          Indent(ind);
          PrintStatement(s, ind);
          wr.WriteLine();
        }
        Indent(indent);
        wr.Write("}");

      } else if (stmt is IfStmt) {
        IfStmt s = (IfStmt)stmt;
        PrintIfStatement(indent, s, false);

      } else if (stmt is AlternativeStmt) {
        var s = (AlternativeStmt)stmt;
        wr.Write("if");
        PrintAttributes(s.Attributes);
        if (s.UsesOptionalBraces) {
          wr.Write(" {");
        }
        PrintAlternatives(indent + (s.UsesOptionalBraces ? IndentAmount : 0), s.Alternatives);
        if (s.UsesOptionalBraces) {
          wr.WriteLine();
          Indent(indent);
          wr.Write("}");
        }
      } else if (stmt is WhileStmt) {
        var s = (WhileStmt)stmt;
        PrintWhileStatement(indent, s, false, false);
      } else if (stmt is AlternativeLoopStmt) {
        var s = (AlternativeLoopStmt)stmt;
        wr.Write("while");
        PrintAttributes(s.Attributes);
        PrintSpec("invariant", s.Invariants, indent + IndentAmount);
        PrintDecreasesSpec(s.Decreases, indent + IndentAmount);
        PrintFrameSpecLine("modifies", s.Mod.Expressions, indent + IndentAmount, s.Mod.Attributes);
        bool hasSpecs = s.Invariants.Count != 0 || (s.Decreases.Expressions != null && s.Decreases.Expressions.Count != 0) || s.Mod.Expressions != null;
        if (s.UsesOptionalBraces) {
          if (hasSpecs) {
            wr.WriteLine();
            Indent(indent);
          } else {
            wr.Write(" ");
          }
          wr.Write("{");
        }
        Contract.Assert(s.Alternatives.Count != 0);
        PrintAlternatives(indent + (s.UsesOptionalBraces ? IndentAmount : 0), s.Alternatives);
        if (s.UsesOptionalBraces) {
          wr.WriteLine();
          Indent(indent);
          wr.Write("}");
        }

      } else if (stmt is ForLoopStmt) {
        var s = (ForLoopStmt)stmt;
        PrintForLoopStatement(indent, s);

      } else if (stmt is ForallStmt) {
        var s = (ForallStmt)stmt;
        if (options.DafnyPrintResolvedFile != null && s.ForallExpressions != null) {
          foreach (var expr in s.ForallExpressions) {
            PrintExpression(expr, false, new string(' ', indent + IndentAmount) + "ensures ");
          }
          if (s.Body != null) {
            wr.WriteLine();
            Indent(indent);
          }
        } else {
          wr.Write("forall");
          if (s.BoundVars.Count != 0) {
            wr.Write(" ");
            PrintQuantifierDomain(s.BoundVars, s.Attributes, s.Range);
          }
          PrintSpec("ensures", s.Ens, indent + IndentAmount);
          if (s.Body != null) {
            if (s.Ens.Count == 0) {
              wr.Write(" ");
            } else {
              wr.WriteLine();
              Indent(indent);
            }
          }
        }
        if (s.Body != null) {
          PrintStatement(s.Body, indent);
        }

      } else if (stmt is ModifyStmt) {
        var s = (ModifyStmt)stmt;
        PrintModifyStmt(indent, s, false);

      } else if (stmt is CalcStmt) {
        CalcStmt s = (CalcStmt)stmt;
        if (printMode == PrintModes.NoGhost) { return; }   // Calcs don't get a "ghost" attribute, but they are.
        wr.Write("calc");
        PrintAttributes(stmt.Attributes);
        wr.Write(" ");
        if (s.UserSuppliedOp != null) {
          PrintCalcOp(s.UserSuppliedOp);
          wr.Write(" ");
        } else if (options.DafnyPrintResolvedFile != null && s.Op != null) {
          PrintCalcOp(s.Op);
          wr.Write(" ");
        }
        wr.WriteLine("{");
        int lineInd = indent + IndentAmount;
        int lineCount = s.Lines.Count == 0 ? 0 : s.Lines.Count - 1;  // if nonempty, .Lines always contains a duplicated last line
        // The number of op/hints is commonly one less than the number of lines, but
        // it can also equal the number of lines for empty calc's and for calc's with
        // a dangling hint.
        int hintCount = s.Lines.Count != 0 && s.Hints.Last().Body.Count == 0 ? lineCount - 1 : lineCount;
        for (var i = 0; i < lineCount; i++) {
          var e = s.Lines[i];
          var op = s.StepOps[i];
          var h = s.Hints[i];
          // print the line
          Indent(lineInd);
          PrintExpression(e, true, lineInd);
          wr.WriteLine(";");
          if (i == hintCount) {
            break;
          }
          // print the operator, if any
          if (op != null || (options.DafnyPrintResolvedFile != null && s.Op != null)) {
            Indent(indent);  // this lines up with the "calc"
            PrintCalcOp(op ?? s.Op);
            wr.WriteLine();
          }
          // print the hints
          foreach (var st in h.Body) {
            Indent(lineInd);
            PrintStatement(st, lineInd);
            wr.WriteLine();
          }
        }
        Indent(indent);
        wr.Write("}");
      } else if (stmt is NestedMatchStmt) {
        // Print ResolvedStatement, if present, as comment
        var s = (NestedMatchStmt)stmt;

        if (s.Flattened != null && options.DafnyPrintResolvedFile != null) {
          wr.WriteLine();
          if (!printingDesugared) {
            Indent(indent); wr.WriteLine("/*---------- flattened ----------");
          }

          var savedDesugarMode = printingDesugared;
          printingDesugared = true;
          Indent(indent); PrintStatement(s.Flattened, indent);
          wr.WriteLine();
          printingDesugared = savedDesugarMode;

          if (!printingDesugared) {
            Indent(indent); wr.WriteLine("---------- end flattened ----------*/");
          }
          Indent(indent);
        }

        if (!printingDesugared) {
          wr.Write("match");
          PrintAttributes(s.Attributes);
          wr.Write(" ");
          PrintExpression(s.Source, false);
          if (s.UsesOptionalBraces) {
            wr.Write(" {");
          }
          int caseInd = indent + (s.UsesOptionalBraces ? IndentAmount : 0);
          foreach (NestedMatchCaseStmt mc in s.Cases) {
            wr.WriteLine();
            Indent(caseInd);
            wr.Write("case");
            PrintAttributes(mc.Attributes);
            wr.Write(" ");
            PrintExtendedPattern(mc.Pat);
            wr.Write(" =>");
            foreach (Statement bs in mc.Body) {
              wr.WriteLine();
              Indent(caseInd + IndentAmount);
              PrintStatement(bs, caseInd + IndentAmount);
            }
          }
          if (s.UsesOptionalBraces) {
            wr.WriteLine();
            Indent(indent);
            wr.Write("}");
          }
        }
      } else if (stmt is MatchStmt) {
        var s = (MatchStmt)stmt;
        wr.Write("match");
        PrintAttributes(s.Attributes);
        wr.Write(" ");
        PrintExpression(s.Source, false);
        if (s.UsesOptionalBraces) {
          wr.Write(" {");
        }

        int caseInd = indent + (s.UsesOptionalBraces ? IndentAmount : 0);
        foreach (MatchCaseStmt mc in s.Cases) {
          wr.WriteLine();
          Indent(caseInd);
          wr.Write("case");
          PrintAttributes(mc.Attributes);
          wr.Write(" ");
          if (!mc.Ctor.Name.StartsWith(BuiltIns.TupleTypeCtorNamePrefix)) {
            wr.Write(mc.Ctor.Name);
          }

          PrintMatchCaseArgument(mc);
          wr.Write(" =>");
          foreach (Statement bs in mc.Body) {
            wr.WriteLine();
            Indent(caseInd + IndentAmount);
            PrintStatement(bs, caseInd + IndentAmount);
          }
        }

        if (s.UsesOptionalBraces) {
          wr.WriteLine();
          Indent(indent);
          wr.Write("}");
        }

      } else if (stmt is ConcreteUpdateStatement) {
        var s = (ConcreteUpdateStatement)stmt;
        string sep = "";
        foreach (var lhs in s.Lhss) {
          wr.Write(sep);
          PrintExpression(lhs, true);
          sep = ", ";
        }
        if (s.Lhss.Count > 0) {
          wr.Write(" ");
        }
        PrintUpdateRHS(s, indent);
        wr.Write(";");

      } else if (stmt is CallStmt) {
        // Most calls are printed from their concrete syntax given in the input. However, recursive calls to
        // prefix lemmas end up as CallStmt's by the end of resolution and they may need to be printed here.
        var s = (CallStmt)stmt;
        PrintExpression(s.MethodSelect, false);
        PrintActualArguments(s.Bindings, s.Method.Name, null);

      } else if (stmt is VarDeclStmt) {
        var s = (VarDeclStmt)stmt;
        if (s.Locals.Exists(v => v.IsGhost) && printMode == PrintModes.NoGhost) { return; }
        if (s.Locals.TrueForAll((v => v.IsGhost))) {
          // Emit the "ghost" modifier if all of the variables are ghost. If some are ghost, but not others,
          // then some of these ghosts are auto-converted to ghost, so we should not emit the "ghost" keyword.
          wr.Write("ghost ");
        }
        wr.Write("var");
        string sep = "";
        foreach (var local in s.Locals) {
          wr.Write(sep);
          if (local.Attributes != null) {
            PrintAttributes(local.Attributes);
          }
          wr.Write(" {0}", local.DisplayName);
          PrintType(": ", local.OptionalType);
          sep = ",";
        }
        if (s.Update != null) {
          wr.Write(" ");
          PrintUpdateRHS(s.Update, indent);
        }
        wr.Write(";");

      } else if (stmt is VarDeclPattern) {
        var s = (VarDeclPattern)stmt;
        if (s.tok is AutoGeneratedToken) {
          wr.Write("/* ");
        }
        if (s.HasGhostModifier) {
          wr.Write("ghost ");
        }
        wr.Write("var ");
        PrintCasePattern(s.LHS);
        wr.Write(" := ");
        PrintExpression(s.RHS, true);
        wr.Write(";");
        if (s.tok is AutoGeneratedToken) {
          wr.Write(" */");
        }

      } else if (stmt is SkeletonStatement) {
        var s = (SkeletonStatement)stmt;
        if (s.S == null) {
          wr.Write("...;");
        } else if (s.S is AssertStmt) {
          Contract.Assert(s.ConditionOmitted);
          wr.Write("assert ...;");
        } else if (s.S is ExpectStmt) {
          Contract.Assert(s.ConditionOmitted);
          wr.Write("expect ...;");
        } else if (s.S is AssumeStmt) {
          Contract.Assert(s.ConditionOmitted);
          wr.Write("assume ...;");
        } else if (s.S is IfStmt) {
          PrintIfStatement(indent, (IfStmt)s.S, s.ConditionOmitted);
        } else if (s.S is WhileStmt) {
          PrintWhileStatement(indent, (WhileStmt)s.S, s.ConditionOmitted, s.BodyOmitted);
        } else if (s.S is ModifyStmt) {
          PrintModifyStmt(indent, (ModifyStmt)s.S, true);
        } else {
          Contract.Assert(false);
          throw new cce.UnreachableException(); // unexpected skeleton statement
        }

      } else if (stmt is TryRecoverStatement haltRecoveryStatement) {
        // These have no actual syntax for Dafny user code, so emit something
        // clearly not parsable.
        int ind = indent + IndentAmount;

        Indent(indent);
        wr.WriteLine("[[ try { ]]");
        PrintStatement(haltRecoveryStatement.TryBody, ind);
        wr.WriteLine();

        Indent(indent);
        wr.WriteLine($"[[ }} recover ({haltRecoveryStatement.HaltMessageVar.Name}) {{ ]]");
        PrintStatement(haltRecoveryStatement.RecoverBody, ind);
        wr.Write("[[ } ]]");
      } else {
        Contract.Assert(false); throw new cce.UnreachableException();  // unexpected statement
      }
    }

    private void PrintModifyStmt(int indent, ModifyStmt s, bool omitFrame) {
      Contract.Requires(0 <= indent);
      Contract.Requires(s != null);
      Contract.Requires(!omitFrame || s.Mod.Expressions.Count == 0);

      wr.Write("modify");
      PrintAttributes(s.Mod.Attributes);
      wr.Write(" ");
      if (omitFrame) {
        wr.Write("...");
      } else {
        PrintFrameExpressionList(s.Mod.Expressions);
      }
      if (s.Body != null) {
        // There's a possible syntactic ambiguity, namely if the frame is empty (more precisely,
        // if s.Mod.Expressions.Count is 0).  Since the statement was parsed at some point, this
        // situation can occur only if the modify statement inherited its frame by refinement
        // and we're printing the post-resolve AST.  In this special case, print an explicit
        // empty set as the frame.
        if (s.Mod.Expressions.Count == 0) {
          wr.Write(" {}");
        }
        wr.Write(" ");
        PrintStatement(s.Body, indent);
      } else {
        wr.Write(";");
      }
    }

    /// <summary>
    /// Does not print LHS, nor the space one might want between LHS and RHS,
    /// because if there's no LHS, we don't want to start with a space
    /// </summary>
    void PrintUpdateRHS(ConcreteUpdateStatement s, int indent) {
      Contract.Requires(s != null);
      if (s is UpdateStmt) {
        var update = (UpdateStmt)s;
        if (update.Lhss.Count != 0) {
          wr.Write(":= ");
        }
        var sep = "";
        foreach (var rhs in update.Rhss) {
          wr.Write(sep);
          PrintRhs(rhs);
          sep = ", ";
        }
      } else if (s is AssignSuchThatStmt) {
        var update = (AssignSuchThatStmt)s;
        wr.Write(":| ");
        if (update.AssumeToken != null) {
          wr.Write("assume");
          PrintAttributes(update.AssumeToken.Attrs);
          wr.Write(" ");
        }
        PrintExpression(update.Expr, true);
      } else if (s is AssignOrReturnStmt) {
        var stmt = (AssignOrReturnStmt)s;
        wr.Write(":-");
        if (stmt.KeywordToken != null) {
          wr.Write($" {stmt.KeywordToken.Token.val}");
          PrintAttributes(stmt.KeywordToken.Attrs);
        }
        wr.Write(" ");
        PrintRhs(stmt.Rhs);
        foreach (var rhs in stmt.Rhss) {
          wr.Write(", ");
          PrintRhs(rhs);
        }
        if (options.DafnyPrintResolvedFile != null && stmt.ResolvedStatements.Count > 0) {
          wr.WriteLine();
          Indent(indent); wr.WriteLine("/*---------- desugared ----------");
          foreach (Statement r in stmt.ResolvedStatements) {
            Indent(indent);
            PrintStatement(r, indent);
            wr.WriteLine();
          }
          Indent(indent); wr.Write("---------- end desugared ----------*/");
        }

      } else {
        Contract.Assert(false);  // otherwise, unknown type
      }
    }

    void PrintIfStatement(int indent, IfStmt s, bool omitGuard) {
      wr.Write("if");
      PrintAttributes(s.Attributes);
      wr.Write(" ");
      if (omitGuard) {
        wr.Write("... ");
      } else {
        PrintGuard(s.IsBindingGuard, s.Guard);
        wr.Write(" ");
      }
      PrintStatement(s.Thn, indent);
      if (s.Els != null) {
        wr.Write(" else");
        if (!(s.Els is IfStmt) && s.Els.Attributes != null) {
          PrintAttributes(s.Els.Attributes);
        }
        wr.Write(" ");
        PrintStatement(s.Els, indent);
      }
    }

    void PrintWhileStatement(int indent, WhileStmt s, bool omitGuard, bool omitBody) {
      Contract.Requires(0 <= indent);
      wr.Write("while");
      PrintAttributes(s.Attributes);
      wr.Write(" ");
      if (omitGuard) {
        wr.Write("...");
      } else {
        PrintGuard(false, s.Guard);
      }

      PrintSpec("invariant", s.Invariants, indent + IndentAmount);
      PrintDecreasesSpec(s.Decreases, indent + IndentAmount);
      PrintFrameSpecLine("modifies", s.Mod.Expressions, indent + IndentAmount, s.Mod.Attributes);
      if (omitBody) {
        wr.WriteLine();
        Indent(indent + IndentAmount);
        wr.Write("...;");
      } else if (s.Body != null) {
        if (s.Invariants.Count == 0 && s.Decreases.Expressions.Count == 0 && (s.Mod.Expressions == null || s.Mod.Expressions.Count == 0)) {
          wr.Write(" ");
        } else {
          wr.WriteLine();
          Indent(indent);
        }
        PrintStatement(s.Body, indent);
      }
    }

    void PrintAlternatives(int indent, List<GuardedAlternative> alternatives) {
      var startWithLine = true;
      foreach (var alternative in alternatives) {
        if (startWithLine) {
          wr.WriteLine();
        } else {
          startWithLine = true;
        }
        Indent(indent);
        wr.Write("case");
        PrintAttributes(alternative.Attributes);
        wr.Write(" ");
        if (alternative.IsBindingGuard) {
          var exists = (ExistsExpr)alternative.Guard;
          PrintBindingGuard(exists);
        } else {
          PrintExpression(alternative.Guard, false);
        }
        wr.Write(" =>");
        foreach (Statement s in alternative.Body) {
          wr.WriteLine();
          Indent(indent + IndentAmount);
          PrintStatement(s, indent + IndentAmount);
        }
      }
    }

    void PrintForLoopStatement(int indent, ForLoopStmt s) {
      Contract.Requires(0 <= indent);
      Contract.Requires(s != null);
      wr.Write("for");
      PrintAttributes(s.Attributes);
      wr.Write($" {s.LoopIndex.Name}");
      PrintType(": ", s.LoopIndex.Type);
      wr.Write(" := ");
      PrintExpression(s.Start, false);
      wr.Write(s.GoingUp ? " to " : " downto ");
      if (s.End == null) {
        wr.Write("*");
      } else {
        PrintExpression(s.End, false);
      }

      PrintSpec("invariant", s.Invariants, indent + IndentAmount);
      PrintDecreasesSpec(s.Decreases, indent + IndentAmount);
      if (s.Mod.Expressions != null) {
        PrintFrameSpecLine("modifies", s.Mod.Expressions, indent + IndentAmount, s.Mod.HasAttributes() ? s.Mod.Attributes : null);
      }
      if (s.Body != null) {
        if (s.Invariants.Count == 0 && s.Decreases.Expressions.Count == 0 && (s.Mod.Expressions == null || s.Mod.Expressions.Count == 0)) {
          wr.Write(" ");
        } else {
          wr.WriteLine();
          Indent(indent);
        }
        PrintStatement(s.Body, indent);
      }
    }

    void PrintRhs(AssignmentRhs rhs) {
      Contract.Requires(rhs != null);
      if (rhs is ExprRhs) {
        PrintExpression(((ExprRhs)rhs).Expr, true);
      } else if (rhs is HavocRhs) {
        wr.Write("*");
      } else if (rhs is TypeRhs) {
        TypeRhs t = (TypeRhs)rhs;
        wr.Write("new ");
        if (t.ArrayDimensions != null) {
          if (ShowType(t.EType)) {
            PrintType(t.EType);
          }
          if (options.DafnyPrintResolvedFile == null &&
            t.InitDisplay != null && t.ArrayDimensions.Count == 1 &&
            AutoGeneratedToken.Is(t.ArrayDimensions[0].tok)) {
            // elide the size
            wr.Write("[]");
          } else {
            string s = "[";
            foreach (Expression dim in t.ArrayDimensions) {
              Contract.Assume(dim != null);
              wr.Write(s);
              PrintExpression(dim, false);
              s = ", ";
            }
            wr.Write("]");
          }
          if (t.ElementInit != null) {
            wr.Write(" (");
            PrintExpression(t.ElementInit, false);
            wr.Write(")");
          } else if (t.InitDisplay != null) {
            wr.Write(" [");
            PrintExpressionList(t.InitDisplay, false);
            wr.Write("]");
          }
        } else if (t.Bindings == null) {
          PrintType(t.EType);
        } else {
          PrintType(t.Path);
          wr.Write("(");
          PrintBindings(t.Bindings, false);
          wr.Write(")");
        }
      } else {
        Contract.Assert(false); throw new cce.UnreachableException();  // unexpected RHS
      }

      if (rhs.HasAttributes()) {
        PrintAttributes(rhs.Attributes);
      }
    }

    void PrintGuard(bool isBindingGuard, Expression guard) {
      Contract.Requires(!isBindingGuard || (guard is ExistsExpr && ((ExistsExpr)guard).Range == null));
      if (guard == null) {
        wr.Write("*");
      } else if (isBindingGuard) {
        var exists = (ExistsExpr)guard;
        PrintBindingGuard(exists);
      } else {
        PrintExpression(guard, false);
      }
    }

    void PrintBindingGuard(ExistsExpr guard) {
      Contract.Requires(guard != null);
      Contract.Requires(guard.Range == null);
      PrintQuantifierDomain(guard.BoundVars, guard.Attributes, null);
      wr.Write(" :| ");
      PrintExpression(guard.Term, false);
    }

    void PrintCalcOp(CalcStmt.CalcOp op) {
      Contract.Requires(op != null);
      wr.Write(op.ToString());
      if (op is CalcStmt.TernaryCalcOp) {
        wr.Write("[");
        PrintExpression(((CalcStmt.TernaryCalcOp)op).Index, false);
        wr.Write("]");
      }
    }

    // ----------------------------- PrintExpression -----------------------------

    /// <summary>
    /// PrintExtendedExpr prints an expression, but formats top-level if-then-else and match expressions across several lines.
    /// Its intended use is thus to print the body of a function.
    /// </summary>
    public void PrintExtendedExpr(Expression expr, int indent, bool isRightmost, bool endWithCloseParen) {
      Contract.Requires(expr != null);
      if (expr is ITEExpr) {
        Indent(indent);
        while (true) {
          var ite = (ITEExpr)expr;
          wr.Write("if ");
          PrintExpression(ite.Test, false);
          wr.WriteLine(" then");
          PrintExtendedExpr(ite.Thn, indent + IndentAmount, true, false);
          expr = ite.Els;
          if (expr is ITEExpr) {
            Indent(indent); wr.Write("else ");
          } else {
            Indent(indent); wr.WriteLine("else");
            Indent(indent + IndentAmount);
            PrintExpression(expr, isRightmost, false);
            wr.WriteLine(endWithCloseParen ? ")" : "");
            return;
          }
        }

      } else if (expr is NestedMatchExpr) {
        var e = (NestedMatchExpr)expr;
        if (e.Flattened != null && options.DafnyPrintResolvedFile != null) {
          wr.WriteLine();
          if (!printingDesugared) {
            Indent(indent); wr.WriteLine("/*---------- flattened ----------");
          }

          var savedDesugarMode = printingDesugared;
          printingDesugared = true;
          PrintExtendedExpr(e.Flattened, indent, isRightmost, endWithCloseParen);
          printingDesugared = savedDesugarMode;

          if (!printingDesugared) {
            Indent(indent); wr.WriteLine("---------- end flattened ----------*/");
          }
        }
        if (!printingDesugared) {
          Indent(indent);
          var parensNeeded = !isRightmost && !e.UsesOptionalBraces;
          if (parensNeeded) { wr.Write("("); }
          wr.Write("match ");
          PrintExpression(e.Source, isRightmost && e.Cases.Count == 0, false);
          if (e.UsesOptionalBraces) {
            wr.WriteLine(" {");
          } else if (parensNeeded && e.Cases.Count == 0) {
            wr.WriteLine(")");
          } else {
            wr.WriteLine();
          }
          int i = 0;
          int ind = indent + (e.UsesOptionalBraces ? IndentAmount : 0);
          foreach (var mc in e.Cases) {
            bool isLastCase = i == e.Cases.Count - 1;
            Indent(ind);
            wr.Write("case");
            PrintAttributes(mc.Attributes);
            wr.Write(" ");
            PrintExtendedPattern(mc.Pat);
            wr.WriteLine(" =>");
            PrintExtendedExpr(mc.Body, ind + IndentAmount, isLastCase, isLastCase && (parensNeeded || endWithCloseParen));
            i++;
          }
          if (e.UsesOptionalBraces) {
            Indent(indent);
            wr.WriteLine("}");
          }
        }
      } else if (expr is MatchExpr) {
        var e = (MatchExpr)expr;
        if (options.DafnyPrintResolvedFile == null && e.OrigUnresolved != null) {
          PrintExtendedExpr(e.OrigUnresolved, indent, isRightmost, endWithCloseParen);
        } else {
          Indent(indent);
          var parensNeeded = !isRightmost && !e.UsesOptionalBraces;
          if (parensNeeded) { wr.Write("("); }
          wr.Write("match ");
          PrintExpression(e.Source, isRightmost && e.Cases.Count == 0, false);
          if (e.UsesOptionalBraces) { wr.WriteLine(" {"); } else if (parensNeeded && e.Cases.Count == 0) { wr.WriteLine(")"); } else { wr.WriteLine(); }
          int i = 0;
          int ind = indent + (e.UsesOptionalBraces ? IndentAmount : 0);
          foreach (var mc in e.Cases) {
            bool isLastCase = i == e.Cases.Count - 1;
            Indent(ind);
            wr.Write("case");
            PrintAttributes(mc.Attributes);
            wr.Write(" ");
            wr.Write(mc.Ctor.Name);
            PrintMatchCaseArgument(mc);
            wr.WriteLine(" =>");
            PrintExtendedExpr(mc.Body, ind + IndentAmount, isLastCase, isLastCase && (parensNeeded || endWithCloseParen));
            i++;
          }
          if (e.UsesOptionalBraces) {
            Indent(indent);
            wr.WriteLine("}");
          }
        }

      } else if (expr is LetExpr) {
        var e = (LetExpr)expr;
        Indent(indent);
        if (e.tok is AutoGeneratedToken) {
          wr.Write("/* ");
        }
        if (e.LHSs.Exists(lhs => lhs != null && lhs.Var != null && lhs.Var.IsGhost)) { wr.Write("ghost "); }
        wr.Write("var ");
        string sep = "";
        foreach (var lhs in e.LHSs) {
          wr.Write(sep);
          PrintCasePattern(lhs);
          sep = ", ";
        }
        if (e.Exact) {
          wr.Write(" := ");
        } else {
          PrintAttributes(e.Attributes);
          wr.Write(" :| ");
        }
        PrintExpressionList(e.RHSs, true);
        wr.Write(";");
        if (e.tok is AutoGeneratedToken) {
          wr.Write(" */");
        }
        wr.WriteLine();
        PrintExtendedExpr(e.Body, indent, isRightmost, endWithCloseParen);
      } else if (expr is StmtExpr && isRightmost) {
        var e = (StmtExpr)expr;
        Indent(indent);
        PrintStatement(e.S, indent);
        wr.WriteLine();
        PrintExtendedExpr(e.E, indent, isRightmost, endWithCloseParen);

      } else if (expr is ParensExpression) {
        PrintExtendedExpr(((ParensExpression)expr).E, indent, isRightmost, endWithCloseParen);
      } else {
        Indent(indent);
        PrintExpression(expr, false, indent);
        wr.WriteLine(endWithCloseParen ? ")" : "");
      }
    }

    public void PrintMatchCaseArgument(MatchCase mc) {
      Contract.Assert(mc.Arguments != null);
      if (mc.Arguments.Count != 0) {
        string sep = "(";
        foreach (BoundVar bv in mc.Arguments) {
          wr.Write("{0}{1}", sep, bv.DisplayName);
          string typeName = bv.Type.TypeName(options, null, true);
          if (bv.Type is NonProxyType && !typeName.StartsWith("_")) {
            wr.Write(": {0}", typeName);
          }
          sep = ", ";
        }
        wr.Write(")");
      }
    }

    public void PrintExpression(Expression expr, bool isFollowedBySemicolon) {
      Contract.Requires(expr != null);
      PrintExpr(expr, 0, false, true, isFollowedBySemicolon, -1);
    }

    public void PrintExpression(Expression expr, bool isRightmost, bool isFollowedBySemicolon) {
      Contract.Requires(expr != null);
      PrintExpr(expr, 0, false, isRightmost, isFollowedBySemicolon, -1);
    }

    /// <summary>
    /// An indent of -1 means print the entire expression on one line.
    /// </summary>
    public void PrintExpression(Expression expr, bool isFollowedBySemicolon, int indent) {
      Contract.Requires(expr != null);
      PrintExpr(expr, 0, false, true, isFollowedBySemicolon, indent);
    }

    public void PrintExpression(Expression expr, bool isFollowedBySemicolon, string keyword) {
      Contract.Requires(expr != null);
      PrintExpr(expr, 0, false, true, isFollowedBySemicolon, -1, keyword);
    }

    private bool ParensNeeded(int opBindingStrength, int contextBindingStrength, bool fragileContext) {
      return opBindingStrength < contextBindingStrength ||
             (fragileContext && opBindingStrength == contextBindingStrength);
    }

    /// <summary>
    /// An indent of -1 means print the entire expression on one line.
    /// </summary>
    void PrintExpr(Expression expr, int contextBindingStrength, bool fragileContext, bool isRightmost, bool isFollowedBySemicolon, int indent, string keyword = null, int resolv_count = 2) {
      Contract.Requires(-1 <= indent);
      Contract.Requires(expr != null);

      /* When debugging:
      if (resolv_count > 0 && expr.Resolved != null) {
        PrintExpr(expr.Resolved, contextBindingStrength, fragileContext, isRightmost, isFollowedBySemicolon, indent, resolv_count - 1);
        return;
      }
      */

      if (expr is StaticReceiverExpr) {
        StaticReceiverExpr e = (StaticReceiverExpr)expr;
        wr.Write(e.Type);
      } else if (expr is LiteralExpr) {
        LiteralExpr e = (LiteralExpr)expr;
        if (e.Value == null) {
          wr.Write("null");
        } else if (e.Value is bool) {
          wr.Write((bool)e.Value ? "true" : "false");
        } else if (e is CharLiteralExpr) {
          wr.Write("'{0}'", (string)e.Value);
        } else if (e is StringLiteralExpr) {
          var str = (StringLiteralExpr)e;
          wr.Write("{0}\"{1}\"", str.IsVerbatim ? "@" : "", (string)e.Value);
        } else if (e.Value is BaseTypes.BigDec) {
          BaseTypes.BigDec dec = (BaseTypes.BigDec)e.Value;
          wr.Write((dec.Mantissa >= 0) ? "" : "-");
          string s = BigInteger.Abs(dec.Mantissa).ToString();
          int digits = s.Length;
          if (dec.Exponent >= 0) {
            wr.Write("{0}{1}.0", s, new string('0', dec.Exponent));
          } else {
            int exp = -dec.Exponent;
            if (exp < digits) {
              int intDigits = digits - exp;
              int fracDigits = digits - intDigits;
              wr.Write("{0}.{1}", s.Substring(0, intDigits), s.Substring(intDigits, fracDigits));
            } else {
              int fracDigits = digits;
              wr.Write("0.{0}{1}", new string('0', exp - fracDigits), s.Substring(0, fracDigits));
            }
          }
        } else {
          wr.Write((BigInteger)e.Value);
        }

      } else if (expr is ThisExpr) {
        wr.Write("this");

      } else if (expr is IdentifierExpr) {
        wr.Write(((IdentifierExpr)expr).Name);

      } else if (expr is DatatypeValue) {
        var dtv = (DatatypeValue)expr;
        bool printParens;
        if (dtv.MemberName.StartsWith(BuiltIns.TupleTypeCtorNamePrefix)) {
          // we're looking at a tuple, whose printed constructor name is essentially the empty string
          printParens = true;
        } else {
          var typeArgs = "";
          if (dtv.InferredTypeArgs != null && dtv.InferredTypeArgs.Count != 0) {
            typeArgs = $"<{string.Join(",", dtv.InferredTypeArgs.ConvertAll(ty => ty.ToString()))}>";
          }
          wr.Write("{0}{1}.{2}", dtv.DatatypeName, typeArgs, dtv.MemberName);
          printParens = dtv.Arguments.Count != 0;
        }
        if (printParens) {
          PrintActualArguments(dtv.Bindings, null, null);
        }

      } else if (expr is DisplayExpression) {
        DisplayExpression e = (DisplayExpression)expr;
        if (e is MultiSetDisplayExpr) {
          wr.Write("multiset");
        } else if (e is SetDisplayExpr && !((SetDisplayExpr)e).Finite) {
          wr.Write("iset");
        }
        wr.Write(e is SetDisplayExpr || e is MultiSetDisplayExpr ? "{" : "[");
        PrintExpressionList(e.Elements, false);
        wr.Write(e is SetDisplayExpr || e is MultiSetDisplayExpr ? "}" : "]");

      } else if (expr is MapDisplayExpr) {
        MapDisplayExpr e = (MapDisplayExpr)expr;
        wr.Write(e.Finite ? "map" : "imap");
        wr.Write("[");
        PrintExpressionPairList(e.Elements);
        wr.Write("]");

      } else if (expr is NameSegment) {
        var e = (NameSegment)expr;
        wr.Write(e.Name);
        if (e.OptTypeArguments != null) {
          PrintTypeInstantiation(e.OptTypeArguments);
        }

      } else if (expr is ExprDotName) {
        var e = (ExprDotName)expr;
        // determine if parens are needed
        int opBindingStrength = 0x90;
        bool parensNeeded = !e.Lhs.IsImplicit && // KRML: I think that this never holds
          ParensNeeded(opBindingStrength, contextBindingStrength, fragileContext);

        if (parensNeeded) { wr.Write("("); }
        if (!e.Lhs.IsImplicit) {
          PrintExpr(e.Lhs, opBindingStrength, false, false, !parensNeeded && isFollowedBySemicolon, -1, keyword);
          if (e.Lhs.Type is Resolver_IdentifierExpr.ResolverType_Type) {
            Contract.Assert(e.Lhs is NameSegment || e.Lhs is ExprDotName);  // these are the only expressions whose .Type can be ResolverType_Type
            if (options.DafnyPrintResolvedFile != null && options.PrintMode == PrintModes.Everything) {
              // The printing of e.Lhs printed the type arguments only if they were given explicitly in the input.
              var optionalTypeArgs = e.Lhs is NameSegment ns ? ns.OptTypeArguments : ((ExprDotName)e.Lhs).OptTypeArguments;
              if (optionalTypeArgs == null && e.Lhs.Resolved is Resolver_IdentifierExpr ri) {
                PrintTypeInstantiation(ri.TypeArgs);
              }
            }
          }
          wr.Write(".");
        }
        wr.Write(e.SuffixName);
        PrintTypeInstantiation(e.OptTypeArguments);
        if (parensNeeded) { wr.Write(")"); }

      } else if (expr is ApplySuffix) {
        var e = (ApplySuffix)expr;
        // determine if parens are needed
        int opBindingStrength = 0x90;
        bool parensNeeded = !e.Lhs.IsImplicit &&  // KRML: I think that this never holds
          ParensNeeded(opBindingStrength, contextBindingStrength, fragileContext);

        if (parensNeeded) { wr.Write("("); }
        if (ParensMayMatter(e.Lhs)) {
          wr.Write("(");
          PrintExpression(e.Lhs, false);
          wr.Write(")");
        } else {
          PrintExpr(e.Lhs, opBindingStrength, false, false, !parensNeeded && isFollowedBySemicolon, -1, keyword);
        }
        string name = e.Lhs is NameSegment ? ((NameSegment)e.Lhs).Name : e.Lhs is ExprDotName ? ((ExprDotName)e.Lhs).SuffixName : null;
        PrintActualArguments(e.Bindings, name, e.AtTok);
        if (parensNeeded) { wr.Write(")"); }

      } else if (expr is MemberSelectExpr) {
        MemberSelectExpr e = (MemberSelectExpr)expr;
        // determine if parens are needed
        int opBindingStrength = 0x90;
        bool parensNeeded = !e.Obj.IsImplicit &&
          ParensNeeded(opBindingStrength, contextBindingStrength, fragileContext);

        if (parensNeeded) { wr.Write("("); }
        if (!(e.Obj.IsImplicit)) {
          PrintExpr(e.Obj, opBindingStrength, false, false, !parensNeeded && isFollowedBySemicolon, -1, keyword);
          wr.Write(".");
        }
        wr.Write(e.MemberName);
        if (parensNeeded) { wr.Write(")"); }

      } else if (expr is SeqSelectExpr) {
        SeqSelectExpr e = (SeqSelectExpr)expr;
        // determine if parens are needed
        int opBindingStrength = 0x90;
        bool parensNeeded = ParensNeeded(opBindingStrength, contextBindingStrength, fragileContext);

        if (parensNeeded) { wr.Write("("); }
        PrintExpr(e.Seq, opBindingStrength, false, false, !parensNeeded && isFollowedBySemicolon, indent, keyword);
        wr.Write("[");
        if (e.SelectOne) {
          Contract.Assert(e.E0 != null);
          PrintExpression(e.E0, false);
        } else {
          if (e.E0 != null) {
            PrintExpression(e.E0, false);
          }
          wr.Write(e.E0 != null && e.E1 != null ? " .. " : "..");
          if (e.E1 != null) {
            PrintExpression(e.E1, false);
          }
        }
        wr.Write("]");
        if (parensNeeded) { wr.Write(")"); }

      } else if (expr is MultiSelectExpr) {
        MultiSelectExpr e = (MultiSelectExpr)expr;
        // determine if parens are needed
        int opBindingStrength = 0x90;
        bool parensNeeded = ParensNeeded(opBindingStrength, contextBindingStrength, fragileContext);

        if (parensNeeded) { wr.Write("("); }
        PrintExpr(e.Array, opBindingStrength, false, false, !parensNeeded && isFollowedBySemicolon, indent, keyword);
        string prefix = "[";
        foreach (Expression idx in e.Indices) {
          Contract.Assert(idx != null);
          wr.Write(prefix);
          PrintExpression(idx, false);
          prefix = ", ";
        }
        wr.Write("]");
        if (parensNeeded) { wr.Write(")"); }

      } else if (expr is SeqUpdateExpr) {
        SeqUpdateExpr e = (SeqUpdateExpr)expr;
        // determine if parens are needed
        int opBindingStrength = 0x90;
        bool parensNeeded = ParensNeeded(opBindingStrength, contextBindingStrength, fragileContext);

        if (parensNeeded) { wr.Write("("); }
        PrintExpr(e.Seq, opBindingStrength, false, false, !parensNeeded && isFollowedBySemicolon, indent, keyword);
        wr.Write("[");
        PrintExpression(e.Index, false);
        wr.Write(" := ");
        PrintExpression(e.Value, false);
        wr.Write("]");
        if (parensNeeded) { wr.Write(")"); }
      } else if (expr is DatatypeUpdateExpr) {
        var e = (DatatypeUpdateExpr)expr;
        // determine if parens are needed
        int opBindingStrength = 0x90;
        bool parensNeeded = ParensNeeded(opBindingStrength, contextBindingStrength, fragileContext);

        if (parensNeeded) { wr.Write("("); }
        PrintExpr(e.Root, opBindingStrength, false, false, !parensNeeded && isFollowedBySemicolon, indent, keyword);
        wr.Write(".(");
        var sep = "";
        foreach (var update in e.Updates) {
          wr.Write("{0}{1} := ", sep, update.Item2);
          PrintExpression(update.Item3, false);
          sep = ", ";
        }
        wr.Write(")");
        if (options.DafnyPrintResolvedFile != null && options.PrintMode == PrintModes.Everything) {
          if (e.ResolvedExpression != null) {
            wr.Write("/*");
            PrintExpression(e.ResolvedExpression, false);
            wr.Write("*/");
          }
        }
        if (parensNeeded) { wr.Write(")"); }

      } else if (expr is ApplyExpr) {
        var e = (ApplyExpr)expr;
        // determine if parens are needed
        int opBindingStrength = 0x90;
        bool parensNeeded = ParensNeeded(opBindingStrength, contextBindingStrength, fragileContext);

        if (parensNeeded) { wr.Write("("); }

        PrintExpr(e.Function, opBindingStrength, false, false, !parensNeeded && isFollowedBySemicolon, -1, keyword);
        wr.Write("(");
        PrintExpressionList(e.Args, false);
        wr.Write(")");

        if (parensNeeded) { wr.Write(")"); }

      } else if (expr is FunctionCallExpr) {
        var e = (FunctionCallExpr)expr;
        // determine if parens are needed
        int opBindingStrength = 0x90;
        bool parensNeeded = !(e.Receiver.IsImplicit) &&
          ParensNeeded(opBindingStrength, contextBindingStrength, fragileContext);

        if (parensNeeded) { wr.Write("("); }
        if (!e.Receiver.IsImplicit) {
          PrintExpr(e.Receiver, opBindingStrength, false, false, !parensNeeded && isFollowedBySemicolon, -1, keyword);
          wr.Write(".");
        }
        wr.Write(e.Name);
        /* When debugging, this is nice to have:
        if (e.TypeArgumentSubstitutions.Count > 0) {
          wr.Write("[");
          wr.Write(Util.Comma(",", e.TypeArgumentSubstitutions, kv => kv.Key.FullName() + "->" + kv.Value));
          wr.Write("]");
        }
        */
        if (e.OpenParen == null && e.Args.Count == 0) {
        } else {
          PrintActualArguments(e.Bindings, e.Name, null);
        }
        if (parensNeeded) { wr.Write(")"); }

      } else if (expr is SeqConstructionExpr) {
        var e = (SeqConstructionExpr)expr;
        wr.Write("seq");
        if (e.ExplicitElementType != null) {
          wr.Write("<{0}>", e.ExplicitElementType);
        }
        wr.Write("(");
        PrintExpression(e.N, false);
        wr.Write(", ");
        PrintExpression(e.Initializer, false);
        wr.Write(")");

      } else if (expr is MultiSetFormingExpr) {
        wr.Write("multiset(");
        PrintExpression(((MultiSetFormingExpr)expr).E, false);
        wr.Write(")");

      } else if (expr is OldExpr) {
        var e = (OldExpr)expr;
        wr.Write("old");
        if (e.At != null) {
          wr.Write("@{0}", e.At);
        }
        wr.Write("(");
        PrintExpression(e.E, false);
        wr.Write(")");

      } else if (expr is UnchangedExpr) {
        var e = (UnchangedExpr)expr;
        wr.Write("unchanged");
        if (e.At != null) {
          wr.Write("@{0}", e.At);
        }
        wr.Write("(");
        PrintFrameExpressionList(e.Frame);
        wr.Write(")");

      } else if (expr is FreshExpr) {
        var e = (FreshExpr)expr;
        var label = e.At;
        wr.Write("fresh{0}(", label == null ? "" : "@" + label);
        PrintExpression(e.E, false);
        wr.Write(")");

      } else if (expr is UnaryOpExpr) {
        var e = (UnaryOpExpr)expr;
        if (e.Op == UnaryOpExpr.Opcode.Cardinality) {
          wr.Write("|");
          PrintExpression(e.E, false);
          wr.Write("|");
        } else if (e.Op == UnaryOpExpr.Opcode.Allocated) {
          wr.Write("allocated(");
          PrintExpression(e.E, false);
          wr.Write(")");
        } else if (e.Op == UnaryOpExpr.Opcode.Lit) {
          wr.Write("Lit(");
          PrintExpression(e.E, false);
          wr.Write(")");
        } else {
          Contract.Assert(e.Op != UnaryOpExpr.Opcode.Fresh); // this is handled is "is FreshExpr" case above
          // Prefix operator.
          // determine if parens are needed
          string op;
          int opBindingStrength;
          switch (e.Op) {
            case UnaryOpExpr.Opcode.Not:
              op = "!"; opBindingStrength = 0x80; break;
            default:
              Contract.Assert(false); throw new cce.UnreachableException();  // unexpected unary opcode
          }
          bool parensNeeded = ParensNeeded(opBindingStrength, contextBindingStrength, fragileContext);

          if (parensNeeded) { wr.Write("("); }
          wr.Write(op);
          PrintExpr(e.E, opBindingStrength, false, parensNeeded || isRightmost, !parensNeeded && isFollowedBySemicolon, -1, keyword);
          if (parensNeeded) { wr.Write(")"); }
        }

      } else if (expr is TypeUnaryExpr) {
        var e = (TypeUnaryExpr)expr;
        int opBindingStrength = 0x70;
        bool parensNeeded = ParensNeeded(opBindingStrength, contextBindingStrength, fragileContext);

        if (parensNeeded) { wr.Write("("); }
        PrintExpr(e.E, opBindingStrength, false, false, !parensNeeded && isFollowedBySemicolon, -1, keyword);
        Contract.Assert(e is ConversionExpr || e is TypeTestExpr);
        wr.Write(e is ConversionExpr ? " as " : " is ");
        PrintType(e.ToType);
        if (parensNeeded) { wr.Write(")"); }

      } else if (expr is BinaryExpr) {
        var e = (BinaryExpr)expr;
        // determine if parens are needed
        int opBindingStrength;
        bool fragileLeftContext = false;  // false means "allow same binding power on left without parens"
        bool fragileRightContext = false;  // false means "allow same binding power on right without parens"
        switch (e.Op) {
          case BinaryExpr.Opcode.LeftShift:
          case BinaryExpr.Opcode.RightShift:
            opBindingStrength = 0x48; fragileRightContext = true; break;
          case BinaryExpr.Opcode.Add: {
              opBindingStrength = 0x40;
              var t1 = e.E1.Type;
              fragileRightContext = t1 == null || !(t1.IsIntegerType || t1.IsRealType || t1.IsBigOrdinalType || t1.IsBitVectorType);
              break;
            }
          case BinaryExpr.Opcode.Sub:
            opBindingStrength = 0x40; fragileRightContext = true; break;
          case BinaryExpr.Opcode.Mul: {
              opBindingStrength = 0x50;
              var t1 = e.E1.Type;
              fragileRightContext = t1 == null || !(t1.IsIntegerType || t1.IsRealType || t1.IsBigOrdinalType || t1.IsBitVectorType);
              break;
            }
          case BinaryExpr.Opcode.Div:
          case BinaryExpr.Opcode.Mod:
            opBindingStrength = 0x50; fragileRightContext = true; break;
          case BinaryExpr.Opcode.BitwiseAnd:
            opBindingStrength = 0x60; break;
          case BinaryExpr.Opcode.BitwiseOr:
            opBindingStrength = 0x61; break;
          case BinaryExpr.Opcode.BitwiseXor:
            opBindingStrength = 0x62; break;
          case BinaryExpr.Opcode.Eq:
          case BinaryExpr.Opcode.Neq:
          case BinaryExpr.Opcode.Gt:
          case BinaryExpr.Opcode.Ge:
          case BinaryExpr.Opcode.Lt:
          case BinaryExpr.Opcode.Le:
          case BinaryExpr.Opcode.Disjoint:
          case BinaryExpr.Opcode.In:
          case BinaryExpr.Opcode.NotIn:
            opBindingStrength = 0x30; fragileLeftContext = fragileRightContext = true; break;
          case BinaryExpr.Opcode.And:
            opBindingStrength = 0x20; break;
          case BinaryExpr.Opcode.Or:
            opBindingStrength = 0x21; break;
          case BinaryExpr.Opcode.Imp:
            opBindingStrength = 0x10; fragileLeftContext = true; break;
          case BinaryExpr.Opcode.Exp:
            opBindingStrength = 0x11; fragileRightContext = true; break;
          case BinaryExpr.Opcode.Iff:
            opBindingStrength = 0x08; break;
          default:
            Contract.Assert(false); throw new cce.UnreachableException();  // unexpected binary operator
        }
        int opBS = opBindingStrength & 0xF8;
        int ctxtBS = contextBindingStrength & 0xF8;
        bool parensNeeded = opBS < ctxtBS ||
          (opBS == ctxtBS && (opBindingStrength != contextBindingStrength || fragileContext));

        string op = BinaryExpr.OpcodeString(e.Op);
        if (parensNeeded) { wr.Write("("); }
        var sem = !parensNeeded && isFollowedBySemicolon;
        if (0 <= indent && e.Op == BinaryExpr.Opcode.And) {
          PrintExpr(e.E0, opBindingStrength, fragileLeftContext, false, sem, indent, keyword);
          wr.WriteLine(" {0}", op);
          Indent(indent);
          PrintExpr(e.E1, opBindingStrength, fragileRightContext, parensNeeded || isRightmost, sem, indent, keyword);
        } else if (0 <= indent && e.Op == BinaryExpr.Opcode.Imp) {
          PrintExpr(e.E0, opBindingStrength, fragileLeftContext, false, sem, indent, keyword);
          wr.WriteLine(" {0}", op);
          int ind = indent + IndentAmount;
          Indent(ind);
          PrintExpr(e.E1, opBindingStrength, fragileRightContext, parensNeeded || isRightmost, sem, ind, keyword);
        } else if (0 <= indent && e.Op == BinaryExpr.Opcode.Exp) {
          PrintExpr(e.E1, opBindingStrength, fragileLeftContext, false, sem, indent, keyword);
          wr.WriteLine(" {0}", op);
          int ind = indent + IndentAmount;
          Indent(ind);
          PrintExpr(e.E0, opBindingStrength, fragileRightContext, parensNeeded || isRightmost, sem, ind, keyword);
        } else if (e.Op == BinaryExpr.Opcode.Exp) {
          PrintExpr(e.E1, opBindingStrength, fragileLeftContext, false, sem, -1, keyword);
          wr.Write(" {0} ", op);
          PrintExpr(e.E0, opBindingStrength, fragileRightContext, parensNeeded || isRightmost, sem, -1, keyword);
        } else {
          PrintExpr(e.E0, opBindingStrength, fragileLeftContext, false, sem, -1, keyword);
          wr.Write(" {0} ", op);
          PrintExpr(e.E1, opBindingStrength, fragileRightContext, parensNeeded || isRightmost, sem, -1, keyword);
        }
        if (parensNeeded) { wr.Write(")"); }

      } else if (expr is TernaryExpr) {
        var e = (TernaryExpr)expr;
        switch (e.Op) {
          case TernaryExpr.Opcode.PrefixEqOp:
          case TernaryExpr.Opcode.PrefixNeqOp:
            var opBindingStrength = 0x30;
            var fragileLeftContext = true;
            var fragileRightContext = true;

            int opBS = opBindingStrength & 0xF8;
            int ctxtBS = contextBindingStrength & 0xF8;
            bool parensNeeded = opBS < ctxtBS ||
              (opBS == ctxtBS && (opBindingStrength != contextBindingStrength || fragileContext));

            if (parensNeeded) { wr.Write("("); }
            var sem = !parensNeeded && isFollowedBySemicolon;
            PrintExpr(e.E1, opBindingStrength, fragileLeftContext, false, sem, -1, keyword);
            wr.Write(" {0}#[", e.Op == TernaryExpr.Opcode.PrefixEqOp ? "==" : "!=");
            PrintExpression(e.E0, false);
            wr.Write("] ");
            PrintExpr(e.E2, opBindingStrength, fragileRightContext, parensNeeded || isRightmost, sem, -1, keyword);
            if (parensNeeded) { wr.Write(")"); }
            break;
          default:
            Contract.Assert(false);  // unexpected ternary operator
            break;
        }

      } else if (expr is ChainingExpression) {
        var e = (ChainingExpression)expr;
        // determine if parens are needed
        int opBindingStrength = 0x30;
        int opBS = opBindingStrength & 0xF8;
        int ctxtBS = contextBindingStrength & 0xF8;
        bool parensNeeded = opBS < ctxtBS ||
          (opBS == ctxtBS && (opBindingStrength != contextBindingStrength || fragileContext));

        if (parensNeeded) { wr.Write("("); }
        var sem = !parensNeeded && isFollowedBySemicolon;
        PrintExpr(e.Operands[0], opBindingStrength, true, false, sem, -1, keyword);
        for (int i = 0; i < e.Operators.Count; i++) {
          string op = BinaryExpr.OpcodeString(e.Operators[i]);
          if (e.PrefixLimits[i] == null) {
            wr.Write(" {0} ", op);
          } else {
            wr.Write(" {0}#[", op);
            PrintExpression(e.PrefixLimits[i], false);
            wr.Write("] ");
          }
          PrintExpr(e.Operands[i + 1], opBindingStrength, true, i == e.Operators.Count - 1 && (parensNeeded || isRightmost), sem, -1, keyword);
        }
        if (parensNeeded) { wr.Write(")"); }

      } else if (expr is LetExpr) {
        var e = (LetExpr)expr;
        bool parensNeeded = !isRightmost;
        if (parensNeeded) { wr.Write("("); }
        if (e.tok is AutoGeneratedToken) {
          wr.Write("/* ");
        }
        if (e.LHSs.Exists(lhs => lhs != null && lhs.Var != null && lhs.Var.IsGhost)) { wr.Write("ghost "); }
        wr.Write("var ");
        string sep = "";
        foreach (var lhs in e.LHSs) {
          wr.Write(sep);
          PrintCasePattern(lhs);
          sep = ", ";
        }
        if (e.Exact) {
          wr.Write(" := ");
        } else {
          PrintAttributes(e.Attributes);
          wr.Write(" :| ");
        }
        PrintExpressionList(e.RHSs, true);
        wr.Write("; ");
        if (e.tok is AutoGeneratedToken) {
          wr.Write("*/ ");
        }
        PrintExpression(e.Body, !parensNeeded && isFollowedBySemicolon);
        if (parensNeeded) { wr.Write(")"); }

      } else if (expr is LetOrFailExpr) {
        // TODO should we also print the desugared version?
        // If so, should we insert newlines?
        var e = (LetOrFailExpr)expr;
        bool parensNeeded = !isRightmost;
        if (parensNeeded) { wr.Write("("); }
        if (e.Lhs != null) {
          if (e.Lhs.Var != null && e.Lhs.Var.IsGhost) { wr.Write("ghost "); }
          wr.Write("var ");
          PrintCasePattern(e.Lhs);
          wr.Write(" :- ");
        }
        PrintExpression(e.Rhs, true);
        wr.Write("; ");
        PrintExpression(e.Body, !parensNeeded && isFollowedBySemicolon);
        if (parensNeeded) { wr.Write(")"); }

      } else if (expr is QuantifierExpr) {
        QuantifierExpr e = (QuantifierExpr)expr;

        if (e.SplitQuantifier != null) {
          PrintExpr(e.SplitQuantifierExpression, contextBindingStrength, fragileContext, isRightmost, isFollowedBySemicolon, indent, keyword, resolv_count);
          return;
        }

        bool parensNeeded = !isRightmost;
        if (parensNeeded) { wr.Write("("); }
        wr.Write(e is ForallExpr ? "forall" : "exists");
        wr.Write(" ");
        PrintQuantifierDomain(e.BoundVars, e.Attributes, e.Range);
        if (keyword == null) {
          wr.Write(" :: ");
        } else {
          wr.WriteLine();
          wr.Write(keyword);
        }
        if (0 <= indent) {
          int ind = indent + IndentAmount;
          wr.WriteLine();
          Indent(ind);
          PrintExpression(e.Term, !parensNeeded && isFollowedBySemicolon, ind);
        } else {
          PrintExpression(e.Term, !parensNeeded && isFollowedBySemicolon);
        }
        if (parensNeeded) { wr.Write(")"); }

      } else if (expr is SetComprehension) {
        var e = (SetComprehension)expr;
        bool parensNeeded = !isRightmost;
        if (parensNeeded) { wr.Write("("); }
        if (e.Finite) {
          wr.Write("set ");
        } else {
          wr.Write("iset ");
        }
        string sep = "";
        foreach (BoundVar bv in e.BoundVars) {
          wr.Write("{0}{1}", sep, bv.DisplayName);
          sep = ", ";
          PrintType(": ", bv.Type);
        }
        PrintAttributes(e.Attributes);
        wr.Write(" | ");
        PrintExpression(e.Range, !parensNeeded && isFollowedBySemicolon);
        if (!e.TermIsImplicit) {
          wr.Write(" :: ");
          PrintExpression(e.Term, !parensNeeded && isFollowedBySemicolon);
        }
        if (parensNeeded) { wr.Write(")"); }

      } else if (expr is MapComprehension) {
        var e = (MapComprehension)expr;
        bool parensNeeded = !isRightmost;
        if (parensNeeded) { wr.Write("("); }
        wr.Write(e.Finite ? "map " : "imap ");
        string sep = "";
        foreach (BoundVar bv in e.BoundVars) {
          wr.Write("{0}{1}", sep, bv.DisplayName);
          sep = ", ";
          PrintType(": ", bv.Type);
        }
        PrintAttributes(e.Attributes);
        wr.Write(" | ");
        PrintExpression(e.Range, false);
        wr.Write(" :: ");
        if (e.TermLeft != null) {
          PrintExpression(e.TermLeft, false);
          wr.Write(" := ");
        }
        PrintExpression(e.Term, !parensNeeded && isFollowedBySemicolon);
        if (parensNeeded) { wr.Write(")"); }

      } else if (expr is LambdaExpr) {
        var e = (LambdaExpr)expr;
        bool parensNeeded = !isRightmost;
        if (parensNeeded) { wr.Write("("); }
        var skipSignatureParens = e.BoundVars.Count == 1 && !ShowType(e.BoundVars[0].Type);
        if (!skipSignatureParens) { wr.Write("("); }
        wr.Write(Util.Comma(e.BoundVars, bv => bv.DisplayName + (ShowType(bv.Type) ? ": " + bv.Type : "")));
        if (!skipSignatureParens) { wr.Write(")"); }
        if (e.Range != null) {
          wr.Write(" requires ");
          PrintExpression(e.Range, false);
        }
        var readsPrefix = " reads ";
        foreach (var read in e.Reads) {
          wr.Write(readsPrefix);
          PrintExpression(read.E, false);
          readsPrefix = ", ";
        }
        wr.Write(" => ");
        PrintExpression(e.Term, isFollowedBySemicolon);
        if (parensNeeded) { wr.Write(")"); }

      } else if (expr is WildcardExpr) {
        wr.Write("*");

      } else if (expr is StmtExpr) {
        var e = (StmtExpr)expr;
        bool parensNeeded;
        if (e.S is AssertStmt || e.S is ExpectStmt || e.S is AssumeStmt || e.S is CalcStmt) {
          parensNeeded = !isRightmost;
        } else {
          parensNeeded = !isRightmost || isFollowedBySemicolon;
        }
        if (parensNeeded) { wr.Write("("); }
        int ind = indent < 0 ? IndentAmount : indent;  // if the expression was to be printed on one line, instead print the .S part at indentation IndentAmount (not pretty, but something)
        PrintStatement(e.S, ind);
        wr.Write(" ");
        PrintExpression(e.E, !parensNeeded && isFollowedBySemicolon);
        if (parensNeeded) { wr.Write(")"); }

      } else if (expr is ITEExpr) {
        ITEExpr ite = (ITEExpr)expr;
        bool parensNeeded = !isRightmost;
        if (parensNeeded) { wr.Write("("); }
        wr.Write("if ");
        PrintExpression(ite.Test, false);
        wr.Write(" then ");
        PrintExpression(ite.Thn, false);
        wr.Write(" else ");
        PrintExpression(ite.Els, !parensNeeded && isFollowedBySemicolon);
        if (parensNeeded) { wr.Write(")"); }

      } else if (expr is ParensExpression) {
        var e = (ParensExpression)expr;
        // printing of parentheses is done optimally, not according to the parentheses in the given program
        PrintExpr(e.E, contextBindingStrength, fragileContext, isRightmost, isFollowedBySemicolon, indent, keyword);

      } else if (expr is NegationExpression) {
        var e = (NegationExpression)expr;
        string op = "-";
        int opBindingStrength = 0x80;
        bool parensNeeded = ParensNeeded(opBindingStrength, contextBindingStrength, fragileContext);

        if (parensNeeded) { wr.Write("("); }
        wr.Write(op);
        PrintExpr(e.E, opBindingStrength, false, parensNeeded || isRightmost, !parensNeeded && isFollowedBySemicolon, -1, keyword);
        if (parensNeeded) { wr.Write(")"); }
      } else if (expr is NestedMatchExpr) {
        var e = (NestedMatchExpr)expr;
        var parensNeeded = !isRightmost && !e.UsesOptionalBraces;
        if (parensNeeded) { wr.Write("("); }
        wr.Write("match ");
        PrintExpression(e.Source, isRightmost && e.Cases.Count == 0, !parensNeeded && isFollowedBySemicolon);
        if (e.UsesOptionalBraces) { wr.Write(" {"); }
        int i = 0;
        foreach (var mc in e.Cases) {
          bool isLastCase = i == e.Cases.Count - 1;
          wr.Write(" case");
          PrintAttributes(mc.Attributes);
          wr.Write(" ");
          PrintExtendedPattern(mc.Pat);
          wr.Write(" => ");
          PrintExpression(mc.Body, isRightmost && isLastCase, !parensNeeded && isFollowedBySemicolon);
          i++;
        }
        if (e.UsesOptionalBraces) { wr.Write(" }"); } else if (parensNeeded) { wr.Write(")"); }
        // }
      } else if (expr is MatchExpr) {
        var e = (MatchExpr)expr;
        if (options.DafnyPrintResolvedFile == null && e.OrigUnresolved != null) {
          PrintExpr(e.OrigUnresolved, contextBindingStrength, fragileContext, isRightmost, isFollowedBySemicolon, indent);
        } else {
          var parensNeeded = !isRightmost && !e.UsesOptionalBraces;
          if (parensNeeded) { wr.Write("("); }
          wr.Write("match ");
          PrintExpression(e.Source, isRightmost && e.Cases.Count == 0, !parensNeeded && isFollowedBySemicolon);
          if (e.UsesOptionalBraces) { wr.Write(" {"); }
          int i = 0;
          foreach (var mc in e.Cases) {
            bool isLastCase = i == e.Cases.Count - 1;
            wr.Write(" case {0}", mc.Ctor.Name);
            PrintMatchCaseArgument(mc);
            wr.Write(" => ");
            PrintExpression(mc.Body, isRightmost && isLastCase, !parensNeeded && isFollowedBySemicolon);
            i++;
          }
          if (e.UsesOptionalBraces) {
            wr.Write(" }");
          } else if (parensNeeded) {
            wr.Write(")");
          }
        }

      } else if (expr is DefaultValueExpression) {
        var e = (DefaultValueExpression)expr;
        // DefaultValueExpression's are introduced during resolution, so we expect .Resolved to be non-null
        Contract.Assert(e.WasResolved());
        Contract.Assert(e.Resolved != null);
        PrintExpr(e.Resolved, contextBindingStrength, fragileContext, isRightmost, isFollowedBySemicolon, indent, keyword);

      } else if (expr is BoxingCastExpr) {
        // this is not expected for a parsed program, but we may be called for /trace purposes in the translator
        var e = (BoxingCastExpr)expr;
        PrintExpr(e.E, contextBindingStrength, fragileContext, isRightmost, isFollowedBySemicolon, indent, keyword);
      } else if (expr is Translator.BoogieWrapper) {
        wr.Write("[BoogieWrapper]");  // this is somewhat unexpected, but we can get here if the /trace switch is used, so it seems best to cover this case here
      } else if (expr is Translator.BoogieFunctionCall) {
        wr.Write("[BoogieFunctionCall]");  // this prevents debugger watch window crash
      } else if (expr is Resolver_IdentifierExpr) {
        wr.Write("[Resolver_IdentifierExpr]");  // we can get here in the middle of a debugging session
      } else {
        Contract.Assert(false); throw new cce.UnreachableException();  // unexpected expression
      }
    }

    bool ParensMayMatter(Expression expr) {
      Contract.Requires(expr != null);
      int parenPairs = 0;
      for (; expr is ParensExpression; parenPairs++) {
        expr = ((ParensExpression)expr).E;
      }
      // If the program were resolved, we could be more precise than the following (in particular, looking
      // to see if expr denotes a MemberSelectExpr of a member that is a Function.
      return parenPairs != 0 && (expr is NameSegment || expr is ExprDotName);
    }

    void PrintCasePattern<VT>(CasePattern<VT> pat)
      where VT : class, IVariable {
      Contract.Requires(pat != null);
      var v = pat.Var;
      if (v != null) {
        wr.Write(v.DisplayName);
        if (v.OptionalType is NonProxyType || options.DafnyPrintResolvedFile != null) {
          PrintType(": ", v.OptionalType);
        }
      } else {
        if (pat.Id.StartsWith(BuiltIns.TupleTypeCtorNamePrefix)) {
          Contract.Assert(pat.Arguments != null);
        } else {
          wr.Write(pat.Id);
        }
        if (pat.Arguments != null) {
          wr.Write("(");
          var sep = "";
          foreach (var arg in pat.Arguments) {
            wr.Write(sep);
            PrintCasePattern(arg);
            sep = ", ";
          }
          wr.Write(")");
        }
      }
    }

    // Main difference with .ToString is that tuple constructors are not printed.
    void PrintExtendedPattern(ExtendedPattern pat) {
      Contract.Requires(pat != null);
      switch (pat) {
        case IdPattern idPat:
          if (idPat.Id.StartsWith(BuiltIns.TupleTypeCtorNamePrefix)) {
          } else if (idPat.IsWildcardPattern) {
            // In case of the universal match pattern, print '_' instead of
            // its node identifier, otherwise the printed program becomes
            // syntactically incorrect.
            wr.Write("_");
            if (!idPat.IsWildcardExact) {
              wr.Write($" /* {idPat.Id} */");
            }
          } else {
            wr.Write(idPat.Id);
          }
          if (idPat.Arguments != null) {
            wr.Write("(");
            var sep = "";
            foreach (var arg in idPat.Arguments) {
              wr.Write(sep);
              PrintExtendedPattern(arg);
              sep = ", ";
            }
            wr.Write(")");
          } else if (options.DafnyPrintResolvedFile != null && idPat.ResolvedLit != null) {
            Contract.Assert(idPat.BoundVar == null && idPat.Ctor == null);
            wr.Write(" /*== ");
            PrintExpression(idPat.ResolvedLit, false);
            wr.Write("*/");
          } else if (ShowType(idPat.Type)) {
            wr.Write(": ");
            PrintType(idPat.Type);
          }
          break;
        case DisjunctivePattern dPat:
          var patSep = "";
          foreach (var arg in dPat.Alternatives) {
            wr.Write(patSep);
            PrintExtendedPattern(arg);
            patSep = " | ";
          }
          break;
        case LitPattern litPat:
          wr.Write(litPat.ToString());
          break;
      }
    }

    private void PrintQuantifierDomain(List<BoundVar> boundVars, Attributes attrs, Expression range) {
      Contract.Requires(boundVars != null);
      string sep = "";
      foreach (BoundVar bv in boundVars) {
        wr.Write("{0}{1}", sep, bv.DisplayName);
        PrintType(": ", bv.Type);
        sep = ", ";
      }
      PrintAttributes(attrs);
      if (range != null) {
        wr.Write(" | ");
        PrintExpression(range, false);
      }
    }

    void PrintActualArguments(ActualBindings bindings, string/*?*/ name, Bpl.IToken/*?*/ atLabel) {
      Contract.Requires(bindings != null);
      var i = 0;
      if (name != null && name.EndsWith("#")) {
        Contract.Assert(atLabel == null);
        Contract.Assert(1 <= bindings.ArgumentBindings.Count);
        Contract.Assert(bindings.ArgumentBindings[0].FormalParameterName == null);
        wr.Write("[");
        PrintExpression(bindings.ArgumentBindings[0].Actual, false);
        wr.Write("]");
        i++;
      } else if (atLabel != null) {
        wr.Write($"@{atLabel.val}");
      }
      wr.Write("(");
      string sep = "";
      if (options.DafnyPrintResolvedFile == null || !bindings.WasResolved) {
        for (; i < bindings.ArgumentBindings.Count; i++) {
          var binding = bindings.ArgumentBindings[i];
          wr.Write(sep);
          sep = ", ";
          if (binding.IsGhost) {
            wr.Write("ghost ");
          }
          if (binding.FormalParameterName != null) {
            wr.Write($"{binding.FormalParameterName.val} := ");
          }
          PrintExpression(binding.Actual, false);
        }
      } else {
        // print arguments after incorporating default parameters
        for (; i < bindings.Arguments.Count; i++) {
          var arg = bindings.Arguments[i];
          wr.Write(sep);
          sep = ", ";
          PrintExpression(arg, false);
        }
      }
      wr.Write(")");
    }

    void PrintBindings(ActualBindings bindings, bool isFollowedBySemicolon) {
      Contract.Requires(bindings != null);
      string sep = "";
      foreach (var binding in bindings.ArgumentBindings) {
        wr.Write(sep);
        sep = ", ";
        if (binding.FormalParameterName != null) {
          wr.Write($"{binding.FormalParameterName.val} := ");
        }
        PrintExpression(binding.Actual, isFollowedBySemicolon);
      }
    }

    void PrintExpressionList(List<Expression> exprs, bool isFollowedBySemicolon) {
      Contract.Requires(exprs != null);
      string sep = "";
      foreach (Expression e in exprs) {
        Contract.Assert(e != null);
        wr.Write(sep);
        sep = ", ";
        PrintExpression(e, isFollowedBySemicolon);
      }
    }
    void PrintExpressionPairList(List<ExpressionPair> exprs) {
      Contract.Requires(exprs != null);
      string sep = "";
      foreach (ExpressionPair p in exprs) {
        Contract.Assert(p != null);
        wr.Write(sep);
        sep = ", ";
        PrintExpression(p.A, false);
        wr.Write(" := ");
        PrintExpression(p.B, false);
      }
    }

    void PrintFrameExpressionList(List<FrameExpression/*!*/>/*!*/ fexprs) {
      Contract.Requires(fexprs != null);
      string sep = "";
      foreach (FrameExpression fe in fexprs) {
        Contract.Assert(fe != null);
        wr.Write(sep);
        sep = ", ";
        if (fe.E is ImplicitThisExpr) {
          Contract.Assert(fe.FieldName != null);
        } else {
          PrintExpression(fe.E, true);
        }
        if (fe.FieldName != null) {
          wr.Write("`{0}", fe.FieldName);
        }
      }
    }
  }
}<|MERGE_RESOLUTION|>--- conflicted
+++ resolved
@@ -346,33 +346,17 @@
             Indent(indent); PrintIteratorClass(iter, indent, fileBeingPrinted);
             Indent(indent); wr.WriteLine("---------- iterator members ----------*/");
           }
-
-<<<<<<< HEAD
-        } else if (d is ClassDecl) {
-          ClassDecl cl = (ClassDecl)d;
-          if (!cl.IsDefaultClass) {
-            if (i++ != 0) { wr.WriteLine(); }
-            PrintClass(cl, indent, fileBeingPrinted);
-          } else if (cl.Members.Count == 0) {
-            // Do nothing
-=======
         } else if (d is DefaultClassDecl defaultClassDecl) {
           if (defaultClassDecl.Members.Count == 0) {
             // print nothing
->>>>>>> 1643068f
           } else {
             if (i++ != 0) { wr.WriteLine(); }
             PrintMembers(defaultClassDecl.Members, indent, fileBeingPrinted);
           }
-<<<<<<< HEAD
-=======
-
         } else if (d is ClassLikeDecl) {
           var cl = (ClassLikeDecl)d;
           if (i++ != 0) { wr.WriteLine(); }
           PrintClass(cl, indent, fileBeingPrinted);
-
->>>>>>> 1643068f
         } else if (d is ValuetypeDecl) {
           var vtd = (ValuetypeDecl)d;
           if (i++ != 0) { wr.WriteLine(); }
