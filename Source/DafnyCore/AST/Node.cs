--- conflicted
+++ resolved
@@ -10,10 +10,7 @@
 
 public interface INode {
   RangeToken RangeToken { get; }
-<<<<<<< HEAD
-
-=======
->>>>>>> 29cd7feb
+  
   IToken Tok { get; }
 }
 
