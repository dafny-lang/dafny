--- conflicted
+++ resolved
@@ -12,91 +12,6 @@
   RangeToken RangeToken { get; }
 }
 
-<<<<<<< HEAD
-public abstract class TokenNode : Node {
-
-  public IToken tok = Token.NoToken;
-  [DebuggerBrowsable(DebuggerBrowsableState.Never)]
-  public IToken Tok {
-    get => tok;
-    set => tok = value;
-  }
-
-  protected RangeToken rangeToken = null;
-
-  // Contains tokens that did not make it in the AST but are part of the expression,
-  // Enables ranges to be correct.
-  // TODO: Re-add format tokens where needed until we put all the formatting to replace the tok of every expression
-  internal IToken[] FormatTokens = null;
-
-  public override RangeToken RangeToken {
-    get {
-      if (rangeToken == null) {
-
-        var startTok = tok;
-        var endTok = tok;
-
-        void UpdateStartEndToken(IToken token1) {
-          if (token1.Filename != tok.Filename) {
-            return;
-          }
-
-          if (token1.pos < startTok.pos) {
-            startTok = token1;
-          }
-
-          if (token1.pos + token1.val.Length > endTok.pos + endTok.val.Length) {
-            endTok = token1;
-          }
-        }
-
-        void UpdateStartEndTokRecursive(Node node) {
-          if (node is null) {
-            return;
-          }
-
-          if (node.RangeToken.Filename != tok.Filename || node is Expression { IsImplicit: true } ||
-              node is DefaultValueExpression) {
-            // Ignore any auto-generated expressions.
-          } else {
-            UpdateStartEndToken(node.StartToken);
-            UpdateStartEndToken(node.EndToken);
-          }
-        }
-
-        Children.Iter(UpdateStartEndTokRecursive);
-
-        if (FormatTokens != null) {
-          foreach (var token in FormatTokens) {
-            UpdateStartEndToken(token);
-          }
-        }
-
-        rangeToken = new RangeToken(startTok, endTok);
-      }
-
-      return rangeToken;
-    }
-    set => rangeToken = value;
-  }
-}
-
-public abstract class RangeNode : Node {
-  public IToken tok => RangeToken.StartToken;
-  public override RangeToken RangeToken { get; set; } // TODO remove set when TokenNode is gone.
-
-  protected RangeNode(Cloner cloner, RangeNode original) {
-    RangeToken = cloner.Tok(original.RangeToken);
-  }
-  
-  protected RangeNode(RangeToken rangeToken) {
-    RangeToken = rangeToken;
-  }
-}
-
-
-=======
->>>>>>> 7bdab6c9
 public abstract class Node : INode {
 
   public abstract IToken Tok { get; }
@@ -270,6 +185,10 @@
 }
 
 public abstract class RangeNode : Node {
+  public override IToken Tok => StartToken;
+  
+  public IToken tok => Tok;
+  
   public override RangeToken RangeToken { get; set; } // TODO remove set when TokenNode is gone.
 
   protected RangeNode(Cloner cloner, RangeNode original) {
