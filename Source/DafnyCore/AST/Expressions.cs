--- conflicted
+++ resolved
@@ -1651,13 +1651,8 @@
   }
 }
 
-<<<<<<< HEAD
-public class FunctionCallExpr : Expression {
+public class FunctionCallExpr : Expression, IHasUsages {
   public string Name;
-=======
-public class FunctionCallExpr : Expression, IHasUsages {
-  public readonly string Name;
->>>>>>> 2b091457
   public readonly Expression Receiver;
   public readonly IToken OpenParen;  // can be null if Args.Count == 0
   public readonly IToken CloseParen;
