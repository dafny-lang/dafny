using System.Collections.Generic;
using System.Diagnostics.Contracts;
using System.Numerics;
using System.Linq;

namespace Microsoft.Dafny;

public abstract class MemberDecl : Declaration {
  public abstract string WhatKind { get; }
  public virtual string WhatKindMentionGhost => (IsGhost ? "ghost " : "") + WhatKind;
  public readonly bool HasStaticKeyword;
  public virtual bool IsStatic {
    get {
      return HasStaticKeyword || (EnclosingClass is ClassDecl && ((ClassDecl)EnclosingClass).IsDefaultClass);
    }
  }
  protected readonly bool isGhost;
  public bool IsGhost { get { return isGhost; } }

  /// <summary>
  /// The term "instance independent" can be confusing. It means that the constant does not get its value in
  /// a constructor. (But the RHS of the const's declaration may mention "this".)
  /// </summary>
  public bool IsInstanceIndependentConstant => this is ConstantField cf && cf.Rhs != null;

  public TopLevelDecl EnclosingClass;  // filled in during resolution
  [FilledInDuringResolution] public MemberDecl RefinementBase;  // filled in during the pre-resolution refinement transformation; null if the member is new here
  [FilledInDuringResolution] public MemberDecl OverriddenMember;  // non-null if the member overrides a member in a parent trait
  public virtual bool IsOverrideThatAddsBody => OverriddenMember != null;

  /// <summary>
  /// Returns "true" if "this" is a (possibly transitive) override of "possiblyOverriddenMember".
  /// </summary>
  public bool Overrides(MemberDecl possiblyOverriddenMember) {
    Contract.Requires(possiblyOverriddenMember != null);
    for (var th = this; th != null; th = th.OverriddenMember) {
      if (th == possiblyOverriddenMember) {
        return true;
      }
    }
    return false;
  }

  public MemberDecl(IToken tok, string name, bool hasStaticKeyword, bool isGhost, Attributes attributes, bool isRefining)
    : base(tok, name, attributes, isRefining) {
    Contract.Requires(tok != null);
    Contract.Requires(name != null);
    HasStaticKeyword = hasStaticKeyword;
    this.isGhost = isGhost;
  }
  /// <summary>
  /// Returns className+"."+memberName.  Available only after resolution.
  /// </summary>
  public virtual string FullDafnyName {
    get {
      Contract.Requires(EnclosingClass != null);
      Contract.Ensures(Contract.Result<string>() != null);
      string n = EnclosingClass.FullDafnyName;
      return (n.Length == 0 ? n : (n + ".")) + Name;
    }
  }
  public virtual string FullName {
    get {
      Contract.Requires(EnclosingClass != null);
      Contract.Ensures(Contract.Result<string>() != null);

      return EnclosingClass.FullName + "." + Name;
    }
  }

  public override string SanitizedName =>
    (Name == EnclosingClass.Name ? "_" : "") + base.SanitizedName;

  public override string CompileName =>
    (Name == EnclosingClass.Name ? "_" : "") + base.CompileName;

  public virtual string FullSanitizedName {
    get {
      Contract.Requires(EnclosingClass != null);
      Contract.Ensures(Contract.Result<string>() != null);

      if (Name == "requires") {
        return Translator.Requires(((ArrowTypeDecl)EnclosingClass).Arity);
      } else if (Name == "reads") {
        return Translator.Reads(((ArrowTypeDecl)EnclosingClass).Arity);
      } else {
        return EnclosingClass.FullSanitizedName + "." + SanitizedName;
      }
    }
  }

  public virtual IEnumerable<Expression> SubExpressions => Enumerable.Empty<Expression>();
}

public class Field : MemberDecl {
  public override string WhatKind => "field";
  public readonly bool IsMutable;  // says whether or not the field can ever change values
  public readonly bool IsUserMutable;  // says whether or not code is allowed to assign to the field (IsUserMutable implies IsMutable)
  public readonly Type Type;
  [ContractInvariantMethod]
  void ObjectInvariant() {
    Contract.Invariant(Type != null);
    Contract.Invariant(!IsUserMutable || IsMutable);  // IsUserMutable ==> IsMutable
  }

  public override IEnumerable<INode> Children => Type.Nodes;

  public Field(IToken tok, string name, bool isGhost, Type type, Attributes attributes)
    : this(tok, name, false, isGhost, true, true, type, attributes) {
    Contract.Requires(tok != null);
    Contract.Requires(name != null);
    Contract.Requires(type != null);
  }

  public Field(IToken tok, string name, bool hasStaticKeyword, bool isGhost, bool isMutable, bool isUserMutable, Type type, Attributes attributes)
    : base(tok, name, hasStaticKeyword, isGhost, attributes, false) {
    Contract.Requires(tok != null);
    Contract.Requires(name != null);
    Contract.Requires(type != null);
    Contract.Requires(!isUserMutable || isMutable);
    IsMutable = isMutable;
    IsUserMutable = isUserMutable;
    Type = type;
  }
}

public class SpecialFunction : Function, ICodeContext, ICallable {
  readonly ModuleDefinition Module;
  public SpecialFunction(IToken tok, string name, ModuleDefinition module, bool hasStaticKeyword, bool isGhost,
    List<TypeParameter> typeArgs, List<Formal> formals, Type resultType,
    List<AttributedExpression> req, List<FrameExpression> reads, List<AttributedExpression> ens, Specification<Expression> decreases,
    Expression body, Attributes attributes, IToken signatureEllipsis)
    : base(tok, name, hasStaticKeyword, isGhost, typeArgs, formals, null, resultType, req, reads, ens, decreases, body, null, null, attributes, signatureEllipsis) {
    Module = module;
  }
  ModuleDefinition ICodeContext.EnclosingModule { get { return this.Module; } }
  string ICallable.NameRelativeToModule { get { return Name; } }
}

public class SpecialField : Field {
  public enum ID {
    UseIdParam,  // IdParam is a string
    ArrayLength,  // IdParam is null for .Length; IdParam is an int "x" for GetLength(x)
    ArrayLengthInt,  // same as ArrayLength, but produces int instead of BigInteger
    Floor,
    IsLimit,
    IsSucc,
    Offset,
    IsNat,
    Keys,
    Values,
    Items,
    Reads,
    Modifies,
    New,
  }
  public readonly ID SpecialId;
  public readonly object IdParam;
  public SpecialField(IToken tok, string name, ID specialId, object idParam,
    bool isGhost, bool isMutable, bool isUserMutable, Type type, Attributes attributes)
    : this(tok, name, specialId, idParam, false, isGhost, isMutable, isUserMutable, type, attributes) {
    Contract.Requires(tok != null);
    Contract.Requires(name != null);
    Contract.Requires(!isUserMutable || isMutable);
    Contract.Requires(type != null);
  }

  public SpecialField(IToken tok, string name, ID specialId, object idParam,
    bool hasStaticKeyword, bool isGhost, bool isMutable, bool isUserMutable, Type type, Attributes attributes)
    : base(tok, name, hasStaticKeyword, isGhost, isMutable, isUserMutable, type, attributes) {
    Contract.Requires(tok != null);
    Contract.Requires(name != null);
    Contract.Requires(!isUserMutable || isMutable);
    Contract.Requires(type != null);

    SpecialId = specialId;
    IdParam = idParam;
  }

  public override string FullName {
    get {
      Contract.Ensures(Contract.Result<string>() != null);
      return EnclosingClass != null ? EnclosingClass.FullName + "." + Name : Name;
    }
  }

  public override string FullSanitizedName { // Override beacuse EnclosingClass may be null
    get {
      Contract.Ensures(Contract.Result<string>() != null);
      return EnclosingClass != null ? EnclosingClass.FullSanitizedName + "." + SanitizedName : SanitizedName;
    }
  }

  public override string CompileName {
    get {
      Contract.Ensures(Contract.Result<string>() != null);
      return EnclosingClass != null ? base.CompileName : Name;
    }
  }
}

public class DatatypeDiscriminator : SpecialField {
  public override string WhatKind {
    get { return "discriminator"; }
  }

  public DatatypeDiscriminator(IToken tok, string name, ID specialId, object idParam, bool isGhost, Type type, Attributes attributes)
    : base(tok, name, specialId, idParam, isGhost, false, false, type, attributes) {
  }
}

public class DatatypeDestructor : SpecialField {
  public readonly List<DatatypeCtor> EnclosingCtors = new List<DatatypeCtor>();  // is always a nonempty list
  public readonly List<Formal> CorrespondingFormals = new List<Formal>();  // is always a nonempty list
  [ContractInvariantMethod]
  void ObjectInvariant() {
    Contract.Invariant(EnclosingCtors != null);
    Contract.Invariant(CorrespondingFormals != null);
    Contract.Invariant(EnclosingCtors.Count > 0);
    Contract.Invariant(EnclosingCtors.Count == CorrespondingFormals.Count);
  }

  public DatatypeDestructor(IToken tok, DatatypeCtor enclosingCtor, Formal correspondingFormal, string name, string compiledName, bool isGhost, Type type, Attributes attributes)
    : base(tok, name, SpecialField.ID.UseIdParam, compiledName, isGhost, false, false, type, attributes) {
    Contract.Requires(tok != null);
    Contract.Requires(enclosingCtor != null);
    Contract.Requires(correspondingFormal != null);
    Contract.Requires(name != null);
    Contract.Requires(type != null);
    EnclosingCtors.Add(enclosingCtor);  // more enclosing constructors may be added later during resolution
    CorrespondingFormals.Add(correspondingFormal);  // more corresponding formals may be added later during resolution
  }

  /// <summary>
  /// To be called only by the resolver. Called to share this datatype destructor between multiple constructors
  /// of the same datatype.
  /// </summary>
  internal void AddAnotherEnclosingCtor(DatatypeCtor ctor, Formal formal) {
    Contract.Requires(ctor != null);
    Contract.Requires(formal != null);
    EnclosingCtors.Add(ctor);  // more enclosing constructors may be added later during resolution
    CorrespondingFormals.Add(formal);  // more corresponding formals may be added later during resolution
  }

  internal string EnclosingCtorNames(string grammaticalConjunction) {
    Contract.Requires(grammaticalConjunction != null);
    return PrintableCtorNameList(EnclosingCtors, grammaticalConjunction);
  }

  static internal string PrintableCtorNameList(List<DatatypeCtor> ctors, string grammaticalConjunction) {
    Contract.Requires(ctors != null);
    Contract.Requires(grammaticalConjunction != null);
    return Util.PrintableNameList(ctors.ConvertAll(ctor => ctor.Name), grammaticalConjunction);
  }
}

public class ConstantField : SpecialField, ICallable {
  public override string WhatKind => "const field";
  public readonly Expression Rhs;
  public ConstantField(IToken tok, string name, Expression/*?*/ rhs, bool hasStaticKeyword, bool isGhost, Type type, Attributes attributes)
    : base(tok, name, SpecialField.ID.UseIdParam, NonglobalVariable.SanitizeName(name), hasStaticKeyword, isGhost, false, false, type, attributes) {
    Contract.Requires(tok != null);
    Contract.Requires(name != null);
    Contract.Requires(type != null);
    this.Rhs = rhs;
  }

  public override bool CanBeRevealed() {
    return true;
  }

  //
  public new bool IsGhost { get { return this.isGhost; } }
  public List<TypeParameter> TypeArgs { get { return new List<TypeParameter>(); } }
  public List<Formal> Ins { get { return new List<Formal>(); } }
  public ModuleDefinition EnclosingModule { get { return this.EnclosingClass.EnclosingModuleDefinition; } }
  public bool MustReverify { get { return false; } }
  public bool AllowsNontermination { get { throw new cce.UnreachableException(); } }
  public IToken Tok { get { return tok; } }
  public string NameRelativeToModule {
    get {
      if (EnclosingClass is DefaultClassDecl) {
        return Name;
      } else {
        return EnclosingClass.Name + "." + Name;
      }
    }
  }
  public Specification<Expression> Decreases { get { throw new cce.UnreachableException(); } }
  public bool InferredDecreases {
    get { throw new cce.UnreachableException(); }
    set { throw new cce.UnreachableException(); }
  }
  public bool AllowsAllocation => true;

  public override IEnumerable<INode> Children => base.Children.Concat(new[] { Rhs }.Where(x => x != null));
}

public class Function : MemberDecl, TypeParameter.ParentType, ICallable {
  public override string WhatKind => "function";

  public string FunctionDeclarationKeywords {
    get {
      string k;
      if (this is TwoStateFunction || this is ExtremePredicate || this.ByMethodBody != null) {
        k = WhatKind;
      } else if (this is PrefixPredicate) {
        k = "predicate";
      } else if (DafnyOptions.O.FunctionSyntax == DafnyOptions.FunctionSyntaxOptions.ExperimentalPredicateAlwaysGhost &&
                 (this is Predicate || !IsGhost)) {
        k = WhatKind;
      } else if (DafnyOptions.O.FunctionSyntax != DafnyOptions.FunctionSyntaxOptions.Version4 && !IsGhost) {
        k = WhatKind + " method";
      } else if (DafnyOptions.O.FunctionSyntax != DafnyOptions.FunctionSyntaxOptions.Version3 && IsGhost) {
        k = "ghost " + WhatKind;
      } else {
        k = WhatKind;
      }

      return HasStaticKeyword ? "static " + k : k;
    }
  }

  public override bool CanBeRevealed() {
    return true;
  }

  [FilledInDuringResolution] public bool IsRecursive;

  [FilledInDuringResolution]
  public TailStatus
    TailRecursion =
      TailStatus.NotTailRecursive; // NotTailRecursive = no tail recursion; TriviallyTailRecursive is never used here

  public bool IsTailRecursive => TailRecursion != TailStatus.NotTailRecursive;
  public bool IsAccumulatorTailRecursive => IsTailRecursive && TailRecursion != Function.TailStatus.TailRecursive;
  [FilledInDuringResolution] public bool IsFueled; // if anyone tries to adjust this function's fuel
  public readonly List<TypeParameter> TypeArgs;
  public readonly List<Formal> Formals;
  public readonly Formal Result;
  public readonly Type ResultType;
  public readonly List<AttributedExpression> Req;
  public readonly List<FrameExpression> Reads;
  public readonly List<AttributedExpression> Ens;
  public readonly Specification<Expression> Decreases;
  public Expression Body; // an extended expression; Body is readonly after construction, except for any kind of rewrite that may take place around the time of resolution
  public IToken /*?*/ ByMethodTok; // null iff ByMethodBody is null
  public BlockStmt /*?*/ ByMethodBody;
  [FilledInDuringResolution] public Method /*?*/ ByMethodDecl; // if ByMethodBody is non-null
  public bool SignatureIsOmitted => SignatureEllipsis != null; // is "false" for all Function objects that survive into resolution
  public readonly IToken SignatureEllipsis;
  public Function OverriddenFunction;
  public Function Original => OverriddenFunction == null ? this : OverriddenFunction.Original;
  public override bool IsOverrideThatAddsBody => base.IsOverrideThatAddsBody && Body != null;
  public bool AllowsAllocation => true;
  public bool containsQuantifier;

  public bool ContainsQuantifier {
    set { containsQuantifier = value; }
    get { return containsQuantifier; }
  }

  public enum TailStatus {
    TriviallyTailRecursive, // contains no recursive calls (in non-ghost expressions)
    TailRecursive, // all recursive calls (in non-ghost expressions) are tail calls
    NotTailRecursive, // contains some non-ghost recursive call outside of a tail-call position
    // E + F or F + E, where E has no tail call and F is a tail call
    Accumulate_Add,
    AccumulateRight_Sub,
    Accumulate_Mul,
    Accumulate_SetUnion,
    AccumulateRight_SetDifference,
    Accumulate_MultiSetUnion,
    AccumulateRight_MultiSetDifference,
    AccumulateLeft_Concat,
    AccumulateRight_Concat,
  }

  public override IEnumerable<INode> Children => new[] { ByMethodDecl }.Where(x => x != null).
    Concat<INode>(Reads).
<<<<<<< HEAD
    Concat<INode>(Req).
=======
    Concat<INode>(Req.Select(e => e.E)).
>>>>>>> 6eb02e54
    Concat(Ens.Select(e => e.E)).
    Concat(Decreases.Expressions).
    Concat(Formals).Concat(ResultType.Nodes).
    Concat(Body == null ? Enumerable.Empty<INode>() : new[] { Body });

  public override IEnumerable<Expression> SubExpressions {
    get {
      foreach (var formal in Formals.Where(f => f.DefaultValue != null)) {
        yield return formal.DefaultValue;
      }
      foreach (var e in Req) {
        yield return e.E;
      }
      foreach (var e in Reads) {
        yield return e.E;
      }
      foreach (var e in Ens) {
        yield return e.E;
      }
      foreach (var e in Decreases.Expressions) {
        yield return e;
      }
      if (Body != null) {
        yield return Body;
      }
    }
  }

  public Type GetMemberType(ArrowTypeDecl atd) {
    Contract.Requires(atd != null);
    Contract.Requires(atd.Arity == Formals.Count);

    // Note, the following returned type can contain type parameters from the function and its enclosing class
    return new ArrowType(tok, atd, Formals.ConvertAll(f => f.Type), ResultType);
  }

  public bool AllowsNontermination {
    get {
      return Contract.Exists(Decreases.Expressions, e => e is WildcardExpr);
    }
  }

  /// <summary>
  /// The "AllCalls" field is used for non-ExtremePredicate, non-PrefixPredicate functions only (so its value should not be relied upon for ExtremePredicate and PrefixPredicate functions).
  /// It records all function calls made by the Function, including calls made in the body as well as in the specification.
  /// The field is filled in during resolution (and used toward the end of resolution, to attach a helpful "decreases" prefix to functions in clusters
  /// with co-recursive calls.
  /// </summary>
  public readonly List<FunctionCallExpr> AllCalls = new List<FunctionCallExpr>();
  public enum CoCallClusterInvolvement {
    None,  // the SCC containing the function does not involve any co-recursive calls
    IsMutuallyRecursiveTarget,  // the SCC contains co-recursive calls, and this function is the target of some non-self recursive call
    CoRecursiveTargetAllTheWay,  // the SCC contains co-recursive calls, and this function is the target only of self-recursive calls and co-recursive calls
  }
  public CoCallClusterInvolvement CoClusterTarget = CoCallClusterInvolvement.None;

  [ContractInvariantMethod]
  void ObjectInvariant() {
    Contract.Invariant(cce.NonNullElements(TypeArgs));
    Contract.Invariant(cce.NonNullElements(Formals));
    Contract.Invariant(ResultType != null);
    Contract.Invariant(cce.NonNullElements(Req));
    Contract.Invariant(cce.NonNullElements(Reads));
    Contract.Invariant(cce.NonNullElements(Ens));
    Contract.Invariant(Decreases != null);
  }

  public Function(IToken tok, string name, bool hasStaticKeyword, bool isGhost,
    List<TypeParameter> typeArgs, List<Formal> formals, Formal result, Type resultType,
    List<AttributedExpression> req, List<FrameExpression> reads, List<AttributedExpression> ens, Specification<Expression> decreases,
    Expression/*?*/ body, IToken/*?*/ byMethodTok, BlockStmt/*?*/ byMethodBody,
    Attributes attributes, IToken/*?*/ signatureEllipsis)
    : base(tok, name, hasStaticKeyword, isGhost, attributes, signatureEllipsis != null) {

    Contract.Requires(tok != null);
    Contract.Requires(name != null);
    Contract.Requires(cce.NonNullElements(typeArgs));
    Contract.Requires(cce.NonNullElements(formals));
    Contract.Requires(resultType != null);
    Contract.Requires(cce.NonNullElements(req));
    Contract.Requires(cce.NonNullElements(reads));
    Contract.Requires(cce.NonNullElements(ens));
    Contract.Requires(decreases != null);
    Contract.Requires(byMethodBody == null || (!isGhost && body != null)); // function-by-method has a ghost expr and non-ghost stmt, but to callers appears like a functiion-method
    this.IsFueled = false;  // Defaults to false.  Only set to true if someone mentions this function in a fuel annotation
    this.TypeArgs = typeArgs;
    this.Formals = formals;
    this.Result = result;
    this.ResultType = result != null ? result.Type : resultType;
    this.Req = req;
    this.Reads = reads;
    this.Ens = ens;
    this.Decreases = decreases;
    this.Body = body;
    this.ByMethodTok = byMethodTok;
    this.ByMethodBody = byMethodBody;
    this.SignatureEllipsis = signatureEllipsis;

    if (attributes != null) {
      List<Expression> args = Attributes.FindExpressions(attributes, "fuel");
      if (args != null) {
        if (args.Count == 1) {
          LiteralExpr literal = args[0] as LiteralExpr;
          if (literal != null && literal.Value is BigInteger) {
            this.IsFueled = true;
          }
        } else if (args.Count == 2) {
          LiteralExpr literalLow = args[0] as LiteralExpr;
          LiteralExpr literalHigh = args[1] as LiteralExpr;

          if (literalLow != null && literalLow.Value is BigInteger && literalHigh != null && literalHigh.Value is BigInteger) {
            this.IsFueled = true;
          }
        }
      }
    }
  }

  bool ICodeContext.IsGhost { get { return this.IsGhost; } }
  List<TypeParameter> ICodeContext.TypeArgs { get { return this.TypeArgs; } }
  List<Formal> ICodeContext.Ins { get { return this.Formals; } }
  IToken ICallable.Tok { get { return this.tok; } }
  string ICallable.NameRelativeToModule {
    get {
      if (EnclosingClass is DefaultClassDecl) {
        return Name;
      } else {
        return EnclosingClass.Name + "." + Name;
      }
    }
  }
  Specification<Expression> ICallable.Decreases { get { return this.Decreases; } }
  bool _inferredDecr;
  bool ICallable.InferredDecreases {
    set { _inferredDecr = value; }
    get { return _inferredDecr; }
  }
  ModuleDefinition ICodeContext.EnclosingModule { get { return this.EnclosingClass.EnclosingModuleDefinition; } }
  bool ICodeContext.MustReverify { get { return false; } }

  [Pure]
  public bool IsFuelAware() { return IsRecursive || IsFueled || (OverriddenFunction != null && OverriddenFunction.IsFuelAware()); }
  public virtual bool ReadsHeap { get { return Reads.Count != 0; } }
}

public class Predicate : Function {
  public override string WhatKind => "predicate";
  public enum BodyOriginKind {
    OriginalOrInherited,  // this predicate definition is new (and the predicate may or may not have a body), or the predicate's body (whether or not it exists) is being inherited unmodified (from the previous refinement--it may be that the inherited body was itself an extension, for example)
    DelayedDefinition,  // this predicate declaration provides, for the first time, a body--the declaration refines a previously declared predicate, but the previous one had no body
    Extension  // this predicate extends the definition of a predicate with a body in a module being refined
  }
  public readonly BodyOriginKind BodyOrigin;
  public Predicate(IToken tok, string name, bool hasStaticKeyword, bool isGhost,
    List<TypeParameter> typeArgs, List<Formal> formals,
    Formal result,
    List<AttributedExpression> req, List<FrameExpression> reads, List<AttributedExpression> ens, Specification<Expression> decreases,
    Expression body, BodyOriginKind bodyOrigin, IToken/*?*/ byMethodTok, BlockStmt/*?*/ byMethodBody, Attributes attributes, IToken signatureEllipsis)
    : base(tok, name, hasStaticKeyword, isGhost, typeArgs, formals, result, Type.Bool, req, reads, ens, decreases, body, byMethodTok, byMethodBody, attributes, signatureEllipsis) {
    Contract.Requires(bodyOrigin == Predicate.BodyOriginKind.OriginalOrInherited || body != null);
    BodyOrigin = bodyOrigin;
  }
}

/// <summary>
/// An PrefixPredicate is the inductive unrolling P# implicitly declared for every extreme predicate P.
/// </summary>
public class PrefixPredicate : Function {
  public override string WhatKind => "prefix predicate";
  public override string WhatKindMentionGhost => WhatKind;
  public readonly Formal K;
  public readonly ExtremePredicate ExtremePred;
  public PrefixPredicate(IToken tok, string name, bool hasStaticKeyword,
    List<TypeParameter> typeArgs, Formal k, List<Formal> formals,
    List<AttributedExpression> req, List<FrameExpression> reads, List<AttributedExpression> ens, Specification<Expression> decreases,
    Expression body, Attributes attributes, ExtremePredicate extremePred)
    : base(tok, name, hasStaticKeyword, true, typeArgs, formals, null, Type.Bool, req, reads, ens, decreases, body, null, null, attributes, null) {
    Contract.Requires(k != null);
    Contract.Requires(extremePred != null);
    Contract.Requires(formals != null && 1 <= formals.Count && formals[0] == k);
    K = k;
    ExtremePred = extremePred;
  }
}

public abstract class ExtremePredicate : Function {
  public override string WhatKindMentionGhost => WhatKind;
  public enum KType { Unspecified, Nat, ORDINAL }
  public readonly KType TypeOfK;
  public bool KNat {
    get {
      return TypeOfK == KType.Nat;
    }
  }
  [FilledInDuringResolution] public readonly List<FunctionCallExpr> Uses = new List<FunctionCallExpr>();  // used by verifier
  [FilledInDuringResolution] public PrefixPredicate PrefixPredicate;  // (name registration)

  public ExtremePredicate(IToken tok, string name, bool hasStaticKeyword, KType typeOfK,
    List<TypeParameter> typeArgs, List<Formal> formals, Formal result,
    List<AttributedExpression> req, List<FrameExpression> reads, List<AttributedExpression> ens,
    Expression body, Attributes attributes, IToken signatureEllipsis)
    : base(tok, name, hasStaticKeyword, true, typeArgs, formals, result, Type.Bool,
      req, reads, ens, new Specification<Expression>(new List<Expression>(), null), body, null, null, attributes, signatureEllipsis) {
    TypeOfK = typeOfK;
  }

  /// <summary>
  /// For the given call P(s), return P#[depth](s).  The resulting expression shares some of the subexpressions
  /// with 'fexp' (that is, what is returned is not necessarily a clone).
  /// </summary>
  public FunctionCallExpr CreatePrefixPredicateCall(FunctionCallExpr fexp, Expression depth) {
    Contract.Requires(fexp != null);
    Contract.Requires(fexp.Function == this);
    Contract.Requires(depth != null);
    Contract.Ensures(Contract.Result<FunctionCallExpr>() != null);

    var args = new List<Expression>() { depth };
    args.AddRange(fexp.Args);
    var prefixPredCall = new FunctionCallExpr(fexp.tok, this.PrefixPredicate.Name, fexp.Receiver, fexp.OpenParen, fexp.CloseParen, args);
    prefixPredCall.Function = this.PrefixPredicate;  // resolve here
    prefixPredCall.TypeApplication_AtEnclosingClass = fexp.TypeApplication_AtEnclosingClass;  // resolve here
    prefixPredCall.TypeApplication_JustFunction = fexp.TypeApplication_JustFunction;  // resolve here
    prefixPredCall.Type = fexp.Type;  // resolve here
    prefixPredCall.CoCall = fexp.CoCall;  // resolve here
    return prefixPredCall;
  }
}

public class LeastPredicate : ExtremePredicate {
  public override string WhatKind => "least predicate";
  public LeastPredicate(IToken tok, string name, bool hasStaticKeyword, KType typeOfK,
    List<TypeParameter> typeArgs, List<Formal> formals, Formal result,
    List<AttributedExpression> req, List<FrameExpression> reads, List<AttributedExpression> ens,
    Expression body, Attributes attributes, IToken signatureEllipsis)
    : base(tok, name, hasStaticKeyword, typeOfK, typeArgs, formals, result,
      req, reads, ens, body, attributes, signatureEllipsis) {
  }
}

public class GreatestPredicate : ExtremePredicate {
  public override string WhatKind => "greatest predicate";
  public GreatestPredicate(IToken tok, string name, bool hasStaticKeyword, KType typeOfK,
    List<TypeParameter> typeArgs, List<Formal> formals, Formal result,
    List<AttributedExpression> req, List<FrameExpression> reads, List<AttributedExpression> ens,
    Expression body, Attributes attributes, IToken signatureEllipsis)
    : base(tok, name, hasStaticKeyword, typeOfK, typeArgs, formals, result,
      req, reads, ens, body, attributes, signatureEllipsis) {
  }
}

public class TwoStateFunction : Function {
  public override string WhatKind => "twostate function";
  public override string WhatKindMentionGhost => WhatKind;
  public TwoStateFunction(IToken tok, string name, bool hasStaticKeyword,
    List<TypeParameter> typeArgs, List<Formal> formals, Formal result, Type resultType,
    List<AttributedExpression> req, List<FrameExpression> reads, List<AttributedExpression> ens, Specification<Expression> decreases,
    Expression body, Attributes attributes, IToken signatureEllipsis)
    : base(tok, name, hasStaticKeyword, true, typeArgs, formals, result, resultType, req, reads, ens, decreases, body, null, null, attributes, signatureEllipsis) {
    Contract.Requires(tok != null);
    Contract.Requires(name != null);
    Contract.Requires(typeArgs != null);
    Contract.Requires(formals != null);
    Contract.Requires(resultType != null);
    Contract.Requires(req != null);
    Contract.Requires(reads != null);
    Contract.Requires(ens != null);
    Contract.Requires(decreases != null);
  }
  public override bool ReadsHeap { get { return true; } }
}

public class TwoStatePredicate : TwoStateFunction {
  public override string WhatKind => "twostate predicate";
  public TwoStatePredicate(IToken tok, string name, bool hasStaticKeyword,
    List<TypeParameter> typeArgs, List<Formal> formals, Formal result,
    List<AttributedExpression> req, List<FrameExpression> reads, List<AttributedExpression> ens, Specification<Expression> decreases,
    Expression body, Attributes attributes, IToken signatureEllipsis)
    : base(tok, name, hasStaticKeyword, typeArgs, formals, result, Type.Bool, req, reads, ens, decreases, body, attributes, signatureEllipsis) {
    Contract.Requires(tok != null);
    Contract.Requires(name != null);
    Contract.Requires(typeArgs != null);
    Contract.Requires(formals != null);
    Contract.Requires(req != null);
    Contract.Requires(reads != null);
    Contract.Requires(ens != null);
    Contract.Requires(decreases != null);
  }
}

public class Method : MemberDecl, TypeParameter.ParentType, IMethodCodeContext {
<<<<<<< HEAD
  public override IEnumerable<INode> Children => new INode[] { Body }.OfType<INode>().Concat(Ins).Concat(Outs).Concat(TypeArgs).
    Concat(Req.Select(r => r.E)).Concat(Ens.Select(r => r.E)).Concat(Mod.Expressions).Concat(Decreases.Expressions);
=======
  public override IEnumerable<INode> Children => (Body?.SubStatements ?? Enumerable.Empty<INode>()).Concat<INode>(Ins).Concat(Outs).Concat(TypeArgs).
    Concat(Req.Select(r => r.E)).Concat(Ens.Select(r => r.E)).Concat(Mod.Expressions).Concat(Decreases.Expressions).
    Concat(Attributes?.Args ?? Enumerable.Empty<INode>());
>>>>>>> 6eb02e54

  public override string WhatKind => "method";
  public bool SignatureIsOmitted { get { return SignatureEllipsis != null; } }
  public readonly IToken SignatureEllipsis;
  public readonly bool IsByMethod;
  public bool MustReverify;
  public bool IsEntryPoint = false;
  public readonly List<TypeParameter> TypeArgs;
  public readonly List<Formal> Ins;
  public readonly List<Formal> Outs;
  public readonly List<AttributedExpression> Req;
  public readonly Specification<FrameExpression> Mod;
  public readonly List<AttributedExpression> Ens;
  public readonly Specification<Expression> Decreases;
  private BlockStmt methodBody;  // Body is readonly after construction, except for any kind of rewrite that may take place around the time of resolution (note that "methodBody" is a "DividedBlockStmt" for any "Method" that is a "Constructor")
  [FilledInDuringResolution] public bool IsRecursive;
  [FilledInDuringResolution] public bool IsTailRecursive;
  public readonly ISet<IVariable> AssignedAssumptionVariables = new HashSet<IVariable>();
  public Method OverriddenMethod;
  public Method Original => OverriddenMethod == null ? this : OverriddenMethod.Original;
  public override bool IsOverrideThatAddsBody => base.IsOverrideThatAddsBody && Body != null;
  private static BlockStmt emptyBody = new BlockStmt(Token.NoToken, Token.NoToken, new List<Statement>());

  public override IEnumerable<Expression> SubExpressions {
    get {
      foreach (var formal in Ins.Where(f => f.DefaultValue != null)) {
        yield return formal.DefaultValue;
      }
      foreach (var e in Req) {
        yield return e.E;
      }
      foreach (var e in Mod.Expressions) {
        yield return e.E;
      }
      foreach (var e in Ens) {
        yield return e.E;
      }
      foreach (var e in Decreases.Expressions) {
        yield return e;
      }
    }
  }

  [ContractInvariantMethod]
  void ObjectInvariant() {
    Contract.Invariant(cce.NonNullElements(TypeArgs));
    Contract.Invariant(cce.NonNullElements(Ins));
    Contract.Invariant(cce.NonNullElements(Outs));
    Contract.Invariant(cce.NonNullElements(Req));
    Contract.Invariant(Mod != null);
    Contract.Invariant(cce.NonNullElements(Ens));
    Contract.Invariant(Decreases != null);
  }

  public Method(IToken tok, string name,
    bool hasStaticKeyword, bool isGhost,
    [Captured] List<TypeParameter> typeArgs,
    [Captured] List<Formal> ins, [Captured] List<Formal> outs,
    [Captured] List<AttributedExpression> req, [Captured] Specification<FrameExpression> mod,
    [Captured] List<AttributedExpression> ens,
    [Captured] Specification<Expression> decreases,
    [Captured] BlockStmt body,
    Attributes attributes, IToken signatureEllipsis, bool isByMethod = false)
    : base(tok, name, hasStaticKeyword, isGhost, attributes, signatureEllipsis != null) {
    Contract.Requires(tok != null);
    Contract.Requires(name != null);
    Contract.Requires(cce.NonNullElements(typeArgs));
    Contract.Requires(cce.NonNullElements(ins));
    Contract.Requires(cce.NonNullElements(outs));
    Contract.Requires(cce.NonNullElements(req));
    Contract.Requires(mod != null);
    Contract.Requires(cce.NonNullElements(ens));
    Contract.Requires(decreases != null);
    this.TypeArgs = typeArgs;
    this.Ins = ins;
    this.Outs = outs;
    this.Req = req;
    this.Mod = mod;
    this.Ens = ens;
    this.Decreases = decreases;
    this.methodBody = body;
    this.SignatureEllipsis = signatureEllipsis;
    this.IsByMethod = isByMethod;
    MustReverify = false;
  }

  bool ICodeContext.IsGhost { get { return this.IsGhost; } }
  List<TypeParameter> ICodeContext.TypeArgs { get { return this.TypeArgs; } }
  List<Formal> ICodeContext.Ins { get { return this.Ins; } }
  List<Formal> IMethodCodeContext.Outs { get { return this.Outs; } }
  Specification<FrameExpression> IMethodCodeContext.Modifies { get { return Mod; } }
  IToken ICallable.Tok { get { return this.tok; } }
  string ICallable.NameRelativeToModule {
    get {
      if (EnclosingClass is DefaultClassDecl) {
        return Name;
      } else {
        return EnclosingClass.Name + "." + Name;
      }
    }
  }
  Specification<Expression> ICallable.Decreases { get { return this.Decreases; } }
  bool _inferredDecr;
  bool ICallable.InferredDecreases {
    set { _inferredDecr = value; }
    get { return _inferredDecr; }
  }

  public virtual bool AllowsAllocation => true;

  ModuleDefinition ICodeContext.EnclosingModule {
    get {
      Contract.Assert(this.EnclosingClass != null);  // this getter is supposed to be called only after signature-resolution is complete
      return this.EnclosingClass.EnclosingModuleDefinition;
    }
  }
  bool ICodeContext.MustReverify { get { return this.MustReverify; } }
  public bool AllowsNontermination {
    get {
      return Contract.Exists(Decreases.Expressions, e => e is WildcardExpr);
    }
  }

  public override string CompileName {
    get {
      var nm = base.CompileName;
      if (nm == Dafny.Compilers.SinglePassCompiler.DefaultNameMain && IsStatic && !IsEntryPoint) {
        // for a static method that is named "Main" but is not a legal "Main" method,
        // change its name.
        nm = EnclosingClass.Name + "_" + nm;
      }
      return nm;
    }
  }

  public BlockStmt Body {
    get {
      // Lemma from included files do not need to be resolved and translated
      // so we return emptyBody. This is to speed up resolver and translator.
      if (methodBody != null && IsLemmaLike && this.tok is IncludeToken && !DafnyOptions.O.VerifyAllModules) {
        return Method.emptyBody;
      } else {
        return methodBody;
      }
    }
    set {
      methodBody = value;
    }
  }

  public bool IsLemmaLike => this is Lemma || this is TwoStateLemma || this is ExtremeLemma || this is PrefixLemma;

  public BlockStmt BodyForRefinement {
    // For refinement, we still need to merge in the body
    // a lemma that is in the refinement base that is defined
    // in a include file.
    get {
      return methodBody;
    }
  }
}

public class Lemma : Method {
  public override string WhatKind => "lemma";
  public override string WhatKindMentionGhost => WhatKind;
  public Lemma(IToken tok, string name,
    bool hasStaticKeyword,
    [Captured] List<TypeParameter> typeArgs,
    [Captured] List<Formal> ins, [Captured] List<Formal> outs,
    [Captured] List<AttributedExpression> req, [Captured] Specification<FrameExpression> mod,
    [Captured] List<AttributedExpression> ens,
    [Captured] Specification<Expression> decreases,
    [Captured] BlockStmt body,
    Attributes attributes, IToken signatureEllipsis)
    : base(tok, name, hasStaticKeyword, true, typeArgs, ins, outs, req, mod, ens, decreases, body, attributes, signatureEllipsis) {
  }

  public override bool AllowsAllocation => false;
}

public class TwoStateLemma : Method {
  public override string WhatKind => "twostate lemma";
  public override string WhatKindMentionGhost => WhatKind;

  public TwoStateLemma(IToken tok, string name,
    bool hasStaticKeyword,
    [Captured] List<TypeParameter> typeArgs,
    [Captured] List<Formal> ins, [Captured] List<Formal> outs,
    [Captured] List<AttributedExpression> req,
    [Captured] Specification<FrameExpression> mod,
    [Captured] List<AttributedExpression> ens,
    [Captured] Specification<Expression> decreases,
    [Captured] BlockStmt body,
    Attributes attributes, IToken signatureEllipsis)
    : base(tok, name, hasStaticKeyword, true, typeArgs, ins, outs, req, mod, ens, decreases, body, attributes, signatureEllipsis) {
    Contract.Requires(tok != null);
    Contract.Requires(name != null);
    Contract.Requires(typeArgs != null);
    Contract.Requires(ins != null);
    Contract.Requires(outs != null);
    Contract.Requires(req != null);
    Contract.Requires(mod != null);
    Contract.Requires(ens != null);
    Contract.Requires(decreases != null);
  }

  public override bool AllowsAllocation => false;
}

public class Constructor : Method {
  public override string WhatKind => "constructor";
  [ContractInvariantMethod]
  void ObjectInvariant() {
    Contract.Invariant(Body == null || Body is DividedBlockStmt);
  }
  public List<Statement> BodyInit {  // first part of Body's statements
    get {
      if (Body == null) {
        return null;
      } else {
        return ((DividedBlockStmt)Body).BodyInit;
      }
    }
  }
  public List<Statement> BodyProper {  // second part of Body's statements
    get {
      if (Body == null) {
        return null;
      } else {
        return ((DividedBlockStmt)Body).BodyProper;
      }
    }
  }
  public Constructor(IToken tok, string name,
    bool isGhost,
    List<TypeParameter> typeArgs,
    List<Formal> ins,
    List<AttributedExpression> req, [Captured] Specification<FrameExpression> mod,
    List<AttributedExpression> ens,
    Specification<Expression> decreases,
    DividedBlockStmt body,
    Attributes attributes, IToken signatureEllipsis)
    : base(tok, name, false, isGhost, typeArgs, ins, new List<Formal>(), req, mod, ens, decreases, body, attributes, signatureEllipsis) {
    Contract.Requires(tok != null);
    Contract.Requires(name != null);
    Contract.Requires(cce.NonNullElements(typeArgs));
    Contract.Requires(cce.NonNullElements(ins));
    Contract.Requires(cce.NonNullElements(req));
    Contract.Requires(mod != null);
    Contract.Requires(cce.NonNullElements(ens));
    Contract.Requires(decreases != null);
  }

  public bool HasName {
    get {
      return Name != "_ctor";
    }
  }
}

/// <summary>
/// A PrefixLemma is the inductive unrolling M# implicitly declared for every extreme lemma M.
/// </summary>
public class PrefixLemma : Method {
  public override string WhatKind => "prefix lemma";
  public override string WhatKindMentionGhost => WhatKind;

  public readonly Formal K;
  public readonly ExtremeLemma ExtremeLemma;
  public PrefixLemma(IToken tok, string name, bool hasStaticKeyword,
    List<TypeParameter> typeArgs, Formal k, List<Formal> ins, List<Formal> outs,
    List<AttributedExpression> req, Specification<FrameExpression> mod, List<AttributedExpression> ens, Specification<Expression> decreases,
    BlockStmt body, Attributes attributes, ExtremeLemma extremeLemma)
    : base(tok, name, hasStaticKeyword, true, typeArgs, ins, outs, req, mod, ens, decreases, body, attributes, null) {
    Contract.Requires(k != null);
    Contract.Requires(ins != null && 1 <= ins.Count && ins[0] == k);
    Contract.Requires(extremeLemma != null);
    K = k;
    ExtremeLemma = extremeLemma;
  }

  public override bool AllowsAllocation => false;
}

public abstract class ExtremeLemma : Method {
  public override string WhatKindMentionGhost => WhatKind;
  public readonly ExtremePredicate.KType TypeOfK;
  public bool KNat {
    get {
      return TypeOfK == ExtremePredicate.KType.Nat;
    }
  }
  [FilledInDuringResolution] public PrefixLemma PrefixLemma;  // (name registration)

  public ExtremeLemma(IToken tok, string name,
    bool hasStaticKeyword, ExtremePredicate.KType typeOfK,
    List<TypeParameter> typeArgs,
    List<Formal> ins, [Captured] List<Formal> outs,
    List<AttributedExpression> req, [Captured] Specification<FrameExpression> mod,
    List<AttributedExpression> ens,
    Specification<Expression> decreases,
    BlockStmt body,
    Attributes attributes, IToken signatureEllipsis)
    : base(tok, name, hasStaticKeyword, true, typeArgs, ins, outs, req, mod, ens, decreases, body, attributes, signatureEllipsis) {
    Contract.Requires(tok != null);
    Contract.Requires(name != null);
    Contract.Requires(cce.NonNullElements(typeArgs));
    Contract.Requires(cce.NonNullElements(ins));
    Contract.Requires(cce.NonNullElements(outs));
    Contract.Requires(cce.NonNullElements(req));
    Contract.Requires(mod != null);
    Contract.Requires(cce.NonNullElements(ens));
    Contract.Requires(decreases != null);
    TypeOfK = typeOfK;
  }

  public override bool AllowsAllocation => false;
}

public class LeastLemma : ExtremeLemma {
  public override string WhatKind => "least lemma";

  public LeastLemma(IToken tok, string name,
    bool hasStaticKeyword, ExtremePredicate.KType typeOfK,
    List<TypeParameter> typeArgs,
    List<Formal> ins, [Captured] List<Formal> outs,
    List<AttributedExpression> req, [Captured] Specification<FrameExpression> mod,
    List<AttributedExpression> ens,
    Specification<Expression> decreases,
    BlockStmt body,
    Attributes attributes, IToken signatureEllipsis)
    : base(tok, name, hasStaticKeyword, typeOfK, typeArgs, ins, outs, req, mod, ens, decreases, body, attributes, signatureEllipsis) {
    Contract.Requires(tok != null);
    Contract.Requires(name != null);
    Contract.Requires(cce.NonNullElements(typeArgs));
    Contract.Requires(cce.NonNullElements(ins));
    Contract.Requires(cce.NonNullElements(outs));
    Contract.Requires(cce.NonNullElements(req));
    Contract.Requires(mod != null);
    Contract.Requires(cce.NonNullElements(ens));
    Contract.Requires(decreases != null);
  }
}

public class GreatestLemma : ExtremeLemma {
  public override string WhatKind => "greatest lemma";

  public GreatestLemma(IToken tok, string name,
    bool hasStaticKeyword, ExtremePredicate.KType typeOfK,
    List<TypeParameter> typeArgs,
    List<Formal> ins, [Captured] List<Formal> outs,
    List<AttributedExpression> req, [Captured] Specification<FrameExpression> mod,
    List<AttributedExpression> ens,
    Specification<Expression> decreases,
    BlockStmt body,
    Attributes attributes, IToken signatureEllipsis)
    : base(tok, name, hasStaticKeyword, typeOfK, typeArgs, ins, outs, req, mod, ens, decreases, body, attributes, signatureEllipsis) {
    Contract.Requires(tok != null);
    Contract.Requires(name != null);
    Contract.Requires(cce.NonNullElements(typeArgs));
    Contract.Requires(cce.NonNullElements(ins));
    Contract.Requires(cce.NonNullElements(outs));
    Contract.Requires(cce.NonNullElements(req));
    Contract.Requires(mod != null);
    Contract.Requires(cce.NonNullElements(ens));
    Contract.Requires(decreases != null);
  }
}<|MERGE_RESOLUTION|>--- conflicted
+++ resolved
@@ -378,11 +378,7 @@
 
   public override IEnumerable<INode> Children => new[] { ByMethodDecl }.Where(x => x != null).
     Concat<INode>(Reads).
-<<<<<<< HEAD
     Concat<INode>(Req).
-=======
-    Concat<INode>(Req.Select(e => e.E)).
->>>>>>> 6eb02e54
     Concat(Ens.Select(e => e.E)).
     Concat(Decreases.Expressions).
     Concat(Formals).Concat(ResultType.Nodes).
@@ -673,14 +669,8 @@
 }
 
 public class Method : MemberDecl, TypeParameter.ParentType, IMethodCodeContext {
-<<<<<<< HEAD
   public override IEnumerable<INode> Children => new INode[] { Body }.OfType<INode>().Concat(Ins).Concat(Outs).Concat(TypeArgs).
     Concat(Req.Select(r => r.E)).Concat(Ens.Select(r => r.E)).Concat(Mod.Expressions).Concat(Decreases.Expressions);
-=======
-  public override IEnumerable<INode> Children => (Body?.SubStatements ?? Enumerable.Empty<INode>()).Concat<INode>(Ins).Concat(Outs).Concat(TypeArgs).
-    Concat(Req.Select(r => r.E)).Concat(Ens.Select(r => r.E)).Concat(Mod.Expressions).Concat(Decreases.Expressions).
-    Concat(Attributes?.Args ?? Enumerable.Empty<INode>());
->>>>>>> 6eb02e54
 
   public override string WhatKind => "method";
   public bool SignatureIsOmitted { get { return SignatureEllipsis != null; } }
