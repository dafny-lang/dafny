using System.Collections.Generic;
using System.Diagnostics.Contracts;
using System.Linq;
using Microsoft.Dafny.Auditor;

namespace Microsoft.Dafny;

public abstract class MemberDecl : Declaration {
  public abstract string WhatKind { get; }
  public virtual string WhatKindMentionGhost => (IsGhost ? "ghost " : "") + WhatKind;
  public readonly bool HasStaticKeyword;
  public virtual bool IsStatic {
    get {
      return HasStaticKeyword || (EnclosingClass is ClassDecl && ((ClassDecl)EnclosingClass).IsDefaultClass);
    }
  }
  protected readonly bool isGhost;
  public bool IsGhost { get { return isGhost; } }

  /// <summary>
  /// The term "instance independent" can be confusing. It means that the constant does not get its value in
  /// a constructor. (But the RHS of the const's declaration may mention "this".)
  /// </summary>
  public bool IsInstanceIndependentConstant => this is ConstantField cf && cf.Rhs != null;

  public TopLevelDecl EnclosingClass;  // filled in during resolution
  [FilledInDuringResolution] public MemberDecl RefinementBase;  // filled in during the pre-resolution refinement transformation; null if the member is new here
  [FilledInDuringResolution] public MemberDecl OverriddenMember;  // non-null if the member overrides a member in a parent trait
  public virtual bool IsOverrideThatAddsBody => OverriddenMember != null;

  /// <summary>
  /// Returns "true" if "this" is a (possibly transitive) override of "possiblyOverriddenMember".
  /// </summary>
  public bool Overrides(MemberDecl possiblyOverriddenMember) {
    Contract.Requires(possiblyOverriddenMember != null);
    for (var th = this; th != null; th = th.OverriddenMember) {
      if (th == possiblyOverriddenMember) {
        return true;
      }
    }
    return false;
  }

  public MemberDecl(RangeToken rangeToken, Name name, bool hasStaticKeyword, bool isGhost, Attributes attributes, bool isRefining)
    : base(rangeToken, name, attributes, isRefining) {
    Contract.Requires(rangeToken != null);
    Contract.Requires(name != null);
    HasStaticKeyword = hasStaticKeyword;
    this.isGhost = isGhost;
  }
  /// <summary>
  /// Returns className+"."+memberName.  Available only after resolution.
  /// </summary>
  public virtual string FullDafnyName {
    get {
      Contract.Requires(EnclosingClass != null);
      Contract.Ensures(Contract.Result<string>() != null);
      string n = EnclosingClass.FullDafnyName;
      return (n.Length == 0 ? n : (n + ".")) + Name;
    }
  }
  public virtual string FullName {
    get {
      Contract.Requires(EnclosingClass != null);
      Contract.Ensures(Contract.Result<string>() != null);

      return EnclosingClass.FullName + "." + Name;
    }
  }

  public override string SanitizedName =>
    (Name == EnclosingClass.Name ? "_" : "") + base.SanitizedName;

  public override string CompileName =>
    (Name == EnclosingClass.Name ? "_" : "") + base.CompileName;

  public virtual string FullSanitizedName {
    get {
      Contract.Requires(EnclosingClass != null);
      Contract.Ensures(Contract.Result<string>() != null);

      if (Name == "requires") {
        return Translator.Requires(((ArrowTypeDecl)EnclosingClass).Arity);
      } else if (Name == "reads") {
        return Translator.Reads(((ArrowTypeDecl)EnclosingClass).Arity);
      } else {
        return EnclosingClass.FullSanitizedName + "." + SanitizedName;
      }
    }
  }

  public virtual IEnumerable<Expression> SubExpressions => Enumerable.Empty<Expression>();
}

public class Field : MemberDecl, ICanFormat {
  public override string WhatKind => "field";
  public readonly bool IsMutable;  // says whether or not the field can ever change values
  public readonly bool IsUserMutable;  // says whether or not code is allowed to assign to the field (IsUserMutable implies IsMutable)
  public readonly Type Type;
  [ContractInvariantMethod]
  void ObjectInvariant() {
    Contract.Invariant(Type != null);
    Contract.Invariant(!IsUserMutable || IsMutable);  // IsUserMutable ==> IsMutable
  }

  public override IEnumerable<Node> Children => Type.Nodes;

  public Field(RangeToken rangeToken, Name name, bool isGhost, Type type, Attributes attributes)
    : this(rangeToken, name, false, isGhost, true, true, type, attributes) {
    Contract.Requires(rangeToken != null);
    Contract.Requires(name != null);
    Contract.Requires(type != null);
  }

  public Field(RangeToken rangeToken, Name name, bool hasStaticKeyword, bool isGhost, bool isMutable, bool isUserMutable, Type type, Attributes attributes)
    : base(rangeToken, name, hasStaticKeyword, isGhost, attributes, false) {
    Contract.Requires(rangeToken != null);
    Contract.Requires(name != null);
    Contract.Requires(type != null);
    Contract.Requires(!isUserMutable || isMutable);
    IsMutable = isMutable;
    IsUserMutable = isUserMutable;
    Type = type;
  }

  public bool SetIndent(int indentBefore, TokenNewIndentCollector formatter) {
    formatter.SetOpeningIndentedRegion(StartToken, indentBefore);
    formatter.SetClosingIndentedRegion(EndToken, indentBefore);
    switch (this) {
      case ConstantField constantField:
        var ownedTokens = constantField.OwnedTokens;
        var commaIndent = indentBefore + formatter.SpaceTab;
        var rightIndent = indentBefore + formatter.SpaceTab;
        foreach (var token in ownedTokens) {
          switch (token.val) {
            case ":=": {
                if (TokenNewIndentCollector.IsFollowedByNewline(token)) {
                  formatter.SetDelimiterInsideIndentedRegions(token, indentBefore);
                } else {
                  formatter.SetAlign(indentBefore + formatter.SpaceTab, token, out rightIndent, out commaIndent);
                }

                break;
              }
            case ",": {
                formatter.SetIndentations(token, rightIndent, commaIndent, rightIndent);
                break;
              }
            case ";": {
                break;
              }
          }
        }

        if (constantField.Rhs is { } constantFieldRhs) {
          formatter.SetExpressionIndentation(constantFieldRhs);
        }

        break;
    }

    return true;
  }
}

public class SpecialFunction : Function, ICallable {
  readonly ModuleDefinition Module;
  public SpecialFunction(RangeToken rangeToken, string name, ModuleDefinition module, bool hasStaticKeyword, bool isGhost,
    List<TypeParameter> typeArgs, List<Formal> formals, Type resultType,
    List<AttributedExpression> req, List<FrameExpression> reads, List<AttributedExpression> ens, Specification<Expression> decreases,
    Expression body, Attributes attributes, IToken signatureEllipsis)
    : base(rangeToken, new Name(name), hasStaticKeyword, isGhost, typeArgs, formals, null, resultType, req, reads, ens, decreases, body, null, null, attributes, signatureEllipsis) {
    Module = module;
  }
  ModuleDefinition IASTVisitorContext.EnclosingModule { get { return this.Module; } }
  string ICallable.NameRelativeToModule { get { return Name; } }
}

public class SpecialField : Field {
  public enum ID {
    UseIdParam,  // IdParam is a string
    ArrayLength,  // IdParam is null for .Length; IdParam is an int "x" for GetLength(x)
    ArrayLengthInt,  // same as ArrayLength, but produces int instead of BigInteger
    Floor,
    IsLimit,
    IsSucc,
    Offset,
    IsNat,
    Keys,
    Values,
    Items,
    Reads,
    Modifies,
    New,
  }
  public readonly ID SpecialId;
  public readonly object IdParam;
  
  public SpecialField(RangeToken rangeToken, string name, ID specialId, object idParam,
    bool isGhost, bool isMutable, bool isUserMutable, Type type, Attributes attributes)
    : this(rangeToken, new Name(name), specialId, idParam, false, isGhost, isMutable, isUserMutable, type, attributes) {
  }

  public SpecialField(RangeToken rangeToken, Name name, ID specialId, object idParam,
    bool hasStaticKeyword, bool isGhost, bool isMutable, bool isUserMutable, Type type, Attributes attributes)
    : base(rangeToken, name, hasStaticKeyword, isGhost, isMutable, isUserMutable, type, attributes) {
    Contract.Requires(rangeToken != null);
    Contract.Requires(name != null);
    Contract.Requires(!isUserMutable || isMutable);
    Contract.Requires(type != null);

    SpecialId = specialId;
    IdParam = idParam;
  }

  public override string FullName {
    get {
      Contract.Ensures(Contract.Result<string>() != null);
      return EnclosingClass != null ? EnclosingClass.FullName + "." + Name : Name;
    }
  }

  public override string FullSanitizedName { // Override beacuse EnclosingClass may be null
    get {
      Contract.Ensures(Contract.Result<string>() != null);
      return EnclosingClass != null ? EnclosingClass.FullSanitizedName + "." + SanitizedName : SanitizedName;
    }
  }

  public override string CompileName {
    get {
      Contract.Ensures(Contract.Result<string>() != null);
      return EnclosingClass != null ? base.CompileName : Name;
    }
  }
}

public class DatatypeDiscriminator : SpecialField {
  public override string WhatKind {
    get { return "discriminator"; }
  }

  public DatatypeDiscriminator(RangeToken rangeToken, Name name, ID specialId, object idParam, bool isGhost, Type type, Attributes attributes)
    : base(rangeToken, name, specialId, idParam, false, isGhost, false, false, type, attributes) {
  }
}

public class DatatypeDestructor : SpecialField {
  public readonly List<DatatypeCtor> EnclosingCtors = new List<DatatypeCtor>();  // is always a nonempty list
  public readonly List<Formal> CorrespondingFormals = new List<Formal>();  // is always a nonempty list
  [ContractInvariantMethod]
  void ObjectInvariant() {
    Contract.Invariant(EnclosingCtors != null);
    Contract.Invariant(CorrespondingFormals != null);
    Contract.Invariant(EnclosingCtors.Count > 0);
    Contract.Invariant(EnclosingCtors.Count == CorrespondingFormals.Count);
  }

  public DatatypeDestructor(RangeToken rangeToken, DatatypeCtor enclosingCtor, Formal correspondingFormal, Name name, string compiledName, bool isGhost, Type type, Attributes attributes)
    : base(rangeToken, name, SpecialField.ID.UseIdParam, compiledName, false, isGhost, false, false, type, attributes) {
    Contract.Requires(rangeToken != null);
    Contract.Requires(enclosingCtor != null);
    Contract.Requires(correspondingFormal != null);
    Contract.Requires(name != null);
    Contract.Requires(type != null);
    EnclosingCtors.Add(enclosingCtor);  // more enclosing constructors may be added later during resolution
    CorrespondingFormals.Add(correspondingFormal);  // more corresponding formals may be added later during resolution
  }

  /// <summary>
  /// To be called only by the resolver. Called to share this datatype destructor between multiple constructors
  /// of the same datatype.
  /// </summary>
  internal void AddAnotherEnclosingCtor(DatatypeCtor ctor, Formal formal) {
    Contract.Requires(ctor != null);
    Contract.Requires(formal != null);
    EnclosingCtors.Add(ctor);  // more enclosing constructors may be added later during resolution
    CorrespondingFormals.Add(formal);  // more corresponding formals may be added later during resolution
  }

  internal string EnclosingCtorNames(string grammaticalConjunction) {
    Contract.Requires(grammaticalConjunction != null);
    return PrintableCtorNameList(EnclosingCtors, grammaticalConjunction);
  }

  static internal string PrintableCtorNameList(List<DatatypeCtor> ctors, string grammaticalConjunction) {
    Contract.Requires(ctors != null);
    Contract.Requires(grammaticalConjunction != null);
    return Util.PrintableNameList(ctors.ConvertAll(ctor => ctor.Name), grammaticalConjunction);
  }
}

public class ConstantField : SpecialField, ICallable {
  public override string WhatKind => "const field";
  public readonly Expression Rhs;
  public ConstantField(RangeToken rangeToken, Name name, Expression/*?*/ rhs, bool hasStaticKeyword, bool isGhost, Type type, Attributes attributes)
    : base(rangeToken, name, ID.UseIdParam, NonglobalVariable.SanitizeName(name.Value), hasStaticKeyword, isGhost, false, false, type, attributes) {
    Contract.Requires(rangeToken != null);
    Contract.Requires(name != null);
    Contract.Requires(type != null);
    this.Rhs = rhs;
  }

  public override bool CanBeRevealed() {
    return true;
  }

  //
  public new bool IsGhost { get { return this.isGhost; } }
  public List<TypeParameter> TypeArgs { get { return new List<TypeParameter>(); } }
  public List<Formal> Ins { get { return new List<Formal>(); } }
  public ModuleDefinition EnclosingModule { get { return this.EnclosingClass.EnclosingModuleDefinition; } }
  public bool MustReverify { get { return false; } }
  public bool AllowsNontermination { get { throw new cce.UnreachableException(); } }
  public string NameRelativeToModule {
    get {
      if (EnclosingClass is DefaultClassDecl) {
        return Name;
      } else {
        return EnclosingClass.Name + "." + Name;
      }
    }
  }
  public Specification<Expression> Decreases { get { throw new cce.UnreachableException(); } }
  public bool InferredDecreases {
    get { throw new cce.UnreachableException(); }
    set { throw new cce.UnreachableException(); }
  }
  public bool AllowsAllocation => true;

  public override IEnumerable<Node> Children => base.Children.Concat(new[] { Rhs }.Where(x => x != null));

  public override IEnumerable<Node> PreResolveChildren => Children;
}

public class Predicate : Function {
  public override string WhatKind => "predicate";
  public enum BodyOriginKind {
    OriginalOrInherited,  // this predicate definition is new (and the predicate may or may not have a body), or the predicate's body (whether or not it exists) is being inherited unmodified (from the previous refinement--it may be that the inherited body was itself an extension, for example)
    DelayedDefinition,  // this predicate declaration provides, for the first time, a body--the declaration refines a previously declared predicate, but the previous one had no body
    Extension  // this predicate extends the definition of a predicate with a body in a module being refined
  }
  public readonly BodyOriginKind BodyOrigin;
  public Predicate(RangeToken rangeToken, Name name, bool hasStaticKeyword, bool isGhost,
    List<TypeParameter> typeArgs, List<Formal> formals,
    Formal result,
    List<AttributedExpression> req, List<FrameExpression> reads, List<AttributedExpression> ens, Specification<Expression> decreases,
    Expression body, BodyOriginKind bodyOrigin, IToken/*?*/ byMethodTok, BlockStmt/*?*/ byMethodBody, Attributes attributes, IToken signatureEllipsis)
    : base(rangeToken, name, hasStaticKeyword, isGhost, typeArgs, formals, result, Type.Bool, req, reads, ens, decreases, body, byMethodTok, byMethodBody, attributes, signatureEllipsis) {
    Contract.Requires(bodyOrigin == Predicate.BodyOriginKind.OriginalOrInherited || body != null);
    BodyOrigin = bodyOrigin;
  }
}

/// <summary>
/// An PrefixPredicate is the inductive unrolling P# implicitly declared for every extreme predicate P.
/// </summary>
public class PrefixPredicate : Function {
  public override string WhatKind => "prefix predicate";
  public override string WhatKindMentionGhost => WhatKind;
  public readonly Formal K;
  public readonly ExtremePredicate ExtremePred;
  public PrefixPredicate(RangeToken rangeToken, Name name, bool hasStaticKeyword,
    List<TypeParameter> typeArgs, Formal k, List<Formal> formals,
    List<AttributedExpression> req, List<FrameExpression> reads, List<AttributedExpression> ens, Specification<Expression> decreases,
    Expression body, Attributes attributes, ExtremePredicate extremePred)
    : base(rangeToken, name, hasStaticKeyword, true, typeArgs, formals, null, Type.Bool, req, reads, ens, decreases, body, null, null, attributes, null) {
    Contract.Requires(k != null);
    Contract.Requires(extremePred != null);
    Contract.Requires(formals != null && 1 <= formals.Count && formals[0] == k);
    K = k;
    ExtremePred = extremePred;
  }
}

public abstract class ExtremePredicate : Function {
  public override string WhatKindMentionGhost => WhatKind;
  public enum KType { Unspecified, Nat, ORDINAL }
  public readonly KType TypeOfK;
  public bool KNat {
    get {
      return TypeOfK == KType.Nat;
    }
  }
  [FilledInDuringResolution] public readonly List<FunctionCallExpr> Uses = new List<FunctionCallExpr>();  // used by verifier
  [FilledInDuringResolution] public PrefixPredicate PrefixPredicate;  // (name registration)

  public override IEnumerable<Node> Children => base.Children.Concat(new[] { PrefixPredicate });
  public override IEnumerable<Node> PreResolveChildren => base.Children;

  public ExtremePredicate(RangeToken rangeToken, Name name, bool hasStaticKeyword, KType typeOfK,
    List<TypeParameter> typeArgs, List<Formal> formals, Formal result,
    List<AttributedExpression> req, List<FrameExpression> reads, List<AttributedExpression> ens,
    Expression body, Attributes attributes, IToken signatureEllipsis)
    : base(rangeToken, name, hasStaticKeyword, true, typeArgs, formals, result, Type.Bool,
      req, reads, ens, new Specification<Expression>(new List<Expression>(), null), body, null, null, attributes, signatureEllipsis) {
    TypeOfK = typeOfK;
  }

  /// <summary>
  /// For the given call P(s), return P#[depth](s).  The resulting expression shares some of the subexpressions
  /// with 'fexp' (that is, what is returned is not necessarily a clone).
  /// </summary>
  public FunctionCallExpr CreatePrefixPredicateCall(FunctionCallExpr fexp, Expression depth) {
    Contract.Requires(fexp != null);
    Contract.Requires(fexp.Function == this);
    Contract.Requires(depth != null);
    Contract.Ensures(Contract.Result<FunctionCallExpr>() != null);

    var args = new List<Expression>() { depth };
    args.AddRange(fexp.Args);
    var prefixPredCall = new FunctionCallExpr(fexp.Tok, this.PrefixPredicate.Name, fexp.Receiver, fexp.OpenParen, fexp.CloseParen, args);
    prefixPredCall.Function = this.PrefixPredicate;  // resolve here
    prefixPredCall.TypeApplication_AtEnclosingClass = fexp.TypeApplication_AtEnclosingClass;  // resolve here
    prefixPredCall.TypeApplication_JustFunction = fexp.TypeApplication_JustFunction;  // resolve here
    prefixPredCall.Type = fexp.Type;  // resolve here
    prefixPredCall.CoCall = fexp.CoCall;  // resolve here
    return prefixPredCall;
  }
}

public class LeastPredicate : ExtremePredicate {
  public override string WhatKind => "least predicate";
  public LeastPredicate(RangeToken rangeToken, Name name, bool hasStaticKeyword, KType typeOfK,
    List<TypeParameter> typeArgs, List<Formal> formals, Formal result,
    List<AttributedExpression> req, List<FrameExpression> reads, List<AttributedExpression> ens,
    Expression body, Attributes attributes, IToken signatureEllipsis)
    : base(rangeToken, name, hasStaticKeyword, typeOfK, typeArgs, formals, result,
      req, reads, ens, body, attributes, signatureEllipsis) {
  }
}

public class GreatestPredicate : ExtremePredicate {
  public override string WhatKind => "greatest predicate";
  public GreatestPredicate(RangeToken rangeToken, Name name, bool hasStaticKeyword, KType typeOfK,
    List<TypeParameter> typeArgs, List<Formal> formals, Formal result,
    List<AttributedExpression> req, List<FrameExpression> reads, List<AttributedExpression> ens,
    Expression body, Attributes attributes, IToken signatureEllipsis)
    : base(rangeToken, name, hasStaticKeyword, typeOfK, typeArgs, formals, result,
      req, reads, ens, body, attributes, signatureEllipsis) {
  }
}

public class TwoStateFunction : Function {
  public override string WhatKind => "twostate function";
  public override string WhatKindMentionGhost => WhatKind;
  public TwoStateFunction(RangeToken rangeToken, Name name, bool hasStaticKeyword,
    List<TypeParameter> typeArgs, List<Formal> formals, Formal result, Type resultType,
    List<AttributedExpression> req, List<FrameExpression> reads, List<AttributedExpression> ens, Specification<Expression> decreases,
    Expression body, Attributes attributes, IToken signatureEllipsis)
    : base(rangeToken, name, hasStaticKeyword, true, typeArgs, formals, result, resultType, req, reads, ens, decreases, body, null, null, attributes, signatureEllipsis) {
    Contract.Requires(rangeToken != null);
    Contract.Requires(name != null);
    Contract.Requires(typeArgs != null);
    Contract.Requires(formals != null);
    Contract.Requires(resultType != null);
    Contract.Requires(req != null);
    Contract.Requires(reads != null);
    Contract.Requires(ens != null);
    Contract.Requires(decreases != null);
  }
  public override bool ReadsHeap { get { return true; } }
}

public class TwoStatePredicate : TwoStateFunction {
  public override string WhatKind => "twostate predicate";
  public TwoStatePredicate(RangeToken rangeToken, Name name, bool hasStaticKeyword,
    List<TypeParameter> typeArgs, List<Formal> formals, Formal result,
    List<AttributedExpression> req, List<FrameExpression> reads, List<AttributedExpression> ens, Specification<Expression> decreases,
    Expression body, Attributes attributes, IToken signatureEllipsis)
    : base(rangeToken, name, hasStaticKeyword, typeArgs, formals, result, Type.Bool, req, reads, ens, decreases, body, attributes, signatureEllipsis) {
    Contract.Requires(rangeToken != null);
    Contract.Requires(name != null);
    Contract.Requires(typeArgs != null);
    Contract.Requires(formals != null);
    Contract.Requires(req != null);
    Contract.Requires(reads != null);
    Contract.Requires(ens != null);
    Contract.Requires(decreases != null);
  }
}

public class Method : MemberDecl, TypeParameter.ParentType, IMethodCodeContext, ICanFormat {
  public override IEnumerable<Node> Children => new Node[] { Body, Decreases }.
    Where(x => x != null).Concat(Ins).Concat(Outs).Concat<Node>(TypeArgs).
    Concat(Req).Concat(Ens).Concat(Mod.Expressions);
  public override IEnumerable<Node> PreResolveChildren => Children;

  public override string WhatKind => "method";
  public bool SignatureIsOmitted { get { return SignatureEllipsis != null; } }
  public readonly IToken SignatureEllipsis;
  public readonly bool IsByMethod;
  public bool MustReverify;
  public bool IsEntryPoint = false;
  public readonly List<TypeParameter> TypeArgs;
  public readonly List<Formal> Ins;
  public readonly List<Formal> Outs;
  public readonly List<AttributedExpression> Req;
  public readonly Specification<FrameExpression> Mod;
  public readonly List<AttributedExpression> Ens;
  public readonly Specification<Expression> Decreases;
  private BlockStmt methodBody;  // Body is readonly after construction, except for any kind of rewrite that may take place around the time of resolution (note that "methodBody" is a "DividedBlockStmt" for any "Method" that is a "Constructor")
  [FilledInDuringResolution] public bool IsRecursive;
  [FilledInDuringResolution] public bool IsTailRecursive;
  public readonly ISet<IVariable> AssignedAssumptionVariables = new HashSet<IVariable>();
  public Method OverriddenMethod;
  public Method Original => OverriddenMethod == null ? this : OverriddenMethod.Original;
  public override bool IsOverrideThatAddsBody => base.IsOverrideThatAddsBody && Body != null;
  private static BlockStmt emptyBody = new BlockStmt(Token.NoToken.ToRange(), new List<Statement>());

  public bool HasPostcondition =>
    Ens.Count > 0 || Outs.Any(f => f.Type.AsSubsetType is not null);

  public bool HasPrecondition =>
    Req.Count > 0 || Ins.Any(f => f.Type.AsSubsetType is not null);

  public override IEnumerable<AssumptionDescription> Assumptions() {
    foreach (var a in base.Assumptions()) {
      yield return a;
    }

    if (Body is null && HasPostcondition && !EnclosingClass.EnclosingModuleDefinition.IsAbstract) {
      yield return AssumptionDescription.NoBody(IsGhost);
    }

    if (Attributes.Contains(Attributes, "extern") && HasPostcondition) {
      yield return AssumptionDescription.ExternWithPostcondition;
    }

    if (Attributes.Contains(Attributes, "extern") && HasPrecondition) {
      yield return AssumptionDescription.ExternWithPrecondition;
    }

    if (AllowsNontermination) {
      yield return AssumptionDescription.MayNotTerminate;
    }

    foreach (var c in Descendants()) {
      foreach (var a in c.Assumptions()) {
        yield return a;
      }
    }

  }

  public override IEnumerable<Expression> SubExpressions {
    get {
      foreach (var formal in Ins.Where(f => f.DefaultValue != null)) {
        yield return formal.DefaultValue;
      }
      foreach (var e in Req) {
        yield return e.E;
      }
      foreach (var e in Mod.Expressions) {
        yield return e.E;
      }
      foreach (var e in Ens) {
        yield return e.E;
      }
      foreach (var e in Decreases.Expressions) {
        yield return e;
      }
    }
  }

  [ContractInvariantMethod]
  void ObjectInvariant() {
    Contract.Invariant(cce.NonNullElements(TypeArgs));
    Contract.Invariant(cce.NonNullElements(Ins));
    Contract.Invariant(cce.NonNullElements(Outs));
    Contract.Invariant(cce.NonNullElements(Req));
    Contract.Invariant(Mod != null);
    Contract.Invariant(cce.NonNullElements(Ens));
    Contract.Invariant(Decreases != null);
  }

  public Method(RangeToken rangeToken, Name name,
    bool hasStaticKeyword, bool isGhost,
    [Captured] List<TypeParameter> typeArgs,
    [Captured] List<Formal> ins, [Captured] List<Formal> outs,
    [Captured] List<AttributedExpression> req, [Captured] Specification<FrameExpression> mod,
    [Captured] List<AttributedExpression> ens,
    [Captured] Specification<Expression> decreases,
    [Captured] BlockStmt body,
    Attributes attributes, IToken signatureEllipsis, bool isByMethod = false)
    : base(rangeToken, name, hasStaticKeyword, isGhost, attributes, signatureEllipsis != null) {
    Contract.Requires(rangeToken != null);
    Contract.Requires(name != null);
    Contract.Requires(cce.NonNullElements(typeArgs));
    Contract.Requires(cce.NonNullElements(ins));
    Contract.Requires(cce.NonNullElements(outs));
    Contract.Requires(cce.NonNullElements(req));
    Contract.Requires(mod != null);
    Contract.Requires(cce.NonNullElements(ens));
    Contract.Requires(decreases != null);
    this.TypeArgs = typeArgs;
    this.Ins = ins;
    this.Outs = outs;
    this.Req = req;
    this.Mod = mod;
    this.Ens = ens;
    this.Decreases = decreases;
    this.methodBody = body;
    this.SignatureEllipsis = signatureEllipsis;
    this.IsByMethod = isByMethod;
    MustReverify = false;
  }

  bool ICodeContext.IsGhost { get { return this.IsGhost; } }
  List<TypeParameter> ICodeContext.TypeArgs { get { return this.TypeArgs; } }
  List<Formal> ICodeContext.Ins { get { return this.Ins; } }
  List<Formal> IMethodCodeContext.Outs { get { return this.Outs; } }
  Specification<FrameExpression> IMethodCodeContext.Modifies { get { return Mod; } }
  string ICallable.NameRelativeToModule {
    get {
      if (EnclosingClass is DefaultClassDecl) {
        return Name;
      } else {
        return EnclosingClass.Name + "." + Name;
      }
    }
  }
  Specification<Expression> ICallable.Decreases { get { return this.Decreases; } }
  bool _inferredDecr;
  bool ICallable.InferredDecreases {
    set { _inferredDecr = value; }
    get { return _inferredDecr; }
  }

  public virtual bool AllowsAllocation => true;

  ModuleDefinition IASTVisitorContext.EnclosingModule {
    get {
      Contract.Assert(this.EnclosingClass != null);  // this getter is supposed to be called only after signature-resolution is complete
      return this.EnclosingClass.EnclosingModuleDefinition;
    }
  }
  bool ICodeContext.MustReverify { get { return this.MustReverify; } }
  public bool AllowsNontermination {
    get {
      return Contract.Exists(Decreases.Expressions, e => e is WildcardExpr);
    }
  }

  public override string CompileName {
    get {
      var nm = base.CompileName;
      if (nm == Dafny.Compilers.SinglePassCompiler.DefaultNameMain && IsStatic && !IsEntryPoint) {
        // for a static method that is named "Main" but is not a legal "Main" method,
        // change its name.
        nm = EnclosingClass.Name + "_" + nm;
      }
      return nm;
    }
  }

  public BlockStmt Body {
    get {
      // Lemma from included files do not need to be resolved and translated
      // so we return emptyBody. This is to speed up resolver and translator.
      if (methodBody != null && IsLemmaLike && this.tok is IncludeToken && !DafnyOptions.O.VerifyAllModules) {
        return Method.emptyBody;
      } else {
        return methodBody;
      }
    }
    set {
      methodBody = value;
    }
  }

  public bool IsLemmaLike => this is Lemma || this is TwoStateLemma || this is ExtremeLemma || this is PrefixLemma;

  public BlockStmt BodyForRefinement {
    // For refinement, we still need to merge in the body
    // a lemma that is in the refinement base that is defined
    // in a include file.
    get {
      return methodBody;
    }
  }

  public bool SetIndent(int indentBefore, TokenNewIndentCollector formatter) {
    formatter.SetMethodLikeIndent(StartToken, OwnedTokens, indentBefore);
    if (BodyStartTok.line > 0) {
      formatter.SetDelimiterIndentedRegions(BodyStartTok, indentBefore);
    }

    formatter.SetFormalsIndentation(Ins);
    formatter.SetFormalsIndentation(Outs);
    foreach (var req in Req) {
      formatter.SetAttributedExpressionIndentation(req, indentBefore + formatter.SpaceTab);
    }

    foreach (var mod in Mod.Expressions) {
      formatter.SetFrameExpressionIndentation(mod, indentBefore + formatter.SpaceTab);
    }

    foreach (var ens in Ens) {
      formatter.SetAttributedExpressionIndentation(ens, indentBefore + formatter.SpaceTab);
    }

    foreach (var dec in Decreases.Expressions) {
      formatter.SetDecreasesExpressionIndentation(dec, indentBefore + formatter.SpaceTab);
      formatter.SetExpressionIndentation(dec);
    }

    if (Body != null) {
      formatter.SetStatementIndentation(this.Body);
    }

    return true;
  }
}

public class Lemma : Method {
  public override string WhatKind => "lemma";
  public override string WhatKindMentionGhost => WhatKind;
  public Lemma(RangeToken rangeToken, Name name,
    bool hasStaticKeyword,
    [Captured] List<TypeParameter> typeArgs,
    [Captured] List<Formal> ins, [Captured] List<Formal> outs,
    [Captured] List<AttributedExpression> req, [Captured] Specification<FrameExpression> mod,
    [Captured] List<AttributedExpression> ens,
    [Captured] Specification<Expression> decreases,
    [Captured] BlockStmt body,
    Attributes attributes, IToken signatureEllipsis)
    : base(rangeToken, name, hasStaticKeyword, true, typeArgs, ins, outs, req, mod, ens, decreases, body, attributes, signatureEllipsis) {
  }

  public override bool AllowsAllocation => false;
}

public class TwoStateLemma : Method {
  public override string WhatKind => "twostate lemma";
  public override string WhatKindMentionGhost => WhatKind;

  public TwoStateLemma(RangeToken rangeToken, Name name,
    bool hasStaticKeyword,
    [Captured] List<TypeParameter> typeArgs,
    [Captured] List<Formal> ins, [Captured] List<Formal> outs,
    [Captured] List<AttributedExpression> req,
    [Captured] Specification<FrameExpression> mod,
    [Captured] List<AttributedExpression> ens,
    [Captured] Specification<Expression> decreases,
    [Captured] BlockStmt body,
    Attributes attributes, IToken signatureEllipsis)
    : base(rangeToken, name, hasStaticKeyword, true, typeArgs, ins, outs, req, mod, ens, decreases, body, attributes, signatureEllipsis) {
    Contract.Requires(rangeToken != null);
    Contract.Requires(name != null);
    Contract.Requires(typeArgs != null);
    Contract.Requires(ins != null);
    Contract.Requires(outs != null);
    Contract.Requires(req != null);
    Contract.Requires(mod != null);
    Contract.Requires(ens != null);
    Contract.Requires(decreases != null);
  }

  public override bool AllowsAllocation => false;
}

public class Constructor : Method {
  public override string WhatKind => "constructor";
  [ContractInvariantMethod]
  void ObjectInvariant() {
    Contract.Invariant(Body == null || Body is DividedBlockStmt);
  }
  public List<Statement> BodyInit {  // first part of Body's statements
    get {
      if (Body == null) {
        return null;
      } else {
        return ((DividedBlockStmt)Body).BodyInit;
      }
    }
  }
  public List<Statement> BodyProper {  // second part of Body's statements
    get {
      if (Body == null) {
        return null;
      } else {
        return ((DividedBlockStmt)Body).BodyProper;
      }
    }
  }
  public Constructor(RangeToken rangeToken, Name name,
    bool isGhost,
    List<TypeParameter> typeArgs,
    List<Formal> ins,
    List<AttributedExpression> req, [Captured] Specification<FrameExpression> mod,
    List<AttributedExpression> ens,
    Specification<Expression> decreases,
    DividedBlockStmt body,
    Attributes attributes, IToken signatureEllipsis)
    : base(rangeToken, name, false, isGhost, typeArgs, ins, new List<Formal>(), req, mod, ens, decreases, body, attributes, signatureEllipsis) {
    Contract.Requires(rangeToken != null);
    Contract.Requires(name != null);
    Contract.Requires(cce.NonNullElements(typeArgs));
    Contract.Requires(cce.NonNullElements(ins));
    Contract.Requires(cce.NonNullElements(req));
    Contract.Requires(mod != null);
    Contract.Requires(cce.NonNullElements(ens));
    Contract.Requires(decreases != null);
  }

  public bool HasName {
    get {
      return Name != "_ctor";
    }
  }
}

/// <summary>
/// A PrefixLemma is the inductive unrolling M# implicitly declared for every extreme lemma M.
/// </summary>
public class PrefixLemma : Method {
  public override string WhatKind => "prefix lemma";
  public override string WhatKindMentionGhost => WhatKind;

  public readonly Formal K;
  public readonly ExtremeLemma ExtremeLemma;
  public PrefixLemma(RangeToken rangeToken, Name name, bool hasStaticKeyword,
    List<TypeParameter> typeArgs, Formal k, List<Formal> ins, List<Formal> outs,
    List<AttributedExpression> req, Specification<FrameExpression> mod, List<AttributedExpression> ens, Specification<Expression> decreases,
    BlockStmt body, Attributes attributes, ExtremeLemma extremeLemma)
    : base(rangeToken, name, hasStaticKeyword, true, typeArgs, ins, outs, req, mod, ens, decreases, body, attributes, null) {
    Contract.Requires(k != null);
    Contract.Requires(ins != null && 1 <= ins.Count && ins[0] == k);
    Contract.Requires(extremeLemma != null);
    K = k;
    ExtremeLemma = extremeLemma;
  }

  public override bool AllowsAllocation => false;
}

public abstract class ExtremeLemma : Method {
  public override string WhatKindMentionGhost => WhatKind;
  public readonly ExtremePredicate.KType TypeOfK;
  public bool KNat {
    get {
      return TypeOfK == ExtremePredicate.KType.Nat;
    }
  }
  [FilledInDuringResolution] public PrefixLemma PrefixLemma;  // (name registration)

  public override IEnumerable<Node> Children => base.Children.Concat(new[] { PrefixLemma });

<<<<<<< HEAD
  public ExtremeLemma(RangeToken rangeToken, Name name,
=======
  public override IEnumerable<Node> PreResolveChildren => base.Children;

  public ExtremeLemma(IToken tok, string name,
>>>>>>> 6cb5c5ff
    bool hasStaticKeyword, ExtremePredicate.KType typeOfK,
    List<TypeParameter> typeArgs,
    List<Formal> ins, [Captured] List<Formal> outs,
    List<AttributedExpression> req, [Captured] Specification<FrameExpression> mod,
    List<AttributedExpression> ens,
    Specification<Expression> decreases,
    BlockStmt body,
    Attributes attributes, IToken signatureEllipsis)
    : base(rangeToken, name, hasStaticKeyword, true, typeArgs, ins, outs, req, mod, ens, decreases, body, attributes, signatureEllipsis) {
    Contract.Requires(rangeToken != null);
    Contract.Requires(name != null);
    Contract.Requires(cce.NonNullElements(typeArgs));
    Contract.Requires(cce.NonNullElements(ins));
    Contract.Requires(cce.NonNullElements(outs));
    Contract.Requires(cce.NonNullElements(req));
    Contract.Requires(mod != null);
    Contract.Requires(cce.NonNullElements(ens));
    Contract.Requires(decreases != null);
    TypeOfK = typeOfK;
  }

  public override bool AllowsAllocation => false;
}

public class LeastLemma : ExtremeLemma {
  public override string WhatKind => "least lemma";

  public LeastLemma(RangeToken rangeToken, Name name,
    bool hasStaticKeyword, ExtremePredicate.KType typeOfK,
    List<TypeParameter> typeArgs,
    List<Formal> ins, [Captured] List<Formal> outs,
    List<AttributedExpression> req, [Captured] Specification<FrameExpression> mod,
    List<AttributedExpression> ens,
    Specification<Expression> decreases,
    BlockStmt body,
    Attributes attributes, IToken signatureEllipsis)
    : base(rangeToken, name, hasStaticKeyword, typeOfK, typeArgs, ins, outs, req, mod, ens, decreases, body, attributes, signatureEllipsis) {
    Contract.Requires(rangeToken != null);
    Contract.Requires(name != null);
    Contract.Requires(cce.NonNullElements(typeArgs));
    Contract.Requires(cce.NonNullElements(ins));
    Contract.Requires(cce.NonNullElements(outs));
    Contract.Requires(cce.NonNullElements(req));
    Contract.Requires(mod != null);
    Contract.Requires(cce.NonNullElements(ens));
    Contract.Requires(decreases != null);
  }
}

public class GreatestLemma : ExtremeLemma {
  public override string WhatKind => "greatest lemma";

  public GreatestLemma(RangeToken rangeToken, Name name,
    bool hasStaticKeyword, ExtremePredicate.KType typeOfK,
    List<TypeParameter> typeArgs,
    List<Formal> ins, [Captured] List<Formal> outs,
    List<AttributedExpression> req, [Captured] Specification<FrameExpression> mod,
    List<AttributedExpression> ens,
    Specification<Expression> decreases,
    BlockStmt body,
    Attributes attributes, IToken signatureEllipsis)
    : base(rangeToken, name, hasStaticKeyword, typeOfK, typeArgs, ins, outs, req, mod, ens, decreases, body, attributes, signatureEllipsis) {
    Contract.Requires(rangeToken != null);
    Contract.Requires(name != null);
    Contract.Requires(cce.NonNullElements(typeArgs));
    Contract.Requires(cce.NonNullElements(ins));
    Contract.Requires(cce.NonNullElements(outs));
    Contract.Requires(cce.NonNullElements(req));
    Contract.Requires(mod != null);
    Contract.Requires(cce.NonNullElements(ens));
    Contract.Requires(decreases != null);
  }
}<|MERGE_RESOLUTION|>--- conflicted
+++ resolved
@@ -682,8 +682,8 @@
 
   public bool SetIndent(int indentBefore, TokenNewIndentCollector formatter) {
     formatter.SetMethodLikeIndent(StartToken, OwnedTokens, indentBefore);
-    if (BodyStartTok.line > 0) {
-      formatter.SetDelimiterIndentedRegions(BodyStartTok, indentBefore);
+    if (StartToken.line > 0) {
+      formatter.SetDelimiterIndentedRegions(StartToken, indentBefore);
     }
 
     formatter.SetFormalsIndentation(Ins);
@@ -847,13 +847,9 @@
 
   public override IEnumerable<Node> Children => base.Children.Concat(new[] { PrefixLemma });
 
-<<<<<<< HEAD
+  public override IEnumerable<Node> PreResolveChildren => base.Children;
+  
   public ExtremeLemma(RangeToken rangeToken, Name name,
-=======
-  public override IEnumerable<Node> PreResolveChildren => base.Children;
-
-  public ExtremeLemma(IToken tok, string name,
->>>>>>> 6cb5c5ff
     bool hasStaticKeyword, ExtremePredicate.KType typeOfK,
     List<TypeParameter> typeArgs,
     List<Formal> ins, [Captured] List<Formal> outs,
