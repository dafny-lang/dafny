using System.Collections.Generic;
using System.Diagnostics.Contracts;
using System.Linq;

namespace Microsoft.Dafny;

/// <summary>
/// Class "BreakStmt" represents both "break" and "continue" statements.
/// </summary>
public class BreakOrContinueStmt : Statement, IHasReferences, ICloneable<BreakOrContinueStmt> {
<<<<<<< HEAD
  public IOrigin TargetLabel;
  public bool IsContinue;
=======
  public readonly Token TargetLabel;
  public readonly bool IsContinue;
>>>>>>> 6853214e
  public string Kind => IsContinue ? "continue" : "break";
  public int BreakAndContinueCount;
  [FilledInDuringResolution] public Statement TargetStmt;
  [ContractInvariantMethod]
  void ObjectInvariant() {
    Contract.Invariant(TargetLabel != null || 1 <= BreakAndContinueCount);
  }

  public BreakOrContinueStmt Clone(Cloner cloner) {
    return new BreakOrContinueStmt(cloner, this);
  }

  public BreakOrContinueStmt(Cloner cloner, BreakOrContinueStmt original) : base(cloner, original) {
    TargetLabel = original.TargetLabel;
    IsContinue = original.IsContinue;
    BreakAndContinueCount = original.BreakAndContinueCount;
    if (cloner.CloneResolvedFields) {
      TargetStmt = cloner.CloneStmt(original.TargetStmt, true);
    }
  }

  public BreakOrContinueStmt(IOrigin origin, Token targetLabel, bool isContinue, Attributes attributes = null)
    : base(origin, attributes) {
    Contract.Requires(origin != null);
    Contract.Requires(targetLabel != null);
    TargetLabel = targetLabel;
    IsContinue = isContinue;
  }

  /// <summary>
  /// For "isContinue == false", represents the statement "break ^breakAndContinueCount ;".
  /// For "isContinue == true", represents the statement "break ^(breakAndContinueCount - 1) continue;".
  /// </summary>
  public BreakOrContinueStmt(IOrigin origin, int breakAndContinueCount, bool isContinue, Attributes attributes = null)
    : base(origin, attributes) {
    Contract.Requires(origin != null);
    Contract.Requires(1 <= breakAndContinueCount);
    BreakAndContinueCount = breakAndContinueCount;
    IsContinue = isContinue;
  }

  public IEnumerable<Reference> GetReferences() {
    return TargetStmt is IHasNavigationToken target ? new[] {
      new Reference(TargetLabel != null ? new TokenRange(TargetLabel, TargetLabel) : ReportingRange, target)
    } : Enumerable.Empty<Reference>();
  }

  public override void ResolveGhostness(ModuleResolver resolver, ErrorReporter reporter, bool mustBeErasable,
    ICodeContext codeContext,
    string proofContext, bool allowAssumptionVariables, bool inConstructorInitializationPhase) {
    IsGhost = mustBeErasable;
    if (IsGhost && !TargetStmt.IsGhost) {
      var targetKind = TargetStmt is LoopStmt ? "loop" : "structure";
      reporter.Error(MessageSource.Resolver, ResolutionErrors.ErrorId.r_ghost_break, this,
        $"ghost-context {Kind} statement is not allowed to {Kind} out of non-ghost {targetKind}");
    }
  }
}<|MERGE_RESOLUTION|>--- conflicted
+++ resolved
@@ -8,13 +8,8 @@
 /// Class "BreakStmt" represents both "break" and "continue" statements.
 /// </summary>
 public class BreakOrContinueStmt : Statement, IHasReferences, ICloneable<BreakOrContinueStmt> {
-<<<<<<< HEAD
-  public IOrigin TargetLabel;
+  public Token TargetLabel;
   public bool IsContinue;
-=======
-  public readonly Token TargetLabel;
-  public readonly bool IsContinue;
->>>>>>> 6853214e
   public string Kind => IsContinue ? "continue" : "break";
   public int BreakAndContinueCount;
   [FilledInDuringResolution] public Statement TargetStmt;
