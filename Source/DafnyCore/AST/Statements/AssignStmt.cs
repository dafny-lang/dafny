using System.Collections.Generic;
using System.Diagnostics.Contracts;
using System.Linq;

namespace Microsoft.Dafny;

public class AssignStmt : Statement, ICloneable<AssignStmt> {
  public readonly Expression Lhs;
  public readonly AssignmentRhs Rhs;
  public override IEnumerable<INode> Children => new List<INode> { Lhs, Rhs }.Where(x => x != null);
  public override IEnumerable<INode> ConcreteChildren => Children;
  [ContractInvariantMethod]
  void ObjectInvariant() {
    Contract.Invariant(Lhs != null);
    Contract.Invariant(Rhs != null);
  }

<<<<<<< HEAD
=======
  public override IToken Tok {
    get {
      var previous = Rhs.StartToken.Prev;
      // If there was a single assignment, report on the operator.
      var singleAssignment = previous.val == ":=";
      // If there was an implicit return assignment, report on the return.
      var implicitAssignment = previous.val == "return";
      if (singleAssignment || implicitAssignment) {
        return previous;
      }
      return Rhs.StartToken;
    }
  }

  public override IEnumerable<Node> Children => new Node[] { Lhs, Rhs };

>>>>>>> 97f1ced4
  public AssignStmt Clone(Cloner cloner) {
    return new AssignStmt(cloner, this);
  }

  public AssignStmt(Cloner cloner, AssignStmt original) : base(cloner, original) {
    Lhs = cloner.CloneExpr(original.Lhs);
    Rhs = cloner.CloneRHS(original.Rhs);
  }

  public AssignStmt(RangeToken rangeToken, Expression lhs, AssignmentRhs rhs)
    : base(rangeToken) {
    Contract.Requires(rangeToken != null);
    Contract.Requires(lhs != null);
    Contract.Requires(rhs != null);
    this.Lhs = lhs;
    this.Rhs = rhs;
  }

  public override IEnumerable<Statement> SubStatements {
    get {
      foreach (var s in Rhs.SubStatements) {
        yield return s;
      }
    }
  }

  public override IEnumerable<Statement> PreResolveSubStatements {
    get {
      foreach (var s in Rhs.PreResolveSubStatements) {
        yield return s;
      }
    }
  }

  public override IEnumerable<Expression> NonSpecificationSubExpressions {
    get {
      foreach (var e in base.NonSpecificationSubExpressions) { yield return e; }
      yield return Lhs;
      foreach (var ee in Rhs.NonSpecificationSubExpressions) {
        yield return ee;
      }
    }
  }

  public override IEnumerable<Expression> SpecificationSubExpressions {
    get {
      foreach (var e in base.SpecificationSubExpressions) { yield return e; }
      foreach (var ee in Rhs.SpecificationSubExpressions) {
        yield return ee;
      }
    }
  }

  /// <summary>
  /// This method assumes "lhs" has been successfully resolved.
  /// </summary>
  public static bool LhsIsToGhost(Expression lhs) {
    Contract.Requires(lhs != null);
    return LhsIsToGhost_Which(lhs) == NonGhostKind.IsGhost;
  }
  public static bool LhsIsToGhostOrAutoGhost(Expression lhs) {
    Contract.Requires(lhs != null);
    return LhsIsToGhost_Which(lhs) == NonGhostKind.IsGhost || lhs.Resolved is AutoGhostIdentifierExpr;
  }
  public enum NonGhostKind { IsGhost, Variable, Field, ArrayElement }
  public static string NonGhostKind_To_String(NonGhostKind gk) {
    Contract.Requires(gk != NonGhostKind.IsGhost);
    switch (gk) {
      case NonGhostKind.Variable: return "non-ghost variable";
      case NonGhostKind.Field: return "non-ghost field";
      case NonGhostKind.ArrayElement: return "array element";
      default:
        Contract.Assume(false);  // unexpected NonGhostKind
        throw new cce.UnreachableException();  // please compiler
    }
  }
  /// <summary>
  /// This method assumes "lhs" has been successfully resolved.
  /// </summary>
  public static NonGhostKind LhsIsToGhost_Which(Expression lhs) {
    Contract.Requires(lhs != null);
    lhs = lhs.Resolved;
    if (lhs is AutoGhostIdentifierExpr) {
      // TODO: Should we return something different for this case?
      var x = (IdentifierExpr)lhs;
      if (!x.Var.IsGhost) {
        return NonGhostKind.Variable;
      }
    } else if (lhs is IdentifierExpr) {
      var x = (IdentifierExpr)lhs;
      if (!x.Var.IsGhost) {
        return NonGhostKind.Variable;
      }
    } else if (lhs is MemberSelectExpr) {
      var x = (MemberSelectExpr)lhs;
      if (!x.Member.IsGhost) {
        return NonGhostKind.Field;
      }
    } else {
      // LHS denotes an array element, which is always non-ghost
      return NonGhostKind.ArrayElement;
    }
    return NonGhostKind.IsGhost;
  }
}<|MERGE_RESOLUTION|>--- conflicted
+++ resolved
@@ -15,8 +15,6 @@
     Contract.Invariant(Rhs != null);
   }
 
-<<<<<<< HEAD
-=======
   public override IToken Tok {
     get {
       var previous = Rhs.StartToken.Prev;
@@ -31,9 +29,6 @@
     }
   }
 
-  public override IEnumerable<Node> Children => new Node[] { Lhs, Rhs };
-
->>>>>>> 97f1ced4
   public AssignStmt Clone(Cloner cloner) {
     return new AssignStmt(cloner, this);
   }
