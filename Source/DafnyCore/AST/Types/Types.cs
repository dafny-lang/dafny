#define TI_DEBUG_PRINT
using System;
using System.Collections.Generic;
using System.Diagnostics.Contracts;
using System.Linq;
using System.Threading;

namespace Microsoft.Dafny;

public abstract class Type : TokenNode {
  public static readonly BoolType Bool = new BoolType();
  public static readonly CharType Char = new CharType();
  public static readonly IntType Int = new IntType();
  public static readonly RealType Real = new RealType();
  public override IEnumerable<Node> Children => TypeArgs;
  public override IEnumerable<Node> PreResolveChildren => TypeArgs.OfType<Node>();
  public static Type Nat() { return new UserDefinedType(Token.NoToken, "nat", null); }  // note, this returns an unresolved type
  public static Type String() { return new UserDefinedType(Token.NoToken, "string", null); }  // note, this returns an unresolved type
  public static readonly BigOrdinalType BigOrdinal = new BigOrdinalType();

  private static AsyncLocal<List<VisibilityScope>> _scopes = new();
  private static List<VisibilityScope> Scopes => _scopes.Value ??= new();

  [ThreadStatic]
  private static bool scopesEnabled = false;

  public virtual IEnumerable<Node> Nodes => Enumerable.Empty<Node>();

  public static void PushScope(VisibilityScope scope) {
    Scopes.Add(scope);
  }

  public static void ResetScopes() {
    _scopes.Value = new();
    scopesEnabled = false;
  }

  public static void PopScope() {
    Contract.Assert(Scopes.Count > 0);
    Scopes.RemoveAt(Scopes.Count - 1);
  }

  public static void PopScope(VisibilityScope expected) {
    Contract.Assert(Scopes.Count > 0);
    Contract.Assert(Scopes[^1] == expected);
    PopScope();
  }

  public static VisibilityScope GetScope() {
    if (scopesEnabled && Scopes.Count > 0) {
      return Scopes[^1];
    }
    return null;
  }

  public static void EnableScopes() {
    Contract.Assert(!scopesEnabled);
    scopesEnabled = true;
  }

  public static void DisableScopes() {
    Contract.Assert(scopesEnabled);
    scopesEnabled = false;
  }

  public static string TypeArgsToString(DafnyOptions options, ModuleDefinition/*?*/ context, List<Type> typeArgs, bool parseAble = false) {
    Contract.Requires(typeArgs == null ||
                      (typeArgs.All(ty => ty != null && ty.TypeName(options, context, parseAble) != null) &&
                       (typeArgs.All(ty => ty.TypeName(options, context, parseAble).StartsWith("_")) ||
                        typeArgs.All(ty => !ty.TypeName(options, context, parseAble).StartsWith("_")))));

    if (typeArgs != null && typeArgs.Count > 0 &&
        (!parseAble || !typeArgs[0].TypeName(options, context, parseAble).StartsWith("_"))) {
      return string.Format("<{0}>", Util.Comma(typeArgs, ty => ty.TypeName(options, context, parseAble)));
    }
    return "";
  }

  public static string TypeArgsToString(DafnyOptions options, List<Type> typeArgs, bool parseAble = false) {
    return TypeArgsToString(options, null, typeArgs, parseAble);
  }

  public string TypeArgsToString(DafnyOptions options, ModuleDefinition/*?*/ context, bool parseAble = false) {
    return Type.TypeArgsToString(options, context, this.TypeArgs, parseAble);
  }

  // Type arguments to the type
  public List<Type> TypeArgs = new List<Type>();

  /// <summary>
  /// Add to "tps" the free type parameters in "this".
  /// Requires the type to be resolved.
  /// </summary>
  public void AddFreeTypeParameters(ISet<TypeParameter> tps) {
    Contract.Requires(tps != null);
    var ty = this.NormalizeExpandKeepConstraints();
    var tp = ty.AsTypeParameter;
    if (tp != null) {
      tps.Add(tp);
    }
    foreach (var ta in ty.TypeArgs) {
      ta.AddFreeTypeParameters(tps);
    }
  }

  [Pure]
  public abstract string TypeName(DafnyOptions options, ModuleDefinition/*?*/ context, bool parseAble = false);

  [Pure]
  public override string ToString() {
    return TypeName(DafnyOptions.DefaultImmutableOptions, null, false);
  }

  /// <summary>
  /// Return the most constrained version of "this", getting to the bottom of proxies.
  ///
  /// Here is a description of the Normalize(), NormalizeExpandKeepConstraints(), and NormalizeExpand() methods:
  /// * Any .Type field in the AST can, in general, be an AST node that is not really a type, but an AST node that has
  ///   a field where the type is filled in, once the type has been inferred. Such "types" are called "type proxies".
  ///   To follow a .Type (or other variable denoting a type) past its chain of type proxies, you call .Normalize().
  ///   If you do this after type inference (more precisely, after the CheckTypeInference calls in Pass 1 of the
  ///   Resolver), then you will get back a NonProxyType.
  /// * That may not be enough. Even after calling .Normalize(), you may get a type that denotes a type synonym. If
  ///   you compare it with, say, is SetType, you will get false if the type you're looking at is a type synonym for
  ///   a SetType. Therefore, to go past both type proxies and type synonyms, you call .NormalizeExpandKeepConstraints().
  /// * Actually, that may not be enough, either. Because .NormalizeExpandKeepConstraints() may return a subset type
  ///   whose base type is what you're looking for. If you want to go all the way to the base type, then you should
  ///   call .NormalizeExpand(). This is what is done most commonly when something is trying to look for a specific type.
  /// * So, in conclusion: Usually you have to call .NormalizeExpand() on a type to unravel type proxies, type synonyms,
  ///   and subset types. But in other places (in particular, in the verifier) where you want to know about any type
  ///   constraints, then you call .NormalizeExpandKeepConstraints().
  /// </summary>
  public Type Normalize() {
    Contract.Ensures(Contract.Result<Type>() != null);
    Type type = this;
    while (true) {
      var pt = type as TypeProxy;
      if (pt != null && pt.T != null) {
        type = pt.T;
      } else {
        return type;
      }
    }
  }

  /// <summary>
  /// Return the type that "this" stands for, getting to the bottom of proxies and following type synonyms.
  ///
  /// For more documentation, see method Normalize().
  /// </summary>
  [Pure]
  public Type NormalizeExpand(bool keepConstraints = false) {
    Contract.Ensures(Contract.Result<Type>() != null);
    Contract.Ensures(!(Contract.Result<Type>() is TypeProxy) || ((TypeProxy)Contract.Result<Type>()).T == null);  // return a proxy only if .T == null
    Type type = this;
    while (true) {

      var pt = type as TypeProxy;
      if (pt != null && pt.T != null) {
        type = pt.T;
        continue;
      }

      var scope = Type.GetScope();
      var rtd = type.AsRevealableType;
      if (rtd != null) {
        var udt = (UserDefinedType)type;

        if (!rtd.AsTopLevelDecl.IsVisibleInScope(scope)) {
          // This can only mean "rtd" is a class/trait that is only provided, not revealed. For a provided class/trait,
          // it is the non-null type declaration that is visible, not the class/trait declaration itself.
          if (rtd is ClassDecl cl) {
            Contract.Assert(cl.NonNullTypeDecl != null);
            Contract.Assert(cl.NonNullTypeDecl.IsVisibleInScope(scope));
          } else {
            Contract.Assert(rtd is OpaqueTypeDecl);
          }
        }

        if (rtd.IsRevealedInScope(scope)) {
          if (rtd is TypeSynonymDecl && (!(rtd is SubsetTypeDecl) || !keepConstraints)) {
            type = ((TypeSynonymDecl)rtd).RhsWithArgumentIgnoringScope(udt.TypeArgs);
            continue;
          } else {
            return type;
          }
        } else { // type is hidden, no more normalization is possible
          return rtd.SelfSynonym(type.TypeArgs);
        }
      }

      // A hidden type may become visible in another scope
      var isyn = type.AsInternalTypeSynonym;
      if (isyn != null) {
        var udt = (UserDefinedType)type;

        if (!isyn.IsVisibleInScope(scope)) {
          // This can only mean "isyn" refers to a class/trait that is only provided, not revealed. For a provided class/trait,
          // it is the non-null type declaration that is visible, not the class/trait declaration itself.
          var rhs = isyn.RhsWithArgumentIgnoringScope(udt.TypeArgs);
          Contract.Assert(rhs is UserDefinedType);
          var cl = ((UserDefinedType)rhs).ResolvedClass as ClassDecl;
          Contract.Assert(cl != null && cl.NonNullTypeDecl != null);
          Contract.Assert(cl.NonNullTypeDecl.IsVisibleInScope(scope));
        }

        if (isyn.IsRevealedInScope(scope)) {
          type = isyn.RhsWithArgument(udt.TypeArgs);
          continue;
        } else {
          return type;
        }
      }

      return type;
    }
  }

  /// <summary>
  /// Return the type that "this" stands for, getting to the bottom of proxies and following type synonyms, but does
  /// not follow subset types.
  ///
  /// For more documentation, see method Normalize().
  /// </summary>
  [Pure]
  public Type NormalizeExpandKeepConstraints() {
    return NormalizeExpand(true);
  }

  /// <summary>
  /// Return "the type that "this" stands for, getting to the bottom of proxies and following type synonyms.
  /// </summary>
  public Type UseInternalSynonym() {
    Contract.Ensures(Contract.Result<Type>() != null);
    Contract.Ensures(!(Contract.Result<Type>() is TypeProxy) || ((TypeProxy)Contract.Result<Type>()).T == null);  // return a proxy only if .T == null

    Type type = Normalize();
    var scope = Type.GetScope();
    var rtd = type.AsRevealableType;
    if (rtd != null) {
      var udt = (UserDefinedType)type;
      if (!rtd.AsTopLevelDecl.IsVisibleInScope(scope)) {
        // This can only mean "rtd" is a class/trait that is only provided, not revealed. For a provided class/trait,
        // it is the non-null type declaration that is visible, not the class/trait declaration itself.
        var cl = rtd as ClassDecl;
        Contract.Assert(cl != null && cl.NonNullTypeDecl != null);
        Contract.Assert(cl.NonNullTypeDecl.IsVisibleInScope(scope));
      }
      if (!rtd.IsRevealedInScope(scope)) {
        return rtd.SelfSynonym(type.TypeArgs, udt.NamePath);
      }
    }

    return type;
  }

  /// <summary>
  /// Return a type that is like "this", but where occurrences of type parameters are substituted as indicated by "subst".
  /// </summary>
  public abstract Type Subst(IDictionary<TypeParameter, Type> subst);

  /// <summary>
  /// Return a type that is like "type", but with type arguments "arguments".
  /// </summary>
  public abstract Type ReplaceTypeArguments(List<Type> arguments);

  /// <summary>
  /// Returns whether or not "this" and "that" denote the same type, modulo proxies and type synonyms and subset types.
  /// </summary>
  [Pure]
  public abstract bool Equals(Type that, bool keepConstraints = false);

  public bool IsBoolType { get { return NormalizeExpand() is BoolType; } }
  public bool IsCharType { get { return NormalizeExpand() is CharType; } }
  public bool IsIntegerType { get { return NormalizeExpand() is IntType; } }
  public bool IsRealType { get { return NormalizeExpand() is RealType; } }
  public bool IsBigOrdinalType { get { return NormalizeExpand() is BigOrdinalType; } }
  public bool IsBitVectorType { get { return AsBitVectorType != null; } }
  public bool IsStringType { get { return AsSeqType?.Arg.IsCharType == true; } }
  public BitvectorType AsBitVectorType { get { return NormalizeExpand() as BitvectorType; } }
  public bool IsNumericBased() {
    var t = NormalizeExpand();
    return t.IsIntegerType || t.IsRealType || t.AsNewtype != null;
  }
  public enum NumericPersuasion { Int, Real }
  [Pure]
  public bool IsNumericBased(NumericPersuasion p) {
    Type t = this;
    while (true) {
      t = t.NormalizeExpand();
      if (t.IsIntegerType) {
        return p == NumericPersuasion.Int;
      } else if (t.IsRealType) {
        return p == NumericPersuasion.Real;
      }
      var d = t.AsNewtype;
      if (d == null) {
        return false;
      }
      t = d.BaseType;
    }
  }

  /// <summary>
  /// This property returns true if the type is known to be nonempty.
  /// This property should be used only after successful resolution. It is assumed that all type proxies have
  /// been resolved and that all recursion through types comes to an end.
  /// Note, HasCompilableValue ==> IsNonEmpty.
  /// </summary>
  public bool IsNonempty => GetAutoInit() != AutoInitInfo.MaybeEmpty;

  /// <summary>
  /// This property returns true if the type has a known compilable value.
  /// This property should be used only after successful resolution. It is assumed that all type proxies have
  /// been resolved and that all recursion through types comes to an end.
  /// Note, HasCompilableValue ==> IsNonEmpty.
  /// </summary>
  public bool HasCompilableValue => GetAutoInit() == AutoInitInfo.CompilableValue;

  public bool KnownToHaveToAValue(bool ghostContext) {
    return ghostContext ? IsNonempty : HasCompilableValue;
  }

  public enum AutoInitInfo { MaybeEmpty, Nonempty, CompilableValue }

  /// <summary>
  /// This property returns
  ///     - CompilableValue, if the type has a known compilable value
  ///     - Nonempty,        if the type is known to contain some value
  ///     - MaybeEmpty,      otherwise
  /// This property should be used only after successful resolution. It is assumed that all type proxies have
  /// been resolved and that all recursion through types comes to an end.
  /// </summary>
  public AutoInitInfo GetAutoInit(List<UserDefinedType>/*?*/ coDatatypesBeingVisited = null) {
    var t = NormalizeExpandKeepConstraints();
    Contract.Assume(t is NonProxyType); // precondition

    AutoInitInfo CharacteristicToAutoInitInfo(TypeParameter.TypeParameterCharacteristics c) {
      if (c.HasCompiledValue) {
        return AutoInitInfo.CompilableValue;
      } else if (c.IsNonempty) {
        return AutoInitInfo.Nonempty;
      } else {
        return AutoInitInfo.MaybeEmpty;
      }
    }

    if (t is BoolType || t is CharType || t is IntType || t is BigOrdinalType || t is RealType || t is BitvectorType) {
      return AutoInitInfo.CompilableValue;
    } else if (t is CollectionType) {
      return AutoInitInfo.CompilableValue;
    }

    var udt = (UserDefinedType)t;
    var cl = udt.ResolvedClass;
    Contract.Assert(cl != null);
    if (cl is OpaqueTypeDecl) {
      var otd = (OpaqueTypeDecl)cl;
      return CharacteristicToAutoInitInfo(otd.Characteristics);
    } else if (cl is TypeParameter) {
      var tp = (TypeParameter)cl;
      return CharacteristicToAutoInitInfo(tp.Characteristics);
    } else if (cl is InternalTypeSynonymDecl) {
      var isyn = (InternalTypeSynonymDecl)cl;
      return CharacteristicToAutoInitInfo(isyn.Characteristics);
    } else if (cl is NewtypeDecl) {
      var td = (NewtypeDecl)cl;
      switch (td.WitnessKind) {
        case SubsetTypeDecl.WKind.CompiledZero:
        case SubsetTypeDecl.WKind.Compiled:
          return AutoInitInfo.CompilableValue;
        case SubsetTypeDecl.WKind.Ghost:
          return AutoInitInfo.Nonempty;
        case SubsetTypeDecl.WKind.OptOut:
          return AutoInitInfo.MaybeEmpty;
        case SubsetTypeDecl.WKind.Special:
        default:
          Contract.Assert(false); // unexpected case
          throw new cce.UnreachableException();
      }
    } else if (cl is SubsetTypeDecl) {
      var td = (SubsetTypeDecl)cl;
      switch (td.WitnessKind) {
        case SubsetTypeDecl.WKind.CompiledZero:
        case SubsetTypeDecl.WKind.Compiled:
          return AutoInitInfo.CompilableValue;
        case SubsetTypeDecl.WKind.Ghost:
          return AutoInitInfo.Nonempty;
        case SubsetTypeDecl.WKind.OptOut:
          return AutoInitInfo.MaybeEmpty;
        case SubsetTypeDecl.WKind.Special:
          // WKind.Special is only used with -->, ->, and non-null types:
          Contract.Assert(ArrowType.IsPartialArrowTypeName(td.Name) || ArrowType.IsTotalArrowTypeName(td.Name) || td is NonNullTypeDecl);
          if (ArrowType.IsPartialArrowTypeName(td.Name)) {
            // partial arrow
            return AutoInitInfo.CompilableValue;
          } else if (ArrowType.IsTotalArrowTypeName(td.Name)) {
            // total arrow
            return udt.TypeArgs.Last().GetAutoInit(coDatatypesBeingVisited);
          } else if (((NonNullTypeDecl)td).Class is ArrayClassDecl) {
            // non-null array type; we know how to initialize them
            return AutoInitInfo.CompilableValue;
          } else {
            // non-null (non-array) type
            return AutoInitInfo.MaybeEmpty;
          }
        default:
          Contract.Assert(false); // unexpected case
          throw new cce.UnreachableException();
      }
    } else if (cl is ClassDecl) {
      return AutoInitInfo.CompilableValue; // null is a value of this type
    } else if (cl is DatatypeDecl) {
      var dt = (DatatypeDecl)cl;
      var subst = TypeParameter.SubstitutionMap(dt.TypeArgs, udt.TypeArgs);
      var r = AutoInitInfo.CompilableValue;  // assume it's compilable, until we find out otherwise
      if (cl is CoDatatypeDecl) {
        if (coDatatypesBeingVisited != null) {
          if (coDatatypesBeingVisited.Exists(coType => udt.Equals(coType))) {
            // This can be compiled into a lazy constructor call
            return AutoInitInfo.CompilableValue;
          } else if (coDatatypesBeingVisited.Exists(coType => dt == coType.ResolvedClass)) {
            // This requires more recursion and bookkeeping than we care to try out
            return AutoInitInfo.MaybeEmpty;
          }
          coDatatypesBeingVisited = new List<UserDefinedType>(coDatatypesBeingVisited);
        } else {
          coDatatypesBeingVisited = new List<UserDefinedType>();
        }
        coDatatypesBeingVisited.Add(udt);
      }
      foreach (var formal in dt.GetGroundingCtor().Formals) {
        var autoInit = formal.Type.Subst(subst).GetAutoInit(coDatatypesBeingVisited);
        if (autoInit == AutoInitInfo.MaybeEmpty) {
          return AutoInitInfo.MaybeEmpty;
        } else if (formal.IsGhost) {
          // cool
        } else if (autoInit == AutoInitInfo.CompilableValue) {
          // cool
        } else {
          r = AutoInitInfo.Nonempty;
        }
      }
      return r;
    } else {
      Contract.Assert(false); // unexpected type
      throw new cce.UnreachableException();
    }
  }

  public bool HasFinitePossibleValues {
    get {
      if (IsBoolType || IsCharType || IsRefType) {
        return true;
      }
      var st = AsSetType;
      if (st != null && st.Arg.HasFinitePossibleValues) {
        return true;
      }
      var mt = AsMapType;
      if (mt != null && mt.Domain.HasFinitePossibleValues) {
        return true;
      }
      var dt = AsDatatype;
      if (dt != null && dt.HasFinitePossibleValues) {
        return true;
      }
      return false;
    }
  }

  public CollectionType AsCollectionType { get { return NormalizeExpand() as CollectionType; } }
  public SetType AsSetType { get { return NormalizeExpand() as SetType; } }
  public MultiSetType AsMultiSetType { get { return NormalizeExpand() as MultiSetType; } }
  public SeqType AsSeqType { get { return NormalizeExpand() as SeqType; } }
  public MapType AsMapType { get { return NormalizeExpand() as MapType; } }

  public bool IsRefType {
    get {
      var udt = NormalizeExpand() as UserDefinedType;
      return udt != null && udt.ResolvedClass is ClassDecl && !(udt.ResolvedClass is ArrowTypeDecl);
    }
  }

  public bool IsTopLevelTypeWithMembers {
    get {
      return AsTopLevelTypeWithMembers != null;
    }
  }
  public TopLevelDeclWithMembers/*?*/ AsTopLevelTypeWithMembers {
    get {
      var udt = NormalizeExpand() as UserDefinedType;
      return udt?.ResolvedClass as TopLevelDeclWithMembers;
    }
  }
  public TopLevelDeclWithMembers/*?*/ AsTopLevelTypeWithMembersBypassInternalSynonym {
    get {
      var udt = NormalizeExpand() as UserDefinedType;
      if (udt != null && udt.ResolvedClass is InternalTypeSynonymDecl isyn) {
        udt = isyn.RhsWithArgumentIgnoringScope(udt.TypeArgs) as UserDefinedType;
        if (udt?.ResolvedClass is NonNullTypeDecl nntd) {
          return nntd.Class;
        }
      }
      return udt?.ResolvedClass as TopLevelDeclWithMembers;
    }
  }
  /// <summary>
  /// Returns "true" if the type represents the type "object?".
  /// </summary>
  public bool IsObjectQ {
    get {
      var udt = NormalizeExpandKeepConstraints() as UserDefinedType;
      return udt != null && udt.ResolvedClass is ClassDecl && ((ClassDecl)udt.ResolvedClass).IsObjectTrait;
    }
  }
  /// <summary>
  /// Returns "true" if the type represents the type "object".
  /// </summary>
  public bool IsObject {
    get {
      var nn = AsNonNullRefType;
      if (nn != null) {
        var nonNullRefDecl = (NonNullTypeDecl)nn.ResolvedClass;
        return nonNullRefDecl.Class.IsObjectTrait;
      }
      return false;
    }
  }
  /// <summary>
  /// Returns "true" if the type is a non-null type or any subset type thereof.
  /// </summary>
  public bool IsNonNullRefType {
    get {
      return AsNonNullRefType != null;
    }
  }
  /// <summary>
  /// If the type is a non-null type or any subset type thereof, return the UserDefinedType whose
  /// .ResolvedClass value is a NonNullTypeDecl.
  /// Otherwise, return "null".
  /// </summary>
  public UserDefinedType AsNonNullRefType {
    get {
      var t = this;
      while (true) {
        var udt = t.NormalizeExpandKeepConstraints() as UserDefinedType;
        if (udt == null) {
          return null;
        }
        if (udt.ResolvedClass is NonNullTypeDecl) {
          return udt;
        }
        var sst = udt.ResolvedClass as SubsetTypeDecl;
        if (sst != null) {
          t = sst.RhsWithArgument(udt.TypeArgs);  // continue the search up the chain of subset types
        } else {
          return null;
        }
      }
    }
  }
  /// <summary>
  /// Returns the type "parent<X>", where "X" is a list of type parameters that makes "parent<X>" a supertype of "this".
  /// Requires "this" to be some type "C<Y>" and "parent" to be among the reflexive, transitive parent traits of "C".
  /// </summary>
  public UserDefinedType AsParentType(TopLevelDecl parent) {
    Contract.Requires(parent != null);

    var udt = (UserDefinedType)NormalizeExpand();
    if (udt.ResolvedClass is InternalTypeSynonymDecl isyn) {
      udt = isyn.RhsWithArgumentIgnoringScope(udt.TypeArgs) as UserDefinedType;
    }
    TopLevelDeclWithMembers cl;
    if (udt.ResolvedClass is NonNullTypeDecl nntd) {
      cl = (TopLevelDeclWithMembers)nntd.ViewAsClass;
    } else {
      cl = (TopLevelDeclWithMembers)udt.ResolvedClass;
    }
    if (cl == parent) {
      return udt;
    }
    var typeMapParents = cl.ParentFormalTypeParametersToActuals;
    var typeMapUdt = TypeParameter.SubstitutionMap(cl.TypeArgs, udt.TypeArgs);
    var typeArgs = parent.TypeArgs.ConvertAll(tp => typeMapParents[tp].Subst(typeMapUdt));
    return new UserDefinedType(udt.tok, parent.Name, parent, typeArgs);
  }
  public bool IsTraitType {
    get {
      return AsTraitType != null;
    }
  }
  public TraitDecl/*?*/ AsTraitType {
    get {
      var udt = NormalizeExpand() as UserDefinedType;
      return udt?.ResolvedClass as TraitDecl;
    }
  }

  public SubsetTypeDecl /*?*/ AsSubsetType {
    get {
      var std = NormalizeExpand(true) as UserDefinedType;
      return std?.ResolvedClass as SubsetTypeDecl;
    }
  }

  public bool IsArrayType {
    get {
      return AsArrayType != null;
    }
  }
  public ArrayClassDecl/*?*/ AsArrayType {
    get {
      var t = NormalizeExpand();
      var udt = UserDefinedType.DenotesClass(t);
      return udt?.ResolvedClass as ArrayClassDecl;
    }
  }
  /// <summary>
  /// Returns "true" if the type is one of the 3 built-in arrow types.
  /// </summary>
  public bool IsBuiltinArrowType {
    get {
      var t = Normalize();  // but don't expand synonyms or strip off constraints
      if (t is ArrowType) {
        return true;
      }
      var udt = t as UserDefinedType;
      return udt != null && (ArrowType.IsPartialArrowTypeName(udt.Name) || ArrowType.IsTotalArrowTypeName(udt.Name));
    }
  }
  /// <summary>
  /// Returns "true" if the type is a partial arrow or any subset type thereof.
  /// </summary>
  public bool IsArrowTypeWithoutReadEffects {
    get {
      var t = this;
      while (true) {
        var udt = t.NormalizeExpandKeepConstraints() as UserDefinedType;
        if (udt == null) {
          return false;
        } else if (ArrowType.IsPartialArrowTypeName(udt.Name)) {
          return true;
        }
        var sst = udt.ResolvedClass as SubsetTypeDecl;
        if (sst != null) {
          t = sst.RhsWithArgument(udt.TypeArgs);  // continue the search up the chain of subset types
        } else {
          return false;
        }
      }
    }
  }
  /// <summary>
  /// Returns "true" if the type is a total arrow or any subset type thereof.
  /// </summary>
  public bool IsArrowTypeWithoutPreconditions {
    get {
      var t = this;
      while (true) {
        var udt = t.NormalizeExpandKeepConstraints() as UserDefinedType;
        if (udt == null) {
          return false;
        } else if (ArrowType.IsTotalArrowTypeName(udt.Name)) {
          return true;
        }
        var sst = udt.ResolvedClass as SubsetTypeDecl;
        if (sst != null) {
          t = sst.RhsWithArgument(udt.TypeArgs);  // continue the search up the chain of subset types
        } else {
          return false;
        }
      }
    }
  }
  public bool IsArrowType {
    get { return AsArrowType != null; }
  }
  public ArrowType AsArrowType {
    get {
      var t = NormalizeExpand();
      return t as ArrowType;
    }
  }

  public bool IsMapType {
    get {
      var t = NormalizeExpand() as MapType;
      return t != null && t.Finite;
    }
  }
  public bool IsIMapType {
    get {
      var t = NormalizeExpand() as MapType;
      return t != null && !t.Finite;
    }
  }
  public bool IsISetType {
    get {
      var t = NormalizeExpand() as SetType;
      return t != null && !t.Finite;
    }
  }
  public NewtypeDecl AsNewtype {
    get {
      var udt = NormalizeExpand() as UserDefinedType;
      return udt == null ? null : udt.ResolvedClass as NewtypeDecl;
    }
  }
  public TypeSynonymDecl AsTypeSynonym {
    get {
      var udt = this as UserDefinedType;  // note, it is important to use 'this' here, not 'this.NormalizeExpand()'
      if (udt == null) {
        return null;
      } else {
        return udt.ResolvedClass as TypeSynonymDecl;
      }
    }
  }
  public InternalTypeSynonymDecl AsInternalTypeSynonym {
    get {
      var udt = this as UserDefinedType;  // note, it is important to use 'this' here, not 'this.NormalizeExpand()'
      if (udt == null) {
        return null;
      } else {
        return udt.ResolvedClass as InternalTypeSynonymDecl;
      }
    }
  }
  public RedirectingTypeDecl AsRedirectingType {
    get {
      var udt = this as UserDefinedType;  // Note, it is important to use 'this' here, not 'this.NormalizeExpand()'.  This property getter is intended to be used during resolution, or with care thereafter.
      if (udt == null) {
        return null;
      } else {
        return (RedirectingTypeDecl)(udt.ResolvedClass as TypeSynonymDecl) ?? udt.ResolvedClass as NewtypeDecl;
      }
    }
  }
  public RevealableTypeDecl AsRevealableType {
    get {
      var udt = this as UserDefinedType;
      if (udt == null) {
        return null;
      } else {
        return (udt.ResolvedClass as RevealableTypeDecl);
      }
    }
  }
  public bool IsRevealableType {
    get { return AsRevealableType != null; }
  }
  public bool IsDatatype {
    get {
      return AsDatatype != null;
    }
  }
  public DatatypeDecl AsDatatype {
    get {
      var udt = NormalizeExpand() as UserDefinedType;
      if (udt == null) {
        return null;
      } else {
        return udt.ResolvedClass as DatatypeDecl;
      }
    }
  }
  public bool IsIndDatatype {
    get {
      return AsIndDatatype != null;
    }
  }
  public IndDatatypeDecl AsIndDatatype {
    get {
      var udt = NormalizeExpand() as UserDefinedType;
      if (udt == null) {
        return null;
      } else {
        return udt.ResolvedClass as IndDatatypeDecl;
      }
    }
  }
  public bool IsCoDatatype {
    get {
      return AsCoDatatype != null;
    }
  }
  public CoDatatypeDecl AsCoDatatype {
    get {
      var udt = NormalizeExpand() as UserDefinedType;
      if (udt == null) {
        return null;
      } else {
        return udt.ResolvedClass as CoDatatypeDecl;
      }
    }
  }
  public bool InvolvesCoDatatype {
    get {
      return IsCoDatatype;  // TODO: should really check structure of the type recursively
    }
  }
  public bool IsTypeParameter {
    get {
      return AsTypeParameter != null;
    }
  }
  public bool IsInternalTypeSynonym {
    get { return AsInternalTypeSynonym != null; }
  }
  public TypeParameter AsTypeParameter {
    get {
      var ct = NormalizeExpandKeepConstraints() as UserDefinedType;
      return ct?.ResolvedClass as TypeParameter;
    }
  }
  public bool IsOpaqueType {
    get { return AsOpaqueType != null; }
  }
  public OpaqueTypeDecl AsOpaqueType {
    get {
      var udt = this.Normalize() as UserDefinedType;  // note, it is important to use 'this.Normalize()' here, not 'this.NormalizeExpand()'
      return udt?.ResolvedClass as OpaqueTypeDecl;
    }
  }

  /// <summary>
  /// Returns whether or not any values of the type can be checked for equality in compiled contexts
  /// </summary>
  public virtual bool SupportsEquality => true;

  /// <summary>
  /// Returns whether or not some values of the type can be checked for equality in compiled contexts.
  /// This differs from SupportsEquality for types where the equality operation is partial, e.g.,
  /// for datatypes where some, but not all, constructors are ghost.
  /// Note, whereas SupportsEquality sometimes consults some constituent type for SupportEquality
  /// (e.g., seq<T> supports equality if T does), PartiallySupportsEquality does not (because the
  /// semantic check would be more complicated and it currently doesn't seem worth the trouble).
  /// </summary>
  public virtual bool PartiallySupportsEquality => SupportsEquality;

  public bool MayInvolveReferences => ComputeMayInvolveReferences(null);

  /// <summary>
  /// This is an auxiliary method used to compute the value of MayInvolveReferences (above). It is
  /// needed to handle datatypes, because determining whether or not a datatype contains references
  /// involves recursing over the types in the datatype's constructor parameters. Since those types
  /// may be mutually dependent on the datatype itself, care must be taken to avoid infinite recursion.
  ///
  /// Parameter visitedDatatypes is used to prevent infinite recursion. It is passed in as null
  /// (the "first phase") as long as no datatype has been encountered. From the time a first datatype
  /// is encountered and through all subsequent recursive calls to ComputeMayInvolveReferences that
  /// are performed on the types of the parameters of the datatype's constructors, the method enters
  /// a "second phase", where visitedDatatypes is passed in as a set that records all datatypes visited.
  /// By not recursing through a datatype that's already being visited, infinite recursion is prevented.
  ///
  /// The type parameters to recursive uses of datatypes may be passed in in different ways. In fact,
  /// there is no bound on the set of different instantiations one can encounter with the recursive uses
  /// of the datatypes. Rather than keeping track of type instantiations in (some variation of)
  /// visitedDatatypes, the type arguments passed to a datatype are checked separately. If the datatype
  /// uses all the type parameters it declares, then this will have the same effect. During the second
  /// phase, formal type parameters (which necessarily are ones declared in datatypes) are ignored.
  /// </summary>
  public abstract bool ComputeMayInvolveReferences(ISet<DatatypeDecl> /*?*/ visitedDatatypes);

  /// <summary>
  /// Returns true if it is known how to meaningfully compare the type's inhabitants.
  /// </summary>
  public bool IsOrdered {
    get {
      var ct = NormalizeExpand();
      return !ct.IsTypeParameter && !ct.IsOpaqueType && !ct.IsInternalTypeSynonym && !ct.IsCoDatatype && !ct.IsArrowType && !ct.IsIMapType && !ct.IsISetType;
    }
  }

  /// <summary>
  /// Returns "true" if:  Given a value of type "this", can we determine at run time if the
  /// value is a member of type "target"?
  /// </summary>
  public bool IsTestableToBe(Type target) {
    Contract.Requires(target != null);

    // First up, we know how to check for null, so let's expand "target" and "source"
    // past any type synonyms and also past any (built-in) non-null constraint.
    var source = this.NormalizeExpandKeepConstraints();
    if (source is UserDefinedType && ((UserDefinedType)source).ResolvedClass is NonNullTypeDecl) {
      source = source.NormalizeExpand(); // also lop off non-null constraint
    }
    target = target.NormalizeExpandKeepConstraints();
    if (target is UserDefinedType && ((UserDefinedType)target).ResolvedClass is NonNullTypeDecl) {
      target = target.NormalizeExpand(); // also lop off non-null constraint
    }

    if (source.IsSubtypeOf(target, false, true)) {
      // Every value of "source" (except possibly "null") is also a member of type "target",
      // so no run-time test is needed (except possibly a null check).
      return true;
#if SOON  // include in a coming PR that sorts this one in the compilers
      } else if (target is UserDefinedType udt && (udt.ResolvedClass is SubsetTypeDecl || udt.ResolvedClass is NewtypeDecl)) {
        // The type of the bound variable has a constraint. Such a constraint is a ghost expression, so it cannot
        // (in general) by checked at run time. (A possible enhancement here would be to look at the type constraint
        // to if it is compilable after all.)
        var constraints = target.GetTypeConstraints();
        return false;
#endif
    } else if (target.TypeArgs.Count == 0) {
      // No type parameters. So, we just need to check the run-time class/interface type.
      return true;
    } else {
      // We give up.
      return false;
    }
  }

  /// <summary>
  /// Returns "true" iff "sub" is a subtype of "super".
  /// Expects that neither "super" nor "sub" is an unresolved proxy.
  /// </summary>
  public static bool IsSupertype(Type super, Type sub) {
    Contract.Requires(super != null);
    Contract.Requires(sub != null);
    return sub.IsSubtypeOf(super, false, false);
  }

  /// <summary>
  /// Expects that "type" has already been normalized.
  /// </summary>
  public static List<TypeParameter.TPVariance> GetPolarities(Type type) {
    Contract.Requires(type != null);
    if (type is BasicType || type is ArtificialType) {
      // there are no type parameters
      return new List<TypeParameter.TPVariance>();
    } else if (type is MapType) {
      return new List<TypeParameter.TPVariance> { TypeParameter.TPVariance.Co, TypeParameter.TPVariance.Co };
    } else if (type is CollectionType) {
      return new List<TypeParameter.TPVariance> { TypeParameter.TPVariance.Co };
    } else {
      var udf = (UserDefinedType)type;
      if (udf.TypeArgs.Count == 0) {
        return new List<TypeParameter.TPVariance>();
      }
      // look up the declaration of the formal type parameters
      var cl = udf.ResolvedClass;
      return cl.TypeArgs.ConvertAll(tp => tp.Variance);
    }
  }

  public static bool FromSameHead_Subtype(Type t, Type u, out Type a, out Type b) {
    Contract.Requires(t != null);
    Contract.Requires(u != null);
    if (FromSameHead(t, u, out a, out b)) {
      return true;
    }
    t = t.NormalizeExpand();
    u = u.NormalizeExpand();
    if (t.IsRefType && u.IsRefType) {
      if (t.IsObjectQ) {
        a = b = t;
        return true;
      } else if (u.IsObjectQ) {
        a = b = u;
        return true;
      }
      var tt = ((UserDefinedType)t).ResolvedClass as ClassDecl;
      var uu = ((UserDefinedType)u).ResolvedClass as ClassDecl;
      if (uu.HeadDerivesFrom(tt)) {
        a = b = t;
        return true;
      } else if (tt.HeadDerivesFrom(uu)) {
        a = b = u;
        return true;
      }
    }
    return false;
  }

  public static bool FromSameHead(Type t, Type u, out Type a, out Type b) {
    a = t;
    b = u;
    var towerA = GetTowerOfSubsetTypes(a);
    var towerB = GetTowerOfSubsetTypes(b);
    for (var n = Math.Min(towerA.Count, towerB.Count); 0 <= --n;) {
      a = towerA[n];
      b = towerB[n];
      if (SameHead(a, b)) {
        return true;
      }
    }
    return false;
  }

  /// <summary>
  /// Returns true if t and u have the same head type.
  /// It is assumed that t and u have been normalized and expanded by the caller, according
  /// to its purposes.
  /// The value of "allowNonNull" matters only if both "t" and "u" denote reference types.
  /// If "t" is a non-null reference type "T" or a possibly-null type "T?"
  /// and "u" is a non-null reference type "U" or a possibly-null type "U?", then
  /// SameHead returns:
  ///            !allowNonNull     allowNonNull
  ///   T?  U?        true           true
  ///   T?  U         false          true
  ///   T   U?        false          false
  ///   T   U         true           true
  /// </summary>
  public static bool SameHead(Type t, Type u) {
    Contract.Requires(t != null);
    Contract.Requires(u != null);
    if (t is TypeProxy) {
      return t == u;
    } else if (t.TypeArgs.Count == 0) {
      return Equal_Improved(t, u);
    } else if (t is SetType) {
      return u is SetType && t.IsISetType == u.IsISetType;
    } else if (t is SeqType) {
      return u is SeqType;
    } else if (t is MultiSetType) {
      return u is MultiSetType;
    } else if (t is MapType) {
      return u is MapType && t.IsIMapType == u.IsIMapType;
    } else {
      var udtT = (UserDefinedType)t;
      var udtU = u as UserDefinedType;
      return udtU != null && udtT.ResolvedClass == udtU.ResolvedClass;
    }
  }

  /// <summary>
  /// Returns "true" iff the head symbols of "sub" can be a subtype of the head symbol of "super".
  /// Expects that neither "super" nor "sub" is an unresolved proxy type (but their type arguments are
  /// allowed to be, since this method does not inspect the type arguments).
  /// </summary>
  public static bool IsHeadSupertypeOf(Type super, Type sub) {
    Contract.Requires(super != null);
    Contract.Requires(sub != null);
    super = super.NormalizeExpandKeepConstraints();  // expand type synonyms
    var origSub = sub;
    sub = sub.NormalizeExpand();  // expand type synonyms AND constraints
    if (super is TypeProxy) {
      return super == sub;
    } else if (super is BoolType) {
      return sub is BoolType;
    } else if (super is CharType) {
      return sub is CharType;
    } else if (super is IntType) {
      return sub is IntType;
    } else if (super is RealType) {
      return sub is RealType;
    } else if (super is BitvectorType) {
      var bitvectorSuper = (BitvectorType)super;
      var bitvectorSub = sub as BitvectorType;
      return bitvectorSub != null && bitvectorSuper.Width == bitvectorSub.Width;
    } else if (super is IntVarietiesSupertype) {
      while (sub.AsNewtype != null) {
        sub = sub.AsNewtype.BaseType.NormalizeExpand();
      }
      return sub.IsIntegerType || sub is BitvectorType || sub is BigOrdinalType;
    } else if (super is RealVarietiesSupertype) {
      while (sub.AsNewtype != null) {
        sub = sub.AsNewtype.BaseType.NormalizeExpand();
      }
      return sub is RealType;
    } else if (super is BigOrdinalType) {
      return sub is BigOrdinalType;
    } else if (super is SetType) {
      return sub is SetType && (super.IsISetType || !sub.IsISetType);
    } else if (super is SeqType) {
      return sub is SeqType;
    } else if (super is MultiSetType) {
      return sub is MultiSetType;
    } else if (super is MapType) {
      return sub is MapType && (super.IsIMapType || !sub.IsIMapType);
    } else if (super is ArrowType) {
      var asuper = (ArrowType)super;
      var asub = sub as ArrowType;
      return asub != null && asuper.Arity == asub.Arity;
    } else if (super.IsObjectQ) {
      var clSub = sub as UserDefinedType;
      return sub.IsObjectQ || (clSub != null && clSub.ResolvedClass is ClassDecl);
    } else if (super is UserDefinedType) {
      var udtSuper = (UserDefinedType)super;
      Contract.Assert(udtSuper.ResolvedClass != null);
      if (udtSuper.ResolvedClass is TypeParameter) {
        return udtSuper.ResolvedClass == sub.AsTypeParameter;
      } else {
        sub = origSub;  // get back to the starting point
        while (true) {
          sub = sub.NormalizeExpandKeepConstraints();  // skip past proxies and type synonyms
          var udtSub = sub as UserDefinedType;
          if (udtSub == null) {
            return false;
          } else if (udtSuper.ResolvedClass == udtSub.ResolvedClass) {
            return true;
          } else if (udtSub.ResolvedClass is SubsetTypeDecl) {
            sub = ((SubsetTypeDecl)udtSub.ResolvedClass).RhsWithArgument(udtSub.TypeArgs);
            if (udtSub.ResolvedClass is NonNullTypeDecl && udtSuper.ResolvedClass is NonNullTypeDecl) {
              // move "super" up the base-type chain, as was done with "sub", because non-nullness is essentially a co-variant type constructor
              var possiblyNullSuper = ((SubsetTypeDecl)udtSuper.ResolvedClass).RhsWithArgument(udtSuper.TypeArgs);
              udtSuper = (UserDefinedType)possiblyNullSuper;  // applying .RhsWithArgument to a NonNullTypeDecl should always yield a UserDefinedType
              if (udtSuper.IsObjectQ) {
                return true;
              }
            }
          } else if (udtSub.ResolvedClass is ClassDecl) {
            var cl = (ClassDecl)udtSub.ResolvedClass;
            return cl.HeadDerivesFrom(udtSuper.ResolvedClass);
          } else {
            return false;
          }
        }
      }
    } else {
      Contract.Assert(false);  // unexpected kind of type
      return true;  // to please the compiler
    }
  }

  /// <summary>
  /// Returns "true" iff "a" and "b" denote the same type, expanding type synonyms (but treating types with
  /// constraints as being separate types).
  /// Expects that neither "a" nor "b" is or contains an unresolved proxy type.
  /// </summary>
  public static bool Equal_Improved(Type a, Type b) {
    Contract.Requires(a != null);
    Contract.Requires(b != null);
    a = a.NormalizeExpandKeepConstraints();  // expand type synonyms
    b = b.NormalizeExpandKeepConstraints();  // expand type synonyms
    if (a is BoolType) {
      return b is BoolType;
    } else if (a is CharType) {
      return b is CharType;
    } else if (a is IntType) {
      return b is IntType;
    } else if (a is RealType) {
      return b is RealType;
    } else if (a is BitvectorType) {
      var bitvectorSuper = (BitvectorType)a;
      var bitvectorSub = b as BitvectorType;
      return bitvectorSub != null && bitvectorSuper.Width == bitvectorSub.Width;
    } else if (a is BigOrdinalType) {
      return b is BigOrdinalType;
    } else if (a is SetType) {
      return b is SetType && Equal_Improved(a.TypeArgs[0], b.TypeArgs[0]) && (a.IsISetType == b.IsISetType);
    } else if (a is SeqType) {
      return b is SeqType && Equal_Improved(a.TypeArgs[0], b.TypeArgs[0]);
    } else if (a is MultiSetType) {
      return b is MultiSetType && Equal_Improved(a.TypeArgs[0], b.TypeArgs[0]);
    } else if (a is MapType) {
      return b is MapType && Equal_Improved(a.TypeArgs[0], b.TypeArgs[0]) && Equal_Improved(a.TypeArgs[1], b.TypeArgs[1]) && (a.IsIMapType == b.IsIMapType);
    } else if (a is ArrowType) {
      var asuper = (ArrowType)a;
      var asub = b as ArrowType;
      return asub != null && asuper.Arity == asub.Arity;
    } else if (a is UserDefinedType) {
      var udtA = (UserDefinedType)a;
      Contract.Assert(udtA.ResolvedClass != null);
      if (udtA.ResolvedClass is TypeParameter) {
        Contract.Assert(udtA.TypeArgs.Count == 0);
        return udtA.ResolvedClass == b.AsTypeParameter;
      } else {
        var udtB = b as UserDefinedType;
        if (udtB == null) {
          return false;
        } else if (udtA.ResolvedClass != udtB.ResolvedClass) {
          return false;
        } else {
          Contract.Assert(udtA.TypeArgs.Count == udtB.TypeArgs.Count);
          for (int i = 0; i < udtA.TypeArgs.Count; i++) {
            if (!Equal_Improved(udtA.TypeArgs[i], udtB.TypeArgs[i])) {
              return false;
            }
          }
          return true;
        }
      }
    } else if (a is Resolver_IdentifierExpr.ResolverType_Module) {
      return b is Resolver_IdentifierExpr.ResolverType_Module;
    } else if (a is Resolver_IdentifierExpr.ResolverType_Type) {
      return b is Resolver_IdentifierExpr.ResolverType_Type;
    } else {
      // this is an unexpected type; however, it may be that we get here during the resolution of an erroneous
      // program, so we'll just return false
      return false;
    }
  }

  public static Type HeadWithProxyArgs(Type t) {
    Contract.Requires(t != null);
    Contract.Requires(!(t is TypeProxy));
    if (t.TypeArgs.Count == 0) {
      return t;
    } else if (t is SetType) {
      var s = (SetType)t;
      return new SetType(s.Finite, new InferredTypeProxy());
    } else if (t is MultiSetType) {
      return new MultiSetType(new InferredTypeProxy());
    } else if (t is SeqType) {
      return new SeqType(new InferredTypeProxy());
    } else if (t is MapType) {
      var s = (MapType)t;
      return new MapType(s.Finite, new InferredTypeProxy(), new InferredTypeProxy());
    } else if (t is ArrowType) {
      var s = (ArrowType)t;
      var args = s.TypeArgs.ConvertAll(_ => (Type)new InferredTypeProxy());
      return new ArrowType(s.tok, (ArrowTypeDecl)s.ResolvedClass, args);
    } else {
      var s = (UserDefinedType)t;
      var args = s.TypeArgs.ConvertAll(_ => (Type)new InferredTypeProxy());
      return new UserDefinedType(s.tok, s.Name, s.ResolvedClass, args);
    }
  }

  /// <summary>
  /// Returns a stack of base types leading to "type".  More precisely, of the tower returned,
  ///     tower[0] == type.NormalizeExpand()
  ///     tower.Last == type.NormalizeExpandKeepConstraints()
  /// In between, for consecutive indices i and i+1:
  ///     tower[i] is the base type (that is, .Rhs) of the subset type tower[i+1]
  /// The tower thus has the property that:
  ///     tower[0] is not a UserDefinedType with .ResolvedClass being a SubsetTypeDecl,
  ///     but all other tower[i] (for i > 0) are.
  /// </summary>
  public static List<Type> GetTowerOfSubsetTypes(Type type) {
    Contract.Requires(type != null);
    type = type.NormalizeExpandKeepConstraints();
    List<Type> tower;
    if (type is UserDefinedType { ResolvedClass: SubsetTypeDecl sst }) {
      var parent = sst.RhsWithArgument(type.TypeArgs);
      tower = GetTowerOfSubsetTypes(parent);
    } else {
      tower = new List<Type>();
    }
    tower.Add(type);
    return tower;
  }

  /// <summary>
  /// For each i, computes some combination of a[i] and b[i], according to direction[i].
  /// For a negative direction (Contra), computes Join(a[i], b[i]), provided this join exists.
  /// For a zero direction (Inv), uses a[i], provided a[i] and b[i] are equal.
  /// For a positive direction (Co), computes Meet(a[i], b[i]), provided this meet exists.
  /// Returns null if any operation fails.
  /// </summary>
  public static List<Type> ComputeExtrema(List<TypeParameter.TPVariance> directions, List<Type> a, List<Type> b, BuiltIns builtIns) {
    Contract.Requires(directions != null);
    Contract.Requires(a != null);
    Contract.Requires(b != null);
    Contract.Requires(directions.Count == a.Count);
    Contract.Requires(directions.Count == b.Count);
    Contract.Requires(builtIns != null);
    var n = directions.Count;
    var r = new List<Type>(n);
    for (int i = 0; i < n; i++) {
      if (a[i].Normalize() is TypeProxy) {
        r.Add(b[i]);
      } else if (b[i].Normalize() is TypeProxy) {
        r.Add(a[i]);
      } else if (directions[i] == TypeParameter.TPVariance.Non) {
        if (a[i].Equals(b[i])) {
          r.Add(a[i]);
        } else {
          return null;
        }
      } else {
        var t = directions[i] == TypeParameter.TPVariance.Contra ? Join(a[i], b[i], builtIns) : Meet(a[i], b[i], builtIns);
        if (t == null) {
          return null;
        }
        r.Add(t);
      }
    }
    return r;
  }

  /// <summary>
  /// Does a best-effort to compute the join of "a" and "b", returning "null" if not successful.
  ///
  /// Since some type parameters may still be proxies, it could be that the returned type is not
  /// really a join, so the caller should set up additional constraints that the result is
  /// assignable to both a and b.
  /// </summary>
  public static Type Join(Type a, Type b, BuiltIns builtIns) {
    Contract.Requires(a != null);
    Contract.Requires(b != null);
    Contract.Requires(builtIns != null);
    var j = JoinX(a, b, builtIns);
<<<<<<< HEAD
    if (builtIns.Options.TypeInferenceDebug) {
      builtIns.Options.OutputWriter.WriteLine("DEBUG: Join( {0}, {1} ) = {2}", a, b, j);
=======
    if (builtIns.Options.Get(CommonOptionBag.TypeInferenceDebug)) {
      Console.WriteLine("DEBUG: Join( {0}, {1} ) = {2}", a, b, j);
>>>>>>> 61aeccf6
    }
    return j;
  }
  public static Type JoinX(Type a, Type b, BuiltIns builtIns) {
    Contract.Requires(a != null);
    Contract.Requires(b != null);
    Contract.Requires(builtIns != null);

    // As a special-case optimization, check for equality here, which will better preserve un-expanded type synonyms
    if (a.Equals(b, true)) {
      return a;
    }

    // Before we do anything else, make a note of whether or not both "a" and "b" are non-null types.
    var abNonNullTypes = a.IsNonNullRefType && b.IsNonNullRefType;

    var towerA = GetTowerOfSubsetTypes(a);
    var towerB = GetTowerOfSubsetTypes(b);
    for (var n = Math.Min(towerA.Count, towerB.Count); 1 <= --n;) {
      a = towerA[n];
      b = towerB[n];
      var udtA = (UserDefinedType)a;
      var udtB = (UserDefinedType)b;
      if (udtA.ResolvedClass == udtB.ResolvedClass) {
        // We have two subset types with equal heads
        if (a.Equals(b)) {  // optimization for a special case, which applies for example when there are no arguments or when the types happen to be the same
          return a;
        }
        Contract.Assert(a.TypeArgs.Count == b.TypeArgs.Count);
        var directions = udtA.ResolvedClass.TypeArgs.ConvertAll(tp => TypeParameter.Negate(tp.Variance));
        var typeArgs = ComputeExtrema(directions, a.TypeArgs, b.TypeArgs, builtIns);
        if (typeArgs == null) {
          return null;
        }
        return new UserDefinedType(udtA.tok, udtA.Name, udtA.ResolvedClass, typeArgs);
      }
    }
    // We exhausted all possibilities of subset types being equal, so use the base-most types.
    a = towerA[0];
    b = towerB[0];

    if (a is IntVarietiesSupertype) {
      return b is IntVarietiesSupertype || b.IsNumericBased(NumericPersuasion.Int) || b.IsBigOrdinalType || b.IsBitVectorType ? b : null;
    } else if (b is IntVarietiesSupertype) {
      return a.IsNumericBased(NumericPersuasion.Int) || a.IsBigOrdinalType || a.IsBitVectorType ? a : null;
    } else if (a.IsBoolType || a.IsCharType || a.IsBitVectorType || a.IsBigOrdinalType || a.IsTypeParameter || a.IsInternalTypeSynonym || a is TypeProxy) {
      return a.Equals(b) ? a : null;
    } else if (a is RealVarietiesSupertype) {
      return b is RealVarietiesSupertype || b.IsNumericBased(NumericPersuasion.Real) ? b : null;
    } else if (b is RealVarietiesSupertype) {
      return a.IsNumericBased(NumericPersuasion.Real) ? a : null;
    } else if (a.IsNumericBased()) {
      // Note, for join, we choose not to step down to IntVarietiesSupertype or RealVarietiesSupertype
      return a.Equals(b) ? a : null;
    } else if (a.IsBitVectorType) {
      return a.Equals(b) ? a : null;
    } else if (a is SetType) {
      var aa = (SetType)a;
      var bb = b as SetType;
      if (bb == null || aa.Finite != bb.Finite) {
        return null;
      }
      // sets are co-variant in their argument type
      var typeArg = Join(a.TypeArgs[0], b.TypeArgs[0], builtIns);
      return typeArg == null ? null : new SetType(aa.Finite, typeArg);
    } else if (a is MultiSetType) {
      var aa = (MultiSetType)a;
      var bb = b as MultiSetType;
      if (bb == null) {
        return null;
      }
      // multisets are co-variant in their argument type
      var typeArg = Join(a.TypeArgs[0], b.TypeArgs[0], builtIns);
      return typeArg == null ? null : new MultiSetType(typeArg);
    } else if (a is SeqType) {
      var aa = (SeqType)a;
      var bb = b as SeqType;
      if (bb == null) {
        return null;
      }
      // sequences are co-variant in their argument type
      var typeArg = Join(a.TypeArgs[0], b.TypeArgs[0], builtIns);
      return typeArg == null ? null : new SeqType(typeArg);
    } else if (a is MapType) {
      var aa = (MapType)a;
      var bb = b as MapType;
      if (bb == null || aa.Finite != bb.Finite) {
        return null;
      }
      // maps are co-variant in both argument types
      var typeArgDomain = Join(a.TypeArgs[0], b.TypeArgs[0], builtIns);
      var typeArgRange = Join(a.TypeArgs[1], b.TypeArgs[1], builtIns);
      return typeArgDomain == null || typeArgRange == null ? null : new MapType(aa.Finite, typeArgDomain, typeArgRange);
    } else if (a.IsDatatype) {
      var aa = a.AsDatatype;
      if (aa != b.AsDatatype) {
        return null;
      }
      if (a.Equals(b)) {  // optimization for a special case, which applies for example when there are no arguments or when the types happen to be the same
        return a;
      }
      Contract.Assert(a.TypeArgs.Count == b.TypeArgs.Count);
      var directions = aa.TypeArgs.ConvertAll(tp => TypeParameter.Negate(tp.Variance));
      var typeArgs = ComputeExtrema(directions, a.TypeArgs, b.TypeArgs, builtIns);
      if (typeArgs == null) {
        return null;
      }
      var udt = (UserDefinedType)a;
      return new UserDefinedType(udt.tok, udt.Name, aa, typeArgs);
    } else if (a.AsArrowType != null) {
      var aa = a.AsArrowType;
      var bb = b.AsArrowType;
      if (bb == null || aa.Arity != bb.Arity) {
        return null;
      }
      int arity = aa.Arity;
      Contract.Assert(a.TypeArgs.Count == arity + 1);
      Contract.Assert(b.TypeArgs.Count == arity + 1);
      Contract.Assert(((ArrowType)a).ResolvedClass == ((ArrowType)b).ResolvedClass);
      var directions = new List<TypeParameter.TPVariance>();
      for (int i = 0; i < arity; i++) {
        directions.Add(TypeParameter.Negate(TypeParameter.TPVariance.Contra));  // arrow types are contra-variant in the argument types, so compute joins of these
      }
      directions.Add(TypeParameter.Negate(TypeParameter.TPVariance.Co));  // arrow types are co-variant in the result type, so compute the meet of these
      var typeArgs = ComputeExtrema(directions, a.TypeArgs, b.TypeArgs, builtIns);
      if (typeArgs == null) {
        return null;
      }
      var arr = (ArrowType)aa;
      return new ArrowType(arr.tok, (ArrowTypeDecl)arr.ResolvedClass, typeArgs);
    } else if (b.IsObjectQ) {
      var udtB = (UserDefinedType)b;
      return !a.IsRefType ? null : abNonNullTypes ? UserDefinedType.CreateNonNullType(udtB) : udtB;
    } else if (a.IsObjectQ) {
      var udtA = (UserDefinedType)a;
      return !b.IsRefType ? null : abNonNullTypes ? UserDefinedType.CreateNonNullType(udtA) : udtA;
    } else {
      // "a" is a class, trait, or opaque type
      var aa = ((UserDefinedType)a).ResolvedClass;
      Contract.Assert(aa != null);
      if (!(b is UserDefinedType)) {
        return null;
      }
      var bb = ((UserDefinedType)b).ResolvedClass;
      if (a.Equals(b)) {  // optimization for a special case, which applies for example when there are no arguments or when the types happen to be the same
        return a;
      } else if (aa == bb) {
        Contract.Assert(a.TypeArgs.Count == b.TypeArgs.Count);
        var directions = aa.TypeArgs.ConvertAll(tp => TypeParameter.Negate(tp.Variance));
        var typeArgs = ComputeExtrema(directions, a.TypeArgs, b.TypeArgs, builtIns);
        if (typeArgs == null) {
          return null;
        }
        var udt = (UserDefinedType)a;
        var xx = new UserDefinedType(udt.tok, udt.Name, aa, typeArgs);
        return abNonNullTypes ? UserDefinedType.CreateNonNullType(xx) : xx;
      } else if (aa is ClassDecl && bb is ClassDecl) {
        var A = (ClassDecl)aa;
        var B = (ClassDecl)bb;
        if (A.HeadDerivesFrom(B)) {
          var udtB = (UserDefinedType)b;
          return abNonNullTypes ? UserDefinedType.CreateNonNullType(udtB) : udtB;
        } else if (B.HeadDerivesFrom(A)) {
          var udtA = (UserDefinedType)a;
          return abNonNullTypes ? UserDefinedType.CreateNonNullType(udtA) : udtA;
        }
        // A and B are classes or traits. They always have object as a common supertype, but they may also both be extending some other
        // trait.  If such a trait is unique, pick it. (Unfortunately, this makes the join operation not associative.)
        var commonTraits = TopLevelDeclWithMembers.CommonTraits(A, B);
        if (commonTraits.Count == 1) {
          var typeMap = TypeParameter.SubstitutionMap(A.TypeArgs, a.TypeArgs);
          var r = (UserDefinedType)commonTraits[0].Subst(typeMap);
          return abNonNullTypes ? UserDefinedType.CreateNonNullType(r) : r;
        } else {
          // the unfortunate part is when commonTraits.Count > 1 here :(
          return abNonNullTypes ? UserDefinedType.CreateNonNullType(builtIns.ObjectQ()) : builtIns.ObjectQ();
        }
      } else {
        return null;
      }
    }
  }

  /// <summary>
  /// Does a best-effort to compute the meet of "a" and "b", returning "null" if not successful.
  ///
  /// Since some type parameters may still be proxies, it could be that the returned type is not
  /// really a meet, so the caller should set up additional constraints that the result is
  /// assignable to both a and b.
  /// </summary>
  public static Type Meet(Type a, Type b, BuiltIns builtIns) {
    Contract.Requires(a != null);
    Contract.Requires(b != null);
    Contract.Requires(builtIns != null);
    a = a.NormalizeExpandKeepConstraints();
    b = b.NormalizeExpandKeepConstraints();

    var joinNeedsNonNullConstraint = false;
    Type j;
    if (a is UserDefinedType { ResolvedClass: NonNullTypeDecl aClass }) {
      joinNeedsNonNullConstraint = true;
      j = MeetX(aClass.RhsWithArgument(a.TypeArgs), b, builtIns);
    } else if (b is UserDefinedType { ResolvedClass: NonNullTypeDecl bClass }) {
      joinNeedsNonNullConstraint = true;
      j = MeetX(a, bClass.RhsWithArgument(b.TypeArgs), builtIns);
    } else {
      j = MeetX(a, b, builtIns);
    }
    if (j != null && joinNeedsNonNullConstraint && !j.IsNonNullRefType) {
      // try to make j into a non-null type; if that's not possible, then there is no meet
      var udt = j as UserDefinedType;
      if (udt != null && udt.ResolvedClass is ClassDecl) {
        // add the non-null constraint back in
        j = UserDefinedType.CreateNonNullType(udt);
      } else {
        // the original a and b have no meet
        j = null;
      }
    }
<<<<<<< HEAD
    if (builtIns.Options.TypeInferenceDebug) {
      builtIns.Options.OutputWriter.WriteLine("DEBUG: Meet( {0}, {1} ) = {2}", a, b, j);
=======
    if (builtIns.Options.Get(CommonOptionBag.TypeInferenceDebug)) {
      Console.WriteLine("DEBUG: Meet( {0}, {1} ) = {2}", a, b, j);
>>>>>>> 61aeccf6
    }
    return j;
  }
  public static Type MeetX(Type a, Type b, BuiltIns builtIns) {
    Contract.Requires(a != null);
    Contract.Requires(b != null);
    Contract.Requires(builtIns != null);

    a = a.NormalizeExpandKeepConstraints();
    b = b.NormalizeExpandKeepConstraints();
    if (a is IntVarietiesSupertype) {
      return b is IntVarietiesSupertype || b.IsNumericBased(NumericPersuasion.Int) || b.IsBigOrdinalType || b.IsBitVectorType ? b : null;
    } else if (b is IntVarietiesSupertype) {
      return a.IsNumericBased(NumericPersuasion.Int) || a.IsBigOrdinalType || a.IsBitVectorType ? a : null;
    } else if (a is RealVarietiesSupertype) {
      return b is RealVarietiesSupertype || b.IsNumericBased(NumericPersuasion.Real) ? b : null;
    } else if (b is RealVarietiesSupertype) {
      return a.IsNumericBased(NumericPersuasion.Real) ? a : null;
    }

    var towerA = GetTowerOfSubsetTypes(a);
    var towerB = GetTowerOfSubsetTypes(b);
    if (towerB.Count < towerA.Count) {
      // make A be the shorter tower
      var tmp0 = a; a = b; b = tmp0;
      var tmp1 = towerA; towerA = towerB; towerB = tmp1;
    }
    var n = towerA.Count;
    Contract.Assert(1 <= n);  // guaranteed by GetTowerOfSubsetTypes
    if (towerA.Count < towerB.Count) {
      // B is strictly taller. The meet exists only if towerA[n-1] is a supertype of towerB[n-1], and
      // then the meet is "b".
      return Type.IsSupertype(towerA[n - 1], towerB[n - 1]) ? b : null;
    }
    Contract.Assert(towerA.Count == towerB.Count);
    a = towerA[n - 1];
    b = towerB[n - 1];
    if (2 <= n) {
      var udtA = (UserDefinedType)a;
      var udtB = (UserDefinedType)b;
      if (udtA.ResolvedClass == udtB.ResolvedClass) {
        // We have two subset types with equal heads
        if (a.Equals(b)) {  // optimization for a special case, which applies for example when there are no arguments or when the types happen to be the same
          return a;
        }
        Contract.Assert(a.TypeArgs.Count == b.TypeArgs.Count);
        var directions = udtA.ResolvedClass.TypeArgs.ConvertAll(tp => tp.Variance);
        var typeArgs = ComputeExtrema(directions, a.TypeArgs, b.TypeArgs, builtIns);
        if (typeArgs == null) {
          return null;
        }
        return new UserDefinedType(udtA.tok, udtA.Name, udtA.ResolvedClass, typeArgs);
      } else {
        // The two subset types do not have the same head, so there is no meet
        return null;
      }
    }
    Contract.Assert(towerA.Count == 1 && towerB.Count == 1);

    if (a.IsBoolType || a.IsCharType || a.IsNumericBased() || a.IsBitVectorType || a.IsBigOrdinalType || a.IsTypeParameter || a.IsInternalTypeSynonym || a is TypeProxy) {
      return a.Equals(b) ? a : null;
    } else if (a is SetType) {
      var aa = (SetType)a;
      var bb = b as SetType;
      if (bb == null || aa.Finite != bb.Finite) {
        return null;
      }
      // sets are co-variant in their argument type
      var typeArg = Meet(a.TypeArgs[0], b.TypeArgs[0], builtIns);
      return typeArg == null ? null : new SetType(aa.Finite, typeArg);
    } else if (a is MultiSetType) {
      var aa = (MultiSetType)a;
      var bb = b as MultiSetType;
      if (bb == null) {
        return null;
      }
      // multisets are co-variant in their argument type
      var typeArg = Meet(a.TypeArgs[0], b.TypeArgs[0], builtIns);
      return typeArg == null ? null : new MultiSetType(typeArg);
    } else if (a is SeqType) {
      var aa = (SeqType)a;
      var bb = b as SeqType;
      if (bb == null) {
        return null;
      }
      // sequences are co-variant in their argument type
      var typeArg = Meet(a.TypeArgs[0], b.TypeArgs[0], builtIns);
      return typeArg == null ? null : new SeqType(typeArg);
    } else if (a is MapType) {
      var aa = (MapType)a;
      var bb = b as MapType;
      if (bb == null || aa.Finite != bb.Finite) {
        return null;
      }
      // maps are co-variant in both argument types
      var typeArgDomain = Meet(a.TypeArgs[0], b.TypeArgs[0], builtIns);
      var typeArgRange = Meet(a.TypeArgs[1], b.TypeArgs[1], builtIns);
      return typeArgDomain == null || typeArgRange == null ? null : new MapType(aa.Finite, typeArgDomain, typeArgRange);
    } else if (a.IsDatatype) {
      var aa = a.AsDatatype;
      if (aa != b.AsDatatype) {
        return null;
      }
      if (a.Equals(b)) {  // optimization for a special case, which applies for example when there are no arguments or when the types happen to be the same
        return a;
      }
      Contract.Assert(a.TypeArgs.Count == b.TypeArgs.Count);
      var directions = aa.TypeArgs.ConvertAll(tp => tp.Variance);
      var typeArgs = ComputeExtrema(directions, a.TypeArgs, b.TypeArgs, builtIns);
      if (typeArgs == null) {
        return null;
      }
      var udt = (UserDefinedType)a;
      return new UserDefinedType(udt.tok, udt.Name, aa, typeArgs);
    } else if (a.AsArrowType != null) {
      var aa = a.AsArrowType;
      var bb = b.AsArrowType;
      if (bb == null || aa.Arity != bb.Arity) {
        return null;
      }
      int arity = aa.Arity;
      Contract.Assert(a.TypeArgs.Count == arity + 1);
      Contract.Assert(b.TypeArgs.Count == arity + 1);
      Contract.Assert(((ArrowType)a).ResolvedClass == ((ArrowType)b).ResolvedClass);
      var directions = new List<TypeParameter.TPVariance>();
      for (int i = 0; i < arity; i++) {
        directions.Add(TypeParameter.TPVariance.Contra);  // arrow types are contra-variant in the argument types, so compute joins of these
      }
      directions.Add(TypeParameter.TPVariance.Co);  // arrow types are co-variant in the result type, so compute the meet of these
      var typeArgs = ComputeExtrema(directions, a.TypeArgs, b.TypeArgs, builtIns);
      if (typeArgs == null) {
        return null;
      }
      var arr = (ArrowType)aa;
      return new ArrowType(arr.tok, (ArrowTypeDecl)arr.ResolvedClass, typeArgs);
    } else if (b.IsObjectQ) {
      return a.IsRefType ? a : null;
    } else if (a.IsObjectQ) {
      return b.IsRefType ? b : null;
    } else {
      // "a" is a class, trait, or opaque type
      var aa = ((UserDefinedType)a).ResolvedClass;
      Contract.Assert(aa != null);
      if (!(b is UserDefinedType)) {
        return null;
      }
      var bb = ((UserDefinedType)b).ResolvedClass;
      if (a.Equals(b)) {  // optimization for a special case, which applies for example when there are no arguments or when the types happen to be the same
        return a;
      } else if (aa == bb) {
        Contract.Assert(a.TypeArgs.Count == b.TypeArgs.Count);
        var directions = aa.TypeArgs.ConvertAll(tp => tp.Variance);
        var typeArgs = ComputeExtrema(directions, a.TypeArgs, b.TypeArgs, builtIns);
        if (typeArgs == null) {
          return null;
        }
        var udt = (UserDefinedType)a;
        return new UserDefinedType(udt.tok, udt.Name, aa, typeArgs);
      } else if (aa is ClassDecl && bb is ClassDecl) {
        if (a.IsSubtypeOf(b, false, false)) {
          return a;
        } else if (b.IsSubtypeOf(a, false, false)) {
          return b;
        } else {
          return null;
        }
      } else {
        return null;
      }
    }
  }

  public void ForeachTypeComponent(Action<Type> action) {
    action(this);
    TypeArgs.ForEach(x => x.ForeachTypeComponent(action));
  }

  public bool ContainsProxy(TypeProxy proxy) {
    Contract.Requires(proxy != null && proxy.T == null);
    if (this == proxy) {
      return true;
    } else {
      return TypeArgs.Exists(t => t.ContainsProxy(proxy));
    }
  }

  public virtual List<Type> ParentTypes() {
    return new List<Type>();
  }

  /// <summary>
  /// Return whether or not "this" is a subtype of "super".
  /// If "ignoreTypeArguments" is "true", then proceed as if the type arguments were equal.
  /// If "ignoreNullity" is "true", then the difference between a non-null reference type C
  /// and the corresponding nullable reference type C? is ignored.
  /// </summary>
  public virtual bool IsSubtypeOf(Type super, bool ignoreTypeArguments, bool ignoreNullity) {
    Contract.Requires(super != null);

    super = super.NormalizeExpandKeepConstraints();
    var sub = NormalizeExpandKeepConstraints();
    bool equivalentHeads = SameHead(sub, super);
    if (!equivalentHeads && ignoreNullity) {
      if (super is UserDefinedType a && sub is UserDefinedType b) {
        var clA = (a.ResolvedClass as NonNullTypeDecl)?.Class ?? a.ResolvedClass;
        var clB = (b.ResolvedClass as NonNullTypeDecl)?.Class ?? b.ResolvedClass;
        equivalentHeads = clA == clB;
      }
    }
    if (equivalentHeads) {
      return ignoreTypeArguments || CompatibleTypeArgs(super, sub);
    }

    return sub.ParentTypes().Any(parentType => parentType.IsSubtypeOf(super, ignoreTypeArguments, ignoreNullity));
  }

  public static bool CompatibleTypeArgs(Type super, Type sub) {
    var polarities = GetPolarities(super);
    Contract.Assert(polarities.Count == super.TypeArgs.Count && polarities.Count == sub.TypeArgs.Count);
    var allGood = true;
    for (int i = 0; allGood && i < polarities.Count; i++) {
      switch (polarities[i]) {
        case TypeParameter.TPVariance.Co:
          allGood = IsSupertype(super.TypeArgs[i], sub.TypeArgs[i]);
          break;
        case TypeParameter.TPVariance.Contra:
          allGood = IsSupertype(sub.TypeArgs[i], super.TypeArgs[i]);
          break;
        case TypeParameter.TPVariance.Non:
        default:  // "default" shouldn't ever happen
          allGood = Equal_Improved(super.TypeArgs[i], sub.TypeArgs[i]);
          break;
      }
    }
    return allGood;
  }
}

/// <summary>
/// An ArtificialType is only used during type checking. It should never be assigned as the type of any expression.
/// It works as a supertype to numeric literals. For example, the literal 6 can be an "int", a "bv16", a
/// newtype based on integers, or an "ORDINAL". Type inference thus uses an "artificial" supertype of all of
/// these types as the type of literal 6, until a more precise (and non-artificial) type is inferred for it.
/// </summary>
public abstract class ArtificialType : Type {
  public override bool ComputeMayInvolveReferences(ISet<DatatypeDecl>/*?*/ visitedDatatypes) {
    // ArtificialType's are used only with numeric types.
    return false;
  }

  public override Type Subst(IDictionary<TypeParameter, Type> subst) {
    throw new NotSupportedException();
  }

  public override Type ReplaceTypeArguments(List<Type> arguments) {
    throw new NotSupportedException();
  }
}
/// <summary>
/// The type "IntVarietiesSupertype" is used to denote a decimal-less number type, namely an int-based type
/// or a bitvector type.
/// </summary>
public class IntVarietiesSupertype : ArtificialType {
  [Pure]
  public override string TypeName(DafnyOptions options, ModuleDefinition context, bool parseAble) {
    return "int";
  }
  public override bool Equals(Type that, bool keepConstraints = false) {
    return keepConstraints ? this.GetType() == that.GetType() : that is IntVarietiesSupertype;
  }
}
public class RealVarietiesSupertype : ArtificialType {
  [Pure]
  public override string TypeName(DafnyOptions options, ModuleDefinition context, bool parseAble) {
    return "real";
  }
  public override bool Equals(Type that, bool keepConstraints = false) {
    return keepConstraints ? this.GetType() == that.GetType() : that is RealVarietiesSupertype;
  }
}

/// <summary>
/// A NonProxy type is a fully constrained type.  It may contain members.
/// </summary>
public abstract class NonProxyType : Type {
}

public abstract class BasicType : NonProxyType {
  public override IEnumerable<Node> Children => Enumerable.Empty<Node>();
  public override bool ComputeMayInvolveReferences(ISet<DatatypeDecl>/*?*/ visitedDatatypes) {
    return false;
  }

  public override Type Subst(IDictionary<TypeParameter, Type> subst) {
    return this;
  }

  public override Type ReplaceTypeArguments(List<Type> arguments) {
    return this;
  }
}

public class BoolType : BasicType {
  [Pure]
  public override string TypeName(DafnyOptions options, ModuleDefinition context, bool parseAble) {
    return "bool";
  }
  public override bool Equals(Type that, bool keepConstraints = false) {
    return that.IsBoolType;
  }
}

public class CharType : BasicType {
  public const char DefaultValue = 'D';
  public const string DefaultValueAsString = "'D'";
  [Pure]
  public override string TypeName(DafnyOptions options, ModuleDefinition context, bool parseAble) {
    return "char";
  }
  public override bool Equals(Type that, bool keepConstraints = false) {
    return that.IsCharType;
  }
}

public class IntType : BasicType {
  [Pure]
  public override string TypeName(DafnyOptions options, ModuleDefinition context, bool parseAble) {
    return "int";
  }
  public override bool Equals(Type that, bool keepConstraints = false) {
    return that.NormalizeExpand(keepConstraints) is IntType;
  }
  public override bool IsSubtypeOf(Type super, bool ignoreTypeArguments, bool ignoreNullity) {
    if (super is IntVarietiesSupertype) {
      return true;
    }
    return base.IsSubtypeOf(super, ignoreTypeArguments, ignoreNullity);
  }
}

public class RealType : BasicType {
  [Pure]
  public override string TypeName(DafnyOptions options, ModuleDefinition context, bool parseAble) {
    return "real";
  }
  public override bool Equals(Type that, bool keepConstraints = false) {
    return that.NormalizeExpand(keepConstraints) is RealType;
  }
  public override bool IsSubtypeOf(Type super, bool ignoreTypeArguments, bool ignoreNullity) {
    if (super is RealVarietiesSupertype) {
      return true;
    }
    return base.IsSubtypeOf(super, ignoreTypeArguments, ignoreNullity);
  }
}

public class BigOrdinalType : BasicType {
  [Pure]
  public override string TypeName(DafnyOptions options, ModuleDefinition context, bool parseAble) {
    return "ORDINAL";
  }
  public override bool Equals(Type that, bool keepConstraints = false) {
    return that.NormalizeExpand(keepConstraints) is BigOrdinalType;
  }
  public override bool IsSubtypeOf(Type super, bool ignoreTypeArguments, bool ignoreNullity) {
    if (super is IntVarietiesSupertype) {
      return true;
    }
    return base.IsSubtypeOf(super, ignoreTypeArguments, ignoreNullity);
  }
}

public class BitvectorType : BasicType {
  public readonly int Width;
  public readonly NativeType NativeType;
  public BitvectorType(DafnyOptions options, int width)
    : base() {
    Contract.Requires(0 <= width);
    Width = width;
    foreach (var nativeType in Resolver.NativeTypes) {
      if (options.Backend.SupportedNativeTypes.Contains(nativeType.Name) && width <= nativeType.Bitwidth) {
        NativeType = nativeType;
        break;
      }
    }
  }

  [Pure]
  public override string TypeName(DafnyOptions options, ModuleDefinition context, bool parseAble) {
    return "bv" + Width;
  }
  public override bool Equals(Type that, bool keepConstraints = false) {
    var bv = that.NormalizeExpand(keepConstraints) as BitvectorType;
    return bv != null && bv.Width == Width;
  }
  public override bool IsSubtypeOf(Type super, bool ignoreTypeArguments, bool ignoreNullity) {
    if (super is IntVarietiesSupertype) {
      return true;
    }
    return base.IsSubtypeOf(super, ignoreTypeArguments, ignoreNullity);
  }
}

public class SelfType : NonProxyType {
  public TypeParameter TypeArg;
  public Type ResolvedType;
  public SelfType() : base() {
    TypeArg = new TypeParameter(RangeToken.NoToken, new Name("selfType"), TypeParameter.TPVarianceSyntax.NonVariant_Strict);
  }

  [Pure]
  public override string TypeName(DafnyOptions options, ModuleDefinition context, bool parseAble) {
    return "selftype";
  }
  public override bool Equals(Type that, bool keepConstraints = false) {
    return that.NormalizeExpand(keepConstraints) is SelfType;
  }

  public override Type Subst(IDictionary<TypeParameter, Type> subst) {
    if (subst.TryGetValue(TypeArg, out var t)) {
      return t;
    } else {
      // SelfType's are used only in certain restricted situations. In those situations, we need to be able
      // to substitute for the the SelfType's TypeArg. That's the only case in which we expect to see a
      // SelfType being part of a substitution operation at all.
      Contract.Assert(false); throw new cce.UnreachableException();
    }
  }

  public override Type ReplaceTypeArguments(List<Type> arguments) {
    throw new NotSupportedException();
  }

  public override bool ComputeMayInvolveReferences(ISet<DatatypeDecl>/*?*/ visitedDatatypes) {
    // SelfType is used only with bitvector types
    return false;
  }
}

public abstract class CollectionType : NonProxyType {
  public abstract string CollectionTypeName { get; }
  public override IEnumerable<Node> Nodes => TypeArgs.SelectMany(ta => ta.Nodes);

  public override string TypeName(DafnyOptions options, ModuleDefinition context, bool parseAble) {
    Contract.Ensures(Contract.Result<string>() != null);
    var targs = HasTypeArg() ? this.TypeArgsToString(options, context, parseAble) : "";
    return CollectionTypeName + targs;
  }
  public Type Arg {
    get {
      Contract.Ensures(Contract.Result<Type>() != null);  // this is true only after "arg" has really been set (i.e., it follows from the precondition)
      Contract.Assume(arg != null);  // This is really a precondition.  Don't call Arg until "arg" has been set.
      return arg;
    }
  }  // denotes the Domain type for a Map
  private Type arg;
  // The following methods, HasTypeArg and SetTypeArg/SetTypeArgs, are to be called during resolution to make sure that "arg" becomes set.
  public bool HasTypeArg() {
    return arg != null;
  }
  public void SetTypeArg(Type arg) {
    Contract.Requires(arg != null);
    Contract.Requires(1 <= this.TypeArgs.Count);  // this is actually an invariant of all collection types
    Contract.Assume(this.arg == null);  // Can only set it once.  This is really a precondition.
    this.arg = arg;
    this.TypeArgs[0] = arg;
  }
  public virtual void SetTypeArgs(Type arg, Type other) {
    Contract.Requires(arg != null);
    Contract.Requires(other != null);
    Contract.Requires(this.TypeArgs.Count == 2);
    Contract.Assume(this.arg == null);  // Can only set it once.  This is really a precondition.
    this.arg = arg;
    this.TypeArgs[0] = arg;
    this.TypeArgs[1] = other;
  }
  [ContractInvariantMethod]
  void ObjectInvariant() {
    // Contract.Invariant(Contract.ForAll(TypeArgs, tp => tp != null));
    // After resolution, the following is invariant:  Contract.Invariant(Arg != null);
    // However, it may not be true until then.
  }
  /// <summary>
  /// This constructor is a collection types with 1 type argument
  /// </summary>
  protected CollectionType(Type arg) {
    this.arg = arg;
    this.TypeArgs = new List<Type> { arg };
  }
  /// <summary>
  /// This constructor is a collection types with 2 type arguments
  /// </summary>
  protected CollectionType(Type arg, Type other) {
    this.arg = arg;
    this.TypeArgs = new List<Type> { arg, other };
  }

  public override bool ComputeMayInvolveReferences(ISet<DatatypeDecl> visitedDatatypes) {
    return Arg.ComputeMayInvolveReferences(visitedDatatypes);
  }

  /// <summary>
  /// This property returns the ResolvedOpcode for the "in" operator when used with this collection type.
  /// </summary>
  public abstract BinaryExpr.ResolvedOpcode ResolvedOpcodeForIn { get; }

  /// <summary>
  /// For a given "source", denoting an expression of this CollectionType, return the BoundedPool corresponding
  /// to an expression "x in source".
  /// </summary>
  public abstract ComprehensionExpr.CollectionBoundedPool GetBoundedPool(Expression source);
}

public class SetType : CollectionType {
  private bool finite;

  public bool Finite {
    get { return finite; }
    set { finite = value; }
  }

  public SetType(bool finite, Type arg) : base(arg) {
    this.finite = finite;
  }
  public override string CollectionTypeName { get { return finite ? "set" : "iset"; } }
  [Pure]
  public override bool Equals(Type that, bool keepConstraints = false) {
    var t = that.NormalizeExpand(keepConstraints) as SetType;
    return t != null && Finite == t.Finite && Arg.Equals(t.Arg, keepConstraints);
  }

  public override Type Subst(IDictionary<TypeParameter, Type> subst) {
    var arg = Arg.Subst(subst);
    if (arg is InferredTypeProxy) {
      ((InferredTypeProxy)arg).KeepConstraints = true;
    }
    return arg == Arg ? this : new SetType(Finite, arg);
  }

  public override Type ReplaceTypeArguments(List<Type> arguments) {
    return new SetType(Finite, arguments[0]);
  }

  public override bool SupportsEquality {
    get {
      // Sets always support equality, because there is a check that the set element type always does.
      return true;
    }
  }

  public override BinaryExpr.ResolvedOpcode ResolvedOpcodeForIn => BinaryExpr.ResolvedOpcode.InSet;
  public override ComprehensionExpr.CollectionBoundedPool GetBoundedPool(Expression source) {
    return new ComprehensionExpr.SetBoundedPool(source, Arg, Arg, Finite);
  }
}

public class MultiSetType : CollectionType {
  public MultiSetType(Type arg) : base(arg) {
  }
  public override string CollectionTypeName { get { return "multiset"; } }
  public override bool Equals(Type that, bool keepConstraints = false) {
    var t = that.NormalizeExpand(keepConstraints) as MultiSetType;
    return t != null && Arg.Equals(t.Arg, keepConstraints);
  }

  public override Type Subst(IDictionary<TypeParameter, Type> subst) {
    var arg = Arg.Subst(subst);
    if (arg is InferredTypeProxy) {
      ((InferredTypeProxy)arg).KeepConstraints = true;
    }
    return arg == Arg ? this : new MultiSetType(arg);
  }

  public override Type ReplaceTypeArguments(List<Type> arguments) {
    return new MultiSetType(arguments[0]);
  }

  public override bool SupportsEquality {
    get {
      // Multisets always support equality, because there is a check that the set element type always does.
      return true;
    }
  }

  public override BinaryExpr.ResolvedOpcode ResolvedOpcodeForIn => BinaryExpr.ResolvedOpcode.InMultiSet;
  public override ComprehensionExpr.CollectionBoundedPool GetBoundedPool(Expression source) {
    return new ComprehensionExpr.MultiSetBoundedPool(source, Arg, Arg);
  }
}

public class SeqType : CollectionType {
  public SeqType(Type arg) : base(arg) {
  }
  public override string CollectionTypeName { get { return "seq"; } }
  public override bool Equals(Type that, bool keepConstraints = false) {
    var t = that.NormalizeExpand(keepConstraints) as SeqType;
    return t != null && Arg.Equals(t.Arg, keepConstraints);
  }

  public override Type Subst(IDictionary<TypeParameter, Type> subst) {
    var arg = Arg.Subst(subst);
    if (arg is InferredTypeProxy) {
      ((InferredTypeProxy)arg).KeepConstraints = true;
    }
    return arg == Arg ? this : new SeqType(arg);
  }

  public override Type ReplaceTypeArguments(List<Type> arguments) {
    return new SeqType(arguments[0]);
  }

  public override bool SupportsEquality {
    get {
      // The sequence type supports equality if its element type does
      return Arg.SupportsEquality;
    }
  }

  public override BinaryExpr.ResolvedOpcode ResolvedOpcodeForIn => BinaryExpr.ResolvedOpcode.InSeq;
  public override ComprehensionExpr.CollectionBoundedPool GetBoundedPool(Expression source) {
    return new ComprehensionExpr.SeqBoundedPool(source, Arg, Arg);
  }
}
public class MapType : CollectionType {
  public bool Finite {
    get { return finite; }
    set { finite = value; }
  }
  private bool finite;
  public Type Range {
    get { return range; }
  }
  private Type range;
  public override void SetTypeArgs(Type domain, Type range) {
    base.SetTypeArgs(domain, range);
    Contract.Assume(this.range == null);  // Can only set once.  This is really a precondition.
    this.range = range;
  }
  public MapType(bool finite, Type domain, Type range) : base(domain, range) {
    Contract.Requires((domain == null && range == null) || (domain != null && range != null));
    this.finite = finite;
    this.range = range;
  }
  public Type Domain {
    get { return Arg; }
  }
  public override string CollectionTypeName { get { return finite ? "map" : "imap"; } }
  [Pure]
  public override string TypeName(DafnyOptions options, ModuleDefinition context, bool parseAble) {
    Contract.Ensures(Contract.Result<string>() != null);
    var targs = HasTypeArg() ? this.TypeArgsToString(options, context, parseAble) : "";
    return CollectionTypeName + targs;
  }
  public override bool Equals(Type that, bool keepConstraints = false) {
    var t = that.NormalizeExpand(keepConstraints) as MapType;
    return t != null && Finite == t.Finite && Arg.Equals(t.Arg, keepConstraints) && Range.Equals(t.Range, keepConstraints);
  }

  public override Type Subst(IDictionary<TypeParameter, Type> subst) {
    var dom = Domain.Subst(subst);
    if (dom is InferredTypeProxy) {
      ((InferredTypeProxy)dom).KeepConstraints = true;
    }
    var ran = Range.Subst(subst);
    if (ran is InferredTypeProxy) {
      ((InferredTypeProxy)ran).KeepConstraints = true;
    }
    if (dom == Domain && ran == Range) {
      return this;
    } else {
      return new MapType(Finite, dom, ran);
    }
  }

  public override Type ReplaceTypeArguments(List<Type> arguments) {
    return new MapType(Finite, arguments[0], arguments[1]);
  }

  public override bool SupportsEquality {
    get {
      // A map type supports equality if both its Keys type and Values type does.  It is checked
      // that the Keys type always supports equality, so we only need to check the Values type here.
      return range.SupportsEquality;
    }
  }
  public override bool ComputeMayInvolveReferences(ISet<DatatypeDecl> visitedDatatypes) {
    return Domain.ComputeMayInvolveReferences(visitedDatatypes) || Range.ComputeMayInvolveReferences(visitedDatatypes);
  }

  public override BinaryExpr.ResolvedOpcode ResolvedOpcodeForIn => BinaryExpr.ResolvedOpcode.InMap;
  public override ComprehensionExpr.CollectionBoundedPool GetBoundedPool(Expression source) {
    return new ComprehensionExpr.MapBoundedPool(source, Domain, Domain, Finite);
  }
}

public class UserDefinedType : NonProxyType {
  [ContractInvariantMethod]
  void ObjectInvariant() {
    Contract.Invariant(tok != null);
    Contract.Invariant(Name != null);
    Contract.Invariant(cce.NonNullElements(TypeArgs));
    Contract.Invariant(NamePath is NameSegment || NamePath is ExprDotName);
    Contract.Invariant(!ArrowType.IsArrowTypeName(Name) || this is ArrowType);
  }

  public readonly Expression NamePath;  // either NameSegment or ExprDotName (with the inner expression satisfying this same constraint)
  public readonly string Name;
  [Rep]

  public string FullName {
    get {
      if (ResolvedClass?.EnclosingModuleDefinition?.IsDefaultModule == false) {
        return ResolvedClass.EnclosingModuleDefinition.Name + "." + Name;
      } else {
        return Name;
      }
    }
  }

  string compileName;
  public string GetCompileName(DafnyOptions options) => compileName ??= ResolvedClass.GetCompileName(options);

  public string GetFullCompanionCompileName(DafnyOptions options) {
    Contract.Requires(ResolvedClass is TraitDecl || (ResolvedClass is NonNullTypeDecl nntd && nntd.Class is TraitDecl));
    var m = ResolvedClass.EnclosingModuleDefinition;
    var s = m.IsDefaultModule ? "" : m.GetCompileName(options) + ".";
    return s + "_Companion_" + ResolvedClass.GetCompileName(options);
  }

  [FilledInDuringResolution] public TopLevelDecl ResolvedClass;  // if Name denotes a class/datatype/iterator and TypeArgs match the type parameters of that class/datatype/iterator

  public UserDefinedType(IToken tok, string name, List<Type> optTypeArgs)
    : this(tok, new NameSegment(tok, name, optTypeArgs)) {
    Contract.Requires(tok != null);
    Contract.Requires(name != null);
    Contract.Requires(optTypeArgs == null || optTypeArgs.Count > 0);  // this is what it means to be syntactically optional
  }

  public UserDefinedType(IToken tok, Expression namePath) {
    Contract.Requires(tok != null);
    Contract.Requires(namePath is NameSegment || namePath is ExprDotName);
    this.tok = tok;
    if (namePath is NameSegment) {
      var n = (NameSegment)namePath;
      this.Name = n.Name;
      this.TypeArgs = n.OptTypeArguments;
    } else {
      var n = (ExprDotName)namePath;
      this.Name = n.SuffixName;
      this.TypeArgs = n.OptTypeArguments;
    }
    if (this.TypeArgs == null) {
      this.TypeArgs = new List<Type>();  // TODO: is this really the thing to do?
    }
    this.NamePath = namePath;
  }
  public UserDefinedType(Cloner cloner, UserDefinedType original)
    : this(cloner.Tok(original.tok), cloner.CloneExpr(original.NamePath)) {
    if (cloner.CloneResolvedFields) {
      ResolvedClass = original.ResolvedClass;
      TypeArgs = original.TypeArgs.Select(cloner.CloneType).ToList();
    }
  }

  /// <summary>
  /// Constructs a Type (in particular, a UserDefinedType) from a TopLevelDecl denoting a type declaration.  If
  /// the given declaration takes type parameters, these are filled as references to the formal type parameters
  /// themselves.  (Usually, this method is called when the type parameters in the result don't matter, other
  /// than that they need to be filled in, so as to make a properly resolved UserDefinedType.)
  /// If "typeArgs" is non-null, then its type parameters are used in constructing the returned type.
  /// If "typeArgs" is null, then the formal type parameters of "cd" are used.
  /// </summary>
  public static UserDefinedType FromTopLevelDecl(IToken tok, TopLevelDecl cd, List<TypeParameter> typeArgs = null) {
    Contract.Requires(tok != null);
    Contract.Requires(cd != null);
    Contract.Assert((cd is ArrowTypeDecl) == ArrowType.IsArrowTypeName(cd.Name));
    var args = (typeArgs ?? cd.TypeArgs).ConvertAll(tp => (Type)new UserDefinedType(tp));
    if (cd is ArrowTypeDecl) {
      return new ArrowType(tok, (ArrowTypeDecl)cd, args);
    } else if (cd is ClassDecl && !(cd is DefaultClassDecl)) {
      return new UserDefinedType(tok, cd.Name + "?", cd, args);
    } else {
      return new UserDefinedType(tok, cd.Name, cd, args);
    }
  }

  public static UserDefinedType FromTopLevelDeclWithAllBooleanTypeParameters(TopLevelDecl cd) {
    Contract.Requires(cd != null);
    Contract.Requires(!(cd is ArrowTypeDecl));

    var typeArgs = cd.TypeArgs.ConvertAll(tp => (Type)Type.Bool);
    return new UserDefinedType(cd.tok, cd.Name, cd, typeArgs);
  }

  /// <summary>
  /// If "member" is non-null, then:
  ///   Return the upcast of "receiverType" that has base type "member.EnclosingClass".
  ///   Assumes that "receiverType" normalizes to a UserDefinedFunction with a .ResolveClass that is a subtype
  ///   of "member.EnclosingClass".
  /// Otherwise:
  ///   Return "receiverType" (expanded).
  /// </summary>
  public static Type UpcastToMemberEnclosingType(Type receiverType, MemberDecl/*?*/ member) {
    Contract.Requires(receiverType != null);
    if (member != null && member.EnclosingClass != null && !(member.EnclosingClass is ValuetypeDecl)) {
      return receiverType.AsParentType(member.EnclosingClass);
    }
    return receiverType.NormalizeExpandKeepConstraints();
  }

  /// <summary>
  /// This constructor constructs a resolved class/datatype/iterator/subset-type/newtype type
  /// </summary>
  public UserDefinedType(IToken tok, string name, TopLevelDecl cd, [Captured] List<Type> typeArgs, Expression/*?*/ namePath = null) {
    Contract.Requires(tok != null);
    Contract.Requires(name != null);
    Contract.Requires(cd != null);
    Contract.Requires(cce.NonNullElements(typeArgs));
    Contract.Requires(cd.TypeArgs.Count == typeArgs.Count);
    Contract.Requires(namePath == null || namePath is NameSegment || namePath is ExprDotName);
    // The following is almost a precondition. In a few places, the source program names a class, not a type,
    // and in then name==cd.Name for a ClassDecl.
    //Contract.Requires(!(cd is ClassDecl) || cd is DefaultClassDecl || cd is ArrowTypeDecl || name == cd.Name + "?");
    Contract.Requires(!(cd is ArrowTypeDecl) || name == cd.Name);
    Contract.Requires(!(cd is DefaultClassDecl) || name == cd.Name);
    this.tok = tok;
    this.Name = name;
    this.ResolvedClass = cd;
    this.TypeArgs = typeArgs;
    if (namePath == null) {
      var ns = new NameSegment(tok, name, typeArgs.Count == 0 ? null : typeArgs);
      var r = new Resolver_IdentifierExpr(tok, cd, typeArgs);
      ns.ResolvedExpression = r;
      ns.Type = r.Type;
      this.NamePath = ns;
    } else {
      this.NamePath = namePath;
    }
  }

  public static UserDefinedType CreateNonNullType(UserDefinedType udtNullableType) {
    Contract.Requires(udtNullableType != null);
    Contract.Requires(udtNullableType.ResolvedClass is ClassDecl);
    var cl = (ClassDecl)udtNullableType.ResolvedClass;
    return new UserDefinedType(udtNullableType.tok, cl.NonNullTypeDecl.Name, cl.NonNullTypeDecl, udtNullableType.TypeArgs);
  }

  public static UserDefinedType CreateNullableType(UserDefinedType udtNonNullType) {
    Contract.Requires(udtNonNullType != null);
    Contract.Requires(udtNonNullType.ResolvedClass is NonNullTypeDecl);
    var nntd = (NonNullTypeDecl)udtNonNullType.ResolvedClass;
    return new UserDefinedType(udtNonNullType.tok, nntd.Class.Name + "?", nntd.Class, udtNonNullType.TypeArgs);
  }

  /// <summary>
  /// This constructor constructs a resolved type parameter
  /// </summary>
  public UserDefinedType(TypeParameter tp)
    : this(tp.tok, tp) {
    Contract.Requires(tp != null);
  }

  /// <summary>
  /// This constructor constructs a resolved type parameter (but shouldn't be called if "tp" denotes
  /// the .TheType of an opaque type -- use the (OpaqueType_AsParameter, OpaqueTypeDecl, List(Type))
  /// constructor for that).
  /// </summary>
  public UserDefinedType(IToken tok, TypeParameter tp) {
    Contract.Requires(tok != null);
    Contract.Requires(tp != null);
    this.tok = tok;
    this.Name = tp.Name;
    this.TypeArgs = new List<Type>();
    this.ResolvedClass = tp;
    var ns = new NameSegment(tok, tp.Name, null);
    var r = new Resolver_IdentifierExpr(tok, tp);
    ns.ResolvedExpression = r;
    ns.Type = r.Type;
    this.NamePath = ns;
  }

  public override bool Equals(Type that, bool keepConstraints = false) {
    var i = NormalizeExpand(keepConstraints);
    if (i is UserDefinedType) {
      var ii = (UserDefinedType)i;
      var t = that.NormalizeExpand(keepConstraints) as UserDefinedType;
      if (t == null || ii.ResolvedClass != t.ResolvedClass || ii.TypeArgs.Count != t.TypeArgs.Count) {
        return false;
      } else {
        for (int j = 0; j < ii.TypeArgs.Count; j++) {
          if (!ii.TypeArgs[j].Equals(t.TypeArgs[j], keepConstraints)) {
            return false;
          }
        }
        return true;
      }
    } else {
      // TODO?: return i.Equals(that.NormalizeExpand());
      return i.Equals(that, keepConstraints);
    }
  }

  public override Type Subst(IDictionary<TypeParameter, Type> subst) {
    if (ResolvedClass is TypeParameter tp) {
      if (subst.TryGetValue(tp, out var s)) {
        Contract.Assert(TypeArgs.Count == 0);
        return s;
      } else {
        return this;
      }
    } else if (ResolvedClass != null) {
      List<Type> newArgs = null;  // allocate it lazily
      var resolvedClass = ResolvedClass;
      var isArrowType = ArrowType.IsPartialArrowTypeName(resolvedClass.Name) || ArrowType.IsTotalArrowTypeName(resolvedClass.Name);
      for (int i = 0; i < TypeArgs.Count; i++) {
        Type p = TypeArgs[i];
        Type s = p.Subst(subst);
        if (s is InferredTypeProxy && !isArrowType) {
          ((InferredTypeProxy)s).KeepConstraints = true;
        }
        if (s != p && newArgs == null) {
          // lazily construct newArgs
          newArgs = new List<Type>();
          for (int j = 0; j < i; j++) {
            newArgs.Add(TypeArgs[j]);
          }
        }
        if (newArgs != null) {
          newArgs.Add(s);
        }
      }
      if (newArgs == null) {
        // there were no substitutions
        return this;
      } else {
        // Note, even if t.NamePath is non-null, we don't care to keep that syntactic part of the expression in what we return here
        return new UserDefinedType(tok, Name, resolvedClass, newArgs);
      }
    } else {
      // there's neither a resolved param nor a resolved class, which means the UserDefinedType wasn't
      // properly resolved; just return it
      return this;
    }
  }

  public override Type ReplaceTypeArguments(List<Type> arguments) {
    return new UserDefinedType(tok, Name, ResolvedClass, arguments);
  }

  /// <summary>
  /// If type denotes a resolved class type, then return that class type.
  /// Otherwise, return null.
  /// </summary>
  public static UserDefinedType DenotesClass(Type type) {
    Contract.Requires(type != null);
    Contract.Ensures(Contract.Result<UserDefinedType>() == null || Contract.Result<UserDefinedType>().ResolvedClass is ClassDecl);
    type = type.NormalizeExpand();
    UserDefinedType ct = type as UserDefinedType;
    if (ct != null && ct.ResolvedClass is ClassDecl) {
      return ct;
    } else {
      return null;
    }
  }

  public static Type ArrayElementType(Type type) {
    Contract.Requires(type != null);
    Contract.Requires(type.IsArrayType);
    Contract.Ensures(Contract.Result<Type>() != null);

    UserDefinedType udt = DenotesClass(type);
    Contract.Assert(udt != null);
    Contract.Assert(udt.TypeArgs.Count == 1);  // holds true of all array types
    return udt.TypeArgs[0];
  }

  public override IEnumerable<Node> Nodes => new[] { this }.Concat(TypeArgs.SelectMany(t => t.Nodes));

  [Pure]
  public override string TypeName(DafnyOptions options, ModuleDefinition context, bool parseAble) {
    Contract.Ensures(Contract.Result<string>() != null);
    if (BuiltIns.IsTupleTypeName(Name)) {
      // Unfortunately, ResolveClass may be null, so Name is all we have.  Reverse-engineer the string name.
      IEnumerable<bool> argumentGhostness = BuiltIns.ArgumentGhostnessFromString(Name, TypeArgs.Count);
      return "(" + Util.Comma(System.Linq.Enumerable.Zip(TypeArgs, argumentGhostness),
        (ty_u) => Resolver.GhostPrefix(ty_u.Item2) + ty_u.Item1.TypeName(options, context, parseAble)) + ")";
    } else if (ArrowType.IsPartialArrowTypeName(Name)) {
      return ArrowType.PrettyArrowTypeName(options, ArrowType.PARTIAL_ARROW, TypeArgs, null, context, parseAble);
    } else if (ArrowType.IsTotalArrowTypeName(Name)) {
      return ArrowType.PrettyArrowTypeName(options, ArrowType.TOTAL_ARROW, TypeArgs, null, context, parseAble);
    } else {
#if TEST_TYPE_SYNONYM_TRANSPARENCY
        if (Name == "type#synonym#transparency#test" && ResolvedClass is TypeSynonymDecl) {
          return ((TypeSynonymDecl)ResolvedClass).Rhs.TypeName(context);
        }
#endif
      var s = Printer.ExprToString(options, NamePath);
      if (ResolvedClass != null) {
        var optionalTypeArgs = NamePath is NameSegment ? ((NameSegment)NamePath).OptTypeArguments : ((ExprDotName)NamePath).OptTypeArguments;
        if (optionalTypeArgs == null && TypeArgs != null && TypeArgs.Count != 0) {
          s += this.TypeArgsToString(options, context, parseAble);
        }
      }
      return s;
    }
  }

  public override bool SupportsEquality {
    get {
      if (ResolvedClass is ClassDecl || ResolvedClass is NewtypeDecl) {
        return ResolvedClass.IsRevealedInScope(Type.GetScope());
      } else if (ResolvedClass is CoDatatypeDecl) {
        return false;
      } else if (ResolvedClass is IndDatatypeDecl) {
        var dt = (IndDatatypeDecl)ResolvedClass;
        Contract.Assume(dt.EqualitySupport != IndDatatypeDecl.ES.NotYetComputed);
        if (!dt.IsRevealedInScope(Type.GetScope())) {
          return false;
        }
        if (dt.EqualitySupport == IndDatatypeDecl.ES.Never) {
          return false;
        }
        Contract.Assert(dt.TypeArgs.Count == TypeArgs.Count);
        var i = 0;
        foreach (var tp in dt.TypeArgs) {
          if (tp.NecessaryForEqualitySupportOfSurroundingInductiveDatatype && !TypeArgs[i].SupportsEquality) {
            return false;
          }
          i++;
        }
        return true;
      } else if (ResolvedClass is TypeSynonymDeclBase) {
        var t = (TypeSynonymDeclBase)ResolvedClass;
        if (t.SupportsEquality) {
          return true;
        } else if (t.IsRevealedInScope(Type.GetScope())) {
          return t.RhsWithArgument(TypeArgs).SupportsEquality;
        } else {
          return false;
        }
      } else if (ResolvedClass is TypeParameter) {
        return ((TypeParameter)ResolvedClass).SupportsEquality;
      } else if (ResolvedClass is OpaqueTypeDecl) {
        return ((OpaqueTypeDecl)ResolvedClass).SupportsEquality;
      }
      Contract.Assume(false);  // the SupportsEquality getter requires the Type to have been successfully resolved
      return true;
    }
  }

  public override bool PartiallySupportsEquality {
    get {
      var totalEqualitySupport = SupportsEquality;
      if (!totalEqualitySupport && ResolvedClass is TypeSynonymDeclBase synonymBase) {
        return synonymBase.IsRevealedInScope(Type.GetScope()) && synonymBase.RhsWithArgument(TypeArgs).PartiallySupportsEquality;
      } else if (!totalEqualitySupport && ResolvedClass is IndDatatypeDecl dt && dt.IsRevealedInScope(Type.GetScope())) {
        // Equality is partially supported (at run time) for a datatype that
        //   * is inductive (because codatatypes never support equality), and
        //   * has at least one non-ghost constructor (because if all constructors are ghost, then equality is never supported), and
        //   * for each non-ghost constructor, every argument totally supports equality (an argument totally supports equality
        //       if it is non-ghost (because ghost arguments are not available at run time) and has a type that supports equality).
        var hasNonGhostConstructor = false;
        foreach (var ctor in dt.Ctors.Where(ctor => !ctor.IsGhost)) {
          hasNonGhostConstructor = true;
          if (!ctor.Formals.All(formal => !formal.IsGhost && formal.Type.SupportsEquality)) {
            return false;
          }
        }
        Contract.Assert(dt.HasGhostVariant); // sanity check (if the types of all formals support equality, then either .SupportsEquality or there is a ghost constructor)
        return hasNonGhostConstructor;
      }
      return totalEqualitySupport;
    }
  }

  public override bool ComputeMayInvolveReferences(ISet<DatatypeDecl> visitedDatatypes) {
    if (ResolvedClass is ArrowTypeDecl) {
      return TypeArgs.Any(ta => ta.ComputeMayInvolveReferences(visitedDatatypes));
    } else if (ResolvedClass is ClassDecl) {
      return true;
    } else if (ResolvedClass is NewtypeDecl) {
      return false;
    } else if (ResolvedClass is DatatypeDecl) {
      // Datatype declarations do not support explicit (!new) annotations. Instead, whether or not
      // a datatype involves references depends on the definition and parametrization of the type.
      // See ComputeMayInvolveReferences in class Type for more information.
      // In particular, if one of the datatype's constructors mentions a type that involves
      // references, then so does the datatype. And if one of the datatype's type arguments involves
      // references, then we consider the datatype to do so as well (without regard to whether or
      // not the type parameter is actually used in the definition of the datatype).
      var dt = (DatatypeDecl)ResolvedClass;
      if (!dt.IsRevealedInScope(Type.GetScope())) {
        // The type's definition is hidden from the current scope, so we
        // have to assume the type may involve references.
        return true;
      } else if (TypeArgs.Any(ta => ta.ComputeMayInvolveReferences(visitedDatatypes))) {
        return true;
      } else if (visitedDatatypes != null && visitedDatatypes.Contains(dt)) {
        // we're in the middle of looking through the types involved in dt's definition
        return false;
      } else {
        visitedDatatypes ??= new HashSet<DatatypeDecl>();
        visitedDatatypes.Add(dt);
        return dt.Ctors.Any(ctor => ctor.Formals.Any(f => f.Type.ComputeMayInvolveReferences(visitedDatatypes)));
      }
    } else if (ResolvedClass is TypeSynonymDeclBase) {
      var t = (TypeSynonymDeclBase)ResolvedClass;
      if (t.Characteristics.ContainsNoReferenceTypes) {
        // There's an explicit "(!new)" annotation on the type.
        return false;
      } else if (t.IsRevealedInScope(Type.GetScope())) {
        // The type's definition is available in the scope, so consult the RHS type
        return t.RhsWithArgument(TypeArgs).ComputeMayInvolveReferences(visitedDatatypes);
      } else {
        // The type's definition is hidden from the current scope and there's no explicit "(!new)", so we
        // have to assume the type may involve references.
        return true;
      }
    } else if (ResolvedClass is TypeParameter typeParameter) {
      if (visitedDatatypes != null) {
        // Datatypes look at the type arguments passed in, so we ignore their formal type parameters.
        // See comment above and in Type.ComputeMayInvolveReferences.
        Contract.Assert(typeParameter.Parent is DatatypeDecl);
        return false;
      } else {
        return !typeParameter.Characteristics.ContainsNoReferenceTypes;
      }
    } else if (ResolvedClass is OpaqueTypeDecl opaqueTypeDecl) {
      return !opaqueTypeDecl.Characteristics.ContainsNoReferenceTypes;
    }
    Contract.Assume(false);  // unexpected or not successfully resolved Type
    return true;
  }

  public override List<Type> ParentTypes() {
    return ResolvedClass != null ? ResolvedClass.ParentTypes(TypeArgs) : base.ParentTypes();
  }

  public override bool IsSubtypeOf(Type super, bool ignoreTypeArguments, bool ignoreNullity) {
    super = super.NormalizeExpandKeepConstraints();

    // Specifically handle object as the implicit supertype of classes and traits.
    // "object?" is handled by Builtins rather than the Type hierarchy, so unfortunately
    // it can't be returned in ParentTypes().
    if (super.IsObjectQ) {
      return IsRefType;
    } else if (super.IsObject) {
      return ignoreNullity ? IsRefType : IsNonNullRefType;
    }

    return base.IsSubtypeOf(super, ignoreTypeArguments, ignoreNullity);
  }

  public IToken NameToken => tok;
  public override IEnumerable<Node> Children => base.Children.Concat(new[] { NamePath });

  public override IEnumerable<Node> PreResolveChildren => new List<Node>() { NamePath };
}

public abstract class TypeProxy : Type {
  public override IEnumerable<Node> Children => Enumerable.Empty<Node>();
  [FilledInDuringResolution] public Type T;
  public readonly List<TypeConstraint> SupertypeConstraints = new List<TypeConstraint>();
  public readonly List<TypeConstraint> SubtypeConstraints = new List<TypeConstraint>();

  public override Type Subst(IDictionary<TypeParameter, Type> subst) {
    if (T == null) {
      return this;
    }
    var s = T.Subst(subst);
    return s == T ? this : s;

  }

  public override Type ReplaceTypeArguments(List<Type> arguments) {
    throw new NotSupportedException();
  }

  public IEnumerable<Type> Supertypes {
    get {
      foreach (var c in SupertypeConstraints) {
        if (c.KeepConstraints) {
          yield return c.Super.NormalizeExpandKeepConstraints();
        } else {
          yield return c.Super.NormalizeExpand();
        }
      }
    }
  }
  public IEnumerable<Type> SupertypesKeepConstraints {
    get {
      foreach (var c in SupertypeConstraints) {
        yield return c.Super.NormalizeExpandKeepConstraints();
      }
    }
  }

  public void AddSupertype(TypeConstraint c) {
    Contract.Requires(c != null);
    Contract.Requires(c.Sub == this);
    SupertypeConstraints.Add(c);
  }
  public IEnumerable<Type> Subtypes {
    get {
      foreach (var c in SubtypeConstraints) {
        if (c.KeepConstraints) {
          yield return c.Sub.NormalizeExpandKeepConstraints();
        } else {
          yield return c.Sub.NormalizeExpand();
        }
      }
    }
  }

  public IEnumerable<Type> SubtypesKeepConstraints {
    get {
      foreach (var c in SubtypeConstraints) {
        yield return c.Sub.NormalizeExpandKeepConstraints();
      }
    }
  }

  public IEnumerable<Type> SubtypesKeepConstraints_WithAssignable(List<Resolver.XConstraint> allXConstraints) {
    Contract.Requires(allXConstraints != null);
    foreach (var c in SubtypeConstraints) {
      yield return c.Sub.NormalizeExpandKeepConstraints();
    }
    foreach (var xc in allXConstraints) {
      if (xc.ConstraintName == "Assignable") {
        if (xc.Types[0].Normalize() == this) {
          yield return xc.Types[1].NormalizeExpandKeepConstraints();
        }
      }
    }
  }

  public void AddSubtype(TypeConstraint c) {
    Contract.Requires(c != null);
    Contract.Requires(c.Super == this);
    SubtypeConstraints.Add(c);
  }

  public enum Family { Unknown, Bool, Char, IntLike, RealLike, Ordinal, BitVector, ValueType, Ref, Opaque }
  public Family family = Family.Unknown;
  public static Family GetFamily(Type t) {
    Contract.Ensures(Contract.Result<Family>() != Family.Unknown || t is TypeProxy || t is Resolver_IdentifierExpr.ResolverType);  // return Unknown ==> t is TypeProxy || t is ResolverType
    if (t.IsBoolType) {
      return Family.Bool;
    } else if (t.IsCharType) {
      return Family.Char;
    } else if (t.IsNumericBased(NumericPersuasion.Int) || t is IntVarietiesSupertype) {
      return Family.IntLike;
    } else if (t.IsNumericBased(NumericPersuasion.Real) || t is RealVarietiesSupertype) {
      return Family.RealLike;
    } else if (t.IsBigOrdinalType) {
      return Family.Ordinal;
    } else if (t.IsBitVectorType) {
      return Family.BitVector;
    } else if (t.AsCollectionType != null || t.AsArrowType != null || t.IsDatatype) {
      return Family.ValueType;
    } else if (t.IsRefType) {
      return Family.Ref;
    } else if (t.IsTypeParameter || t.IsOpaqueType || t.IsInternalTypeSynonym) {
      return Family.Opaque;
    } else if (t is TypeProxy) {
      return ((TypeProxy)t).family;
    } else {
      return Family.Unknown;
    }
  }

  internal TypeProxy() {
  }

#if TI_DEBUG_PRINT
  static int _id = 0;
  int id = _id++;
#endif
  [Pure]
  public override string TypeName(DafnyOptions options, ModuleDefinition context, bool parseAble) {
    Contract.Ensures(Contract.Result<string>() != null);
#if TI_DEBUG_PRINT
    if (options.Get(CommonOptionBag.TypeInferenceDebug)) {
      return T == null ? "?" + id : T.TypeName(options, context);
    }
#endif
    return T == null ? "?" : T.TypeName(options, context, parseAble);
  }
  public override bool SupportsEquality {
    get {
      if (T != null) {
        return T.SupportsEquality;
      } else {
        return base.SupportsEquality;
      }
    }
  }
  public override bool ComputeMayInvolveReferences(ISet<DatatypeDecl> visitedDatatypes) {
    if (T != null) {
      return T.ComputeMayInvolveReferences(visitedDatatypes);
    } else {
      return true;
    }
  }
  public override bool Equals(Type that, bool keepConstraints = false) {
    var i = NormalizeExpand(keepConstraints);
    if (i is TypeProxy) {
      var u = that.NormalizeExpand(keepConstraints) as TypeProxy;
      return u != null && object.ReferenceEquals(i, u);
    } else {
      return i.Equals(that, keepConstraints);
    }
  }

  [Pure]
  internal static bool IsSupertypeOfLiteral(Type t) {
    Contract.Requires(t != null);
    return t is ArtificialType;
  }
  internal Type InClusterOfArtificial(List<Resolver.XConstraint> allXConstraints) {
    Contract.Requires(allXConstraints != null);
    return InClusterOfArtificial_aux(new HashSet<TypeProxy>(), allXConstraints);
  }
  private Type InClusterOfArtificial_aux(ISet<TypeProxy> visitedProxies, List<Resolver.XConstraint> allXConstraints) {
    Contract.Requires(visitedProxies != null);
    Contract.Requires(allXConstraints != null);
    if (visitedProxies.Contains(this)) {
      return null;
    }
    visitedProxies.Add(this);
    foreach (var c in SupertypeConstraints) {
      var sup = c.Super.Normalize();
      if (sup is IntVarietiesSupertype) {
        return Type.Int;
      } else if (sup is RealVarietiesSupertype) {
        return Type.Real;
      } else if (sup is TypeProxy) {
        var a = ((TypeProxy)sup).InClusterOfArtificial_aux(visitedProxies, allXConstraints);
        if (a != null) {
          return a;
        }
      }
    }
    foreach (var su in SubtypesKeepConstraints_WithAssignable(allXConstraints)) {
      var pr = su as TypeProxy;
      if (pr != null) {
        var a = pr.InClusterOfArtificial_aux(visitedProxies, allXConstraints);
        if (a != null) {
          return a;
        }
      }
    }
    return null;
  }
}

/// <summary>
/// This proxy stands for any type.
/// </summary>
public class InferredTypeProxy : TypeProxy {
  public bool KeepConstraints;
  public InferredTypeProxy() : base() {
    KeepConstraints = false; // whether the typeProxy should be inferred to base type or as subset type
  }
}

/// <summary>
/// This proxy stands for any type, but it originates from an instantiated type parameter.
/// </summary>
public class ParamTypeProxy : TypeProxy {
  public override IEnumerable<Node> Children => Enumerable.Empty<Node>();
  public TypeParameter orig;
  [ContractInvariantMethod]
  void ObjectInvariant() {
    Contract.Invariant(orig != null);
  }

  public ParamTypeProxy(TypeParameter orig) {
    Contract.Requires(orig != null);
    this.orig = orig;
  }
}<|MERGE_RESOLUTION|>--- conflicted
+++ resolved
@@ -1284,13 +1284,8 @@
     Contract.Requires(b != null);
     Contract.Requires(builtIns != null);
     var j = JoinX(a, b, builtIns);
-<<<<<<< HEAD
-    if (builtIns.Options.TypeInferenceDebug) {
+    if (builtIns.Options.Get(CommonOptionBag.TypeInferenceDebug)) {
       builtIns.Options.OutputWriter.WriteLine("DEBUG: Join( {0}, {1} ) = {2}", a, b, j);
-=======
-    if (builtIns.Options.Get(CommonOptionBag.TypeInferenceDebug)) {
-      Console.WriteLine("DEBUG: Join( {0}, {1} ) = {2}", a, b, j);
->>>>>>> 61aeccf6
     }
     return j;
   }
@@ -1510,13 +1505,8 @@
         j = null;
       }
     }
-<<<<<<< HEAD
-    if (builtIns.Options.TypeInferenceDebug) {
+    if (builtIns.Options.Get(CommonOptionBag.TypeInferenceDebug)) {
       builtIns.Options.OutputWriter.WriteLine("DEBUG: Meet( {0}, {1} ) = {2}", a, b, j);
-=======
-    if (builtIns.Options.Get(CommonOptionBag.TypeInferenceDebug)) {
-      Console.WriteLine("DEBUG: Meet( {0}, {1} ) = {2}", a, b, j);
->>>>>>> 61aeccf6
     }
     return j;
   }
