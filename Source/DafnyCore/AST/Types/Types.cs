#define TI_DEBUG_PRINT
using System;
using System.Collections.Generic;
using System.Diagnostics.Contracts;
using System.Linq;
using System.Threading;

namespace Microsoft.Dafny;

public abstract class Type : TokenNode {
  public static readonly BoolType Bool = new BoolType();
  public static readonly CharType Char = new CharType();
  public static readonly IntType Int = new IntType();
  public static readonly RealType Real = new RealType();
<<<<<<< HEAD
  public override IEnumerable<INode> Children => TypeArgs;
  public override IEnumerable<INode> ConcreteChildren => TypeArgs;
=======
  public override IEnumerable<Node> Children { get; } = new List<Node>();
>>>>>>> 97f1ced4
  public static Type Nat() { return new UserDefinedType(Token.NoToken, "nat", null); }  // note, this returns an unresolved type
  public static Type String() { return new UserDefinedType(Token.NoToken, "string", null); }  // note, this returns an unresolved type
  public static readonly BigOrdinalType BigOrdinal = new BigOrdinalType();

  private static AsyncLocal<List<VisibilityScope>> _scopes = new();
  private static List<VisibilityScope> Scopes => _scopes.Value ??= new();

  [ThreadStatic]
  private static bool scopesEnabled = false;

  public virtual IEnumerable<Node> Nodes => Enumerable.Empty<Node>();

  public static void PushScope(VisibilityScope scope) {
    Scopes.Add(scope);
  }

  public static void ResetScopes() {
    _scopes.Value = new();
    scopesEnabled = false;
  }

  public static void PopScope() {
    Contract.Assert(Scopes.Count > 0);
    Scopes.RemoveAt(Scopes.Count - 1);
  }

  public static void PopScope(VisibilityScope expected) {
    Contract.Assert(Scopes.Count > 0);
    Contract.Assert(Scopes[^1] == expected);
    PopScope();
  }

  public static VisibilityScope GetScope() {
    if (scopesEnabled && Scopes.Count > 0) {
      return Scopes[^1];
    }
    return null;
  }

  public static void EnableScopes() {
    Contract.Assert(!scopesEnabled);
    scopesEnabled = true;
  }

  public static void DisableScopes() {
    Contract.Assert(scopesEnabled);
    scopesEnabled = false;
  }

  public static string TypeArgsToString(ModuleDefinition/*?*/ context, List<Type> typeArgs, bool parseAble = false) {
    Contract.Requires(typeArgs == null ||
                      (typeArgs.All(ty => ty != null && ty.TypeName(context, parseAble) != null) &&
                       (typeArgs.All(ty => ty.TypeName(context, parseAble).StartsWith("_")) ||
                        typeArgs.All(ty => !ty.TypeName(context, parseAble).StartsWith("_")))));

    if (typeArgs != null && typeArgs.Count > 0 &&
        (!parseAble || !typeArgs[0].TypeName(context, parseAble).StartsWith("_"))) {
      return string.Format("<{0}>", Util.Comma(typeArgs, ty => ty.TypeName(context, parseAble)));
    }
    return "";
  }

  public static string TypeArgsToString(List<Type> typeArgs, bool parseAble = false) {
    return TypeArgsToString(null, typeArgs, parseAble);
  }

  public string TypeArgsToString(ModuleDefinition/*?*/ context, bool parseAble = false) {
    return Type.TypeArgsToString(context, this.TypeArgs, parseAble);
  }

  // Type arguments to the type
  public List<Type> TypeArgs = new List<Type>();

  /// <summary>
  /// Add to "tps" the free type parameters in "this".
  /// Requires the type to be resolved.
  /// </summary>
  public void AddFreeTypeParameters(ISet<TypeParameter> tps) {
    Contract.Requires(tps != null);
    var ty = this.NormalizeExpandKeepConstraints();
    var tp = ty.AsTypeParameter;
    if (tp != null) {
      tps.Add(tp);
    }
    foreach (var ta in ty.TypeArgs) {
      ta.AddFreeTypeParameters(tps);
    }
  }

  [Pure]
  public abstract string TypeName(ModuleDefinition/*?*/ context, bool parseAble = false);
  [Pure]
  public override string ToString() {
    return TypeName(null, false);
  }

  /// <summary>
  /// Return the most constrained version of "this", getting to the bottom of proxies.
  ///
  /// Here is a description of the Normalize(), NormalizeExpandKeepConstraints(), and NormalizeExpand() methods:
  /// * Any .Type field in the AST can, in general, be an AST node that is not really a type, but an AST node that has
  ///   a field where the type is filled in, once the type has been inferred. Such "types" are called "type proxies".
  ///   To follow a .Type (or other variable denoting a type) past its chain of type proxies, you call .Normalize().
  ///   If you do this after type inference (more precisely, after the CheckTypeInference calls in Pass 1 of the
  ///   Resolver), then you will get back a NonProxyType.
  /// * That may not be enough. Even after calling .Normalize(), you may get a type that denotes a type synonym. If
  ///   you compare it with, say, is SetType, you will get false if the type you're looking at is a type synonym for
  ///   a SetType. Therefore, to go past both type proxies and type synonyms, you call .NormalizeExpandKeepConstraints().
  /// * Actually, that may not be enough, either. Because .NormalizeExpandKeepConstraints() may return a subset type
  ///   whose base type is what you're looking for. If you want to go all the way to the base type, then you should
  ///   call .NormalizeExpand(). This is what is done most commonly when something is trying to look for a specific type.
  /// * So, in conclusion: Usually you have to call .NormalizeExpand() on a type to unravel type proxies, type synonyms,
  ///   and subset types. But in other places (in particular, in the verifier) where you want to know about any type
  ///   constraints, then you call .NormalizeExpandKeepConstraints().
  /// </summary>
  public Type Normalize() {
    Contract.Ensures(Contract.Result<Type>() != null);
    Type type = this;
    while (true) {
      var pt = type as TypeProxy;
      if (pt != null && pt.T != null) {
        type = pt.T;
      } else {
        return type;
      }
    }
  }

  /// <summary>
  /// Return the type that "this" stands for, getting to the bottom of proxies and following type synonyms.
  ///
  /// For more documentation, see method Normalize().
  /// </summary>
  [Pure]
  public Type NormalizeExpand(bool keepConstraints = false) {
    Contract.Ensures(Contract.Result<Type>() != null);
    Contract.Ensures(!(Contract.Result<Type>() is TypeProxy) || ((TypeProxy)Contract.Result<Type>()).T == null);  // return a proxy only if .T == null
    Type type = this;
    while (true) {

      var pt = type as TypeProxy;
      if (pt != null && pt.T != null) {
        type = pt.T;
        continue;
      }

      var scope = Type.GetScope();
      var rtd = type.AsRevealableType;
      if (rtd != null) {
        var udt = (UserDefinedType)type;

        if (!rtd.AsTopLevelDecl.IsVisibleInScope(scope)) {
          // This can only mean "rtd" is a class/trait that is only provided, not revealed. For a provided class/trait,
          // it is the non-null type declaration that is visible, not the class/trait declaration itself.
          if (rtd is ClassDecl cl) {
            Contract.Assert(cl.NonNullTypeDecl != null);
            Contract.Assert(cl.NonNullTypeDecl.IsVisibleInScope(scope));
          } else {
            Contract.Assert(rtd is OpaqueTypeDecl);
          }
        }

        if (rtd.IsRevealedInScope(scope)) {
          if (rtd is TypeSynonymDecl && (!(rtd is SubsetTypeDecl) || !keepConstraints)) {
            type = ((TypeSynonymDecl)rtd).RhsWithArgumentIgnoringScope(udt.TypeArgs);
            continue;
          } else {
            return type;
          }
        } else { // type is hidden, no more normalization is possible
          return rtd.SelfSynonym(type.TypeArgs);
        }
      }

      // A hidden type may become visible in another scope
      var isyn = type.AsInternalTypeSynonym;
      if (isyn != null) {
        var udt = (UserDefinedType)type;

        if (!isyn.IsVisibleInScope(scope)) {
          // This can only mean "isyn" refers to a class/trait that is only provided, not revealed. For a provided class/trait,
          // it is the non-null type declaration that is visible, not the class/trait declaration itself.
          var rhs = isyn.RhsWithArgumentIgnoringScope(udt.TypeArgs);
          Contract.Assert(rhs is UserDefinedType);
          var cl = ((UserDefinedType)rhs).ResolvedClass as ClassDecl;
          Contract.Assert(cl != null && cl.NonNullTypeDecl != null);
          Contract.Assert(cl.NonNullTypeDecl.IsVisibleInScope(scope));
        }

        if (isyn.IsRevealedInScope(scope)) {
          type = isyn.RhsWithArgument(udt.TypeArgs);
          continue;
        } else {
          return type;
        }
      }

      return type;
    }
  }

  /// <summary>
  /// Return the type that "this" stands for, getting to the bottom of proxies and following type synonyms, but does
  /// not follow subset types.
  ///
  /// For more documentation, see method Normalize().
  /// </summary>
  [Pure]
  public Type NormalizeExpandKeepConstraints() {
    return NormalizeExpand(true);
  }

  /// <summary>
  /// Return "the type that "this" stands for, getting to the bottom of proxies and following type synonyms.
  /// </summary>
  public Type UseInternalSynonym() {
    Contract.Ensures(Contract.Result<Type>() != null);
    Contract.Ensures(!(Contract.Result<Type>() is TypeProxy) || ((TypeProxy)Contract.Result<Type>()).T == null);  // return a proxy only if .T == null

    Type type = Normalize();
    var scope = Type.GetScope();
    var rtd = type.AsRevealableType;
    if (rtd != null) {
      var udt = (UserDefinedType)type;
      if (!rtd.AsTopLevelDecl.IsVisibleInScope(scope)) {
        // This can only mean "rtd" is a class/trait that is only provided, not revealed. For a provided class/trait,
        // it is the non-null type declaration that is visible, not the class/trait declaration itself.
        var cl = rtd as ClassDecl;
        Contract.Assert(cl != null && cl.NonNullTypeDecl != null);
        Contract.Assert(cl.NonNullTypeDecl.IsVisibleInScope(scope));
      }
      if (!rtd.IsRevealedInScope(scope)) {
        return rtd.SelfSynonym(type.TypeArgs, udt.NamePath);
      }
    }

    return type;
  }

  /// <summary>
  /// Return a type that is like "this", but where occurrences of type parameters are substituted as indicated by "subst".
  /// </summary>
  public abstract Type Subst(IDictionary<TypeParameter, Type> subst);

  /// <summary>
  /// Return a type that is like "type", but with type arguments "arguments".
  /// </summary>
  public abstract Type ReplaceTypeArguments(List<Type> arguments);

  /// <summary>
  /// Returns whether or not "this" and "that" denote the same type, modulo proxies and type synonyms and subset types.
  /// </summary>
  [Pure]
  public abstract bool Equals(Type that, bool keepConstraints = false);

  public bool IsBoolType { get { return NormalizeExpand() is BoolType; } }
  public bool IsCharType { get { return NormalizeExpand() is CharType; } }
  public bool IsIntegerType { get { return NormalizeExpand() is IntType; } }
  public bool IsRealType { get { return NormalizeExpand() is RealType; } }
  public bool IsBigOrdinalType { get { return NormalizeExpand() is BigOrdinalType; } }
  public bool IsBitVectorType { get { return AsBitVectorType != null; } }
  public bool IsStringType { get { return AsSeqType?.Arg.IsCharType == true; } }
  public BitvectorType AsBitVectorType { get { return NormalizeExpand() as BitvectorType; } }
  public bool IsNumericBased() {
    var t = NormalizeExpand();
    return t.IsIntegerType || t.IsRealType || t.AsNewtype != null;
  }
  public enum NumericPersuasion { Int, Real }
  [Pure]
  public bool IsNumericBased(NumericPersuasion p) {
    Type t = this;
    while (true) {
      t = t.NormalizeExpand();
      if (t.IsIntegerType) {
        return p == NumericPersuasion.Int;
      } else if (t.IsRealType) {
        return p == NumericPersuasion.Real;
      }
      var d = t.AsNewtype;
      if (d == null) {
        return false;
      }
      t = d.BaseType;
    }
  }

  /// <summary>
  /// This property returns true if the type is known to be nonempty.
  /// This property should be used only after successful resolution. It is assumed that all type proxies have
  /// been resolved and that all recursion through types comes to an end.
  /// Note, HasCompilableValue ==> IsNonEmpty.
  /// </summary>
  public bool IsNonempty => GetAutoInit() != AutoInitInfo.MaybeEmpty;

  /// <summary>
  /// This property returns true if the type has a known compilable value.
  /// This property should be used only after successful resolution. It is assumed that all type proxies have
  /// been resolved and that all recursion through types comes to an end.
  /// Note, HasCompilableValue ==> IsNonEmpty.
  /// </summary>
  public bool HasCompilableValue => GetAutoInit() == AutoInitInfo.CompilableValue;

  public bool KnownToHaveToAValue(bool ghostContext) {
    return ghostContext ? IsNonempty : HasCompilableValue;
  }

  public enum AutoInitInfo { MaybeEmpty, Nonempty, CompilableValue }

  /// <summary>
  /// This property returns
  ///     - CompilableValue, if the type has a known compilable value
  ///     - Nonempty,        if the type is known to contain some value
  ///     - MaybeEmpty,      otherwise
  /// This property should be used only after successful resolution. It is assumed that all type proxies have
  /// been resolved and that all recursion through types comes to an end.
  /// </summary>
  public AutoInitInfo GetAutoInit(List<UserDefinedType>/*?*/ coDatatypesBeingVisited = null) {
    var t = NormalizeExpandKeepConstraints();
    Contract.Assume(t is NonProxyType); // precondition

    AutoInitInfo CharacteristicToAutoInitInfo(TypeParameter.TypeParameterCharacteristics c) {
      if (c.HasCompiledValue) {
        return AutoInitInfo.CompilableValue;
      } else if (c.IsNonempty) {
        return AutoInitInfo.Nonempty;
      } else {
        return AutoInitInfo.MaybeEmpty;
      }
    }

    if (t is BoolType || t is CharType || t is IntType || t is BigOrdinalType || t is RealType || t is BitvectorType) {
      return AutoInitInfo.CompilableValue;
    } else if (t is CollectionType) {
      return AutoInitInfo.CompilableValue;
    }

    var udt = (UserDefinedType)t;
    var cl = udt.ResolvedClass;
    Contract.Assert(cl != null);
    if (cl is OpaqueTypeDecl) {
      var otd = (OpaqueTypeDecl)cl;
      return CharacteristicToAutoInitInfo(otd.Characteristics);
    } else if (cl is TypeParameter) {
      var tp = (TypeParameter)cl;
      return CharacteristicToAutoInitInfo(tp.Characteristics);
    } else if (cl is InternalTypeSynonymDecl) {
      var isyn = (InternalTypeSynonymDecl)cl;
      return CharacteristicToAutoInitInfo(isyn.Characteristics);
    } else if (cl is NewtypeDecl) {
      var td = (NewtypeDecl)cl;
      switch (td.WitnessKind) {
        case SubsetTypeDecl.WKind.CompiledZero:
        case SubsetTypeDecl.WKind.Compiled:
          return AutoInitInfo.CompilableValue;
        case SubsetTypeDecl.WKind.Ghost:
          return AutoInitInfo.Nonempty;
        case SubsetTypeDecl.WKind.OptOut:
          return AutoInitInfo.MaybeEmpty;
        case SubsetTypeDecl.WKind.Special:
        default:
          Contract.Assert(false); // unexpected case
          throw new cce.UnreachableException();
      }
    } else if (cl is SubsetTypeDecl) {
      var td = (SubsetTypeDecl)cl;
      switch (td.WitnessKind) {
        case SubsetTypeDecl.WKind.CompiledZero:
        case SubsetTypeDecl.WKind.Compiled:
          return AutoInitInfo.CompilableValue;
        case SubsetTypeDecl.WKind.Ghost:
          return AutoInitInfo.Nonempty;
        case SubsetTypeDecl.WKind.OptOut:
          return AutoInitInfo.MaybeEmpty;
        case SubsetTypeDecl.WKind.Special:
          // WKind.Special is only used with -->, ->, and non-null types:
          Contract.Assert(ArrowType.IsPartialArrowTypeName(td.Name) || ArrowType.IsTotalArrowTypeName(td.Name) || td is NonNullTypeDecl);
          if (ArrowType.IsPartialArrowTypeName(td.Name)) {
            // partial arrow
            return AutoInitInfo.CompilableValue;
          } else if (ArrowType.IsTotalArrowTypeName(td.Name)) {
            // total arrow
            return udt.TypeArgs.Last().GetAutoInit(coDatatypesBeingVisited);
          } else if (((NonNullTypeDecl)td).Class is ArrayClassDecl) {
            // non-null array type; we know how to initialize them
            return AutoInitInfo.CompilableValue;
          } else {
            // non-null (non-array) type
            return AutoInitInfo.MaybeEmpty;
          }
        default:
          Contract.Assert(false); // unexpected case
          throw new cce.UnreachableException();
      }
    } else if (cl is ClassDecl) {
      return AutoInitInfo.CompilableValue; // null is a value of this type
    } else if (cl is DatatypeDecl) {
      var dt = (DatatypeDecl)cl;
      var subst = TypeParameter.SubstitutionMap(dt.TypeArgs, udt.TypeArgs);
      var r = AutoInitInfo.CompilableValue;  // assume it's compilable, until we find out otherwise
      if (cl is CoDatatypeDecl) {
        if (coDatatypesBeingVisited != null) {
          if (coDatatypesBeingVisited.Exists(coType => udt.Equals(coType))) {
            // This can be compiled into a lazy constructor call
            return AutoInitInfo.CompilableValue;
          } else if (coDatatypesBeingVisited.Exists(coType => dt == coType.ResolvedClass)) {
            // This requires more recursion and bookkeeping than we care to try out
            return AutoInitInfo.MaybeEmpty;
          }
          coDatatypesBeingVisited = new List<UserDefinedType>(coDatatypesBeingVisited);
        } else {
          coDatatypesBeingVisited = new List<UserDefinedType>();
        }
        coDatatypesBeingVisited.Add(udt);
      }
      foreach (var formal in dt.GetGroundingCtor().Formals) {
        var autoInit = formal.Type.Subst(subst).GetAutoInit(coDatatypesBeingVisited);
        if (autoInit == AutoInitInfo.MaybeEmpty) {
          return AutoInitInfo.MaybeEmpty;
        } else if (formal.IsGhost) {
          // cool
        } else if (autoInit == AutoInitInfo.CompilableValue) {
          // cool
        } else {
          r = AutoInitInfo.Nonempty;
        }
      }
      return r;
    } else {
      Contract.Assert(false); // unexpected type
      throw new cce.UnreachableException();
    }
  }

  public bool HasFinitePossibleValues {
    get {
      if (IsBoolType || IsCharType || IsRefType) {
        return true;
      }
      var st = AsSetType;
      if (st != null && st.Arg.HasFinitePossibleValues) {
        return true;
      }
      var mt = AsMapType;
      if (mt != null && mt.Domain.HasFinitePossibleValues) {
        return true;
      }
      var dt = AsDatatype;
      if (dt != null && dt.HasFinitePossibleValues) {
        return true;
      }
      return false;
    }
  }

  public CollectionType AsCollectionType { get { return NormalizeExpand() as CollectionType; } }
  public SetType AsSetType { get { return NormalizeExpand() as SetType; } }
  public MultiSetType AsMultiSetType { get { return NormalizeExpand() as MultiSetType; } }
  public SeqType AsSeqType { get { return NormalizeExpand() as SeqType; } }
  public MapType AsMapType { get { return NormalizeExpand() as MapType; } }

  public bool IsRefType {
    get {
      var udt = NormalizeExpand() as UserDefinedType;
      return udt != null && udt.ResolvedClass is ClassDecl && !(udt.ResolvedClass is ArrowTypeDecl);
    }
  }

  public bool IsTopLevelTypeWithMembers {
    get {
      return AsTopLevelTypeWithMembers != null;
    }
  }
  public TopLevelDeclWithMembers/*?*/ AsTopLevelTypeWithMembers {
    get {
      var udt = NormalizeExpand() as UserDefinedType;
      return udt?.ResolvedClass as TopLevelDeclWithMembers;
    }
  }
  public TopLevelDeclWithMembers/*?*/ AsTopLevelTypeWithMembersBypassInternalSynonym {
    get {
      var udt = NormalizeExpand() as UserDefinedType;
      if (udt != null && udt.ResolvedClass is InternalTypeSynonymDecl isyn) {
        udt = isyn.RhsWithArgumentIgnoringScope(udt.TypeArgs) as UserDefinedType;
        if (udt?.ResolvedClass is NonNullTypeDecl nntd) {
          return nntd.Class;
        }
      }
      return udt?.ResolvedClass as TopLevelDeclWithMembers;
    }
  }
  /// <summary>
  /// Returns "true" if the type represents the type "object?".
  /// </summary>
  public bool IsObjectQ {
    get {
      var udt = NormalizeExpandKeepConstraints() as UserDefinedType;
      return udt != null && udt.ResolvedClass is ClassDecl && ((ClassDecl)udt.ResolvedClass).IsObjectTrait;
    }
  }
  /// <summary>
  /// Returns "true" if the type represents the type "object".
  /// </summary>
  public bool IsObject {
    get {
      var nn = AsNonNullRefType;
      if (nn != null) {
        var nonNullRefDecl = (NonNullTypeDecl)nn.ResolvedClass;
        return nonNullRefDecl.Class.IsObjectTrait;
      }
      return false;
    }
  }
  /// <summary>
  /// Returns "true" if the type is a non-null type or any subset type thereof.
  /// </summary>
  public bool IsNonNullRefType {
    get {
      return AsNonNullRefType != null;
    }
  }
  /// <summary>
  /// If the type is a non-null type or any subset type thereof, return the UserDefinedType whose
  /// .ResolvedClass value is a NonNullTypeDecl.
  /// Otherwise, return "null".
  /// </summary>
  public UserDefinedType AsNonNullRefType {
    get {
      var t = this;
      while (true) {
        var udt = t.NormalizeExpandKeepConstraints() as UserDefinedType;
        if (udt == null) {
          return null;
        }
        if (udt.ResolvedClass is NonNullTypeDecl) {
          return udt;
        }
        var sst = udt.ResolvedClass as SubsetTypeDecl;
        if (sst != null) {
          t = sst.RhsWithArgument(udt.TypeArgs);  // continue the search up the chain of subset types
        } else {
          return null;
        }
      }
    }
  }
  /// <summary>
  /// Returns the type "parent<X>", where "X" is a list of type parameters that makes "parent<X>" a supertype of "this".
  /// Requires "this" to be some type "C<Y>" and "parent" to be among the reflexive, transitive parent traits of "C".
  /// </summary>
  public UserDefinedType AsParentType(TopLevelDecl parent) {
    Contract.Requires(parent != null);

    var udt = (UserDefinedType)NormalizeExpand();
    if (udt.ResolvedClass is InternalTypeSynonymDecl isyn) {
      udt = isyn.RhsWithArgumentIgnoringScope(udt.TypeArgs) as UserDefinedType;
    }
    TopLevelDeclWithMembers cl;
    if (udt.ResolvedClass is NonNullTypeDecl nntd) {
      cl = (TopLevelDeclWithMembers)nntd.ViewAsClass;
    } else {
      cl = (TopLevelDeclWithMembers)udt.ResolvedClass;
    }
    if (cl == parent) {
      return udt;
    }
    var typeMapParents = cl.ParentFormalTypeParametersToActuals;
    var typeMapUdt = TypeParameter.SubstitutionMap(cl.TypeArgs, udt.TypeArgs);
    var typeArgs = parent.TypeArgs.ConvertAll(tp => typeMapParents[tp].Subst(typeMapUdt));
    return new UserDefinedType(udt.tok, parent.Name, parent, typeArgs);
  }
  public bool IsTraitType {
    get {
      return AsTraitType != null;
    }
  }
  public TraitDecl/*?*/ AsTraitType {
    get {
      var udt = NormalizeExpand() as UserDefinedType;
      return udt?.ResolvedClass as TraitDecl;
    }
  }

  public SubsetTypeDecl /*?*/ AsSubsetType {
    get {
      var std = NormalizeExpand(true) as UserDefinedType;
      return std?.ResolvedClass as SubsetTypeDecl;
    }
  }

  public bool IsArrayType {
    get {
      return AsArrayType != null;
    }
  }
  public ArrayClassDecl/*?*/ AsArrayType {
    get {
      var t = NormalizeExpand();
      var udt = UserDefinedType.DenotesClass(t);
      return udt?.ResolvedClass as ArrayClassDecl;
    }
  }
  /// <summary>
  /// Returns "true" if the type is one of the 3 built-in arrow types.
  /// </summary>
  public bool IsBuiltinArrowType {
    get {
      var t = Normalize();  // but don't expand synonyms or strip off constraints
      if (t is ArrowType) {
        return true;
      }
      var udt = t as UserDefinedType;
      return udt != null && (ArrowType.IsPartialArrowTypeName(udt.Name) || ArrowType.IsTotalArrowTypeName(udt.Name));
    }
  }
  /// <summary>
  /// Returns "true" if the type is a partial arrow or any subset type thereof.
  /// </summary>
  public bool IsArrowTypeWithoutReadEffects {
    get {
      var t = this;
      while (true) {
        var udt = t.NormalizeExpandKeepConstraints() as UserDefinedType;
        if (udt == null) {
          return false;
        } else if (ArrowType.IsPartialArrowTypeName(udt.Name)) {
          return true;
        }
        var sst = udt.ResolvedClass as SubsetTypeDecl;
        if (sst != null) {
          t = sst.RhsWithArgument(udt.TypeArgs);  // continue the search up the chain of subset types
        } else {
          return false;
        }
      }
    }
  }
  /// <summary>
  /// Returns "true" if the type is a total arrow or any subset type thereof.
  /// </summary>
  public bool IsArrowTypeWithoutPreconditions {
    get {
      var t = this;
      while (true) {
        var udt = t.NormalizeExpandKeepConstraints() as UserDefinedType;
        if (udt == null) {
          return false;
        } else if (ArrowType.IsTotalArrowTypeName(udt.Name)) {
          return true;
        }
        var sst = udt.ResolvedClass as SubsetTypeDecl;
        if (sst != null) {
          t = sst.RhsWithArgument(udt.TypeArgs);  // continue the search up the chain of subset types
        } else {
          return false;
        }
      }
    }
  }
  public bool IsArrowType {
    get { return AsArrowType != null; }
  }
  public ArrowType AsArrowType {
    get {
      var t = NormalizeExpand();
      return t as ArrowType;
    }
  }

  public bool IsMapType {
    get {
      var t = NormalizeExpand() as MapType;
      return t != null && t.Finite;
    }
  }
  public bool IsIMapType {
    get {
      var t = NormalizeExpand() as MapType;
      return t != null && !t.Finite;
    }
  }
  public bool IsISetType {
    get {
      var t = NormalizeExpand() as SetType;
      return t != null && !t.Finite;
    }
  }
  public NewtypeDecl AsNewtype {
    get {
      var udt = NormalizeExpand() as UserDefinedType;
      return udt == null ? null : udt.ResolvedClass as NewtypeDecl;
    }
  }
  public TypeSynonymDecl AsTypeSynonym {
    get {
      var udt = this as UserDefinedType;  // note, it is important to use 'this' here, not 'this.NormalizeExpand()'
      if (udt == null) {
        return null;
      } else {
        return udt.ResolvedClass as TypeSynonymDecl;
      }
    }
  }
  public InternalTypeSynonymDecl AsInternalTypeSynonym {
    get {
      var udt = this as UserDefinedType;  // note, it is important to use 'this' here, not 'this.NormalizeExpand()'
      if (udt == null) {
        return null;
      } else {
        return udt.ResolvedClass as InternalTypeSynonymDecl;
      }
    }
  }
  public RedirectingTypeDecl AsRedirectingType {
    get {
      var udt = this as UserDefinedType;  // Note, it is important to use 'this' here, not 'this.NormalizeExpand()'.  This property getter is intended to be used during resolution, or with care thereafter.
      if (udt == null) {
        return null;
      } else {
        return (RedirectingTypeDecl)(udt.ResolvedClass as TypeSynonymDecl) ?? udt.ResolvedClass as NewtypeDecl;
      }
    }
  }
  public RevealableTypeDecl AsRevealableType {
    get {
      var udt = this as UserDefinedType;
      if (udt == null) {
        return null;
      } else {
        return (udt.ResolvedClass as RevealableTypeDecl);
      }
    }
  }
  public bool IsRevealableType {
    get { return AsRevealableType != null; }
  }
  public bool IsDatatype {
    get {
      return AsDatatype != null;
    }
  }
  public DatatypeDecl AsDatatype {
    get {
      var udt = NormalizeExpand() as UserDefinedType;
      if (udt == null) {
        return null;
      } else {
        return udt.ResolvedClass as DatatypeDecl;
      }
    }
  }
  public bool IsIndDatatype {
    get {
      return AsIndDatatype != null;
    }
  }
  public IndDatatypeDecl AsIndDatatype {
    get {
      var udt = NormalizeExpand() as UserDefinedType;
      if (udt == null) {
        return null;
      } else {
        return udt.ResolvedClass as IndDatatypeDecl;
      }
    }
  }
  public bool IsCoDatatype {
    get {
      return AsCoDatatype != null;
    }
  }
  public CoDatatypeDecl AsCoDatatype {
    get {
      var udt = NormalizeExpand() as UserDefinedType;
      if (udt == null) {
        return null;
      } else {
        return udt.ResolvedClass as CoDatatypeDecl;
      }
    }
  }
  public bool InvolvesCoDatatype {
    get {
      return IsCoDatatype;  // TODO: should really check structure of the type recursively
    }
  }
  public bool IsTypeParameter {
    get {
      return AsTypeParameter != null;
    }
  }
  public bool IsInternalTypeSynonym {
    get { return AsInternalTypeSynonym != null; }
  }
  public TypeParameter AsTypeParameter {
    get {
      var ct = NormalizeExpandKeepConstraints() as UserDefinedType;
      return ct?.ResolvedClass as TypeParameter;
    }
  }
  public bool IsOpaqueType {
    get { return AsOpaqueType != null; }
  }
  public OpaqueTypeDecl AsOpaqueType {
    get {
      var udt = this.Normalize() as UserDefinedType;  // note, it is important to use 'this.Normalize()' here, not 'this.NormalizeExpand()'
      return udt?.ResolvedClass as OpaqueTypeDecl;
    }
  }

  /// <summary>
  /// Returns whether or not any values of the type can be checked for equality in compiled contexts
  /// </summary>
  public virtual bool SupportsEquality => true;

  /// <summary>
  /// Returns whether or not some values of the type can be checked for equality in compiled contexts.
  /// This differs from SupportsEquality for types where the equality operation is partial, e.g.,
  /// for datatypes where some, but not all, constructors are ghost.
  /// Note, whereas SupportsEquality sometimes consults some constituent type for SupportEquality
  /// (e.g., seq<T> supports equality if T does), PartiallySupportsEquality does not (because the
  /// semantic check would be more complicated and it currently doesn't seem worth the trouble).
  /// </summary>
  public virtual bool PartiallySupportsEquality => SupportsEquality;

  public bool MayInvolveReferences => ComputeMayInvolveReferences(null);

  /// <summary>
  /// This is an auxiliary method used to compute the value of MayInvolveReferences (above). It is
  /// needed to handle datatypes, because determining whether or not a datatype contains references
  /// involves recursing over the types in the datatype's constructor parameters. Since those types
  /// may be mutually dependent on the datatype itself, care must be taken to avoid infinite recursion.
  ///
  /// Parameter visitedDatatypes is used to prevent infinite recursion. It is passed in as null
  /// (the "first phase") as long as no datatype has been encountered. From the time a first datatype
  /// is encountered and through all subsequent recursive calls to ComputeMayInvolveReferences that
  /// are performed on the types of the parameters of the datatype's constructors, the method enters
  /// a "second phase", where visitedDatatypes is passed in as a set that records all datatypes visited.
  /// By not recursing through a datatype that's already being visited, infinite recursion is prevented.
  ///
  /// The type parameters to recursive uses of datatypes may be passed in in different ways. In fact,
  /// there is no bound on the set of different instantiations one can encounter with the recursive uses
  /// of the datatypes. Rather than keeping track of type instantiations in (some variation of)
  /// visitedDatatypes, the type arguments passed to a datatype are checked separately. If the datatype
  /// uses all the type parameters it declares, then this will have the same effect. During the second
  /// phase, formal type parameters (which necessarily are ones declared in datatypes) are ignored.
  /// </summary>
  public abstract bool ComputeMayInvolveReferences(ISet<DatatypeDecl> /*?*/ visitedDatatypes);

  /// <summary>
  /// Returns true if it is known how to meaningfully compare the type's inhabitants.
  /// </summary>
  public bool IsOrdered {
    get {
      var ct = NormalizeExpand();
      return !ct.IsTypeParameter && !ct.IsOpaqueType && !ct.IsInternalTypeSynonym && !ct.IsCoDatatype && !ct.IsArrowType && !ct.IsIMapType && !ct.IsISetType;
    }
  }

  /// <summary>
  /// Returns "true" if:  Given a value of type "this", can we determine at run time if the
  /// value is a member of type "target"?
  /// </summary>
  public bool IsTestableToBe(Type target) {
    Contract.Requires(target != null);

    // First up, we know how to check for null, so let's expand "target" and "source"
    // past any type synonyms and also past any (built-in) non-null constraint.
    var source = this.NormalizeExpandKeepConstraints();
    if (source is UserDefinedType && ((UserDefinedType)source).ResolvedClass is NonNullTypeDecl) {
      source = source.NormalizeExpand(); // also lop off non-null constraint
    }
    target = target.NormalizeExpandKeepConstraints();
    if (target is UserDefinedType && ((UserDefinedType)target).ResolvedClass is NonNullTypeDecl) {
      target = target.NormalizeExpand(); // also lop off non-null constraint
    }

    if (source.IsSubtypeOf(target, false, true)) {
      // Every value of "source" (except possibly "null") is also a member of type "target",
      // so no run-time test is needed (except possibly a null check).
      return true;
#if SOON  // include in a coming PR that sorts this one in the compilers
      } else if (target is UserDefinedType udt && (udt.ResolvedClass is SubsetTypeDecl || udt.ResolvedClass is NewtypeDecl)) {
        // The type of the bound variable has a constraint. Such a constraint is a ghost expression, so it cannot
        // (in general) by checked at run time. (A possible enhancement here would be to look at the type constraint
        // to if it is compilable after all.)
        var constraints = target.GetTypeConstraints();
        return false;
#endif
    } else if (target.TypeArgs.Count == 0) {
      // No type parameters. So, we just need to check the run-time class/interface type.
      return true;
    } else {
      // We give up.
      return false;
    }
  }

  /// <summary>
  /// Returns "true" iff "sub" is a subtype of "super".
  /// Expects that neither "super" nor "sub" is an unresolved proxy.
  /// </summary>
  public static bool IsSupertype(Type super, Type sub) {
    Contract.Requires(super != null);
    Contract.Requires(sub != null);
    return sub.IsSubtypeOf(super, false, false);
  }

  /// <summary>
  /// Expects that "type" has already been normalized.
  /// </summary>
  public static List<TypeParameter.TPVariance> GetPolarities(Type type) {
    Contract.Requires(type != null);
    if (type is BasicType || type is ArtificialType) {
      // there are no type parameters
      return new List<TypeParameter.TPVariance>();
    } else if (type is MapType) {
      return new List<TypeParameter.TPVariance> { TypeParameter.TPVariance.Co, TypeParameter.TPVariance.Co };
    } else if (type is CollectionType) {
      return new List<TypeParameter.TPVariance> { TypeParameter.TPVariance.Co };
    } else {
      var udf = (UserDefinedType)type;
      if (udf.TypeArgs.Count == 0) {
        return new List<TypeParameter.TPVariance>();
      }
      // look up the declaration of the formal type parameters
      var cl = udf.ResolvedClass;
      return cl.TypeArgs.ConvertAll(tp => tp.Variance);
    }
  }

  public static bool FromSameHead_Subtype(Type t, Type u, out Type a, out Type b) {
    Contract.Requires(t != null);
    Contract.Requires(u != null);
    if (FromSameHead(t, u, out a, out b)) {
      return true;
    }
    t = t.NormalizeExpand();
    u = u.NormalizeExpand();
    if (t.IsRefType && u.IsRefType) {
      if (t.IsObjectQ) {
        a = b = t;
        return true;
      } else if (u.IsObjectQ) {
        a = b = u;
        return true;
      }
      var tt = ((UserDefinedType)t).ResolvedClass as ClassDecl;
      var uu = ((UserDefinedType)u).ResolvedClass as ClassDecl;
      if (uu.HeadDerivesFrom(tt)) {
        a = b = t;
        return true;
      } else if (tt.HeadDerivesFrom(uu)) {
        a = b = u;
        return true;
      }
    }
    return false;
  }

  public static bool FromSameHead(Type t, Type u, out Type a, out Type b) {
    a = t;
    b = u;
    var towerA = GetTowerOfSubsetTypes(a);
    var towerB = GetTowerOfSubsetTypes(b);
    for (var n = Math.Min(towerA.Count, towerB.Count); 0 <= --n;) {
      a = towerA[n];
      b = towerB[n];
      if (SameHead(a, b)) {
        return true;
      }
    }
    return false;
  }

  /// <summary>
  /// Returns true if t and u have the same head type.
  /// It is assumed that t and u have been normalized and expanded by the caller, according
  /// to its purposes.
  /// The value of "allowNonNull" matters only if both "t" and "u" denote reference types.
  /// If "t" is a non-null reference type "T" or a possibly-null type "T?"
  /// and "u" is a non-null reference type "U" or a possibly-null type "U?", then
  /// SameHead returns:
  ///            !allowNonNull     allowNonNull
  ///   T?  U?        true           true
  ///   T?  U         false          true
  ///   T   U?        false          false
  ///   T   U         true           true
  /// </summary>
  public static bool SameHead(Type t, Type u) {
    Contract.Requires(t != null);
    Contract.Requires(u != null);
    if (t is TypeProxy) {
      return t == u;
    } else if (t.TypeArgs.Count == 0) {
      return Equal_Improved(t, u);
    } else if (t is SetType) {
      return u is SetType && t.IsISetType == u.IsISetType;
    } else if (t is SeqType) {
      return u is SeqType;
    } else if (t is MultiSetType) {
      return u is MultiSetType;
    } else if (t is MapType) {
      return u is MapType && t.IsIMapType == u.IsIMapType;
    } else {
      var udtT = (UserDefinedType)t;
      var udtU = u as UserDefinedType;
      return udtU != null && udtT.ResolvedClass == udtU.ResolvedClass;
    }
  }

  /// <summary>
  /// Returns "true" iff the head symbols of "sub" can be a subtype of the head symbol of "super".
  /// Expects that neither "super" nor "sub" is an unresolved proxy type (but their type arguments are
  /// allowed to be, since this method does not inspect the type arguments).
  /// </summary>
  public static bool IsHeadSupertypeOf(Type super, Type sub) {
    Contract.Requires(super != null);
    Contract.Requires(sub != null);
    super = super.NormalizeExpandKeepConstraints();  // expand type synonyms
    var origSub = sub;
    sub = sub.NormalizeExpand();  // expand type synonyms AND constraints
    if (super is TypeProxy) {
      return super == sub;
    } else if (super is BoolType) {
      return sub is BoolType;
    } else if (super is CharType) {
      return sub is CharType;
    } else if (super is IntType) {
      return sub is IntType;
    } else if (super is RealType) {
      return sub is RealType;
    } else if (super is BitvectorType) {
      var bitvectorSuper = (BitvectorType)super;
      var bitvectorSub = sub as BitvectorType;
      return bitvectorSub != null && bitvectorSuper.Width == bitvectorSub.Width;
    } else if (super is IntVarietiesSupertype) {
      while (sub.AsNewtype != null) {
        sub = sub.AsNewtype.BaseType.NormalizeExpand();
      }
      return sub.IsIntegerType || sub is BitvectorType || sub is BigOrdinalType;
    } else if (super is RealVarietiesSupertype) {
      while (sub.AsNewtype != null) {
        sub = sub.AsNewtype.BaseType.NormalizeExpand();
      }
      return sub is RealType;
    } else if (super is BigOrdinalType) {
      return sub is BigOrdinalType;
    } else if (super is SetType) {
      return sub is SetType && (super.IsISetType || !sub.IsISetType);
    } else if (super is SeqType) {
      return sub is SeqType;
    } else if (super is MultiSetType) {
      return sub is MultiSetType;
    } else if (super is MapType) {
      return sub is MapType && (super.IsIMapType || !sub.IsIMapType);
    } else if (super is ArrowType) {
      var asuper = (ArrowType)super;
      var asub = sub as ArrowType;
      return asub != null && asuper.Arity == asub.Arity;
    } else if (super.IsObjectQ) {
      var clSub = sub as UserDefinedType;
      return sub.IsObjectQ || (clSub != null && clSub.ResolvedClass is ClassDecl);
    } else if (super is UserDefinedType) {
      var udtSuper = (UserDefinedType)super;
      Contract.Assert(udtSuper.ResolvedClass != null);
      if (udtSuper.ResolvedClass is TypeParameter) {
        return udtSuper.ResolvedClass == sub.AsTypeParameter;
      } else {
        sub = origSub;  // get back to the starting point
        while (true) {
          sub = sub.NormalizeExpandKeepConstraints();  // skip past proxies and type synonyms
          var udtSub = sub as UserDefinedType;
          if (udtSub == null) {
            return false;
          } else if (udtSuper.ResolvedClass == udtSub.ResolvedClass) {
            return true;
          } else if (udtSub.ResolvedClass is SubsetTypeDecl) {
            sub = ((SubsetTypeDecl)udtSub.ResolvedClass).RhsWithArgument(udtSub.TypeArgs);
            if (udtSub.ResolvedClass is NonNullTypeDecl && udtSuper.ResolvedClass is NonNullTypeDecl) {
              // move "super" up the base-type chain, as was done with "sub", because non-nullness is essentially a co-variant type constructor
              var possiblyNullSuper = ((SubsetTypeDecl)udtSuper.ResolvedClass).RhsWithArgument(udtSuper.TypeArgs);
              udtSuper = (UserDefinedType)possiblyNullSuper;  // applying .RhsWithArgument to a NonNullTypeDecl should always yield a UserDefinedType
              if (udtSuper.IsObjectQ) {
                return true;
              }
            }
          } else if (udtSub.ResolvedClass is ClassDecl) {
            var cl = (ClassDecl)udtSub.ResolvedClass;
            return cl.HeadDerivesFrom(udtSuper.ResolvedClass);
          } else {
            return false;
          }
        }
      }
    } else {
      Contract.Assert(false);  // unexpected kind of type
      return true;  // to please the compiler
    }
  }

  /// <summary>
  /// Returns "true" iff "a" and "b" denote the same type, expanding type synonyms (but treating types with
  /// constraints as being separate types).
  /// Expects that neither "a" nor "b" is or contains an unresolved proxy type.
  /// </summary>
  public static bool Equal_Improved(Type a, Type b) {
    Contract.Requires(a != null);
    Contract.Requires(b != null);
    a = a.NormalizeExpandKeepConstraints();  // expand type synonyms
    b = b.NormalizeExpandKeepConstraints();  // expand type synonyms
    if (a is BoolType) {
      return b is BoolType;
    } else if (a is CharType) {
      return b is CharType;
    } else if (a is IntType) {
      return b is IntType;
    } else if (a is RealType) {
      return b is RealType;
    } else if (a is BitvectorType) {
      var bitvectorSuper = (BitvectorType)a;
      var bitvectorSub = b as BitvectorType;
      return bitvectorSub != null && bitvectorSuper.Width == bitvectorSub.Width;
    } else if (a is BigOrdinalType) {
      return b is BigOrdinalType;
    } else if (a is SetType) {
      return b is SetType && Equal_Improved(a.TypeArgs[0], b.TypeArgs[0]) && (a.IsISetType == b.IsISetType);
    } else if (a is SeqType) {
      return b is SeqType && Equal_Improved(a.TypeArgs[0], b.TypeArgs[0]);
    } else if (a is MultiSetType) {
      return b is MultiSetType && Equal_Improved(a.TypeArgs[0], b.TypeArgs[0]);
    } else if (a is MapType) {
      return b is MapType && Equal_Improved(a.TypeArgs[0], b.TypeArgs[0]) && Equal_Improved(a.TypeArgs[1], b.TypeArgs[1]) && (a.IsIMapType == b.IsIMapType);
    } else if (a is ArrowType) {
      var asuper = (ArrowType)a;
      var asub = b as ArrowType;
      return asub != null && asuper.Arity == asub.Arity;
    } else if (a is UserDefinedType) {
      var udtA = (UserDefinedType)a;
      Contract.Assert(udtA.ResolvedClass != null);
      if (udtA.ResolvedClass is TypeParameter) {
        Contract.Assert(udtA.TypeArgs.Count == 0);
        return udtA.ResolvedClass == b.AsTypeParameter;
      } else {
        var udtB = b as UserDefinedType;
        if (udtB == null) {
          return false;
        } else if (udtA.ResolvedClass != udtB.ResolvedClass) {
          return false;
        } else {
          Contract.Assert(udtA.TypeArgs.Count == udtB.TypeArgs.Count);
          for (int i = 0; i < udtA.TypeArgs.Count; i++) {
            if (!Equal_Improved(udtA.TypeArgs[i], udtB.TypeArgs[i])) {
              return false;
            }
          }
          return true;
        }
      }
    } else if (a is Resolver_IdentifierExpr.ResolverType_Module) {
      return b is Resolver_IdentifierExpr.ResolverType_Module;
    } else if (a is Resolver_IdentifierExpr.ResolverType_Type) {
      return b is Resolver_IdentifierExpr.ResolverType_Type;
    } else {
      // this is an unexpected type; however, it may be that we get here during the resolution of an erroneous
      // program, so we'll just return false
      return false;
    }
  }

  public static Type HeadWithProxyArgs(Type t) {
    Contract.Requires(t != null);
    Contract.Requires(!(t is TypeProxy));
    if (t.TypeArgs.Count == 0) {
      return t;
    } else if (t is SetType) {
      var s = (SetType)t;
      return new SetType(s.Finite, new InferredTypeProxy());
    } else if (t is MultiSetType) {
      return new MultiSetType(new InferredTypeProxy());
    } else if (t is SeqType) {
      return new SeqType(new InferredTypeProxy());
    } else if (t is MapType) {
      var s = (MapType)t;
      return new MapType(s.Finite, new InferredTypeProxy(), new InferredTypeProxy());
    } else if (t is ArrowType) {
      var s = (ArrowType)t;
      var args = s.TypeArgs.ConvertAll(_ => (Type)new InferredTypeProxy());
      return new ArrowType(s.tok, (ArrowTypeDecl)s.ResolvedClass, args);
    } else {
      var s = (UserDefinedType)t;
      var args = s.TypeArgs.ConvertAll(_ => (Type)new InferredTypeProxy());
      return new UserDefinedType(s.tok, s.Name, s.ResolvedClass, args);
    }
  }

  /// <summary>
  /// Returns a stack of base types leading to "type".  More precisely, of the tower returned,
  ///     tower[0] == type.NormalizeExpand()
  ///     tower.Last == type.NormalizeExpandKeepConstraints()
  /// In between, for consecutive indices i and i+1:
  ///     tower[i] is the base type (that is, .Rhs) of the subset type tower[i+1]
  /// The tower thus has the property that:
  ///     tower[0] is not a UserDefinedType with .ResolvedClass being a SubsetTypeDecl,
  ///     but all other tower[i] (for i > 0) are.
  /// </summary>
  public static List<Type> GetTowerOfSubsetTypes(Type type) {
    Contract.Requires(type != null);
    type = type.NormalizeExpandKeepConstraints();
    List<Type> tower;
    if (type is UserDefinedType { ResolvedClass: SubsetTypeDecl sst }) {
      var parent = sst.RhsWithArgument(type.TypeArgs);
      tower = GetTowerOfSubsetTypes(parent);
    } else {
      tower = new List<Type>();
    }
    tower.Add(type);
    return tower;
  }

  /// <summary>
  /// For each i, computes some combination of a[i] and b[i], according to direction[i].
  /// For a negative direction (Contra), computes Join(a[i], b[i]), provided this join exists.
  /// For a zero direction (Inv), uses a[i], provided a[i] and b[i] are equal.
  /// For a positive direction (Co), computes Meet(a[i], b[i]), provided this meet exists.
  /// Returns null if any operation fails.
  /// </summary>
  public static List<Type> ComputeExtrema(List<TypeParameter.TPVariance> directions, List<Type> a, List<Type> b, BuiltIns builtIns) {
    Contract.Requires(directions != null);
    Contract.Requires(a != null);
    Contract.Requires(b != null);
    Contract.Requires(directions.Count == a.Count);
    Contract.Requires(directions.Count == b.Count);
    Contract.Requires(builtIns != null);
    var n = directions.Count;
    var r = new List<Type>(n);
    for (int i = 0; i < n; i++) {
      if (a[i].Normalize() is TypeProxy) {
        r.Add(b[i]);
      } else if (b[i].Normalize() is TypeProxy) {
        r.Add(a[i]);
      } else if (directions[i] == TypeParameter.TPVariance.Non) {
        if (a[i].Equals(b[i])) {
          r.Add(a[i]);
        } else {
          return null;
        }
      } else {
        var t = directions[i] == TypeParameter.TPVariance.Contra ? Join(a[i], b[i], builtIns) : Meet(a[i], b[i], builtIns);
        if (t == null) {
          return null;
        }
        r.Add(t);
      }
    }
    return r;
  }

  /// <summary>
  /// Does a best-effort to compute the join of "a" and "b", returning "null" if not successful.
  ///
  /// Since some type parameters may still be proxies, it could be that the returned type is not
  /// really a join, so the caller should set up additional constraints that the result is
  /// assignable to both a and b.
  /// </summary>
  public static Type Join(Type a, Type b, BuiltIns builtIns) {
    Contract.Requires(a != null);
    Contract.Requires(b != null);
    Contract.Requires(builtIns != null);
    var j = JoinX(a, b, builtIns);
    if (DafnyOptions.O.TypeInferenceDebug) {
      Console.WriteLine("DEBUG: Join( {0}, {1} ) = {2}", a, b, j);
    }
    return j;
  }
  public static Type JoinX(Type a, Type b, BuiltIns builtIns) {
    Contract.Requires(a != null);
    Contract.Requires(b != null);
    Contract.Requires(builtIns != null);

    // As a special-case optimization, check for equality here, which will better preserve un-expanded type synonyms
    if (a.Equals(b, true)) {
      return a;
    }

    // Before we do anything else, make a note of whether or not both "a" and "b" are non-null types.
    var abNonNullTypes = a.IsNonNullRefType && b.IsNonNullRefType;

    var towerA = GetTowerOfSubsetTypes(a);
    var towerB = GetTowerOfSubsetTypes(b);
    for (var n = Math.Min(towerA.Count, towerB.Count); 1 <= --n;) {
      a = towerA[n];
      b = towerB[n];
      var udtA = (UserDefinedType)a;
      var udtB = (UserDefinedType)b;
      if (udtA.ResolvedClass == udtB.ResolvedClass) {
        // We have two subset types with equal heads
        if (a.Equals(b)) {  // optimization for a special case, which applies for example when there are no arguments or when the types happen to be the same
          return a;
        }
        Contract.Assert(a.TypeArgs.Count == b.TypeArgs.Count);
        var directions = udtA.ResolvedClass.TypeArgs.ConvertAll(tp => TypeParameter.Negate(tp.Variance));
        var typeArgs = ComputeExtrema(directions, a.TypeArgs, b.TypeArgs, builtIns);
        if (typeArgs == null) {
          return null;
        }
        return new UserDefinedType(udtA.tok, udtA.Name, udtA.ResolvedClass, typeArgs);
      }
    }
    // We exhausted all possibilities of subset types being equal, so use the base-most types.
    a = towerA[0];
    b = towerB[0];

    if (a is IntVarietiesSupertype) {
      return b is IntVarietiesSupertype || b.IsNumericBased(NumericPersuasion.Int) || b.IsBigOrdinalType || b.IsBitVectorType ? b : null;
    } else if (b is IntVarietiesSupertype) {
      return a.IsNumericBased(NumericPersuasion.Int) || a.IsBigOrdinalType || a.IsBitVectorType ? a : null;
    } else if (a.IsBoolType || a.IsCharType || a.IsBitVectorType || a.IsBigOrdinalType || a.IsTypeParameter || a.IsInternalTypeSynonym || a is TypeProxy) {
      return a.Equals(b) ? a : null;
    } else if (a is RealVarietiesSupertype) {
      return b is RealVarietiesSupertype || b.IsNumericBased(NumericPersuasion.Real) ? b : null;
    } else if (b is RealVarietiesSupertype) {
      return a.IsNumericBased(NumericPersuasion.Real) ? a : null;
    } else if (a.IsNumericBased()) {
      // Note, for join, we choose not to step down to IntVarietiesSupertype or RealVarietiesSupertype
      return a.Equals(b) ? a : null;
    } else if (a.IsBitVectorType) {
      return a.Equals(b) ? a : null;
    } else if (a is SetType) {
      var aa = (SetType)a;
      var bb = b as SetType;
      if (bb == null || aa.Finite != bb.Finite) {
        return null;
      }
      // sets are co-variant in their argument type
      var typeArg = Join(a.TypeArgs[0], b.TypeArgs[0], builtIns);
      return typeArg == null ? null : new SetType(aa.Finite, typeArg);
    } else if (a is MultiSetType) {
      var aa = (MultiSetType)a;
      var bb = b as MultiSetType;
      if (bb == null) {
        return null;
      }
      // multisets are co-variant in their argument type
      var typeArg = Join(a.TypeArgs[0], b.TypeArgs[0], builtIns);
      return typeArg == null ? null : new MultiSetType(typeArg);
    } else if (a is SeqType) {
      var aa = (SeqType)a;
      var bb = b as SeqType;
      if (bb == null) {
        return null;
      }
      // sequences are co-variant in their argument type
      var typeArg = Join(a.TypeArgs[0], b.TypeArgs[0], builtIns);
      return typeArg == null ? null : new SeqType(typeArg);
    } else if (a is MapType) {
      var aa = (MapType)a;
      var bb = b as MapType;
      if (bb == null || aa.Finite != bb.Finite) {
        return null;
      }
      // maps are co-variant in both argument types
      var typeArgDomain = Join(a.TypeArgs[0], b.TypeArgs[0], builtIns);
      var typeArgRange = Join(a.TypeArgs[1], b.TypeArgs[1], builtIns);
      return typeArgDomain == null || typeArgRange == null ? null : new MapType(aa.Finite, typeArgDomain, typeArgRange);
    } else if (a.IsDatatype) {
      var aa = a.AsDatatype;
      if (aa != b.AsDatatype) {
        return null;
      }
      if (a.Equals(b)) {  // optimization for a special case, which applies for example when there are no arguments or when the types happen to be the same
        return a;
      }
      Contract.Assert(a.TypeArgs.Count == b.TypeArgs.Count);
      var directions = aa.TypeArgs.ConvertAll(tp => TypeParameter.Negate(tp.Variance));
      var typeArgs = ComputeExtrema(directions, a.TypeArgs, b.TypeArgs, builtIns);
      if (typeArgs == null) {
        return null;
      }
      var udt = (UserDefinedType)a;
      return new UserDefinedType(udt.tok, udt.Name, aa, typeArgs);
    } else if (a.AsArrowType != null) {
      var aa = a.AsArrowType;
      var bb = b.AsArrowType;
      if (bb == null || aa.Arity != bb.Arity) {
        return null;
      }
      int arity = aa.Arity;
      Contract.Assert(a.TypeArgs.Count == arity + 1);
      Contract.Assert(b.TypeArgs.Count == arity + 1);
      Contract.Assert(((ArrowType)a).ResolvedClass == ((ArrowType)b).ResolvedClass);
      var directions = new List<TypeParameter.TPVariance>();
      for (int i = 0; i < arity; i++) {
        directions.Add(TypeParameter.Negate(TypeParameter.TPVariance.Contra));  // arrow types are contra-variant in the argument types, so compute joins of these
      }
      directions.Add(TypeParameter.Negate(TypeParameter.TPVariance.Co));  // arrow types are co-variant in the result type, so compute the meet of these
      var typeArgs = ComputeExtrema(directions, a.TypeArgs, b.TypeArgs, builtIns);
      if (typeArgs == null) {
        return null;
      }
      var arr = (ArrowType)aa;
      return new ArrowType(arr.tok, (ArrowTypeDecl)arr.ResolvedClass, typeArgs);
    } else if (b.IsObjectQ) {
      var udtB = (UserDefinedType)b;
      return !a.IsRefType ? null : abNonNullTypes ? UserDefinedType.CreateNonNullType(udtB) : udtB;
    } else if (a.IsObjectQ) {
      var udtA = (UserDefinedType)a;
      return !b.IsRefType ? null : abNonNullTypes ? UserDefinedType.CreateNonNullType(udtA) : udtA;
    } else {
      // "a" is a class, trait, or opaque type
      var aa = ((UserDefinedType)a).ResolvedClass;
      Contract.Assert(aa != null);
      if (!(b is UserDefinedType)) {
        return null;
      }
      var bb = ((UserDefinedType)b).ResolvedClass;
      if (a.Equals(b)) {  // optimization for a special case, which applies for example when there are no arguments or when the types happen to be the same
        return a;
      } else if (aa == bb) {
        Contract.Assert(a.TypeArgs.Count == b.TypeArgs.Count);
        var directions = aa.TypeArgs.ConvertAll(tp => TypeParameter.Negate(tp.Variance));
        var typeArgs = ComputeExtrema(directions, a.TypeArgs, b.TypeArgs, builtIns);
        if (typeArgs == null) {
          return null;
        }
        var udt = (UserDefinedType)a;
        var xx = new UserDefinedType(udt.tok, udt.Name, aa, typeArgs);
        return abNonNullTypes ? UserDefinedType.CreateNonNullType(xx) : xx;
      } else if (aa is ClassDecl && bb is ClassDecl) {
        var A = (ClassDecl)aa;
        var B = (ClassDecl)bb;
        if (A.HeadDerivesFrom(B)) {
          var udtB = (UserDefinedType)b;
          return abNonNullTypes ? UserDefinedType.CreateNonNullType(udtB) : udtB;
        } else if (B.HeadDerivesFrom(A)) {
          var udtA = (UserDefinedType)a;
          return abNonNullTypes ? UserDefinedType.CreateNonNullType(udtA) : udtA;
        }
        // A and B are classes or traits. They always have object as a common supertype, but they may also both be extending some other
        // trait.  If such a trait is unique, pick it. (Unfortunately, this makes the join operation not associative.)
        var commonTraits = TopLevelDeclWithMembers.CommonTraits(A, B);
        if (commonTraits.Count == 1) {
          var typeMap = TypeParameter.SubstitutionMap(A.TypeArgs, a.TypeArgs);
          var r = (UserDefinedType)commonTraits[0].Subst(typeMap);
          return abNonNullTypes ? UserDefinedType.CreateNonNullType(r) : r;
        } else {
          // the unfortunate part is when commonTraits.Count > 1 here :(
          return abNonNullTypes ? UserDefinedType.CreateNonNullType(builtIns.ObjectQ()) : builtIns.ObjectQ();
        }
      } else {
        return null;
      }
    }
  }

  /// <summary>
  /// Does a best-effort to compute the meet of "a" and "b", returning "null" if not successful.
  ///
  /// Since some type parameters may still be proxies, it could be that the returned type is not
  /// really a meet, so the caller should set up additional constraints that the result is
  /// assignable to both a and b.
  /// </summary>
  public static Type Meet(Type a, Type b, BuiltIns builtIns) {
    Contract.Requires(a != null);
    Contract.Requires(b != null);
    Contract.Requires(builtIns != null);
    a = a.NormalizeExpandKeepConstraints();
    b = b.NormalizeExpandKeepConstraints();

    var joinNeedsNonNullConstraint = false;
    Type j;
    if (a is UserDefinedType { ResolvedClass: NonNullTypeDecl aClass }) {
      joinNeedsNonNullConstraint = true;
      j = MeetX(aClass.RhsWithArgument(a.TypeArgs), b, builtIns);
    } else if (b is UserDefinedType { ResolvedClass: NonNullTypeDecl bClass }) {
      joinNeedsNonNullConstraint = true;
      j = MeetX(a, bClass.RhsWithArgument(b.TypeArgs), builtIns);
    } else {
      j = MeetX(a, b, builtIns);
    }
    if (j != null && joinNeedsNonNullConstraint && !j.IsNonNullRefType) {
      // try to make j into a non-null type; if that's not possible, then there is no meet
      var udt = j as UserDefinedType;
      if (udt != null && udt.ResolvedClass is ClassDecl) {
        // add the non-null constraint back in
        j = UserDefinedType.CreateNonNullType(udt);
      } else {
        // the original a and b have no meet
        j = null;
      }
    }
    if (DafnyOptions.O.TypeInferenceDebug) {
      Console.WriteLine("DEBUG: Meet( {0}, {1} ) = {2}", a, b, j);
    }
    return j;
  }
  public static Type MeetX(Type a, Type b, BuiltIns builtIns) {
    Contract.Requires(a != null);
    Contract.Requires(b != null);
    Contract.Requires(builtIns != null);

    a = a.NormalizeExpandKeepConstraints();
    b = b.NormalizeExpandKeepConstraints();
    if (a is IntVarietiesSupertype) {
      return b is IntVarietiesSupertype || b.IsNumericBased(NumericPersuasion.Int) || b.IsBigOrdinalType || b.IsBitVectorType ? b : null;
    } else if (b is IntVarietiesSupertype) {
      return a.IsNumericBased(NumericPersuasion.Int) || a.IsBigOrdinalType || a.IsBitVectorType ? a : null;
    } else if (a is RealVarietiesSupertype) {
      return b is RealVarietiesSupertype || b.IsNumericBased(NumericPersuasion.Real) ? b : null;
    } else if (b is RealVarietiesSupertype) {
      return a.IsNumericBased(NumericPersuasion.Real) ? a : null;
    }

    var towerA = GetTowerOfSubsetTypes(a);
    var towerB = GetTowerOfSubsetTypes(b);
    if (towerB.Count < towerA.Count) {
      // make A be the shorter tower
      var tmp0 = a; a = b; b = tmp0;
      var tmp1 = towerA; towerA = towerB; towerB = tmp1;
    }
    var n = towerA.Count;
    Contract.Assert(1 <= n);  // guaranteed by GetTowerOfSubsetTypes
    if (towerA.Count < towerB.Count) {
      // B is strictly taller. The meet exists only if towerA[n-1] is a supertype of towerB[n-1], and
      // then the meet is "b".
      return Type.IsSupertype(towerA[n - 1], towerB[n - 1]) ? b : null;
    }
    Contract.Assert(towerA.Count == towerB.Count);
    a = towerA[n - 1];
    b = towerB[n - 1];
    if (2 <= n) {
      var udtA = (UserDefinedType)a;
      var udtB = (UserDefinedType)b;
      if (udtA.ResolvedClass == udtB.ResolvedClass) {
        // We have two subset types with equal heads
        if (a.Equals(b)) {  // optimization for a special case, which applies for example when there are no arguments or when the types happen to be the same
          return a;
        }
        Contract.Assert(a.TypeArgs.Count == b.TypeArgs.Count);
        var directions = udtA.ResolvedClass.TypeArgs.ConvertAll(tp => tp.Variance);
        var typeArgs = ComputeExtrema(directions, a.TypeArgs, b.TypeArgs, builtIns);
        if (typeArgs == null) {
          return null;
        }
        return new UserDefinedType(udtA.tok, udtA.Name, udtA.ResolvedClass, typeArgs);
      } else {
        // The two subset types do not have the same head, so there is no meet
        return null;
      }
    }
    Contract.Assert(towerA.Count == 1 && towerB.Count == 1);

    if (a.IsBoolType || a.IsCharType || a.IsNumericBased() || a.IsBitVectorType || a.IsBigOrdinalType || a.IsTypeParameter || a.IsInternalTypeSynonym || a is TypeProxy) {
      return a.Equals(b) ? a : null;
    } else if (a is SetType) {
      var aa = (SetType)a;
      var bb = b as SetType;
      if (bb == null || aa.Finite != bb.Finite) {
        return null;
      }
      // sets are co-variant in their argument type
      var typeArg = Meet(a.TypeArgs[0], b.TypeArgs[0], builtIns);
      return typeArg == null ? null : new SetType(aa.Finite, typeArg);
    } else if (a is MultiSetType) {
      var aa = (MultiSetType)a;
      var bb = b as MultiSetType;
      if (bb == null) {
        return null;
      }
      // multisets are co-variant in their argument type
      var typeArg = Meet(a.TypeArgs[0], b.TypeArgs[0], builtIns);
      return typeArg == null ? null : new MultiSetType(typeArg);
    } else if (a is SeqType) {
      var aa = (SeqType)a;
      var bb = b as SeqType;
      if (bb == null) {
        return null;
      }
      // sequences are co-variant in their argument type
      var typeArg = Meet(a.TypeArgs[0], b.TypeArgs[0], builtIns);
      return typeArg == null ? null : new SeqType(typeArg);
    } else if (a is MapType) {
      var aa = (MapType)a;
      var bb = b as MapType;
      if (bb == null || aa.Finite != bb.Finite) {
        return null;
      }
      // maps are co-variant in both argument types
      var typeArgDomain = Meet(a.TypeArgs[0], b.TypeArgs[0], builtIns);
      var typeArgRange = Meet(a.TypeArgs[1], b.TypeArgs[1], builtIns);
      return typeArgDomain == null || typeArgRange == null ? null : new MapType(aa.Finite, typeArgDomain, typeArgRange);
    } else if (a.IsDatatype) {
      var aa = a.AsDatatype;
      if (aa != b.AsDatatype) {
        return null;
      }
      if (a.Equals(b)) {  // optimization for a special case, which applies for example when there are no arguments or when the types happen to be the same
        return a;
      }
      Contract.Assert(a.TypeArgs.Count == b.TypeArgs.Count);
      var directions = aa.TypeArgs.ConvertAll(tp => tp.Variance);
      var typeArgs = ComputeExtrema(directions, a.TypeArgs, b.TypeArgs, builtIns);
      if (typeArgs == null) {
        return null;
      }
      var udt = (UserDefinedType)a;
      return new UserDefinedType(udt.tok, udt.Name, aa, typeArgs);
    } else if (a.AsArrowType != null) {
      var aa = a.AsArrowType;
      var bb = b.AsArrowType;
      if (bb == null || aa.Arity != bb.Arity) {
        return null;
      }
      int arity = aa.Arity;
      Contract.Assert(a.TypeArgs.Count == arity + 1);
      Contract.Assert(b.TypeArgs.Count == arity + 1);
      Contract.Assert(((ArrowType)a).ResolvedClass == ((ArrowType)b).ResolvedClass);
      var directions = new List<TypeParameter.TPVariance>();
      for (int i = 0; i < arity; i++) {
        directions.Add(TypeParameter.TPVariance.Contra);  // arrow types are contra-variant in the argument types, so compute joins of these
      }
      directions.Add(TypeParameter.TPVariance.Co);  // arrow types are co-variant in the result type, so compute the meet of these
      var typeArgs = ComputeExtrema(directions, a.TypeArgs, b.TypeArgs, builtIns);
      if (typeArgs == null) {
        return null;
      }
      var arr = (ArrowType)aa;
      return new ArrowType(arr.tok, (ArrowTypeDecl)arr.ResolvedClass, typeArgs);
    } else if (b.IsObjectQ) {
      return a.IsRefType ? a : null;
    } else if (a.IsObjectQ) {
      return b.IsRefType ? b : null;
    } else {
      // "a" is a class, trait, or opaque type
      var aa = ((UserDefinedType)a).ResolvedClass;
      Contract.Assert(aa != null);
      if (!(b is UserDefinedType)) {
        return null;
      }
      var bb = ((UserDefinedType)b).ResolvedClass;
      if (a.Equals(b)) {  // optimization for a special case, which applies for example when there are no arguments or when the types happen to be the same
        return a;
      } else if (aa == bb) {
        Contract.Assert(a.TypeArgs.Count == b.TypeArgs.Count);
        var directions = aa.TypeArgs.ConvertAll(tp => tp.Variance);
        var typeArgs = ComputeExtrema(directions, a.TypeArgs, b.TypeArgs, builtIns);
        if (typeArgs == null) {
          return null;
        }
        var udt = (UserDefinedType)a;
        return new UserDefinedType(udt.tok, udt.Name, aa, typeArgs);
      } else if (aa is ClassDecl && bb is ClassDecl) {
        if (a.IsSubtypeOf(b, false, false)) {
          return a;
        } else if (b.IsSubtypeOf(a, false, false)) {
          return b;
        } else {
          return null;
        }
      } else {
        return null;
      }
    }
  }

  public void ForeachTypeComponent(Action<Type> action) {
    action(this);
    TypeArgs.ForEach(x => x.ForeachTypeComponent(action));
  }

  public bool ContainsProxy(TypeProxy proxy) {
    Contract.Requires(proxy != null && proxy.T == null);
    if (this == proxy) {
      return true;
    } else {
      return TypeArgs.Exists(t => t.ContainsProxy(proxy));
    }
  }

  public virtual List<Type> ParentTypes() {
    return new List<Type>();
  }

  /// <summary>
  /// Return whether or not "this" is a subtype of "super".
  /// If "ignoreTypeArguments" is "true", then proceed as if the type arguments were equal.
  /// If "ignoreNullity" is "true", then the difference between a non-null reference type C
  /// and the corresponding nullable reference type C? is ignored.
  /// </summary>
  public virtual bool IsSubtypeOf(Type super, bool ignoreTypeArguments, bool ignoreNullity) {
    Contract.Requires(super != null);

    super = super.NormalizeExpandKeepConstraints();
    var sub = NormalizeExpandKeepConstraints();
    bool equivalentHeads = SameHead(sub, super);
    if (!equivalentHeads && ignoreNullity) {
      if (super is UserDefinedType a && sub is UserDefinedType b) {
        var clA = (a.ResolvedClass as NonNullTypeDecl)?.Class ?? a.ResolvedClass;
        var clB = (b.ResolvedClass as NonNullTypeDecl)?.Class ?? b.ResolvedClass;
        equivalentHeads = clA == clB;
      }
    }
    if (equivalentHeads) {
      return ignoreTypeArguments || CompatibleTypeArgs(super, sub);
    }

    return sub.ParentTypes().Any(parentType => parentType.IsSubtypeOf(super, ignoreTypeArguments, ignoreNullity));
  }

  public static bool CompatibleTypeArgs(Type super, Type sub) {
    var polarities = GetPolarities(super);
    Contract.Assert(polarities.Count == super.TypeArgs.Count && polarities.Count == sub.TypeArgs.Count);
    var allGood = true;
    for (int i = 0; allGood && i < polarities.Count; i++) {
      switch (polarities[i]) {
        case TypeParameter.TPVariance.Co:
          allGood = IsSupertype(super.TypeArgs[i], sub.TypeArgs[i]);
          break;
        case TypeParameter.TPVariance.Contra:
          allGood = IsSupertype(sub.TypeArgs[i], super.TypeArgs[i]);
          break;
        case TypeParameter.TPVariance.Non:
        default:  // "default" shouldn't ever happen
          allGood = Equal_Improved(super.TypeArgs[i], sub.TypeArgs[i]);
          break;
      }
    }
    return allGood;
  }
}

/// <summary>
/// An ArtificialType is only used during type checking. It should never be assigned as the type of any expression.
/// It works as a supertype to numeric literals. For example, the literal 6 can be an "int", a "bv16", a
/// newtype based on integers, or an "ORDINAL". Type inference thus uses an "artificial" supertype of all of
/// these types as the type of literal 6, until a more precise (and non-artificial) type is inferred for it.
/// </summary>
public abstract class ArtificialType : Type {
  public override bool ComputeMayInvolveReferences(ISet<DatatypeDecl>/*?*/ visitedDatatypes) {
    // ArtificialType's are used only with numeric types.
    return false;
  }

  public override Type Subst(IDictionary<TypeParameter, Type> subst) {
    throw new NotSupportedException();
  }

  public override Type ReplaceTypeArguments(List<Type> arguments) {
    throw new NotSupportedException();
  }
}
/// <summary>
/// The type "IntVarietiesSupertype" is used to denote a decimal-less number type, namely an int-based type
/// or a bitvector type.
/// </summary>
public class IntVarietiesSupertype : ArtificialType {
  [Pure]
  public override string TypeName(ModuleDefinition context, bool parseAble) {
    return "int";
  }
  public override bool Equals(Type that, bool keepConstraints = false) {
    return keepConstraints ? this.GetType() == that.GetType() : that is IntVarietiesSupertype;
  }
}
public class RealVarietiesSupertype : ArtificialType {
  [Pure]
  public override string TypeName(ModuleDefinition context, bool parseAble) {
    return "real";
  }
  public override bool Equals(Type that, bool keepConstraints = false) {
    return keepConstraints ? this.GetType() == that.GetType() : that is RealVarietiesSupertype;
  }
}

/// <summary>
/// A NonProxy type is a fully constrained type.  It may contain members.
/// </summary>
public abstract class NonProxyType : Type {
}

public abstract class BasicType : NonProxyType {
  public override IEnumerable<Node> Children => Enumerable.Empty<Node>();
  public override bool ComputeMayInvolveReferences(ISet<DatatypeDecl>/*?*/ visitedDatatypes) {
    return false;
  }

  public override Type Subst(IDictionary<TypeParameter, Type> subst) {
    return this;
  }

  public override Type ReplaceTypeArguments(List<Type> arguments) {
    return this;
  }
}

public class BoolType : BasicType {
  [Pure]
  public override string TypeName(ModuleDefinition context, bool parseAble) {
    return "bool";
  }
  public override bool Equals(Type that, bool keepConstraints = false) {
    return that.IsBoolType;
  }
}

public class CharType : BasicType {
  public const char DefaultValue = 'D';
  public const string DefaultValueAsString = "'D'";
  [Pure]
  public override string TypeName(ModuleDefinition context, bool parseAble) {
    return "char";
  }
  public override bool Equals(Type that, bool keepConstraints = false) {
    return that.IsCharType;
  }
}

public class IntType : BasicType {
  [Pure]
  public override string TypeName(ModuleDefinition context, bool parseAble) {
    return "int";
  }
  public override bool Equals(Type that, bool keepConstraints = false) {
    return that.NormalizeExpand(keepConstraints) is IntType;
  }
  public override bool IsSubtypeOf(Type super, bool ignoreTypeArguments, bool ignoreNullity) {
    if (super is IntVarietiesSupertype) {
      return true;
    }
    return base.IsSubtypeOf(super, ignoreTypeArguments, ignoreNullity);
  }
}

public class RealType : BasicType {
  [Pure]
  public override string TypeName(ModuleDefinition context, bool parseAble) {
    return "real";
  }
  public override bool Equals(Type that, bool keepConstraints = false) {
    return that.NormalizeExpand(keepConstraints) is RealType;
  }
  public override bool IsSubtypeOf(Type super, bool ignoreTypeArguments, bool ignoreNullity) {
    if (super is RealVarietiesSupertype) {
      return true;
    }
    return base.IsSubtypeOf(super, ignoreTypeArguments, ignoreNullity);
  }
}

public class BigOrdinalType : BasicType {
  [Pure]
  public override string TypeName(ModuleDefinition context, bool parseAble) {
    return "ORDINAL";
  }
  public override bool Equals(Type that, bool keepConstraints = false) {
    return that.NormalizeExpand(keepConstraints) is BigOrdinalType;
  }
  public override bool IsSubtypeOf(Type super, bool ignoreTypeArguments, bool ignoreNullity) {
    if (super is IntVarietiesSupertype) {
      return true;
    }
    return base.IsSubtypeOf(super, ignoreTypeArguments, ignoreNullity);
  }
}

public class BitvectorType : BasicType {
  public readonly int Width;
  public readonly NativeType NativeType;
  public BitvectorType(int width)
    : base() {
    Contract.Requires(0 <= width);
    Width = width;
    foreach (var nativeType in Resolver.NativeTypes) {
      if (DafnyOptions.O.Compiler.SupportedNativeTypes.Contains(nativeType.Name) && width <= nativeType.Bitwidth) {
        NativeType = nativeType;
        break;
      }
    }
  }

  [Pure]
  public override string TypeName(ModuleDefinition context, bool parseAble) {
    return "bv" + Width;
  }
  public override bool Equals(Type that, bool keepConstraints = false) {
    var bv = that.NormalizeExpand(keepConstraints) as BitvectorType;
    return bv != null && bv.Width == Width;
  }
  public override bool IsSubtypeOf(Type super, bool ignoreTypeArguments, bool ignoreNullity) {
    if (super is IntVarietiesSupertype) {
      return true;
    }
    return base.IsSubtypeOf(super, ignoreTypeArguments, ignoreNullity);
  }
}

public class SelfType : NonProxyType {
  public TypeParameter TypeArg;
  public Type ResolvedType;
  public SelfType() : base() {
    TypeArg = new TypeParameter(Token.NoToken, "selfType", TypeParameter.TPVarianceSyntax.NonVariant_Strict);
  }

  [Pure]
  public override string TypeName(ModuleDefinition context, bool parseAble) {
    return "selftype";
  }
  public override bool Equals(Type that, bool keepConstraints = false) {
    return that.NormalizeExpand(keepConstraints) is SelfType;
  }

  public override Type Subst(IDictionary<TypeParameter, Type> subst) {
    if (subst.TryGetValue(TypeArg, out var t)) {
      return t;
    } else {
      // SelfType's are used only in certain restricted situations. In those situations, we need to be able
      // to substitute for the the SelfType's TypeArg. That's the only case in which we expect to see a
      // SelfType being part of a substitution operation at all.
      Contract.Assert(false); throw new cce.UnreachableException();
    }
  }

  public override Type ReplaceTypeArguments(List<Type> arguments) {
    throw new NotSupportedException();
  }

  public override bool ComputeMayInvolveReferences(ISet<DatatypeDecl>/*?*/ visitedDatatypes) {
    // SelfType is used only with bitvector types
    return false;
  }
}

public abstract class CollectionType : NonProxyType {
  public abstract string CollectionTypeName { get; }
  public override IEnumerable<Node> Nodes => TypeArgs.SelectMany(ta => ta.Nodes);

  public override string TypeName(ModuleDefinition context, bool parseAble) {
    Contract.Ensures(Contract.Result<string>() != null);
    var targs = HasTypeArg() ? this.TypeArgsToString(context, parseAble) : "";
    return CollectionTypeName + targs;
  }
  public Type Arg {
    get {
      Contract.Ensures(Contract.Result<Type>() != null);  // this is true only after "arg" has really been set (i.e., it follows from the precondition)
      Contract.Assume(arg != null);  // This is really a precondition.  Don't call Arg until "arg" has been set.
      return arg;
    }
  }  // denotes the Domain type for a Map
  private Type arg;
  // The following methods, HasTypeArg and SetTypeArg/SetTypeArgs, are to be called during resolution to make sure that "arg" becomes set.
  public bool HasTypeArg() {
    return arg != null;
  }
  public void SetTypeArg(Type arg) {
    Contract.Requires(arg != null);
    Contract.Requires(1 <= this.TypeArgs.Count);  // this is actually an invariant of all collection types
    Contract.Assume(this.arg == null);  // Can only set it once.  This is really a precondition.
    this.arg = arg;
    this.TypeArgs[0] = arg;
  }
  public virtual void SetTypeArgs(Type arg, Type other) {
    Contract.Requires(arg != null);
    Contract.Requires(other != null);
    Contract.Requires(this.TypeArgs.Count == 2);
    Contract.Assume(this.arg == null);  // Can only set it once.  This is really a precondition.
    this.arg = arg;
    this.TypeArgs[0] = arg;
    this.TypeArgs[1] = other;
  }
  [ContractInvariantMethod]
  void ObjectInvariant() {
    // Contract.Invariant(Contract.ForAll(TypeArgs, tp => tp != null));
    // After resolution, the following is invariant:  Contract.Invariant(Arg != null);
    // However, it may not be true until then.
  }
  /// <summary>
  /// This constructor is a collection types with 1 type argument
  /// </summary>
  protected CollectionType(Type arg) {
    this.arg = arg;
    this.TypeArgs = new List<Type> { arg };
  }
  /// <summary>
  /// This constructor is a collection types with 2 type arguments
  /// </summary>
  protected CollectionType(Type arg, Type other) {
    this.arg = arg;
    this.TypeArgs = new List<Type> { arg, other };
  }

  public override bool ComputeMayInvolveReferences(ISet<DatatypeDecl> visitedDatatypes) {
    return Arg.ComputeMayInvolveReferences(visitedDatatypes);
  }
}

public class SetType : CollectionType {
  private bool finite;

  public bool Finite {
    get { return finite; }
    set { finite = value; }
  }

  public SetType(bool finite, Type arg) : base(arg) {
    this.finite = finite;
  }
  public override string CollectionTypeName { get { return finite ? "set" : "iset"; } }
  [Pure]
  public override bool Equals(Type that, bool keepConstraints = false) {
    var t = that.NormalizeExpand(keepConstraints) as SetType;
    return t != null && Finite == t.Finite && Arg.Equals(t.Arg, keepConstraints);
  }

  public override Type Subst(IDictionary<TypeParameter, Type> subst) {
    var arg = Arg.Subst(subst);
    if (arg is InferredTypeProxy) {
      ((InferredTypeProxy)arg).KeepConstraints = true;
    }
    return arg == Arg ? this : new SetType(Finite, arg);
  }

  public override Type ReplaceTypeArguments(List<Type> arguments) {
    return new SetType(Finite, arguments[0]);
  }

  public override bool SupportsEquality {
    get {
      // Sets always support equality, because there is a check that the set element type always does.
      return true;
    }
  }
}

public class MultiSetType : CollectionType {
  public MultiSetType(Type arg) : base(arg) {
  }
  public override string CollectionTypeName { get { return "multiset"; } }
  public override bool Equals(Type that, bool keepConstraints = false) {
    var t = that.NormalizeExpand(keepConstraints) as MultiSetType;
    return t != null && Arg.Equals(t.Arg, keepConstraints);
  }

  public override Type Subst(IDictionary<TypeParameter, Type> subst) {
    var arg = Arg.Subst(subst);
    if (arg is InferredTypeProxy) {
      ((InferredTypeProxy)arg).KeepConstraints = true;
    }
    return arg == Arg ? this : new MultiSetType(arg);
  }

  public override Type ReplaceTypeArguments(List<Type> arguments) {
    return new MultiSetType(arguments[0]);
  }

  public override bool SupportsEquality {
    get {
      // Multisets always support equality, because there is a check that the set element type always does.
      return true;
    }
  }
}

public class SeqType : CollectionType {
  public SeqType(Type arg) : base(arg) {
  }
  public override string CollectionTypeName { get { return "seq"; } }
  public override bool Equals(Type that, bool keepConstraints = false) {
    var t = that.NormalizeExpand(keepConstraints) as SeqType;
    return t != null && Arg.Equals(t.Arg, keepConstraints);
  }

  public override Type Subst(IDictionary<TypeParameter, Type> subst) {
    var arg = Arg.Subst(subst);
    if (arg is InferredTypeProxy) {
      ((InferredTypeProxy)arg).KeepConstraints = true;
    }
    return arg == Arg ? this : new SeqType(arg);
  }

  public override Type ReplaceTypeArguments(List<Type> arguments) {
    return new SeqType(arguments[0]);
  }

  public override bool SupportsEquality {
    get {
      // The sequence type supports equality if its element type does
      return Arg.SupportsEquality;
    }
  }
}
public class MapType : CollectionType {
  public bool Finite {
    get { return finite; }
    set { finite = value; }
  }
  private bool finite;
  public Type Range {
    get { return range; }
  }
  private Type range;
  public override void SetTypeArgs(Type domain, Type range) {
    base.SetTypeArgs(domain, range);
    Contract.Assume(this.range == null);  // Can only set once.  This is really a precondition.
    this.range = range;
  }
  public MapType(bool finite, Type domain, Type range) : base(domain, range) {
    Contract.Requires((domain == null && range == null) || (domain != null && range != null));
    this.finite = finite;
    this.range = range;
  }
  public Type Domain {
    get { return Arg; }
  }
  public override string CollectionTypeName { get { return finite ? "map" : "imap"; } }
  [Pure]
  public override string TypeName(ModuleDefinition context, bool parseAble) {
    Contract.Ensures(Contract.Result<string>() != null);
    var targs = HasTypeArg() ? this.TypeArgsToString(context, parseAble) : "";
    return CollectionTypeName + targs;
  }
  public override bool Equals(Type that, bool keepConstraints = false) {
    var t = that.NormalizeExpand(keepConstraints) as MapType;
    return t != null && Finite == t.Finite && Arg.Equals(t.Arg, keepConstraints) && Range.Equals(t.Range, keepConstraints);
  }

  public override Type Subst(IDictionary<TypeParameter, Type> subst) {
    var dom = Domain.Subst(subst);
    if (dom is InferredTypeProxy) {
      ((InferredTypeProxy)dom).KeepConstraints = true;
    }
    var ran = Range.Subst(subst);
    if (ran is InferredTypeProxy) {
      ((InferredTypeProxy)ran).KeepConstraints = true;
    }
    if (dom == Domain && ran == Range) {
      return this;
    } else {
      return new MapType(Finite, dom, ran);
    }
  }

  public override Type ReplaceTypeArguments(List<Type> arguments) {
    return new MapType(Finite, arguments[0], arguments[1]);
  }

  public override bool SupportsEquality {
    get {
      // A map type supports equality if both its Keys type and Values type does.  It is checked
      // that the Keys type always supports equality, so we only need to check the Values type here.
      return range.SupportsEquality;
    }
  }
  public override bool ComputeMayInvolveReferences(ISet<DatatypeDecl> visitedDatatypes) {
    return Domain.ComputeMayInvolveReferences(visitedDatatypes) || Range.ComputeMayInvolveReferences(visitedDatatypes);
  }
}

public class UserDefinedType : NonProxyType {
  [ContractInvariantMethod]
  void ObjectInvariant() {
    Contract.Invariant(tok != null);
    Contract.Invariant(Name != null);
    Contract.Invariant(cce.NonNullElements(TypeArgs));
    Contract.Invariant(NamePath is NameSegment || NamePath is ExprDotName);
    Contract.Invariant(!ArrowType.IsArrowTypeName(Name) || this is ArrowType);
  }

  public readonly Expression NamePath;  // either NameSegment or ExprDotName (with the inner expression satisfying this same constraint)
  public readonly string Name;
  [Rep]

  public string FullName {
    get {
      if (ResolvedClass?.EnclosingModuleDefinition?.IsDefaultModule == false) {
        return ResolvedClass.EnclosingModuleDefinition.Name + "." + Name;
      } else {
        return Name;
      }
    }
  }

  string compileName;
  public string CompileName => compileName ??= ResolvedClass.CompileName;

  public string FullCompanionCompileName {
    get {
      Contract.Requires(ResolvedClass is TraitDecl || (ResolvedClass is NonNullTypeDecl nntd && nntd.Class is TraitDecl));
      var m = ResolvedClass.EnclosingModuleDefinition;
      var s = m.IsDefaultModule ? "" : m.CompileName + ".";
      return s + "_Companion_" + ResolvedClass.CompileName;
    }
  }

  [FilledInDuringResolution] public TopLevelDecl ResolvedClass;  // if Name denotes a class/datatype/iterator and TypeArgs match the type parameters of that class/datatype/iterator

  public UserDefinedType(IToken tok, string name, List<Type> optTypeArgs)
    : this(tok, new NameSegment(tok, name, optTypeArgs)) {
    Contract.Requires(tok != null);
    Contract.Requires(name != null);
    Contract.Requires(optTypeArgs == null || optTypeArgs.Count > 0);  // this is what it means to be syntactically optional
  }

  public UserDefinedType(IToken tok, Expression namePath) {
    Contract.Requires(tok != null);
    Contract.Requires(namePath is NameSegment || namePath is ExprDotName);
    this.tok = tok;
    if (namePath is NameSegment) {
      var n = (NameSegment)namePath;
      this.Name = n.Name;
      this.TypeArgs = n.OptTypeArguments;
    } else {
      var n = (ExprDotName)namePath;
      this.Name = n.SuffixName;
      this.TypeArgs = n.OptTypeArguments;
    }
    if (this.TypeArgs == null) {
      this.TypeArgs = new List<Type>();  // TODO: is this really the thing to do?
    }
    this.NamePath = namePath;
  }
  public UserDefinedType(Cloner cloner, UserDefinedType original)
    : this(cloner.Tok(original.tok), cloner.CloneExpr(original.NamePath)) {
    if (cloner.CloneResolvedFields) {
      ResolvedClass = original.ResolvedClass;
      TypeArgs = original.TypeArgs.Select(cloner.CloneType).ToList();
    }
  }

  /// <summary>
  /// Constructs a Type (in particular, a UserDefinedType) from a TopLevelDecl denoting a type declaration.  If
  /// the given declaration takes type parameters, these are filled as references to the formal type parameters
  /// themselves.  (Usually, this method is called when the type parameters in the result don't matter, other
  /// than that they need to be filled in, so as to make a properly resolved UserDefinedType.)
  /// If "typeArgs" is non-null, then its type parameters are used in constructing the returned type.
  /// If "typeArgs" is null, then the formal type parameters of "cd" are used.
  /// </summary>
  public static UserDefinedType FromTopLevelDecl(IToken tok, TopLevelDecl cd, List<TypeParameter> typeArgs = null) {
    Contract.Requires(tok != null);
    Contract.Requires(cd != null);
    Contract.Assert((cd is ArrowTypeDecl) == ArrowType.IsArrowTypeName(cd.Name));
    var args = (typeArgs ?? cd.TypeArgs).ConvertAll(tp => (Type)new UserDefinedType(tp));
    if (cd is ArrowTypeDecl) {
      return new ArrowType(tok, (ArrowTypeDecl)cd, args);
    } else if (cd is ClassDecl && !(cd is DefaultClassDecl)) {
      return new UserDefinedType(tok, cd.Name + "?", cd, args);
    } else {
      return new UserDefinedType(tok, cd.Name, cd, args);
    }
  }

  public static UserDefinedType FromTopLevelDeclWithAllBooleanTypeParameters(TopLevelDecl cd) {
    Contract.Requires(cd != null);
    Contract.Requires(!(cd is ArrowTypeDecl));

    var typeArgs = cd.TypeArgs.ConvertAll(tp => (Type)Type.Bool);
    return new UserDefinedType(cd.tok, cd.Name, cd, typeArgs);
  }

  /// <summary>
  /// If "member" is non-null, then:
  ///   Return the upcast of "receiverType" that has base type "member.EnclosingClass".
  ///   Assumes that "receiverType" normalizes to a UserDefinedFunction with a .ResolveClass that is a subtype
  ///   of "member.EnclosingClass".
  /// Otherwise:
  ///   Return "receiverType" (expanded).
  /// </summary>
  public static Type UpcastToMemberEnclosingType(Type receiverType, MemberDecl/*?*/ member) {
    Contract.Requires(receiverType != null);
    if (member != null && member.EnclosingClass != null && !(member.EnclosingClass is ValuetypeDecl)) {
      return receiverType.AsParentType(member.EnclosingClass);
    }
    return receiverType.NormalizeExpandKeepConstraints();
  }

  /// <summary>
  /// This constructor constructs a resolved class/datatype/iterator/subset-type/newtype type
  /// </summary>
  public UserDefinedType(IToken tok, string name, TopLevelDecl cd, [Captured] List<Type> typeArgs, Expression/*?*/ namePath = null) {
    Contract.Requires(tok != null);
    Contract.Requires(name != null);
    Contract.Requires(cd != null);
    Contract.Requires(cce.NonNullElements(typeArgs));
    Contract.Requires(cd.TypeArgs.Count == typeArgs.Count);
    Contract.Requires(namePath == null || namePath is NameSegment || namePath is ExprDotName);
    // The following is almost a precondition. In a few places, the source program names a class, not a type,
    // and in then name==cd.Name for a ClassDecl.
    //Contract.Requires(!(cd is ClassDecl) || cd is DefaultClassDecl || cd is ArrowTypeDecl || name == cd.Name + "?");
    Contract.Requires(!(cd is ArrowTypeDecl) || name == cd.Name);
    Contract.Requires(!(cd is DefaultClassDecl) || name == cd.Name);
    this.tok = tok;
    this.Name = name;
    this.ResolvedClass = cd;
    this.TypeArgs = typeArgs;
    if (namePath == null) {
      var ns = new NameSegment(tok, name, typeArgs.Count == 0 ? null : typeArgs);
      var r = new Resolver_IdentifierExpr(tok, cd, typeArgs);
      ns.ResolvedExpression = r;
      ns.Type = r.Type;
      this.NamePath = ns;
    } else {
      this.NamePath = namePath;
    }
  }

  public static UserDefinedType CreateNonNullType(UserDefinedType udtNullableType) {
    Contract.Requires(udtNullableType != null);
    Contract.Requires(udtNullableType.ResolvedClass is ClassDecl);
    var cl = (ClassDecl)udtNullableType.ResolvedClass;
    return new UserDefinedType(udtNullableType.tok, cl.NonNullTypeDecl.Name, cl.NonNullTypeDecl, udtNullableType.TypeArgs);
  }

  public static UserDefinedType CreateNullableType(UserDefinedType udtNonNullType) {
    Contract.Requires(udtNonNullType != null);
    Contract.Requires(udtNonNullType.ResolvedClass is NonNullTypeDecl);
    var nntd = (NonNullTypeDecl)udtNonNullType.ResolvedClass;
    return new UserDefinedType(udtNonNullType.tok, nntd.Class.Name + "?", nntd.Class, udtNonNullType.TypeArgs);
  }

  /// <summary>
  /// This constructor constructs a resolved type parameter
  /// </summary>
  public UserDefinedType(TypeParameter tp)
    : this(tp.tok, tp) {
    Contract.Requires(tp != null);
  }

  /// <summary>
  /// This constructor constructs a resolved type parameter (but shouldn't be called if "tp" denotes
  /// the .TheType of an opaque type -- use the (OpaqueType_AsParameter, OpaqueTypeDecl, List(Type))
  /// constructor for that).
  /// </summary>
  public UserDefinedType(IToken tok, TypeParameter tp) {
    Contract.Requires(tok != null);
    Contract.Requires(tp != null);
    this.tok = tok;
    this.Name = tp.Name;
    this.TypeArgs = new List<Type>();
    this.ResolvedClass = tp;
    var ns = new NameSegment(tok, tp.Name, null);
    var r = new Resolver_IdentifierExpr(tok, tp);
    ns.ResolvedExpression = r;
    ns.Type = r.Type;
    this.NamePath = ns;
  }

  public override bool Equals(Type that, bool keepConstraints = false) {
    var i = NormalizeExpand(keepConstraints);
    if (i is UserDefinedType) {
      var ii = (UserDefinedType)i;
      var t = that.NormalizeExpand(keepConstraints) as UserDefinedType;
      if (t == null || ii.ResolvedClass != t.ResolvedClass || ii.TypeArgs.Count != t.TypeArgs.Count) {
        return false;
      } else {
        for (int j = 0; j < ii.TypeArgs.Count; j++) {
          if (!ii.TypeArgs[j].Equals(t.TypeArgs[j], keepConstraints)) {
            return false;
          }
        }
        return true;
      }
    } else {
      // TODO?: return i.Equals(that.NormalizeExpand());
      return i.Equals(that, keepConstraints);
    }
  }

  public override Type Subst(IDictionary<TypeParameter, Type> subst) {
    if (ResolvedClass is TypeParameter tp) {
      if (subst.TryGetValue(tp, out var s)) {
        Contract.Assert(TypeArgs.Count == 0);
        return s;
      } else {
        return this;
      }
    } else if (ResolvedClass != null) {
      List<Type> newArgs = null;  // allocate it lazily
      var resolvedClass = ResolvedClass;
      var isArrowType = ArrowType.IsPartialArrowTypeName(resolvedClass.Name) || ArrowType.IsTotalArrowTypeName(resolvedClass.Name);
      for (int i = 0; i < TypeArgs.Count; i++) {
        Type p = TypeArgs[i];
        Type s = p.Subst(subst);
        if (s is InferredTypeProxy && !isArrowType) {
          ((InferredTypeProxy)s).KeepConstraints = true;
        }
        if (s != p && newArgs == null) {
          // lazily construct newArgs
          newArgs = new List<Type>();
          for (int j = 0; j < i; j++) {
            newArgs.Add(TypeArgs[j]);
          }
        }
        if (newArgs != null) {
          newArgs.Add(s);
        }
      }
      if (newArgs == null) {
        // there were no substitutions
        return this;
      } else {
        // Note, even if t.NamePath is non-null, we don't care to keep that syntactic part of the expression in what we return here
        return new UserDefinedType(tok, Name, resolvedClass, newArgs);
      }
    } else {
      // there's neither a resolved param nor a resolved class, which means the UserDefinedType wasn't
      // properly resolved; just return it
      return this;
    }
  }

  public override Type ReplaceTypeArguments(List<Type> arguments) {
    return new UserDefinedType(tok, Name, ResolvedClass, arguments);
  }

  /// <summary>
  /// If type denotes a resolved class type, then return that class type.
  /// Otherwise, return null.
  /// </summary>
  public static UserDefinedType DenotesClass(Type type) {
    Contract.Requires(type != null);
    Contract.Ensures(Contract.Result<UserDefinedType>() == null || Contract.Result<UserDefinedType>().ResolvedClass is ClassDecl);
    type = type.NormalizeExpand();
    UserDefinedType ct = type as UserDefinedType;
    if (ct != null && ct.ResolvedClass is ClassDecl) {
      return ct;
    } else {
      return null;
    }
  }

  public static Type ArrayElementType(Type type) {
    Contract.Requires(type != null);
    Contract.Requires(type.IsArrayType);
    Contract.Ensures(Contract.Result<Type>() != null);

    UserDefinedType udt = DenotesClass(type);
    Contract.Assert(udt != null);
    Contract.Assert(udt.TypeArgs.Count == 1);  // holds true of all array types
    return udt.TypeArgs[0];
  }

  public override IEnumerable<Node> Nodes => new[] { this }.Concat(TypeArgs.SelectMany(t => t.Nodes));

  [Pure]
  public override string TypeName(ModuleDefinition context, bool parseAble) {
    Contract.Ensures(Contract.Result<string>() != null);
    if (BuiltIns.IsTupleTypeName(Name)) {
      // Unfortunately, ResolveClass may be null, so Name is all we have.  Reverse-engineer the string name.
      IEnumerable<bool> argumentGhostness = BuiltIns.ArgumentGhostnessFromString(Name, TypeArgs.Count);
      return "(" + Util.Comma(System.Linq.Enumerable.Zip(TypeArgs, argumentGhostness),
        (ty_u) => Resolver.GhostPrefix(ty_u.Item2) + ty_u.Item1.TypeName(context, parseAble)) + ")";
    } else if (ArrowType.IsPartialArrowTypeName(Name)) {
      return ArrowType.PrettyArrowTypeName(ArrowType.PARTIAL_ARROW, TypeArgs, null, context, parseAble);
    } else if (ArrowType.IsTotalArrowTypeName(Name)) {
      return ArrowType.PrettyArrowTypeName(ArrowType.TOTAL_ARROW, TypeArgs, null, context, parseAble);
    } else {
#if TEST_TYPE_SYNONYM_TRANSPARENCY
        if (Name == "type#synonym#transparency#test" && ResolvedClass is TypeSynonymDecl) {
          return ((TypeSynonymDecl)ResolvedClass).Rhs.TypeName(context);
        }
#endif
      var s = Printer.ExprToString(NamePath);
      if (ResolvedClass != null) {
        var optionalTypeArgs = NamePath is NameSegment ? ((NameSegment)NamePath).OptTypeArguments : ((ExprDotName)NamePath).OptTypeArguments;
        if (optionalTypeArgs == null && TypeArgs != null && TypeArgs.Count != 0) {
          s += this.TypeArgsToString(context, parseAble);
        }
      }
      return s;
    }
  }

  public override bool SupportsEquality {
    get {
      if (ResolvedClass is ClassDecl || ResolvedClass is NewtypeDecl) {
        return ResolvedClass.IsRevealedInScope(Type.GetScope());
      } else if (ResolvedClass is CoDatatypeDecl) {
        return false;
      } else if (ResolvedClass is IndDatatypeDecl) {
        var dt = (IndDatatypeDecl)ResolvedClass;
        Contract.Assume(dt.EqualitySupport != IndDatatypeDecl.ES.NotYetComputed);
        if (!dt.IsRevealedInScope(Type.GetScope())) {
          return false;
        }
        if (dt.EqualitySupport == IndDatatypeDecl.ES.Never) {
          return false;
        }
        Contract.Assert(dt.TypeArgs.Count == TypeArgs.Count);
        var i = 0;
        foreach (var tp in dt.TypeArgs) {
          if (tp.NecessaryForEqualitySupportOfSurroundingInductiveDatatype && !TypeArgs[i].SupportsEquality) {
            return false;
          }
          i++;
        }
        return true;
      } else if (ResolvedClass is TypeSynonymDeclBase) {
        var t = (TypeSynonymDeclBase)ResolvedClass;
        if (t.SupportsEquality) {
          return true;
        } else if (t.IsRevealedInScope(Type.GetScope())) {
          return t.RhsWithArgument(TypeArgs).SupportsEquality;
        } else {
          return false;
        }
      } else if (ResolvedClass is TypeParameter) {
        return ((TypeParameter)ResolvedClass).SupportsEquality;
      } else if (ResolvedClass is OpaqueTypeDecl) {
        return ((OpaqueTypeDecl)ResolvedClass).SupportsEquality;
      }
      Contract.Assume(false);  // the SupportsEquality getter requires the Type to have been successfully resolved
      return true;
    }
  }

  public override bool PartiallySupportsEquality {
    get {
      var totalEqualitySupport = SupportsEquality;
      if (!totalEqualitySupport && ResolvedClass is TypeSynonymDeclBase synonymBase) {
        return synonymBase.IsRevealedInScope(Type.GetScope()) && synonymBase.RhsWithArgument(TypeArgs).PartiallySupportsEquality;
      } else if (!totalEqualitySupport && ResolvedClass is IndDatatypeDecl dt && dt.IsRevealedInScope(Type.GetScope())) {
        // Equality is partially supported (at run time) for a datatype that
        //   * is inductive (because codatatypes never support equality), and
        //   * has at least one non-ghost constructor (because if all constructors are ghost, then equality is never supported), and
        //   * for each non-ghost constructor, every argument totally supports equality (an argument totally supports equality
        //       if it is non-ghost (because ghost arguments are not available at run time) and has a type that supports equality).
        var hasNonGhostConstructor = false;
        foreach (var ctor in dt.Ctors.Where(ctor => !ctor.IsGhost)) {
          hasNonGhostConstructor = true;
          if (!ctor.Formals.All(formal => !formal.IsGhost && formal.Type.SupportsEquality)) {
            return false;
          }
        }
        Contract.Assert(dt.HasGhostVariant); // sanity check (if the types of all formals support equality, then either .SupportsEquality or there is a ghost constructor)
        return hasNonGhostConstructor;
      }
      return totalEqualitySupport;
    }
  }

  public override bool ComputeMayInvolveReferences(ISet<DatatypeDecl> visitedDatatypes) {
    if (ResolvedClass is ArrowTypeDecl) {
      return TypeArgs.Any(ta => ta.ComputeMayInvolveReferences(visitedDatatypes));
    } else if (ResolvedClass is ClassDecl) {
      return true;
    } else if (ResolvedClass is NewtypeDecl) {
      return false;
    } else if (ResolvedClass is DatatypeDecl) {
      // Datatype declarations do not support explicit (!new) annotations. Instead, whether or not
      // a datatype involves references depends on the definition and parametrization of the type.
      // See ComputeMayInvolveReferences in class Type for more information.
      // In particular, if one of the datatype's constructors mentions a type that involves
      // references, then so does the datatype. And if one of the datatype's type arguments involves
      // references, then we consider the datatype to do so as well (without regard to whether or
      // not the type parameter is actually used in the definition of the datatype).
      var dt = (DatatypeDecl)ResolvedClass;
      if (!dt.IsRevealedInScope(Type.GetScope())) {
        // The type's definition is hidden from the current scope, so we
        // have to assume the type may involve references.
        return true;
      } else if (TypeArgs.Any(ta => ta.ComputeMayInvolveReferences(visitedDatatypes))) {
        return true;
      } else if (visitedDatatypes != null && visitedDatatypes.Contains(dt)) {
        // we're in the middle of looking through the types involved in dt's definition
        return false;
      } else {
        visitedDatatypes ??= new HashSet<DatatypeDecl>();
        visitedDatatypes.Add(dt);
        return dt.Ctors.Any(ctor => ctor.Formals.Any(f => f.Type.ComputeMayInvolveReferences(visitedDatatypes)));
      }
    } else if (ResolvedClass is TypeSynonymDeclBase) {
      var t = (TypeSynonymDeclBase)ResolvedClass;
      if (t.Characteristics.ContainsNoReferenceTypes) {
        // There's an explicit "(!new)" annotation on the type.
        return false;
      } else if (t.IsRevealedInScope(Type.GetScope())) {
        // The type's definition is available in the scope, so consult the RHS type
        return t.RhsWithArgument(TypeArgs).ComputeMayInvolveReferences(visitedDatatypes);
      } else {
        // The type's definition is hidden from the current scope and there's no explicit "(!new)", so we
        // have to assume the type may involve references.
        return true;
      }
    } else if (ResolvedClass is TypeParameter typeParameter) {
      if (visitedDatatypes != null) {
        // Datatypes look at the type arguments passed in, so we ignore their formal type parameters.
        // See comment above and in Type.ComputeMayInvolveReferences.
        Contract.Assert(typeParameter.Parent is DatatypeDecl);
        return false;
      } else {
        return !typeParameter.Characteristics.ContainsNoReferenceTypes;
      }
    } else if (ResolvedClass is OpaqueTypeDecl opaqueTypeDecl) {
      return !opaqueTypeDecl.Characteristics.ContainsNoReferenceTypes;
    }
    Contract.Assume(false);  // unexpected or not successfully resolved Type
    return true;
  }

  public override List<Type> ParentTypes() {
    return ResolvedClass != null ? ResolvedClass.ParentTypes(TypeArgs) : base.ParentTypes();
  }

  public override bool IsSubtypeOf(Type super, bool ignoreTypeArguments, bool ignoreNullity) {
    super = super.NormalizeExpandKeepConstraints();

    // Specifically handle object as the implicit supertype of classes and traits.
    // "object?" is handled by Builtins rather than the Type hierarchy, so unfortunately
    // it can't be returned in ParentTypes().
    if (super.IsObjectQ) {
      return IsRefType;
    } else if (super.IsObject) {
      return ignoreNullity ? IsRefType : IsNonNullRefType;
    }

    return base.IsSubtypeOf(super, ignoreTypeArguments, ignoreNullity);
  }

  public IToken NameToken => tok;
  public override IEnumerable<Node> Children => base.Children.Concat(new[] { NamePath });
}

public abstract class TypeProxy : Type {
  public override IEnumerable<Node> Children => Enumerable.Empty<Node>();
  [FilledInDuringResolution] public Type T;
  public readonly List<TypeConstraint> SupertypeConstraints = new List<TypeConstraint>();
  public readonly List<TypeConstraint> SubtypeConstraints = new List<TypeConstraint>();

  public override Type Subst(IDictionary<TypeParameter, Type> subst) {
    if (T == null) {
      return this;
    }
    var s = T.Subst(subst);
    return s == T ? this : s;

  }

  public override Type ReplaceTypeArguments(List<Type> arguments) {
    throw new NotSupportedException();
  }

  public IEnumerable<Type> Supertypes {
    get {
      foreach (var c in SupertypeConstraints) {
        if (c.KeepConstraints) {
          yield return c.Super.NormalizeExpandKeepConstraints();
        } else {
          yield return c.Super.NormalizeExpand();
        }
      }
    }
  }
  public IEnumerable<Type> SupertypesKeepConstraints {
    get {
      foreach (var c in SupertypeConstraints) {
        yield return c.Super.NormalizeExpandKeepConstraints();
      }
    }
  }

  public void AddSupertype(TypeConstraint c) {
    Contract.Requires(c != null);
    Contract.Requires(c.Sub == this);
    SupertypeConstraints.Add(c);
  }
  public IEnumerable<Type> Subtypes {
    get {
      foreach (var c in SubtypeConstraints) {
        if (c.KeepConstraints) {
          yield return c.Sub.NormalizeExpandKeepConstraints();
        } else {
          yield return c.Sub.NormalizeExpand();
        }
      }
    }
  }

  public IEnumerable<Type> SubtypesKeepConstraints {
    get {
      foreach (var c in SubtypeConstraints) {
        yield return c.Sub.NormalizeExpandKeepConstraints();
      }
    }
  }

  public IEnumerable<Type> SubtypesKeepConstraints_WithAssignable(List<Resolver.XConstraint> allXConstraints) {
    Contract.Requires(allXConstraints != null);
    foreach (var c in SubtypeConstraints) {
      yield return c.Sub.NormalizeExpandKeepConstraints();
    }
    foreach (var xc in allXConstraints) {
      if (xc.ConstraintName == "Assignable") {
        if (xc.Types[0].Normalize() == this) {
          yield return xc.Types[1].NormalizeExpandKeepConstraints();
        }
      }
    }
  }

  public void AddSubtype(TypeConstraint c) {
    Contract.Requires(c != null);
    Contract.Requires(c.Super == this);
    SubtypeConstraints.Add(c);
  }

  public enum Family { Unknown, Bool, Char, IntLike, RealLike, Ordinal, BitVector, ValueType, Ref, Opaque }
  public Family family = Family.Unknown;
  public static Family GetFamily(Type t) {
    Contract.Ensures(Contract.Result<Family>() != Family.Unknown || t is TypeProxy || t is Resolver_IdentifierExpr.ResolverType);  // return Unknown ==> t is TypeProxy || t is ResolverType
    if (t.IsBoolType) {
      return Family.Bool;
    } else if (t.IsCharType) {
      return Family.Char;
    } else if (t.IsNumericBased(NumericPersuasion.Int) || t is IntVarietiesSupertype) {
      return Family.IntLike;
    } else if (t.IsNumericBased(NumericPersuasion.Real) || t is RealVarietiesSupertype) {
      return Family.RealLike;
    } else if (t.IsBigOrdinalType) {
      return Family.Ordinal;
    } else if (t.IsBitVectorType) {
      return Family.BitVector;
    } else if (t.AsCollectionType != null || t.AsArrowType != null || t.IsDatatype) {
      return Family.ValueType;
    } else if (t.IsRefType) {
      return Family.Ref;
    } else if (t.IsTypeParameter || t.IsOpaqueType || t.IsInternalTypeSynonym) {
      return Family.Opaque;
    } else if (t is TypeProxy) {
      return ((TypeProxy)t).family;
    } else {
      return Family.Unknown;
    }
  }

  internal TypeProxy() {
  }

#if TI_DEBUG_PRINT
  static int _id = 0;
  int id = _id++;
#endif
  [Pure]
  public override string TypeName(ModuleDefinition context, bool parseAble) {
    Contract.Ensures(Contract.Result<string>() != null);
#if TI_DEBUG_PRINT
    if (DafnyOptions.O.TypeInferenceDebug) {
      return T == null ? "?" + id : T.TypeName(context);
    }
#endif
    return T == null ? "?" : T.TypeName(context, parseAble);
  }
  public override bool SupportsEquality {
    get {
      if (T != null) {
        return T.SupportsEquality;
      } else {
        return base.SupportsEquality;
      }
    }
  }
  public override bool ComputeMayInvolveReferences(ISet<DatatypeDecl> visitedDatatypes) {
    if (T != null) {
      return T.ComputeMayInvolveReferences(visitedDatatypes);
    } else {
      return true;
    }
  }
  public override bool Equals(Type that, bool keepConstraints = false) {
    var i = NormalizeExpand(keepConstraints);
    if (i is TypeProxy) {
      var u = that.NormalizeExpand(keepConstraints) as TypeProxy;
      return u != null && object.ReferenceEquals(i, u);
    } else {
      return i.Equals(that, keepConstraints);
    }
  }

  [Pure]
  internal static bool IsSupertypeOfLiteral(Type t) {
    Contract.Requires(t != null);
    return t is ArtificialType;
  }
  internal Type InClusterOfArtificial(List<Resolver.XConstraint> allXConstraints) {
    Contract.Requires(allXConstraints != null);
    return InClusterOfArtificial_aux(new HashSet<TypeProxy>(), allXConstraints);
  }
  private Type InClusterOfArtificial_aux(ISet<TypeProxy> visitedProxies, List<Resolver.XConstraint> allXConstraints) {
    Contract.Requires(visitedProxies != null);
    Contract.Requires(allXConstraints != null);
    if (visitedProxies.Contains(this)) {
      return null;
    }
    visitedProxies.Add(this);
    foreach (var c in SupertypeConstraints) {
      var sup = c.Super.Normalize();
      if (sup is IntVarietiesSupertype) {
        return Type.Int;
      } else if (sup is RealVarietiesSupertype) {
        return Type.Real;
      } else if (sup is TypeProxy) {
        var a = ((TypeProxy)sup).InClusterOfArtificial_aux(visitedProxies, allXConstraints);
        if (a != null) {
          return a;
        }
      }
    }
    foreach (var su in SubtypesKeepConstraints_WithAssignable(allXConstraints)) {
      var pr = su as TypeProxy;
      if (pr != null) {
        var a = pr.InClusterOfArtificial_aux(visitedProxies, allXConstraints);
        if (a != null) {
          return a;
        }
      }
    }
    return null;
  }
}

/// <summary>
/// This proxy stands for any type.
/// </summary>
public class InferredTypeProxy : TypeProxy {
  public bool KeepConstraints;
  public InferredTypeProxy() : base() {
    KeepConstraints = false; // whether the typeProxy should be inferred to base type or as subset type
  }
}

/// <summary>
/// This proxy stands for any type, but it originates from an instantiated type parameter.
/// </summary>
public class ParamTypeProxy : TypeProxy {
  public override IEnumerable<Node> Children => Enumerable.Empty<Node>();
  public TypeParameter orig;
  [ContractInvariantMethod]
  void ObjectInvariant() {
    Contract.Invariant(orig != null);
  }

  public ParamTypeProxy(TypeParameter orig) {
    Contract.Requires(orig != null);
    this.orig = orig;
  }
}<|MERGE_RESOLUTION|>--- conflicted
+++ resolved
@@ -12,12 +12,8 @@
   public static readonly CharType Char = new CharType();
   public static readonly IntType Int = new IntType();
   public static readonly RealType Real = new RealType();
-<<<<<<< HEAD
-  public override IEnumerable<INode> Children => TypeArgs;
-  public override IEnumerable<INode> ConcreteChildren => TypeArgs;
-=======
-  public override IEnumerable<Node> Children { get; } = new List<Node>();
->>>>>>> 97f1ced4
+  public override IEnumerable<Node> Children => TypeArgs;
+  public override IEnumerable<Node> ConcreteChildren => TypeArgs;
   public static Type Nat() { return new UserDefinedType(Token.NoToken, "nat", null); }  // note, this returns an unresolved type
   public static Type String() { return new UserDefinedType(Token.NoToken, "string", null); }  // note, this returns an unresolved type
   public static readonly BigOrdinalType BigOrdinal = new BigOrdinalType();
