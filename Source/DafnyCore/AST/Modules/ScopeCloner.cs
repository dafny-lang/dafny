--- conflicted
+++ resolved
@@ -94,14 +94,10 @@
       var tps = d.TypeArgs.ConvertAll(CloneTypeParam);
       var characteristics = TypeParameter.GetExplicitCharacteristics(d);
       var members = based is TopLevelDeclWithMembers tm ? tm.Members : new List<MemberDecl>();
-<<<<<<< HEAD
-      // copy the parent traits only if "d" is already an AbstractTypeDecl and is being export-revealed
+      // copy the newParent traits only if "d" is already an AbstractTypeDecl and is being export-revealed
       var otd = new AbstractTypeDecl(Range(d.RangeToken), d.NameNode.Clone(this), m, characteristics, tps,
-        new List<Type>(), // omit the parent traits
+        new List<Type>(), // omit the newParent traits
         members, CloneAttributes(d.Attributes), d.IsRefining);
-=======
-      var otd = new AbstractTypeDecl(Range(d.RangeToken), d.NameNode.Clone(this), newParent, characteristics, tps, members, CloneAttributes(d.Attributes), d.IsRefining);
->>>>>>> 18eaf5b3
       based = otd;
       if (d is ClassLikeDecl { IsReferenceTypeDecl: true } cl) {
         reverseMap.Add(based, cl.NonNullTypeDecl);
