--- conflicted
+++ resolved
@@ -9,11 +9,7 @@
 
 public record PrefixNameModule(IReadOnlyList<IToken> Parts, LiteralModuleDecl Module);
 
-<<<<<<< HEAD
 public class ModuleDefinition : RangeNode, IDeclarationOrUsage, IAttributeBearingDeclaration, ICloneable<ModuleDefinition>, IHasSymbolChildren {
-=======
-public class ModuleDefinition : RangeNode, IAttributeBearingDeclaration, ICloneable<ModuleDefinition>, IDeclarationOrUsage {
->>>>>>> 25bf2089
 
   public IToken BodyStartTok = Token.NoToken;
   public IToken TokenWithTrailingDocString = Token.NoToken;
@@ -871,10 +867,7 @@
   });
 
   public DafnySymbolKind Kind => DafnySymbolKind.Namespace;
-<<<<<<< HEAD
-=======
-  public string GetHoverText(DafnyOptions options, LList<INode> ancestors) {
+  public string GetDescription(DafnyOptions options) {
     return $"module {Name}";
   }
->>>>>>> 25bf2089
 }