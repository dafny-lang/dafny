using System.Collections.Generic;
using System.Diagnostics.Contracts;
using System.Linq;

namespace Microsoft.Dafny;

/// <summary>
/// Represents module X { ... }
/// </summary>
public class LiteralModuleDecl : ModuleDecl, ICanFormat {
  public readonly ModuleDefinition ModuleDef;

  [FilledInDuringResolution] public ModuleSignature DefaultExport;  // the default export set of the module.

  private ModuleSignature emptySignature;
  public override ModuleSignature AccessibleSignature(bool ignoreExports) {
    if (ignoreExports) {
      return Signature;
    }
    return this.AccessibleSignature();
  }
  public override ModuleSignature AccessibleSignature() {
    if (DefaultExport == null) {
      if (emptySignature == null) {
        emptySignature = new ModuleSignature();
      }
      return emptySignature;
    }
    return DefaultExport;
  }

  public override IEnumerable<Node> Children => new[] { ModuleDef };
  public override IEnumerable<Node> PreResolveChildren => Children;

  public LiteralModuleDecl(ModuleDefinition module, ModuleDefinition parent)
    : base(module.RangeToken, module.NameNode, parent, false, false) {
    ModuleDef = module;
    BodyStartTok = module.BodyStartTok;
    TokenWithTrailingDocString = module.TokenWithTrailingDocString;
  }

  public override object Dereference() { return ModuleDef; }
  public bool SetIndent(int indentBefore, TokenNewIndentCollector formatter) {
    var innerIndent = indentBefore + formatter.SpaceTab;
    var allTokens = ModuleDef.OwnedTokens.ToList();
    if (allTokens.Any()) {
      formatter.SetOpeningIndentedRegion(allTokens[0], indentBefore);
    }

    foreach (var token in allTokens) {
      switch (token.val) {
        case "abstract":
        case "module": {
            break;
          }
        case "{": {
            if (TokenNewIndentCollector.IsFollowedByNewline(token)) {
              formatter.SetOpeningIndentedRegion(token, indentBefore);
            } else {
              formatter.SetAlign(indentBefore, token, out innerIndent, out _);
            }

            break;
          }
        case "}": {
            formatter.SetClosingIndentedRegionAligned(token, innerIndent, indentBefore);
            break;
          }
      }
    }

    foreach (var decl2 in ModuleDef.TopLevelDecls) {
      formatter.SetDeclIndentation(decl2, innerIndent);
    }

    foreach (var decl2 in ModuleDef.PrefixNamedModules) {
      formatter.SetDeclIndentation(decl2.Item2, innerIndent);
    }

    return true;
  }

<<<<<<< HEAD
  public void Resolve(ModuleResolver resolver, Program prog, int beforeModuleResolutionErrorCount) {
=======
  public void ResolveLiteralModuleDeclaration(Resolver resolver, Program prog, int beforeModuleResolutionErrorCount) {
>>>>>>> ee7a0e2e
    // The declaration is a literal module, so it has members and such that we need
    // to resolve. First we do refinement transformation. Then we construct the signature
    // of the module. This is the public, externally visible signature. Then we add in
    // everything that the system defines, as well as any "import" (i.e. "opened" modules)
    // directives (currently not supported, but this is where we would do it.) This signature,
    // which is only used while resolving the members of the module is stored in the (basically)
    // global variable moduleInfo. Then the signatures of the module members are resolved, followed
    // by the bodies.
    var module = ModuleDef;

    var errorCount = resolver.reporter.ErrorCount;
    if (module.RefinementQId != null) {
      ModuleDecl md = resolver.ResolveModuleQualifiedId(module.RefinementQId.Root, module.RefinementQId, resolver.reporter);
      module.RefinementQId.Set(md); // If module is not found, md is null and an error message has been emitted
    }

    foreach (var rewriter in prog.Rewriters) {
      rewriter.PreResolve(module);
    }

    Signature = resolver.RegisterTopLevelDecls(module, true);
    Signature.Refines = resolver.ProgramResolver.refinementTransformer.RefinedSig;

    var sig = Signature;
    // set up environment
    var preResolveErrorCount = resolver.reporter.ErrorCount;

    resolver.ResolveModuleExport(this, sig);
    var good = module.ResolveModuleDefinition(sig, resolver);

    if (good && resolver.reporter.ErrorCount == preResolveErrorCount) {
      // Check that the module export gives a self-contained view of the module.
      resolver.CheckModuleExportConsistency(prog, module);
    }

    var tempVis = new VisibilityScope();
    tempVis.Augment(sig.VisibilityScope);
    tempVis.Augment(resolver.ProgramResolver.systemNameInfo.VisibilityScope);
    Type.PushScope(tempVis);

    prog.ModuleSigs[module] = sig;

    foreach (var rewriter in prog.Rewriters) {
      if (!good || resolver.reporter.ErrorCount != preResolveErrorCount) {
        break;
      }

      rewriter.PostResolveIntermediate(module);
    }

    if (good && resolver.reporter.ErrorCount == errorCount) {
      module.SuccessfullyResolved = true;
    }

    Type.PopScope(tempVis);

<<<<<<< HEAD
    if (resolver.reporter.ErrorCount == errorCount && !module.IsAbstract) {
      // compilation should only proceed if everything is good, including the signature (which preResolveErrorCount does not include);
      CompilationCloner cloner = new CompilationCloner();
      var compileName = new Name(module.NameNode.RangeToken, module.GetCompileName(resolver.Options) + "_Compile");
      var nw = cloner.CloneModuleDefinition(module, module.EnclosingModule, compileName);
      var oldErrorsOnly = resolver.reporter.ErrorsOnly;
      resolver.reporter.ErrorsOnly = true; // turn off warning reporting for the clone
      // Next, compute the compile signature
      Contract.Assert(!resolver.useCompileSignatures);
      resolver.useCompileSignatures =
        true; // set Resolver-global flag to indicate that Signatures should be followed to their CompiledSignature
      Type.DisableScopes();
      var compileSig = resolver.RegisterTopLevelDecls(nw, true);
      compileSig.Refines = resolver.ProgramResolver.refinementTransformer.RefinedSig;
      sig.CompileSignature = compileSig;
      foreach (var exportDecl in sig.ExportSets.Values) {
        exportDecl.Signature.CompileSignature = cloner.CloneModuleSignature(exportDecl.Signature, compileSig);
      }
      // Now we're ready to resolve the cloned module definition, using the compile signature

      nw.Resolve(compileSig, resolver);

      foreach (var rewriter in resolver.rewriters) {
        rewriter.PostCompileCloneAndResolve(nw);
      }

      prog.CompileModules.Add(nw);
      resolver.useCompileSignatures = false; // reset the flag
      Type.EnableScopes();
      resolver.reporter.ErrorsOnly = oldErrorsOnly;
    }

=======
>>>>>>> ee7a0e2e
    /* It's strange to stop here when _any_ module has had resolution errors.
     * Either stop here when _this_ module has had errors,
     * or completely stop module resolution after one of them has errors
     */
    if (resolver.reporter.ErrorCount != beforeModuleResolutionErrorCount) {
      return;
    }

    Type.PushScope(tempVis);
    resolver.ComputeIsRecursiveBit(prog, module);
    resolver.FillInDecreasesClauses(module);
    foreach (var iter in module.TopLevelDecls.OfType<IteratorDecl>()) {
      resolver.reporter.Info(MessageSource.Resolver, iter.tok, Printer.IteratorClassToString(resolver.Reporter.Options, iter));
    }

    foreach (var rewriter in prog.Rewriters) {
      rewriter.PostDecreasesResolve(module);
    }

    resolver.FillInAdditionalInformation(module);
    FuelAdjustment.CheckForFuelAdjustments(resolver.reporter, module);

    Type.PopScope(tempVis);
  }
}<|MERGE_RESOLUTION|>--- conflicted
+++ resolved
@@ -80,11 +80,7 @@
     return true;
   }
 
-<<<<<<< HEAD
   public void Resolve(ModuleResolver resolver, Program prog, int beforeModuleResolutionErrorCount) {
-=======
-  public void ResolveLiteralModuleDeclaration(Resolver resolver, Program prog, int beforeModuleResolutionErrorCount) {
->>>>>>> ee7a0e2e
     // The declaration is a literal module, so it has members and such that we need
     // to resolve. First we do refinement transformation. Then we construct the signature
     // of the module. This is the public, externally visible signature. Then we add in
@@ -113,7 +109,7 @@
     var preResolveErrorCount = resolver.reporter.ErrorCount;
 
     resolver.ResolveModuleExport(this, sig);
-    var good = module.ResolveModuleDefinition(sig, resolver);
+    var good = module.Resolve(sig, resolver);
 
     if (good && resolver.reporter.ErrorCount == preResolveErrorCount) {
       // Check that the module export gives a self-contained view of the module.
@@ -141,41 +137,6 @@
 
     Type.PopScope(tempVis);
 
-<<<<<<< HEAD
-    if (resolver.reporter.ErrorCount == errorCount && !module.IsAbstract) {
-      // compilation should only proceed if everything is good, including the signature (which preResolveErrorCount does not include);
-      CompilationCloner cloner = new CompilationCloner();
-      var compileName = new Name(module.NameNode.RangeToken, module.GetCompileName(resolver.Options) + "_Compile");
-      var nw = cloner.CloneModuleDefinition(module, module.EnclosingModule, compileName);
-      var oldErrorsOnly = resolver.reporter.ErrorsOnly;
-      resolver.reporter.ErrorsOnly = true; // turn off warning reporting for the clone
-      // Next, compute the compile signature
-      Contract.Assert(!resolver.useCompileSignatures);
-      resolver.useCompileSignatures =
-        true; // set Resolver-global flag to indicate that Signatures should be followed to their CompiledSignature
-      Type.DisableScopes();
-      var compileSig = resolver.RegisterTopLevelDecls(nw, true);
-      compileSig.Refines = resolver.ProgramResolver.refinementTransformer.RefinedSig;
-      sig.CompileSignature = compileSig;
-      foreach (var exportDecl in sig.ExportSets.Values) {
-        exportDecl.Signature.CompileSignature = cloner.CloneModuleSignature(exportDecl.Signature, compileSig);
-      }
-      // Now we're ready to resolve the cloned module definition, using the compile signature
-
-      nw.Resolve(compileSig, resolver);
-
-      foreach (var rewriter in resolver.rewriters) {
-        rewriter.PostCompileCloneAndResolve(nw);
-      }
-
-      prog.CompileModules.Add(nw);
-      resolver.useCompileSignatures = false; // reset the flag
-      Type.EnableScopes();
-      resolver.reporter.ErrorsOnly = oldErrorsOnly;
-    }
-
-=======
->>>>>>> ee7a0e2e
     /* It's strange to stop here when _any_ module has had resolution errors.
      * Either stop here when _this_ module has had errors,
      * or completely stop module resolution after one of them has errors
