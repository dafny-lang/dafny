--- conflicted
+++ resolved
@@ -139,25 +139,6 @@
 
     Type.PopScope(tempVis);
 
-<<<<<<< HEAD
-=======
-    if (resolver.reporter.ErrorCount == errorCount && !module.IsAbstract) {
-      // compilation should only proceed if everything is good, including the signature (which preResolveErrorCount does not include);
-      //var cloner = new Cloner();
-      //ModuleDef = cloner.CloneModuleDefinition(module, module.EnclosingModule);
-
-      var oldErrorsOnly = resolver.reporter.ErrorsOnly;
-      resolver.reporter.ErrorsOnly = true; // turn off warning reporting for the clone
-      Type.DisableScopes();
-
-      resolver.allowReresolving = true;
-      ModuleDef.Resolve(sig, resolver);
-      resolver.allowReresolving = false;
-      Type.EnableScopes();
-      resolver.reporter.ErrorsOnly = oldErrorsOnly;
-    }
-
->>>>>>> f15dee69
     /* It's strange to stop here when _any_ module has had resolution errors.
      * Either stop here when _this_ module has had errors,
      * or completely stop module resolution after one of them has errors
