using System.Collections.Generic;
using System.Diagnostics.Contracts;
using System.Linq;

namespace Microsoft.Dafny;

/// <summary>
/// Represents module X { ... }
/// </summary>
public class LiteralModuleDecl : ModuleDecl, ICanFormat {
  public ModuleDefinition ModuleDef;

  [FilledInDuringResolution] public ModuleSignature DefaultExport;  // the default export set of the module.

  private ModuleSignature emptySignature;
  public override ModuleSignature AccessibleSignature(bool ignoreExports) {
    if (ignoreExports) {
      return Signature;
    }
    return this.AccessibleSignature();
  }
  public override ModuleSignature AccessibleSignature() {
    if (DefaultExport == null) {
      if (emptySignature == null) {
        emptySignature = new ModuleSignature();
      }
      return emptySignature;
    }
    return DefaultExport;
  }

  public override IEnumerable<Node> Children => new[] { ModuleDef };
  public override IEnumerable<Node> PreResolveChildren => Children;

  public LiteralModuleDecl(ModuleDefinition module, ModuleDefinition parent)
    : base(module.RangeToken, module.NameNode, parent, false, false) {
    ModuleDef = module;
    BodyStartTok = module.BodyStartTok;
    TokenWithTrailingDocString = module.TokenWithTrailingDocString;
  }

  public override object Dereference() { return ModuleDef; }
  public bool SetIndent(int indentBefore, TokenNewIndentCollector formatter) {
    var innerIndent = indentBefore + formatter.SpaceTab;
    var allTokens = ModuleDef.OwnedTokens.ToList();
    if (allTokens.Any()) {
      formatter.SetOpeningIndentedRegion(allTokens[0], indentBefore);
    }

    foreach (var token in allTokens) {
      switch (token.val) {
        case "abstract":
        case "module": {
            break;
          }
        case "{": {
            if (TokenNewIndentCollector.IsFollowedByNewline(token)) {
              formatter.SetOpeningIndentedRegion(token, indentBefore);
            } else {
              formatter.SetAlign(indentBefore, token, out innerIndent, out _);
            }

            break;
          }
        case "}": {
            formatter.SetClosingIndentedRegionAligned(token, innerIndent, indentBefore);
            break;
          }
      }
    }

    foreach (var decl2 in ModuleDef.TopLevelDecls) {
      formatter.SetDeclIndentation(decl2, innerIndent);
    }

    foreach (var decl2 in ModuleDef.PrefixNamedModules) {
      formatter.SetDeclIndentation(decl2.Item2, innerIndent);
    }

    return true;
  }

  public void ResolveLiteralModuleDeclaration(Resolver resolver, Program prog, int beforeModuleResolutionErrorCount) {
    // The declaration is a literal module, so it has members and such that we need
    // to resolve. First we do refinement transformation. Then we construct the signature
    // of the module. This is the public, externally visible signature. Then we add in
    // everything that the system defines, as well as any "import" (i.e. "opened" modules)
    // directives (currently not supported, but this is where we would do it.) This signature,
    // which is only used while resolving the members of the module is stored in the (basically)
    // global variable moduleInfo. Then the signatures of the module members are resolved, followed
    // by the bodies.
    var module = ModuleDef;

    var errorCount = resolver.reporter.ErrorCount;
    if (module.RefinementQId != null) {
      ModuleDecl md = resolver.ResolveModuleQualifiedId(module.RefinementQId.Root, module.RefinementQId, resolver.reporter);
      module.RefinementQId.Set(md); // If module is not found, md is null and an error message has been emitted
    }

<<<<<<< HEAD
    foreach (var rewriter in prog.Rewriters) {
=======
    foreach (var rewriter in resolver.rewriters) {
>>>>>>> 63af45e4
      rewriter.PreResolve(module);
    }

    Signature = resolver.RegisterTopLevelDecls(module, true);
    Signature.Refines = resolver.refinementTransformer.RefinedSig;

    var sig = Signature;
    // set up environment
    var preResolveErrorCount = resolver.reporter.ErrorCount;

    resolver.ResolveModuleExport(this, sig);
    var good = module.ResolveModuleDefinition(sig, resolver);

    if (good && resolver.reporter.ErrorCount == preResolveErrorCount) {
      // Check that the module export gives a self-contained view of the module.
      resolver.CheckModuleExportConsistency(prog, module);
    }

    var tempVis = new VisibilityScope();
    tempVis.Augment(sig.VisibilityScope);
    tempVis.Augment(resolver.systemNameInfo.VisibilityScope);
    Type.PushScope(tempVis);

    prog.ModuleSigs[module] = sig;

<<<<<<< HEAD
    foreach (var rewriter in prog.Rewriters) {
=======
    foreach (var rewriter in resolver.rewriters) {
>>>>>>> 63af45e4
      if (!good || resolver.reporter.ErrorCount != preResolveErrorCount) {
        break;
      }

      rewriter.PostResolveIntermediate(module);
    }

    if (good && resolver.reporter.ErrorCount == errorCount) {
      module.SuccessfullyResolved = true;
    }

    Type.PopScope(tempVis);

    if (resolver.reporter.ErrorCount == errorCount && !module.IsAbstract) {
      // compilation should only proceed if everything is good, including the signature (which preResolveErrorCount does not include);
      var cloner = new Cloner();
      ModuleDef = cloner.CloneModuleDefinition(module, module.EnclosingModule);

      var oldErrorsOnly = resolver.reporter.ErrorsOnly;
      resolver.reporter.ErrorsOnly = true; // turn off warning reporting for the clone
      Type.DisableScopes();
<<<<<<< HEAD
      
      ModuleDef.ResolveModuleDefinition(sig, resolver);
=======
      var compileSig = resolver.RegisterTopLevelDecls(nw, true);
      compileSig.Refines = resolver.refinementTransformer.RefinedSig;
      sig.CompileSignature = compileSig;
      foreach (var exportDecl in sig.ExportSets.Values) {
        exportDecl.Signature.CompileSignature = cloner.CloneModuleSignature(exportDecl.Signature, compileSig);
      }
      // Now we're ready to resolve the cloned module definition, using the compile signature

      nw.ResolveModuleDefinition(compileSig, resolver);

      foreach (var rewriter in resolver.rewriters) {
        rewriter.PostCompileCloneAndResolve(nw);
      }
>>>>>>> 63af45e4

      Type.EnableScopes();
      resolver.reporter.ErrorsOnly = oldErrorsOnly;
    }

    /* It's strange to stop here when _any_ module has had resolution errors.
     * Either stop here when _this_ module has had errors,
     * or completely stop module resolution after one of them has errors
     */
    if (resolver.reporter.ErrorCount != beforeModuleResolutionErrorCount) {
      return;
    }

    Type.PushScope(tempVis);
<<<<<<< HEAD
    resolver.ComputeIsRecursiveBit(prog, module);
    resolver.FillInDecreasesClauses(module);
=======
    resolver.ComputeIsRecursiveBit(module);
    resolver.SolveAllTypeConstraints();
    resolver.FillInDecreasesClauses(module);

>>>>>>> 63af45e4
    foreach (var iter in module.TopLevelDecls.OfType<IteratorDecl>()) {
      resolver.reporter.Info(MessageSource.Resolver, iter.tok, Printer.IteratorClassToString(resolver.Reporter.Options, iter));
    }

<<<<<<< HEAD
    foreach (var rewriter in prog.Rewriters) {
=======
    foreach (var rewriter in resolver.rewriters) {
>>>>>>> 63af45e4
      rewriter.PostDecreasesResolve(module);
    }

    resolver.FillInAdditionalInformation(module);
    resolver.CheckForFuelAdjustments(module);

    Type.PopScope(tempVis);
  }
}<|MERGE_RESOLUTION|>--- conflicted
+++ resolved
@@ -97,11 +97,7 @@
       module.RefinementQId.Set(md); // If module is not found, md is null and an error message has been emitted
     }
 
-<<<<<<< HEAD
     foreach (var rewriter in prog.Rewriters) {
-=======
-    foreach (var rewriter in resolver.rewriters) {
->>>>>>> 63af45e4
       rewriter.PreResolve(module);
     }
 
@@ -127,11 +123,7 @@
 
     prog.ModuleSigs[module] = sig;
 
-<<<<<<< HEAD
     foreach (var rewriter in prog.Rewriters) {
-=======
-    foreach (var rewriter in resolver.rewriters) {
->>>>>>> 63af45e4
       if (!good || resolver.reporter.ErrorCount != preResolveErrorCount) {
         break;
       }
@@ -153,25 +145,8 @@
       var oldErrorsOnly = resolver.reporter.ErrorsOnly;
       resolver.reporter.ErrorsOnly = true; // turn off warning reporting for the clone
       Type.DisableScopes();
-<<<<<<< HEAD
       
       ModuleDef.ResolveModuleDefinition(sig, resolver);
-=======
-      var compileSig = resolver.RegisterTopLevelDecls(nw, true);
-      compileSig.Refines = resolver.refinementTransformer.RefinedSig;
-      sig.CompileSignature = compileSig;
-      foreach (var exportDecl in sig.ExportSets.Values) {
-        exportDecl.Signature.CompileSignature = cloner.CloneModuleSignature(exportDecl.Signature, compileSig);
-      }
-      // Now we're ready to resolve the cloned module definition, using the compile signature
-
-      nw.ResolveModuleDefinition(compileSig, resolver);
-
-      foreach (var rewriter in resolver.rewriters) {
-        rewriter.PostCompileCloneAndResolve(nw);
-      }
->>>>>>> 63af45e4
-
       Type.EnableScopes();
       resolver.reporter.ErrorsOnly = oldErrorsOnly;
     }
@@ -185,24 +160,13 @@
     }
 
     Type.PushScope(tempVis);
-<<<<<<< HEAD
     resolver.ComputeIsRecursiveBit(prog, module);
     resolver.FillInDecreasesClauses(module);
-=======
-    resolver.ComputeIsRecursiveBit(module);
-    resolver.SolveAllTypeConstraints();
-    resolver.FillInDecreasesClauses(module);
-
->>>>>>> 63af45e4
     foreach (var iter in module.TopLevelDecls.OfType<IteratorDecl>()) {
       resolver.reporter.Info(MessageSource.Resolver, iter.tok, Printer.IteratorClassToString(resolver.Reporter.Options, iter));
     }
 
-<<<<<<< HEAD
     foreach (var rewriter in prog.Rewriters) {
-=======
-    foreach (var rewriter in resolver.rewriters) {
->>>>>>> 63af45e4
       rewriter.PostDecreasesResolve(module);
     }
 
