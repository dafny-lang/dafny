using System;
using System.Collections.Generic;
using System.Diagnostics.Contracts;
using System.Linq;
using OmniSharp.Extensions.LanguageServer.Protocol.Models;

namespace Microsoft.Dafny;

/// <summary>
/// Represents a submodule declaration at module level scope
/// </summary>
public abstract class ModuleDecl : TopLevelDecl, IHasDocstring, ISymbol {

  public DafnyOptions Options { get; }

  /// <summary>
  /// Only equivalent between modules if one is a clone of the other.
  /// This property is used to determine if two module declarations have the same contents when doing resolution caching
  /// This should be replaced by using content hashes of module declaration contents, at which point this property
  /// becomes obsolete.
  /// </summary>
  public Guid CloneId { get; }

  public override string WhatKind => "module";

  [FilledInDuringResolution]
  public ModuleSignature Signature { get; set; }

  public virtual ModuleSignature AccessibleSignature(bool ignoreExports) {
    Contract.Requires(Signature != null);
    return Signature;
  }
  public virtual ModuleSignature AccessibleSignature() {
    Contract.Requires(Signature != null);
    return Signature;
  }
  public int Height;

  public virtual bool Opened => false; // TODO: Only true for Abstract and Alias module declarations. It seems like they need a common superclass since there's also code of the form 'd is AliasModuleDecl || d is AbstractModuleDecl'

  protected ModuleDecl(Cloner cloner, ModuleDecl original, ModuleDefinition enclosingModule)
    : base(cloner, original, enclosingModule) {
    Options = original.Options;
    CloneId = original.CloneId;
  }

<<<<<<< HEAD
  [ParseConstructor]
  protected ModuleDecl(DafnyOptions options, IOrigin origin, Name nameNode, Attributes attributes,
    ModuleDefinition enclosingModule,
    string cloneId)
    : this(options, origin, nameNode, attributes, enclosingModule, Guid.Parse(cloneId)) {
  }

  protected ModuleDecl(DafnyOptions options, IOrigin origin, Name nameNode, Attributes attributes, ModuleDefinition enclosingModule,
    Guid cloneId)
    : base(origin, nameNode, attributes, new List<TypeParameter>(), enclosingModule) {
=======
  protected ModuleDecl(DafnyOptions options, IOrigin origin, Name name, ModuleDefinition parent, bool opened, bool isRefining, Guid cloneId)
    : base(origin, name, parent, [], null, isRefining) {
>>>>>>> 0f010ef3
    Options = options;
    Height = -1;
    Signature = null;
    CloneId = cloneId;
  }

  public abstract object Dereference();

  public override bool IsEssentiallyEmpty() {
    // A module or import is considered "essentially empty" to its parents, but the module is going to be resolved by itself.
    return true;
  }

  public virtual string GetTriviaContainingDocstring() {
    if (GetStartTriviaDocstring(out var triviaFound)) {
      return triviaFound;
    }
    var tokens = OwnedTokens.Any() ?
      OwnedTokens :
      PreResolveChildren.Any() ? PreResolveChildren.First().OwnedTokens : [];
    foreach (var token in tokens) {
      if (token.val == "{") {
        if ((token.Prev.TrailingTrivia + token.LeadingTrivia).Trim() is { } tentativeTrivia and not "") {
          return tentativeTrivia;
        }
      }
    }
    if (EndToken.TrailingTrivia.Trim() is { } tentativeTrivia2 and not "") {
      return tentativeTrivia2;
    }

    return null;
  }

  public override SymbolKind? Kind => SymbolKind.Namespace;
  public override string GetDescription(DafnyOptions options) {
    return $"module {Name}";
  }
}<|MERGE_RESOLUTION|>--- conflicted
+++ resolved
@@ -44,7 +44,6 @@
     CloneId = original.CloneId;
   }
 
-<<<<<<< HEAD
   [ParseConstructor]
   protected ModuleDecl(DafnyOptions options, IOrigin origin, Name nameNode, Attributes attributes,
     ModuleDefinition enclosingModule,
@@ -54,11 +53,7 @@
 
   protected ModuleDecl(DafnyOptions options, IOrigin origin, Name nameNode, Attributes attributes, ModuleDefinition enclosingModule,
     Guid cloneId)
-    : base(origin, nameNode, attributes, new List<TypeParameter>(), enclosingModule) {
-=======
-  protected ModuleDecl(DafnyOptions options, IOrigin origin, Name name, ModuleDefinition parent, bool opened, bool isRefining, Guid cloneId)
-    : base(origin, name, parent, [], null, isRefining) {
->>>>>>> 0f010ef3
+    : base(origin, nameNode, attributes, [], enclosingModule) {
     Options = options;
     Height = -1;
     Signature = null;
