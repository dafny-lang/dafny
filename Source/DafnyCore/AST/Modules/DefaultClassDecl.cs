using System.Collections.Generic;
using System.Diagnostics.Contracts;
using System.Linq;

namespace Microsoft.Dafny;

public class DefaultClassDecl : TopLevelDeclWithMembers, RevealableTypeDecl {
  public override string WhatKind => "top-level module declaration";
  public override bool AcceptThis => false;

  public TopLevelDecl AsTopLevelDecl => this;
  public TypeDeclSynonymInfo SynonymInfo { get; set; }

<<<<<<< HEAD
  public DefaultClassDecl(ModuleDefinition enclosingModule, [Captured] List<MemberDecl> members)
    : base(SourceOrigin.NoToken, new Name("_default"), null, new List<TypeParameter>(), enclosingModule, members, null) {
    Contract.Requires(enclosingModule != null);
=======
  public DefaultClassDecl(ModuleDefinition module, [Captured] List<MemberDecl> members)
    : base(SourceOrigin.NoToken, new Name("_default"), module, [], members, null, false, null) {
    Contract.Requires(module != null);
>>>>>>> 0f010ef3
    Contract.Requires(cce.NonNullElements(members));
    this.NewSelfSynonym();
  }
}<|MERGE_RESOLUTION|>--- conflicted
+++ resolved
@@ -11,15 +11,9 @@
   public TopLevelDecl AsTopLevelDecl => this;
   public TypeDeclSynonymInfo SynonymInfo { get; set; }
 
-<<<<<<< HEAD
   public DefaultClassDecl(ModuleDefinition enclosingModule, [Captured] List<MemberDecl> members)
-    : base(SourceOrigin.NoToken, new Name("_default"), null, new List<TypeParameter>(), enclosingModule, members, null) {
+    : base(SourceOrigin.NoToken, new Name("_default"), null, [], enclosingModule, members) {
     Contract.Requires(enclosingModule != null);
-=======
-  public DefaultClassDecl(ModuleDefinition module, [Captured] List<MemberDecl> members)
-    : base(SourceOrigin.NoToken, new Name("_default"), module, [], members, null, false, null) {
-    Contract.Requires(module != null);
->>>>>>> 0f010ef3
     Contract.Requires(cce.NonNullElements(members));
     this.NewSelfSynonym();
   }
