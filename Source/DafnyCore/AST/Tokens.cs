
using System;
using System.Diagnostics.Contracts;
using System.IO;
<<<<<<< HEAD
using System.Text;
using OmniSharp.Extensions.LanguageServer.Protocol.Models;
using Range = OmniSharp.Extensions.LanguageServer.Protocol.Models.Range;
=======
>>>>>>> e386f562

namespace Microsoft.Dafny;

/// <summary>
/// Has one-indexed line and column fields
/// </summary>
public class Token : IOrigin {

  public Token peekedTokens; // Used only internally by Coco when the scanner "peeks" tokens. Normally null at the end of parsing
  public static readonly Token NoToken = new();
  public static readonly Token Cli = new(1, 1);
  public static readonly Token Ide = new(1, 1);
  public Token() : this(0, 0) { }

  public Token(int linenum, int colnum) {
    this.line = linenum;
    this.col = colnum;
    this.val = "";
  }

  public bool IsSourceToken => this != NoToken;
  public int kind { get; set; } // Used by coco, so we can't rename it to Kind

  public string ActualFilename => Filepath;
  public string Filepath => Uri?.LocalPath;
  public Uri Uri { get; set; }

  public int pos { get; set; } // Used by coco, so we can't rename it to Pos

  /// <summary>
  /// One-indexed
  /// </summary>
  public int col { get; set; } // Used by coco, so we can't rename it to Col

  /// <summary>
  /// One-indexed
  /// </summary>
  public int line { get; set; } // Used by coco, so we can't rename it to Line

  public string val { get; set; } // Used by coco, so we can't rename it to Val

  public string LeadingTrivia { get; set; } = "";

  public string TrailingTrivia { get; set; } = "";

  public Token Next { get; set; } // The next token

  public Token Prev { get; set; } // The previous token

  public bool IsValid => this.ActualFilename != null;

  public RangeToken To(Token end) => new(this, end);

  public bool IsMissingRange => true;

  public bool IsInherited(ModuleDefinition d) {
    return false;
  }

  public Token Center => this;
  public Token StartToken => this;  // TODO throw exception?
  public Token EndToken => this; // TODO throw exception?
  public bool ContainsRange => false;
  public string filename => Path.GetFileName(Filepath); // TODO rename or inline

  IOrigin IOrigin.WithVal(string val) {
    return WithVal(val);
  }

  public Token WithVal(string newVal) {
    return new Token {
      pos = pos,
      col = col,
      line = line,
      Prev = Prev,
      Next = Next,
      Uri = Uri,
      kind = kind,
      val = newVal
    };
  }

  public int CompareTo(Boogie.IToken other) {
    if (line != other.line) {
      return line.CompareTo(other.line);
    }
    return col.CompareTo(other.col);
  }

  public override int GetHashCode() {
    return pos;
  }

  public override string ToString() {
    return $"'{val}': {Path.GetFileName(Filepath)}@{pos} - @{line}:{col}";
  }

  public int CompareTo(IOrigin other) {
    if (line != other.line) {
      return line.CompareTo(other.line);
    }
    return col.CompareTo(other.col);
  }
}

<<<<<<< HEAD
=======
public abstract class TokenWrapper : IToken {

  public readonly IToken WrappedToken;
  protected TokenWrapper(IToken wrappedToken) {
    Contract.Requires(wrappedToken != null);
    WrappedToken = wrappedToken;
  }

  public abstract IToken WithVal(string newVal);

  public virtual int col {
    get { return WrappedToken.col; }
    set { WrappedToken.col = value; }
  }

  public string ActualFilename => WrappedToken.ActualFilename;

  public virtual string Filepath => WrappedToken.Filepath;

  public Uri Uri {
    get => WrappedToken.Uri;
    set => WrappedToken.Uri = value;
  }

  public bool IsValid {
    get { return WrappedToken.IsValid; }
  }

  public virtual bool IsSourceToken => false;

  public int kind {
    get { return WrappedToken.kind; }
    set { WrappedToken.kind = value; }
  }
  public virtual int line {
    get { return WrappedToken.line; }
    set { WrappedToken.line = value; }
  }
  public virtual int pos {
    get { return WrappedToken.pos; }
    set { WrappedToken.pos = value; }
  }

  public virtual string val {
    get { return WrappedToken.val; }
    set { WrappedToken.val = value; }
  }
  public virtual string LeadingTrivia {
    get { return WrappedToken.LeadingTrivia; }
    set { throw new NotSupportedException(); }
  }
  public virtual string TrailingTrivia {
    get { return WrappedToken.TrailingTrivia; }
    set { throw new NotSupportedException(); }
  }
  public virtual IToken Next {
    get { return WrappedToken.Next; }
    set { throw new NotSupportedException(); }
  }
  public virtual IToken Prev {
    get { return WrappedToken.Prev; }
    set { throw new NotSupportedException(); }
  }

  public int CompareTo(IToken other) {
    return WrappedToken.CompareTo(other);
  }

  public int CompareTo(Boogie.IToken other) {
    return WrappedToken.CompareTo(other);
  }

  /// <summary>
  ///  Removes token wrappings from a given token, so that it returns the bare token
  /// </summary>
  public static IToken Unwrap(IToken token, bool includeRanges = false) {
    if (token is TokenWrapper wrapper
        && (includeRanges || token is not RangeToken)) {
      return Unwrap(wrapper.WrappedToken);
    }

    if (token is RangeToken rangeToken) {
      return new RangeToken(Unwrap(rangeToken.StartToken), Unwrap(rangeToken.EndToken));
    }

    return token;
  }
}

>>>>>>> e386f562
public static class TokenExtensions {



  /// <summary>
  /// Gets the LSP range of the specified token.
  /// </summary>
  /// <param name="startToken">The token to get the range of.</param>
  /// <param name="endToken">An optional other token to get the end of the range of.</param>
  /// <returns>The LSP range of the token.</returns>
  public static Range ToLspRange(this IOrigin range) {
    return range.ToDafnyRange().ToLspRange();
  }
<<<<<<< HEAD

  public static DafnyRange ToDafnyRange(this IOrigin origin, bool includeTrailingWhitespace = false) {
    var startLine = origin.StartToken.line - 1;
    var startColumn = origin.StartToken.col - 1;
    var endLine = origin.EndToken.line - 1;
    int whitespaceOffset = 0;
    if (includeTrailingWhitespace) {
      string trivia = origin.EndToken.TrailingTrivia;
      // Don't want to remove newlines or comments -- just spaces and tabs
      while (whitespaceOffset < trivia.Length && (trivia[whitespaceOffset] == ' ' || trivia[whitespaceOffset] == '\t')) {
        whitespaceOffset++;
      }
    }

    var endColumn = origin.EndToken.col + (origin.InclusiveEnd ? origin.EndToken.val.Length : 0) + whitespaceOffset - 1;
    return new DafnyRange(
      new DafnyPosition(startLine, startColumn),
      new DafnyPosition(endLine, endColumn));
  }


  public static bool Contains(this IOrigin origin, IOrigin otherToken) {
    return origin.StartToken.Uri == otherToken.Uri &&
           origin.StartToken.pos <= otherToken.pos &&
           (origin.EndToken == null || otherToken.pos <= origin.EndToken.pos);
  }

  public static bool Intersects(this IOrigin origin, IOrigin other) {
    return !(other.EndToken.pos + other.EndToken.val.Length <= origin.StartToken.pos
             || origin.EndToken.pos + origin.EndToken.val.Length <= other.StartToken.pos);
  }

  public static string PrintOriginal(this IOrigin origin) {
    var token = origin.StartToken;
    var originalString = new StringBuilder();
    originalString.Append(token.val);
    while (token.Next != null && token.pos < origin.EndToken.pos) {
      originalString.Append(token.TrailingTrivia);
      token = token.Next;
      originalString.Append(token.LeadingTrivia);
      originalString.Append(token.val);
    }

    return originalString.ToString();
  }

  public static IOrigin MakeAutoGenerated(this IOrigin origin) { // TODO inline?
    return new AutoGeneratedOrigin(origin);
  }

  public static IOrigin MakeRefined(this IOrigin origin, ModuleDefinition module) { // TODO inline?
    return new RefinementOrigin(origin, module);
  }

  public static bool IsSet(this IOrigin token) => token.Uri != null;

  public static string TokenToString(this IOrigin tok, DafnyOptions options) {
    if (tok == Token.Cli) {
      return "CLI";
    }

    if (tok.Uri == null) {
      return $"({tok.line},{tok.col - 1})";
    }

    var currentDirectory = Directory.GetCurrentDirectory();
    string filename = tok.Uri.Scheme switch {
      "stdin" => "<stdin>",
      "transcript" => Path.GetFileName(tok.Filepath),
      _ => options.UseBaseNameForFileName
        ? Path.GetFileName(tok.Filepath)
        : (tok.Filepath.StartsWith(currentDirectory) ? Path.GetRelativePath(currentDirectory, tok.Filepath) : tok.Filepath)
    };

    return $"{filename}({tok.line},{tok.col - 1})";
  }

  public static IOrigin Unwrap(this IOrigin token) {
    if (token is OriginWrapper wrapper) {
      return Unwrap(wrapper.WrappedOrigin);
    }

    return token;
  }
}

public class BoogieRangeOrigin : OriginWrapper {
=======
}

public class BoogieRangeToken : TokenWrapper {
>>>>>>> e386f562
  // The wrapped token is the startTok
  public override Token StartToken { get; }
  public override Token EndToken { get; }

  /// <summary>
  /// If only a single position is used to refer to this piece of code, this position is the best
  /// </summary>
  public IOrigin Centerish { get; }

  // Used for range reporting
  public override string val => new(' ', Math.Max(EndToken.pos + EndToken.val.Length - pos, 1));

  public BoogieRangeOrigin(Token startTok, Token endTok, IOrigin center) : base(
    center ?? startTok) {
    StartToken = startTok;
    EndToken = endTok;
    Centerish = center;
  }

  public override IOrigin WithVal(string newVal) {
    return this;
  }

  public string PrintOriginal() {
    return new RangeToken(StartToken, EndToken).PrintOriginal();
  }
}

public class NestedOrigin : OriginWrapper {
  public NestedOrigin(IOrigin outer, IOrigin inner, string message = null)
    : base(outer) {
    Contract.Requires(outer != null);
    Contract.Requires(inner != null);
    Inner = inner;
    this.Message = message;
  }

  public override bool IsInherited(ModuleDefinition d) => Outer.IsInherited(d) || Inner.IsInherited(d);

  public IOrigin Outer => WrappedOrigin;
  public readonly IOrigin Inner;
  public readonly string Message;

  public override IOrigin WithVal(string newVal) {
    return this;
  }
}

/// <summary>
/// A token wrapper used to produce better type checking errors
/// for quantified variables. See QuantifierVar.ExtractSingleRange()
/// </summary>
public class QuantifiedVariableDomainOrigin : OriginWrapper {
  public QuantifiedVariableDomainOrigin(IOrigin wrappedOrigin)
    : base(wrappedOrigin) {
    Contract.Requires(wrappedOrigin != null);
  }

  public override string val {
    get { return WrappedOrigin.val; }
    set { WrappedOrigin.val = value; }
  }

  public override IOrigin WithVal(string newVal) {
    return new QuantifiedVariableDomainOrigin((WrappedOrigin.WithVal(newVal)));
  }
}

/// <summary>
/// A token wrapper used to produce better type checking errors
/// for quantified variables. See QuantifierVar.ExtractSingleRange()
/// </summary>
public class QuantifiedVariableRangeOrigin : OriginWrapper {
  public QuantifiedVariableRangeOrigin(IOrigin wrappedOrigin)
    : base(wrappedOrigin) {
    Contract.Requires(wrappedOrigin != null);
  }

  public override string val {
    get { return WrappedOrigin.val; }
    set { WrappedOrigin.val = value; }
  }

  public override IOrigin WithVal(string newVal) {
    return new QuantifiedVariableRangeOrigin(WrappedOrigin.WithVal(newVal));
  }
}<|MERGE_RESOLUTION|>--- conflicted
+++ resolved
@@ -2,12 +2,9 @@
 using System;
 using System.Diagnostics.Contracts;
 using System.IO;
-<<<<<<< HEAD
 using System.Text;
 using OmniSharp.Extensions.LanguageServer.Protocol.Models;
 using Range = OmniSharp.Extensions.LanguageServer.Protocol.Models.Range;
-=======
->>>>>>> e386f562
 
 namespace Microsoft.Dafny;
 
@@ -113,101 +110,7 @@
   }
 }
 
-<<<<<<< HEAD
-=======
-public abstract class TokenWrapper : IToken {
-
-  public readonly IToken WrappedToken;
-  protected TokenWrapper(IToken wrappedToken) {
-    Contract.Requires(wrappedToken != null);
-    WrappedToken = wrappedToken;
-  }
-
-  public abstract IToken WithVal(string newVal);
-
-  public virtual int col {
-    get { return WrappedToken.col; }
-    set { WrappedToken.col = value; }
-  }
-
-  public string ActualFilename => WrappedToken.ActualFilename;
-
-  public virtual string Filepath => WrappedToken.Filepath;
-
-  public Uri Uri {
-    get => WrappedToken.Uri;
-    set => WrappedToken.Uri = value;
-  }
-
-  public bool IsValid {
-    get { return WrappedToken.IsValid; }
-  }
-
-  public virtual bool IsSourceToken => false;
-
-  public int kind {
-    get { return WrappedToken.kind; }
-    set { WrappedToken.kind = value; }
-  }
-  public virtual int line {
-    get { return WrappedToken.line; }
-    set { WrappedToken.line = value; }
-  }
-  public virtual int pos {
-    get { return WrappedToken.pos; }
-    set { WrappedToken.pos = value; }
-  }
-
-  public virtual string val {
-    get { return WrappedToken.val; }
-    set { WrappedToken.val = value; }
-  }
-  public virtual string LeadingTrivia {
-    get { return WrappedToken.LeadingTrivia; }
-    set { throw new NotSupportedException(); }
-  }
-  public virtual string TrailingTrivia {
-    get { return WrappedToken.TrailingTrivia; }
-    set { throw new NotSupportedException(); }
-  }
-  public virtual IToken Next {
-    get { return WrappedToken.Next; }
-    set { throw new NotSupportedException(); }
-  }
-  public virtual IToken Prev {
-    get { return WrappedToken.Prev; }
-    set { throw new NotSupportedException(); }
-  }
-
-  public int CompareTo(IToken other) {
-    return WrappedToken.CompareTo(other);
-  }
-
-  public int CompareTo(Boogie.IToken other) {
-    return WrappedToken.CompareTo(other);
-  }
-
-  /// <summary>
-  ///  Removes token wrappings from a given token, so that it returns the bare token
-  /// </summary>
-  public static IToken Unwrap(IToken token, bool includeRanges = false) {
-    if (token is TokenWrapper wrapper
-        && (includeRanges || token is not RangeToken)) {
-      return Unwrap(wrapper.WrappedToken);
-    }
-
-    if (token is RangeToken rangeToken) {
-      return new RangeToken(Unwrap(rangeToken.StartToken), Unwrap(rangeToken.EndToken));
-    }
-
-    return token;
-  }
-}
-
->>>>>>> e386f562
 public static class TokenExtensions {
-
-
 
   /// <summary>
   /// Gets the LSP range of the specified token.
@@ -218,7 +121,6 @@
   public static Range ToLspRange(this IOrigin range) {
     return range.ToDafnyRange().ToLspRange();
   }
-<<<<<<< HEAD
 
   public static DafnyRange ToDafnyRange(this IOrigin origin, bool includeTrailingWhitespace = false) {
     var startLine = origin.StartToken.line - 1;
@@ -306,11 +208,6 @@
 }
 
 public class BoogieRangeOrigin : OriginWrapper {
-=======
-}
-
-public class BoogieRangeToken : TokenWrapper {
->>>>>>> e386f562
   // The wrapped token is the startTok
   public override Token StartToken { get; }
   public override Token EndToken { get; }
