
using System;
using System.Collections.Generic;
using System.Diagnostics.Contracts;

namespace Microsoft.Dafny;

public interface IToken : Microsoft.Boogie.IToken {
  /*
  int kind { get; set; }
  int pos { get; set; }
  int col { get; set; }
  int line { get; set; }
  string val { get; set; }
  bool IsValid { get; }*/
  string Boogie.IToken.filename {
    get => Filename;
    set => Filename = value;
  }

  RangeToken ToRange() {
    return new RangeToken(this, this);
  }

  public string ActualFilename { get; }
  string Filename { get; set; }

  /// <summary>
  /// TrailingTrivia contains everything after the token,
  /// until and including two newlines between which there is no commment
  /// All the remaining trivia is for the LeadingTrivia of the next token
  ///
  /// ```
  /// const /*for const*/ x /*for x*/ := /* for := */ 1/* for 1 */
  /// // for 1 again
  /// // for 1 again
  ///
  /// // Two newlines, now all the trivia is for var y
  /// // this line as well.
  /// var y := 2
  /// ```
  /// </summary>
  string TrailingTrivia { get; set; }
  string LeadingTrivia { get; set; }
  IToken Next { get; set; } // The next token
  IToken Prev { get; set; } // The previous token

  public IToken WithVal(string val);  // create a new token by setting the given val.
}

/// <summary>
/// Has one-indexed line and column fields
/// </summary>
public class Token : IToken {

  public Token peekedTokens; // Used only internally by Coco when the scanner "peeks" tokens. Normallly null at the end of parsing
  public static readonly IToken NoToken = (IToken)new Token();

  public Token() : this(0, 0) { }

  public Token(int linenum, int colnum) {
    this.line = linenum;
    this.col = colnum;
    this.val = "";
  }

  public int kind { get; set; } // Used by coco, so we can't rename it to Kind

  public string ActualFilename => Filename;
  public string Filename { get; set; }

  public int pos { get; set; } // Used by coco, so we can't rename it to Pos

  /// <summary>
  /// One-indexed
  /// </summary>
  public int col { get; set; } // Used by coco, so we can't rename it to Col

  /// <summary>
  /// One-indexed
  /// </summary>
  public int line { get; set; } // Used by coco, so we can't rename it to Line

  public string val { get; set; } // Used by coco, so we can't rename it to Val

  public string LeadingTrivia { get; set; } = "";

  public string TrailingTrivia { get; set; } = "";

  public IToken Next { get; set; } // The next token

  public IToken Prev { get; set; } // The previous token

  public bool IsValid => this.ActualFilename != null;

  public IToken WithVal(string newVal) {
    return new Token {
      pos = pos,
      line = line,
      Prev = Prev,
      Next = Next,
      Filename = Filename,
      kind = kind,
      val = newVal
    };
  }

  public override int GetHashCode() {
    return pos;
  }

  public override string ToString() {
    return $"{Filename}@{pos} - @{line}:{col}";
  }
}

public abstract class TokenWrapper : IToken {

  public readonly IToken WrappedToken;
  protected TokenWrapper(IToken wrappedToken) {
    Contract.Requires(wrappedToken != null);
    WrappedToken = wrappedToken;
  }

  public abstract IToken WithVal(string newVal);

  public virtual int col {
    get { return WrappedToken.col; }
    set { WrappedToken.col = value; }
  }

  public string ActualFilename => WrappedToken.ActualFilename;

  public virtual string Filename {
    get { return WrappedToken.Filename; }
    set { WrappedToken.filename = value; }
  }

  public bool IsValid {
    get { return WrappedToken.IsValid; }
  }
  public int kind {
    get { return WrappedToken.kind; }
    set { WrappedToken.kind = value; }
  }
  public virtual int line {
    get { return WrappedToken.line; }
    set { WrappedToken.line = value; }
  }
  public virtual int pos {
    get { return WrappedToken.pos; }
    set { WrappedToken.pos = value; }
  }
  public virtual string val {
    get { return WrappedToken.val; }
    set { WrappedToken.val = value; }
  }
  public virtual string LeadingTrivia {
    get { return WrappedToken.LeadingTrivia; }
    set { throw new NotSupportedException(); }
  }
  public virtual string TrailingTrivia {
    get { return WrappedToken.TrailingTrivia; }
    set { throw new NotSupportedException(); }
  }
  public virtual IToken Next {
    get { return WrappedToken.Next; }
    set { throw new NotSupportedException(); }
  }
  public virtual IToken Prev {
    get { return WrappedToken.Prev; }
    set { throw new NotSupportedException(); }
  }

}

public class RangeToken { // TODO rename to remove Token from the name
  public string Filename => StartToken.Filename;

  // The wrapped token is the startTok
  private IToken endTok;
  public IToken StartToken { get; }
  public IToken EndToken => endTok;

  public RangeToken(IToken startTok, IToken endTok) {
    StartToken = startTok;
    this.endTok = endTok;
  }

  public BoogieRangeToken ToToken() {
    return new BoogieRangeToken(StartToken, EndToken);
  }
}

public class BoogieRangeToken : TokenWrapper {
  // The wrapped token is the startTok
  private IToken endTok;
  public IToken StartToken => WrappedToken;
  public IToken EndToken => endTok;

  // Used for range reporting
  public override string val => new string(' ', endTok.pos + endTok.val.Length - pos);

<<<<<<< HEAD
  // If we don't ensure that the endToken is after the start token,
  // then the rangeToken.val will cause an exception because it will try to create
  // an string made of a negative number of spaces.
  // There is at least one case in which the RangeToken is not set linearly
  // because we assume that "tok" is before "endTok" in the statement constructor
  // but that was at least not the case.
  public RangeToken(IToken startTok, IToken endTok) : base(
    endTok.pos < startTok.pos && startTok is RangeToken startRange ?
        startRange.StartToken : startTok) {
    if (endTok.pos < startTok.pos && startTok is RangeToken startRange2) {
      this.endTok = startRange2.EndToken;
    } else {
      this.endTok = endTok;
    }
=======
  public BoogieRangeToken(IToken startTok, IToken endTok) : base(
    startTok) {
    this.endTok = endTok;
>>>>>>> 97f1ced4
  }

  public override IToken WithVal(string newVal) {
    return this;
  }
}

public class NestedToken : TokenWrapper {
  public NestedToken(IToken outer, IToken inner, string message = null)
    : base(outer) {
    Contract.Requires(outer != null);
    Contract.Requires(inner != null);
    Inner = inner;
    this.Message = message;
  }
  public IToken Outer { get { return WrappedToken; } }
  public readonly IToken Inner;
  public readonly string Message;

  public override IToken WithVal(string newVal) {
    return this;
  }
}

/// <summary>
/// An IncludeToken is a wrapper that indicates that the function/method was
/// declared in a file that was included. Any proof obligations from such an
/// included file are to be ignored.
/// </summary>
public class IncludeToken : TokenWrapper {
  public Include Include;
  public IncludeToken(Include include, IToken wrappedToken)
    : base(wrappedToken) {
    Contract.Requires(wrappedToken != null);
    this.Include = include;
  }

  public override string val {
    get { return WrappedToken.val; }
    set { WrappedToken.val = value; }
  }

  public override int pos {
    get { return WrappedToken.pos; }
    set { WrappedToken.pos = value; }
  }

  public override int line {
    get { return WrappedToken.line; }
    set { WrappedToken.line = value; }
  }

  public override int col {
    get { return WrappedToken.col; }
    set { WrappedToken.col = value; }
  }

  public override IToken Prev {
    get { return WrappedToken.Prev; }
    set { WrappedToken.Prev = value; }
  }

  public override IToken Next {
    get { return WrappedToken.Next; }
    set { WrappedToken.Next = value; }
  }

  public override IToken WithVal(string newVal) {
    return new IncludeToken(Include, WrappedToken.WithVal(newVal));
  }
}

/// <summary>
/// A token wrapper used to produce better type checking errors
/// for quantified variables. See QuantifierVar.ExtractSingleRange()
/// </summary>
public class QuantifiedVariableDomainToken : TokenWrapper {
  public QuantifiedVariableDomainToken(IToken wrappedToken)
    : base(wrappedToken) {
    Contract.Requires(wrappedToken != null);
  }

  public override string val {
    get { return WrappedToken.val; }
    set { WrappedToken.val = value; }
  }

  public override IToken WithVal(string newVal) {
    return new QuantifiedVariableDomainToken((WrappedToken.WithVal(newVal)));
  }
}

/// <summary>
/// A token wrapper used to produce better type checking errors
/// for quantified variables. See QuantifierVar.ExtractSingleRange()
/// </summary>
public class QuantifiedVariableRangeToken : TokenWrapper {
  public QuantifiedVariableRangeToken(IToken wrappedToken)
    : base(wrappedToken) {
    Contract.Requires(wrappedToken != null);
  }

  public override string val {
    get { return WrappedToken.val; }
    set { WrappedToken.val = value; }
  }

  public override IToken WithVal(string newVal) {
    return new QuantifiedVariableRangeToken(WrappedToken.WithVal(newVal));
  }
}<|MERGE_RESOLUTION|>--- conflicted
+++ resolved
@@ -201,26 +201,15 @@
   // Used for range reporting
   public override string val => new string(' ', endTok.pos + endTok.val.Length - pos);
 
-<<<<<<< HEAD
   // If we don't ensure that the endToken is after the start token,
   // then the rangeToken.val will cause an exception because it will try to create
   // an string made of a negative number of spaces.
   // There is at least one case in which the RangeToken is not set linearly
   // because we assume that "tok" is before "endTok" in the statement constructor
   // but that was at least not the case.
-  public RangeToken(IToken startTok, IToken endTok) : base(
-    endTok.pos < startTok.pos && startTok is RangeToken startRange ?
-        startRange.StartToken : startTok) {
-    if (endTok.pos < startTok.pos && startTok is RangeToken startRange2) {
-      this.endTok = startRange2.EndToken;
-    } else {
-      this.endTok = endTok;
-    }
-=======
   public BoogieRangeToken(IToken startTok, IToken endTok) : base(
     startTok) {
     this.endTok = endTok;
->>>>>>> 97f1ced4
   }
 
   public override IToken WithVal(string newVal) {
