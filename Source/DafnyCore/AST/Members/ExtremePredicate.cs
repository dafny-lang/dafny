--- conflicted
+++ resolved
@@ -23,13 +23,9 @@
     List<TypeParameter> typeArgs, List<Formal> ins, Formal result,
     List<AttributedExpression> req, Specification<FrameExpression> reads, List<AttributedExpression> ens,
     Expression body, Attributes attributes, IOrigin signatureEllipsis)
-<<<<<<< HEAD
     : base(rangeOrigin, nameNode, hasStaticKeyword, true, isOpaque, typeArgs, ins, result, Type.Bool,
-      req, reads, ens, new Specification<Expression>(new List<Expression>(), null), body, null, null, attributes, signatureEllipsis) {
-=======
-    : base(rangeOrigin, name, hasStaticKeyword, true, isOpaque, typeArgs, ins, result, Type.Bool,
-      req, reads, ens, new Specification<Expression>([], null), body, null, null, attributes, signatureEllipsis) {
->>>>>>> 0f010ef3
+      req, reads, ens, new Specification<Expression>([], null), body, null, 
+      null, attributes, signatureEllipsis) {
     TypeOfK = typeOfK;
   }
 
