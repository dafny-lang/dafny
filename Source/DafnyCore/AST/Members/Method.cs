--- conflicted
+++ resolved
@@ -5,18 +5,10 @@
 
 namespace Microsoft.Dafny;
 
-<<<<<<< HEAD
-public class Method : MemberDecl, TypeParameter.ParentType, IMethodCodeContext, ICanFormat, IHasDocstring, IHasSymbolChildren {
-  public override IEnumerable<INode> Children => new Node[] { Body, Decreases }.
-    Where(x => x != null).Concat(Ins).Concat(Outs).Concat<Node>(TypeArgs).
-    Concat(Req).Concat(Ens).Concat(Reads).Concat(Mod.Expressions);
-=======
-public class Method : MemberDecl, TypeParameter.ParentType,
-  IMethodCodeContext, ICanFormat, IHasDocstring, IHasSymbolChildren, ICanVerify {
+public class Method : MemberDecl, TypeParameter.ParentType, IMethodCodeContext, ICanFormat, IHasDocstring, IHasSymbolChildren, ICanVerify {
   public override IEnumerable<INode> Children => new Node[] { Body, Decreases }.Where(x => x != null).
     Concat(Ins).Concat(Outs).Concat<Node>(TypeArgs).
-    Concat(Req).Concat(Ens).Concat(Mod.Expressions);
->>>>>>> 95eb74ba
+    Concat(Req).Concat(Ens).Concat(Reads).Concat(Mod.Expressions);
   public override IEnumerable<INode> PreResolveChildren => Children;
 
   public override string WhatKind => "method";
