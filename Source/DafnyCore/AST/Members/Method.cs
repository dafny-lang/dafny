using System.Collections.Generic;
using System.CommandLine;
using System.Diagnostics.Contracts;
using System.Linq;
using System.Numerics;
using DafnyCore;
using DafnyCore.Options;
using Microsoft.Dafny.Auditor;
using OmniSharp.Extensions.LanguageServer.Protocol.Models;

namespace Microsoft.Dafny;

public class Method : MethodOrFunction, TypeParameter.ParentType,
  IMethodCodeContext, ICanFormat, IHasDocstring, IHasSymbolChildren, ICanAutoRevealDependencies, ICanVerify {

  public static readonly Option<bool> ReadsClausesOnMethods = new("--reads-clauses-on-methods",
    "Allows reads clauses on methods (with a default of 'reads *') as well as functions."
  );

  static Method() {
    DafnyOptions.RegisterLegacyUi(ReadsClausesOnMethods, DafnyOptions.ParseBoolean, "Language feature selection", "readsClausesOnMethods", @"
0 (default) - Reads clauses on methods are forbidden.
1 - Reads clauses on methods are permitted (with a default of 'reads *').".TrimStart(), defaultValue: false);
    OptionRegistry.RegisterGlobalOption(ReadsClausesOnMethods, OptionCompatibility.CheckOptionLocalImpliesLibrary);
  }

  public override IEnumerable<INode> Children => new Node[] { Body, Decreases }.Where(x => x != null).
    Concat(Ins).Concat(Outs).Concat<Node>(TypeArgs).
    Concat(Req).Concat(Ens).Concat(Reads.Expressions).Concat(Mod.Expressions);
  public override IEnumerable<INode> PreResolveChildren => Children;
  public override string WhatKind => "method";
  public bool SignatureIsOmitted { get { return SignatureEllipsis != null; } }
  public readonly IOrigin SignatureEllipsis;
  public readonly bool IsByMethod;
  public bool MustReverify;
  public bool IsEntryPoint = false;
  public readonly List<Formal> Outs;
  public readonly Specification<FrameExpression> Mod;
  [FilledInDuringResolution] public bool IsRecursive;
  [FilledInDuringResolution] public bool IsTailRecursive;
  [FilledInDuringResolution] public Function FunctionFromWhichThisIsByMethodDecl;
  public readonly ISet<IVariable> AssignedAssumptionVariables = new HashSet<IVariable>();
  public Method OverriddenMethod;
  public Method Original => OverriddenMethod == null ? this : OverriddenMethod.Original;
  public override bool IsOverrideThatAddsBody => base.IsOverrideThatAddsBody && Body != null;

  public override bool HasPostcondition =>
    Ens.Count > 0
    // This check is incomplete, which is a bug
    || Outs.Any(f => f.Type.AsSubsetType is not null);

  public override IEnumerable<Assumption> Assumptions(Declaration decl) {
    foreach (var a in base.Assumptions(this)) {
      yield return a;
    }

    if (Body is null && HasPostcondition && EnclosingClass.EnclosingModuleDefinition.ModuleKind == ModuleKindEnum.Concrete && !HasExternAttribute && !HasAxiomAttribute) {
      yield return new Assumption(this, tok, AssumptionDescription.NoBody(IsGhost));
    }

    if (HasExternAttribute && HasPostcondition && !HasAxiomAttribute) {
      yield return new Assumption(this, tok, AssumptionDescription.ExternWithPostcondition);
    }

    if (HasExternAttribute && HasPrecondition && !HasAxiomAttribute) {
      yield return new Assumption(this, tok, AssumptionDescription.ExternWithPrecondition);
    }

    if (Attributes.Contains(Reads.Attributes, Attributes.AssumeConcurrentAttributeName)) {
      yield return new Assumption(this, tok, AssumptionDescription.HasAssumeConcurrentAttribute(false));
    }
    if (Attributes.Contains(Mod.Attributes, Attributes.AssumeConcurrentAttributeName)) {
      yield return new Assumption(this, tok, AssumptionDescription.HasAssumeConcurrentAttribute(true));
    }

    if (AllowsNontermination) {
      yield return new Assumption(this, tok, AssumptionDescription.MayNotTerminate);
    }

    foreach (var c in this.Descendants()) {
      foreach (var a in (c as Node)?.Assumptions(this) ?? Enumerable.Empty<Assumption>()) {
        yield return a;
      }
    }
  }

  public override IEnumerable<Expression> SubExpressions {
    get {
      foreach (var formal in Ins.Where(f => f.DefaultValue != null)) {
        yield return formal.DefaultValue;
      }
      foreach (var e in Req) {
        yield return e.E;
      }
      foreach (var e in Reads.Expressions) {
        yield return e.E;
      }
      foreach (var e in Mod.Expressions) {
        yield return e.E;
      }
      foreach (var e in Ens) {
        yield return e.E;
      }
      foreach (var e in Decreases.Expressions) {
        yield return e;
      }
    }
  }

  [ContractInvariantMethod]
  void ObjectInvariant() {
    Contract.Invariant(cce.NonNullElements(TypeArgs));
    Contract.Invariant(cce.NonNullElements(Ins));
    Contract.Invariant(cce.NonNullElements(Outs));
    Contract.Invariant(cce.NonNullElements(Req));
    Contract.Invariant(Reads != null);
    Contract.Invariant(Mod != null);
    Contract.Invariant(cce.NonNullElements(Ens));
    Contract.Invariant(Decreases != null);
  }

  public Method(Cloner cloner, Method original) : base(cloner, original) {
    if (original.Outs != null) {
      this.Outs = original.Outs.ConvertAll(p => cloner.CloneFormal(p, false));
    }

    this.Reads = cloner.CloneSpecFrameExpr(original.Reads);
    this.Mod = cloner.CloneSpecFrameExpr(original.Mod);
    this.Body = cloner.CloneMethodBody(original);
    this.SignatureEllipsis = original.SignatureEllipsis;
    this.IsByMethod = original.IsByMethod;
  }

  public Method(RangeToken rangeOrigin, Name name,
    bool hasStaticKeyword, bool isGhost,
    [Captured] List<TypeParameter> typeArgs,
    [Captured] List<Formal> ins, [Captured] List<Formal> outs,
    [Captured] List<AttributedExpression> req,
    [Captured] Specification<FrameExpression> reads,
    [Captured] Specification<FrameExpression> mod,
    [Captured] List<AttributedExpression> ens,
    [Captured] Specification<Expression> decreases,
    [Captured] BlockStmt body,
    Attributes attributes, IOrigin signatureEllipsis,
    bool isByMethod = false)
    : base(rangeOrigin, name, hasStaticKeyword, isGhost, attributes, signatureEllipsis != null,
      typeArgs, ins, req, ens, decreases) {
    Contract.Requires(rangeOrigin != null);
    Contract.Requires(name != null);
    Contract.Requires(cce.NonNullElements(typeArgs));
    Contract.Requires(cce.NonNullElements(ins));
    Contract.Requires(cce.NonNullElements(outs));
    Contract.Requires(cce.NonNullElements(req));
    Contract.Requires(reads != null);
    Contract.Requires(mod != null);
    Contract.Requires(cce.NonNullElements(ens));
    Contract.Requires(decreases != null);
    this.Outs = outs;
    this.Reads = reads;
    this.Mod = mod;
    Body = body;
    this.SignatureEllipsis = signatureEllipsis;
    this.IsByMethod = isByMethod;
    MustReverify = false;
  }

  bool ICodeContext.IsGhost { get { return this.IsGhost; } }
  List<TypeParameter> ICodeContext.TypeArgs { get { return this.TypeArgs; } }
  List<Formal> ICodeContext.Ins { get { return this.Ins; } }
  List<Formal> IMethodCodeContext.Outs { get { return this.Outs; } }
  Specification<FrameExpression> IMethodCodeContext.Modifies { get { return Mod; } }
  string ICallable.NameRelativeToModule {
    get {
      if (EnclosingClass is DefaultClassDecl) {
        return Name;
      } else {
        return EnclosingClass.Name + "." + Name;
      }
    }
  }
  Specification<Expression> ICallable.Decreases { get { return this.Decreases; } }
  bool _inferredDecr;
  bool ICallable.InferredDecreases {
    set { _inferredDecr = value; }
    get { return _inferredDecr; }
  }

  public virtual bool AllowsAllocation => true;

  ModuleDefinition IASTVisitorContext.EnclosingModule {
    get {
      Contract.Assert(this.EnclosingClass != null);  // this getter is supposed to be called only after signature-resolution is complete
      return this.EnclosingClass.EnclosingModuleDefinition;
    }
  }
  bool ICodeContext.MustReverify { get { return this.MustReverify; } }
  public bool AllowsNontermination {
    get {
      return Contract.Exists(Decreases.Expressions, e => e is WildcardExpr);
    }
  }

  CodeGenIdGenerator ICodeContext.CodeGenIdGenerator => CodeGenIdGenerator;

  public override string GetCompileName(DafnyOptions options) {
    var nm = base.GetCompileName(options);
    if (nm == Dafny.Compilers.SinglePassCodeGenerator.DefaultNameMain && IsStatic && !IsEntryPoint) {
      // for a static method that is named "Main" but is not a legal "Main" method,
      // change its name.
      nm = EnclosingClass.Name + "_" + nm;
    }

    return nm;
  }

  public BlockStmt Body { get; set; }

  public bool IsLemmaLike => this is Lemma || this is TwoStateLemma || this is ExtremeLemma || this is PrefixLemma;

  public bool SetIndent(int indentBefore, TokenNewIndentCollector formatter) {
    formatter.SetMethodLikeIndent(StartToken, OwnedTokens, indentBefore);
    if (BodyStartTok.line > 0) {
      formatter.SetDelimiterIndentedRegions(BodyStartTok, indentBefore);
    }

    Attributes.SetIndents(Attributes, indentBefore, formatter);

    formatter.SetFormalsIndentation(Ins);
    formatter.SetFormalsIndentation(Outs);
    foreach (var req in Req) {
      formatter.SetAttributedExpressionIndentation(req, indentBefore + formatter.SpaceTab);
    }

    foreach (var read in Reads.Expressions) {
      formatter.SetFrameExpressionIndentation(read, indentBefore + formatter.SpaceTab);
    }

    foreach (var mod in Mod.Expressions) {
      formatter.SetFrameExpressionIndentation(mod, indentBefore + formatter.SpaceTab);
    }

    foreach (var ens in Ens) {
      formatter.SetAttributedExpressionIndentation(ens, indentBefore + formatter.SpaceTab);
    }

    foreach (var dec in Decreases.Expressions) {
      formatter.SetDecreasesExpressionIndentation(dec, indentBefore + formatter.SpaceTab);
      formatter.SetExpressionIndentation(dec);
    }

    if (Body != null) {
      formatter.SetStatementIndentation(this.Body);
    }

    return true;
  }

  protected override bool Bodyless => Body == null;
  protected override string TypeName => "method";

  /// <summary>
  /// Assumes type parameters have already been pushed
  /// </summary>
  public override void Resolve(ModuleResolver resolver) {
    Contract.Requires(this != null);
    Contract.Requires(resolver.AllTypeConstraints.Count == 0);
    Contract.Ensures(resolver.AllTypeConstraints.Count == 0);

    ResolveMethodOrFunction(resolver);

    try {
      resolver.currentMethod = this;

      // make note of the warnShadowing attribute
      bool warnShadowingOption = resolver.Options.WarnShadowing;  // save the original warnShadowing value
      bool warnShadowing = true;
      if (Attributes.ContainsBool(Attributes, "warnShadowing", ref warnShadowing)) {
        resolver.Options.WarnShadowing = warnShadowing;  // set the value according to the attribute
      }

      // Add in-parameters to the scope, but don't care about any duplication errors, since they have already been reported
      resolver.scope.PushMarker();
      if (IsStatic || this is Constructor) {
        resolver.scope.AllowInstance = false;
      }
      foreach (Formal p in Ins) {
        resolver.scope.Push(p.Name, p);
      }

      var resolutionContext = new ResolutionContext(this, this is TwoStateLemma);
      resolver.ResolveParameterDefaultValues(Ins, resolutionContext);

      // Start resolving specification...
      foreach (AttributedExpression e in Req) {
        resolver.ResolveAttributes(e, resolutionContext);
        resolver.ResolveExpression(e.E, resolutionContext);
        Contract.Assert(e.E.Type != null);  // follows from postcondition of ResolveExpression
        resolver.ConstrainTypeExprBool(e.E, "Precondition must be a boolean (got {0})");
      }

      var context = new ResolutionContext(this, false);
      resolver.ResolveAttributes(Reads, context);
      foreach (FrameExpression fe in Reads.Expressions) {
        resolver.ResolveFrameExpressionTopLevel(fe, FrameExpressionUse.Reads, this);
      }

      resolver.ResolveAttributes(Mod, context);
      foreach (FrameExpression fe in Mod.Expressions) {
        resolver.ResolveFrameExpressionTopLevel(fe, FrameExpressionUse.Modifies, this);
      }

      resolver.ResolveAttributes(Decreases, context);
      foreach (Expression e in Decreases.Expressions) {
        resolver.ResolveExpression(e, resolutionContext);
        // any type is fine
      }

      if (this is Constructor) {
        resolver.scope.PopMarker();
        // start the scope again, but this time allowing instance
        resolver.scope.PushMarker();
        foreach (Formal p in Ins) {
          resolver.scope.Push(p.Name, p);
        }
      }

      // Add out-parameters to a new scope that will also include the outermost-level locals of the body
      // Don't care about any duplication errors among the out-parameters, since they have already been reported
      resolver.scope.PushMarker();
      if (this is ExtremeLemma && Outs.Count != 0) {
        resolver.reporter.Error(MessageSource.Resolver, Outs[0].tok, "{0}s are not allowed to have out-parameters", WhatKind);
      } else {
        foreach (Formal p in Outs) {
          resolver.scope.Push(p.Name, p);
        }
      }

      // ... continue resolving specification
      foreach (AttributedExpression e in Ens) {
        var ensuresContext = new ResolutionContext(this, true);
        resolver.ResolveAttributes(e, ensuresContext);
        resolver.ResolveExpression(e.E, ensuresContext);
        Contract.Assert(e.E.Type != null);  // follows from postcondition of ResolveExpression
        resolver.ConstrainTypeExprBool(e.E, "Postcondition must be a boolean (got {0})");
      }

      resolver.SolveAllTypeConstraints(); // solve type constraints for specification

      // Resolve body
      if (Body != null) {
        if (this is ExtremeLemma com && com.PrefixLemma != null) {
          // The body may mentioned the implicitly declared parameter _k.  Throw it into the
          // scope before resolving the body.
          var k = com.PrefixLemma.Ins[0];
          resolver.scope.Push(k.Name, k);  // we expect no name conflict for _k
        }

        resolver.DominatingStatementLabels.PushMarker();
        foreach (var req in Req) {
          if (req.Label != null) {
            if (resolver.DominatingStatementLabels.Find(req.Label.Name) != null) {
              resolver.reporter.Error(MessageSource.Resolver, req.Label.Tok, "assert label shadows a dominating label");
            } else {
              var rr = resolver.DominatingStatementLabels.Push(req.Label.Name, req.Label);
              Contract.Assert(rr == Scope<Label>.PushResult.Success);  // since we just checked for duplicates, we expect the Push to succeed
            }
          }
        }

        resolver.ResolveBlockStatement(Body, ResolutionContext.FromCodeContext(this));
        resolver.DominatingStatementLabels.PopMarker();
        resolver.SolveAllTypeConstraints();
      }

      // attributes are allowed to mention both in- and out-parameters (including the implicit _k, for greatest lemmas)
      resolver.ResolveAttributes(this, resolutionContext, true);

      resolver.Options.WarnShadowing = warnShadowingOption; // restore the original warnShadowing value
      resolver.scope.PopMarker();  // for the out-parameters and outermost-level locals
      resolver.scope.PopMarker();  // for the in-parameters

    }
    finally {
      resolver.currentMethod = null;
    }
  }

  public string GetTriviaContainingDocstring() {
<<<<<<< HEAD
    if (GetTriviaContainingDocstringFromStartTokenOrNull() is { } triviaFound and not "") {
      return triviaFound;
    }

    IToken lastClosingParenthesis = null;
=======
    IOrigin lastClosingParenthesis = null;
>>>>>>> de81b69e
    foreach (var token in OwnedTokens) {
      if (token.val == ")") {
        lastClosingParenthesis = token;
      }
    }

    var tentativeTrivia = "";
    if (lastClosingParenthesis != null) {
      if (lastClosingParenthesis.pos < EndToken.pos) {
        tentativeTrivia = (lastClosingParenthesis.TrailingTrivia + lastClosingParenthesis.Next.LeadingTrivia).Trim();
      } else {
        tentativeTrivia = lastClosingParenthesis.TrailingTrivia.Trim();
      }

      if (tentativeTrivia != "") {
        return tentativeTrivia;
      }
    }

    tentativeTrivia = EndToken.TrailingTrivia.Trim();
    if (tentativeTrivia != "") {
      return tentativeTrivia;
    }

    return null;
  }

  public override SymbolKind? Kind => SymbolKind.Method;
  public override string GetDescription(DafnyOptions options) {
    var qualifiedName = GetQualifiedName();
    var signatureWithoutReturn = $"{WhatKind} {qualifiedName}({string.Join(", ", Ins.Select(i => i.AsText()))})";
    if (Outs.Count == 0) {
      return signatureWithoutReturn;
    }
    return $"{signatureWithoutReturn} returns ({string.Join(", ", Outs.Select(o => o.AsText()))})";
  }

  protected virtual string GetQualifiedName() {
    return $"{AstExtensions.GetMemberQualification(this)}{Name}";
  }

  public IEnumerable<ISymbol> ChildSymbols {
    get {
      IEnumerable<INode> childStatements = Body?.Visit(node => node is Statement) ?? Enumerable.Empty<INode>();
      return Outs.Concat(childStatements.OfType<VarDeclStmt>().SelectMany(v => (IEnumerable<ISymbol>)v.Locals));
    }
  }

  public bool ShouldVerify => true; // This could be made more accurate
  public ModuleDefinition ContainingModule => EnclosingClass.EnclosingModuleDefinition;

  public void AutoRevealDependencies(AutoRevealFunctionDependencies Rewriter, DafnyOptions Options,
    ErrorReporter Reporter) {
    if (Body is null) {
      return;
    }

    object autoRevealDepsVal = null;
    bool autoRevealDeps = Attributes.ContainsMatchingValue(Attributes, "autoRevealDependencies",
      ref autoRevealDepsVal, new List<Attributes.MatchingValueOption> {
        Attributes.MatchingValueOption.Bool,
        Attributes.MatchingValueOption.Int
      }, s => Reporter.Error(MessageSource.Rewriter, ErrorLevel.Error, Tok, s));

    // Default behavior is reveal all dependencies
    int autoRevealDepth = int.MaxValue;

    if (autoRevealDeps) {
      if (autoRevealDepsVal is false) {
        autoRevealDepth = 0;
      } else if (autoRevealDepsVal is BigInteger i) {
        autoRevealDepth = (int)i;
      }
    }

    var currentClass = EnclosingClass;
    List<AutoRevealFunctionDependencies.RevealStmtWithDepth> addedReveals = new();

    foreach (var func in Rewriter.GetEnumerator(this, currentClass, SubExpressions)) {
      var revealStmt =
        AutoRevealFunctionDependencies.BuildRevealStmt(func.Function, Tok, EnclosingClass.EnclosingModuleDefinition);

      if (revealStmt is not null) {
        addedReveals.Add(new AutoRevealFunctionDependencies.RevealStmtWithDepth(revealStmt, func.Depth));
      }
    }

    if (autoRevealDepth > 0) {
      Expression reqExpr = Expression.CreateBoolLiteral(Tok, true);

      foreach (var revealStmt in addedReveals) {
        if (revealStmt.Depth <= autoRevealDepth) {
          if (this is Constructor c) {
            c.BodyInit.Insert(0, revealStmt.RevealStmt);
          } else {
            Body.Body.Insert(0, revealStmt.RevealStmt);
          }

          reqExpr = new StmtExpr(reqExpr.tok, revealStmt.RevealStmt, reqExpr) {
            Type = Type.Bool
          };
        } else {
          break;
        }
      }

      if (Req.Any() || Ens.Any()) {
        Req.Insert(0, new AttributedExpression(reqExpr));
      }
    }

    if (addedReveals.Any()) {
      Reporter.Message(MessageSource.Rewriter, ErrorLevel.Info, null, tok,
        AutoRevealFunctionDependencies.GenerateMessage(addedReveals, autoRevealDepth));
    }
  }
  public string Designator => WhatKind;

  public void ResolveNewOrOldPart(INewOrOldResolver resolver) {
    ResolveMethodOrFunction(resolver);
  }
}<|MERGE_RESOLUTION|>--- conflicted
+++ resolved
@@ -386,15 +386,11 @@
   }
 
   public string GetTriviaContainingDocstring() {
-<<<<<<< HEAD
     if (GetTriviaContainingDocstringFromStartTokenOrNull() is { } triviaFound and not "") {
       return triviaFound;
     }
 
-    IToken lastClosingParenthesis = null;
-=======
     IOrigin lastClosingParenthesis = null;
->>>>>>> de81b69e
     foreach (var token in OwnedTokens) {
       if (token.val == ")") {
         lastClosingParenthesis = token;
