using System.Collections.Generic;
using System.Diagnostics.Contracts;
using System.Linq;
using Microsoft.Dafny.Auditor;

namespace Microsoft.Dafny;

<<<<<<< HEAD
public class Method : MemberDecl, TypeParameter.ParentType,
  IMethodCodeContext, ICanFormat, IHasDocstring, IHasSymbolChildren, ICanVerify {
  public override IEnumerable<Node> Children => new Node[] { Body, Decreases }.
=======
public class Method : MemberDecl, TypeParameter.ParentType, IMethodCodeContext, ICanFormat, IHasDocstring, IHasSymbolChildren {
  public override IEnumerable<INode> Children => new Node[] { Body, Decreases }.
>>>>>>> 25bf2089
    Where(x => x != null).Concat(Ins).Concat(Outs).Concat<Node>(TypeArgs).
    Concat(Req).Concat(Ens).Concat(Mod.Expressions);
  public override IEnumerable<INode> PreResolveChildren => Children;

  public override string WhatKind => "method";
  public bool SignatureIsOmitted { get { return SignatureEllipsis != null; } }
  public readonly IToken SignatureEllipsis;
  public readonly bool IsByMethod;
  public bool MustReverify;
  public bool IsEntryPoint = false;
  public readonly List<TypeParameter> TypeArgs;
  public readonly List<Formal> Ins;
  public readonly List<Formal> Outs;
  public readonly List<AttributedExpression> Req;
  public readonly Specification<FrameExpression> Mod;
  public readonly List<AttributedExpression> Ens;
  public readonly Specification<Expression> Decreases;
  [FilledInDuringResolution] public bool IsRecursive;
  [FilledInDuringResolution] public bool IsTailRecursive;
  [FilledInDuringResolution] public Function FunctionFromWhichThisIsByMethodDecl;
  public readonly ISet<IVariable> AssignedAssumptionVariables = new HashSet<IVariable>();
  public Method OverriddenMethod;
  public Method Original => OverriddenMethod == null ? this : OverriddenMethod.Original;
  public override bool IsOverrideThatAddsBody => base.IsOverrideThatAddsBody && Body != null;

  public bool HasPostcondition =>
    Ens.Count > 0 || Outs.Any(f => f.Type.AsSubsetType is not null);

  public bool HasPrecondition =>
    Req.Count > 0 || Ins.Any(f => f.Type.AsSubsetType is not null);

  public override IEnumerable<Assumption> Assumptions(Declaration decl) {
    foreach (var a in base.Assumptions(this)) {
      yield return a;
    }

    if (Body is null && HasPostcondition && !EnclosingClass.EnclosingModuleDefinition.IsAbstract && !HasExternAttribute) {
      yield return new Assumption(this, tok, AssumptionDescription.NoBody(IsGhost));
    }

    if (Body is not null && HasConcurrentAttribute) {
      yield return new Assumption(this, tok, AssumptionDescription.HasConcurrentAttribute);
    }

    if (HasExternAttribute && HasPostcondition && !HasAxiomAttribute) {
      yield return new Assumption(this, tok, AssumptionDescription.ExternWithPostcondition);
    }

    if (HasExternAttribute && HasPrecondition && !HasAxiomAttribute) {
      yield return new Assumption(this, tok, AssumptionDescription.ExternWithPrecondition);
    }

    if (AllowsNontermination) {
      yield return new Assumption(this, tok, AssumptionDescription.MayNotTerminate);
    }

    foreach (var c in this.Descendants()) {
      foreach (var a in (c as Node)?.Assumptions(this) ?? Enumerable.Empty<Assumption>()) {
        yield return a;
      }
    }
  }

  public override IEnumerable<Expression> SubExpressions {
    get {
      foreach (var formal in Ins.Where(f => f.DefaultValue != null)) {
        yield return formal.DefaultValue;
      }
      foreach (var e in Req) {
        yield return e.E;
      }
      foreach (var e in Mod.Expressions) {
        yield return e.E;
      }
      foreach (var e in Ens) {
        yield return e.E;
      }
      foreach (var e in Decreases.Expressions) {
        yield return e;
      }
    }
  }

  [ContractInvariantMethod]
  void ObjectInvariant() {
    Contract.Invariant(cce.NonNullElements(TypeArgs));
    Contract.Invariant(cce.NonNullElements(Ins));
    Contract.Invariant(cce.NonNullElements(Outs));
    Contract.Invariant(cce.NonNullElements(Req));
    Contract.Invariant(Mod != null);
    Contract.Invariant(cce.NonNullElements(Ens));
    Contract.Invariant(Decreases != null);
  }

  public Method(Cloner cloner, Method original) : base(cloner, original) {
    this.TypeArgs = cloner.CloneResolvedFields ? original.TypeArgs : original.TypeArgs.ConvertAll(cloner.CloneTypeParam);
    this.Ins = original.Ins.ConvertAll(p => cloner.CloneFormal(p, false));
    if (original.Outs != null) {
      this.Outs = original.Outs.ConvertAll(p => cloner.CloneFormal(p, false));
    }

    this.Req = original.Req.ConvertAll(cloner.CloneAttributedExpr);
    this.Mod = cloner.CloneSpecFrameExpr(original.Mod);
    this.Decreases = cloner.CloneSpecExpr(original.Decreases);
    this.Ens = original.Ens.ConvertAll(cloner.CloneAttributedExpr);
    this.Body = cloner.CloneMethodBody(original);
    this.SignatureEllipsis = original.SignatureEllipsis;
    this.IsByMethod = original.IsByMethod;
  }

  public Method(RangeToken rangeToken, Name name,
    bool hasStaticKeyword, bool isGhost,
    [Captured] List<TypeParameter> typeArgs,
    [Captured] List<Formal> ins, [Captured] List<Formal> outs,
    [Captured] List<AttributedExpression> req, [Captured] Specification<FrameExpression> mod,
    [Captured] List<AttributedExpression> ens,
    [Captured] Specification<Expression> decreases,
    [Captured] BlockStmt body,
    Attributes attributes, IToken signatureEllipsis, bool isByMethod = false)
    : base(rangeToken, name, hasStaticKeyword, isGhost, attributes, signatureEllipsis != null) {
    Contract.Requires(rangeToken != null);
    Contract.Requires(name != null);
    Contract.Requires(cce.NonNullElements(typeArgs));
    Contract.Requires(cce.NonNullElements(ins));
    Contract.Requires(cce.NonNullElements(outs));
    Contract.Requires(cce.NonNullElements(req));
    Contract.Requires(mod != null);
    Contract.Requires(cce.NonNullElements(ens));
    Contract.Requires(decreases != null);
    this.TypeArgs = typeArgs;
    this.Ins = ins;
    this.Outs = outs;
    this.Req = req;
    this.Mod = mod;
    this.Ens = ens;
    this.Decreases = decreases;
    Body = body;
    this.SignatureEllipsis = signatureEllipsis;
    this.IsByMethod = isByMethod;
    MustReverify = false;
  }

  bool ICodeContext.IsGhost { get { return this.IsGhost; } }
  List<TypeParameter> ICodeContext.TypeArgs { get { return this.TypeArgs; } }
  List<Formal> ICodeContext.Ins { get { return this.Ins; } }
  List<Formal> IMethodCodeContext.Outs { get { return this.Outs; } }
  Specification<FrameExpression> IMethodCodeContext.Modifies { get { return Mod; } }
  string ICallable.NameRelativeToModule {
    get {
      if (EnclosingClass is DefaultClassDecl) {
        return Name;
      } else {
        return EnclosingClass.Name + "." + Name;
      }
    }
  }
  Specification<Expression> ICallable.Decreases { get { return this.Decreases; } }
  bool _inferredDecr;
  bool ICallable.InferredDecreases {
    set { _inferredDecr = value; }
    get { return _inferredDecr; }
  }

  public virtual bool AllowsAllocation => true;

  ModuleDefinition IASTVisitorContext.EnclosingModule {
    get {
      Contract.Assert(this.EnclosingClass != null);  // this getter is supposed to be called only after signature-resolution is complete
      return this.EnclosingClass.EnclosingModuleDefinition;
    }
  }
  bool ICodeContext.MustReverify { get { return this.MustReverify; } }
  public bool AllowsNontermination {
    get {
      return Contract.Exists(Decreases.Expressions, e => e is WildcardExpr);
    }
  }

  public override string GetCompileName(DafnyOptions options) {
    var nm = base.GetCompileName(options);
    if (nm == Dafny.Compilers.SinglePassCompiler.DefaultNameMain && IsStatic && !IsEntryPoint) {
      // for a static method that is named "Main" but is not a legal "Main" method,
      // change its name.
      nm = EnclosingClass.Name + "_" + nm;
    }

    return nm;
  }

  public BlockStmt Body { get; set; }

  public bool IsLemmaLike => this is Lemma || this is TwoStateLemma || this is ExtremeLemma || this is PrefixLemma;

  public bool SetIndent(int indentBefore, TokenNewIndentCollector formatter) {
    formatter.SetMethodLikeIndent(StartToken, OwnedTokens, indentBefore);
    if (BodyStartTok.line > 0) {
      formatter.SetDelimiterIndentedRegions(BodyStartTok, indentBefore);
    }

    formatter.SetFormalsIndentation(Ins);
    formatter.SetFormalsIndentation(Outs);
    foreach (var req in Req) {
      formatter.SetAttributedExpressionIndentation(req, indentBefore + formatter.SpaceTab);
    }

    foreach (var mod in Mod.Expressions) {
      formatter.SetFrameExpressionIndentation(mod, indentBefore + formatter.SpaceTab);
    }

    foreach (var ens in Ens) {
      formatter.SetAttributedExpressionIndentation(ens, indentBefore + formatter.SpaceTab);
    }

    foreach (var dec in Decreases.Expressions) {
      formatter.SetDecreasesExpressionIndentation(dec, indentBefore + formatter.SpaceTab);
      formatter.SetExpressionIndentation(dec);
    }

    if (Body != null) {
      formatter.SetStatementIndentation(this.Body);
    }

    return true;
  }

  /// <summary>
  /// Assumes type parameters have already been pushed
  /// </summary>
  public void Resolve(ModuleResolver resolver) {
    Contract.Requires(this != null);
    Contract.Requires(resolver.AllTypeConstraints.Count == 0);
    Contract.Ensures(resolver.AllTypeConstraints.Count == 0);

    try {
      resolver.currentMethod = this;

      // make note of the warnShadowing attribute
      bool warnShadowingOption = resolver.Options.WarnShadowing;  // save the original warnShadowing value
      bool warnShadowing = false;
      if (Attributes.ContainsBool(Attributes, "warnShadowing", ref warnShadowing)) {
        resolver.Options.WarnShadowing = warnShadowing;  // set the value according to the attribute
      }

      // Add in-parameters to the scope, but don't care about any duplication errors, since they have already been reported
      resolver.scope.PushMarker();
      if (IsStatic || this is Constructor) {
        resolver.scope.AllowInstance = false;
      }
      foreach (Formal p in Ins) {
        resolver.scope.Push(p.Name, p);
      }

      resolver.ResolveParameterDefaultValues(Ins, new ResolutionContext(this, this is TwoStateLemma));

      // Start resolving specification...
      foreach (AttributedExpression e in Req) {
        resolver.ResolveAttributes(e, new ResolutionContext(this, this is TwoStateLemma));
        resolver.ResolveExpression(e.E, new ResolutionContext(this, this is TwoStateLemma));
        Contract.Assert(e.E.Type != null);  // follows from postcondition of ResolveExpression
        resolver.ConstrainTypeExprBool(e.E, "Precondition must be a boolean (got {0})");
      }

      resolver.ResolveAttributes(Mod, new ResolutionContext(this, false));
      foreach (FrameExpression fe in Mod.Expressions) {
        resolver.ResolveFrameExpressionTopLevel(fe, FrameExpressionUse.Modifies, this);
        if (IsLemmaLike) {
          resolver.reporter.Error(MessageSource.Resolver, fe.tok, "{0}s are not allowed to have modifies clauses", WhatKind);
        } else if (IsGhost) {
          resolver.DisallowNonGhostFieldSpecifiers(fe);
        }
      }

      resolver.ResolveAttributes(Decreases, new ResolutionContext(this, false));
      foreach (Expression e in Decreases.Expressions) {
        resolver.ResolveExpression(e, new ResolutionContext(this, this is TwoStateLemma));
        // any type is fine
      }

      if (this is Constructor) {
        resolver.scope.PopMarker();
        // start the scope again, but this time allowing instance
        resolver.scope.PushMarker();
        foreach (Formal p in Ins) {
          resolver.scope.Push(p.Name, p);
        }
      }

      // Add out-parameters to a new scope that will also include the outermost-level locals of the body
      // Don't care about any duplication errors among the out-parameters, since they have already been reported
      resolver.scope.PushMarker();
      if (this is ExtremeLemma && Outs.Count != 0) {
        resolver.reporter.Error(MessageSource.Resolver, Outs[0].tok, "{0}s are not allowed to have out-parameters", WhatKind);
      } else {
        foreach (Formal p in Outs) {
          resolver.scope.Push(p.Name, p);
        }
      }

      // ... continue resolving specification
      foreach (AttributedExpression e in Ens) {
        resolver.ResolveAttributes(e, new ResolutionContext(this, true));
        resolver.ResolveExpression(e.E, new ResolutionContext(this, true));
        Contract.Assert(e.E.Type != null);  // follows from postcondition of ResolveExpression
        resolver.ConstrainTypeExprBool(e.E, "Postcondition must be a boolean (got {0})");
      }

      resolver.SolveAllTypeConstraints(); // solve type constraints for specification

      // Resolve body
      if (Body != null) {
        if (this is ExtremeLemma com && com.PrefixLemma != null) {
          // The body may mentioned the implicitly declared parameter _k.  Throw it into the
          // scope before resolving the body.
          var k = com.PrefixLemma.Ins[0];
          resolver.scope.Push(k.Name, k);  // we expect no name conflict for _k
        }

        resolver.DominatingStatementLabels.PushMarker();
        foreach (var req in Req) {
          if (req.Label != null) {
            if (resolver.DominatingStatementLabels.Find(req.Label.Name) != null) {
              resolver.reporter.Error(MessageSource.Resolver, req.Label.Tok, "assert label shadows a dominating label");
            } else {
              var rr = resolver.DominatingStatementLabels.Push(req.Label.Name, req.Label);
              Contract.Assert(rr == Scope<Label>.PushResult.Success);  // since we just checked for duplicates, we expect the Push to succeed
            }
          }
        }

        resolver.ResolveBlockStatement(Body, ResolutionContext.FromCodeContext(this));
        resolver.DominatingStatementLabels.PopMarker();
        resolver.SolveAllTypeConstraints();
      }

      // attributes are allowed to mention both in- and out-parameters (including the implicit _k, for greatest lemmas)
      resolver.ResolveAttributes(this, new ResolutionContext(this, this is TwoStateLemma), true);

      resolver.Options.WarnShadowing = warnShadowingOption; // restore the original warnShadowing value
      resolver.scope.PopMarker();  // for the out-parameters and outermost-level locals
      resolver.scope.PopMarker();  // for the in-parameters

    }
    finally {
      resolver.currentMethod = null;
    }
  }

  public string GetTriviaContainingDocstring() {
    IToken lastClosingParenthesis = null;
    foreach (var token in OwnedTokens) {
      if (token.val == ")") {
        lastClosingParenthesis = token;
      }
    }

    if (lastClosingParenthesis != null && lastClosingParenthesis.TrailingTrivia.Trim() != "") {
      return lastClosingParenthesis.TrailingTrivia;
    }

    return GetTriviaContainingDocstringFromStartTokenOrNull();
  }

  public virtual DafnySymbolKind Kind => DafnySymbolKind.Method;
  public string GetDescription(DafnyOptions options) {
    var qualifiedName = GetQualifiedName();
    var signatureWithoutReturn = $"{WhatKind} {qualifiedName}({string.Join(", ", Ins.Select(i => i.AsText()))})";
    if (Outs.Count == 0) {
      return signatureWithoutReturn;
    }
    return $"{signatureWithoutReturn} returns ({string.Join(", ", Outs.Select(o => o.AsText()))})";
  }

  protected virtual string GetQualifiedName() {
    return $"{AstExtensions.GetMemberQualification(this)}{Name}";
  }

  public IEnumerable<ISymbol> ChildSymbols {
    get {
      IEnumerable<INode> childStatements = Body?.Visit(node => node is Statement) ?? Enumerable.Empty<INode>();
      return Outs.Concat(childStatements.OfType<VarDeclStmt>().SelectMany(v => (IEnumerable<ISymbol>)v.Locals));
    }
  }

  public bool ShouldVerify => true; // TODO fix.
  public ModuleDefinition ContainingModule => EnclosingClass.EnclosingModuleDefinition;
}<|MERGE_RESOLUTION|>--- conflicted
+++ resolved
@@ -5,15 +5,9 @@
 
 namespace Microsoft.Dafny;
 
-<<<<<<< HEAD
 public class Method : MemberDecl, TypeParameter.ParentType,
   IMethodCodeContext, ICanFormat, IHasDocstring, IHasSymbolChildren, ICanVerify {
-  public override IEnumerable<Node> Children => new Node[] { Body, Decreases }.
-=======
-public class Method : MemberDecl, TypeParameter.ParentType, IMethodCodeContext, ICanFormat, IHasDocstring, IHasSymbolChildren {
-  public override IEnumerable<INode> Children => new Node[] { Body, Decreases }.
->>>>>>> 25bf2089
-    Where(x => x != null).Concat(Ins).Concat(Outs).Concat<Node>(TypeArgs).
+  public override IEnumerable<INode> Children => new Node[] { Body, Decreases }.Concat(Ins).Concat(Outs).Concat<Node>(TypeArgs).
     Concat(Req).Concat(Ens).Concat(Mod.Expressions);
   public override IEnumerable<INode> PreResolveChildren => Children;
 
