--- conflicted
+++ resolved
@@ -476,14 +476,11 @@
   }
 
   public DafnySymbolKind Kind => DafnySymbolKind.Function;
-<<<<<<< HEAD
   public bool ShouldVerify => true; // TODO fix.
   public ModuleDefinition ContainingModule => EnclosingClass.EnclosingModuleDefinition;
-=======
   public string GetDescription(DafnyOptions options) {
     var formals = string.Join(", ", Formals.Select(f => f.AsText()));
     var resultType = ResultType.TypeName(options, null, false);
     return $"{WhatKind} {AstExtensions.GetMemberQualification(this)}{Name}({formals}): {resultType}";
   }
->>>>>>> 25bf2089
 }