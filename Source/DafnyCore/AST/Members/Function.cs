using System.Collections.Generic;
using System.CommandLine;
using System.Diagnostics.Contracts;
using System.Linq;
using System.Numerics;
using DafnyCore;
using Microsoft.Dafny.Auditor;
using OmniSharp.Extensions.LanguageServer.Protocol.Models;

namespace Microsoft.Dafny;

<<<<<<< HEAD
public class Function : MethodOrFunction, TypeParameter.ParentType, ICallable, ICanFormat, IHasDocstring, ISymbol, ICanAutoRevealDependencies, ICanVerify {
=======
public class Function : MemberDecl, TypeParameter.ParentType, ICallable, ICanFormat, IHasDocstring,
  ICanAutoRevealDependencies, ICanVerify {
>>>>>>> fabf81e7
  public override string WhatKind => "function";

  public string GetFunctionDeclarationKeywords(DafnyOptions options) {
    string k;
    if (this is TwoStateFunction || this is ExtremePredicate || this.ByMethodBody != null) {
      k = WhatKind;
    } else if (this is PrefixPredicate) {
      k = "predicate";
    } else if (options.FunctionSyntax == FunctionSyntaxOptions.ExperimentalPredicateAlwaysGhost &&
               (this is Predicate || !IsGhost)) {
      k = WhatKind;
    } else if (options.FunctionSyntax != FunctionSyntaxOptions.Version4 && !IsGhost) {
      k = WhatKind + " method";
    } else if (options.FunctionSyntax != FunctionSyntaxOptions.Version3 && IsGhost) {
      k = "ghost " + WhatKind;
    } else {
      k = WhatKind;
    }

    // If this function is opaque due to the opaque keyword, include it.
    k = (IsOpaque && !Attributes.Contains(Attributes, "opaque")) ? "opaque " + k : k;
    return HasStaticKeyword ? "static " + k : k;
  }

  public override bool IsOpaque { get; }

  public bool IsMadeImplicitlyOpaque(DafnyOptions options) {
    return
       !IsOpaque &&
       !Attributes.Contains(Attributes, "opaque") &&
       options.Get(CommonOptionBag.DefaultFunctionOpacity) != CommonOptionBag.DefaultFunctionOpacityOptions.Transparent
       && this is not ExtremePredicate
       && this is not PrefixPredicate
       && Name != "reads" && Name != "requires"
       && !Attributes.Contains(this.Attributes, "transparent");
  }

  public override bool CanBeRevealed() {
    return true;
  }

  public bool HasPostcondition =>
    Ens.Count > 0 || ResultType.AsSubsetType is not null;

  public bool HasPrecondition =>
    Req.Count > 0 || Formals.Any(f => f.Type.AsSubsetType is not null);

  public override IEnumerable<Assumption> Assumptions(Declaration decl) {
    foreach (var a in base.Assumptions(this)) {
      yield return a;
    }

    if (Body is null && HasPostcondition && EnclosingClass.EnclosingModuleDefinition.ModuleKind == ModuleKindEnum.Concrete && !HasExternAttribute && !HasAxiomAttribute) {
      yield return new Assumption(this, tok, AssumptionDescription.NoBody(IsGhost));
    }

    if (HasExternAttribute) {
      yield return new Assumption(this, tok, AssumptionDescription.ExternFunction);
      if (HasPostcondition && !HasAxiomAttribute) {
        yield return new Assumption(this, tok, AssumptionDescription.ExternWithPostcondition);
      }
    }

    if (HasExternAttribute && HasPrecondition && !HasAxiomAttribute) {
      yield return new Assumption(this, tok, AssumptionDescription.ExternWithPrecondition);
    }

    foreach (var c in this.Descendants()) {
      foreach (var a in (c as Node)?.Assumptions(this) ?? Enumerable.Empty<Assumption>()) {
        yield return a;
      }
    }

  }

  [FilledInDuringResolution] public bool IsRecursive;

  [FilledInDuringResolution]
  public TailStatus
    TailRecursion =
      TailStatus.NotTailRecursive; // NotTailRecursive = no tail recursion; TriviallyTailRecursive is never used here

  public bool IsTailRecursive => TailRecursion != TailStatus.NotTailRecursive;
  public bool IsAccumulatorTailRecursive => IsTailRecursive && TailRecursion != TailStatus.TailRecursive;
  [FilledInDuringResolution] public bool IsFueled; // if anyone tries to adjust this function's fuel
  public readonly List<Formal> Formals;
  public readonly Formal Result;
  public PreType ResultPreType;
  public readonly Type ResultType;
  public readonly Specification<FrameExpression> Reads;
  public Expression Body; // an extended expression; Body is readonly after construction, except for any kind of rewrite that may take place around the time of resolution
  public IToken /*?*/ ByMethodTok; // null iff ByMethodBody is null
  public BlockStmt /*?*/ ByMethodBody;
  [FilledInDuringResolution] public Method /*?*/ ByMethodDecl; // if ByMethodBody is non-null
  public bool SignatureIsOmitted => SignatureEllipsis != null; // is "false" for all Function objects that survive into resolution
  public readonly IToken SignatureEllipsis;
  public Function OverriddenFunction;
  public Function Original => OverriddenFunction == null ? this : OverriddenFunction.Original;
  public override bool IsOverrideThatAddsBody => base.IsOverrideThatAddsBody && Body != null;
  public bool AllowsAllocation => true;
  public bool containsQuantifier;

  public bool ContainsQuantifier {
    set { containsQuantifier = value; }
    get { return containsQuantifier; }
  }

  public enum TailStatus {
    TriviallyTailRecursive, // contains no recursive calls (in non-ghost expressions)
    TailRecursive, // all recursive calls (in non-ghost expressions) are tail calls
    NotTailRecursive, // contains some non-ghost recursive call outside of a tail-call position
    // E + F or F + E, where E has no tail call and F is a tail call
    Accumulate_Add,
    AccumulateRight_Sub,
    Accumulate_Mul,
    Accumulate_SetUnion,
    AccumulateRight_SetDifference,
    Accumulate_MultiSetUnion,
    AccumulateRight_MultiSetDifference,
    AccumulateLeft_Concat,
    AccumulateRight_Concat,
  }

  public override IEnumerable<INode> Children => new[] { ByMethodBody }.Where(x => x != null).
    Concat<Node>(TypeArgs).
    Concat<Node>(Reads.Expressions).
    Concat<Node>(Req).
    Concat(Ens.Select(e => e.E)).
    Concat(Decreases.Expressions).
    Concat(Formals).
    Concat(Result != null ? new List<Node>() { Result } : new List<Node>()).
    Concat(ResultType != null ? new List<Node>() { ResultType } : new List<Node>()).
    Concat(Body == null ? Enumerable.Empty<Node>() : new[] { Body });

  public override IEnumerable<INode> PreResolveChildren =>
    TypeArgs.
    Concat<Node>(Reads.Expressions).
    Concat<Node>(Req).
    Concat(Ens).
    Concat(Decreases.Expressions.Where(expression => expression is not AutoGeneratedExpression)).
    Concat(Formals).Concat(ResultType != null && ResultType.tok.line > 0 ? new List<Node>() { ResultType } : new List<Node>()).
    Concat(Body == null ? Enumerable.Empty<Node>() : new[] { Body }).
    Concat(ByMethodBody == null ? Enumerable.Empty<Node>() : new[] { ByMethodBody });

  public override IEnumerable<Expression> SubExpressions {
    get {
      foreach (var formal in Formals.Where(f => f.DefaultValue != null)) {
        yield return formal.DefaultValue;
      }
      foreach (var e in Req) {
        yield return e.E;
      }
      foreach (var e in Reads.Expressions) {
        yield return e.E;
      }
      foreach (var e in Ens) {
        yield return e.E;
      }
      foreach (var e in Decreases.Expressions) {
        yield return e;
      }
      if (Body != null) {
        yield return Body;
      }
    }
  }

  public Type GetMemberType(ArrowTypeDecl atd) {
    Contract.Requires(atd != null);
    Contract.Requires(atd.Arity == Formals.Count);

    // Note, the following returned type can contain type parameters from the function and its enclosing class
    return new ArrowType(tok, atd, Formals.ConvertAll(f => f.Type), ResultType);
  }

  public bool AllowsNontermination {
    get {
      return Contract.Exists(Decreases.Expressions, e => e is WildcardExpr);
    }
  }

  /// <summary>
  /// The "AllCalls" field is used for non-ExtremePredicate, non-PrefixPredicate functions only (so its value should not be relied upon for ExtremePredicate and PrefixPredicate functions).
  /// It records all function calls made by the Function, including calls made in the body as well as in the specification.
  /// The field is filled in during resolution (and used toward the end of resolution, to attach a helpful "decreases" prefix to functions in clusters
  /// with co-recursive calls.
  /// </summary>
  public readonly List<FunctionCallExpr> AllCalls = new List<FunctionCallExpr>();
  public enum CoCallClusterInvolvement {
    None,  // the SCC containing the function does not involve any co-recursive calls
    IsMutuallyRecursiveTarget,  // the SCC contains co-recursive calls, and this function is the target of some non-self recursive call
    CoRecursiveTargetAllTheWay,  // the SCC contains co-recursive calls, and this function is the target only of self-recursive calls and co-recursive calls
  }
  public CoCallClusterInvolvement CoClusterTarget = CoCallClusterInvolvement.None;

  [ContractInvariantMethod]
  void ObjectInvariant() {
    Contract.Invariant(cce.NonNullElements(TypeArgs));
    Contract.Invariant(cce.NonNullElements(Formals));
    Contract.Invariant(ResultType != null);
    Contract.Invariant(cce.NonNullElements(Req));
    Contract.Invariant(Reads != null);
    Contract.Invariant(cce.NonNullElements(Ens));
    Contract.Invariant(Decreases != null);
  }

  public Function(RangeToken range, Name name, bool hasStaticKeyword, bool isGhost, bool isOpaque,
    List<TypeParameter> typeArgs, List<Formal> formals, Formal result, Type resultType,
    List<AttributedExpression> req, Specification<FrameExpression> reads, List<AttributedExpression> ens, Specification<Expression> decreases,
    Expression/*?*/ body, IToken/*?*/ byMethodTok, BlockStmt/*?*/ byMethodBody,
    Attributes attributes, IToken/*?*/ signatureEllipsis)
    : base(range, name, hasStaticKeyword, isGhost, attributes, signatureEllipsis != null, typeArgs, req, ens, decreases) {

    Contract.Requires(tok != null);
    Contract.Requires(name != null);
    Contract.Requires(cce.NonNullElements(typeArgs));
    Contract.Requires(cce.NonNullElements(formals));
    Contract.Requires(resultType != null);
    Contract.Requires(cce.NonNullElements(req));
    Contract.Requires(reads != null);
    Contract.Requires(cce.NonNullElements(ens));
    Contract.Requires(decreases != null);
    Contract.Requires(byMethodBody == null || (!isGhost && body != null)); // function-by-method has a ghost expr and non-ghost stmt, but to callers appears like a functiion-method
    this.IsFueled = false;  // Defaults to false.  Only set to true if someone mentions this function in a fuel annotation
    this.Formals = formals;
    this.Result = result;
    this.ResultType = result != null ? result.Type : resultType;
    this.Reads = reads;
    this.Body = body;
    this.ByMethodTok = byMethodTok;
    this.ByMethodBody = byMethodBody;
    this.SignatureEllipsis = signatureEllipsis;
    this.IsOpaque = isOpaque || Attributes.Contains(attributes, "opaque");

    if (attributes != null) {
      List<Expression> args = Attributes.FindExpressions(attributes, "fuel");
      if (args != null) {
        if (args.Count == 1) {
          LiteralExpr literal = args[0] as LiteralExpr;
          if (literal != null && literal.Value is BigInteger) {
            IsFueled = true;
          }
        } else if (args.Count == 2) {
          LiteralExpr literalLow = args[0] as LiteralExpr;
          LiteralExpr literalHigh = args[1] as LiteralExpr;

          if (literalLow != null && literalLow.Value is BigInteger && literalHigh != null && literalHigh.Value is BigInteger) {
            IsFueled = true;
          }
        }
      }
    }
  }

  bool ICodeContext.IsGhost { get { return IsGhost; } }
  List<TypeParameter> ICodeContext.TypeArgs { get { return TypeArgs; } }
  List<Formal> ICodeContext.Ins { get { return Formals; } }
  string ICallable.NameRelativeToModule {
    get {
      if (EnclosingClass is DefaultClassDecl) {
        return Name;
      } else {
        return EnclosingClass.Name + "." + Name;
      }
    }
  }
  Specification<Expression> ICallable.Decreases { get { return Decreases; } }
  bool _inferredDecr;
  bool ICallable.InferredDecreases {
    set { _inferredDecr = value; }
    get { return _inferredDecr; }
  }
  ModuleDefinition IASTVisitorContext.EnclosingModule { get { return EnclosingClass.EnclosingModuleDefinition; } }
  bool ICodeContext.MustReverify { get { return false; } }

  [Pure]
  public bool IsFuelAware() { return IsRecursive || IsFueled || (OverriddenFunction != null && OverriddenFunction.IsFuelAware()); }
  public virtual bool ReadsHeap { get { return Reads.Expressions.Count != 0; } }

  public static readonly Option<string> FunctionSyntaxOption = new("--function-syntax",
    () => "4",
    @"
The syntax for functions changed from Dafny version 3 to version 4. This switch controls access to the new syntax, and also provides a mode to help with migration.

3 - Compiled functions are written `function method` and `predicate method`. Ghost functions are written `function` and `predicate`.
4 - Compiled functions are written `function` and `predicate`. Ghost functions are written `ghost function` and `ghost predicate`.
migration3to4 - Compiled functions are written `function method` and `predicate method`. Ghost functions are written `ghost function` and `ghost predicate`. To migrate from version 3 to version 4, use this flag on your version 3 program. This will give flag all occurrences of `function` and `predicate` as parsing errors. These are ghost functions, so change those into the new syntax `ghost function` and `ghost predicate`. Then, start using --functionSyntax:4. This will flag all occurrences of `function method` and `predicate method` as parsing errors. So, change those to just `function` and `predicate`. Now, your program uses version 4 syntax and has the exact same meaning as your previous version 3 program.
experimentalDefaultGhost - Like migration3to4, but allow `function` and `predicate` as alternatives to declaring ghost functions and predicates, respectively.
experimentalDefaultCompiled - Like migration3to4, but allow `function` and `predicate` as alternatives to declaring compiled
    functions and predicates, respectively.
experimentalPredicateAlwaysGhost - Compiled functions are written `function`. Ghost functions are written `ghost function`. Predicates are always ghost and are written `predicate`."
      .TrimStart()
  ) {
    ArgumentHelpName = "version",
  };

  static Function() {
    var functionSyntaxOptionsMap = new Dictionary<string, FunctionSyntaxOptions> {
      { "3", FunctionSyntaxOptions.Version3 },
      { "4", FunctionSyntaxOptions.Version4 },
      { "migration3to4", FunctionSyntaxOptions.Migration3To4 },
      { "experimentalDefaultGhost", FunctionSyntaxOptions.ExperimentalTreatUnspecifiedAsGhost },
      { "experimentalDefaultCompiled", FunctionSyntaxOptions.ExperimentalTreatUnspecifiedAsCompiled },
      { "experimentalPredicateAlwaysGhost", FunctionSyntaxOptions.ExperimentalPredicateAlwaysGhost },
    };
    FunctionSyntaxOption = FunctionSyntaxOption.FromAmong(functionSyntaxOptionsMap.Keys.ToArray());
    DafnyOptions.RegisterLegacyBinding(FunctionSyntaxOption, (options, value) => {
      options.FunctionSyntax = functionSyntaxOptionsMap[value];
    });

    DooFile.RegisterNoChecksNeeded(FunctionSyntaxOption);
  }

  public bool SetIndent(int indentBefore, TokenNewIndentCollector formatter) {
    formatter.SetMethodLikeIndent(StartToken, OwnedTokens, indentBefore);
    if (BodyStartTok.line > 0) {
      formatter.SetDelimiterIndentedRegions(BodyStartTok, indentBefore);
    }

    formatter.SetFormalsIndentation(Formals);
    if (Result is { } outFormal) {
      formatter.SetTypeIndentation(outFormal.SyntacticType);
    }

    foreach (var req in Req) {
      formatter.SetAttributedExpressionIndentation(req, indentBefore + formatter.SpaceTab);
    }

    foreach (var frame in Reads.Expressions) {
      formatter.SetFrameExpressionIndentation(frame, indentBefore + formatter.SpaceTab);
    }

    foreach (var ens in Ens) {
      formatter.SetAttributedExpressionIndentation(ens, indentBefore + formatter.SpaceTab);
    }

    foreach (var dec in Decreases.Expressions) {
      formatter.SetDecreasesExpressionIndentation(dec, indentBefore + formatter.SpaceTab);
    }

    if (ByMethodBody is { } byMethodBody) {
      formatter.SetDelimiterIndentedRegions(byMethodBody.StartToken, indentBefore);
      formatter.SetClosingIndentedRegion(byMethodBody.EndToken, indentBefore);
      formatter.SetStatementIndentation(byMethodBody);
    }

    formatter.SetExpressionIndentation(Body);
    return true;
  }

  protected override bool Bodyless => Body == null;
  protected override string TypeName => "function";

  /// <summary>
  /// Assumes type parameters have already been pushed
  /// </summary>
  public override void Resolve(ModuleResolver resolver) {
    Contract.Requires(this != null);
    Contract.Requires(resolver.AllTypeConstraints.Count == 0);
    Contract.Ensures(resolver.AllTypeConstraints.Count == 0);

    base.Resolve(resolver);

    // make note of the warnShadowing attribute
    bool warnShadowingOption = resolver.Options.WarnShadowing;  // save the original warnShadowing value
    bool warnShadowing = true;
    if (Attributes.ContainsBool(Attributes, "warnShadowing", ref warnShadowing)) {
      resolver.Options.WarnShadowing = warnShadowing;  // set the value according to the attribute
    }

    resolver.scope.PushMarker();
    if (IsStatic) {
      resolver.scope.AllowInstance = false;
    }

    foreach (Formal p in Formals) {
      resolver.scope.Push(p.Name, p);
    }

    resolver.ResolveParameterDefaultValues(Formals, ResolutionContext.FromCodeContext(this));

    foreach (var req in Req) {
      resolver.ResolveAttributes(req, new ResolutionContext(this, this is TwoStateFunction));
      Expression r = req.E;
      resolver.ResolveExpression(r, new ResolutionContext(this, this is TwoStateFunction));
      Contract.Assert(r.Type != null);  // follows from postcondition of ResolveExpression
      resolver.ConstrainTypeExprBool(r, "Precondition must be a boolean (got {0})");
    }
    resolver.ResolveAttributes(Reads, new ResolutionContext(this, this is TwoStateFunction));
    foreach (FrameExpression fr in Reads.Expressions) {
      resolver.ResolveFrameExpressionTopLevel(fr, FrameExpressionUse.Reads, this);
    }

    resolver.scope.PushMarker();
    if (Result != null) {
      resolver.scope.Push(Result.Name, Result);  // function return only visible in post-conditions (and in function attributes)
    }
    foreach (AttributedExpression e in Ens) {
      Expression r = e.E;
      resolver.ResolveAttributes(e, new ResolutionContext(this, this is TwoStateFunction));
      resolver.ResolveExpression(r, new ResolutionContext(this, this is TwoStateFunction) with { InFunctionPostcondition = true });
      Contract.Assert(r.Type != null);  // follows from postcondition of ResolveExpression
      resolver.ConstrainTypeExprBool(r, "Postcondition must be a boolean (got {0})");
    }
    resolver.scope.PopMarker(); // function result name

    resolver.ResolveAttributes(Decreases, new ResolutionContext(this, this is TwoStateFunction));
    foreach (Expression r in Decreases.Expressions) {
      resolver.ResolveExpression(r, new ResolutionContext(this, this is TwoStateFunction));
      // any type is fine
    }
    resolver.SolveAllTypeConstraints(); // solve type constraints in the specification

    if (Body != null) {

      resolver.DominatingStatementLabels.PushMarker();
      foreach (var req in Req) {
        if (req.Label != null) {
          if (resolver.DominatingStatementLabels.Find(req.Label.Name) != null) {
            resolver.reporter.Error(MessageSource.Resolver, req.Label.Tok, "assert label shadows a dominating label");
          } else {
            var rr = resolver.DominatingStatementLabels.Push(req.Label.Name, req.Label);
            Contract.Assert(rr == Scope<Label>.PushResult.Success);  // since we just checked for duplicates, we expect the Push to succeed
          }
        }
      }
      resolver.ResolveExpression(Body, new ResolutionContext(this, this is TwoStateFunction));
      Contract.Assert(Body.Type != null);  // follows from postcondition of ResolveExpression
      resolver.AddAssignableConstraint(tok, ResultType, Body.Type, "Function body type mismatch (expected {0}, got {1})");
      resolver.SolveAllTypeConstraints();
      resolver.DominatingStatementLabels.PopMarker();
    }

    resolver.scope.PushMarker();
    if (Result != null) {
      resolver.scope.Push(Result.Name, Result);  // function return only visible in post-conditions (and in function attributes)
    }
    resolver.ResolveAttributes(this, new ResolutionContext(this, this is TwoStateFunction), true);
    resolver.scope.PopMarker(); // function result name

    resolver.scope.PopMarker(); // formals

    if (ByMethodBody != null) {
      Contract.Assert(Body != null && !IsGhost); // assured by the parser and other callers of the Function constructor
      var method = ByMethodDecl;
      if (method != null) {
        method.Resolve(resolver);
      } else {
        // method should have been filled in by now,
        // unless there was a function by method and a method of the same name
        // but then this error must have been reported.
        Contract.Assert(resolver.Reporter.HasErrors);
      }
    }

    resolver.Options.WarnShadowing = warnShadowingOption; // restore the original warnShadowing value
  }

  public string GetTriviaContainingDocstring() {

    var endTokenDefinition =
      OwnedTokens.LastOrDefault(token => token.val == ")" || token.pos == ResultType.EndToken.pos)
      ?? EndToken;
    if (endTokenDefinition.TrailingTrivia.Trim() != "") {
      return endTokenDefinition.TrailingTrivia;
    }

    if (StartToken.LeadingTrivia.Trim() != "") {
      return StartToken.LeadingTrivia;
    }
    return null;
  }

  public SymbolKind Kind => SymbolKind.Function;
  public bool ShouldVerify => true; // This could be made more accurate
  public ModuleDefinition ContainingModule => EnclosingClass.EnclosingModuleDefinition;
  public string GetDescription(DafnyOptions options) {
    var formals = string.Join(", ", Formals.Select(f => f.AsText()));
    var resultType = ResultType.TypeName(options, null, false);
    return $"{WhatKind} {AstExtensions.GetMemberQualification(this)}{Name}({formals}): {resultType}";
  }

  public void AutoRevealDependencies(AutoRevealFunctionDependencies Rewriter, DafnyOptions Options,
    ErrorReporter Reporter) {
    if (Body is null) {
      return;
    }

    if (ByMethodDecl is not null) {
      ByMethodDecl.AutoRevealDependencies(Rewriter, Options, Reporter);
    }

    object autoRevealDepsVal = null;
    bool autoRevealDeps = Attributes.ContainsMatchingValue(Attributes, "autoRevealDependencies",
      ref autoRevealDepsVal, new List<Attributes.MatchingValueOption> {
        Attributes.MatchingValueOption.Bool,
        Attributes.MatchingValueOption.Int
      }, s => Reporter.Error(MessageSource.Rewriter, ErrorLevel.Error, Tok, s));

    // Default behavior is reveal all dependencies
    int autoRevealDepth = int.MaxValue;

    if (autoRevealDeps) {
      if (autoRevealDepsVal is false) {
        autoRevealDepth = 0;
      } else if (autoRevealDepsVal is BigInteger i) {
        autoRevealDepth = (int)i;
      }
    }

    var currentClass = EnclosingClass;
    List<AutoRevealFunctionDependencies.RevealStmtWithDepth> addedReveals = new();

    foreach (var func in Rewriter.GetEnumerator(this, currentClass, SubExpressions)) {
      var revealStmt =
        AutoRevealFunctionDependencies.BuildRevealStmt(func.Function, Tok, EnclosingClass.EnclosingModuleDefinition);

      if (revealStmt is not null) {
        addedReveals.Add(new AutoRevealFunctionDependencies.RevealStmtWithDepth(revealStmt, func.Depth));
      }
    }

    if (autoRevealDepth > 0) {
      Expression reqExpr = Expression.CreateBoolLiteral(Tok, true);

      var bodyExpr = Body;

      foreach (var revealStmt in addedReveals) {
        if (revealStmt.Depth <= autoRevealDepth) {
          bodyExpr = new StmtExpr(Tok, revealStmt.RevealStmt, bodyExpr) {
            Type = bodyExpr.Type
          };

          reqExpr = new StmtExpr(reqExpr.tok, revealStmt.RevealStmt, reqExpr) {
            Type = Type.Bool
          };
        } else {
          break;
        }
      }

      Body = bodyExpr;

      if (Req.Any() || Ens.Any()) {
        Req.Insert(0, new AttributedExpression(reqExpr));
      }
    }

    if (addedReveals.Any()) {
      Reporter.Message(MessageSource.Rewriter, ErrorLevel.Info, null, tok,
        AutoRevealFunctionDependencies.GenerateMessage(addedReveals, autoRevealDepth));
    }
  }
}<|MERGE_RESOLUTION|>--- conflicted
+++ resolved
@@ -9,12 +9,8 @@
 
 namespace Microsoft.Dafny;
 
-<<<<<<< HEAD
-public class Function : MethodOrFunction, TypeParameter.ParentType, ICallable, ICanFormat, IHasDocstring, ISymbol, ICanAutoRevealDependencies, ICanVerify {
-=======
-public class Function : MemberDecl, TypeParameter.ParentType, ICallable, ICanFormat, IHasDocstring,
+public class Function : MethodOrFunction, TypeParameter.ParentType, ICallable, ICanFormat, IHasDocstring,
   ICanAutoRevealDependencies, ICanVerify {
->>>>>>> fabf81e7
   public override string WhatKind => "function";
 
   public string GetFunctionDeclarationKeywords(DafnyOptions options) {
