using System.Collections.Generic;
using System.Diagnostics.Contracts;
using OmniSharp.Extensions.LanguageServer.Protocol.Models;

namespace Microsoft.Dafny;

public class Constructor : Method {
  public override string WhatKind => "constructor";
  [ContractInvariantMethod]
  void ObjectInvariant() {
    Contract.Invariant(Body == null || Body is DividedBlockStmt);
  }

  public override SymbolKind? Kind => SymbolKind.Constructor;
  protected override string GetQualifiedName() {
    return EnclosingClass.Name;
  }

  public List<Statement> BodyInit {  // first part of Body's statements
    get {
      if (Body == null) {
        return null;
      } else {
        return ((DividedBlockStmt)Body).BodyInit;
      }
    }
  }
  public List<Statement> BodyProper {  // second part of Body's statements
    get {
      if (Body == null) {
        return null;
      } else {
        return ((DividedBlockStmt)Body).BodyProper;
      }
    }
  }
  public Constructor(IOrigin origin, Name nameNode,
    bool isGhost,
    List<TypeParameter> typeArgs,
    List<Formal> ins,
    List<AttributedExpression> req,
    Specification<FrameExpression> reads,
    [Captured] Specification<FrameExpression> mod,
    List<AttributedExpression> ens,
    Specification<Expression> decreases,
    DividedBlockStmt body,
    Attributes attributes, IOrigin signatureEllipsis)
<<<<<<< HEAD
    : base(origin, nameNode, attributes, false, isGhost, typeArgs, ins, req, ens, reads, decreases, new List<Formal>(), mod, body, signatureEllipsis) {
=======
    : base(origin, name, false, isGhost, typeArgs, ins, [], req, reads, mod, ens, decreases, body, attributes, signatureEllipsis) {
>>>>>>> 0f010ef3
    Contract.Requires(origin != null);
    Contract.Requires(nameNode != null);
    Contract.Requires(cce.NonNullElements(typeArgs));
    Contract.Requires(cce.NonNullElements(ins));
    Contract.Requires(cce.NonNullElements(req));
    Contract.Requires(mod != null);
    Contract.Requires(cce.NonNullElements(ens));
    Contract.Requires(decreases != null);
  }

  public Constructor(Cloner cloner, Constructor original) : base(cloner, original) {
  }

  public bool HasName {
    get {
      return Name != "_ctor";
    }
  }
}<|MERGE_RESOLUTION|>--- conflicted
+++ resolved
@@ -45,11 +45,8 @@
     Specification<Expression> decreases,
     DividedBlockStmt body,
     Attributes attributes, IOrigin signatureEllipsis)
-<<<<<<< HEAD
-    : base(origin, nameNode, attributes, false, isGhost, typeArgs, ins, req, ens, reads, decreases, new List<Formal>(), mod, body, signatureEllipsis) {
-=======
-    : base(origin, name, false, isGhost, typeArgs, ins, [], req, reads, mod, ens, decreases, body, attributes, signatureEllipsis) {
->>>>>>> 0f010ef3
+    : base(origin, nameNode, attributes, false, isGhost, typeArgs, ins, req, ens, reads, decreases, 
+      [], mod, body, signatureEllipsis) {
     Contract.Requires(origin != null);
     Contract.Requires(nameNode != null);
     Contract.Requires(cce.NonNullElements(typeArgs));
