--- conflicted
+++ resolved
@@ -113,55 +113,4 @@
     Contract.Requires(grammaticalConjunction != null);
     return Util.PrintableNameList(ctors.ConvertAll(ctor => ctor.Name), grammaticalConjunction);
   }
-<<<<<<< HEAD
-}
-
-public class ConstantField : SpecialField, ICallable {
-  public override string WhatKind => "const field";
-  public Expression Rhs;
-
-  public override bool IsOpaque { get; }
-
-  public ConstantField(RangeToken rangeToken, Name name, Expression/*?*/ rhs, bool hasStaticKeyword, bool isGhost, bool isOpaque, Type type, Attributes attributes)
-      : base(rangeToken, name, ID.UseIdParam, NonglobalVariable.SanitizeName(name.Value), hasStaticKeyword, isGhost, false, false, type, attributes) {
-    Contract.Requires(tok != null);
-    Contract.Requires(name != null);
-    Contract.Requires(type != null);
-    this.Rhs = rhs;
-    this.IsOpaque = isOpaque;
-  }
-
-  public override bool CanBeRevealed() {
-    return true;
-  }
-
-  //
-  public new bool IsGhost { get { return this.isGhost; } }
-  public List<TypeParameter> TypeArgs { get { return new List<TypeParameter>(); } }
-  public List<Formal> Ins { get { return new List<Formal>(); } }
-  public ModuleDefinition EnclosingModule { get { return this.EnclosingClass.EnclosingModuleDefinition; } }
-  public bool MustReverify { get { return false; } }
-  public bool AllowsNontermination { get { throw new cce.UnreachableException(); } }
-  public string NameRelativeToModule {
-    get {
-      if (EnclosingClass is DefaultClassDecl) {
-        return Name;
-      } else {
-        return EnclosingClass.Name + "." + Name;
-      }
-    }
-  }
-  public Specification<Expression> Decreases { get { throw new cce.UnreachableException(); } }
-  public bool InferredDecreases {
-    get { throw new cce.UnreachableException(); }
-    set { throw new cce.UnreachableException(); }
-  }
-  public bool AllowsAllocation => true;
-
-  public override IEnumerable<INode> Children => base.Children.Concat(new[] { Rhs }.Where(x => x != null));
-  public override DafnySymbolKind Kind => DafnySymbolKind.Constant;
-
-  public override IEnumerable<INode> PreResolveChildren => Children;
-=======
->>>>>>> 0c7f6b68
 }