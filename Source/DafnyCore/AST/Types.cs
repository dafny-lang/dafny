using System;
using System.Collections.Generic;
using System.Diagnostics.Contracts;
using System.Linq;
using System.Threading;

namespace Microsoft.Dafny;

public abstract class Type {
  public static readonly BoolType Bool = new BoolType();
  public static readonly CharType Char = new CharType();
  public static readonly IntType Int = new IntType();
  public static readonly RealType Real = new RealType();
  public static Type Nat() { return new UserDefinedType(Token.NoToken, "nat", null); }  // note, this returns an unresolved type
  public static Type String() { return new UserDefinedType(Token.NoToken, "string", null); }  // note, this returns an unresolved type
  public static readonly BigOrdinalType BigOrdinal = new BigOrdinalType();

  private static AsyncLocal<List<VisibilityScope>> _scopes = new();
  private static List<VisibilityScope> Scopes => _scopes.Value ??= new();

  [ThreadStatic]
  private static bool scopesEnabled = false;

  public virtual IEnumerable<INode> Nodes {
    get {
      if (this is UserDefinedType udt) {
        return new[] { udt };
      }

      return Enumerable.Empty<INode>();
    }
  }
  public static void PushScope(VisibilityScope scope) {
    Scopes.Add(scope);
  }

  public static void ResetScopes() {
    _scopes.Value = new();
    scopesEnabled = false;
  }

  public static void PopScope() {
    Contract.Assert(Scopes.Count > 0);
    Scopes.RemoveAt(Scopes.Count - 1);
  }

  public static void PopScope(VisibilityScope expected) {
    Contract.Assert(Scopes.Count > 0);
    Contract.Assert(Scopes[^1] == expected);
    PopScope();
  }

  public static VisibilityScope GetScope() {
    if (scopesEnabled && Scopes.Count > 0) {
      return Scopes[^1];
    }
    return null;
  }

  public static void EnableScopes() {
    Contract.Assert(!scopesEnabled);
    scopesEnabled = true;
  }

  public static void DisableScopes() {
    Contract.Assert(scopesEnabled);
    scopesEnabled = false;
  }

  public static string TypeArgsToString(ModuleDefinition/*?*/ context, List<Type> typeArgs, bool parseAble = false) {
    Contract.Requires(typeArgs == null ||
                      (typeArgs.All(ty => ty != null && ty.TypeName(context, parseAble) != null) &&
                       (typeArgs.All(ty => ty.TypeName(context, parseAble).StartsWith("_")) ||
                        typeArgs.All(ty => !ty.TypeName(context, parseAble).StartsWith("_")))));

    if (typeArgs != null && typeArgs.Count > 0 &&
        (!parseAble || !typeArgs[0].TypeName(context, parseAble).StartsWith("_"))) {
      return string.Format("<{0}>", Util.Comma(typeArgs, ty => ty.TypeName(context, parseAble)));
    }
    return "";
  }

  public static string TypeArgsToString(List<Type> typeArgs, bool parseAble = false) {
    return TypeArgsToString(null, typeArgs, parseAble);
  }

  public string TypeArgsToString(ModuleDefinition/*?*/ context, bool parseAble = false) {
    return Type.TypeArgsToString(context, this.TypeArgs, parseAble);
  }

  // Type arguments to the type
  public List<Type> TypeArgs = new List<Type>();

  /// <summary>
  /// Add to "tps" the free type parameters in "this".
  /// Requires the type to be resolved.
  /// </summary>
  public void AddFreeTypeParameters(ISet<TypeParameter> tps) {
    Contract.Requires(tps != null);
    var ty = this.NormalizeExpandKeepConstraints();
    var tp = ty.AsTypeParameter;
    if (tp != null) {
      tps.Add(tp);
    }
    foreach (var ta in ty.TypeArgs) {
      ta.AddFreeTypeParameters(tps);
    }
  }

  [Pure]
  public abstract string TypeName(ModuleDefinition/*?*/ context, bool parseAble = false);
  [Pure]
  public override string ToString() {
    return TypeName(null, false);
  }

  /// <summary>
  /// Return the most constrained version of "this", getting to the bottom of proxies.
  ///
  /// Here is a description of the Normalize(), NormalizeExpandKeepConstraints(), and NormalizeExpand() methods:
  /// * Any .Type field in the AST can, in general, be an AST node that is not really a type, but an AST node that has
  ///   a field where the type is filled in, once the type has been inferred. Such "types" are called "type proxies".
  ///   To follow a .Type (or other variable denoting a type) past its chain of type proxies, you call .Normalize().
  ///   If you do this after type inference (more precisely, after the CheckTypeInference calls in Pass 1 of the
  ///   Resolver), then you will get back a NonProxyType.
  /// * That may not be enough. Even after calling .Normalize(), you may get a type that denotes a type synonym. If
  ///   you compare it with, say, is SetType, you will get false if the type you're looking at is a type synonym for
  ///   a SetType. Therefore, to go past both type proxies and type synonyms, you call .NormalizeExpandKeepConstraints().
  /// * Actually, that may not be enough, either. Because .NormalizeExpandKeepConstraints() may return a subset type
  ///   whose base type is what you're looking for. If you want to go all the way to the base type, then you should
  ///   call .NormalizeExpand(). This is what is done most commonly when something is trying to look for a specific type.
  /// * So, in conclusion: Usually you have to call .NormalizeExpand() on a type to unravel type proxies, type synonyms,
  ///   and subset types. But in other places (in particular, in the verifier) where you want to know about any type
  ///   constraints, then you call .NormalizeExpandKeepConstraints().
  /// </summary>
  public Type Normalize() {
    Contract.Ensures(Contract.Result<Type>() != null);
    Type type = this;
    while (true) {
      var pt = type as TypeProxy;
      if (pt != null && pt.T != null) {
        type = pt.T;
      } else {
        return type;
      }
    }
  }

  /// <summary>
  /// Return the type that "this" stands for, getting to the bottom of proxies and following type synonyms.
  ///
  /// For more documentation, see method Normalize().
  /// </summary>
  [Pure]
  public Type NormalizeExpand(bool keepConstraints = false) {
    Contract.Ensures(Contract.Result<Type>() != null);
    Contract.Ensures(!(Contract.Result<Type>() is TypeProxy) || ((TypeProxy)Contract.Result<Type>()).T == null);  // return a proxy only if .T == null
    Type type = this;
    while (true) {

      var pt = type as TypeProxy;
      if (pt != null && pt.T != null) {
        type = pt.T;
        continue;
      }

      var scope = Type.GetScope();
      var rtd = type.AsRevealableType;
      if (rtd != null) {
        var udt = (UserDefinedType)type;

        if (!rtd.AsTopLevelDecl.IsVisibleInScope(scope)) {
          // This can only mean "rtd" is a class/trait that is only provided, not revealed. For a provided class/trait,
          // it is the non-null type declaration that is visible, not the class/trait declaration itself.
          if (rtd is ClassDecl cl) {
            Contract.Assert(cl.NonNullTypeDecl != null);
            Contract.Assert(cl.NonNullTypeDecl.IsVisibleInScope(scope));
          } else {
            Contract.Assert(rtd is OpaqueTypeDecl);
          }
        }

        if (rtd.IsRevealedInScope(scope)) {
          if (rtd is TypeSynonymDecl && (!(rtd is SubsetTypeDecl) || !keepConstraints)) {
            type = ((TypeSynonymDecl)rtd).RhsWithArgumentIgnoringScope(udt.TypeArgs);
            continue;
          } else {
            return type;
          }
        } else { // type is hidden, no more normalization is possible
          return rtd.SelfSynonym(type.TypeArgs);
        }
      }

      // A hidden type may become visible in another scope
      var isyn = type.AsInternalTypeSynonym;
      if (isyn != null) {
        var udt = (UserDefinedType)type;

        if (!isyn.IsVisibleInScope(scope)) {
          // This can only mean "isyn" refers to a class/trait that is only provided, not revealed. For a provided class/trait,
          // it is the non-null type declaration that is visible, not the class/trait declaration itself.
          var rhs = isyn.RhsWithArgumentIgnoringScope(udt.TypeArgs);
          Contract.Assert(rhs is UserDefinedType);
          var cl = ((UserDefinedType)rhs).ResolvedClass as ClassDecl;
          Contract.Assert(cl != null && cl.NonNullTypeDecl != null);
          Contract.Assert(cl.NonNullTypeDecl.IsVisibleInScope(scope));
        }

        if (isyn.IsRevealedInScope(scope)) {
          type = isyn.RhsWithArgument(udt.TypeArgs);
          continue;
        } else {
          return type;
        }
      }

      return type;
    }
  }

  /// <summary>
  /// Return the type that "this" stands for, getting to the bottom of proxies and following type synonyms, but does
  /// not follow subset types.
  ///
  /// For more documentation, see method Normalize().
  /// </summary>
  [Pure]
  public Type NormalizeExpandKeepConstraints() {
    return NormalizeExpand(true);
  }

  /// <summary>
  /// Return "the type that "this" stands for, getting to the bottom of proxies and following type synonyms.
  /// </summary>
  public Type UseInternalSynonym() {
    Contract.Ensures(Contract.Result<Type>() != null);
    Contract.Ensures(!(Contract.Result<Type>() is TypeProxy) || ((TypeProxy)Contract.Result<Type>()).T == null);  // return a proxy only if .T == null

    Type type = Normalize();
    var scope = Type.GetScope();
    var rtd = type.AsRevealableType;
    if (rtd != null) {
      var udt = (UserDefinedType)type;
      if (!rtd.AsTopLevelDecl.IsVisibleInScope(scope)) {
        // This can only mean "rtd" is a class/trait that is only provided, not revealed. For a provided class/trait,
        // it is the non-null type declaration that is visible, not the class/trait declaration itself.
        var cl = rtd as ClassDecl;
        Contract.Assert(cl != null && cl.NonNullTypeDecl != null);
        Contract.Assert(cl.NonNullTypeDecl.IsVisibleInScope(scope));
      }
      if (!rtd.IsRevealedInScope(scope)) {
        return rtd.SelfSynonym(type.TypeArgs, udt.NamePath);
      }
    }

    return type;
  }

  /// <summary>
  /// Return a type that is like "this", but where occurrences of type parameters are substituted as indicated by "subst".
  /// </summary>
  public abstract Type Subst(Dictionary<TypeParameter, Type> subst);

  /// <summary>
  /// Returns whether or not "this" and "that" denote the same type, modulo proxies and type synonyms and subset types.
  /// </summary>
  [Pure]
  public abstract bool Equals(Type that, bool keepConstraints = false);

  public bool IsBoolType { get { return NormalizeExpand() is BoolType; } }
  public bool IsCharType { get { return NormalizeExpand() is CharType; } }
  public bool IsIntegerType { get { return NormalizeExpand() is IntType; } }
  public bool IsRealType { get { return NormalizeExpand() is RealType; } }
  public bool IsBigOrdinalType { get { return NormalizeExpand() is BigOrdinalType; } }
  public bool IsBitVectorType { get { return AsBitVectorType != null; } }
  public BitvectorType AsBitVectorType { get { return NormalizeExpand() as BitvectorType; } }
  public bool IsNumericBased() {
    var t = NormalizeExpand();
    return t.IsIntegerType || t.IsRealType || t.AsNewtype != null;
  }
  public enum NumericPersuasion { Int, Real }
  [Pure]
  public bool IsNumericBased(NumericPersuasion p) {
    Type t = this;
    while (true) {
      t = t.NormalizeExpand();
      if (t.IsIntegerType) {
        return p == NumericPersuasion.Int;
      } else if (t.IsRealType) {
        return p == NumericPersuasion.Real;
      }
      var d = t.AsNewtype;
      if (d == null) {
        return false;
      }
      t = d.BaseType;
    }
  }

  /// <summary>
  /// This property returns true if the type is known to be nonempty.
  /// This property should be used only after successful resolution. It is assumed that all type proxies have
  /// been resolved and that all recursion through types comes to an end.
  /// Note, HasCompilableValue ==> IsNonEmpty.
  /// </summary>
  public bool IsNonempty => GetAutoInit() != AutoInitInfo.MaybeEmpty;

  /// <summary>
  /// This property returns true if the type has a known compilable value.
  /// This property should be used only after successful resolution. It is assumed that all type proxies have
  /// been resolved and that all recursion through types comes to an end.
  /// Note, HasCompilableValue ==> IsNonEmpty.
  /// </summary>
  public bool HasCompilableValue => GetAutoInit() == AutoInitInfo.CompilableValue;

  public bool KnownToHaveToAValue(bool ghostContext) {
    return ghostContext ? IsNonempty : HasCompilableValue;
  }

  public enum AutoInitInfo { MaybeEmpty, Nonempty, CompilableValue }

  /// <summary>
  /// This property returns
  ///     - CompilableValue, if the type has a known compilable value
  ///     - Nonempty,        if the type is known to contain some value
  ///     - MaybeEmpty,      otherwise
  /// This property should be used only after successful resolution. It is assumed that all type proxies have
  /// been resolved and that all recursion through types comes to an end.
  /// </summary>
  public AutoInitInfo GetAutoInit(List<UserDefinedType>/*?*/ coDatatypesBeingVisited = null) {
    var t = NormalizeExpandKeepConstraints();
    Contract.Assume(t is NonProxyType); // precondition

    AutoInitInfo CharacteristicToAutoInitInfo(TypeParameter.TypeParameterCharacteristics c) {
      if (c.HasCompiledValue) {
        return AutoInitInfo.CompilableValue;
      } else if (c.IsNonempty) {
        return AutoInitInfo.Nonempty;
      } else {
        return AutoInitInfo.MaybeEmpty;
      }
    }

    if (t is BoolType || t is CharType || t is IntType || t is BigOrdinalType || t is RealType || t is BitvectorType) {
      return AutoInitInfo.CompilableValue;
    } else if (t is CollectionType) {
      return AutoInitInfo.CompilableValue;
    }

    var udt = (UserDefinedType)t;
    var cl = udt.ResolvedClass;
    Contract.Assert(cl != null);
    if (cl is OpaqueTypeDecl) {
      var otd = (OpaqueTypeDecl)cl;
      return CharacteristicToAutoInitInfo(otd.Characteristics);
    } else if (cl is TypeParameter) {
      var tp = (TypeParameter)cl;
      return CharacteristicToAutoInitInfo(tp.Characteristics);
    } else if (cl is InternalTypeSynonymDecl) {
      var isyn = (InternalTypeSynonymDecl)cl;
      return CharacteristicToAutoInitInfo(isyn.Characteristics);
    } else if (cl is NewtypeDecl) {
      var td = (NewtypeDecl)cl;
      switch (td.WitnessKind) {
        case SubsetTypeDecl.WKind.CompiledZero:
        case SubsetTypeDecl.WKind.Compiled:
          return AutoInitInfo.CompilableValue;
        case SubsetTypeDecl.WKind.Ghost:
          return AutoInitInfo.Nonempty;
        case SubsetTypeDecl.WKind.OptOut:
          return AutoInitInfo.MaybeEmpty;
        case SubsetTypeDecl.WKind.Special:
        default:
          Contract.Assert(false); // unexpected case
          throw new cce.UnreachableException();
      }
    } else if (cl is SubsetTypeDecl) {
      var td = (SubsetTypeDecl)cl;
      switch (td.WitnessKind) {
        case SubsetTypeDecl.WKind.CompiledZero:
        case SubsetTypeDecl.WKind.Compiled:
          return AutoInitInfo.CompilableValue;
        case SubsetTypeDecl.WKind.Ghost:
          return AutoInitInfo.Nonempty;
        case SubsetTypeDecl.WKind.OptOut:
          return AutoInitInfo.MaybeEmpty;
        case SubsetTypeDecl.WKind.Special:
          // WKind.Special is only used with -->, ->, and non-null types:
          Contract.Assert(ArrowType.IsPartialArrowTypeName(td.Name) || ArrowType.IsTotalArrowTypeName(td.Name) || td is NonNullTypeDecl);
          if (ArrowType.IsPartialArrowTypeName(td.Name)) {
            // partial arrow
            return AutoInitInfo.CompilableValue;
          } else if (ArrowType.IsTotalArrowTypeName(td.Name)) {
            // total arrow
            return udt.TypeArgs.Last().GetAutoInit(coDatatypesBeingVisited);
          } else if (((NonNullTypeDecl)td).Class is ArrayClassDecl) {
            // non-null array type; we know how to initialize them
            return AutoInitInfo.CompilableValue;
          } else {
            // non-null (non-array) type
            return AutoInitInfo.MaybeEmpty;
          }
        default:
          Contract.Assert(false); // unexpected case
          throw new cce.UnreachableException();
      }
    } else if (cl is ClassDecl) {
      return AutoInitInfo.CompilableValue; // null is a value of this type
    } else if (cl is DatatypeDecl) {
      var dt = (DatatypeDecl)cl;
<<<<<<< HEAD
      var subst = TypeUtil.TypeSubstitutionMap(dt.TypeArgs, udt.TypeArgs);
=======
      var subst = TypeParameter.SubstitutionMap(dt.TypeArgs, udt.TypeArgs);
>>>>>>> 3b6c8765
      var r = AutoInitInfo.CompilableValue;  // assume it's compilable, until we find out otherwise
      if (cl is CoDatatypeDecl) {
        if (coDatatypesBeingVisited != null) {
          if (coDatatypesBeingVisited.Exists(coType => udt.Equals(coType))) {
            // This can be compiled into a lazy constructor call
            return AutoInitInfo.CompilableValue;
          } else if (coDatatypesBeingVisited.Exists(coType => dt == coType.ResolvedClass)) {
            // This requires more recursion and bookkeeping than we care to try out
            return AutoInitInfo.MaybeEmpty;
          }
          coDatatypesBeingVisited = new List<UserDefinedType>(coDatatypesBeingVisited);
        } else {
          coDatatypesBeingVisited = new List<UserDefinedType>();
        }
        coDatatypesBeingVisited.Add(udt);
      }
      foreach (var formal in dt.GetGroundingCtor().Formals) {
<<<<<<< HEAD
        var autoInit = TypeUtil.SubstType(formal.Type, subst).GetAutoInit(coDatatypesBeingVisited);
=======
        var autoInit = formal.Type.Subst(subst).GetAutoInit(coDatatypesBeingVisited);
>>>>>>> 3b6c8765
        if (autoInit == AutoInitInfo.MaybeEmpty) {
          return AutoInitInfo.MaybeEmpty;
        } else if (formal.IsGhost) {
          // cool
        } else if (autoInit == AutoInitInfo.CompilableValue) {
          // cool
        } else {
          r = AutoInitInfo.Nonempty;
        }
      }
      return r;
    } else {
      Contract.Assert(false); // unexpected type
      throw new cce.UnreachableException();
    }
  }

  public bool HasFinitePossibleValues {
    get {
      if (IsBoolType || IsCharType || IsRefType) {
        return true;
      }
      var st = AsSetType;
      if (st != null && st.Arg.HasFinitePossibleValues) {
        return true;
      }
      var mt = AsMapType;
      if (mt != null && mt.Domain.HasFinitePossibleValues) {
        return true;
      }
      var dt = AsDatatype;
      if (dt != null && dt.HasFinitePossibleValues) {
        return true;
      }
      return false;
    }
  }

  public CollectionType AsCollectionType { get { return NormalizeExpand() as CollectionType; } }
  public SetType AsSetType { get { return NormalizeExpand() as SetType; } }
  public MultiSetType AsMultiSetType { get { return NormalizeExpand() as MultiSetType; } }
  public SeqType AsSeqType { get { return NormalizeExpand() as SeqType; } }
  public MapType AsMapType { get { return NormalizeExpand() as MapType; } }

  public bool IsRefType {
    get {
      var udt = NormalizeExpand() as UserDefinedType;
      return udt != null && udt.ResolvedClass is ClassDecl && !(udt.ResolvedClass is ArrowTypeDecl);
    }
  }

  public bool IsTopLevelTypeWithMembers {
    get {
      return AsTopLevelTypeWithMembers != null;
    }
  }
  public TopLevelDeclWithMembers/*?*/ AsTopLevelTypeWithMembers {
    get {
      var udt = NormalizeExpand() as UserDefinedType;
      return udt?.ResolvedClass as TopLevelDeclWithMembers;
    }
  }
  public TopLevelDeclWithMembers/*?*/ AsTopLevelTypeWithMembersBypassInternalSynonym {
    get {
      var udt = NormalizeExpand() as UserDefinedType;
      if (udt != null && udt.ResolvedClass is InternalTypeSynonymDecl isyn) {
        udt = isyn.RhsWithArgumentIgnoringScope(udt.TypeArgs) as UserDefinedType;
        if (udt?.ResolvedClass is NonNullTypeDecl nntd) {
          return nntd.Class;
        }
      }
      return udt?.ResolvedClass as TopLevelDeclWithMembers;
    }
  }
  /// <summary>
  /// Returns "true" if the type represents the type "object?".
  /// </summary>
  public bool IsObjectQ {
    get {
      var udt = NormalizeExpandKeepConstraints() as UserDefinedType;
      return udt != null && udt.ResolvedClass is ClassDecl && ((ClassDecl)udt.ResolvedClass).IsObjectTrait;
    }
  }
  /// <summary>
  /// Returns "true" if the type represents the type "object".
  /// </summary>
  public bool IsObject {
    get {
      var nn = AsNonNullRefType;
      if (nn != null) {
        var nonNullRefDecl = (NonNullTypeDecl)nn.ResolvedClass;
        return nonNullRefDecl.Class.IsObjectTrait;
      }
      return false;
    }
  }
  /// <summary>
  /// Returns "true" if the type is a non-null type or any subset type thereof.
  /// </summary>
  public bool IsNonNullRefType {
    get {
      return AsNonNullRefType != null;
    }
  }
  /// <summary>
  /// If the type is a non-null type or any subset type thereof, return the UserDefinedType whose
  /// .ResolvedClass value is a NonNullTypeDecl.
  /// Otherwise, return "null".
  /// </summary>
  public UserDefinedType AsNonNullRefType {
    get {
      var t = this;
      while (true) {
        var udt = t.NormalizeExpandKeepConstraints() as UserDefinedType;
        if (udt == null) {
          return null;
        }
        if (udt.ResolvedClass is NonNullTypeDecl) {
          return udt;
        }
        var sst = udt.ResolvedClass as SubsetTypeDecl;
        if (sst != null) {
          t = sst.RhsWithArgument(udt.TypeArgs);  // continue the search up the chain of subset types
        } else {
          return null;
        }
      }
    }
  }
  /// <summary>
  /// Returns the type "parent<X>", where "X" is a list of type parameters that makes "parent<X>" a supertype of "this".
  /// Requires "this" to be some type "C<Y>" and "parent" to be among the reflexive, transitive parent traits of "C".
  /// </summary>
  public UserDefinedType AsParentType(TopLevelDecl parent) {
    Contract.Requires(parent != null);

    var udt = (UserDefinedType)NormalizeExpand();
    if (udt.ResolvedClass is InternalTypeSynonymDecl isyn) {
      udt = isyn.RhsWithArgumentIgnoringScope(udt.TypeArgs) as UserDefinedType;
    }
    TopLevelDeclWithMembers cl;
    if (udt.ResolvedClass is NonNullTypeDecl nntd) {
      cl = (TopLevelDeclWithMembers)nntd.ViewAsClass;
    } else {
      cl = (TopLevelDeclWithMembers)udt.ResolvedClass;
    }
    if (cl == parent) {
      return udt;
    }
    var typeMapParents = cl.ParentFormalTypeParametersToActuals;
<<<<<<< HEAD
    var typeMapUdt = TypeUtil.TypeSubstitutionMap(cl.TypeArgs, udt.TypeArgs);
    var typeArgs = parent.TypeArgs.ConvertAll(tp => TypeUtil.SubstType(typeMapParents[tp], typeMapUdt));
=======
    var typeMapUdt = TypeParameter.SubstitutionMap(cl.TypeArgs, udt.TypeArgs);
    var typeArgs = parent.TypeArgs.ConvertAll(tp => typeMapParents[tp].Subst(typeMapUdt));
>>>>>>> 3b6c8765
    return new UserDefinedType(udt.tok, parent.Name, parent, typeArgs);
  }
  public bool IsTraitType {
    get {
      return AsTraitType != null;
    }
  }
  public TraitDecl/*?*/ AsTraitType {
    get {
      var udt = NormalizeExpand() as UserDefinedType;
      return udt?.ResolvedClass as TraitDecl;
    }
  }

  public SubsetTypeDecl /*?*/ AsSubsetType {
    get {
      var std = NormalizeExpand(true) as UserDefinedType;
      return std?.ResolvedClass as SubsetTypeDecl;
    }
  }

  public bool IsArrayType {
    get {
      return AsArrayType != null;
    }
  }
  public ArrayClassDecl/*?*/ AsArrayType {
    get {
      var t = NormalizeExpand();
      var udt = UserDefinedType.DenotesClass(t);
      return udt?.ResolvedClass as ArrayClassDecl;
    }
  }
  /// <summary>
  /// Returns "true" if the type is one of the 3 built-in arrow types.
  /// </summary>
  public bool IsBuiltinArrowType {
    get {
      var t = Normalize();  // but don't expand synonyms or strip off constraints
      if (t is ArrowType) {
        return true;
      }
      var udt = t as UserDefinedType;
      return udt != null && (ArrowType.IsPartialArrowTypeName(udt.Name) || ArrowType.IsTotalArrowTypeName(udt.Name));
    }
  }
  /// <summary>
  /// Returns "true" if the type is a partial arrow or any subset type thereof.
  /// </summary>
  public bool IsArrowTypeWithoutReadEffects {
    get {
      var t = this;
      while (true) {
        var udt = t.NormalizeExpandKeepConstraints() as UserDefinedType;
        if (udt == null) {
          return false;
        } else if (ArrowType.IsPartialArrowTypeName(udt.Name)) {
          return true;
        }
        var sst = udt.ResolvedClass as SubsetTypeDecl;
        if (sst != null) {
          t = sst.RhsWithArgument(udt.TypeArgs);  // continue the search up the chain of subset types
        } else {
          return false;
        }
      }
    }
  }
  /// <summary>
  /// Returns "true" if the type is a total arrow or any subset type thereof.
  /// </summary>
  public bool IsArrowTypeWithoutPreconditions {
    get {
      var t = this;
      while (true) {
        var udt = t.NormalizeExpandKeepConstraints() as UserDefinedType;
        if (udt == null) {
          return false;
        } else if (ArrowType.IsTotalArrowTypeName(udt.Name)) {
          return true;
        }
        var sst = udt.ResolvedClass as SubsetTypeDecl;
        if (sst != null) {
          t = sst.RhsWithArgument(udt.TypeArgs);  // continue the search up the chain of subset types
        } else {
          return false;
        }
      }
    }
  }
  public bool IsArrowType {
    get { return AsArrowType != null; }
  }
  public ArrowType AsArrowType {
    get {
      var t = NormalizeExpand();
      return t as ArrowType;
    }
  }

  public bool IsMapType {
    get {
      var t = NormalizeExpand() as MapType;
      return t != null && t.Finite;
    }
  }
  public bool IsIMapType {
    get {
      var t = NormalizeExpand() as MapType;
      return t != null && !t.Finite;
    }
  }
  public bool IsISetType {
    get {
      var t = NormalizeExpand() as SetType;
      return t != null && !t.Finite;
    }
  }
  public NewtypeDecl AsNewtype {
    get {
      var udt = NormalizeExpand() as UserDefinedType;
      return udt == null ? null : udt.ResolvedClass as NewtypeDecl;
    }
  }
  public TypeSynonymDecl AsTypeSynonym {
    get {
      var udt = this as UserDefinedType;  // note, it is important to use 'this' here, not 'this.NormalizeExpand()'
      if (udt == null) {
        return null;
      } else {
        return udt.ResolvedClass as TypeSynonymDecl;
      }
    }
  }
  public InternalTypeSynonymDecl AsInternalTypeSynonym {
    get {
      var udt = this as UserDefinedType;  // note, it is important to use 'this' here, not 'this.NormalizeExpand()'
      if (udt == null) {
        return null;
      } else {
        return udt.ResolvedClass as InternalTypeSynonymDecl;
      }
    }
  }
  public RedirectingTypeDecl AsRedirectingType {
    get {
      var udt = this as UserDefinedType;  // Note, it is important to use 'this' here, not 'this.NormalizeExpand()'.  This property getter is intended to be used during resolution, or with care thereafter.
      if (udt == null) {
        return null;
      } else {
        return (RedirectingTypeDecl)(udt.ResolvedClass as TypeSynonymDecl) ?? udt.ResolvedClass as NewtypeDecl;
      }
    }
  }
  public RevealableTypeDecl AsRevealableType {
    get {
      var udt = this as UserDefinedType;
      if (udt == null) {
        return null;
      } else {
        return (udt.ResolvedClass as RevealableTypeDecl);
      }
    }
  }
  public bool IsRevealableType {
    get { return AsRevealableType != null; }
  }
  public bool IsDatatype {
    get {
      return AsDatatype != null;
    }
  }
  public DatatypeDecl AsDatatype {
    get {
      var udt = NormalizeExpand() as UserDefinedType;
      if (udt == null) {
        return null;
      } else {
        return udt.ResolvedClass as DatatypeDecl;
      }
    }
  }
  public bool IsIndDatatype {
    get {
      return AsIndDatatype != null;
    }
  }
  public IndDatatypeDecl AsIndDatatype {
    get {
      var udt = NormalizeExpand() as UserDefinedType;
      if (udt == null) {
        return null;
      } else {
        return udt.ResolvedClass as IndDatatypeDecl;
      }
    }
  }
  public bool IsCoDatatype {
    get {
      return AsCoDatatype != null;
    }
  }
  public CoDatatypeDecl AsCoDatatype {
    get {
      var udt = NormalizeExpand() as UserDefinedType;
      if (udt == null) {
        return null;
      } else {
        return udt.ResolvedClass as CoDatatypeDecl;
      }
    }
  }
  public bool InvolvesCoDatatype {
    get {
      return IsCoDatatype;  // TODO: should really check structure of the type recursively
    }
  }
  public bool IsTypeParameter {
    get {
      return AsTypeParameter != null;
    }
  }
  public bool IsInternalTypeSynonym {
    get { return AsInternalTypeSynonym != null; }
  }
  public TypeParameter AsTypeParameter {
    get {
      var ct = NormalizeExpandKeepConstraints() as UserDefinedType;
      return ct?.ResolvedClass as TypeParameter;
    }
  }
  public bool IsOpaqueType {
    get { return AsOpaqueType != null; }
  }
  public OpaqueTypeDecl AsOpaqueType {
    get {
      var udt = this.Normalize() as UserDefinedType;  // note, it is important to use 'this.Normalize()' here, not 'this.NormalizeExpand()'
      return udt?.ResolvedClass as OpaqueTypeDecl;
    }
  }

  /// <summary>
  /// Returns whether or not any values of the type can be checked for equality in compiled contexts
  /// </summary>
  public virtual bool SupportsEquality => true;

  /// <summary>
  /// Returns whether or not some values of the type can be checked for equality in compiled contexts.
  /// This differs from SupportsEquality for types where the equality operation is partial, e.g.,
  /// for datatypes where some, but not all, constructors are ghost.
  /// Note, whereas SupportsEquality sometimes consults some constituent type for SupportEquality
  /// (e.g., seq<T> supports equality if T does), PartiallySupportsEquality does not (because the
  /// semantic check would be more complicated and it currently doesn't seem worth the trouble).
  /// </summary>
  public virtual bool PartiallySupportsEquality => SupportsEquality;

  public bool MayInvolveReferences => ComputeMayInvolveReferences(null);

  /// <summary>
  /// This is an auxiliary method used to compute the value of MayInvolveReferences (above). It is
  /// needed to handle datatypes, because determining whether or not a datatype contains references
  /// involves recursing over the types in the datatype's constructor parameters. Since those types
  /// may be mutually dependent on the datatype itself, care must be taken to avoid infinite recursion.
  ///
  /// Parameter visitedDatatypes is used to prevent infinite recursion. It is passed in as null
  /// (the "first phase") as long as no datatype has been encountered. From the time a first datatype
  /// is encountered and through all subsequent recursive calls to ComputeMayInvolveReferences that
  /// are performed on the types of the parameters of the datatype's constructors, the method enters
  /// a "second phase", where visitedDatatypes is passed in as a set that records all datatypes visited.
  /// By not recursing through a datatype that's already being visited, infinite recursion is prevented.
  ///
  /// The type parameters to recursive uses of datatypes may be passed in in different ways. In fact,
  /// there is no bound on the set of different instantiations one can encounter with the recursive uses
  /// of the datatypes. Rather than keeping track of type instantiations in (some variation of)
  /// visitedDatatypes, the type arguments passed to a datatype are checked separately. If the datatype
  /// uses all the type parameters it declares, then this will have the same effect. During the second
  /// phase, formal type parameters (which necessarily are ones declared in datatypes) are ignored.
  /// </summary>
  public abstract bool ComputeMayInvolveReferences(ISet<DatatypeDecl> /*?*/ visitedDatatypes);

  /// <summary>
  /// Returns true if it is known how to meaningfully compare the type's inhabitants.
  /// </summary>
  public bool IsOrdered {
    get {
      var ct = NormalizeExpand();
      return !ct.IsTypeParameter && !ct.IsOpaqueType && !ct.IsInternalTypeSynonym && !ct.IsCoDatatype && !ct.IsArrowType && !ct.IsIMapType && !ct.IsISetType;
    }
  }

  /// <summary>
  /// Returns "true" if:  Given a value of type "this", can we determine at run time if the
  /// value is a member of type "target"?
  /// </summary>
  public bool IsTestableToBe(Type target) {
    Contract.Requires(target != null);

    // First up, we know how to check for null, so let's expand "target" and "source"
    // past any type synonyms and also past any (built-in) non-null constraint.
    var source = this.NormalizeExpandKeepConstraints();
    if (source is UserDefinedType && ((UserDefinedType)source).ResolvedClass is NonNullTypeDecl) {
      source = source.NormalizeExpand(); // also lop off non-null constraint
    }
    target = target.NormalizeExpandKeepConstraints();
    if (target is UserDefinedType && ((UserDefinedType)target).ResolvedClass is NonNullTypeDecl) {
      target = target.NormalizeExpand(); // also lop off non-null constraint
    }

    if (source.IsSubtypeOf(target, false, true)) {
      // Every value of "source" (except possibly "null") is also a member of type "target",
      // so no run-time test is needed (except possibly a null check).
      return true;
#if SOON  // include in a coming PR that sorts this one in the compilers
      } else if (target is UserDefinedType udt && (udt.ResolvedClass is SubsetTypeDecl || udt.ResolvedClass is NewtypeDecl)) {
        // The type of the bound variable has a constraint. Such a constraint is a ghost expression, so it cannot
        // (in general) by checked at run time. (A possible enhancement here would be to look at the type constraint
        // to if it is compilable after all.)
        var constraints = target.GetTypeConstraints();
        return false;
#endif
    } else if (target.TypeArgs.Count == 0) {
      // No type parameters. So, we just need to check the run-time class/interface type.
      return true;
    } else {
      // We give up.
      return false;
    }
  }

  /// <summary>
  /// Returns "true" iff "sub" is a subtype of "super".
  /// Expects that neither "super" nor "sub" is an unresolved proxy.
  /// </summary>
  public static bool IsSupertype(Type super, Type sub) {
    Contract.Requires(super != null);
    Contract.Requires(sub != null);
    return sub.IsSubtypeOf(super, false, false);
  }

  /// <summary>
  /// Expects that "type" has already been normalized.
  /// </summary>
  public static List<TypeParameter.TPVariance> GetPolarities(Type type) {
    Contract.Requires(type != null);
    if (type is BasicType || type is ArtificialType) {
      // there are no type parameters
      return new List<TypeParameter.TPVariance>();
    } else if (type is MapType) {
      return new List<TypeParameter.TPVariance> { TypeParameter.TPVariance.Co, TypeParameter.TPVariance.Co };
    } else if (type is CollectionType) {
      return new List<TypeParameter.TPVariance> { TypeParameter.TPVariance.Co };
    } else {
      var udf = (UserDefinedType)type;
      if (udf.TypeArgs.Count == 0) {
        return new List<TypeParameter.TPVariance>();
      }
      // look up the declaration of the formal type parameters
      var cl = udf.ResolvedClass;
      return cl.TypeArgs.ConvertAll(tp => tp.Variance);
    }
  }

  public static bool FromSameHead_Subtype(Type t, Type u, BuiltIns builtIns, out Type a, out Type b) {
    Contract.Requires(t != null);
    Contract.Requires(u != null);
    Contract.Requires(builtIns != null);
    if (FromSameHead(t, u, out a, out b)) {
      return true;
    }
    t = t.NormalizeExpand();
    u = u.NormalizeExpand();
    if (t.IsRefType && u.IsRefType) {
      if (t.IsObjectQ) {
        a = b = t;
        return true;
      } else if (u.IsObjectQ) {
        a = b = u;
        return true;
      }
      var tt = ((UserDefinedType)t).ResolvedClass as ClassDecl;
      var uu = ((UserDefinedType)u).ResolvedClass as ClassDecl;
      if (uu.HeadDerivesFrom(tt)) {
        a = b = t;
        return true;
      } else if (tt.HeadDerivesFrom(uu)) {
        a = b = u;
        return true;
      }
    }
    return false;
  }

  public static bool FromSameHead(Type t, Type u, out Type a, out Type b) {
    a = t;
    b = u;
    var towerA = GetTowerOfSubsetTypes(a);
    var towerB = GetTowerOfSubsetTypes(b);
    for (var n = Math.Min(towerA.Count, towerB.Count); 0 <= --n;) {
      a = towerA[n];
      b = towerB[n];
      if (SameHead(a, b)) {
        return true;
      }
    }
    return false;
  }

  /// <summary>
  /// Returns true if t and u have the same head type.
  /// It is assumed that t and u have been normalized and expanded by the caller, according
  /// to its purposes.
  /// The value of "allowNonNull" matters only if both "t" and "u" denote reference types.
  /// If "t" is a non-null reference type "T" or a possibly-null type "T?"
  /// and "u" is a non-null reference type "U" or a possibly-null type "U?", then
  /// SameHead returns:
  ///            !allowNonNull     allowNonNull
  ///   T?  U?        true           true
  ///   T?  U         false          true
  ///   T   U?        false          false
  ///   T   U         true           true
  /// </summary>
  public static bool SameHead(Type t, Type u) {
    Contract.Requires(t != null);
    Contract.Requires(u != null);
    if (t is TypeProxy) {
      return t == u;
    } else if (t.TypeArgs.Count == 0) {
      return Equal_Improved(t, u);
    } else if (t is SetType) {
      return u is SetType && t.IsISetType == u.IsISetType;
    } else if (t is SeqType) {
      return u is SeqType;
    } else if (t is MultiSetType) {
      return u is MultiSetType;
    } else if (t is MapType) {
      return u is MapType && t.IsIMapType == u.IsIMapType;
    } else {
      var udtT = (UserDefinedType)t;
      var udtU = u as UserDefinedType;
      return udtU != null && udtT.ResolvedClass == udtU.ResolvedClass;
    }
  }

  /// <summary>
  /// Returns "true" iff the head symbols of "sub" can be a subtype of the head symbol of "super".
  /// Expects that neither "super" nor "sub" is an unresolved proxy type (but their type arguments are
  /// allowed to be, since this method does not inspect the type arguments).
  /// </summary>
  public static bool IsHeadSupertypeOf(Type super, Type sub) {
    Contract.Requires(super != null);
    Contract.Requires(sub != null);
    super = super.NormalizeExpandKeepConstraints();  // expand type synonyms
    var origSub = sub;
    sub = sub.NormalizeExpand();  // expand type synonyms AND constraints
    if (super is TypeProxy) {
      return super == sub;
    } else if (super is BoolType) {
      return sub is BoolType;
    } else if (super is CharType) {
      return sub is CharType;
    } else if (super is IntType) {
      return sub is IntType;
    } else if (super is RealType) {
      return sub is RealType;
    } else if (super is BitvectorType) {
      var bitvectorSuper = (BitvectorType)super;
      var bitvectorSub = sub as BitvectorType;
      return bitvectorSub != null && bitvectorSuper.Width == bitvectorSub.Width;
    } else if (super is IntVarietiesSupertype) {
      while (sub.AsNewtype != null) {
        sub = sub.AsNewtype.BaseType.NormalizeExpand();
      }
      return sub.IsIntegerType || sub is BitvectorType || sub is BigOrdinalType;
    } else if (super is RealVarietiesSupertype) {
      while (sub.AsNewtype != null) {
        sub = sub.AsNewtype.BaseType.NormalizeExpand();
      }
      return sub is RealType;
    } else if (super is BigOrdinalType) {
      return sub is BigOrdinalType;
    } else if (super is SetType) {
      return sub is SetType && (super.IsISetType || !sub.IsISetType);
    } else if (super is SeqType) {
      return sub is SeqType;
    } else if (super is MultiSetType) {
      return sub is MultiSetType;
    } else if (super is MapType) {
      return sub is MapType && (super.IsIMapType || !sub.IsIMapType);
    } else if (super is ArrowType) {
      var asuper = (ArrowType)super;
      var asub = sub as ArrowType;
      return asub != null && asuper.Arity == asub.Arity;
    } else if (super.IsObjectQ) {
      var clSub = sub as UserDefinedType;
      return sub.IsObjectQ || (clSub != null && clSub.ResolvedClass is ClassDecl);
    } else if (super is UserDefinedType) {
      var udtSuper = (UserDefinedType)super;
      Contract.Assert(udtSuper.ResolvedClass != null);
      if (udtSuper.ResolvedClass is TypeParameter) {
        return udtSuper.ResolvedClass == sub.AsTypeParameter;
      } else {
        sub = origSub;  // get back to the starting point
        while (true) {
          sub = sub.NormalizeExpandKeepConstraints();  // skip past proxies and type synonyms
          var udtSub = sub as UserDefinedType;
          if (udtSub == null) {
            return false;
          } else if (udtSuper.ResolvedClass == udtSub.ResolvedClass) {
            return true;
          } else if (udtSub.ResolvedClass is SubsetTypeDecl) {
            sub = ((SubsetTypeDecl)udtSub.ResolvedClass).RhsWithArgument(udtSub.TypeArgs);
            if (udtSub.ResolvedClass is NonNullTypeDecl && udtSuper.ResolvedClass is NonNullTypeDecl) {
              // move "super" up the base-type chain, as was done with "sub", because non-nullness is essentially a co-variant type constructor
              var possiblyNullSuper = ((SubsetTypeDecl)udtSuper.ResolvedClass).RhsWithArgument(udtSuper.TypeArgs);
              udtSuper = (UserDefinedType)possiblyNullSuper;  // applying .RhsWithArgument to a NonNullTypeDecl should always yield a UserDefinedType
              if (udtSuper.IsObjectQ) {
                return true;
              }
            }
          } else if (udtSub.ResolvedClass is ClassDecl) {
            var cl = (ClassDecl)udtSub.ResolvedClass;
            return cl.HeadDerivesFrom(udtSuper.ResolvedClass);
          } else {
            return false;
          }
        }
      }
    } else {
      Contract.Assert(false);  // unexpected kind of type
      return true;  // to please the compiler
    }
  }

  /// <summary>
  /// Returns "true" iff "a" and "b" denote the same type, expanding type synonyms (but treating types with
  /// constraints as being separate types).
  /// Expects that neither "a" nor "b" is or contains an unresolved proxy type.
  /// </summary>
  public static bool Equal_Improved(Type a, Type b) {
    Contract.Requires(a != null);
    Contract.Requires(b != null);
    a = a.NormalizeExpandKeepConstraints();  // expand type synonyms
    b = b.NormalizeExpandKeepConstraints();  // expand type synonyms
    if (a is BoolType) {
      return b is BoolType;
    } else if (a is CharType) {
      return b is CharType;
    } else if (a is IntType) {
      return b is IntType;
    } else if (a is RealType) {
      return b is RealType;
    } else if (a is BitvectorType) {
      var bitvectorSuper = (BitvectorType)a;
      var bitvectorSub = b as BitvectorType;
      return bitvectorSub != null && bitvectorSuper.Width == bitvectorSub.Width;
    } else if (a is BigOrdinalType) {
      return b is BigOrdinalType;
    } else if (a is SetType) {
      return b is SetType && Equal_Improved(a.TypeArgs[0], b.TypeArgs[0]) && (a.IsISetType == b.IsISetType);
    } else if (a is SeqType) {
      return b is SeqType && Equal_Improved(a.TypeArgs[0], b.TypeArgs[0]);
    } else if (a is MultiSetType) {
      return b is MultiSetType && Equal_Improved(a.TypeArgs[0], b.TypeArgs[0]);
    } else if (a is MapType) {
      return b is MapType && Equal_Improved(a.TypeArgs[0], b.TypeArgs[0]) && Equal_Improved(a.TypeArgs[1], b.TypeArgs[1]) && (a.IsIMapType == b.IsIMapType);
    } else if (a is ArrowType) {
      var asuper = (ArrowType)a;
      var asub = b as ArrowType;
      return asub != null && asuper.Arity == asub.Arity;
    } else if (a is UserDefinedType) {
      var udtA = (UserDefinedType)a;
      Contract.Assert(udtA.ResolvedClass != null);
      if (udtA.ResolvedClass is TypeParameter) {
        Contract.Assert(udtA.TypeArgs.Count == 0);
        return udtA.ResolvedClass == b.AsTypeParameter;
      } else {
        var udtB = b as UserDefinedType;
        if (udtB == null) {
          return false;
        } else if (udtA.ResolvedClass != udtB.ResolvedClass) {
          return false;
        } else {
          Contract.Assert(udtA.TypeArgs.Count == udtB.TypeArgs.Count);
          for (int i = 0; i < udtA.TypeArgs.Count; i++) {
            if (!Equal_Improved(udtA.TypeArgs[i], udtB.TypeArgs[i])) {
              return false;
            }
          }
          return true;
        }
      }
    } else if (a is Resolver_IdentifierExpr.ResolverType_Module) {
      return b is Resolver_IdentifierExpr.ResolverType_Module;
    } else if (a is Resolver_IdentifierExpr.ResolverType_Type) {
      return b is Resolver_IdentifierExpr.ResolverType_Type;
    } else {
      // this is an unexpected type; however, it may be that we get here during the resolution of an erroneous
      // program, so we'll just return false
      return false;
    }
  }

  public static Type HeadWithProxyArgs(Type t) {
    Contract.Requires(t != null);
    Contract.Requires(!(t is TypeProxy));
    if (t.TypeArgs.Count == 0) {
      return t;
    } else if (t is SetType) {
      var s = (SetType)t;
      return new SetType(s.Finite, new InferredTypeProxy());
    } else if (t is MultiSetType) {
      return new MultiSetType(new InferredTypeProxy());
    } else if (t is SeqType) {
      return new SeqType(new InferredTypeProxy());
    } else if (t is MapType) {
      var s = (MapType)t;
      return new MapType(s.Finite, new InferredTypeProxy(), new InferredTypeProxy());
    } else if (t is ArrowType) {
      var s = (ArrowType)t;
      var args = s.TypeArgs.ConvertAll(_ => (Type)new InferredTypeProxy());
      return new ArrowType(s.tok, (ArrowTypeDecl)s.ResolvedClass, args);
    } else {
      var s = (UserDefinedType)t;
      var args = s.TypeArgs.ConvertAll(_ => (Type)new InferredTypeProxy());
      return new UserDefinedType(s.tok, s.Name, s.ResolvedClass, args);
    }
  }

  /// <summary>
  /// Returns a stack of base types leading to "type".  More precisely, of the tower returned,
  ///     tower[0] == type.NormalizeExpand()
  ///     tower.Last == type.NormalizeExpandKeepConstraints()
  /// In between, for consecutive indices i and i+1:
  ///     tower[i] is the base type (that is, .Rhs) of the subset type tower[i+1]
  /// The tower thus has the property that:
  ///     tower[0] is not a UserDefinedType with .ResolvedClass being a SubsetTypeDecl,
  ///     but all other tower[i] (for i > 0) are.
  /// </summary>
  public static List<Type> GetTowerOfSubsetTypes(Type type) {
    Contract.Requires(type != null);
    type = type.NormalizeExpandKeepConstraints();
    List<Type> tower;
    if (type is UserDefinedType { ResolvedClass: SubsetTypeDecl sst }) {
      var parent = sst.RhsWithArgument(type.TypeArgs);
      tower = GetTowerOfSubsetTypes(parent);
    } else {
      tower = new List<Type>();
    }
    tower.Add(type);
    return tower;
  }

  /// <summary>
  /// For each i, computes some combination of a[i] and b[i], according to direction[i].
  /// For a negative direction (Contra), computes Join(a[i], b[i]), provided this join exists.
  /// For a zero direction (Inv), uses a[i], provided a[i] and b[i] are equal.
  /// For a positive direction (Co), computes Meet(a[i], b[i]), provided this meet exists.
  /// Returns null if any operation fails.
  /// </summary>
  public static List<Type> ComputeExtrema(List<TypeParameter.TPVariance> directions, List<Type> a, List<Type> b, BuiltIns builtIns) {
    Contract.Requires(directions != null);
    Contract.Requires(a != null);
    Contract.Requires(b != null);
    Contract.Requires(directions.Count == a.Count);
    Contract.Requires(directions.Count == b.Count);
    Contract.Requires(builtIns != null);
    var n = directions.Count;
    var r = new List<Type>(n);
    for (int i = 0; i < n; i++) {
      if (a[i].Normalize() is TypeProxy) {
        r.Add(b[i]);
      } else if (b[i].Normalize() is TypeProxy) {
        r.Add(a[i]);
      } else if (directions[i] == TypeParameter.TPVariance.Non) {
        if (a[i].Equals(b[i])) {
          r.Add(a[i]);
        } else {
          return null;
        }
      } else {
        var t = directions[i] == TypeParameter.TPVariance.Contra ? Join(a[i], b[i], builtIns) : Meet(a[i], b[i], builtIns);
        if (t == null) {
          return null;
        }
        r.Add(t);
      }
    }
    return r;
  }

  /// <summary>
  /// Does a best-effort to compute the join of "a" and "b", returning "null" if not successful.
  ///
  /// Since some type parameters may still be proxies, it could be that the returned type is not
  /// really a join, so the caller should set up additional constraints that the result is
  /// assignable to both a and b.
  /// </summary>
  public static Type Join(Type a, Type b, BuiltIns builtIns) {
    Contract.Requires(a != null);
    Contract.Requires(b != null);
    Contract.Requires(builtIns != null);
    var j = JoinX(a, b, builtIns);
    if (DafnyOptions.O.TypeInferenceDebug) {
      Console.WriteLine("DEBUG: Join( {0}, {1} ) = {2}", a, b, j);
    }
    return j;
  }
  public static Type JoinX(Type a, Type b, BuiltIns builtIns) {
    Contract.Requires(a != null);
    Contract.Requires(b != null);
    Contract.Requires(builtIns != null);

    // As a special-case optimization, check for equality here, which will better preserve un-expanded type synonyms
    if (a.Equals(b, true)) {
      return a;
    }

    // Before we do anything else, make a note of whether or not both "a" and "b" are non-null types.
    var abNonNullTypes = a.IsNonNullRefType && b.IsNonNullRefType;

    var towerA = GetTowerOfSubsetTypes(a);
    var towerB = GetTowerOfSubsetTypes(b);
    for (var n = Math.Min(towerA.Count, towerB.Count); 1 <= --n;) {
      a = towerA[n];
      b = towerB[n];
      var udtA = (UserDefinedType)a;
      var udtB = (UserDefinedType)b;
      if (udtA.ResolvedClass == udtB.ResolvedClass) {
        // We have two subset types with equal heads
        if (a.Equals(b)) {  // optimization for a special case, which applies for example when there are no arguments or when the types happen to be the same
          return a;
        }
        Contract.Assert(a.TypeArgs.Count == b.TypeArgs.Count);
        var directions = udtA.ResolvedClass.TypeArgs.ConvertAll(tp => TypeParameter.Negate(tp.Variance));
        var typeArgs = ComputeExtrema(directions, a.TypeArgs, b.TypeArgs, builtIns);
        if (typeArgs == null) {
          return null;
        }
        return new UserDefinedType(udtA.tok, udtA.Name, udtA.ResolvedClass, typeArgs);
      }
    }
    // We exhausted all possibilities of subset types being equal, so use the base-most types.
    a = towerA[0];
    b = towerB[0];

    if (a is IntVarietiesSupertype) {
      return b is IntVarietiesSupertype || b.IsNumericBased(NumericPersuasion.Int) || b.IsBigOrdinalType || b.IsBitVectorType ? b : null;
    } else if (b is IntVarietiesSupertype) {
      return a.IsNumericBased(NumericPersuasion.Int) || a.IsBigOrdinalType || a.IsBitVectorType ? a : null;
    } else if (a.IsBoolType || a.IsCharType || a.IsBitVectorType || a.IsBigOrdinalType || a.IsTypeParameter || a.IsInternalTypeSynonym || a is TypeProxy) {
      return a.Equals(b) ? a : null;
    } else if (a is RealVarietiesSupertype) {
      return b is RealVarietiesSupertype || b.IsNumericBased(NumericPersuasion.Real) ? b : null;
    } else if (b is RealVarietiesSupertype) {
      return a.IsNumericBased(NumericPersuasion.Real) ? a : null;
    } else if (a.IsNumericBased()) {
      // Note, for join, we choose not to step down to IntVarietiesSupertype or RealVarietiesSupertype
      return a.Equals(b) ? a : null;
    } else if (a.IsBitVectorType) {
      return a.Equals(b) ? a : null;
    } else if (a is SetType) {
      var aa = (SetType)a;
      var bb = b as SetType;
      if (bb == null || aa.Finite != bb.Finite) {
        return null;
      }
      // sets are co-variant in their argument type
      var typeArg = Join(a.TypeArgs[0], b.TypeArgs[0], builtIns);
      return typeArg == null ? null : new SetType(aa.Finite, typeArg);
    } else if (a is MultiSetType) {
      var aa = (MultiSetType)a;
      var bb = b as MultiSetType;
      if (bb == null) {
        return null;
      }
      // multisets are co-variant in their argument type
      var typeArg = Join(a.TypeArgs[0], b.TypeArgs[0], builtIns);
      return typeArg == null ? null : new MultiSetType(typeArg);
    } else if (a is SeqType) {
      var aa = (SeqType)a;
      var bb = b as SeqType;
      if (bb == null) {
        return null;
      }
      // sequences are co-variant in their argument type
      var typeArg = Join(a.TypeArgs[0], b.TypeArgs[0], builtIns);
      return typeArg == null ? null : new SeqType(typeArg);
    } else if (a is MapType) {
      var aa = (MapType)a;
      var bb = b as MapType;
      if (bb == null || aa.Finite != bb.Finite) {
        return null;
      }
      // maps are co-variant in both argument types
      var typeArgDomain = Join(a.TypeArgs[0], b.TypeArgs[0], builtIns);
      var typeArgRange = Join(a.TypeArgs[1], b.TypeArgs[1], builtIns);
      return typeArgDomain == null || typeArgRange == null ? null : new MapType(aa.Finite, typeArgDomain, typeArgRange);
    } else if (a.IsDatatype) {
      var aa = a.AsDatatype;
      if (aa != b.AsDatatype) {
        return null;
      }
      if (a.Equals(b)) {  // optimization for a special case, which applies for example when there are no arguments or when the types happen to be the same
        return a;
      }
      Contract.Assert(a.TypeArgs.Count == b.TypeArgs.Count);
      var directions = aa.TypeArgs.ConvertAll(tp => TypeParameter.Negate(tp.Variance));
      var typeArgs = ComputeExtrema(directions, a.TypeArgs, b.TypeArgs, builtIns);
      if (typeArgs == null) {
        return null;
      }
      var udt = (UserDefinedType)a;
      return new UserDefinedType(udt.tok, udt.Name, aa, typeArgs);
    } else if (a.AsArrowType != null) {
      var aa = a.AsArrowType;
      var bb = b.AsArrowType;
      if (bb == null || aa.Arity != bb.Arity) {
        return null;
      }
      int arity = aa.Arity;
      Contract.Assert(a.TypeArgs.Count == arity + 1);
      Contract.Assert(b.TypeArgs.Count == arity + 1);
      Contract.Assert(((ArrowType)a).ResolvedClass == ((ArrowType)b).ResolvedClass);
      var directions = new List<TypeParameter.TPVariance>();
      for (int i = 0; i < arity; i++) {
        directions.Add(TypeParameter.Negate(TypeParameter.TPVariance.Contra));  // arrow types are contra-variant in the argument types, so compute joins of these
      }
      directions.Add(TypeParameter.Negate(TypeParameter.TPVariance.Co));  // arrow types are co-variant in the result type, so compute the meet of these
      var typeArgs = ComputeExtrema(directions, a.TypeArgs, b.TypeArgs, builtIns);
      if (typeArgs == null) {
        return null;
      }
      var arr = (ArrowType)aa;
      return new ArrowType(arr.tok, (ArrowTypeDecl)arr.ResolvedClass, typeArgs);
    } else if (b.IsObjectQ) {
      var udtB = (UserDefinedType)b;
      return !a.IsRefType ? null : abNonNullTypes ? UserDefinedType.CreateNonNullType(udtB) : udtB;
    } else if (a.IsObjectQ) {
      var udtA = (UserDefinedType)a;
      return !b.IsRefType ? null : abNonNullTypes ? UserDefinedType.CreateNonNullType(udtA) : udtA;
    } else {
      // "a" is a class, trait, or opaque type
      var aa = ((UserDefinedType)a).ResolvedClass;
      Contract.Assert(aa != null);
      if (!(b is UserDefinedType)) {
        return null;
      }
      var bb = ((UserDefinedType)b).ResolvedClass;
      if (a.Equals(b)) {  // optimization for a special case, which applies for example when there are no arguments or when the types happen to be the same
        return a;
      } else if (aa == bb) {
        Contract.Assert(a.TypeArgs.Count == b.TypeArgs.Count);
        var directions = aa.TypeArgs.ConvertAll(tp => TypeParameter.Negate(tp.Variance));
        var typeArgs = ComputeExtrema(directions, a.TypeArgs, b.TypeArgs, builtIns);
        if (typeArgs == null) {
          return null;
        }
        var udt = (UserDefinedType)a;
        var xx = new UserDefinedType(udt.tok, udt.Name, aa, typeArgs);
        return abNonNullTypes ? UserDefinedType.CreateNonNullType(xx) : xx;
      } else if (aa is ClassDecl && bb is ClassDecl) {
        var A = (ClassDecl)aa;
        var B = (ClassDecl)bb;
        if (A.HeadDerivesFrom(B)) {
          var udtB = (UserDefinedType)b;
          return abNonNullTypes ? UserDefinedType.CreateNonNullType(udtB) : udtB;
        } else if (B.HeadDerivesFrom(A)) {
          var udtA = (UserDefinedType)a;
          return abNonNullTypes ? UserDefinedType.CreateNonNullType(udtA) : udtA;
        }
        // A and B are classes or traits. They always have object as a common supertype, but they may also both be extending some other
        // trait.  If such a trait is unique, pick it. (Unfortunately, this makes the join operation not associative.)
        var commonTraits = TopLevelDeclWithMembers.CommonTraits(A, B);
        if (commonTraits.Count == 1) {
<<<<<<< HEAD
          var typeMap = TypeUtil.TypeSubstitutionMap(A.TypeArgs, a.TypeArgs);
          var r = (UserDefinedType)TypeUtil.SubstType(commonTraits[0], typeMap);
=======
          var typeMap = TypeParameter.SubstitutionMap(A.TypeArgs, a.TypeArgs);
          var r = (UserDefinedType)commonTraits[0].Subst(typeMap);
>>>>>>> 3b6c8765
          return abNonNullTypes ? UserDefinedType.CreateNonNullType(r) : r;
        } else {
          // the unfortunate part is when commonTraits.Count > 1 here :(
          return abNonNullTypes ? UserDefinedType.CreateNonNullType(builtIns.ObjectQ()) : builtIns.ObjectQ();
        }
      } else {
        return null;
      }
    }
  }

  /// <summary>
  /// Does a best-effort to compute the meet of "a" and "b", returning "null" if not successful.
  ///
  /// Since some type parameters may still be proxies, it could be that the returned type is not
  /// really a meet, so the caller should set up additional constraints that the result is
  /// assignable to both a and b.
  /// </summary>
  public static Type Meet(Type a, Type b, BuiltIns builtIns) {
    Contract.Requires(a != null);
    Contract.Requires(b != null);
    Contract.Requires(builtIns != null);
    a = a.NormalizeExpandKeepConstraints();
    b = b.NormalizeExpandKeepConstraints();

    var joinNeedsNonNullConstraint = false;
    Type j;
    if (a is UserDefinedType { ResolvedClass: NonNullTypeDecl aClass }) {
      joinNeedsNonNullConstraint = true;
      j = MeetX(aClass.RhsWithArgument(a.TypeArgs), b, builtIns);
    } else if (b is UserDefinedType { ResolvedClass: NonNullTypeDecl bClass }) {
      joinNeedsNonNullConstraint = true;
      j = MeetX(a, bClass.RhsWithArgument(b.TypeArgs), builtIns);
    } else {
      j = MeetX(a, b, builtIns);
    }
    if (j != null && joinNeedsNonNullConstraint && !j.IsNonNullRefType) {
      // try to make j into a non-null type; if that's not possible, then there is no meet
      var udt = j as UserDefinedType;
      if (udt != null && udt.ResolvedClass is ClassDecl) {
        // add the non-null constraint back in
        j = UserDefinedType.CreateNonNullType(udt);
      } else {
        // the original a and b have no meet
        j = null;
      }
    }
    if (DafnyOptions.O.TypeInferenceDebug) {
      Console.WriteLine("DEBUG: Meet( {0}, {1} ) = {2}", a, b, j);
    }
    return j;
  }
  public static Type MeetX(Type a, Type b, BuiltIns builtIns) {
    Contract.Requires(a != null);
    Contract.Requires(b != null);
    Contract.Requires(builtIns != null);

    a = a.NormalizeExpandKeepConstraints();
    b = b.NormalizeExpandKeepConstraints();
    if (a is IntVarietiesSupertype) {
      return b is IntVarietiesSupertype || b.IsNumericBased(NumericPersuasion.Int) || b.IsBigOrdinalType || b.IsBitVectorType ? b : null;
    } else if (b is IntVarietiesSupertype) {
      return a.IsNumericBased(NumericPersuasion.Int) || a.IsBigOrdinalType || a.IsBitVectorType ? a : null;
    } else if (a is RealVarietiesSupertype) {
      return b is RealVarietiesSupertype || b.IsNumericBased(NumericPersuasion.Real) ? b : null;
    } else if (b is RealVarietiesSupertype) {
      return a.IsNumericBased(NumericPersuasion.Real) ? a : null;
    }

    var towerA = GetTowerOfSubsetTypes(a);
    var towerB = GetTowerOfSubsetTypes(b);
    if (towerB.Count < towerA.Count) {
      // make A be the shorter tower
      var tmp0 = a; a = b; b = tmp0;
      var tmp1 = towerA; towerA = towerB; towerB = tmp1;
    }
    var n = towerA.Count;
    Contract.Assert(1 <= n);  // guaranteed by GetTowerOfSubsetTypes
    if (towerA.Count < towerB.Count) {
      // B is strictly taller. The meet exists only if towerA[n-1] is a supertype of towerB[n-1], and
      // then the meet is "b".
      return Type.IsSupertype(towerA[n - 1], towerB[n - 1]) ? b : null;
    }
    Contract.Assert(towerA.Count == towerB.Count);
    a = towerA[n - 1];
    b = towerB[n - 1];
    if (2 <= n) {
      var udtA = (UserDefinedType)a;
      var udtB = (UserDefinedType)b;
      if (udtA.ResolvedClass == udtB.ResolvedClass) {
        // We have two subset types with equal heads
        if (a.Equals(b)) {  // optimization for a special case, which applies for example when there are no arguments or when the types happen to be the same
          return a;
        }
        Contract.Assert(a.TypeArgs.Count == b.TypeArgs.Count);
        var directions = udtA.ResolvedClass.TypeArgs.ConvertAll(tp => tp.Variance);
        var typeArgs = ComputeExtrema(directions, a.TypeArgs, b.TypeArgs, builtIns);
        if (typeArgs == null) {
          return null;
        }
        return new UserDefinedType(udtA.tok, udtA.Name, udtA.ResolvedClass, typeArgs);
      } else {
        // The two subset types do not have the same head, so there is no meet
        return null;
      }
    }
    Contract.Assert(towerA.Count == 1 && towerB.Count == 1);

    if (a.IsBoolType || a.IsCharType || a.IsNumericBased() || a.IsBitVectorType || a.IsBigOrdinalType || a.IsTypeParameter || a.IsInternalTypeSynonym || a is TypeProxy) {
      return a.Equals(b) ? a : null;
    } else if (a is SetType) {
      var aa = (SetType)a;
      var bb = b as SetType;
      if (bb == null || aa.Finite != bb.Finite) {
        return null;
      }
      // sets are co-variant in their argument type
      var typeArg = Meet(a.TypeArgs[0], b.TypeArgs[0], builtIns);
      return typeArg == null ? null : new SetType(aa.Finite, typeArg);
    } else if (a is MultiSetType) {
      var aa = (MultiSetType)a;
      var bb = b as MultiSetType;
      if (bb == null) {
        return null;
      }
      // multisets are co-variant in their argument type
      var typeArg = Meet(a.TypeArgs[0], b.TypeArgs[0], builtIns);
      return typeArg == null ? null : new MultiSetType(typeArg);
    } else if (a is SeqType) {
      var aa = (SeqType)a;
      var bb = b as SeqType;
      if (bb == null) {
        return null;
      }
      // sequences are co-variant in their argument type
      var typeArg = Meet(a.TypeArgs[0], b.TypeArgs[0], builtIns);
      return typeArg == null ? null : new SeqType(typeArg);
    } else if (a is MapType) {
      var aa = (MapType)a;
      var bb = b as MapType;
      if (bb == null || aa.Finite != bb.Finite) {
        return null;
      }
      // maps are co-variant in both argument types
      var typeArgDomain = Meet(a.TypeArgs[0], b.TypeArgs[0], builtIns);
      var typeArgRange = Meet(a.TypeArgs[1], b.TypeArgs[1], builtIns);
      return typeArgDomain == null || typeArgRange == null ? null : new MapType(aa.Finite, typeArgDomain, typeArgRange);
    } else if (a.IsDatatype) {
      var aa = a.AsDatatype;
      if (aa != b.AsDatatype) {
        return null;
      }
      if (a.Equals(b)) {  // optimization for a special case, which applies for example when there are no arguments or when the types happen to be the same
        return a;
      }
      Contract.Assert(a.TypeArgs.Count == b.TypeArgs.Count);
      var directions = aa.TypeArgs.ConvertAll(tp => tp.Variance);
      var typeArgs = ComputeExtrema(directions, a.TypeArgs, b.TypeArgs, builtIns);
      if (typeArgs == null) {
        return null;
      }
      var udt = (UserDefinedType)a;
      return new UserDefinedType(udt.tok, udt.Name, aa, typeArgs);
    } else if (a.AsArrowType != null) {
      var aa = a.AsArrowType;
      var bb = b.AsArrowType;
      if (bb == null || aa.Arity != bb.Arity) {
        return null;
      }
      int arity = aa.Arity;
      Contract.Assert(a.TypeArgs.Count == arity + 1);
      Contract.Assert(b.TypeArgs.Count == arity + 1);
      Contract.Assert(((ArrowType)a).ResolvedClass == ((ArrowType)b).ResolvedClass);
      var directions = new List<TypeParameter.TPVariance>();
      for (int i = 0; i < arity; i++) {
        directions.Add(TypeParameter.TPVariance.Contra);  // arrow types are contra-variant in the argument types, so compute joins of these
      }
      directions.Add(TypeParameter.TPVariance.Co);  // arrow types are co-variant in the result type, so compute the meet of these
      var typeArgs = ComputeExtrema(directions, a.TypeArgs, b.TypeArgs, builtIns);
      if (typeArgs == null) {
        return null;
      }
      var arr = (ArrowType)aa;
      return new ArrowType(arr.tok, (ArrowTypeDecl)arr.ResolvedClass, typeArgs);
    } else if (b.IsObjectQ) {
      return a.IsRefType ? a : null;
    } else if (a.IsObjectQ) {
      return b.IsRefType ? b : null;
    } else {
      // "a" is a class, trait, or opaque type
      var aa = ((UserDefinedType)a).ResolvedClass;
      Contract.Assert(aa != null);
      if (!(b is UserDefinedType)) {
        return null;
      }
      var bb = ((UserDefinedType)b).ResolvedClass;
      if (a.Equals(b)) {  // optimization for a special case, which applies for example when there are no arguments or when the types happen to be the same
        return a;
      } else if (aa == bb) {
        Contract.Assert(a.TypeArgs.Count == b.TypeArgs.Count);
        var directions = aa.TypeArgs.ConvertAll(tp => tp.Variance);
        var typeArgs = ComputeExtrema(directions, a.TypeArgs, b.TypeArgs, builtIns);
        if (typeArgs == null) {
          return null;
        }
        var udt = (UserDefinedType)a;
        return new UserDefinedType(udt.tok, udt.Name, aa, typeArgs);
      } else if (aa is ClassDecl && bb is ClassDecl) {
        if (a.IsSubtypeOf(b, false, false)) {
          return a;
        } else if (b.IsSubtypeOf(a, false, false)) {
          return b;
        } else {
          return null;
        }
      } else {
        return null;
      }
    }
  }

  public void ForeachTypeComponent(Action<Type> action) {
    action(this);
    TypeArgs.ForEach(x => x.ForeachTypeComponent(action));
  }

  public bool ContainsProxy(TypeProxy proxy) {
    Contract.Requires(proxy != null && proxy.T == null);
    if (this == proxy) {
      return true;
    } else {
      return TypeArgs.Exists(t => t.ContainsProxy(proxy));
    }
  }

  public virtual List<Type> ParentTypes() {
    return new List<Type>();
  }

  /// <summary>
  /// Return whether or not "this" is a subtype of "super".
  /// If "ignoreTypeArguments" is "true", then proceed as if the type arguments were equal.
  /// If "ignoreNullity" is "true", then the difference between a non-null reference type C
  /// and the corresponding nullable reference type C? is ignored.
  /// </summary>
  public virtual bool IsSubtypeOf(Type super, bool ignoreTypeArguments, bool ignoreNullity) {
    Contract.Requires(super != null);

    super = super.NormalizeExpandKeepConstraints();
    var sub = NormalizeExpandKeepConstraints();
    bool equivalentHeads = SameHead(sub, super);
    if (!equivalentHeads && ignoreNullity) {
      if (super is UserDefinedType a && sub is UserDefinedType b) {
        var clA = (a.ResolvedClass as NonNullTypeDecl)?.Class ?? a.ResolvedClass;
        var clB = (b.ResolvedClass as NonNullTypeDecl)?.Class ?? b.ResolvedClass;
        equivalentHeads = clA == clB;
      }
    }
    if (equivalentHeads) {
      return ignoreTypeArguments || CompatibleTypeArgs(super, sub);
    }

    return sub.ParentTypes().Any(parentType => parentType.IsSubtypeOf(super, ignoreTypeArguments, ignoreNullity));
  }

  public static bool CompatibleTypeArgs(Type super, Type sub) {
    var polarities = GetPolarities(super);
    Contract.Assert(polarities.Count == super.TypeArgs.Count && polarities.Count == sub.TypeArgs.Count);
    var allGood = true;
    for (int i = 0; allGood && i < polarities.Count; i++) {
      switch (polarities[i]) {
        case TypeParameter.TPVariance.Co:
          allGood = IsSupertype(super.TypeArgs[i], sub.TypeArgs[i]);
          break;
        case TypeParameter.TPVariance.Contra:
          allGood = IsSupertype(sub.TypeArgs[i], super.TypeArgs[i]);
          break;
        case TypeParameter.TPVariance.Non:
        default:  // "default" shouldn't ever happen
          allGood = Equal_Improved(super.TypeArgs[i], sub.TypeArgs[i]);
          break;
      }
    }
    return allGood;
  }
}

/// <summary>
/// An ArtificialType is only used during type checking. It should never be assigned as the type of any expression.
/// It works as a supertype to numeric literals. For example, the literal 6 can be an "int", a "bv16", a
/// newtype based on integers, or an "ORDINAL". Type inference thus uses an "artificial" supertype of all of
/// these types as the type of literal 6, until a more precise (and non-artificial) type is inferred for it.
/// </summary>
public abstract class ArtificialType : Type {
  public override bool ComputeMayInvolveReferences(ISet<DatatypeDecl>/*?*/ visitedDatatypes) {
    // ArtificialType's are used only with numeric types.
    return false;
  }

  public override Type Subst(Dictionary<TypeParameter, Type> subst) {
    throw new NotImplementedException();
  }
}
/// <summary>
/// The type "IntVarietiesSupertype" is used to denote a decimal-less number type, namely an int-based type
/// or a bitvector type.
/// </summary>
public class IntVarietiesSupertype : ArtificialType {
  [Pure]
  public override string TypeName(ModuleDefinition context, bool parseAble) {
    return "int";
  }
  public override bool Equals(Type that, bool keepConstraints = false) {
    return keepConstraints ? this.GetType() == that.GetType() : that is IntVarietiesSupertype;
  }
}
public class RealVarietiesSupertype : ArtificialType {
  [Pure]
  public override string TypeName(ModuleDefinition context, bool parseAble) {
    return "real";
  }
  public override bool Equals(Type that, bool keepConstraints = false) {
    return keepConstraints ? this.GetType() == that.GetType() : that is RealVarietiesSupertype;
  }
}

/// <summary>
/// A NonProxy type is a fully constrained type.  It may contain members.
/// </summary>
public abstract class NonProxyType : Type {
}

public abstract class BasicType : NonProxyType {
  public override bool ComputeMayInvolveReferences(ISet<DatatypeDecl>/*?*/ visitedDatatypes) {
    return false;
  }

  public override Type Subst(Dictionary<TypeParameter, Type> subst) {
    return this;
  }
}

public class BoolType : BasicType {
  [Pure]
  public override string TypeName(ModuleDefinition context, bool parseAble) {
    return "bool";
  }
  public override bool Equals(Type that, bool keepConstraints = false) {
    return that.IsBoolType;
  }
}

public class CharType : BasicType {
  public const char DefaultValue = 'D';
  public const string DefaultValueAsString = "'D'";
  [Pure]
  public override string TypeName(ModuleDefinition context, bool parseAble) {
    return "char";
  }
  public override bool Equals(Type that, bool keepConstraints = false) {
    return that.IsCharType;
  }
}

public class IntType : BasicType {
  [Pure]
  public override string TypeName(ModuleDefinition context, bool parseAble) {
    return "int";
  }
  public override bool Equals(Type that, bool keepConstraints = false) {
    return that.NormalizeExpand(keepConstraints) is IntType;
  }
  public override bool IsSubtypeOf(Type super, bool ignoreTypeArguments, bool ignoreNullity) {
    if (super is IntVarietiesSupertype) {
      return true;
    }
    return base.IsSubtypeOf(super, ignoreTypeArguments, ignoreNullity);
  }
}

public class RealType : BasicType {
  [Pure]
  public override string TypeName(ModuleDefinition context, bool parseAble) {
    return "real";
  }
  public override bool Equals(Type that, bool keepConstraints = false) {
    return that.NormalizeExpand(keepConstraints) is RealType;
  }
  public override bool IsSubtypeOf(Type super, bool ignoreTypeArguments, bool ignoreNullity) {
    if (super is RealVarietiesSupertype) {
      return true;
    }
    return base.IsSubtypeOf(super, ignoreTypeArguments, ignoreNullity);
  }
}

public class BigOrdinalType : BasicType {
  [Pure]
  public override string TypeName(ModuleDefinition context, bool parseAble) {
    return "ORDINAL";
  }
  public override bool Equals(Type that, bool keepConstraints = false) {
    return that.NormalizeExpand(keepConstraints) is BigOrdinalType;
  }
  public override bool IsSubtypeOf(Type super, bool ignoreTypeArguments, bool ignoreNullity) {
    if (super is IntVarietiesSupertype) {
      return true;
    }
    return base.IsSubtypeOf(super, ignoreTypeArguments, ignoreNullity);
  }
}

public class BitvectorType : BasicType {
  public readonly int Width;
  public readonly NativeType NativeType;
  public BitvectorType(int width)
    : base() {
    Contract.Requires(0 <= width);
    Width = width;
    foreach (var nativeType in Resolver.NativeTypes) {
      if (DafnyOptions.O.Compiler.SupportedNativeTypes.Contains(nativeType.Name) && width <= nativeType.Bitwidth) {
        NativeType = nativeType;
        break;
      }
    }
  }

  [Pure]
  public override string TypeName(ModuleDefinition context, bool parseAble) {
    return "bv" + Width;
  }
  public override bool Equals(Type that, bool keepConstraints = false) {
    var bv = that.NormalizeExpand(keepConstraints) as BitvectorType;
    return bv != null && bv.Width == Width;
  }
  public override bool IsSubtypeOf(Type super, bool ignoreTypeArguments, bool ignoreNullity) {
    if (super is IntVarietiesSupertype) {
      return true;
    }
    return base.IsSubtypeOf(super, ignoreTypeArguments, ignoreNullity);
  }
}

public class SelfType : NonProxyType {
  public TypeParameter TypeArg;
  public Type ResolvedType;
  public SelfType() : base() {
    TypeArg = new TypeParameter(Token.NoToken, "selfType", TypeParameter.TPVarianceSyntax.NonVariant_Strict);
  }

  [Pure]
  public override string TypeName(ModuleDefinition context, bool parseAble) {
    return "selftype";
  }
  public override bool Equals(Type that, bool keepConstraints = false) {
    return that.NormalizeExpand(keepConstraints) is SelfType;
  }

  public override Type Subst(Dictionary<TypeParameter, Type> subst) {
    if (subst.TryGetValue(TypeArg, out var t)) {
      return t;
    } else {
      // SelfType's are used only in certain restricted situations. In those situations, we need to be able
      // to substitute for the the SelfType's TypeArg. That's the only case in which we expect to see a
      // SelfType being part of a substitution operation at all.
      Contract.Assert(false); throw new cce.UnreachableException();
    }
  }

  public override bool ComputeMayInvolveReferences(ISet<DatatypeDecl>/*?*/ visitedDatatypes) {
    // SelfType is used only with bitvector types
    return false;
  }
}

public class ArrowType : UserDefinedType {
  public List<Type> Args {
    get { return TypeArgs.GetRange(0, Arity); }
  }

  public Type Result {
    get { return TypeArgs[Arity]; }
  }

  public int Arity {
    get { return TypeArgs.Count - 1; }
  }

  /// <summary>
  /// Constructs a(n unresolved) arrow type.
  /// </summary>
  public ArrowType(IToken tok, List<Type> args, Type result)
    : base(tok, ArrowTypeName(args.Count), Util.Snoc(args, result)) {
    Contract.Requires(tok != null);
    Contract.Requires(args != null);
    Contract.Requires(result != null);
  }
  /// <summary>
  /// Constructs and returns a resolved arrow type.
  /// </summary>
  public ArrowType(IToken tok, ArrowTypeDecl atd, List<Type> typeArgsAndResult)
    : base(tok, ArrowTypeName(atd.Arity), atd, typeArgsAndResult) {
    Contract.Requires(tok != null);
    Contract.Requires(atd != null);
    Contract.Requires(typeArgsAndResult != null);
    Contract.Requires(typeArgsAndResult.Count == atd.Arity + 1);
  }
  /// <summary>
  /// Constructs and returns a resolved arrow type.
  /// </summary>
  public ArrowType(IToken tok, ArrowTypeDecl atd, List<Type> typeArgs, Type result)
    : this(tok, atd, Util.Snoc(typeArgs, result)) {
    Contract.Requires(tok != null);
    Contract.Requires(atd != null);
    Contract.Requires(typeArgs != null);
    Contract.Requires(typeArgs.Count == atd.Arity);
    Contract.Requires(result != null);
  }

  public const string Arrow_FullCompileName = "Func";  // this is the same for all arities

  public static string ArrowTypeName(int arity) {
    return "_#Func" + arity;
  }

  [Pure]
  public static bool IsArrowTypeName(string s) {
    return s.StartsWith("_#Func");
  }

  public static string PartialArrowTypeName(int arity) {
    return "_#PartialFunc" + arity;
  }

  [Pure]
  public static bool IsPartialArrowTypeName(string s) {
    return s.StartsWith("_#PartialFunc");
  }

  public static string TotalArrowTypeName(int arity) {
    return "_#TotalFunc" + arity;
  }

  [Pure]
  public static bool IsTotalArrowTypeName(string s) {
    return s.StartsWith("_#TotalFunc");
  }

  public const string ANY_ARROW = "~>";
  public const string PARTIAL_ARROW = "-->";
  public const string TOTAL_ARROW = "->";

  public override string TypeName(ModuleDefinition context, bool parseAble) {
    return PrettyArrowTypeName(ANY_ARROW, Args, Result, context, parseAble);
  }

  /// <summary>
  /// Pretty prints an arrow type.  If "result" is null, then all arguments, including the result type are expected in "typeArgs".
  /// If "result" is non-null, then only the in-arguments are in "typeArgs".
  /// </summary>
  public static string PrettyArrowTypeName(string arrow, List<Type> typeArgs, Type result, ModuleDefinition context, bool parseAble) {
    Contract.Requires(arrow != null);
    Contract.Requires(typeArgs != null);
    Contract.Requires(result != null || 1 <= typeArgs.Count);

    int arity = result == null ? typeArgs.Count - 1 : typeArgs.Count;
    var domainNeedsParens = false;
    if (arity != 1) {
      // 0 or 2-or-more arguments:  need parentheses
      domainNeedsParens = true;
    } else if (typeArgs[0].IsBuiltinArrowType) {
      // arrows are right associative, so we need parentheses around the domain type
      domainNeedsParens = true;
    } else {
      // if the domain type consists of a single tuple type, then an extra set of parentheses is needed
      // Note, we do NOT call .AsDatatype or .AsIndDatatype here, because those calls will do a NormalizeExpand().  Instead, we do the check manually.
      var udt = typeArgs[0].Normalize() as UserDefinedType;  // note, we do Normalize(), not NormalizeExpand(), since the TypeName will use any synonym
      if (udt != null && ((udt.FullName != null && BuiltIns.IsTupleTypeName(udt.FullName)) || udt.ResolvedClass is TupleTypeDecl)) {
        domainNeedsParens = true;
      }
    }
    string s = "";
    if (domainNeedsParens) { s += "("; }
    s += Util.Comma(typeArgs.Take(arity), arg => arg.TypeName(context, parseAble));
    if (domainNeedsParens) { s += ")"; }
    s += " " + arrow + " ";
    if (result != null || typeArgs.Count >= 1) {
      s += (result ?? typeArgs.Last()).TypeName(context, parseAble);
    } else {
      s += "<unable to infer result type>";
    }
    return s;
  }

  public override Type Subst(Dictionary<TypeParameter, Type> subst) {
    return new ArrowType(tok, (ArrowTypeDecl)ResolvedClass, Args.ConvertAll(u => u.Subst(subst)), Result.Subst(subst));
  }

  public override bool SupportsEquality {
    get {
      return false;
    }
  }
}

public abstract class CollectionType : NonProxyType {
  public abstract string CollectionTypeName { get; }
  public override IEnumerable<INode> Nodes => TypeArgs.SelectMany(ta => ta.Nodes);

  public override string TypeName(ModuleDefinition context, bool parseAble) {
    Contract.Ensures(Contract.Result<string>() != null);
    var targs = HasTypeArg() ? this.TypeArgsToString(context, parseAble) : "";
    return CollectionTypeName + targs;
  }
  public Type Arg {
    get {
      Contract.Ensures(Contract.Result<Type>() != null);  // this is true only after "arg" has really been set (i.e., it follows from the precondition)
      Contract.Assume(arg != null);  // This is really a precondition.  Don't call Arg until "arg" has been set.
      return arg;
    }
  }  // denotes the Domain type for a Map
  private Type arg;
  // The following methods, HasTypeArg and SetTypeArg/SetTypeArgs, are to be called during resolution to make sure that "arg" becomes set.
  public bool HasTypeArg() {
    return arg != null;
  }
  public void SetTypeArg(Type arg) {
    Contract.Requires(arg != null);
    Contract.Requires(1 <= this.TypeArgs.Count);  // this is actually an invariant of all collection types
    Contract.Assume(this.arg == null);  // Can only set it once.  This is really a precondition.
    this.arg = arg;
    this.TypeArgs[0] = arg;
  }
  public virtual void SetTypeArgs(Type arg, Type other) {
    Contract.Requires(arg != null);
    Contract.Requires(other != null);
    Contract.Requires(this.TypeArgs.Count == 2);
    Contract.Assume(this.arg == null);  // Can only set it once.  This is really a precondition.
    this.arg = arg;
    this.TypeArgs[0] = arg;
    this.TypeArgs[1] = other;
  }
  [ContractInvariantMethod]
  void ObjectInvariant() {
    // Contract.Invariant(Contract.ForAll(TypeArgs, tp => tp != null));
    // After resolution, the following is invariant:  Contract.Invariant(Arg != null);
    // However, it may not be true until then.
  }
  /// <summary>
  /// This constructor is a collection types with 1 type argument
  /// </summary>
  protected CollectionType(Type arg) {
    this.arg = arg;
    this.TypeArgs = new List<Type> { arg };
  }
  /// <summary>
  /// This constructor is a collection types with 2 type arguments
  /// </summary>
  protected CollectionType(Type arg, Type other) {
    this.arg = arg;
    this.TypeArgs = new List<Type> { arg, other };
  }

  public override bool ComputeMayInvolveReferences(ISet<DatatypeDecl> visitedDatatypes) {
    return Arg.ComputeMayInvolveReferences(visitedDatatypes);
  }
}

public class SetType : CollectionType {
  private bool finite;

  public bool Finite {
    get { return finite; }
    set { finite = value; }
  }

  public SetType(bool finite, Type arg) : base(arg) {
    this.finite = finite;
  }
  public override string CollectionTypeName { get { return finite ? "set" : "iset"; } }
  [Pure]
  public override bool Equals(Type that, bool keepConstraints = false) {
    var t = that.NormalizeExpand(keepConstraints) as SetType;
    return t != null && Finite == t.Finite && Arg.Equals(t.Arg, keepConstraints);
  }

  public override Type Subst(Dictionary<TypeParameter, Type> subst) {
    var arg = Arg.Subst(subst);
    if (arg is InferredTypeProxy) {
      ((InferredTypeProxy)arg).KeepConstraints = true;
    }
    return arg == Arg ? this : new SetType(Finite, arg);
  }

  public override bool SupportsEquality {
    get {
      // Sets always support equality, because there is a check that the set element type always does.
      return true;
    }
  }
}

public class MultiSetType : CollectionType {
  public MultiSetType(Type arg) : base(arg) {
  }
  public override string CollectionTypeName { get { return "multiset"; } }
  public override bool Equals(Type that, bool keepConstraints = false) {
    var t = that.NormalizeExpand(keepConstraints) as MultiSetType;
    return t != null && Arg.Equals(t.Arg, keepConstraints);
  }

  public override Type Subst(Dictionary<TypeParameter, Type> subst) {
    var arg = Arg.Subst(subst);
    if (arg is InferredTypeProxy) {
      ((InferredTypeProxy)arg).KeepConstraints = true;
    }
    return arg == Arg ? this : new MultiSetType(arg);
  }

  public override bool SupportsEquality {
    get {
      // Multisets always support equality, because there is a check that the set element type always does.
      return true;
    }
  }
}

public class SeqType : CollectionType {
  public SeqType(Type arg) : base(arg) {
  }
  public override string CollectionTypeName { get { return "seq"; } }
  public override bool Equals(Type that, bool keepConstraints = false) {
    var t = that.NormalizeExpand(keepConstraints) as SeqType;
    return t != null && Arg.Equals(t.Arg, keepConstraints);
  }

  public override Type Subst(Dictionary<TypeParameter, Type> subst) {
    var arg = Arg.Subst(subst);
    if (arg is InferredTypeProxy) {
      ((InferredTypeProxy)arg).KeepConstraints = true;
    }
    return arg == Arg ? this : new SeqType(arg);
  }

  public override bool SupportsEquality {
    get {
      // The sequence type supports equality if its element type does
      return Arg.SupportsEquality;
    }
  }
}
public class MapType : CollectionType {
  public bool Finite {
    get { return finite; }
    set { finite = value; }
  }
  private bool finite;
  public Type Range {
    get { return range; }
  }
  private Type range;
  public override void SetTypeArgs(Type domain, Type range) {
    base.SetTypeArgs(domain, range);
    Contract.Assume(this.range == null);  // Can only set once.  This is really a precondition.
    this.range = range;
  }
  public MapType(bool finite, Type domain, Type range) : base(domain, range) {
    Contract.Requires((domain == null && range == null) || (domain != null && range != null));
    this.finite = finite;
    this.range = range;
  }
  public Type Domain {
    get { return Arg; }
  }
  public override string CollectionTypeName { get { return finite ? "map" : "imap"; } }
  [Pure]
  public override string TypeName(ModuleDefinition context, bool parseAble) {
    Contract.Ensures(Contract.Result<string>() != null);
    var targs = HasTypeArg() ? this.TypeArgsToString(context, parseAble) : "";
    return CollectionTypeName + targs;
  }
  public override bool Equals(Type that, bool keepConstraints = false) {
    var t = that.NormalizeExpand(keepConstraints) as MapType;
    return t != null && Finite == t.Finite && Arg.Equals(t.Arg, keepConstraints) && Range.Equals(t.Range, keepConstraints);
  }

  public override Type Subst(Dictionary<TypeParameter, Type> subst) {
    var dom = Domain.Subst(subst);
    if (dom is InferredTypeProxy) {
      ((InferredTypeProxy)dom).KeepConstraints = true;
    }
    var ran = Range.Subst(subst);
    if (ran is InferredTypeProxy) {
      ((InferredTypeProxy)ran).KeepConstraints = true;
    }
    if (dom == Domain && ran == Range) {
      return this;
    } else {
      return new MapType(Finite, dom, ran);
    }
  }

  public override bool SupportsEquality {
    get {
      // A map type supports equality if both its Keys type and Values type does.  It is checked
      // that the Keys type always supports equality, so we only need to check the Values type here.
      return range.SupportsEquality;
    }
  }
  public override bool ComputeMayInvolveReferences(ISet<DatatypeDecl> visitedDatatypes) {
    return Domain.ComputeMayInvolveReferences(visitedDatatypes) || Range.ComputeMayInvolveReferences(visitedDatatypes);
  }
}

public class UserDefinedType : NonProxyType, INode {
  [ContractInvariantMethod]
  void ObjectInvariant() {
    Contract.Invariant(tok != null);
    Contract.Invariant(Name != null);
    Contract.Invariant(cce.NonNullElements(TypeArgs));
    Contract.Invariant(NamePath is NameSegment || NamePath is ExprDotName);
    Contract.Invariant(!ArrowType.IsArrowTypeName(Name) || this is ArrowType);
  }

  public readonly Expression NamePath;  // either NameSegment or ExprDotName (with the inner expression satisfying this same constraint)
  public readonly IToken tok;  // token of the Name
  public readonly string Name;
  [Rep]

  public string FullName {
    get {
      if (ResolvedClass?.EnclosingModuleDefinition?.IsDefaultModule == false) {
        return ResolvedClass.EnclosingModuleDefinition.Name + "." + Name;
      } else {
        return Name;
      }
    }
  }

  string compileName;
  public string CompileName => compileName ??= ResolvedClass.CompileName;

  public string FullCompanionCompileName {
    get {
      Contract.Requires(ResolvedClass is TraitDecl || (ResolvedClass is NonNullTypeDecl nntd && nntd.Class is TraitDecl));
      var m = ResolvedClass.EnclosingModuleDefinition;
      var s = m.IsDefaultModule ? "" : m.CompileName + ".";
      return s + "_Companion_" + ResolvedClass.CompileName;
    }
  }

  [FilledInDuringResolution] public TopLevelDecl ResolvedClass;  // if Name denotes a class/datatype/iterator and TypeArgs match the type parameters of that class/datatype/iterator

  public UserDefinedType(IToken tok, string name, List<Type> optTypeArgs)
    : this(tok, new NameSegment(tok, name, optTypeArgs)) {
    Contract.Requires(tok != null);
    Contract.Requires(name != null);
    Contract.Requires(optTypeArgs == null || optTypeArgs.Count > 0);  // this is what it means to be syntactically optional
  }

  public UserDefinedType(IToken tok, Expression namePath) {
    Contract.Requires(tok != null);
    Contract.Requires(namePath is NameSegment || namePath is ExprDotName);
    this.tok = tok;
    if (namePath is NameSegment) {
      var n = (NameSegment)namePath;
      this.Name = n.Name;
      this.TypeArgs = n.OptTypeArguments;
    } else {
      var n = (ExprDotName)namePath;
      this.Name = n.SuffixName;
      this.TypeArgs = n.OptTypeArguments;
    }
    if (this.TypeArgs == null) {
      this.TypeArgs = new List<Type>();  // TODO: is this really the thing to do?
    }
    this.NamePath = namePath;
  }

  /// <summary>
  /// Constructs a Type (in particular, a UserDefinedType) from a TopLevelDecl denoting a type declaration.  If
  /// the given declaration takes type parameters, these are filled as references to the formal type parameters
  /// themselves.  (Usually, this method is called when the type parameters in the result don't matter, other
  /// than that they need to be filled in, so as to make a properly resolved UserDefinedType.)
  /// If "typeArgs" is non-null, then its type parameters are used in constructing the returned type.
  /// If "typeArgs" is null, then the formal type parameters of "cd" are used.
  /// </summary>
  public static UserDefinedType FromTopLevelDecl(IToken tok, TopLevelDecl cd, List<TypeParameter> typeArgs = null) {
    Contract.Requires(tok != null);
    Contract.Requires(cd != null);
    Contract.Assert((cd is ArrowTypeDecl) == ArrowType.IsArrowTypeName(cd.Name));
    var args = (typeArgs ?? cd.TypeArgs).ConvertAll(tp => (Type)new UserDefinedType(tp));
    if (cd is ArrowTypeDecl) {
      return new ArrowType(tok, (ArrowTypeDecl)cd, args);
    } else if (cd is ClassDecl && !(cd is DefaultClassDecl)) {
      return new UserDefinedType(tok, cd.Name + "?", cd, args);
    } else {
      return new UserDefinedType(tok, cd.Name, cd, args);
    }
  }

  public static UserDefinedType FromTopLevelDeclWithAllBooleanTypeParameters(TopLevelDecl cd) {
    Contract.Requires(cd != null);
    Contract.Requires(!(cd is ArrowTypeDecl));

    var typeArgs = cd.TypeArgs.ConvertAll(tp => (Type)Type.Bool);
    return new UserDefinedType(cd.tok, cd.Name, cd, typeArgs);
  }

  /// <summary>
  /// If "member" is non-null, then:
  ///   Return the upcast of "receiverType" that has base type "member.EnclosingClass".
  ///   Assumes that "receiverType" normalizes to a UserDefinedFunction with a .ResolveClass that is a subtype
  ///   of "member.EnclosingClass".
  /// Otherwise:
  ///   Return "receiverType" (expanded).
  /// </summary>
  public static Type UpcastToMemberEnclosingType(Type receiverType, MemberDecl/*?*/ member) {
    Contract.Requires(receiverType != null);
    if (member != null && member.EnclosingClass != null && !(member.EnclosingClass is ValuetypeDecl)) {
      return receiverType.AsParentType(member.EnclosingClass);
    }
    return receiverType.NormalizeExpandKeepConstraints();
  }

  /// <summary>
  /// This constructor constructs a resolved class/datatype/iterator/subset-type/newtype type
  /// </summary>
  public UserDefinedType(IToken tok, string name, TopLevelDecl cd, [Captured] List<Type> typeArgs, Expression/*?*/ namePath = null) {
    Contract.Requires(tok != null);
    Contract.Requires(name != null);
    Contract.Requires(cd != null);
    Contract.Requires(cce.NonNullElements(typeArgs));
    Contract.Requires(cd.TypeArgs.Count == typeArgs.Count);
    Contract.Requires(namePath == null || namePath is NameSegment || namePath is ExprDotName);
    // The following is almost a precondition. In a few places, the source program names a class, not a type,
    // and in then name==cd.Name for a ClassDecl.
    //Contract.Requires(!(cd is ClassDecl) || cd is DefaultClassDecl || cd is ArrowTypeDecl || name == cd.Name + "?");
    Contract.Requires(!(cd is ArrowTypeDecl) || name == cd.Name);
    Contract.Requires(!(cd is DefaultClassDecl) || name == cd.Name);
    this.tok = tok;
    this.Name = name;
    this.ResolvedClass = cd;
    this.TypeArgs = typeArgs;
    if (namePath == null) {
      var ns = new NameSegment(tok, name, typeArgs.Count == 0 ? null : typeArgs);
      var r = new Resolver_IdentifierExpr(tok, cd, typeArgs);
      ns.ResolvedExpression = r;
      ns.Type = r.Type;
      this.NamePath = ns;
    } else {
      this.NamePath = namePath;
    }
  }

  public static UserDefinedType CreateNonNullType(UserDefinedType udtNullableType) {
    Contract.Requires(udtNullableType != null);
    Contract.Requires(udtNullableType.ResolvedClass is ClassDecl);
    var cl = (ClassDecl)udtNullableType.ResolvedClass;
    return new UserDefinedType(udtNullableType.tok, cl.NonNullTypeDecl.Name, cl.NonNullTypeDecl, udtNullableType.TypeArgs);
  }

  public static UserDefinedType CreateNullableType(UserDefinedType udtNonNullType) {
    Contract.Requires(udtNonNullType != null);
    Contract.Requires(udtNonNullType.ResolvedClass is NonNullTypeDecl);
    var nntd = (NonNullTypeDecl)udtNonNullType.ResolvedClass;
    return new UserDefinedType(udtNonNullType.tok, nntd.Class.Name + "?", nntd.Class, udtNonNullType.TypeArgs);
  }

  /// <summary>
  /// This constructor constructs a resolved type parameter
  /// </summary>
  public UserDefinedType(TypeParameter tp)
    : this(tp.tok, tp) {
    Contract.Requires(tp != null);
  }

  /// <summary>
  /// This constructor constructs a resolved type parameter (but shouldn't be called if "tp" denotes
  /// the .TheType of an opaque type -- use the (OpaqueType_AsParameter, OpaqueTypeDecl, List(Type))
  /// constructor for that).
  /// </summary>
  public UserDefinedType(IToken tok, TypeParameter tp) {
    Contract.Requires(tok != null);
    Contract.Requires(tp != null);
    this.tok = tok;
    this.Name = tp.Name;
    this.TypeArgs = new List<Type>();
    this.ResolvedClass = tp;
    var ns = new NameSegment(tok, tp.Name, null);
    var r = new Resolver_IdentifierExpr(tok, tp);
    ns.ResolvedExpression = r;
    ns.Type = r.Type;
    this.NamePath = ns;
  }

  public override bool Equals(Type that, bool keepConstraints = false) {
    var i = NormalizeExpand(keepConstraints);
    if (i is UserDefinedType) {
      var ii = (UserDefinedType)i;
      var t = that.NormalizeExpand(keepConstraints) as UserDefinedType;
      if (t == null || ii.ResolvedClass != t.ResolvedClass || ii.TypeArgs.Count != t.TypeArgs.Count) {
        return false;
      } else {
        for (int j = 0; j < ii.TypeArgs.Count; j++) {
          if (!ii.TypeArgs[j].Equals(t.TypeArgs[j], keepConstraints)) {
            return false;
          }
        }
        return true;
      }
    } else {
      // TODO?: return i.Equals(that.NormalizeExpand());
      return i.Equals(that, keepConstraints);
    }
  }

  public override Type Subst(Dictionary<TypeParameter, Type> subst) {
    if (ResolvedClass is TypeParameter tp) {
      if (subst.TryGetValue(tp, out var s)) {
        Contract.Assert(TypeArgs.Count == 0);
        return s;
      } else {
        return this;
      }
    } else if (ResolvedClass != null) {
      List<Type> newArgs = null;  // allocate it lazily
      var resolvedClass = ResolvedClass;
      var isArrowType = ArrowType.IsPartialArrowTypeName(resolvedClass.Name) || ArrowType.IsTotalArrowTypeName(resolvedClass.Name);
      for (int i = 0; i < TypeArgs.Count; i++) {
        Type p = TypeArgs[i];
        Type s = p.Subst(subst);
        if (s is InferredTypeProxy && !isArrowType) {
          ((InferredTypeProxy)s).KeepConstraints = true;
        }
        if (s != p && newArgs == null) {
          // lazily construct newArgs
          newArgs = new List<Type>();
          for (int j = 0; j < i; j++) {
            newArgs.Add(TypeArgs[j]);
          }
        }
        if (newArgs != null) {
          newArgs.Add(s);
        }
      }
      if (newArgs == null) {
        // there were no substitutions
        return this;
      } else {
        // Note, even if t.NamePath is non-null, we don't care to keep that syntactic part of the expression in what we return here
        return new UserDefinedType(tok, Name, resolvedClass, newArgs);
      }
    } else {
      // there's neither a resolved param nor a resolved class, which means the UserDefinedType wasn't
      // properly resolved; just return it
      return this;
    }
  }

  /// <summary>
  /// If type denotes a resolved class type, then return that class type.
  /// Otherwise, return null.
  /// </summary>
  public static UserDefinedType DenotesClass(Type type) {
    Contract.Requires(type != null);
    Contract.Ensures(Contract.Result<UserDefinedType>() == null || Contract.Result<UserDefinedType>().ResolvedClass is ClassDecl);
    type = type.NormalizeExpand();
    UserDefinedType ct = type as UserDefinedType;
    if (ct != null && ct.ResolvedClass is ClassDecl) {
      return ct;
    } else {
      return null;
    }
  }

  public static Type ArrayElementType(Type type) {
    Contract.Requires(type != null);
    Contract.Requires(type.IsArrayType);
    Contract.Ensures(Contract.Result<Type>() != null);

    UserDefinedType udt = DenotesClass(type);
    Contract.Assert(udt != null);
    Contract.Assert(udt.TypeArgs.Count == 1);  // holds true of all array types
    return udt.TypeArgs[0];
  }

  public override IEnumerable<INode> Nodes => new[] { this }.Concat(TypeArgs.SelectMany(t => t.Nodes));

  [Pure]
  public override string TypeName(ModuleDefinition context, bool parseAble) {
    Contract.Ensures(Contract.Result<string>() != null);
    if (BuiltIns.IsTupleTypeName(Name)) {
      // Unfortunately, ResolveClass may be null, so Name is all we have.  Reverse-engineer the string name.
      IEnumerable<bool> argumentGhostness = BuiltIns.ArgumentGhostnessFromString(Name, TypeArgs.Count);
      return "(" + Util.Comma(System.Linq.Enumerable.Zip(TypeArgs, argumentGhostness),
        (ty_u) => Resolver.GhostPrefix(ty_u.Item2) + ty_u.Item1.TypeName(context, parseAble)) + ")";
    } else if (ArrowType.IsPartialArrowTypeName(Name)) {
      return ArrowType.PrettyArrowTypeName(ArrowType.PARTIAL_ARROW, TypeArgs, null, context, parseAble);
    } else if (ArrowType.IsTotalArrowTypeName(Name)) {
      return ArrowType.PrettyArrowTypeName(ArrowType.TOTAL_ARROW, TypeArgs, null, context, parseAble);
    } else {
#if TEST_TYPE_SYNONYM_TRANSPARENCY
        if (Name == "type#synonym#transparency#test" && ResolvedClass is TypeSynonymDecl) {
          return ((TypeSynonymDecl)ResolvedClass).Rhs.TypeName(context);
        }
#endif
      var s = Printer.ExprToString(NamePath);
      if (ResolvedClass != null) {
        var optionalTypeArgs = NamePath is NameSegment ? ((NameSegment)NamePath).OptTypeArguments : ((ExprDotName)NamePath).OptTypeArguments;
        if (optionalTypeArgs == null && TypeArgs != null && TypeArgs.Count != 0) {
          s += this.TypeArgsToString(context, parseAble);
        }
      }
      return s;
    }
  }

  public override bool SupportsEquality {
    get {
      if (ResolvedClass is ClassDecl || ResolvedClass is NewtypeDecl) {
        return ResolvedClass.IsRevealedInScope(Type.GetScope());
      } else if (ResolvedClass is CoDatatypeDecl) {
        return false;
      } else if (ResolvedClass is IndDatatypeDecl) {
        var dt = (IndDatatypeDecl)ResolvedClass;
        Contract.Assume(dt.EqualitySupport != IndDatatypeDecl.ES.NotYetComputed);
        if (!dt.IsRevealedInScope(Type.GetScope())) {
          return false;
        }
        if (dt.EqualitySupport == IndDatatypeDecl.ES.Never) {
          return false;
        }
        Contract.Assert(dt.TypeArgs.Count == TypeArgs.Count);
        var i = 0;
        foreach (var tp in dt.TypeArgs) {
          if (tp.NecessaryForEqualitySupportOfSurroundingInductiveDatatype && !TypeArgs[i].SupportsEquality) {
            return false;
          }
          i++;
        }
        return true;
      } else if (ResolvedClass is TypeSynonymDeclBase) {
        var t = (TypeSynonymDeclBase)ResolvedClass;
        if (t.SupportsEquality) {
          return true;
        } else if (t.IsRevealedInScope(Type.GetScope())) {
          return t.RhsWithArgument(TypeArgs).SupportsEquality;
        } else {
          return false;
        }
      } else if (ResolvedClass is TypeParameter) {
        return ((TypeParameter)ResolvedClass).SupportsEquality;
      } else if (ResolvedClass is OpaqueTypeDecl) {
        return ((OpaqueTypeDecl)ResolvedClass).SupportsEquality;
      }
      Contract.Assume(false);  // the SupportsEquality getter requires the Type to have been successfully resolved
      return true;
    }
  }

  public override bool PartiallySupportsEquality {
    get {
      var totalEqualitySupport = SupportsEquality;
      if (!totalEqualitySupport && ResolvedClass is TypeSynonymDeclBase synonymBase) {
        return synonymBase.IsRevealedInScope(Type.GetScope()) && synonymBase.RhsWithArgument(TypeArgs).PartiallySupportsEquality;
      } else if (!totalEqualitySupport && ResolvedClass is IndDatatypeDecl dt && dt.IsRevealedInScope(Type.GetScope())) {
        // Equality is partially supported (at run time) for a datatype that
        //   * is inductive (because codatatypes never support equality), and
        //   * has at least one non-ghost constructor (because if all constructors are ghost, then equality is never supported), and
        //   * for each non-ghost constructor, every argument totally supports equality (an argument totally supports equality
        //       if it is non-ghost (because ghost arguments are not available at run time) and has a type that supports equality).
        var hasNonGhostConstructor = false;
        foreach (var ctor in dt.Ctors.Where(ctor => !ctor.IsGhost)) {
          hasNonGhostConstructor = true;
          if (!ctor.Formals.All(formal => !formal.IsGhost && formal.Type.SupportsEquality)) {
            return false;
          }
        }
        Contract.Assert(dt.HasGhostVariant); // sanity check (if the types of all formals support equality, then either .SupportsEquality or there is a ghost constructor)
        return hasNonGhostConstructor;
      }
      return totalEqualitySupport;
    }
  }

  public override bool ComputeMayInvolveReferences(ISet<DatatypeDecl> visitedDatatypes) {
    if (ResolvedClass is ArrowTypeDecl) {
      return TypeArgs.Any(ta => ta.ComputeMayInvolveReferences(visitedDatatypes));
    } else if (ResolvedClass is ClassDecl) {
      return true;
    } else if (ResolvedClass is NewtypeDecl) {
      return false;
    } else if (ResolvedClass is DatatypeDecl) {
      // Datatype declarations do not support explicit (!new) annotations. Instead, whether or not
      // a datatype involves references depends on the definition and parametrization of the type.
      // See ComputeMayInvolveReferences in class Type for more information.
      // In particular, if one of the datatype's constructors mentions a type that involves
      // references, then so does the datatype. And if one of the datatype's type arguments involves
      // references, then we consider the datatype to do so as well (without regard to whether or
      // not the type parameter is actually used in the definition of the datatype).
      var dt = (DatatypeDecl)ResolvedClass;
      if (!dt.IsRevealedInScope(Type.GetScope())) {
        // The type's definition is hidden from the current scope, so we
        // have to assume the type may involve references.
        return true;
      } else if (TypeArgs.Any(ta => ta.ComputeMayInvolveReferences(visitedDatatypes))) {
        return true;
      } else if (visitedDatatypes != null && visitedDatatypes.Contains(dt)) {
        // we're in the middle of looking through the types involved in dt's definition
        return false;
      } else {
        visitedDatatypes ??= new HashSet<DatatypeDecl>();
        visitedDatatypes.Add(dt);
        return dt.Ctors.Any(ctor => ctor.Formals.Any(f => f.Type.ComputeMayInvolveReferences(visitedDatatypes)));
      }
    } else if (ResolvedClass is TypeSynonymDeclBase) {
      var t = (TypeSynonymDeclBase)ResolvedClass;
      if (t.Characteristics.ContainsNoReferenceTypes) {
        // There's an explicit "(!new)" annotation on the type.
        return false;
      } else if (t.IsRevealedInScope(Type.GetScope())) {
        // The type's definition is available in the scope, so consult the RHS type
        return t.RhsWithArgument(TypeArgs).ComputeMayInvolveReferences(visitedDatatypes);
      } else {
        // The type's definition is hidden from the current scope and there's no explicit "(!new)", so we
        // have to assume the type may involve references.
        return true;
      }
    } else if (ResolvedClass is TypeParameter typeParameter) {
      if (visitedDatatypes != null) {
        // Datatypes look at the type arguments passed in, so we ignore their formal type parameters.
        // See comment above and in Type.ComputeMayInvolveReferences.
        Contract.Assert(typeParameter.Parent is DatatypeDecl);
        return false;
      } else {
        return !typeParameter.Characteristics.ContainsNoReferenceTypes;
      }
    } else if (ResolvedClass is OpaqueTypeDecl opaqueTypeDecl) {
      return !opaqueTypeDecl.Characteristics.ContainsNoReferenceTypes;
    }
    Contract.Assume(false);  // unexpected or not successfully resolved Type
    return true;
  }

  public override List<Type> ParentTypes() {
    return ResolvedClass != null ? ResolvedClass.ParentTypes(TypeArgs) : base.ParentTypes();
  }

  public override bool IsSubtypeOf(Type super, bool ignoreTypeArguments, bool ignoreNullity) {
    super = super.NormalizeExpandKeepConstraints();

    // Specifically handle object as the implicit supertype of classes and traits.
    // "object?" is handled by Builtins rather than the Type hierarchy, so unfortunately
    // it can't be returned in ParentTypes().
    if (super.IsObjectQ) {
      return IsRefType;
    } else if (super.IsObject) {
      return ignoreNullity ? IsRefType : IsNonNullRefType;
    }

    return base.IsSubtypeOf(super, ignoreTypeArguments, ignoreNullity);
  }

  public IToken NameToken => tok;
  public IEnumerable<INode> Children => new[] { NamePath };
}

public abstract class TypeProxy : Type {
  [FilledInDuringResolution] public Type T;
  public readonly List<TypeConstraint> SupertypeConstraints = new List<TypeConstraint>();
  public readonly List<TypeConstraint> SubtypeConstraints = new List<TypeConstraint>();

  public override Type Subst(Dictionary<TypeParameter, Type> subst) {
    if (T == null) {
      return this;
    }
    var s = T.Subst(subst);
    return s == T ? this : s;

  }

  public IEnumerable<Type> Supertypes {
    get {
      foreach (var c in SupertypeConstraints) {
        if (c.KeepConstraints) {
          yield return c.Super.NormalizeExpandKeepConstraints();
        } else {
          yield return c.Super.NormalizeExpand();
        }
      }
    }
  }
  public IEnumerable<Type> SupertypesKeepConstraints {
    get {
      foreach (var c in SupertypeConstraints) {
        yield return c.Super.NormalizeExpandKeepConstraints();
      }
    }
  }
  public void AddSupertype(TypeConstraint c) {
    Contract.Requires(c != null);
    Contract.Requires(c.Sub == this);
    SupertypeConstraints.Add(c);
  }
  public IEnumerable<Type> Subtypes {
    get {
      foreach (var c in SubtypeConstraints) {
        if (c.KeepConstraints) {
          yield return c.Sub.NormalizeExpandKeepConstraints();
        } else {
          yield return c.Sub.NormalizeExpand();
        }
      }
    }
  }

  public IEnumerable<Type> SubtypesKeepConstraints {
    get {
      foreach (var c in SubtypeConstraints) {
        yield return c.Sub.NormalizeExpandKeepConstraints();
      }
    }
  }

  public IEnumerable<Type> SubtypesKeepConstraints_WithAssignable(List<Resolver.XConstraint> allXConstraints) {
    Contract.Requires(allXConstraints != null);
    foreach (var c in SubtypeConstraints) {
      yield return c.Sub.NormalizeExpandKeepConstraints();
    }
    foreach (var xc in allXConstraints) {
      if (xc.ConstraintName == "Assignable") {
        if (xc.Types[0].Normalize() == this) {
          yield return xc.Types[1].NormalizeExpandKeepConstraints();
        }
      }
    }
  }

  public void AddSubtype(TypeConstraint c) {
    Contract.Requires(c != null);
    Contract.Requires(c.Super == this);
    SubtypeConstraints.Add(c);
  }

  public enum Family { Unknown, Bool, Char, IntLike, RealLike, Ordinal, BitVector, ValueType, Ref, Opaque }
  public Family family = Family.Unknown;
  public static Family GetFamily(Type t) {
    Contract.Ensures(Contract.Result<Family>() != Family.Unknown || t is TypeProxy || t is Resolver_IdentifierExpr.ResolverType);  // return Unknown ==> t is TypeProxy || t is ResolverType
    if (t.IsBoolType) {
      return Family.Bool;
    } else if (t.IsCharType) {
      return Family.Char;
    } else if (t.IsNumericBased(NumericPersuasion.Int) || t is IntVarietiesSupertype) {
      return Family.IntLike;
    } else if (t.IsNumericBased(NumericPersuasion.Real) || t is RealVarietiesSupertype) {
      return Family.RealLike;
    } else if (t.IsBigOrdinalType) {
      return Family.Ordinal;
    } else if (t.IsBitVectorType) {
      return Family.BitVector;
    } else if (t.AsCollectionType != null || t.AsArrowType != null || t.IsDatatype) {
      return Family.ValueType;
    } else if (t.IsRefType) {
      return Family.Ref;
    } else if (t.IsTypeParameter || t.IsOpaqueType || t.IsInternalTypeSynonym) {
      return Family.Opaque;
    } else if (t is TypeProxy) {
      return ((TypeProxy)t).family;
    } else {
      return Family.Unknown;
    }
  }

  internal TypeProxy() {
  }

#if TI_DEBUG_PRINT
  static int _id = 0;
  int id = _id++;
#endif
  [Pure]
  public override string TypeName(ModuleDefinition context, bool parseAble) {
    Contract.Ensures(Contract.Result<string>() != null);
#if TI_DEBUG_PRINT
    if (DafnyOptions.O.TypeInferenceDebug) {
      return T == null ? "?" + id : T.TypeName(context);
    }
#endif
    return T == null ? "?" : T.TypeName(context, parseAble);
  }
  public override bool SupportsEquality {
    get {
      if (T != null) {
        return T.SupportsEquality;
      } else {
        return base.SupportsEquality;
      }
    }
  }
  public override bool ComputeMayInvolveReferences(ISet<DatatypeDecl> visitedDatatypes) {
    if (T != null) {
      return T.ComputeMayInvolveReferences(visitedDatatypes);
    } else {
      return true;
    }
  }
  public override bool Equals(Type that, bool keepConstraints = false) {
    var i = NormalizeExpand(keepConstraints);
    if (i is TypeProxy) {
      var u = that.NormalizeExpand(keepConstraints) as TypeProxy;
      return u != null && object.ReferenceEquals(i, u);
    } else {
      return i.Equals(that, keepConstraints);
    }
  }

  [Pure]
  internal static bool IsSupertypeOfLiteral(Type t) {
    Contract.Requires(t != null);
    return t is ArtificialType;
  }
  internal Type InClusterOfArtificial(List<Resolver.XConstraint> allXConstraints) {
    Contract.Requires(allXConstraints != null);
    return InClusterOfArtificial_aux(new HashSet<TypeProxy>(), allXConstraints);
  }
  private Type InClusterOfArtificial_aux(ISet<TypeProxy> visitedProxies, List<Resolver.XConstraint> allXConstraints) {
    Contract.Requires(visitedProxies != null);
    Contract.Requires(allXConstraints != null);
    if (visitedProxies.Contains(this)) {
      return null;
    }
    visitedProxies.Add(this);
    foreach (var c in SupertypeConstraints) {
      var sup = c.Super.Normalize();
      if (sup is IntVarietiesSupertype) {
        return Type.Int;
      } else if (sup is RealVarietiesSupertype) {
        return Type.Real;
      } else if (sup is TypeProxy) {
        var a = ((TypeProxy)sup).InClusterOfArtificial_aux(visitedProxies, allXConstraints);
        if (a != null) {
          return a;
        }
      }
    }
    foreach (var su in SubtypesKeepConstraints_WithAssignable(allXConstraints)) {
      var pr = su as TypeProxy;
      if (pr != null) {
        var a = pr.InClusterOfArtificial_aux(visitedProxies, allXConstraints);
        if (a != null) {
          return a;
        }
      }
    }
    return null;
  }
}

/// <summary>
/// This proxy stands for any type.
/// </summary>
public class InferredTypeProxy : TypeProxy {
  public bool KeepConstraints;
  public InferredTypeProxy() : base() {
    KeepConstraints = false; // whether the typeProxy should be inferred to base type or as subset type
  }
}

/// <summary>
/// This proxy stands for any type, but it originates from an instantiated type parameter.
/// </summary>
public class ParamTypeProxy : TypeProxy {
  public TypeParameter orig;
  [ContractInvariantMethod]
  void ObjectInvariant() {
    Contract.Invariant(orig != null);
  }

  public ParamTypeProxy(TypeParameter orig) {
    Contract.Requires(orig != null);
    this.orig = orig;
  }
}<|MERGE_RESOLUTION|>--- conflicted
+++ resolved
@@ -409,11 +409,7 @@
       return AutoInitInfo.CompilableValue; // null is a value of this type
     } else if (cl is DatatypeDecl) {
       var dt = (DatatypeDecl)cl;
-<<<<<<< HEAD
-      var subst = TypeUtil.TypeSubstitutionMap(dt.TypeArgs, udt.TypeArgs);
-=======
       var subst = TypeParameter.SubstitutionMap(dt.TypeArgs, udt.TypeArgs);
->>>>>>> 3b6c8765
       var r = AutoInitInfo.CompilableValue;  // assume it's compilable, until we find out otherwise
       if (cl is CoDatatypeDecl) {
         if (coDatatypesBeingVisited != null) {
@@ -431,11 +427,7 @@
         coDatatypesBeingVisited.Add(udt);
       }
       foreach (var formal in dt.GetGroundingCtor().Formals) {
-<<<<<<< HEAD
-        var autoInit = TypeUtil.SubstType(formal.Type, subst).GetAutoInit(coDatatypesBeingVisited);
-=======
         var autoInit = formal.Type.Subst(subst).GetAutoInit(coDatatypesBeingVisited);
->>>>>>> 3b6c8765
         if (autoInit == AutoInitInfo.MaybeEmpty) {
           return AutoInitInfo.MaybeEmpty;
         } else if (formal.IsGhost) {
@@ -586,13 +578,8 @@
       return udt;
     }
     var typeMapParents = cl.ParentFormalTypeParametersToActuals;
-<<<<<<< HEAD
-    var typeMapUdt = TypeUtil.TypeSubstitutionMap(cl.TypeArgs, udt.TypeArgs);
-    var typeArgs = parent.TypeArgs.ConvertAll(tp => TypeUtil.SubstType(typeMapParents[tp], typeMapUdt));
-=======
     var typeMapUdt = TypeParameter.SubstitutionMap(cl.TypeArgs, udt.TypeArgs);
     var typeArgs = parent.TypeArgs.ConvertAll(tp => typeMapParents[tp].Subst(typeMapUdt));
->>>>>>> 3b6c8765
     return new UserDefinedType(udt.tok, parent.Name, parent, typeArgs);
   }
   public bool IsTraitType {
@@ -1467,13 +1454,8 @@
         // trait.  If such a trait is unique, pick it. (Unfortunately, this makes the join operation not associative.)
         var commonTraits = TopLevelDeclWithMembers.CommonTraits(A, B);
         if (commonTraits.Count == 1) {
-<<<<<<< HEAD
-          var typeMap = TypeUtil.TypeSubstitutionMap(A.TypeArgs, a.TypeArgs);
-          var r = (UserDefinedType)TypeUtil.SubstType(commonTraits[0], typeMap);
-=======
           var typeMap = TypeParameter.SubstitutionMap(A.TypeArgs, a.TypeArgs);
           var r = (UserDefinedType)commonTraits[0].Subst(typeMap);
->>>>>>> 3b6c8765
           return abNonNullTypes ? UserDefinedType.CreateNonNullType(r) : r;
         } else {
           // the unfortunate part is when commonTraits.Count > 1 here :(
