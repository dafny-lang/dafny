using System;
using System.Collections.Generic;
using System.Diagnostics.Contracts;
using System.Linq;
using System.Threading;

namespace Microsoft.Dafny;

public abstract class Type {
  public static readonly BoolType Bool = new BoolType();
  public static readonly CharType Char = new CharType();
  public static readonly IntType Int = new IntType();
  public static readonly RealType Real = new RealType();
  public static Type Nat() { return new UserDefinedType(Token.NoToken, "nat", null); }  // note, this returns an unresolved type
  public static Type String() { return new UserDefinedType(Token.NoToken, "string", null); }  // note, this returns an unresolved type
  public static readonly BigOrdinalType BigOrdinal = new BigOrdinalType();

  private static AsyncLocal<List<VisibilityScope>> _scopes = new();
  private static List<VisibilityScope> Scopes => _scopes.Value ??= new();

  [ThreadStatic]
  private static bool scopesEnabled = false;

<<<<<<< HEAD
  public virtual IEnumerable<INode> Nodes => Enumerable.Empty<INode>();

=======
  public virtual IEnumerable<INode> Nodes {
    get {
      if (this is UserDefinedType udt) {
        return new[] { udt };
      }

      return Enumerable.Empty<INode>();
    }
  }
>>>>>>> 6eb02e54
  public static void PushScope(VisibilityScope scope) {
    Scopes.Add(scope);
  }

  public static void ResetScopes() {
    _scopes.Value = new();
    scopesEnabled = false;
  }

  public static void PopScope() {
    Contract.Assert(Scopes.Count > 0);
    Scopes.RemoveAt(Scopes.Count - 1);
  }

  public static void PopScope(VisibilityScope expected) {
    Contract.Assert(Scopes.Count > 0);
    Contract.Assert(Scopes[^1] == expected);
    PopScope();
  }

  public static VisibilityScope GetScope() {
    if (scopesEnabled && Scopes.Count > 0) {
      return Scopes[^1];
    }
    return null;
  }

  public static void EnableScopes() {
    Contract.Assert(!scopesEnabled);
    scopesEnabled = true;
  }

  public static void DisableScopes() {
    Contract.Assert(scopesEnabled);
    scopesEnabled = false;
  }

  public static string TypeArgsToString(ModuleDefinition/*?*/ context, List<Type> typeArgs, bool parseAble = false) {
    Contract.Requires(typeArgs == null ||
                      (typeArgs.All(ty => ty != null && ty.TypeName(context, parseAble) != null) &&
                       (typeArgs.All(ty => ty.TypeName(context, parseAble).StartsWith("_")) ||
                        typeArgs.All(ty => !ty.TypeName(context, parseAble).StartsWith("_")))));

    if (typeArgs != null && typeArgs.Count > 0 &&
        (!parseAble || !typeArgs[0].TypeName(context, parseAble).StartsWith("_"))) {
      return string.Format("<{0}>", Util.Comma(typeArgs, ty => ty.TypeName(context, parseAble)));
    }
    return "";
  }

  public static string TypeArgsToString(List<Type> typeArgs, bool parseAble = false) {
    return TypeArgsToString(null, typeArgs, parseAble);
  }

  public string TypeArgsToString(ModuleDefinition/*?*/ context, bool parseAble = false) {
    return Type.TypeArgsToString(context, this.TypeArgs, parseAble);
  }

  // Type arguments to the type
  public List<Type> TypeArgs = new List<Type>();

  /// <summary>
  /// Add to "tps" the free type parameters in "this".
  /// Requires the type to be resolved.
  /// </summary>
  public void AddFreeTypeParameters(ISet<TypeParameter> tps) {
    Contract.Requires(tps != null);
    var ty = this.NormalizeExpandKeepConstraints();
    var tp = ty.AsTypeParameter;
    if (tp != null) {
      tps.Add(tp);
    }
    foreach (var ta in ty.TypeArgs) {
      ta.AddFreeTypeParameters(tps);
    }
  }

  [Pure]
  public abstract string TypeName(ModuleDefinition/*?*/ context, bool parseAble = false);
  [Pure]
  public override string ToString() {
    return TypeName(null, false);
  }

  /// <summary>
  /// Return the most constrained version of "this", getting to the bottom of proxies.
  ///
  /// Here is a description of the Normalize(), NormalizeExpandKeepConstraints(), and NormalizeExpand() methods:
  /// * Any .Type field in the AST can, in general, be an AST node that is not really a type, but an AST node that has
  ///   a field where the type is filled in, once the type has been inferred. Such "types" are called "type proxies".
  ///   To follow a .Type (or other variable denoting a type) past its chain of type proxies, you call .Normalize().
  ///   If you do this after type inference (more precisely, after the CheckTypeInference calls in Pass 1 of the
  ///   Resolver), then you will get back a NonProxyType.
  /// * That may not be enough. Even after calling .Normalize(), you may get a type that denotes a type synonym. If
  ///   you compare it with, say, is SetType, you will get false if the type you're looking at is a type synonym for
  ///   a SetType. Therefore, to go past both type proxies and type synonyms, you call .NormalizeExpandKeepConstraints().
  /// * Actually, that may not be enough, either. Because .NormalizeExpandKeepConstraints() may return a subset type
  ///   whose base type is what you're looking for. If you want to go all the way to the base type, then you should
  ///   call .NormalizeExpand(). This is what is done most commonly when something is trying to look for a specific type.
  /// * So, in conclusion: Usually you have to call .NormalizeExpand() on a type to unravel type proxies, type synonyms,
  ///   and subset types. But in other places (in particular, in the verifier) where you want to know about any type
  ///   constraints, then you call .NormalizeExpandKeepConstraints().
  /// </summary>
  public Type Normalize() {
    Contract.Ensures(Contract.Result<Type>() != null);
    Type type = this;
    while (true) {
      var pt = type as TypeProxy;
      if (pt != null && pt.T != null) {
        type = pt.T;
      } else {
        return type;
      }
    }
  }

  /// <summary>
  /// Return the type that "this" stands for, getting to the bottom of proxies and following type synonyms.
  ///
  /// For more documentation, see method Normalize().
  /// </summary>
  [Pure]
  public Type NormalizeExpand(bool keepConstraints = false) {
    Contract.Ensures(Contract.Result<Type>() != null);
    Contract.Ensures(!(Contract.Result<Type>() is TypeProxy) || ((TypeProxy)Contract.Result<Type>()).T == null);  // return a proxy only if .T == null
    Type type = this;
    while (true) {

      var pt = type as TypeProxy;
      if (pt != null && pt.T != null) {
        type = pt.T;
        continue;
      }

      var scope = Type.GetScope();
      var rtd = type.AsRevealableType;
      if (rtd != null) {
        var udt = (UserDefinedType)type;

        if (!rtd.AsTopLevelDecl.IsVisibleInScope(scope)) {
          // This can only mean "rtd" is a class/trait that is only provided, not revealed. For a provided class/trait,
          // it is the non-null type declaration that is visible, not the class/trait declaration itself.
          if (rtd is ClassDecl cl) {
            Contract.Assert(cl.NonNullTypeDecl != null);
            Contract.Assert(cl.NonNullTypeDecl.IsVisibleInScope(scope));
          } else {
            Contract.Assert(rtd is OpaqueTypeDecl);
          }
        }

        if (rtd.IsRevealedInScope(scope)) {
          if (rtd is TypeSynonymDecl && (!(rtd is SubsetTypeDecl) || !keepConstraints)) {
            type = ((TypeSynonymDecl)rtd).RhsWithArgumentIgnoringScope(udt.TypeArgs);
            continue;
          } else {
            return type;
          }
        } else { // type is hidden, no more normalization is possible
          return rtd.SelfSynonym(type.TypeArgs);
        }
      }

      // A hidden type may become visible in another scope
      var isyn = type.AsInternalTypeSynonym;
      if (isyn != null) {
        var udt = (UserDefinedType)type;

        if (!isyn.IsVisibleInScope(scope)) {
          // This can only mean "isyn" refers to a class/trait that is only provided, not revealed. For a provided class/trait,
          // it is the non-null type declaration that is visible, not the class/trait declaration itself.
          var rhs = isyn.RhsWithArgumentIgnoringScope(udt.TypeArgs);
          Contract.Assert(rhs is UserDefinedType);
          var cl = ((UserDefinedType)rhs).ResolvedClass as ClassDecl;
          Contract.Assert(cl != null && cl.NonNullTypeDecl != null);
          Contract.Assert(cl.NonNullTypeDecl.IsVisibleInScope(scope));
        }

        if (isyn.IsRevealedInScope(scope)) {
          type = isyn.RhsWithArgument(udt.TypeArgs);
          continue;
        } else {
          return type;
        }
      }

      return type;
    }
  }

  /// <summary>
  /// Return the type that "this" stands for, getting to the bottom of proxies and following type synonyms, but does
  /// not follow subset types.
  ///
  /// For more documentation, see method Normalize().
  /// </summary>
  [Pure]
  public Type NormalizeExpandKeepConstraints() {
    return NormalizeExpand(true);
  }

  /// <summary>
  /// Return "the type that "this" stands for, getting to the bottom of proxies and following type synonyms.
  /// </summary>
  public Type UseInternalSynonym() {
    Contract.Ensures(Contract.Result<Type>() != null);
    Contract.Ensures(!(Contract.Result<Type>() is TypeProxy) || ((TypeProxy)Contract.Result<Type>()).T == null);  // return a proxy only if .T == null

    Type type = Normalize();
    var scope = Type.GetScope();
    var rtd = type.AsRevealableType;
    if (rtd != null) {
      var udt = (UserDefinedType)type;
      if (!rtd.AsTopLevelDecl.IsVisibleInScope(scope)) {
        // This can only mean "rtd" is a class/trait that is only provided, not revealed. For a provided class/trait,
        // it is the non-null type declaration that is visible, not the class/trait declaration itself.
        var cl = rtd as ClassDecl;
        Contract.Assert(cl != null && cl.NonNullTypeDecl != null);
        Contract.Assert(cl.NonNullTypeDecl.IsVisibleInScope(scope));
      }
      if (!rtd.IsRevealedInScope(scope)) {
        return rtd.SelfSynonym(type.TypeArgs, udt.NamePath);
      }
    }

    return type;
  }

  /// <summary>
  /// Returns whether or not "this" and "that" denote the same type, modulo proxies and type synonyms and subset types.
  /// </summary>
  [Pure]
  public abstract bool Equals(Type that, bool keepConstraints = false);

  public bool IsBoolType { get { return NormalizeExpand() is BoolType; } }
  public bool IsCharType { get { return NormalizeExpand() is CharType; } }
  public bool IsIntegerType { get { return NormalizeExpand() is IntType; } }
  public bool IsRealType { get { return NormalizeExpand() is RealType; } }
  public bool IsBigOrdinalType { get { return NormalizeExpand() is BigOrdinalType; } }
  public bool IsBitVectorType { get { return AsBitVectorType != null; } }
  public BitvectorType AsBitVectorType { get { return NormalizeExpand() as BitvectorType; } }
  public bool IsNumericBased() {
    var t = NormalizeExpand();
    return t.IsIntegerType || t.IsRealType || t.AsNewtype != null;
  }
  public enum NumericPersuasion { Int, Real }
  [Pure]
  public bool IsNumericBased(NumericPersuasion p) {
    Type t = this;
    while (true) {
      t = t.NormalizeExpand();
      if (t.IsIntegerType) {
        return p == NumericPersuasion.Int;
      } else if (t.IsRealType) {
        return p == NumericPersuasion.Real;
      }
      var d = t.AsNewtype;
      if (d == null) {
        return false;
      }
      t = d.BaseType;
    }
  }

  /// <summary>
  /// This property returns true if the type is known to be nonempty.
  /// This property should be used only after successful resolution. It is assumed that all type proxies have
  /// been resolved and that all recursion through types comes to an end.
  /// Note, HasCompilableValue ==> IsNonEmpty.
  /// </summary>
  public bool IsNonempty => GetAutoInit() != AutoInitInfo.MaybeEmpty;

  /// <summary>
  /// This property returns true if the type has a known compilable value.
  /// This property should be used only after successful resolution. It is assumed that all type proxies have
  /// been resolved and that all recursion through types comes to an end.
  /// Note, HasCompilableValue ==> IsNonEmpty.
  /// </summary>
  public bool HasCompilableValue => GetAutoInit() == AutoInitInfo.CompilableValue;

  public bool KnownToHaveToAValue(bool ghostContext) {
    return ghostContext ? IsNonempty : HasCompilableValue;
  }

  public enum AutoInitInfo { MaybeEmpty, Nonempty, CompilableValue }

  /// <summary>
  /// This property returns
  ///     - CompilableValue, if the type has a known compilable value
  ///     - Nonempty,        if the type is known to contain some value
  ///     - MaybeEmpty,      otherwise
  /// This property should be used only after successful resolution. It is assumed that all type proxies have
  /// been resolved and that all recursion through types comes to an end.
  /// </summary>
  public AutoInitInfo GetAutoInit(List<UserDefinedType>/*?*/ coDatatypesBeingVisited = null) {
    var t = NormalizeExpandKeepConstraints();
    Contract.Assume(t is NonProxyType); // precondition

    AutoInitInfo CharacteristicToAutoInitInfo(TypeParameter.TypeParameterCharacteristics c) {
      if (c.HasCompiledValue) {
        return AutoInitInfo.CompilableValue;
      } else if (c.IsNonempty) {
        return AutoInitInfo.Nonempty;
      } else {
        return AutoInitInfo.MaybeEmpty;
      }
    }

    if (t is BoolType || t is CharType || t is IntType || t is BigOrdinalType || t is RealType || t is BitvectorType) {
      return AutoInitInfo.CompilableValue;
    } else if (t is CollectionType) {
      return AutoInitInfo.CompilableValue;
    }

    var udt = (UserDefinedType)t;
    var cl = udt.ResolvedClass;
    Contract.Assert(cl != null);
    if (cl is OpaqueTypeDecl) {
      var otd = (OpaqueTypeDecl)cl;
      return CharacteristicToAutoInitInfo(otd.Characteristics);
    } else if (cl is TypeParameter) {
      var tp = (TypeParameter)cl;
      return CharacteristicToAutoInitInfo(tp.Characteristics);
    } else if (cl is InternalTypeSynonymDecl) {
      var isyn = (InternalTypeSynonymDecl)cl;
      return CharacteristicToAutoInitInfo(isyn.Characteristics);
    } else if (cl is NewtypeDecl) {
      var td = (NewtypeDecl)cl;
      switch (td.WitnessKind) {
        case SubsetTypeDecl.WKind.CompiledZero:
        case SubsetTypeDecl.WKind.Compiled:
          return AutoInitInfo.CompilableValue;
        case SubsetTypeDecl.WKind.Ghost:
          return AutoInitInfo.Nonempty;
        case SubsetTypeDecl.WKind.OptOut:
          return AutoInitInfo.MaybeEmpty;
        case SubsetTypeDecl.WKind.Special:
        default:
          Contract.Assert(false); // unexpected case
          throw new cce.UnreachableException();
      }
    } else if (cl is SubsetTypeDecl) {
      var td = (SubsetTypeDecl)cl;
      switch (td.WitnessKind) {
        case SubsetTypeDecl.WKind.CompiledZero:
        case SubsetTypeDecl.WKind.Compiled:
          return AutoInitInfo.CompilableValue;
        case SubsetTypeDecl.WKind.Ghost:
          return AutoInitInfo.Nonempty;
        case SubsetTypeDecl.WKind.OptOut:
          return AutoInitInfo.MaybeEmpty;
        case SubsetTypeDecl.WKind.Special:
          // WKind.Special is only used with -->, ->, and non-null types:
          Contract.Assert(ArrowType.IsPartialArrowTypeName(td.Name) || ArrowType.IsTotalArrowTypeName(td.Name) || td is NonNullTypeDecl);
          if (ArrowType.IsPartialArrowTypeName(td.Name)) {
            // partial arrow
            return AutoInitInfo.CompilableValue;
          } else if (ArrowType.IsTotalArrowTypeName(td.Name)) {
            // total arrow
            return udt.TypeArgs.Last().GetAutoInit(coDatatypesBeingVisited);
          } else if (((NonNullTypeDecl)td).Class is ArrayClassDecl) {
            // non-null array type; we know how to initialize them
            return AutoInitInfo.CompilableValue;
          } else {
            // non-null (non-array) type
            return AutoInitInfo.MaybeEmpty;
          }
        default:
          Contract.Assert(false); // unexpected case
          throw new cce.UnreachableException();
      }
    } else if (cl is ClassDecl) {
      return AutoInitInfo.CompilableValue; // null is a value of this type
    } else if (cl is DatatypeDecl) {
      var dt = (DatatypeDecl)cl;
      var subst = Resolver.TypeSubstitutionMap(dt.TypeArgs, udt.TypeArgs);
      var r = AutoInitInfo.CompilableValue;  // assume it's compilable, until we find out otherwise
      if (cl is CoDatatypeDecl) {
        if (coDatatypesBeingVisited != null) {
          if (coDatatypesBeingVisited.Exists(coType => udt.Equals(coType))) {
            // This can be compiled into a lazy constructor call
            return AutoInitInfo.CompilableValue;
          } else if (coDatatypesBeingVisited.Exists(coType => dt == coType.ResolvedClass)) {
            // This requires more recursion and bookkeeping than we care to try out
            return AutoInitInfo.MaybeEmpty;
          }
          coDatatypesBeingVisited = new List<UserDefinedType>(coDatatypesBeingVisited);
        } else {
          coDatatypesBeingVisited = new List<UserDefinedType>();
        }
        coDatatypesBeingVisited.Add(udt);
      }
      foreach (var formal in dt.GetGroundingCtor().Formals) {
        var autoInit = Resolver.SubstType(formal.Type, subst).GetAutoInit(coDatatypesBeingVisited);
        if (autoInit == AutoInitInfo.MaybeEmpty) {
          return AutoInitInfo.MaybeEmpty;
        } else if (formal.IsGhost) {
          // cool
        } else if (autoInit == AutoInitInfo.CompilableValue) {
          // cool
        } else {
          r = AutoInitInfo.Nonempty;
        }
      }
      return r;
    } else {
      Contract.Assert(false); // unexpected type
      throw new cce.UnreachableException();
    }
  }

  public bool HasFinitePossibleValues {
    get {
      if (IsBoolType || IsCharType || IsRefType) {
        return true;
      }
      var st = AsSetType;
      if (st != null && st.Arg.HasFinitePossibleValues) {
        return true;
      }
      var mt = AsMapType;
      if (mt != null && mt.Domain.HasFinitePossibleValues) {
        return true;
      }
      var dt = AsDatatype;
      if (dt != null && dt.HasFinitePossibleValues) {
        return true;
      }
      return false;
    }
  }

  public CollectionType AsCollectionType { get { return NormalizeExpand() as CollectionType; } }
  public SetType AsSetType { get { return NormalizeExpand() as SetType; } }
  public MultiSetType AsMultiSetType { get { return NormalizeExpand() as MultiSetType; } }
  public SeqType AsSeqType { get { return NormalizeExpand() as SeqType; } }
  public MapType AsMapType { get { return NormalizeExpand() as MapType; } }

  public bool IsRefType {
    get {
      var udt = NormalizeExpand() as UserDefinedType;
      return udt != null && udt.ResolvedClass is ClassDecl && !(udt.ResolvedClass is ArrowTypeDecl);
    }
  }

  public bool IsTopLevelTypeWithMembers {
    get {
      return AsTopLevelTypeWithMembers != null;
    }
  }
  public TopLevelDeclWithMembers/*?*/ AsTopLevelTypeWithMembers {
    get {
      var udt = NormalizeExpand() as UserDefinedType;
      return udt?.ResolvedClass as TopLevelDeclWithMembers;
    }
  }
  public TopLevelDeclWithMembers/*?*/ AsTopLevelTypeWithMembersBypassInternalSynonym {
    get {
      var udt = NormalizeExpand() as UserDefinedType;
      if (udt != null && udt.ResolvedClass is InternalTypeSynonymDecl isyn) {
        udt = isyn.RhsWithArgumentIgnoringScope(udt.TypeArgs) as UserDefinedType;
        if (udt?.ResolvedClass is NonNullTypeDecl nntd) {
          return nntd.Class;
        }
      }
      return udt?.ResolvedClass as TopLevelDeclWithMembers;
    }
  }
  /// <summary>
  /// Returns "true" if the type represents the type "object?".
  /// </summary>
  public bool IsObjectQ {
    get {
      var udt = NormalizeExpandKeepConstraints() as UserDefinedType;
      return udt != null && udt.ResolvedClass is ClassDecl && ((ClassDecl)udt.ResolvedClass).IsObjectTrait;
    }
  }
  /// <summary>
  /// Returns "true" if the type represents the type "object".
  /// </summary>
  public bool IsObject {
    get {
      var nn = AsNonNullRefType;
      if (nn != null) {
        var nonNullRefDecl = (NonNullTypeDecl)nn.ResolvedClass;
        return nonNullRefDecl.Class.IsObjectTrait;
      }
      return false;
    }
  }
  /// <summary>
  /// Returns "true" if the type is a non-null type or any subset type thereof.
  /// </summary>
  public bool IsNonNullRefType {
    get {
      return AsNonNullRefType != null;
    }
  }
  /// <summary>
  /// If the type is a non-null type or any subset type thereof, return the UserDefinedType whose
  /// .ResolvedClass value is a NonNullTypeDecl.
  /// Otherwise, return "null".
  /// </summary>
  public UserDefinedType AsNonNullRefType {
    get {
      var t = this;
      while (true) {
        var udt = t.NormalizeExpandKeepConstraints() as UserDefinedType;
        if (udt == null) {
          return null;
        }
        if (udt.ResolvedClass is NonNullTypeDecl) {
          return udt;
        }
        var sst = udt.ResolvedClass as SubsetTypeDecl;
        if (sst != null) {
          t = sst.RhsWithArgument(udt.TypeArgs);  // continue the search up the chain of subset types
        } else {
          return null;
        }
      }
    }
  }
  /// <summary>
  /// Returns the type "parent<X>", where "X" is a list of type parameters that makes "parent<X>" a supertype of "this".
  /// Requires "this" to be some type "C<Y>" and "parent" to be among the reflexive, transitive parent traits of "C".
  /// </summary>
  public UserDefinedType AsParentType(TopLevelDecl parent) {
    Contract.Requires(parent != null);

    var udt = (UserDefinedType)NormalizeExpand();
    if (udt.ResolvedClass is InternalTypeSynonymDecl isyn) {
      udt = isyn.RhsWithArgumentIgnoringScope(udt.TypeArgs) as UserDefinedType;
    }
    TopLevelDeclWithMembers cl;
    if (udt.ResolvedClass is NonNullTypeDecl nntd) {
      cl = (TopLevelDeclWithMembers)nntd.ViewAsClass;
    } else {
      cl = (TopLevelDeclWithMembers)udt.ResolvedClass;
    }
    if (cl == parent) {
      return udt;
    }
    var typeMapParents = cl.ParentFormalTypeParametersToActuals;
    var typeMapUdt = Resolver.TypeSubstitutionMap(cl.TypeArgs, udt.TypeArgs);
    var typeArgs = parent.TypeArgs.ConvertAll(tp => Resolver.SubstType(typeMapParents[tp], typeMapUdt));
    return new UserDefinedType(udt.tok, parent.Name, parent, typeArgs);
  }
  public bool IsTraitType {
    get {
      return AsTraitType != null;
    }
  }
  public TraitDecl/*?*/ AsTraitType {
    get {
      var udt = NormalizeExpand() as UserDefinedType;
      return udt?.ResolvedClass as TraitDecl;
    }
  }

  public SubsetTypeDecl /*?*/ AsSubsetType {
    get {
      var std = NormalizeExpand(true) as UserDefinedType;
      return std?.ResolvedClass as SubsetTypeDecl;
    }
  }

  public bool IsArrayType {
    get {
      return AsArrayType != null;
    }
  }
  public ArrayClassDecl/*?*/ AsArrayType {
    get {
      var t = NormalizeExpand();
      var udt = UserDefinedType.DenotesClass(t);
      return udt?.ResolvedClass as ArrayClassDecl;
    }
  }
  /// <summary>
  /// Returns "true" if the type is one of the 3 built-in arrow types.
  /// </summary>
  public bool IsBuiltinArrowType {
    get {
      var t = Normalize();  // but don't expand synonyms or strip off constraints
      if (t is ArrowType) {
        return true;
      }
      var udt = t as UserDefinedType;
      return udt != null && (ArrowType.IsPartialArrowTypeName(udt.Name) || ArrowType.IsTotalArrowTypeName(udt.Name));
    }
  }
  /// <summary>
  /// Returns "true" if the type is a partial arrow or any subset type thereof.
  /// </summary>
  public bool IsArrowTypeWithoutReadEffects {
    get {
      var t = this;
      while (true) {
        var udt = t.NormalizeExpandKeepConstraints() as UserDefinedType;
        if (udt == null) {
          return false;
        } else if (ArrowType.IsPartialArrowTypeName(udt.Name)) {
          return true;
        }
        var sst = udt.ResolvedClass as SubsetTypeDecl;
        if (sst != null) {
          t = sst.RhsWithArgument(udt.TypeArgs);  // continue the search up the chain of subset types
        } else {
          return false;
        }
      }
    }
  }
  /// <summary>
  /// Returns "true" if the type is a total arrow or any subset type thereof.
  /// </summary>
  public bool IsArrowTypeWithoutPreconditions {
    get {
      var t = this;
      while (true) {
        var udt = t.NormalizeExpandKeepConstraints() as UserDefinedType;
        if (udt == null) {
          return false;
        } else if (ArrowType.IsTotalArrowTypeName(udt.Name)) {
          return true;
        }
        var sst = udt.ResolvedClass as SubsetTypeDecl;
        if (sst != null) {
          t = sst.RhsWithArgument(udt.TypeArgs);  // continue the search up the chain of subset types
        } else {
          return false;
        }
      }
    }
  }
  public bool IsArrowType {
    get { return AsArrowType != null; }
  }
  public ArrowType AsArrowType {
    get {
      var t = NormalizeExpand();
      return t as ArrowType;
    }
  }

  public bool IsMapType {
    get {
      var t = NormalizeExpand() as MapType;
      return t != null && t.Finite;
    }
  }
  public bool IsIMapType {
    get {
      var t = NormalizeExpand() as MapType;
      return t != null && !t.Finite;
    }
  }
  public bool IsISetType {
    get {
      var t = NormalizeExpand() as SetType;
      return t != null && !t.Finite;
    }
  }
  public NewtypeDecl AsNewtype {
    get {
      var udt = NormalizeExpand() as UserDefinedType;
      return udt == null ? null : udt.ResolvedClass as NewtypeDecl;
    }
  }
  public TypeSynonymDecl AsTypeSynonym {
    get {
      var udt = this as UserDefinedType;  // note, it is important to use 'this' here, not 'this.NormalizeExpand()'
      if (udt == null) {
        return null;
      } else {
        return udt.ResolvedClass as TypeSynonymDecl;
      }
    }
  }
  public InternalTypeSynonymDecl AsInternalTypeSynonym {
    get {
      var udt = this as UserDefinedType;  // note, it is important to use 'this' here, not 'this.NormalizeExpand()'
      if (udt == null) {
        return null;
      } else {
        return udt.ResolvedClass as InternalTypeSynonymDecl;
      }
    }
  }
  public RedirectingTypeDecl AsRedirectingType {
    get {
      var udt = this as UserDefinedType;  // Note, it is important to use 'this' here, not 'this.NormalizeExpand()'.  This property getter is intended to be used during resolution, or with care thereafter.
      if (udt == null) {
        return null;
      } else {
        return (RedirectingTypeDecl)(udt.ResolvedClass as TypeSynonymDecl) ?? udt.ResolvedClass as NewtypeDecl;
      }
    }
  }
  public RevealableTypeDecl AsRevealableType {
    get {
      var udt = this as UserDefinedType;
      if (udt == null) {
        return null;
      } else {
        return (udt.ResolvedClass as RevealableTypeDecl);
      }
    }
  }
  public bool IsRevealableType {
    get { return AsRevealableType != null; }
  }
  public bool IsDatatype {
    get {
      return AsDatatype != null;
    }
  }
  public DatatypeDecl AsDatatype {
    get {
      var udt = NormalizeExpand() as UserDefinedType;
      if (udt == null) {
        return null;
      } else {
        return udt.ResolvedClass as DatatypeDecl;
      }
    }
  }
  public bool IsIndDatatype {
    get {
      return AsIndDatatype != null;
    }
  }
  public IndDatatypeDecl AsIndDatatype {
    get {
      var udt = NormalizeExpand() as UserDefinedType;
      if (udt == null) {
        return null;
      } else {
        return udt.ResolvedClass as IndDatatypeDecl;
      }
    }
  }
  public bool IsCoDatatype {
    get {
      return AsCoDatatype != null;
    }
  }
  public CoDatatypeDecl AsCoDatatype {
    get {
      var udt = NormalizeExpand() as UserDefinedType;
      if (udt == null) {
        return null;
      } else {
        return udt.ResolvedClass as CoDatatypeDecl;
      }
    }
  }
  public bool InvolvesCoDatatype {
    get {
      return IsCoDatatype;  // TODO: should really check structure of the type recursively
    }
  }
  public bool IsTypeParameter {
    get {
      return AsTypeParameter != null;
    }
  }
  public bool IsInternalTypeSynonym {
    get { return AsInternalTypeSynonym != null; }
  }
  public TypeParameter AsTypeParameter {
    get {
      var ct = NormalizeExpandKeepConstraints() as UserDefinedType;
      return ct?.ResolvedClass as TypeParameter;
    }
  }
  public bool IsOpaqueType {
    get { return AsOpaqueType != null; }
  }
  public OpaqueTypeDecl AsOpaqueType {
    get {
      var udt = this.Normalize() as UserDefinedType;  // note, it is important to use 'this.Normalize()' here, not 'this.NormalizeExpand()'
      return udt?.ResolvedClass as OpaqueTypeDecl;
    }
  }

  /// <summary>
  /// Returns whether or not any values of the type can be checked for equality in compiled contexts
  /// </summary>
  public virtual bool SupportsEquality => true;

  /// <summary>
  /// Returns whether or not some values of the type can be checked for equality in compiled contexts.
  /// This differs from SupportsEquality for types where the equality operation is partial, e.g.,
  /// for datatypes where some, but not all, constructors are ghost.
  /// Note, whereas SupportsEquality sometimes consults some constituent type for SupportEquality
  /// (e.g., seq<T> supports equality if T does), PartiallySupportsEquality does not (because the
  /// semantic check would be more complicated and it currently doesn't seem worth the trouble).
  /// </summary>
  public virtual bool PartiallySupportsEquality => SupportsEquality;

  public bool MayInvolveReferences => ComputeMayInvolveReferences(null);

  /// <summary>
  /// This is an auxiliary method used to compute the value of MayInvolveReferences (above). It is
  /// needed to handle datatypes, because determining whether or not a datatype contains references
  /// involves recursing over the types in the datatype's constructor parameters. Since those types
  /// may be mutually dependent on the datatype itself, care must be taken to avoid infinite recursion.
  ///
  /// Parameter visitedDatatypes is used to prevent infinite recursion. It is passed in as null
  /// (the "first phase") as long as no datatype has been encountered. From the time a first datatype
  /// is encountered and through all subsequent recursive calls to ComputeMayInvolveReferences that
  /// are performed on the types of the parameters of the datatype's constructors, the method enters
  /// a "second phase", where visitedDatatypes is passed in as a set that records all datatypes visited.
  /// By not recursing through a datatype that's already being visited, infinite recursion is prevented.
  ///
  /// The type parameters to recursive uses of datatypes may be passed in in different ways. In fact,
  /// there is no bound on the set of different instantiations one can encounter with the recursive uses
  /// of the datatypes. Rather than keeping track of type instantiations in (some variation of)
  /// visitedDatatypes, the type arguments passed to a datatype are checked separately. If the datatype
  /// uses all the type parameters it declares, then this will have the same effect. During the second
  /// phase, formal type parameters (which necessarily are ones declared in datatypes) are ignored.
  /// </summary>
  public abstract bool ComputeMayInvolveReferences(ISet<DatatypeDecl> /*?*/ visitedDatatypes);

  /// <summary>
  /// Returns true if it is known how to meaningfully compare the type's inhabitants.
  /// </summary>
  public bool IsOrdered {
    get {
      var ct = NormalizeExpand();
      return !ct.IsTypeParameter && !ct.IsOpaqueType && !ct.IsInternalTypeSynonym && !ct.IsCoDatatype && !ct.IsArrowType && !ct.IsIMapType && !ct.IsISetType;
    }
  }

  /// <summary>
  /// Returns "true" if:  Given a value of type "this", can we determine at run time if the
  /// value is a member of type "target"?
  /// </summary>
  public bool IsTestableToBe(Type target) {
    Contract.Requires(target != null);

    // First up, we know how to check for null, so let's expand "target" and "source"
    // past any type synonyms and also past any (built-in) non-null constraint.
    var source = this.NormalizeExpandKeepConstraints();
    if (source is UserDefinedType && ((UserDefinedType)source).ResolvedClass is NonNullTypeDecl) {
      source = source.NormalizeExpand(); // also lop off non-null constraint
    }
    target = target.NormalizeExpandKeepConstraints();
    if (target is UserDefinedType && ((UserDefinedType)target).ResolvedClass is NonNullTypeDecl) {
      target = target.NormalizeExpand(); // also lop off non-null constraint
    }

    if (source.IsSubtypeOf(target, false, true)) {
      // Every value of "source" (except possibly "null") is also a member of type "target",
      // so no run-time test is needed (except possibly a null check).
      return true;
#if SOON  // include in a coming PR that sorts this one in the compilers
      } else if (target is UserDefinedType udt && (udt.ResolvedClass is SubsetTypeDecl || udt.ResolvedClass is NewtypeDecl)) {
        // The type of the bound variable has a constraint. Such a constraint is a ghost expression, so it cannot
        // (in general) by checked at run time. (A possible enhancement here would be to look at the type constraint
        // to if it is compilable after all.)
        var constraints = target.GetTypeConstraints();
        return false;
#endif
    } else if (target.TypeArgs.Count == 0) {
      // No type parameters. So, we just need to check the run-time class/interface type.
      return true;
    } else {
      // We give up.
      return false;
    }
  }

  /// <summary>
  /// Returns "true" iff "sub" is a subtype of "super".
  /// Expects that neither "super" nor "sub" is an unresolved proxy.
  /// </summary>
  public static bool IsSupertype(Type super, Type sub) {
    Contract.Requires(super != null);
    Contract.Requires(sub != null);
    return sub.IsSubtypeOf(super, false, false);
  }

  /// <summary>
  /// Expects that "type" has already been normalized.
  /// </summary>
  public static List<TypeParameter.TPVariance> GetPolarities(Type type) {
    Contract.Requires(type != null);
    if (type is BasicType || type is ArtificialType) {
      // there are no type parameters
      return new List<TypeParameter.TPVariance>();
    } else if (type is MapType) {
      return new List<TypeParameter.TPVariance> { TypeParameter.TPVariance.Co, TypeParameter.TPVariance.Co };
    } else if (type is CollectionType) {
      return new List<TypeParameter.TPVariance> { TypeParameter.TPVariance.Co };
    } else {
      var udf = (UserDefinedType)type;
      if (udf.TypeArgs.Count == 0) {
        return new List<TypeParameter.TPVariance>();
      }
      // look up the declaration of the formal type parameters
      var cl = udf.ResolvedClass;
      return cl.TypeArgs.ConvertAll(tp => tp.Variance);
    }
  }

  public static bool FromSameHead_Subtype(Type t, Type u, BuiltIns builtIns, out Type a, out Type b) {
    Contract.Requires(t != null);
    Contract.Requires(u != null);
    Contract.Requires(builtIns != null);
    if (FromSameHead(t, u, out a, out b)) {
      return true;
    }
    t = t.NormalizeExpand();
    u = u.NormalizeExpand();
    if (t.IsRefType && u.IsRefType) {
      if (t.IsObjectQ) {
        a = b = t;
        return true;
      } else if (u.IsObjectQ) {
        a = b = u;
        return true;
      }
      var tt = ((UserDefinedType)t).ResolvedClass as ClassDecl;
      var uu = ((UserDefinedType)u).ResolvedClass as ClassDecl;
      if (uu.HeadDerivesFrom(tt)) {
        a = b = t;
        return true;
      } else if (tt.HeadDerivesFrom(uu)) {
        a = b = u;
        return true;
      }
    }
    return false;
  }

  public static bool FromSameHead(Type t, Type u, out Type a, out Type b) {
    a = t;
    b = u;
    var towerA = GetTowerOfSubsetTypes(a);
    var towerB = GetTowerOfSubsetTypes(b);
    for (var n = Math.Min(towerA.Count, towerB.Count); 0 <= --n;) {
      a = towerA[n];
      b = towerB[n];
      if (SameHead(a, b)) {
        return true;
      }
    }
    return false;
  }

  /// <summary>
  /// Returns true if t and u have the same head type.
  /// It is assumed that t and u have been normalized and expanded by the caller, according
  /// to its purposes.
  /// The value of "allowNonNull" matters only if both "t" and "u" denote reference types.
  /// If "t" is a non-null reference type "T" or a possibly-null type "T?"
  /// and "u" is a non-null reference type "U" or a possibly-null type "U?", then
  /// SameHead returns:
  ///            !allowNonNull     allowNonNull
  ///   T?  U?        true           true
  ///   T?  U         false          true
  ///   T   U?        false          false
  ///   T   U         true           true
  /// </summary>
  public static bool SameHead(Type t, Type u) {
    Contract.Requires(t != null);
    Contract.Requires(u != null);
    if (t is TypeProxy) {
      return t == u;
    } else if (t.TypeArgs.Count == 0) {
      return Equal_Improved(t, u);
    } else if (t is SetType) {
      return u is SetType && t.IsISetType == u.IsISetType;
    } else if (t is SeqType) {
      return u is SeqType;
    } else if (t is MultiSetType) {
      return u is MultiSetType;
    } else if (t is MapType) {
      return u is MapType && t.IsIMapType == u.IsIMapType;
    } else {
      var udtT = (UserDefinedType)t;
      var udtU = u as UserDefinedType;
      return udtU != null && udtT.ResolvedClass == udtU.ResolvedClass;
    }
  }

  /// <summary>
  /// Returns "true" iff the head symbols of "sub" can be a subtype of the head symbol of "super".
  /// Expects that neither "super" nor "sub" is an unresolved proxy type (but their type arguments are
  /// allowed to be, since this method does not inspect the type arguments).
  /// </summary>
  public static bool IsHeadSupertypeOf(Type super, Type sub) {
    Contract.Requires(super != null);
    Contract.Requires(sub != null);
    super = super.NormalizeExpandKeepConstraints();  // expand type synonyms
    var origSub = sub;
    sub = sub.NormalizeExpand();  // expand type synonyms AND constraints
    if (super is TypeProxy) {
      return super == sub;
    } else if (super is BoolType) {
      return sub is BoolType;
    } else if (super is CharType) {
      return sub is CharType;
    } else if (super is IntType) {
      return sub is IntType;
    } else if (super is RealType) {
      return sub is RealType;
    } else if (super is BitvectorType) {
      var bitvectorSuper = (BitvectorType)super;
      var bitvectorSub = sub as BitvectorType;
      return bitvectorSub != null && bitvectorSuper.Width == bitvectorSub.Width;
    } else if (super is IntVarietiesSupertype) {
      while (sub.AsNewtype != null) {
        sub = sub.AsNewtype.BaseType.NormalizeExpand();
      }
      return sub.IsIntegerType || sub is BitvectorType || sub is BigOrdinalType;
    } else if (super is RealVarietiesSupertype) {
      while (sub.AsNewtype != null) {
        sub = sub.AsNewtype.BaseType.NormalizeExpand();
      }
      return sub is RealType;
    } else if (super is BigOrdinalType) {
      return sub is BigOrdinalType;
    } else if (super is SetType) {
      return sub is SetType && (super.IsISetType || !sub.IsISetType);
    } else if (super is SeqType) {
      return sub is SeqType;
    } else if (super is MultiSetType) {
      return sub is MultiSetType;
    } else if (super is MapType) {
      return sub is MapType && (super.IsIMapType || !sub.IsIMapType);
    } else if (super is ArrowType) {
      var asuper = (ArrowType)super;
      var asub = sub as ArrowType;
      return asub != null && asuper.Arity == asub.Arity;
    } else if (super.IsObjectQ) {
      var clSub = sub as UserDefinedType;
      return sub.IsObjectQ || (clSub != null && clSub.ResolvedClass is ClassDecl);
    } else if (super is UserDefinedType) {
      var udtSuper = (UserDefinedType)super;
      Contract.Assert(udtSuper.ResolvedClass != null);
      if (udtSuper.ResolvedClass is TypeParameter) {
        return udtSuper.ResolvedClass == sub.AsTypeParameter;
      } else {
        sub = origSub;  // get back to the starting point
        while (true) {
          sub = sub.NormalizeExpandKeepConstraints();  // skip past proxies and type synonyms
          var udtSub = sub as UserDefinedType;
          if (udtSub == null) {
            return false;
          } else if (udtSuper.ResolvedClass == udtSub.ResolvedClass) {
            return true;
          } else if (udtSub.ResolvedClass is SubsetTypeDecl) {
            sub = ((SubsetTypeDecl)udtSub.ResolvedClass).RhsWithArgument(udtSub.TypeArgs);
            if (udtSub.ResolvedClass is NonNullTypeDecl && udtSuper.ResolvedClass is NonNullTypeDecl) {
              // move "super" up the base-type chain, as was done with "sub", because non-nullness is essentially a co-variant type constructor
              var possiblyNullSuper = ((SubsetTypeDecl)udtSuper.ResolvedClass).RhsWithArgument(udtSuper.TypeArgs);
              udtSuper = (UserDefinedType)possiblyNullSuper;  // applying .RhsWithArgument to a NonNullTypeDecl should always yield a UserDefinedType
              if (udtSuper.IsObjectQ) {
                return true;
              }
            }
          } else if (udtSub.ResolvedClass is ClassDecl) {
            var cl = (ClassDecl)udtSub.ResolvedClass;
            return cl.HeadDerivesFrom(udtSuper.ResolvedClass);
          } else {
            return false;
          }
        }
      }
    } else {
      Contract.Assert(false);  // unexpected kind of type
      return true;  // to please the compiler
    }
  }

  /// <summary>
  /// Returns "true" iff "a" and "b" denote the same type, expanding type synonyms (but treating types with
  /// constraints as being separate types).
  /// Expects that neither "a" nor "b" is or contains an unresolved proxy type.
  /// </summary>
  public static bool Equal_Improved(Type a, Type b) {
    Contract.Requires(a != null);
    Contract.Requires(b != null);
    a = a.NormalizeExpandKeepConstraints();  // expand type synonyms
    b = b.NormalizeExpandKeepConstraints();  // expand type synonyms
    if (a is BoolType) {
      return b is BoolType;
    } else if (a is CharType) {
      return b is CharType;
    } else if (a is IntType) {
      return b is IntType;
    } else if (a is RealType) {
      return b is RealType;
    } else if (a is BitvectorType) {
      var bitvectorSuper = (BitvectorType)a;
      var bitvectorSub = b as BitvectorType;
      return bitvectorSub != null && bitvectorSuper.Width == bitvectorSub.Width;
    } else if (a is BigOrdinalType) {
      return b is BigOrdinalType;
    } else if (a is SetType) {
      return b is SetType && Equal_Improved(a.TypeArgs[0], b.TypeArgs[0]) && (a.IsISetType == b.IsISetType);
    } else if (a is SeqType) {
      return b is SeqType && Equal_Improved(a.TypeArgs[0], b.TypeArgs[0]);
    } else if (a is MultiSetType) {
      return b is MultiSetType && Equal_Improved(a.TypeArgs[0], b.TypeArgs[0]);
    } else if (a is MapType) {
      return b is MapType && Equal_Improved(a.TypeArgs[0], b.TypeArgs[0]) && Equal_Improved(a.TypeArgs[1], b.TypeArgs[1]) && (a.IsIMapType == b.IsIMapType);
    } else if (a is ArrowType) {
      var asuper = (ArrowType)a;
      var asub = b as ArrowType;
      return asub != null && asuper.Arity == asub.Arity;
    } else if (a is UserDefinedType) {
      var udtA = (UserDefinedType)a;
      Contract.Assert(udtA.ResolvedClass != null);
      if (udtA.ResolvedClass is TypeParameter) {
        Contract.Assert(udtA.TypeArgs.Count == 0);
        return udtA.ResolvedClass == b.AsTypeParameter;
      } else {
        var udtB = b as UserDefinedType;
        if (udtB == null) {
          return false;
        } else if (udtA.ResolvedClass != udtB.ResolvedClass) {
          return false;
        } else {
          Contract.Assert(udtA.TypeArgs.Count == udtB.TypeArgs.Count);
          for (int i = 0; i < udtA.TypeArgs.Count; i++) {
            if (!Equal_Improved(udtA.TypeArgs[i], udtB.TypeArgs[i])) {
              return false;
            }
          }
          return true;
        }
      }
    } else if (a is Resolver_IdentifierExpr.ResolverType_Module) {
      return b is Resolver_IdentifierExpr.ResolverType_Module;
    } else if (a is Resolver_IdentifierExpr.ResolverType_Type) {
      return b is Resolver_IdentifierExpr.ResolverType_Type;
    } else {
      // this is an unexpected type; however, it may be that we get here during the resolution of an erroneous
      // program, so we'll just return false
      return false;
    }
  }

  public static Type HeadWithProxyArgs(Type t) {
    Contract.Requires(t != null);
    Contract.Requires(!(t is TypeProxy));
    if (t.TypeArgs.Count == 0) {
      return t;
    } else if (t is SetType) {
      var s = (SetType)t;
      return new SetType(s.Finite, new InferredTypeProxy());
    } else if (t is MultiSetType) {
      return new MultiSetType(new InferredTypeProxy());
    } else if (t is SeqType) {
      return new SeqType(new InferredTypeProxy());
    } else if (t is MapType) {
      var s = (MapType)t;
      return new MapType(s.Finite, new InferredTypeProxy(), new InferredTypeProxy());
    } else if (t is ArrowType) {
      var s = (ArrowType)t;
      var args = s.TypeArgs.ConvertAll(_ => (Type)new InferredTypeProxy());
      return new ArrowType(s.tok, (ArrowTypeDecl)s.ResolvedClass, args);
    } else {
      var s = (UserDefinedType)t;
      var args = s.TypeArgs.ConvertAll(_ => (Type)new InferredTypeProxy());
      return new UserDefinedType(s.tok, s.Name, s.ResolvedClass, args);
    }
  }

  /// <summary>
  /// Returns a stack of base types leading to "type".  More precisely, of the tower returned,
  ///     tower[0] == type.NormalizeExpand()
  ///     tower.Last == type.NormalizeExpandKeepConstraints()
  /// In between, for consecutive indices i and i+1:
  ///     tower[i] is the base type (that is, .Rhs) of the subset type tower[i+1]
  /// The tower thus has the property that:
  ///     tower[0] is not a UserDefinedType with .ResolvedClass being a SubsetTypeDecl,
  ///     but all other tower[i] (for i > 0) are.
  /// </summary>
  public static List<Type> GetTowerOfSubsetTypes(Type type) {
    Contract.Requires(type != null);
    type = type.NormalizeExpandKeepConstraints();
    List<Type> tower;
    if (type is UserDefinedType { ResolvedClass: SubsetTypeDecl sst }) {
      var parent = sst.RhsWithArgument(type.TypeArgs);
      tower = GetTowerOfSubsetTypes(parent);
    } else {
      tower = new List<Type>();
    }
    tower.Add(type);
    return tower;
  }

  /// <summary>
  /// For each i, computes some combination of a[i] and b[i], according to direction[i].
  /// For a negative direction (Contra), computes Join(a[i], b[i]), provided this join exists.
  /// For a zero direction (Inv), uses a[i], provided a[i] and b[i] are equal.
  /// For a positive direction (Co), computes Meet(a[i], b[i]), provided this meet exists.
  /// Returns null if any operation fails.
  /// </summary>
  public static List<Type> ComputeExtrema(List<TypeParameter.TPVariance> directions, List<Type> a, List<Type> b, BuiltIns builtIns) {
    Contract.Requires(directions != null);
    Contract.Requires(a != null);
    Contract.Requires(b != null);
    Contract.Requires(directions.Count == a.Count);
    Contract.Requires(directions.Count == b.Count);
    Contract.Requires(builtIns != null);
    var n = directions.Count;
    var r = new List<Type>(n);
    for (int i = 0; i < n; i++) {
      if (a[i].Normalize() is TypeProxy) {
        r.Add(b[i]);
      } else if (b[i].Normalize() is TypeProxy) {
        r.Add(a[i]);
      } else if (directions[i] == TypeParameter.TPVariance.Non) {
        if (a[i].Equals(b[i])) {
          r.Add(a[i]);
        } else {
          return null;
        }
      } else {
        var t = directions[i] == TypeParameter.TPVariance.Contra ? Join(a[i], b[i], builtIns) : Meet(a[i], b[i], builtIns);
        if (t == null) {
          return null;
        }
        r.Add(t);
      }
    }
    return r;
  }

  /// <summary>
  /// Does a best-effort to compute the join of "a" and "b", returning "null" if not successful.
  ///
  /// Since some type parameters may still be proxies, it could be that the returned type is not
  /// really a join, so the caller should set up additional constraints that the result is
  /// assignable to both a and b.
  /// </summary>
  public static Type Join(Type a, Type b, BuiltIns builtIns) {
    Contract.Requires(a != null);
    Contract.Requires(b != null);
    Contract.Requires(builtIns != null);
    var j = JoinX(a, b, builtIns);
    if (DafnyOptions.O.TypeInferenceDebug) {
      Console.WriteLine("DEBUG: Join( {0}, {1} ) = {2}", a, b, j);
    }
    return j;
  }
  public static Type JoinX(Type a, Type b, BuiltIns builtIns) {
    Contract.Requires(a != null);
    Contract.Requires(b != null);
    Contract.Requires(builtIns != null);

    // As a special-case optimization, check for equality here, which will better preserve un-expanded type synonyms
    if (a.Equals(b, true)) {
      return a;
    }

    // Before we do anything else, make a note of whether or not both "a" and "b" are non-null types.
    var abNonNullTypes = a.IsNonNullRefType && b.IsNonNullRefType;

    var towerA = GetTowerOfSubsetTypes(a);
    var towerB = GetTowerOfSubsetTypes(b);
    for (var n = Math.Min(towerA.Count, towerB.Count); 1 <= --n;) {
      a = towerA[n];
      b = towerB[n];
      var udtA = (UserDefinedType)a;
      var udtB = (UserDefinedType)b;
      if (udtA.ResolvedClass == udtB.ResolvedClass) {
        // We have two subset types with equal heads
        if (a.Equals(b)) {  // optimization for a special case, which applies for example when there are no arguments or when the types happen to be the same
          return a;
        }
        Contract.Assert(a.TypeArgs.Count == b.TypeArgs.Count);
        var directions = udtA.ResolvedClass.TypeArgs.ConvertAll(tp => TypeParameter.Negate(tp.Variance));
        var typeArgs = ComputeExtrema(directions, a.TypeArgs, b.TypeArgs, builtIns);
        if (typeArgs == null) {
          return null;
        }
        return new UserDefinedType(udtA.tok, udtA.Name, udtA.ResolvedClass, typeArgs);
      }
    }
    // We exhausted all possibilities of subset types being equal, so use the base-most types.
    a = towerA[0];
    b = towerB[0];

    if (a is IntVarietiesSupertype) {
      return b is IntVarietiesSupertype || b.IsNumericBased(NumericPersuasion.Int) || b.IsBigOrdinalType || b.IsBitVectorType ? b : null;
    } else if (b is IntVarietiesSupertype) {
      return a.IsNumericBased(NumericPersuasion.Int) || a.IsBigOrdinalType || a.IsBitVectorType ? a : null;
    } else if (a.IsBoolType || a.IsCharType || a.IsBitVectorType || a.IsBigOrdinalType || a.IsTypeParameter || a.IsInternalTypeSynonym || a is TypeProxy) {
      return a.Equals(b) ? a : null;
    } else if (a is RealVarietiesSupertype) {
      return b is RealVarietiesSupertype || b.IsNumericBased(NumericPersuasion.Real) ? b : null;
    } else if (b is RealVarietiesSupertype) {
      return a.IsNumericBased(NumericPersuasion.Real) ? a : null;
    } else if (a.IsNumericBased()) {
      // Note, for join, we choose not to step down to IntVarietiesSupertype or RealVarietiesSupertype
      return a.Equals(b) ? a : null;
    } else if (a.IsBitVectorType) {
      return a.Equals(b) ? a : null;
    } else if (a is SetType) {
      var aa = (SetType)a;
      var bb = b as SetType;
      if (bb == null || aa.Finite != bb.Finite) {
        return null;
      }
      // sets are co-variant in their argument type
      var typeArg = Join(a.TypeArgs[0], b.TypeArgs[0], builtIns);
      return typeArg == null ? null : new SetType(aa.Finite, typeArg);
    } else if (a is MultiSetType) {
      var aa = (MultiSetType)a;
      var bb = b as MultiSetType;
      if (bb == null) {
        return null;
      }
      // multisets are co-variant in their argument type
      var typeArg = Join(a.TypeArgs[0], b.TypeArgs[0], builtIns);
      return typeArg == null ? null : new MultiSetType(typeArg);
    } else if (a is SeqType) {
      var aa = (SeqType)a;
      var bb = b as SeqType;
      if (bb == null) {
        return null;
      }
      // sequences are co-variant in their argument type
      var typeArg = Join(a.TypeArgs[0], b.TypeArgs[0], builtIns);
      return typeArg == null ? null : new SeqType(typeArg);
    } else if (a is MapType) {
      var aa = (MapType)a;
      var bb = b as MapType;
      if (bb == null || aa.Finite != bb.Finite) {
        return null;
      }
      // maps are co-variant in both argument types
      var typeArgDomain = Join(a.TypeArgs[0], b.TypeArgs[0], builtIns);
      var typeArgRange = Join(a.TypeArgs[1], b.TypeArgs[1], builtIns);
      return typeArgDomain == null || typeArgRange == null ? null : new MapType(aa.Finite, typeArgDomain, typeArgRange);
    } else if (a.IsDatatype) {
      var aa = a.AsDatatype;
      if (aa != b.AsDatatype) {
        return null;
      }
      if (a.Equals(b)) {  // optimization for a special case, which applies for example when there are no arguments or when the types happen to be the same
        return a;
      }
      Contract.Assert(a.TypeArgs.Count == b.TypeArgs.Count);
      var directions = aa.TypeArgs.ConvertAll(tp => TypeParameter.Negate(tp.Variance));
      var typeArgs = ComputeExtrema(directions, a.TypeArgs, b.TypeArgs, builtIns);
      if (typeArgs == null) {
        return null;
      }
      var udt = (UserDefinedType)a;
      return new UserDefinedType(udt.tok, udt.Name, aa, typeArgs);
    } else if (a.AsArrowType != null) {
      var aa = a.AsArrowType;
      var bb = b.AsArrowType;
      if (bb == null || aa.Arity != bb.Arity) {
        return null;
      }
      int arity = aa.Arity;
      Contract.Assert(a.TypeArgs.Count == arity + 1);
      Contract.Assert(b.TypeArgs.Count == arity + 1);
      Contract.Assert(((ArrowType)a).ResolvedClass == ((ArrowType)b).ResolvedClass);
      var directions = new List<TypeParameter.TPVariance>();
      for (int i = 0; i < arity; i++) {
        directions.Add(TypeParameter.Negate(TypeParameter.TPVariance.Contra));  // arrow types are contra-variant in the argument types, so compute joins of these
      }
      directions.Add(TypeParameter.Negate(TypeParameter.TPVariance.Co));  // arrow types are co-variant in the result type, so compute the meet of these
      var typeArgs = ComputeExtrema(directions, a.TypeArgs, b.TypeArgs, builtIns);
      if (typeArgs == null) {
        return null;
      }
      var arr = (ArrowType)aa;
      return new ArrowType(arr.tok, (ArrowTypeDecl)arr.ResolvedClass, typeArgs);
    } else if (b.IsObjectQ) {
      var udtB = (UserDefinedType)b;
      return !a.IsRefType ? null : abNonNullTypes ? UserDefinedType.CreateNonNullType(udtB) : udtB;
    } else if (a.IsObjectQ) {
      var udtA = (UserDefinedType)a;
      return !b.IsRefType ? null : abNonNullTypes ? UserDefinedType.CreateNonNullType(udtA) : udtA;
    } else {
      // "a" is a class, trait, or opaque type
      var aa = ((UserDefinedType)a).ResolvedClass;
      Contract.Assert(aa != null);
      if (!(b is UserDefinedType)) {
        return null;
      }
      var bb = ((UserDefinedType)b).ResolvedClass;
      if (a.Equals(b)) {  // optimization for a special case, which applies for example when there are no arguments or when the types happen to be the same
        return a;
      } else if (aa == bb) {
        Contract.Assert(a.TypeArgs.Count == b.TypeArgs.Count);
        var directions = aa.TypeArgs.ConvertAll(tp => TypeParameter.Negate(tp.Variance));
        var typeArgs = ComputeExtrema(directions, a.TypeArgs, b.TypeArgs, builtIns);
        if (typeArgs == null) {
          return null;
        }
        var udt = (UserDefinedType)a;
        var xx = new UserDefinedType(udt.tok, udt.Name, aa, typeArgs);
        return abNonNullTypes ? UserDefinedType.CreateNonNullType(xx) : xx;
      } else if (aa is ClassDecl && bb is ClassDecl) {
        var A = (ClassDecl)aa;
        var B = (ClassDecl)bb;
        if (A.HeadDerivesFrom(B)) {
          var udtB = (UserDefinedType)b;
          return abNonNullTypes ? UserDefinedType.CreateNonNullType(udtB) : udtB;
        } else if (B.HeadDerivesFrom(A)) {
          var udtA = (UserDefinedType)a;
          return abNonNullTypes ? UserDefinedType.CreateNonNullType(udtA) : udtA;
        }
        // A and B are classes or traits. They always have object as a common supertype, but they may also both be extending some other
        // trait.  If such a trait is unique, pick it. (Unfortunately, this makes the join operation not associative.)
        var commonTraits = TopLevelDeclWithMembers.CommonTraits(A, B);
        if (commonTraits.Count == 1) {
          var typeMap = Resolver.TypeSubstitutionMap(A.TypeArgs, a.TypeArgs);
          var r = (UserDefinedType)Resolver.SubstType(commonTraits[0], typeMap);
          return abNonNullTypes ? UserDefinedType.CreateNonNullType(r) : r;
        } else {
          // the unfortunate part is when commonTraits.Count > 1 here :(
          return abNonNullTypes ? UserDefinedType.CreateNonNullType(builtIns.ObjectQ()) : builtIns.ObjectQ();
        }
      } else {
        return null;
      }
    }
  }

  /// <summary>
  /// Does a best-effort to compute the meet of "a" and "b", returning "null" if not successful.
  ///
  /// Since some type parameters may still be proxies, it could be that the returned type is not
  /// really a meet, so the caller should set up additional constraints that the result is
  /// assignable to both a and b.
  /// </summary>
  public static Type Meet(Type a, Type b, BuiltIns builtIns) {
    Contract.Requires(a != null);
    Contract.Requires(b != null);
    Contract.Requires(builtIns != null);
    a = a.NormalizeExpandKeepConstraints();
    b = b.NormalizeExpandKeepConstraints();

    var joinNeedsNonNullConstraint = false;
    Type j;
    if (a is UserDefinedType { ResolvedClass: NonNullTypeDecl aClass }) {
      joinNeedsNonNullConstraint = true;
      j = MeetX(aClass.RhsWithArgument(a.TypeArgs), b, builtIns);
    } else if (b is UserDefinedType { ResolvedClass: NonNullTypeDecl bClass }) {
      joinNeedsNonNullConstraint = true;
      j = MeetX(a, bClass.RhsWithArgument(b.TypeArgs), builtIns);
    } else {
      j = MeetX(a, b, builtIns);
    }
    if (j != null && joinNeedsNonNullConstraint && !j.IsNonNullRefType) {
      // try to make j into a non-null type; if that's not possible, then there is no meet
      var udt = j as UserDefinedType;
      if (udt != null && udt.ResolvedClass is ClassDecl) {
        // add the non-null constraint back in
        j = UserDefinedType.CreateNonNullType(udt);
      } else {
        // the original a and b have no meet
        j = null;
      }
    }
    if (DafnyOptions.O.TypeInferenceDebug) {
      Console.WriteLine("DEBUG: Meet( {0}, {1} ) = {2}", a, b, j);
    }
    return j;
  }
  public static Type MeetX(Type a, Type b, BuiltIns builtIns) {
    Contract.Requires(a != null);
    Contract.Requires(b != null);
    Contract.Requires(builtIns != null);

    a = a.NormalizeExpandKeepConstraints();
    b = b.NormalizeExpandKeepConstraints();
    if (a is IntVarietiesSupertype) {
      return b is IntVarietiesSupertype || b.IsNumericBased(NumericPersuasion.Int) || b.IsBigOrdinalType || b.IsBitVectorType ? b : null;
    } else if (b is IntVarietiesSupertype) {
      return a.IsNumericBased(NumericPersuasion.Int) || a.IsBigOrdinalType || a.IsBitVectorType ? a : null;
    } else if (a is RealVarietiesSupertype) {
      return b is RealVarietiesSupertype || b.IsNumericBased(NumericPersuasion.Real) ? b : null;
    } else if (b is RealVarietiesSupertype) {
      return a.IsNumericBased(NumericPersuasion.Real) ? a : null;
    }

    var towerA = GetTowerOfSubsetTypes(a);
    var towerB = GetTowerOfSubsetTypes(b);
    if (towerB.Count < towerA.Count) {
      // make A be the shorter tower
      var tmp0 = a; a = b; b = tmp0;
      var tmp1 = towerA; towerA = towerB; towerB = tmp1;
    }
    var n = towerA.Count;
    Contract.Assert(1 <= n);  // guaranteed by GetTowerOfSubsetTypes
    if (towerA.Count < towerB.Count) {
      // B is strictly taller. The meet exists only if towerA[n-1] is a supertype of towerB[n-1], and
      // then the meet is "b".
      return Type.IsSupertype(towerA[n - 1], towerB[n - 1]) ? b : null;
    }
    Contract.Assert(towerA.Count == towerB.Count);
    a = towerA[n - 1];
    b = towerB[n - 1];
    if (2 <= n) {
      var udtA = (UserDefinedType)a;
      var udtB = (UserDefinedType)b;
      if (udtA.ResolvedClass == udtB.ResolvedClass) {
        // We have two subset types with equal heads
        if (a.Equals(b)) {  // optimization for a special case, which applies for example when there are no arguments or when the types happen to be the same
          return a;
        }
        Contract.Assert(a.TypeArgs.Count == b.TypeArgs.Count);
        var directions = udtA.ResolvedClass.TypeArgs.ConvertAll(tp => tp.Variance);
        var typeArgs = ComputeExtrema(directions, a.TypeArgs, b.TypeArgs, builtIns);
        if (typeArgs == null) {
          return null;
        }
        return new UserDefinedType(udtA.tok, udtA.Name, udtA.ResolvedClass, typeArgs);
      } else {
        // The two subset types do not have the same head, so there is no meet
        return null;
      }
    }
    Contract.Assert(towerA.Count == 1 && towerB.Count == 1);

    if (a.IsBoolType || a.IsCharType || a.IsNumericBased() || a.IsBitVectorType || a.IsBigOrdinalType || a.IsTypeParameter || a.IsInternalTypeSynonym || a is TypeProxy) {
      return a.Equals(b) ? a : null;
    } else if (a is SetType) {
      var aa = (SetType)a;
      var bb = b as SetType;
      if (bb == null || aa.Finite != bb.Finite) {
        return null;
      }
      // sets are co-variant in their argument type
      var typeArg = Meet(a.TypeArgs[0], b.TypeArgs[0], builtIns);
      return typeArg == null ? null : new SetType(aa.Finite, typeArg);
    } else if (a is MultiSetType) {
      var aa = (MultiSetType)a;
      var bb = b as MultiSetType;
      if (bb == null) {
        return null;
      }
      // multisets are co-variant in their argument type
      var typeArg = Meet(a.TypeArgs[0], b.TypeArgs[0], builtIns);
      return typeArg == null ? null : new MultiSetType(typeArg);
    } else if (a is SeqType) {
      var aa = (SeqType)a;
      var bb = b as SeqType;
      if (bb == null) {
        return null;
      }
      // sequences are co-variant in their argument type
      var typeArg = Meet(a.TypeArgs[0], b.TypeArgs[0], builtIns);
      return typeArg == null ? null : new SeqType(typeArg);
    } else if (a is MapType) {
      var aa = (MapType)a;
      var bb = b as MapType;
      if (bb == null || aa.Finite != bb.Finite) {
        return null;
      }
      // maps are co-variant in both argument types
      var typeArgDomain = Meet(a.TypeArgs[0], b.TypeArgs[0], builtIns);
      var typeArgRange = Meet(a.TypeArgs[1], b.TypeArgs[1], builtIns);
      return typeArgDomain == null || typeArgRange == null ? null : new MapType(aa.Finite, typeArgDomain, typeArgRange);
    } else if (a.IsDatatype) {
      var aa = a.AsDatatype;
      if (aa != b.AsDatatype) {
        return null;
      }
      if (a.Equals(b)) {  // optimization for a special case, which applies for example when there are no arguments or when the types happen to be the same
        return a;
      }
      Contract.Assert(a.TypeArgs.Count == b.TypeArgs.Count);
      var directions = aa.TypeArgs.ConvertAll(tp => tp.Variance);
      var typeArgs = ComputeExtrema(directions, a.TypeArgs, b.TypeArgs, builtIns);
      if (typeArgs == null) {
        return null;
      }
      var udt = (UserDefinedType)a;
      return new UserDefinedType(udt.tok, udt.Name, aa, typeArgs);
    } else if (a.AsArrowType != null) {
      var aa = a.AsArrowType;
      var bb = b.AsArrowType;
      if (bb == null || aa.Arity != bb.Arity) {
        return null;
      }
      int arity = aa.Arity;
      Contract.Assert(a.TypeArgs.Count == arity + 1);
      Contract.Assert(b.TypeArgs.Count == arity + 1);
      Contract.Assert(((ArrowType)a).ResolvedClass == ((ArrowType)b).ResolvedClass);
      var directions = new List<TypeParameter.TPVariance>();
      for (int i = 0; i < arity; i++) {
        directions.Add(TypeParameter.TPVariance.Contra);  // arrow types are contra-variant in the argument types, so compute joins of these
      }
      directions.Add(TypeParameter.TPVariance.Co);  // arrow types are co-variant in the result type, so compute the meet of these
      var typeArgs = ComputeExtrema(directions, a.TypeArgs, b.TypeArgs, builtIns);
      if (typeArgs == null) {
        return null;
      }
      var arr = (ArrowType)aa;
      return new ArrowType(arr.tok, (ArrowTypeDecl)arr.ResolvedClass, typeArgs);
    } else if (b.IsObjectQ) {
      return a.IsRefType ? a : null;
    } else if (a.IsObjectQ) {
      return b.IsRefType ? b : null;
    } else {
      // "a" is a class, trait, or opaque type
      var aa = ((UserDefinedType)a).ResolvedClass;
      Contract.Assert(aa != null);
      if (!(b is UserDefinedType)) {
        return null;
      }
      var bb = ((UserDefinedType)b).ResolvedClass;
      if (a.Equals(b)) {  // optimization for a special case, which applies for example when there are no arguments or when the types happen to be the same
        return a;
      } else if (aa == bb) {
        Contract.Assert(a.TypeArgs.Count == b.TypeArgs.Count);
        var directions = aa.TypeArgs.ConvertAll(tp => tp.Variance);
        var typeArgs = ComputeExtrema(directions, a.TypeArgs, b.TypeArgs, builtIns);
        if (typeArgs == null) {
          return null;
        }
        var udt = (UserDefinedType)a;
        return new UserDefinedType(udt.tok, udt.Name, aa, typeArgs);
      } else if (aa is ClassDecl && bb is ClassDecl) {
        if (a.IsSubtypeOf(b, false, false)) {
          return a;
        } else if (b.IsSubtypeOf(a, false, false)) {
          return b;
        } else {
          return null;
        }
      } else {
        return null;
      }
    }
  }

  public void ForeachTypeComponent(Action<Type> action) {
    action(this);
    TypeArgs.ForEach(x => x.ForeachTypeComponent(action));
  }

  public bool ContainsProxy(TypeProxy proxy) {
    Contract.Requires(proxy != null && proxy.T == null);
    if (this == proxy) {
      return true;
    } else {
      return TypeArgs.Exists(t => t.ContainsProxy(proxy));
    }
  }

  public virtual List<Type> ParentTypes() {
    return new List<Type>();
  }

  /// <summary>
  /// Return whether or not "this" is a subtype of "super".
  /// If "ignoreTypeArguments" is "true", then proceed as if the type arguments were equal.
  /// If "ignoreNullity" is "true", then the difference between a non-null reference type C
  /// and the corresponding nullable reference type C? is ignored.
  /// </summary>
  public virtual bool IsSubtypeOf(Type super, bool ignoreTypeArguments, bool ignoreNullity) {
    Contract.Requires(super != null);

    super = super.NormalizeExpandKeepConstraints();
    var sub = NormalizeExpandKeepConstraints();
    bool equivalentHeads = SameHead(sub, super);
    if (!equivalentHeads && ignoreNullity) {
      if (super is UserDefinedType a && sub is UserDefinedType b) {
        var clA = (a.ResolvedClass as NonNullTypeDecl)?.Class ?? a.ResolvedClass;
        var clB = (b.ResolvedClass as NonNullTypeDecl)?.Class ?? b.ResolvedClass;
        equivalentHeads = clA == clB;
      }
    }
    if (equivalentHeads) {
      return ignoreTypeArguments || CompatibleTypeArgs(super, sub);
    }

    return sub.ParentTypes().Any(parentType => parentType.IsSubtypeOf(super, ignoreTypeArguments, ignoreNullity));
  }

  public static bool CompatibleTypeArgs(Type super, Type sub) {
    var polarities = GetPolarities(super);
    Contract.Assert(polarities.Count == super.TypeArgs.Count && polarities.Count == sub.TypeArgs.Count);
    var allGood = true;
    for (int i = 0; allGood && i < polarities.Count; i++) {
      switch (polarities[i]) {
        case TypeParameter.TPVariance.Co:
          allGood = IsSupertype(super.TypeArgs[i], sub.TypeArgs[i]);
          break;
        case TypeParameter.TPVariance.Contra:
          allGood = IsSupertype(sub.TypeArgs[i], super.TypeArgs[i]);
          break;
        case TypeParameter.TPVariance.Non:
        default:  // "default" shouldn't ever happen
          allGood = Equal_Improved(super.TypeArgs[i], sub.TypeArgs[i]);
          break;
      }
    }
    return allGood;
  }
}

/// <summary>
/// An ArtificialType is only used during type checking. It should never be assigned as the type of any expression.
/// It works as a supertype to numeric literals. For example, the literal 6 can be an "int", a "bv16", a
/// newtype based on integers, or an "ORDINAL". Type inference thus uses an "artificial" supertype of all of
/// these types as the type of literal 6, until a more precise (and non-artificial) type is inferred for it.
/// </summary>
public abstract class ArtificialType : Type {
  public override bool ComputeMayInvolveReferences(ISet<DatatypeDecl>/*?*/ visitedDatatypes) {
    // ArtificialType's are used only with numeric types.
    return false;
  }
}
/// <summary>
/// The type "IntVarietiesSupertype" is used to denote a decimal-less number type, namely an int-based type
/// or a bitvector type.
/// </summary>
public class IntVarietiesSupertype : ArtificialType {
  [Pure]
  public override string TypeName(ModuleDefinition context, bool parseAble) {
    return "int";
  }
  public override bool Equals(Type that, bool keepConstraints = false) {
    return keepConstraints ? this.GetType() == that.GetType() : that is IntVarietiesSupertype;
  }
}
public class RealVarietiesSupertype : ArtificialType {
  [Pure]
  public override string TypeName(ModuleDefinition context, bool parseAble) {
    return "real";
  }
  public override bool Equals(Type that, bool keepConstraints = false) {
    return keepConstraints ? this.GetType() == that.GetType() : that is RealVarietiesSupertype;
  }
}

/// <summary>
/// A NonProxy type is a fully constrained type.  It may contain members.
/// </summary>
public abstract class NonProxyType : Type {
}

public abstract class BasicType : NonProxyType {
  public override bool ComputeMayInvolveReferences(ISet<DatatypeDecl>/*?*/ visitedDatatypes) {
    return false;
  }
}

public class BoolType : BasicType {
  [Pure]
  public override string TypeName(ModuleDefinition context, bool parseAble) {
    return "bool";
  }
  public override bool Equals(Type that, bool keepConstraints = false) {
    return that.IsBoolType;
  }
}

public class CharType : BasicType {
  public const char DefaultValue = 'D';
  public const string DefaultValueAsString = "'D'";
  [Pure]
  public override string TypeName(ModuleDefinition context, bool parseAble) {
    return "char";
  }
  public override bool Equals(Type that, bool keepConstraints = false) {
    return that.IsCharType;
  }
}

public class IntType : BasicType {
  [Pure]
  public override string TypeName(ModuleDefinition context, bool parseAble) {
    return "int";
  }
  public override bool Equals(Type that, bool keepConstraints = false) {
    return that.NormalizeExpand(keepConstraints) is IntType;
  }
  public override bool IsSubtypeOf(Type super, bool ignoreTypeArguments, bool ignoreNullity) {
    if (super is IntVarietiesSupertype) {
      return true;
    }
    return base.IsSubtypeOf(super, ignoreTypeArguments, ignoreNullity);
  }
}

public class RealType : BasicType {
  [Pure]
  public override string TypeName(ModuleDefinition context, bool parseAble) {
    return "real";
  }
  public override bool Equals(Type that, bool keepConstraints = false) {
    return that.NormalizeExpand(keepConstraints) is RealType;
  }
  public override bool IsSubtypeOf(Type super, bool ignoreTypeArguments, bool ignoreNullity) {
    if (super is RealVarietiesSupertype) {
      return true;
    }
    return base.IsSubtypeOf(super, ignoreTypeArguments, ignoreNullity);
  }
}

public class BigOrdinalType : BasicType {
  [Pure]
  public override string TypeName(ModuleDefinition context, bool parseAble) {
    return "ORDINAL";
  }
  public override bool Equals(Type that, bool keepConstraints = false) {
    return that.NormalizeExpand(keepConstraints) is BigOrdinalType;
  }
  public override bool IsSubtypeOf(Type super, bool ignoreTypeArguments, bool ignoreNullity) {
    if (super is IntVarietiesSupertype) {
      return true;
    }
    return base.IsSubtypeOf(super, ignoreTypeArguments, ignoreNullity);
  }
}

public class BitvectorType : BasicType {
  public readonly int Width;
  public readonly NativeType NativeType;
  public BitvectorType(int width)
    : base() {
    Contract.Requires(0 <= width);
    Width = width;
    foreach (var nativeType in Resolver.NativeTypes) {
      if (DafnyOptions.O.Compiler.SupportedNativeTypes.Contains(nativeType.Name) && width <= nativeType.Bitwidth) {
        NativeType = nativeType;
        break;
      }
    }
  }

  [Pure]
  public override string TypeName(ModuleDefinition context, bool parseAble) {
    return "bv" + Width;
  }
  public override bool Equals(Type that, bool keepConstraints = false) {
    var bv = that.NormalizeExpand(keepConstraints) as BitvectorType;
    return bv != null && bv.Width == Width;
  }
  public override bool IsSubtypeOf(Type super, bool ignoreTypeArguments, bool ignoreNullity) {
    if (super is IntVarietiesSupertype) {
      return true;
    }
    return base.IsSubtypeOf(super, ignoreTypeArguments, ignoreNullity);
  }
}

public class SelfType : NonProxyType {
  public TypeParameter TypeArg;
  public Type ResolvedType;
  public SelfType() : base() {
    TypeArg = new TypeParameter(Token.NoToken, "selfType", TypeParameter.TPVarianceSyntax.NonVariant_Strict);
  }

  [Pure]
  public override string TypeName(ModuleDefinition context, bool parseAble) {
    return "selftype";
  }
  public override bool Equals(Type that, bool keepConstraints = false) {
    return that.NormalizeExpand(keepConstraints) is SelfType;
  }

  public override bool ComputeMayInvolveReferences(ISet<DatatypeDecl>/*?*/ visitedDatatypes) {
    // SelfType is used only with bitvector types
    return false;
  }
}

public class ArrowType : UserDefinedType {
  public List<Type> Args {
    get { return TypeArgs.GetRange(0, Arity); }
  }

  public Type Result {
    get { return TypeArgs[Arity]; }
  }

  public int Arity {
    get { return TypeArgs.Count - 1; }
  }

  /// <summary>
  /// Constructs a(n unresolved) arrow type.
  /// </summary>
  public ArrowType(IToken tok, List<Type> args, Type result)
    : base(tok, ArrowTypeName(args.Count), Util.Snoc(args, result)) {
    Contract.Requires(tok != null);
    Contract.Requires(args != null);
    Contract.Requires(result != null);
  }
  /// <summary>
  /// Constructs and returns a resolved arrow type.
  /// </summary>
  public ArrowType(IToken tok, ArrowTypeDecl atd, List<Type> typeArgsAndResult)
    : base(tok, ArrowTypeName(atd.Arity), atd, typeArgsAndResult) {
    Contract.Requires(tok != null);
    Contract.Requires(atd != null);
    Contract.Requires(typeArgsAndResult != null);
    Contract.Requires(typeArgsAndResult.Count == atd.Arity + 1);
  }
  /// <summary>
  /// Constructs and returns a resolved arrow type.
  /// </summary>
  public ArrowType(IToken tok, ArrowTypeDecl atd, List<Type> typeArgs, Type result)
    : this(tok, atd, Util.Snoc(typeArgs, result)) {
    Contract.Requires(tok != null);
    Contract.Requires(atd != null);
    Contract.Requires(typeArgs != null);
    Contract.Requires(typeArgs.Count == atd.Arity);
    Contract.Requires(result != null);
  }

  public const string Arrow_FullCompileName = "Func";  // this is the same for all arities

  public static string ArrowTypeName(int arity) {
    return "_#Func" + arity;
  }

  [Pure]
  public static bool IsArrowTypeName(string s) {
    return s.StartsWith("_#Func");
  }

  public static string PartialArrowTypeName(int arity) {
    return "_#PartialFunc" + arity;
  }

  [Pure]
  public static bool IsPartialArrowTypeName(string s) {
    return s.StartsWith("_#PartialFunc");
  }

  public static string TotalArrowTypeName(int arity) {
    return "_#TotalFunc" + arity;
  }

  [Pure]
  public static bool IsTotalArrowTypeName(string s) {
    return s.StartsWith("_#TotalFunc");
  }

  public const string ANY_ARROW = "~>";
  public const string PARTIAL_ARROW = "-->";
  public const string TOTAL_ARROW = "->";

  public override string TypeName(ModuleDefinition context, bool parseAble) {
    return PrettyArrowTypeName(ANY_ARROW, Args, Result, context, parseAble);
  }

  /// <summary>
  /// Pretty prints an arrow type.  If "result" is null, then all arguments, including the result type are expected in "typeArgs".
  /// If "result" is non-null, then only the in-arguments are in "typeArgs".
  /// </summary>
  public static string PrettyArrowTypeName(string arrow, List<Type> typeArgs, Type result, ModuleDefinition context, bool parseAble) {
    Contract.Requires(arrow != null);
    Contract.Requires(typeArgs != null);
    Contract.Requires(result != null || 1 <= typeArgs.Count);

    int arity = result == null ? typeArgs.Count - 1 : typeArgs.Count;
    var domainNeedsParens = false;
    if (arity != 1) {
      // 0 or 2-or-more arguments:  need parentheses
      domainNeedsParens = true;
    } else if (typeArgs[0].IsBuiltinArrowType) {
      // arrows are right associative, so we need parentheses around the domain type
      domainNeedsParens = true;
    } else {
      // if the domain type consists of a single tuple type, then an extra set of parentheses is needed
      // Note, we do NOT call .AsDatatype or .AsIndDatatype here, because those calls will do a NormalizeExpand().  Instead, we do the check manually.
      var udt = typeArgs[0].Normalize() as UserDefinedType;  // note, we do Normalize(), not NormalizeExpand(), since the TypeName will use any synonym
      if (udt != null && ((udt.FullName != null && BuiltIns.IsTupleTypeName(udt.FullName)) || udt.ResolvedClass is TupleTypeDecl)) {
        domainNeedsParens = true;
      }
    }
    string s = "";
    if (domainNeedsParens) { s += "("; }
    s += Util.Comma(typeArgs.Take(arity), arg => arg.TypeName(context, parseAble));
    if (domainNeedsParens) { s += ")"; }
    s += " " + arrow + " ";
    s += (result ?? typeArgs.Last()).TypeName(context, parseAble);
    return s;
  }

  public override bool SupportsEquality {
    get {
      return false;
    }
  }
}

public abstract class CollectionType : NonProxyType {
  public abstract string CollectionTypeName { get; }
  public override IEnumerable<INode> Nodes => TypeArgs.SelectMany(ta => ta.Nodes);

  public override string TypeName(ModuleDefinition context, bool parseAble) {
    Contract.Ensures(Contract.Result<string>() != null);
    var targs = HasTypeArg() ? this.TypeArgsToString(context, parseAble) : "";
    return CollectionTypeName + targs;
  }
  public Type Arg {
    get {
      Contract.Ensures(Contract.Result<Type>() != null);  // this is true only after "arg" has really been set (i.e., it follows from the precondition)
      Contract.Assume(arg != null);  // This is really a precondition.  Don't call Arg until "arg" has been set.
      return arg;
    }
  }  // denotes the Domain type for a Map
  private Type arg;
  // The following methods, HasTypeArg and SetTypeArg/SetTypeArgs, are to be called during resolution to make sure that "arg" becomes set.
  public bool HasTypeArg() {
    return arg != null;
  }
  public void SetTypeArg(Type arg) {
    Contract.Requires(arg != null);
    Contract.Requires(1 <= this.TypeArgs.Count);  // this is actually an invariant of all collection types
    Contract.Assume(this.arg == null);  // Can only set it once.  This is really a precondition.
    this.arg = arg;
    this.TypeArgs[0] = arg;
  }
  public virtual void SetTypeArgs(Type arg, Type other) {
    Contract.Requires(arg != null);
    Contract.Requires(other != null);
    Contract.Requires(this.TypeArgs.Count == 2);
    Contract.Assume(this.arg == null);  // Can only set it once.  This is really a precondition.
    this.arg = arg;
    this.TypeArgs[0] = arg;
    this.TypeArgs[1] = other;
  }
  [ContractInvariantMethod]
  void ObjectInvariant() {
    // Contract.Invariant(Contract.ForAll(TypeArgs, tp => tp != null));
    // After resolution, the following is invariant:  Contract.Invariant(Arg != null);
    // However, it may not be true until then.
  }
  /// <summary>
  /// This constructor is a collection types with 1 type argument
  /// </summary>
  protected CollectionType(Type arg) {
    this.arg = arg;
    this.TypeArgs = new List<Type> { arg };
  }
  /// <summary>
  /// This constructor is a collection types with 2 type arguments
  /// </summary>
  protected CollectionType(Type arg, Type other) {
    this.arg = arg;
    this.TypeArgs = new List<Type> { arg, other };
  }

  public override bool ComputeMayInvolveReferences(ISet<DatatypeDecl> visitedDatatypes) {
    return Arg.ComputeMayInvolveReferences(visitedDatatypes);
  }
}

public class SetType : CollectionType {
  private bool finite;

  public bool Finite {
    get { return finite; }
    set { finite = value; }
  }

  public SetType(bool finite, Type arg) : base(arg) {
    this.finite = finite;
  }
  public override string CollectionTypeName { get { return finite ? "set" : "iset"; } }
  [Pure]
  public override bool Equals(Type that, bool keepConstraints = false) {
    var t = that.NormalizeExpand(keepConstraints) as SetType;
    return t != null && Finite == t.Finite && Arg.Equals(t.Arg, keepConstraints);
  }
  public override bool SupportsEquality {
    get {
      // Sets always support equality, because there is a check that the set element type always does.
      return true;
    }
  }
}

public class MultiSetType : CollectionType {
  public MultiSetType(Type arg) : base(arg) {
  }
  public override string CollectionTypeName { get { return "multiset"; } }
  public override bool Equals(Type that, bool keepConstraints = false) {
    var t = that.NormalizeExpand(keepConstraints) as MultiSetType;
    return t != null && Arg.Equals(t.Arg, keepConstraints);
  }
  public override bool SupportsEquality {
    get {
      // Multisets always support equality, because there is a check that the set element type always does.
      return true;
    }
  }
}

public class SeqType : CollectionType {
  public SeqType(Type arg) : base(arg) {
  }
  public override string CollectionTypeName { get { return "seq"; } }
  public override bool Equals(Type that, bool keepConstraints = false) {
    var t = that.NormalizeExpand(keepConstraints) as SeqType;
    return t != null && Arg.Equals(t.Arg, keepConstraints);
  }
  public override bool SupportsEquality {
    get {
      // The sequence type supports equality if its element type does
      return Arg.SupportsEquality;
    }
  }
}
public class MapType : CollectionType {
  public bool Finite {
    get { return finite; }
    set { finite = value; }
  }
  private bool finite;
  public Type Range {
    get { return range; }
  }
  private Type range;
  public override void SetTypeArgs(Type domain, Type range) {
    base.SetTypeArgs(domain, range);
    Contract.Assume(this.range == null);  // Can only set once.  This is really a precondition.
    this.range = range;
  }
  public MapType(bool finite, Type domain, Type range) : base(domain, range) {
    Contract.Requires((domain == null && range == null) || (domain != null && range != null));
    this.finite = finite;
    this.range = range;
  }
  public Type Domain {
    get { return Arg; }
  }
  public override string CollectionTypeName { get { return finite ? "map" : "imap"; } }
  [Pure]
  public override string TypeName(ModuleDefinition context, bool parseAble) {
    Contract.Ensures(Contract.Result<string>() != null);
    var targs = HasTypeArg() ? this.TypeArgsToString(context, parseAble) : "";
    return CollectionTypeName + targs;
  }
  public override bool Equals(Type that, bool keepConstraints = false) {
    var t = that.NormalizeExpand(keepConstraints) as MapType;
    return t != null && Finite == t.Finite && Arg.Equals(t.Arg, keepConstraints) && Range.Equals(t.Range, keepConstraints);
  }
  public override bool SupportsEquality {
    get {
      // A map type supports equality if both its Keys type and Values type does.  It is checked
      // that the Keys type always supports equality, so we only need to check the Values type here.
      return range.SupportsEquality;
    }
  }
  public override bool ComputeMayInvolveReferences(ISet<DatatypeDecl> visitedDatatypes) {
    return Domain.ComputeMayInvolveReferences(visitedDatatypes) || Range.ComputeMayInvolveReferences(visitedDatatypes);
  }
}

public class UserDefinedType : NonProxyType, INode {
  [ContractInvariantMethod]
  void ObjectInvariant() {
    Contract.Invariant(tok != null);
    Contract.Invariant(Name != null);
    Contract.Invariant(cce.NonNullElements(TypeArgs));
    Contract.Invariant(NamePath is NameSegment || NamePath is ExprDotName);
    Contract.Invariant(!ArrowType.IsArrowTypeName(Name) || this is ArrowType);
  }

  public readonly Expression NamePath;  // either NameSegment or ExprDotName (with the inner expression satisfying this same constraint)
  public readonly IToken tok;  // token of the Name
  public readonly string Name;
  [Rep]

  public string FullName {
    get {
      if (ResolvedClass?.EnclosingModuleDefinition?.IsDefaultModule == false) {
        return ResolvedClass.EnclosingModuleDefinition.Name + "." + Name;
      } else {
        return Name;
      }
    }
  }

  string compileName;
  public string CompileName => compileName ??= ResolvedClass.CompileName;

  public string FullCompanionCompileName {
    get {
      Contract.Requires(ResolvedClass is TraitDecl || (ResolvedClass is NonNullTypeDecl nntd && nntd.Class is TraitDecl));
      var m = ResolvedClass.EnclosingModuleDefinition;
      var s = m.IsDefaultModule ? "" : m.CompileName + ".";
      return s + "_Companion_" + ResolvedClass.CompileName;
    }
  }

  [FilledInDuringResolution] public TopLevelDecl ResolvedClass;  // if Name denotes a class/datatype/iterator and TypeArgs match the type parameters of that class/datatype/iterator

  public UserDefinedType(IToken tok, string name, List<Type> optTypeArgs)
    : this(tok, new NameSegment(tok, name, optTypeArgs)) {
    Contract.Requires(tok != null);
    Contract.Requires(name != null);
    Contract.Requires(optTypeArgs == null || optTypeArgs.Count > 0);  // this is what it means to be syntactically optional
  }

  public UserDefinedType(IToken tok, Expression namePath) {
    Contract.Requires(tok != null);
    Contract.Requires(namePath is NameSegment || namePath is ExprDotName);
    this.tok = tok;
    if (namePath is NameSegment) {
      var n = (NameSegment)namePath;
      this.Name = n.Name;
      this.TypeArgs = n.OptTypeArguments;
    } else {
      var n = (ExprDotName)namePath;
      this.Name = n.SuffixName;
      this.TypeArgs = n.OptTypeArguments;
    }
    if (this.TypeArgs == null) {
      this.TypeArgs = new List<Type>();  // TODO: is this really the thing to do?
    }
    this.NamePath = namePath;
  }

  /// <summary>
  /// Constructs a Type (in particular, a UserDefinedType) from a TopLevelDecl denoting a type declaration.  If
  /// the given declaration takes type parameters, these are filled as references to the formal type parameters
  /// themselves.  (Usually, this method is called when the type parameters in the result don't matter, other
  /// than that they need to be filled in, so as to make a properly resolved UserDefinedType.)
  /// If "typeArgs" is non-null, then its type parameters are used in constructing the returned type.
  /// If "typeArgs" is null, then the formal type parameters of "cd" are used.
  /// </summary>
  public static UserDefinedType FromTopLevelDecl(IToken tok, TopLevelDecl cd, List<TypeParameter> typeArgs = null) {
    Contract.Requires(tok != null);
    Contract.Requires(cd != null);
    Contract.Assert((cd is ArrowTypeDecl) == ArrowType.IsArrowTypeName(cd.Name));
    var args = (typeArgs ?? cd.TypeArgs).ConvertAll(tp => (Type)new UserDefinedType(tp));
    if (cd is ArrowTypeDecl) {
      return new ArrowType(tok, (ArrowTypeDecl)cd, args);
    } else if (cd is ClassDecl && !(cd is DefaultClassDecl)) {
      return new UserDefinedType(tok, cd.Name + "?", cd, args);
    } else {
      return new UserDefinedType(tok, cd.Name, cd, args);
    }
  }

  public static UserDefinedType FromTopLevelDeclWithAllBooleanTypeParameters(TopLevelDecl cd) {
    Contract.Requires(cd != null);
    Contract.Requires(!(cd is ArrowTypeDecl));

    var typeArgs = cd.TypeArgs.ConvertAll(tp => (Type)Type.Bool);
    return new UserDefinedType(cd.tok, cd.Name, cd, typeArgs);
  }

  /// <summary>
  /// If "member" is non-null, then:
  ///   Return the upcast of "receiverType" that has base type "member.EnclosingClass".
  ///   Assumes that "receiverType" normalizes to a UserDefinedFunction with a .ResolveClass that is a subtype
  ///   of "member.EnclosingClass".
  /// Otherwise:
  ///   Return "receiverType" (expanded).
  /// </summary>
  public static Type UpcastToMemberEnclosingType(Type receiverType, MemberDecl/*?*/ member) {
    Contract.Requires(receiverType != null);
    if (member != null && member.EnclosingClass != null && !(member.EnclosingClass is ValuetypeDecl)) {
      return receiverType.AsParentType(member.EnclosingClass);
    }
    return receiverType.NormalizeExpandKeepConstraints();
  }

  /// <summary>
  /// This constructor constructs a resolved class/datatype/iterator/subset-type/newtype type
  /// </summary>
  public UserDefinedType(IToken tok, string name, TopLevelDecl cd, [Captured] List<Type> typeArgs, Expression/*?*/ namePath = null) {
    Contract.Requires(tok != null);
    Contract.Requires(name != null);
    Contract.Requires(cd != null);
    Contract.Requires(cce.NonNullElements(typeArgs));
    Contract.Requires(cd.TypeArgs.Count == typeArgs.Count);
    Contract.Requires(namePath == null || namePath is NameSegment || namePath is ExprDotName);
    // The following is almost a precondition. In a few places, the source program names a class, not a type,
    // and in then name==cd.Name for a ClassDecl.
    //Contract.Requires(!(cd is ClassDecl) || cd is DefaultClassDecl || cd is ArrowTypeDecl || name == cd.Name + "?");
    Contract.Requires(!(cd is ArrowTypeDecl) || name == cd.Name);
    Contract.Requires(!(cd is DefaultClassDecl) || name == cd.Name);
    this.tok = tok;
    this.Name = name;
    this.ResolvedClass = cd;
    this.TypeArgs = typeArgs;
    if (namePath == null) {
      var ns = new NameSegment(tok, name, typeArgs.Count == 0 ? null : typeArgs);
      var r = new Resolver_IdentifierExpr(tok, cd, typeArgs);
      ns.ResolvedExpression = r;
      ns.Type = r.Type;
      this.NamePath = ns;
    } else {
      this.NamePath = namePath;
    }
  }

  public static UserDefinedType CreateNonNullType(UserDefinedType udtNullableType) {
    Contract.Requires(udtNullableType != null);
    Contract.Requires(udtNullableType.ResolvedClass is ClassDecl);
    var cl = (ClassDecl)udtNullableType.ResolvedClass;
    return new UserDefinedType(udtNullableType.tok, cl.NonNullTypeDecl.Name, cl.NonNullTypeDecl, udtNullableType.TypeArgs);
  }

  public static UserDefinedType CreateNullableType(UserDefinedType udtNonNullType) {
    Contract.Requires(udtNonNullType != null);
    Contract.Requires(udtNonNullType.ResolvedClass is NonNullTypeDecl);
    var nntd = (NonNullTypeDecl)udtNonNullType.ResolvedClass;
    return new UserDefinedType(udtNonNullType.tok, nntd.Class.Name + "?", nntd.Class, udtNonNullType.TypeArgs);
  }

  /// <summary>
  /// This constructor constructs a resolved type parameter
  /// </summary>
  public UserDefinedType(TypeParameter tp)
    : this(tp.tok, tp) {
    Contract.Requires(tp != null);
  }

  /// <summary>
  /// This constructor constructs a resolved type parameter (but shouldn't be called if "tp" denotes
  /// the .TheType of an opaque type -- use the (OpaqueType_AsParameter, OpaqueTypeDecl, List(Type))
  /// constructor for that).
  /// </summary>
  public UserDefinedType(IToken tok, TypeParameter tp) {
    Contract.Requires(tok != null);
    Contract.Requires(tp != null);
    this.tok = tok;
    this.Name = tp.Name;
    this.TypeArgs = new List<Type>();
    this.ResolvedClass = tp;
    var ns = new NameSegment(tok, tp.Name, null);
    var r = new Resolver_IdentifierExpr(tok, tp);
    ns.ResolvedExpression = r;
    ns.Type = r.Type;
    this.NamePath = ns;
  }

  public override bool Equals(Type that, bool keepConstraints = false) {
    var i = NormalizeExpand(keepConstraints);
    if (i is UserDefinedType) {
      var ii = (UserDefinedType)i;
      var t = that.NormalizeExpand(keepConstraints) as UserDefinedType;
      if (t == null || ii.ResolvedClass != t.ResolvedClass || ii.TypeArgs.Count != t.TypeArgs.Count) {
        return false;
      } else {
        for (int j = 0; j < ii.TypeArgs.Count; j++) {
          if (!ii.TypeArgs[j].Equals(t.TypeArgs[j], keepConstraints)) {
            return false;
          }
        }
        return true;
      }
    } else {
      // TODO?: return i.Equals(that.NormalizeExpand());
      return i.Equals(that, keepConstraints);
    }
  }

  /// <summary>
  /// If type denotes a resolved class type, then return that class type.
  /// Otherwise, return null.
  /// </summary>
  public static UserDefinedType DenotesClass(Type type) {
    Contract.Requires(type != null);
    Contract.Ensures(Contract.Result<UserDefinedType>() == null || Contract.Result<UserDefinedType>().ResolvedClass is ClassDecl);
    type = type.NormalizeExpand();
    UserDefinedType ct = type as UserDefinedType;
    if (ct != null && ct.ResolvedClass is ClassDecl) {
      return ct;
    } else {
      return null;
    }
  }

  public static Type ArrayElementType(Type type) {
    Contract.Requires(type != null);
    Contract.Requires(type.IsArrayType);
    Contract.Ensures(Contract.Result<Type>() != null);

    UserDefinedType udt = DenotesClass(type);
    Contract.Assert(udt != null);
    Contract.Assert(udt.TypeArgs.Count == 1);  // holds true of all array types
    return udt.TypeArgs[0];
  }

  public override IEnumerable<INode> Nodes => new[] { this }.Concat(TypeArgs.SelectMany(t => t.Nodes));

  [Pure]
  public override string TypeName(ModuleDefinition context, bool parseAble) {
    Contract.Ensures(Contract.Result<string>() != null);
    if (BuiltIns.IsTupleTypeName(Name)) {
      // Unfortunately, ResolveClass may be null, so Name is all we have.  Reverse-engineer the string name.
      IEnumerable<bool> argumentGhostness = BuiltIns.ArgumentGhostnessFromString(Name, TypeArgs.Count);
      return "(" + Util.Comma(System.Linq.Enumerable.Zip(TypeArgs, argumentGhostness),
        (ty_u) => Resolver.GhostPrefix(ty_u.Item2) + ty_u.Item1.TypeName(context, parseAble)) + ")";
    } else if (ArrowType.IsPartialArrowTypeName(Name)) {
      return ArrowType.PrettyArrowTypeName(ArrowType.PARTIAL_ARROW, TypeArgs, null, context, parseAble);
    } else if (ArrowType.IsTotalArrowTypeName(Name)) {
      return ArrowType.PrettyArrowTypeName(ArrowType.TOTAL_ARROW, TypeArgs, null, context, parseAble);
    } else {
#if TEST_TYPE_SYNONYM_TRANSPARENCY
        if (Name == "type#synonym#transparency#test" && ResolvedClass is TypeSynonymDecl) {
          return ((TypeSynonymDecl)ResolvedClass).Rhs.TypeName(context);
        }
#endif
      var s = Printer.ExprToString(NamePath);
      if (ResolvedClass != null) {
        var optionalTypeArgs = NamePath is NameSegment ? ((NameSegment)NamePath).OptTypeArguments : ((ExprDotName)NamePath).OptTypeArguments;
        if (optionalTypeArgs == null && TypeArgs != null && TypeArgs.Count != 0) {
          s += this.TypeArgsToString(context, parseAble);
        }
      }
      return s;
    }
  }

  public override bool SupportsEquality {
    get {
      if (ResolvedClass is ClassDecl || ResolvedClass is NewtypeDecl) {
        return ResolvedClass.IsRevealedInScope(Type.GetScope());
      } else if (ResolvedClass is CoDatatypeDecl) {
        return false;
      } else if (ResolvedClass is IndDatatypeDecl) {
        var dt = (IndDatatypeDecl)ResolvedClass;
        Contract.Assume(dt.EqualitySupport != IndDatatypeDecl.ES.NotYetComputed);
        if (!dt.IsRevealedInScope(Type.GetScope())) {
          return false;
        }
        if (dt.EqualitySupport == IndDatatypeDecl.ES.Never) {
          return false;
        }
        Contract.Assert(dt.TypeArgs.Count == TypeArgs.Count);
        var i = 0;
        foreach (var tp in dt.TypeArgs) {
          if (tp.NecessaryForEqualitySupportOfSurroundingInductiveDatatype && !TypeArgs[i].SupportsEquality) {
            return false;
          }
          i++;
        }
        return true;
      } else if (ResolvedClass is TypeSynonymDeclBase) {
        var t = (TypeSynonymDeclBase)ResolvedClass;
        if (t.SupportsEquality) {
          return true;
        } else if (t.IsRevealedInScope(Type.GetScope())) {
          return t.RhsWithArgument(TypeArgs).SupportsEquality;
        } else {
          return false;
        }
      } else if (ResolvedClass is TypeParameter) {
        return ((TypeParameter)ResolvedClass).SupportsEquality;
      } else if (ResolvedClass is OpaqueTypeDecl) {
        return ((OpaqueTypeDecl)ResolvedClass).SupportsEquality;
      }
      Contract.Assume(false);  // the SupportsEquality getter requires the Type to have been successfully resolved
      return true;
    }
  }

  public override bool PartiallySupportsEquality {
    get {
      var totalEqualitySupport = SupportsEquality;
      if (!totalEqualitySupport && ResolvedClass is TypeSynonymDeclBase synonymBase) {
        return synonymBase.IsRevealedInScope(Type.GetScope()) && synonymBase.RhsWithArgument(TypeArgs).PartiallySupportsEquality;
      } else if (!totalEqualitySupport && ResolvedClass is IndDatatypeDecl dt && dt.IsRevealedInScope(Type.GetScope())) {
        // Equality is partially supported (at run time) for a datatype that
        //   * is inductive (because codatatypes never support equality), and
        //   * has at least one non-ghost constructor (because if all constructors are ghost, then equality is never supported), and
        //   * for each non-ghost constructor, every argument totally supports equality (an argument totally supports equality
        //       if it is non-ghost (because ghost arguments are not available at run time) and has a type that supports equality).
        var hasNonGhostConstructor = false;
        foreach (var ctor in dt.Ctors.Where(ctor => !ctor.IsGhost)) {
          hasNonGhostConstructor = true;
          if (!ctor.Formals.All(formal => !formal.IsGhost && formal.Type.SupportsEquality)) {
            return false;
          }
        }
        Contract.Assert(dt.HasGhostVariant); // sanity check (if the types of all formals support equality, then either .SupportsEquality or there is a ghost constructor)
        return hasNonGhostConstructor;
      }
      return totalEqualitySupport;
    }
  }

  public override bool ComputeMayInvolveReferences(ISet<DatatypeDecl> visitedDatatypes) {
    if (ResolvedClass is ArrowTypeDecl) {
      return TypeArgs.Any(ta => ta.ComputeMayInvolveReferences(visitedDatatypes));
    } else if (ResolvedClass is ClassDecl) {
      return true;
    } else if (ResolvedClass is NewtypeDecl) {
      return false;
    } else if (ResolvedClass is DatatypeDecl) {
      // Datatype declarations do not support explicit (!new) annotations. Instead, whether or not
      // a datatype involves references depends on the definition and parametrization of the type.
      // See ComputeMayInvolveReferences in class Type for more information.
      // In particular, if one of the datatype's constructors mentions a type that involves
      // references, then so does the datatype. And if one of the datatype's type arguments involves
      // references, then we consider the datatype to do so as well (without regard to whether or
      // not the type parameter is actually used in the definition of the datatype).
      var dt = (DatatypeDecl)ResolvedClass;
      if (!dt.IsRevealedInScope(Type.GetScope())) {
        // The type's definition is hidden from the current scope, so we
        // have to assume the type may involve references.
        return true;
      } else if (TypeArgs.Any(ta => ta.ComputeMayInvolveReferences(visitedDatatypes))) {
        return true;
      } else if (visitedDatatypes != null && visitedDatatypes.Contains(dt)) {
        // we're in the middle of looking through the types involved in dt's definition
        return false;
      } else {
        visitedDatatypes ??= new HashSet<DatatypeDecl>();
        visitedDatatypes.Add(dt);
        return dt.Ctors.Any(ctor => ctor.Formals.Any(f => f.Type.ComputeMayInvolveReferences(visitedDatatypes)));
      }
    } else if (ResolvedClass is TypeSynonymDeclBase) {
      var t = (TypeSynonymDeclBase)ResolvedClass;
      if (t.Characteristics.ContainsNoReferenceTypes) {
        // There's an explicit "(!new)" annotation on the type.
        return false;
      } else if (t.IsRevealedInScope(Type.GetScope())) {
        // The type's definition is available in the scope, so consult the RHS type
        return t.RhsWithArgument(TypeArgs).ComputeMayInvolveReferences(visitedDatatypes);
      } else {
        // The type's definition is hidden from the current scope and there's no explicit "(!new)", so we
        // have to assume the type may involve references.
        return true;
      }
    } else if (ResolvedClass is TypeParameter typeParameter) {
      if (visitedDatatypes != null) {
        // Datatypes look at the type arguments passed in, so we ignore their formal type parameters.
        // See comment above and in Type.ComputeMayInvolveReferences.
        Contract.Assert(typeParameter.Parent is DatatypeDecl);
        return false;
      } else {
        return !typeParameter.Characteristics.ContainsNoReferenceTypes;
      }
    } else if (ResolvedClass is OpaqueTypeDecl opaqueTypeDecl) {
      return !opaqueTypeDecl.Characteristics.ContainsNoReferenceTypes;
    }
    Contract.Assume(false);  // unexpected or not successfully resolved Type
    return true;
  }

  public override List<Type> ParentTypes() {
    return ResolvedClass != null ? ResolvedClass.ParentTypes(TypeArgs) : base.ParentTypes();
  }

  public override bool IsSubtypeOf(Type super, bool ignoreTypeArguments, bool ignoreNullity) {
    super = super.NormalizeExpandKeepConstraints();

    // Specifically handle object as the implicit supertype of classes and traits.
    // "object?" is handled by Builtins rather than the Type hierarchy, so unfortunately
    // it can't be returned in ParentTypes().
    if (super.IsObjectQ) {
      return IsRefType;
    } else if (super.IsObject) {
      return ignoreNullity ? IsRefType : IsNonNullRefType;
    }

    return base.IsSubtypeOf(super, ignoreTypeArguments, ignoreNullity);
  }

  public IToken NameToken => tok;
  public IEnumerable<INode> Children => new[] { NamePath };
}

public abstract class TypeProxy : Type {
  [FilledInDuringResolution]
  public Type T {
    get;
    set;
  }
  public readonly List<TypeConstraint> SupertypeConstraints = new List<TypeConstraint>();
  public readonly List<TypeConstraint> SubtypeConstraints = new List<TypeConstraint>();
  public IEnumerable<Type> Supertypes {
    get {
      foreach (var c in SupertypeConstraints) {
        if (c.KeepConstraints) {
          yield return c.Super.NormalizeExpandKeepConstraints();
        } else {
          yield return c.Super.NormalizeExpand();
        }
      }
    }
  }
  public IEnumerable<Type> SupertypesKeepConstraints {
    get {
      foreach (var c in SupertypeConstraints) {
        yield return c.Super.NormalizeExpandKeepConstraints();
      }
    }
  }
  public void AddSupertype(TypeConstraint c) {
    Contract.Requires(c != null);
    Contract.Requires(c.Sub == this);
    SupertypeConstraints.Add(c);
  }
  public IEnumerable<Type> Subtypes {
    get {
      foreach (var c in SubtypeConstraints) {
        if (c.KeepConstraints) {
          yield return c.Sub.NormalizeExpandKeepConstraints();
        } else {
          yield return c.Sub.NormalizeExpand();
        }
      }
    }
  }

  public IEnumerable<Type> SubtypesKeepConstraints {
    get {
      foreach (var c in SubtypeConstraints) {
        yield return c.Sub.NormalizeExpandKeepConstraints();
      }
    }
  }

  public IEnumerable<Type> SubtypesKeepConstraints_WithAssignable(List<Resolver.XConstraint> allXConstraints) {
    Contract.Requires(allXConstraints != null);
    foreach (var c in SubtypeConstraints) {
      yield return c.Sub.NormalizeExpandKeepConstraints();
    }
    foreach (var xc in allXConstraints) {
      if (xc.ConstraintName == "Assignable") {
        if (xc.Types[0].Normalize() == this) {
          yield return xc.Types[1].NormalizeExpandKeepConstraints();
        }
      }
    }
  }

  public void AddSubtype(TypeConstraint c) {
    Contract.Requires(c != null);
    Contract.Requires(c.Super == this);
    SubtypeConstraints.Add(c);
  }

  public enum Family { Unknown, Bool, Char, IntLike, RealLike, Ordinal, BitVector, ValueType, Ref, Opaque }
  public Family family = Family.Unknown;
  public static Family GetFamily(Type t) {
    Contract.Ensures(Contract.Result<Family>() != Family.Unknown || t is TypeProxy || t is Resolver_IdentifierExpr.ResolverType);  // return Unknown ==> t is TypeProxy || t is ResolverType
    if (t.IsBoolType) {
      return Family.Bool;
    } else if (t.IsCharType) {
      return Family.Char;
    } else if (t.IsNumericBased(NumericPersuasion.Int) || t is IntVarietiesSupertype) {
      return Family.IntLike;
    } else if (t.IsNumericBased(NumericPersuasion.Real) || t is RealVarietiesSupertype) {
      return Family.RealLike;
    } else if (t.IsBigOrdinalType) {
      return Family.Ordinal;
    } else if (t.IsBitVectorType) {
      return Family.BitVector;
    } else if (t.AsCollectionType != null || t.AsArrowType != null || t.IsDatatype) {
      return Family.ValueType;
    } else if (t.IsRefType) {
      return Family.Ref;
    } else if (t.IsTypeParameter || t.IsOpaqueType || t.IsInternalTypeSynonym) {
      return Family.Opaque;
    } else if (t is TypeProxy) {
      return ((TypeProxy)t).family;
    } else {
      return Family.Unknown;
    }
  }

  internal TypeProxy() {
  }

#if TI_DEBUG_PRINT
  static int _id = 0;
  int id = _id++;
#endif
  [Pure]
  public override string TypeName(ModuleDefinition context, bool parseAble) {
    Contract.Ensures(Contract.Result<string>() != null);
#if TI_DEBUG_PRINT
    if (DafnyOptions.O.TypeInferenceDebug) {
      return T == null ? "?" + id : T.TypeName(context);
    }
#endif
    return T == null ? "?" : T.TypeName(context, parseAble);
  }
  public override bool SupportsEquality {
    get {
      if (T != null) {
        return T.SupportsEquality;
      } else {
        return base.SupportsEquality;
      }
    }
  }
  public override bool ComputeMayInvolveReferences(ISet<DatatypeDecl> visitedDatatypes) {
    if (T != null) {
      return T.ComputeMayInvolveReferences(visitedDatatypes);
    } else {
      return true;
    }
  }
  public override bool Equals(Type that, bool keepConstraints = false) {
    var i = NormalizeExpand(keepConstraints);
    if (i is TypeProxy) {
      var u = that.NormalizeExpand(keepConstraints) as TypeProxy;
      return u != null && object.ReferenceEquals(i, u);
    } else {
      return i.Equals(that, keepConstraints);
    }
  }

  [Pure]
  internal static bool IsSupertypeOfLiteral(Type t) {
    Contract.Requires(t != null);
    return t is ArtificialType;
  }
  internal Type InClusterOfArtificial(List<Resolver.XConstraint> allXConstraints) {
    Contract.Requires(allXConstraints != null);
    return InClusterOfArtificial_aux(new HashSet<TypeProxy>(), allXConstraints);
  }
  private Type InClusterOfArtificial_aux(ISet<TypeProxy> visitedProxies, List<Resolver.XConstraint> allXConstraints) {
    Contract.Requires(visitedProxies != null);
    Contract.Requires(allXConstraints != null);
    if (visitedProxies.Contains(this)) {
      return null;
    }
    visitedProxies.Add(this);
    foreach (var c in SupertypeConstraints) {
      var sup = c.Super.Normalize();
      if (sup is IntVarietiesSupertype) {
        return Type.Int;
      } else if (sup is RealVarietiesSupertype) {
        return Type.Real;
      } else if (sup is TypeProxy) {
        var a = ((TypeProxy)sup).InClusterOfArtificial_aux(visitedProxies, allXConstraints);
        if (a != null) {
          return a;
        }
      }
    }
    foreach (var su in SubtypesKeepConstraints_WithAssignable(allXConstraints)) {
      var pr = su as TypeProxy;
      if (pr != null) {
        var a = pr.InClusterOfArtificial_aux(visitedProxies, allXConstraints);
        if (a != null) {
          return a;
        }
      }
    }
    return null;
  }
}

/// <summary>
/// This proxy stands for any type.
/// </summary>
public class InferredTypeProxy : TypeProxy {
  public bool KeepConstraints;
  public InferredTypeProxy() : base() {
    KeepConstraints = false; // whether the typeProxy should be inferred to base type or as subset type
  }
}

/// <summary>
/// This proxy stands for any type, but it originates from an instantiated type parameter.
/// </summary>
public class ParamTypeProxy : TypeProxy {
  public TypeParameter orig;
  [ContractInvariantMethod]
  void ObjectInvariant() {
    Contract.Invariant(orig != null);
  }

  public ParamTypeProxy(TypeParameter orig) {
    Contract.Requires(orig != null);
    this.orig = orig;
  }
}<|MERGE_RESOLUTION|>--- conflicted
+++ resolved
@@ -21,20 +21,8 @@
   [ThreadStatic]
   private static bool scopesEnabled = false;
 
-<<<<<<< HEAD
   public virtual IEnumerable<INode> Nodes => Enumerable.Empty<INode>();
 
-=======
-  public virtual IEnumerable<INode> Nodes {
-    get {
-      if (this is UserDefinedType udt) {
-        return new[] { udt };
-      }
-
-      return Enumerable.Empty<INode>();
-    }
-  }
->>>>>>> 6eb02e54
   public static void PushScope(VisibilityScope scope) {
     Scopes.Add(scope);
   }
