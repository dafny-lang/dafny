using System;
using System.Collections.Generic;
using System.Diagnostics.Contracts;
using System.Numerics;
using System.Linq;
using JetBrains.Annotations;

namespace Microsoft.Dafny;

/// <summary>
/// A ComprehensionExpr has the form:
///   BINDER { x [: Type] [<- Domain] [Attributes] [| Range] } [:: Term(x)]
/// Where BINDER is currently "forall", "exists", "iset"/"set", or "imap"/"map".
///
/// Quantifications used to only support a single range, but now each
/// quantified variable can have a range attached.
/// The overall Range is now filled in by the parser by extracting any implicit
/// "x in Domain" constraints and per-variable Range constraints into a single conjunct.
///
/// The Term is optional if the expression only has one quantified variable,
/// but required otherwise.
///
/// LambdaExpr also inherits from this base class but isn't really a comprehension,
/// and should be considered implementation inheritance.
/// </summary>
public abstract class ComprehensionExpr : Expression, IAttributeBearingDeclaration, IBoundVarsBearingExpression {
  public virtual string WhatKind => "comprehension";
  public readonly List<BoundVar> BoundVars;
  public readonly Expression Range;
  public Expression Term;

  public IEnumerable<BoundVar> AllBoundVars => BoundVars;

  public IToken BodyStartTok = Token.NoToken;
  public IToken BodyEndTok = Token.NoToken;

  [ContractInvariantMethod]
  void ObjectInvariant() {
    Contract.Invariant(BoundVars != null);
    Contract.Invariant(Term != null);
  }

  public Attributes Attributes;
  Attributes IAttributeBearingDeclaration.Attributes => Attributes;

  public abstract class BoundedPool : ICloneable<BoundedPool> {
    [Flags]
    public enum PoolVirtues { None = 0, Finite = 1, Enumerable = 2, IndependentOfAlloc = 4, IndependentOfAlloc_or_ExplicitAlloc = 8 }
    public abstract PoolVirtues Virtues { get; }
    /// <summary>
    /// A higher preference is better.
    /// A preference below 2 is a last-resort bounded pool. Bounds discovery will not consider
    /// such a pool to be final until there are no other choices.
    ///
    /// For easy reference, here is the BoundedPool hierarchy and their preference levels:
    ///
    /// 0: AllocFreeBoundedPool
    /// 0: ExplicitAllocatedBoundedPool
    /// 0: SpecialAllocIndependenceAllocatedBoundedPool
    /// 0: OlderBoundedPool
    ///
    /// 1: WiggleWaggleBound
    ///
    /// 2: SuperSetBoundedPool
    /// 2: DatatypeInclusionBoundedPool
    ///
    /// 3: SubSetBoundedPool
    ///
    /// 4: IntBoundedPool with one bound
    /// 5: IntBoundedPool with both bounds
    /// 5: CharBoundedPool
    ///
    /// 8: DatatypeBoundedPool
    ///
    /// 10: CollectionBoundedPool
    ///     - SetBoundedPool
    ///     - MapBoundedPool
    ///     - SeqBoundedPool
    ///
    /// 14: BoolBoundedPool
    ///
    /// 15: ExactBoundedPool
    /// </summary>
    public abstract int Preference(); // higher is better

    public static BoundedPool GetBest(List<BoundedPool> bounds, PoolVirtues requiredVirtues) {
      Contract.Requires(bounds != null);
      bounds = CombineIntegerBounds(bounds);
      BoundedPool best = null;
      foreach (var bound in bounds) {
        if ((bound.Virtues & requiredVirtues) == requiredVirtues) {
          if (best is IntBoundedPool ibp0 && bound is IntBoundedPool ibp1) {
            best = new IntBoundedPool(
              ChooseBestIntegerBound(ibp0.LowerBound, ibp1.LowerBound, true),
              ChooseBestIntegerBound(ibp0.UpperBound, ibp1.UpperBound, false));
          } else if (best == null || bound.Preference() > best.Preference()) {
            best = bound;
          }
        }
      }
      return best;
    }

    [CanBeNull]
    static Expression ChooseBestIntegerBound([CanBeNull] Expression a, [CanBeNull] Expression b, bool pickMax) {
      if (a == null || b == null) {
        return a ?? b;
      }

      if (Expression.IsIntLiteral(Expression.StripParensAndCasts(a), out var aa) &&
          Expression.IsIntLiteral(Expression.StripParensAndCasts(b), out var bb)) {
        var x = pickMax ? BigInteger.Max(aa, bb) : BigInteger.Min(aa, bb);
        return new LiteralExpr(a.tok, x) { Type = a.Type };
      }
      return a; // we don't know how to determine which of "a" or "b" is better, so we'll just return "a"
    }

    public static List<VT> MissingBounds<VT>(List<VT> vars, List<BoundedPool> bounds, PoolVirtues requiredVirtues = PoolVirtues.None) where VT : IVariable {
      Contract.Requires(vars != null);
      Contract.Requires(bounds == null || vars.Count == bounds.Count);
      Contract.Ensures(Contract.Result<List<VT>>() != null);
      var missing = new List<VT>();
      for (var i = 0; i < vars.Count; i++) {
        if (bounds == null || bounds[i] == null || (bounds[i].Virtues & requiredVirtues) != requiredVirtues) {
          missing.Add(vars[i]);
        }
      }
      return missing;
    }
    public static List<bool> HasBounds(List<BoundedPool> bounds, PoolVirtues requiredVirtues = PoolVirtues.None) {
      Contract.Requires(bounds != null);
      Contract.Ensures(Contract.Result<List<bool>>() != null);
      Contract.Ensures(Contract.Result<List<bool>>().Count == bounds.Count);
      return bounds.ConvertAll(bound => bound != null && (bound.Virtues & requiredVirtues) == requiredVirtues);
    }
    static List<BoundedPool> CombineIntegerBounds(List<BoundedPool> bounds) {
      var lowerBounds = new List<IntBoundedPool>();
      var upperBounds = new List<IntBoundedPool>();
      var others = new List<BoundedPool>();
      foreach (var b in bounds) {
        var ib = b as IntBoundedPool;
        if (ib != null && ib.UpperBound == null) {
          lowerBounds.Add(ib);
        } else if (ib != null && ib.LowerBound == null) {
          upperBounds.Add(ib);
        } else {
          others.Add(b);
        }
      }
      // pair up the bounds
      var n = Math.Min(lowerBounds.Count, upperBounds.Count);
      for (var i = 0; i < n; i++) {
        others.Add(new IntBoundedPool(lowerBounds[i].LowerBound, upperBounds[i].UpperBound));
      }
      for (var i = n; i < lowerBounds.Count; i++) {
        others.Add(lowerBounds[i]);
      }
      for (var i = n; i < upperBounds.Count; i++) {
        others.Add(upperBounds[i]);
      }
      return others;
    }

    public abstract BoundedPool Clone(Cloner cloner);
  }
  public class ExactBoundedPool : BoundedPool {
    public readonly Expression E;
    public ExactBoundedPool(Expression e) {
      Contract.Requires(e != null);
      E = e;
    }
    public override PoolVirtues Virtues => PoolVirtues.Finite | PoolVirtues.Enumerable | PoolVirtues.IndependentOfAlloc | PoolVirtues.IndependentOfAlloc_or_ExplicitAlloc;
    public override int Preference() => 15;  // the best of all bounds
    public override BoundedPool Clone(Cloner cloner) {
      return new ExactBoundedPool(cloner.CloneExpr(E));
    }
  }
  public class BoolBoundedPool : BoundedPool {
    public override PoolVirtues Virtues => PoolVirtues.Finite | PoolVirtues.Enumerable | PoolVirtues.IndependentOfAlloc | PoolVirtues.IndependentOfAlloc_or_ExplicitAlloc;
    public override int Preference() => 14;
    public override BoundedPool Clone(Cloner cloner) {
      return this;
    }
  }
  public class CharBoundedPool : BoundedPool {
    public override PoolVirtues Virtues => PoolVirtues.Finite | PoolVirtues.Enumerable | PoolVirtues.IndependentOfAlloc | PoolVirtues.IndependentOfAlloc_or_ExplicitAlloc;
    public override int Preference() => 5;
    public override BoundedPool Clone(Cloner cloner) {
      return this;
    }
  }
  public class AllocFreeBoundedPool : BoundedPool {
    public Type Type;
    public AllocFreeBoundedPool(Type t) {
      Type = t;
    }
    public override PoolVirtues Virtues {
      get {
        if (Type.IsRefType) {
          return PoolVirtues.Finite | PoolVirtues.IndependentOfAlloc | PoolVirtues.IndependentOfAlloc_or_ExplicitAlloc;
        } else {
          return PoolVirtues.IndependentOfAlloc | PoolVirtues.IndependentOfAlloc_or_ExplicitAlloc;
        }
      }
    }
    public override int Preference() => 0;
    public override BoundedPool Clone(Cloner cloner) {
      return this;
    }
  }
  public class ExplicitAllocatedBoundedPool : BoundedPool {
    public ExplicitAllocatedBoundedPool() {
    }
    public override PoolVirtues Virtues => PoolVirtues.Finite | PoolVirtues.IndependentOfAlloc_or_ExplicitAlloc;
    public override int Preference() => 0;
    public override BoundedPool Clone(Cloner cloner) {
      return this;
    }
  }
  public class SpecialAllocIndependenceAllocatedBoundedPool : BoundedPool {
    public SpecialAllocIndependenceAllocatedBoundedPool() {
    }
    public override PoolVirtues Virtues => PoolVirtues.IndependentOfAlloc_or_ExplicitAlloc;
    public override int Preference() => 0;
    public override BoundedPool Clone(Cloner cloner) {
      return this;
    }
  }
  public class IntBoundedPool : BoundedPool {
    public readonly Expression LowerBound;
    public readonly Expression UpperBound;
    public IntBoundedPool(Expression lowerBound, Expression upperBound) {
      Contract.Requires(lowerBound != null || upperBound != null);
      LowerBound = lowerBound;
      UpperBound = upperBound;
    }
    public override PoolVirtues Virtues {
      get {
        if (LowerBound != null && UpperBound != null) {
          return PoolVirtues.Finite | PoolVirtues.Enumerable | PoolVirtues.IndependentOfAlloc | PoolVirtues.IndependentOfAlloc_or_ExplicitAlloc;
        } else {
          return PoolVirtues.Enumerable | PoolVirtues.IndependentOfAlloc | PoolVirtues.IndependentOfAlloc_or_ExplicitAlloc;
        }
      }
    }
    public override int Preference() => LowerBound != null && UpperBound != null ? 5 : 4;
    public override BoundedPool Clone(Cloner cloner) {
      return new IntBoundedPool(cloner.CloneExpr(LowerBound), cloner.CloneExpr(UpperBound));
    }
  }
  public abstract class CollectionBoundedPool : BoundedPool {
    public readonly Type BoundVariableType;
    public readonly Type CollectionElementType;
    public readonly bool IsFiniteCollection;

    public CollectionBoundedPool(Type bvType, Type collectionElementType, bool isFiniteCollection) {
      Contract.Requires(bvType != null);
      Contract.Requires(collectionElementType != null);

      BoundVariableType = bvType;
      CollectionElementType = collectionElementType;
      IsFiniteCollection = isFiniteCollection;
    }

    public override PoolVirtues Virtues {
      get {
        var v = PoolVirtues.IndependentOfAlloc | PoolVirtues.IndependentOfAlloc_or_ExplicitAlloc;
        if (IsFiniteCollection) {
          v |= PoolVirtues.Finite;
          if (CollectionElementType.IsTestableToBe(BoundVariableType)) {
            v |= PoolVirtues.Enumerable;
          }
        }
        return v;
      }
    }
    public override int Preference() => 10;
  }
  public class SetBoundedPool : CollectionBoundedPool {
    public readonly Expression Set;

    public SetBoundedPool(Expression set, Type bvType, Type collectionElementType, bool isFiniteCollection)
      : base(bvType, collectionElementType, isFiniteCollection) {
      Contract.Requires(set != null);
      Contract.Requires(bvType != null);
      Contract.Requires(collectionElementType != null);
      Set = set;
    }

    public override BoundedPool Clone(Cloner cloner) {
      return new SetBoundedPool(cloner.CloneExpr(Set), BoundVariableType, CollectionElementType, IsFiniteCollection);
    }
  }
  public class SubSetBoundedPool : BoundedPool {
    public readonly Expression UpperBound;
    public readonly bool IsFiniteCollection;
    public SubSetBoundedPool(Expression set, bool isFiniteCollection) {
      UpperBound = set;
      IsFiniteCollection = isFiniteCollection;
    }
    public override PoolVirtues Virtues {
      get {
        if (IsFiniteCollection) {
          return PoolVirtues.Finite | PoolVirtues.Enumerable | PoolVirtues.IndependentOfAlloc | PoolVirtues.IndependentOfAlloc_or_ExplicitAlloc;
        } else {
          // it's still enumerable, because at run time, all sets are finite after all
          return PoolVirtues.Enumerable | PoolVirtues.IndependentOfAlloc | PoolVirtues.IndependentOfAlloc_or_ExplicitAlloc;
        }
      }
    }
    public override int Preference() => 3;
    public override BoundedPool Clone(Cloner cloner) {
      return new SubSetBoundedPool(cloner.CloneExpr(UpperBound), IsFiniteCollection);
    }
  }
  public class SuperSetBoundedPool : BoundedPool {
    public readonly Expression LowerBound;
    public SuperSetBoundedPool(Expression set) { LowerBound = set; }
    public override int Preference() => 2;
    public override BoundedPool Clone(Cloner cloner) {
      return new SuperSetBoundedPool(cloner.CloneExpr(LowerBound));
    }

    public override PoolVirtues Virtues {
      get {
        if (LowerBound.Type.MayInvolveReferences) {
          return PoolVirtues.None;
        } else {
          return PoolVirtues.IndependentOfAlloc | PoolVirtues.IndependentOfAlloc_or_ExplicitAlloc;
        }
      }
    }
  }
  public class MultiSetBoundedPool : CollectionBoundedPool {
    public readonly Expression MultiSet;

    public MultiSetBoundedPool(Expression multiset, Type bvType, Type collectionElementType)
      : base(bvType, collectionElementType, true) {
      Contract.Requires(multiset != null);
      Contract.Requires(bvType != null);
      Contract.Requires(collectionElementType != null);
      MultiSet = multiset;
    }

    public override BoundedPool Clone(Cloner cloner) {
      return new MultiSetBoundedPool(cloner.CloneExpr(MultiSet), BoundVariableType, CollectionElementType);
    }
  }
  public class MapBoundedPool : CollectionBoundedPool {
    public readonly Expression Map;

    public MapBoundedPool(Expression map, Type bvType, Type collectionElementType, bool isFiniteCollection)
      : base(bvType, collectionElementType, isFiniteCollection) {
      Contract.Requires(map != null);
      Contract.Requires(bvType != null);
      Contract.Requires(collectionElementType != null);
      Map = map;
    }
    public override BoundedPool Clone(Cloner cloner) {
      return new MapBoundedPool(cloner.CloneExpr(Map), BoundVariableType, CollectionElementType, IsFiniteCollection);
    }
  }
  public class SeqBoundedPool : CollectionBoundedPool {
    public readonly Expression Seq;

    public SeqBoundedPool(Expression seq, Type bvType, Type collectionElementType)
      : base(bvType, collectionElementType, true) {
      Contract.Requires(seq != null);
      Contract.Requires(bvType != null);
      Contract.Requires(collectionElementType != null);
      Seq = seq;
    }

    public override BoundedPool Clone(Cloner cloner) {
      return new SeqBoundedPool(cloner.CloneExpr(Seq), BoundVariableType, CollectionElementType);
    }
  }
  public class DatatypeBoundedPool : BoundedPool {
    public readonly DatatypeDecl Decl;

    public DatatypeBoundedPool(DatatypeDecl d) {
      Contract.Requires(d != null);
      Decl = d;
    }
    public override PoolVirtues Virtues => PoolVirtues.Finite | PoolVirtues.Enumerable | PoolVirtues.IndependentOfAlloc | PoolVirtues.IndependentOfAlloc_or_ExplicitAlloc;
    public override int Preference() => 8;
    public override BoundedPool Clone(Cloner cloner) {
      return this;
    }
  }
  public class DatatypeInclusionBoundedPool : BoundedPool {
    public readonly bool IsIndDatatype;
    public DatatypeInclusionBoundedPool(bool isIndDatatype) : base() { IsIndDatatype = isIndDatatype; }
    public override PoolVirtues Virtues => (IsIndDatatype ? PoolVirtues.Finite : PoolVirtues.None) | PoolVirtues.IndependentOfAlloc | PoolVirtues.IndependentOfAlloc_or_ExplicitAlloc;
    public override int Preference() => 2;
    public override BoundedPool Clone(Cloner cloner) {
      return this;
    }
  }

  public class OlderBoundedPool : BoundedPool {
    public OlderBoundedPool() {
    }
    public override PoolVirtues Virtues => PoolVirtues.IndependentOfAlloc | PoolVirtues.IndependentOfAlloc_or_ExplicitAlloc;
    public override int Preference() => 0;
    public override BoundedPool Clone(Cloner cloner) {
      return this;
    }
  }

  [FilledInDuringResolution] public List<BoundedPool> Bounds;
  // invariant Bounds == null || Bounds.Count == BoundVars.Count;

  public List<BoundVar> UncompilableBoundVars() {
    Contract.Ensures(Contract.Result<List<BoundVar>>() != null);
    var v = BoundedPool.PoolVirtues.Finite | BoundedPool.PoolVirtues.Enumerable;
    return ComprehensionExpr.BoundedPool.MissingBounds(BoundVars, Bounds, v);
  }

  public ComprehensionExpr(IToken tok, RangeToken rangeToken, List<BoundVar> bvars, Expression range, Expression term, Attributes attrs)
    : base(tok) {
    Contract.Requires(tok != null);
    Contract.Requires(cce.NonNullElements(bvars));
    Contract.Requires(term != null);

    BoundVars = bvars;
    Range = range;
    Term = term;
    Attributes = attrs;
    BodyStartTok = tok;
    RangeToken = rangeToken;
  }

  protected ComprehensionExpr(Cloner cloner, ComprehensionExpr original) : base(cloner, original) {
    BoundVars = original.BoundVars.Select(bv => cloner.CloneBoundVar(bv, false)).ToList();
    Range = cloner.CloneExpr(original.Range);
    Attributes = cloner.CloneAttributes(original.Attributes);
    BodyStartTok = cloner.Tok(original.BodyStartTok);
    RangeToken = cloner.Tok(original.RangeToken);
    Term = cloner.CloneExpr(original.Term);

    if (cloner.CloneResolvedFields) {
      Bounds = original.Bounds?.Select(b => b?.Clone(cloner)).ToList();
    }
  }
<<<<<<< HEAD
  public override IEnumerable<INode> Children => (Attributes != null ? new List<INode> { Attributes } : Enumerable.Empty<INode>()).Concat(SubExpressions);
  public override IEnumerable<INode> ConcreteChildren => Children;
=======
  public override IEnumerable<Node> Children => (Attributes != null ? new List<Node> { Attributes } : Enumerable.Empty<Node>()).Concat(SubExpressions);
>>>>>>> 97f1ced4

  public override IEnumerable<Expression> SubExpressions {
    get {
      foreach (var e in Attributes.SubExpressions(Attributes)) {
        yield return e;
      }
      if (Range != null) { yield return Range; }
      yield return Term;
    }
  }

  public override IEnumerable<Type> ComponentTypes => BoundVars.Select(bv => bv.Type);
}<|MERGE_RESOLUTION|>--- conflicted
+++ resolved
@@ -443,12 +443,8 @@
       Bounds = original.Bounds?.Select(b => b?.Clone(cloner)).ToList();
     }
   }
-<<<<<<< HEAD
-  public override IEnumerable<INode> Children => (Attributes != null ? new List<INode> { Attributes } : Enumerable.Empty<INode>()).Concat(SubExpressions);
+  public override IEnumerable<Node> Children => (Attributes != null ? new List<Node> { Attributes } : Enumerable.Empty<Node>()).Concat(SubExpressions);
   public override IEnumerable<INode> ConcreteChildren => Children;
-=======
-  public override IEnumerable<Node> Children => (Attributes != null ? new List<Node> { Attributes } : Enumerable.Empty<Node>()).Concat(SubExpressions);
->>>>>>> 97f1ced4
 
   public override IEnumerable<Expression> SubExpressions {
     get {
