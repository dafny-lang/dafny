using System;
using System.Collections.Generic;
using System.Diagnostics.Contracts;
using System.Linq;

namespace Microsoft.Dafny;

/// <summary>
/// A ComprehensionExpr has the form:
///   BINDER { x [: Type] [<- Domain] [Attributes] [| Range] } [:: Term(x)]
/// Where BINDER is currently "forall", "exists", "iset"/"set", or "imap"/"map".
///
/// Quantifications used to only support a single range, but now each
/// quantified variable can have a range attached.
/// The overall Range is now filled in by the parser by extracting any implicit
/// "x in Domain" constraints and per-variable Range constraints into a single conjunct.
///
/// The Term is optional if the expression only has one quantified variable,
/// but required otherwise.
///
/// LambdaExpr also inherits from this base class but isn't really a comprehension,
/// and should be considered implementation inheritance.
/// </summary>
public abstract class ComprehensionExpr : Expression, IAttributeBearingDeclaration, IBoundVarsBearingExpression {
  public virtual string WhatKind => "comprehension";
  public readonly List<BoundVar> BoundVars;
  public readonly Expression Range;
  public Expression Term;

  public IEnumerable<BoundVar> AllBoundVars => BoundVars;

  public IToken BodyStartTok = Token.NoToken;
  public IToken BodyEndTok = Token.NoToken;
  IToken IRegion.BodyStartTok { get { return BodyStartTok; } }
  IToken IRegion.BodyEndTok { get { return BodyEndTok; } }

  [ContractInvariantMethod]
  void ObjectInvariant() {
    Contract.Invariant(BoundVars != null);
    Contract.Invariant(Term != null);
  }

  public Attributes Attributes;
  Attributes IAttributeBearingDeclaration.Attributes => Attributes;

  public abstract class BoundedPool : ICloneable<BoundedPool> {
    [Flags]
    public enum PoolVirtues { None = 0, Finite = 1, Enumerable = 2, IndependentOfAlloc = 4, IndependentOfAlloc_or_ExplicitAlloc = 8 }
    public abstract PoolVirtues Virtues { get; }
    /// <summary>
    /// A higher preference is better.
    /// A preference below 2 is a last-resort bounded pool. Bounds discovery will not consider
    /// such a pool to be final until there are no other choices.
    ///
    /// For easy reference, here is the BoundedPool hierarchy and their preference levels:
    ///
    /// 0: AllocFreeBoundedPool
    /// 0: ExplicitAllocatedBoundedPool
    /// 0: SpecialAllocIndependenceAllocatedBoundedPool
    /// 0: OlderBoundedPool
    ///
    /// 1: WiggleWaggleBound
    ///
    /// 2: SuperSetBoundedPool
    /// 2: DatatypeInclusionBoundedPool
    ///
    /// 3: SubSetBoundedPool
    ///
    /// 4: IntBoundedPool with one bound
    /// 5: IntBoundedPool with both bounds
    /// 5: CharBoundedPool
    ///
    /// 8: DatatypeBoundedPool
    ///
    /// 10: CollectionBoundedPool
    ///     - SetBoundedPool
    ///     - MapBoundedPool
    ///     - SeqBoundedPool
    ///
    /// 14: BoolBoundedPool
    ///
    /// 15: ExactBoundedPool
    /// </summary>
    public abstract int Preference(); // higher is better

    public static BoundedPool GetBest(List<BoundedPool> bounds, PoolVirtues requiredVirtues) {
      Contract.Requires(bounds != null);
      bounds = CombineIntegerBounds(bounds);
      BoundedPool best = null;
      foreach (var bound in bounds) {
        if ((bound.Virtues & requiredVirtues) == requiredVirtues) {
          if (best == null || bound.Preference() > best.Preference()) {
            best = bound;
          }
        }
      }
      return best;
    }
    public static List<VT> MissingBounds<VT>(List<VT> vars, List<BoundedPool> bounds, PoolVirtues requiredVirtues = PoolVirtues.None) where VT : IVariable {
      Contract.Requires(vars != null);
      Contract.Requires(bounds == null || vars.Count == bounds.Count);
      Contract.Ensures(Contract.Result<List<VT>>() != null);
      var missing = new List<VT>();
      for (var i = 0; i < vars.Count; i++) {
        if (bounds == null || bounds[i] == null || (bounds[i].Virtues & requiredVirtues) != requiredVirtues) {
          missing.Add(vars[i]);
        }
      }
      return missing;
    }
    public static List<bool> HasBounds(List<BoundedPool> bounds, PoolVirtues requiredVirtues = PoolVirtues.None) {
      Contract.Requires(bounds != null);
      Contract.Ensures(Contract.Result<List<bool>>() != null);
      Contract.Ensures(Contract.Result<List<bool>>().Count == bounds.Count);
      return bounds.ConvertAll(bound => bound != null && (bound.Virtues & requiredVirtues) == requiredVirtues);
    }
    static List<BoundedPool> CombineIntegerBounds(List<BoundedPool> bounds) {
      var lowerBounds = new List<IntBoundedPool>();
      var upperBounds = new List<IntBoundedPool>();
      var others = new List<BoundedPool>();
      foreach (var b in bounds) {
        var ib = b as IntBoundedPool;
        if (ib != null && ib.UpperBound == null) {
          lowerBounds.Add(ib);
        } else if (ib != null && ib.LowerBound == null) {
          upperBounds.Add(ib);
        } else {
          others.Add(b);
        }
      }
      // pair up the bounds
      var n = Math.Min(lowerBounds.Count, upperBounds.Count);
      for (var i = 0; i < n; i++) {
        others.Add(new IntBoundedPool(lowerBounds[i].LowerBound, upperBounds[i].UpperBound));
      }
      for (var i = n; i < lowerBounds.Count; i++) {
        others.Add(lowerBounds[i]);
      }
      for (var i = n; i < upperBounds.Count; i++) {
        others.Add(upperBounds[i]);
      }
      return others;
    }

    public abstract BoundedPool Clone(Cloner cloner);
  }
  public class ExactBoundedPool : BoundedPool {
    public readonly Expression E;
    public ExactBoundedPool(Expression e) {
      Contract.Requires(e != null);
      E = e;
    }
    public override PoolVirtues Virtues => PoolVirtues.Finite | PoolVirtues.Enumerable | PoolVirtues.IndependentOfAlloc | PoolVirtues.IndependentOfAlloc_or_ExplicitAlloc;
    public override int Preference() => 15;  // the best of all bounds
    public override BoundedPool Clone(Cloner cloner) {
      return new ExactBoundedPool(cloner.CloneExpr(E));
    }
  }
  public class BoolBoundedPool : BoundedPool {
    public override PoolVirtues Virtues => PoolVirtues.Finite | PoolVirtues.Enumerable | PoolVirtues.IndependentOfAlloc | PoolVirtues.IndependentOfAlloc_or_ExplicitAlloc;
    public override int Preference() => 14;
    public override BoundedPool Clone(Cloner cloner) {
      return this;
    }
  }
  public class CharBoundedPool : BoundedPool {
    public override PoolVirtues Virtues => PoolVirtues.Finite | PoolVirtues.Enumerable | PoolVirtues.IndependentOfAlloc | PoolVirtues.IndependentOfAlloc_or_ExplicitAlloc;
    public override int Preference() => 5;
    public override BoundedPool Clone(Cloner cloner) {
      return this;
    }
  }
  public class AllocFreeBoundedPool : BoundedPool {
    public Type Type;
    public AllocFreeBoundedPool(Type t) {
      Type = t;
    }
    public override PoolVirtues Virtues {
      get {
        if (Type.IsRefType) {
          return PoolVirtues.Finite | PoolVirtues.IndependentOfAlloc | PoolVirtues.IndependentOfAlloc_or_ExplicitAlloc;
        } else {
          return PoolVirtues.IndependentOfAlloc | PoolVirtues.IndependentOfAlloc_or_ExplicitAlloc;
        }
      }
    }
    public override int Preference() => 0;
    public override BoundedPool Clone(Cloner cloner) {
      return this;
    }
  }
  public class ExplicitAllocatedBoundedPool : BoundedPool {
    public ExplicitAllocatedBoundedPool() {
    }
    public override PoolVirtues Virtues => PoolVirtues.Finite | PoolVirtues.IndependentOfAlloc_or_ExplicitAlloc;
    public override int Preference() => 0;
    public override BoundedPool Clone(Cloner cloner) {
      return this;
    }
  }
  public class SpecialAllocIndependenceAllocatedBoundedPool : BoundedPool {
    public SpecialAllocIndependenceAllocatedBoundedPool() {
    }
    public override PoolVirtues Virtues => PoolVirtues.IndependentOfAlloc_or_ExplicitAlloc;
    public override int Preference() => 0;
    public override BoundedPool Clone(Cloner cloner) {
      return this;
    }
  }
  public class IntBoundedPool : BoundedPool {
    public readonly Expression LowerBound;
    public readonly Expression UpperBound;
    public IntBoundedPool(Expression lowerBound, Expression upperBound) {
      Contract.Requires(lowerBound != null || upperBound != null);
      LowerBound = lowerBound;
      UpperBound = upperBound;
    }
    public override PoolVirtues Virtues {
      get {
        if (LowerBound != null && UpperBound != null) {
          return PoolVirtues.Finite | PoolVirtues.Enumerable | PoolVirtues.IndependentOfAlloc | PoolVirtues.IndependentOfAlloc_or_ExplicitAlloc;
        } else {
          return PoolVirtues.Enumerable | PoolVirtues.IndependentOfAlloc | PoolVirtues.IndependentOfAlloc_or_ExplicitAlloc;
        }
      }
    }
    public override int Preference() => LowerBound != null && UpperBound != null ? 5 : 4;
    public override BoundedPool Clone(Cloner cloner) {
      return new IntBoundedPool(cloner.CloneExpr(LowerBound), cloner.CloneExpr(UpperBound));
    }
  }
  public abstract class CollectionBoundedPool : BoundedPool {
    public readonly Type BoundVariableType;
    public readonly Type CollectionElementType;
    public readonly bool IsFiniteCollection;

    public CollectionBoundedPool(Type bvType, Type collectionElementType, bool isFiniteCollection) {
      Contract.Requires(bvType != null);
      Contract.Requires(collectionElementType != null);

      BoundVariableType = bvType;
      CollectionElementType = collectionElementType;
      IsFiniteCollection = isFiniteCollection;
    }

    public override PoolVirtues Virtues {
      get {
        var v = PoolVirtues.IndependentOfAlloc | PoolVirtues.IndependentOfAlloc_or_ExplicitAlloc;
        if (IsFiniteCollection) {
          v |= PoolVirtues.Finite;
          if (CollectionElementType.IsTestableToBe(BoundVariableType)) {
            v |= PoolVirtues.Enumerable;
          }
        }
        return v;
      }
    }
    public override int Preference() => 10;
  }
  public class SetBoundedPool : CollectionBoundedPool {
    public readonly Expression Set;

    public SetBoundedPool(Expression set, Type bvType, Type collectionElementType, bool isFiniteCollection)
      : base(bvType, collectionElementType, isFiniteCollection) {
      Contract.Requires(set != null);
      Contract.Requires(bvType != null);
      Contract.Requires(collectionElementType != null);
      Set = set;
    }

    public override BoundedPool Clone(Cloner cloner) {
      return new SetBoundedPool(cloner.CloneExpr(Set), BoundVariableType, CollectionElementType, IsFiniteCollection);
    }
  }
  public class SubSetBoundedPool : BoundedPool {
    public readonly Expression UpperBound;
    public readonly bool IsFiniteCollection;
    public SubSetBoundedPool(Expression set, bool isFiniteCollection) {
      UpperBound = set;
      IsFiniteCollection = isFiniteCollection;
    }
    public override PoolVirtues Virtues {
      get {
        if (IsFiniteCollection) {
          return PoolVirtues.Finite | PoolVirtues.Enumerable | PoolVirtues.IndependentOfAlloc | PoolVirtues.IndependentOfAlloc_or_ExplicitAlloc;
        } else {
          // it's still enumerable, because at run time, all sets are finite after all
          return PoolVirtues.Enumerable | PoolVirtues.IndependentOfAlloc | PoolVirtues.IndependentOfAlloc_or_ExplicitAlloc;
        }
      }
    }
    public override int Preference() => 3;
    public override BoundedPool Clone(Cloner cloner) {
      return new SubSetBoundedPool(cloner.CloneExpr(UpperBound), IsFiniteCollection);
    }
  }
  public class SuperSetBoundedPool : BoundedPool {
    public readonly Expression LowerBound;
    public SuperSetBoundedPool(Expression set) { LowerBound = set; }
    public override int Preference() => 2;
    public override BoundedPool Clone(Cloner cloner) {
      return new SuperSetBoundedPool(cloner.CloneExpr(LowerBound));
    }

    public override PoolVirtues Virtues {
      get {
        if (LowerBound.Type.MayInvolveReferences) {
          return PoolVirtues.None;
        } else {
          return PoolVirtues.IndependentOfAlloc | PoolVirtues.IndependentOfAlloc_or_ExplicitAlloc;
        }
      }
    }
  }
  public class MultiSetBoundedPool : CollectionBoundedPool {
    public readonly Expression MultiSet;

    public MultiSetBoundedPool(Expression multiset, Type bvType, Type collectionElementType)
      : base(bvType, collectionElementType, true) {
      Contract.Requires(multiset != null);
      Contract.Requires(bvType != null);
      Contract.Requires(collectionElementType != null);
      MultiSet = multiset;
    }

    public override BoundedPool Clone(Cloner cloner) {
      return new MultiSetBoundedPool(cloner.CloneExpr(MultiSet), BoundVariableType, CollectionElementType);
    }
  }
  public class MapBoundedPool : CollectionBoundedPool {
    public readonly Expression Map;

    public MapBoundedPool(Expression map, Type bvType, Type collectionElementType, bool isFiniteCollection)
      : base(bvType, collectionElementType, isFiniteCollection) {
      Contract.Requires(map != null);
      Contract.Requires(bvType != null);
      Contract.Requires(collectionElementType != null);
      Map = map;
    }
    public override BoundedPool Clone(Cloner cloner) {
      return new MapBoundedPool(cloner.CloneExpr(Map), BoundVariableType, CollectionElementType, IsFiniteCollection);
    }
  }
  public class SeqBoundedPool : CollectionBoundedPool {
    public readonly Expression Seq;

    public SeqBoundedPool(Expression seq, Type bvType, Type collectionElementType)
      : base(bvType, collectionElementType, true) {
      Contract.Requires(seq != null);
      Contract.Requires(bvType != null);
      Contract.Requires(collectionElementType != null);
      Seq = seq;
    }

    public override BoundedPool Clone(Cloner cloner) {
      return new SeqBoundedPool(cloner.CloneExpr(Seq), BoundVariableType, CollectionElementType);
    }
  }
  public class DatatypeBoundedPool : BoundedPool {
    public readonly DatatypeDecl Decl;

    public DatatypeBoundedPool(DatatypeDecl d) {
      Contract.Requires(d != null);
      Decl = d;
    }
    public override PoolVirtues Virtues => PoolVirtues.Finite | PoolVirtues.Enumerable | PoolVirtues.IndependentOfAlloc | PoolVirtues.IndependentOfAlloc_or_ExplicitAlloc;
    public override int Preference() => 8;
    public override BoundedPool Clone(Cloner cloner) {
      return this;
    }
  }
  public class DatatypeInclusionBoundedPool : BoundedPool {
    public readonly bool IsIndDatatype;
    public DatatypeInclusionBoundedPool(bool isIndDatatype) : base() { IsIndDatatype = isIndDatatype; }
    public override PoolVirtues Virtues => (IsIndDatatype ? PoolVirtues.Finite : PoolVirtues.None) | PoolVirtues.IndependentOfAlloc | PoolVirtues.IndependentOfAlloc_or_ExplicitAlloc;
    public override int Preference() => 2;
    public override BoundedPool Clone(Cloner cloner) {
      return this;
    }
  }

  public class OlderBoundedPool : BoundedPool {
    public OlderBoundedPool() {
    }
    public override PoolVirtues Virtues => PoolVirtues.IndependentOfAlloc | PoolVirtues.IndependentOfAlloc_or_ExplicitAlloc;
    public override int Preference() => 0;
    public override BoundedPool Clone(Cloner cloner) {
      return this;
    }
  }

  [FilledInDuringResolution] public List<BoundedPool> Bounds;
  // invariant Bounds == null || Bounds.Count == BoundVars.Count;

  public List<BoundVar> UncompilableBoundVars() {
    Contract.Ensures(Contract.Result<List<BoundVar>>() != null);
    var v = BoundedPool.PoolVirtues.Finite | BoundedPool.PoolVirtues.Enumerable;
    return ComprehensionExpr.BoundedPool.MissingBounds(BoundVars, Bounds, v);
  }

  public ComprehensionExpr(IToken tok, IToken endTok, List<BoundVar> bvars, Expression range, Expression term, Attributes attrs)
    : base(tok) {
    Contract.Requires(tok != null);
    Contract.Requires(cce.NonNullElements(bvars));
    Contract.Requires(term != null);

    this.BoundVars = bvars;
    this.Range = range;
    this.Term = term;
    this.Attributes = attrs;
    this.BodyStartTok = tok;
    this.BodyEndTok = endTok;
  }

  protected ComprehensionExpr(Cloner cloner, ComprehensionExpr original) : base(cloner, original) {
    BoundVars = original.BoundVars.Select(bv => cloner.CloneBoundVar(bv, false)).ToList();
    Range = cloner.CloneExpr(original.Range);
    Attributes = cloner.CloneAttributes(original.Attributes);
    BodyStartTok = cloner.Tok(original.BodyStartTok);
    BodyEndTok = cloner.Tok(original.BodyEndTok);
    Term = cloner.CloneExpr(original.Term);

    if (cloner.CloneResolvedFields) {
      Bounds = original.Bounds?.Select(b => b.Clone(cloner)).ToList();
    }
  }
<<<<<<< HEAD
=======
  public override IEnumerable<INode> Children => (Attributes != null ? new List<INode> { Attributes } : Enumerable.Empty<INode>()).Concat(SubExpressions);
>>>>>>> ce3edc5a

  public override IEnumerable<Expression> SubExpressions {
    get {
      foreach (var e in Attributes.SubExpressions(Attributes)) {
        yield return e;
      }
      if (Range != null) { yield return Range; }
      yield return Term;
    }
  }

  public override IEnumerable<Type> ComponentTypes => BoundVars.Select(bv => bv.Type);
}<|MERGE_RESOLUTION|>--- conflicted
+++ resolved
@@ -424,10 +424,7 @@
       Bounds = original.Bounds?.Select(b => b.Clone(cloner)).ToList();
     }
   }
-<<<<<<< HEAD
-=======
   public override IEnumerable<INode> Children => (Attributes != null ? new List<INode> { Attributes } : Enumerable.Empty<INode>()).Concat(SubExpressions);
->>>>>>> ce3edc5a
 
   public override IEnumerable<Expression> SubExpressions {
     get {
