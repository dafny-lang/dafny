--- conflicted
+++ resolved
@@ -11,11 +11,7 @@
 public class ExprDotName : SuffixExpr, ICloneable<ExprDotName> {
   public Name SuffixNameNode;
   public string SuffixName => SuffixNameNode.Value;
-<<<<<<< HEAD
-  public List<Type> OptTypeArguments;
-=======
-  public readonly List<Type>? OptTypeArguments;
->>>>>>> 6853214e
+  public List<Type>? OptTypeArguments;
 
   /// <summary>
   /// Because the resolved expression only points to the final resolved declaration,
