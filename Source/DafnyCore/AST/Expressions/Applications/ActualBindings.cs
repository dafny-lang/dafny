--- conflicted
+++ resolved
@@ -6,13 +6,8 @@
 
 namespace Microsoft.Dafny;
 
-<<<<<<< HEAD
-public class ActualBindings : NodeWithComputedRange {
+public class ActualBindings : NodeWithoutOrigin {
   public List<ActualBinding> ArgumentBindings;
-=======
-public class ActualBindings : NodeWithoutOrigin {
-  public readonly List<ActualBinding> ArgumentBindings;
->>>>>>> 6853214e
 
   [SyntaxConstructor]
   public ActualBindings(List<ActualBinding> argumentBindings) {
@@ -49,17 +44,10 @@
   public override IEnumerable<INode> PreResolveChildren => Children;
 }
 
-<<<<<<< HEAD
-public class ActualBinding : NodeWithComputedRange {
+public class ActualBinding : NodeWithoutOrigin {
   public IOrigin? FormalParameterName;
   public Expression Actual;
   public bool IsGhost;
-=======
-public class ActualBinding : NodeWithoutOrigin {
-  public readonly IOrigin? FormalParameterName;
-  public readonly Expression Actual;
-  public readonly bool IsGhost;
->>>>>>> 6853214e
 
   public override IEnumerable<INode> Children => new List<Node> { Actual }.Where(x => x != null);
 
