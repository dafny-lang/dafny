--- conflicted
+++ resolved
@@ -65,9 +65,8 @@
   }
 
   public override IEnumerable<INode> Children => Arguments ?? Enumerable.Empty<INode>();
-<<<<<<< HEAD
   public override IEnumerable<INode> ConcreteChildren => Children;
-=======
+
 
   public override void Resolve(Resolver resolver, ResolutionContext resolutionContext,
     Type sourceType, bool isGhost, bool mutable,
@@ -123,7 +122,6 @@
       }
     }
   }
->>>>>>> 4b0734cb
 
   public IEnumerable<IDeclarationOrUsage> GetResolvedDeclarations() {
     return new IDeclarationOrUsage[] { Ctor }.Where(x => x != null);
