using System;
using System.Collections.Generic;
using System.Diagnostics.Contracts;
using System.Linq;

namespace Microsoft.Dafny;

public class NestedMatchExpr : Expression {
  public readonly Expression Source;
  public readonly List<NestedMatchCaseExpr> Cases;
  public readonly bool UsesOptionalBraces;
  public Attributes Attributes;

  public NestedMatchExpr(IToken tok, Expression source, [Captured] List<NestedMatchCaseExpr> cases, bool usesOptionalBraces, Attributes attrs = null) : base(tok) {
    Contract.Requires(source != null);
    Contract.Requires(cce.NonNullElements(cases));
    this.Source = source;
    this.Cases = cases;
    this.UsesOptionalBraces = usesOptionalBraces;
    this.Attributes = attrs;
  }

  public override IEnumerable<Expression> SubExpressions =>
<<<<<<< HEAD
    new[] { Source }.Concat(Cases.Select(c => c.Body));

  public override IEnumerable<INode> Children => new[] { Source }.Concat<INode>(Cases);

  public void Resolve(Resolver resolver, ResolutionContext resolutionContext) {

    resolver.ResolveExpression(Source, resolutionContext);

    bool debug = DafnyOptions.O.MatchCompilerDebug;
    if (Source.Type is TypeProxy) {
      resolver.PartiallySolveTypeConstraints(true);
      if (debug) {
        Console.WriteLine("DEBUG: Type of {0} was still a proxy, solving type constraints results in type {1}", Printer.ExprToString(Source), Source.Type.ToString());
      }

      if (Source.Type is TypeProxy) {
        resolver.reporter.Error(MessageSource.Resolver, tok, "Could not resolve the type of the source of the match expression. Please provide additional typing annotations.");
        return;
      }
    }

    var errorCount = resolver.reporter.Count(ErrorLevel.Error);
    var sourceType = resolver.PartiallyResolveTypeForMemberSelection(Source.tok, Source.Type).NormalizeExpand();
    if (resolver.reporter.Count(ErrorLevel.Error) != errorCount) {
      return;
    }

    if (debug) {
      Console.WriteLine("DEBUG: {0} ResolveNestedMatchExpr  1 - Checking Linearity of patterns", tok.line);
    }
    resolver.CheckLinearNestedMatchExpr(sourceType, this, resolutionContext);
    if (resolver.reporter.Count(ErrorLevel.Error) != errorCount) {
      return;
    }

    var dtd = sourceType.AsDatatype;
    var subst = new Dictionary<TypeParameter, Type>();
    if (dtd != null) {
      Contract.Assert(sourceType != null); // dtd and sourceType are set together above
      var ctors = dtd.ConstructorsByName;
      Contract.Assert(ctors !=
                      null); // dtd should have been inserted into datatypeCtors during a previous resolution stage

      // build the type-parameter substitution map for this use of the datatype
      subst = TypeParameter.SubstitutionMap(dtd.TypeArgs, sourceType.TypeArgs);
    }

    Type = new InferredTypeProxy();
    foreach (var _case in Cases) {
      resolver.scope.PushMarker();
      _case.Resolve(resolver, resolutionContext, subst, Type, sourceType);
      resolver.scope.PopMarker();
    }
  }
=======
    ResolvedExpression == null ? new[] { Source }.Concat(Cases.Select(c => c.Body)) : base.SubExpressions;

  public override IEnumerable<INode> Children => ResolvedExpression == null
    ? new[] { Source }.Concat<INode>(Cases)
    : base.Children;
>>>>>>> ce3edc5a
}<|MERGE_RESOLUTION|>--- conflicted
+++ resolved
@@ -21,7 +21,6 @@
   }
 
   public override IEnumerable<Expression> SubExpressions =>
-<<<<<<< HEAD
     new[] { Source }.Concat(Cases.Select(c => c.Body));
 
   public override IEnumerable<INode> Children => new[] { Source }.Concat<INode>(Cases);
@@ -76,11 +75,4 @@
       resolver.scope.PopMarker();
     }
   }
-=======
-    ResolvedExpression == null ? new[] { Source }.Concat(Cases.Select(c => c.Body)) : base.SubExpressions;
-
-  public override IEnumerable<INode> Children => ResolvedExpression == null
-    ? new[] { Source }.Concat<INode>(Cases)
-    : base.Children;
->>>>>>> ce3edc5a
 }