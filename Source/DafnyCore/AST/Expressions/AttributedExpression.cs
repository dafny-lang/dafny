#nullable enable
using System.Collections.Generic;
using System.Diagnostics.Contracts;
using System.Linq;

namespace Microsoft.Dafny;

<<<<<<< HEAD
public class AttributedExpression : NodeWithComputedRange, IAttributeBearingDeclaration {
  public Expression E;
  public AssertLabel? Label;
=======
public class AttributedExpression : NodeWithOrigin, IAttributeBearingDeclaration {
  public readonly Expression E;
  public readonly AssertLabel? Label;
>>>>>>> 6853214e

  [ContractInvariantMethod]
  void ObjectInvariant() {
    Contract.Invariant(E != null);
  }

  public Attributes? Attributes { get; set; }

  string IAttributeBearingDeclaration.WhatKind => "expression";

  public override IOrigin Origin => E.Origin;

  public bool HasAttributes() {
    return Attributes != null;
  }

  public AttributedExpression(Expression e)
    : this(e, null) {
    Contract.Requires(e != null);
  }

  public AttributedExpression(Expression e, Attributes? attributes) : this(e, null, attributes) {
  }

  [SyntaxConstructor]
  public AttributedExpression(Expression e, AssertLabel? label, Attributes? attributes) : base(e.Origin) {
    E = e;
    Label = label;
    Attributes = attributes;
  }

  public void AddCustomizedErrorMessage(IOrigin tok, string s) {
    var args = new List<Expression>() { new StringLiteralExpr(tok, s, true) };
    IOrigin openBrace = tok;
    IOrigin closeBrace = new Token(tok.line, tok.col + 7 + s.Length + 1); // where 7 = length(":error ")
    this.Attributes = new UserSuppliedAttributes(tok, openBrace, closeBrace, args, this.Attributes);
  }

  public override IEnumerable<INode> Children =>
    Attributes.AsEnumerable().Concat<Node>(
      new List<Node>() { E });

  public override IEnumerable<INode> PreResolveChildren => Children;
}<|MERGE_RESOLUTION|>--- conflicted
+++ resolved
@@ -5,15 +5,9 @@
 
 namespace Microsoft.Dafny;
 
-<<<<<<< HEAD
-public class AttributedExpression : NodeWithComputedRange, IAttributeBearingDeclaration {
+public class AttributedExpression : NodeWithOrigin, IAttributeBearingDeclaration {
   public Expression E;
   public AssertLabel? Label;
-=======
-public class AttributedExpression : NodeWithOrigin, IAttributeBearingDeclaration {
-  public readonly Expression E;
-  public readonly AssertLabel? Label;
->>>>>>> 6853214e
 
   [ContractInvariantMethod]
   void ObjectInvariant() {
