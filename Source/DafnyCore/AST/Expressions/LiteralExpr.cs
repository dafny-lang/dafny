#nullable enable
using System.Collections.Generic;
using System.Diagnostics.Contracts;
using System.Numerics;


namespace Microsoft.Dafny;

public class LiteralExpr : Expression, ICloneable<LiteralExpr> {
  /// <summary>
  /// One of the following:
  ///   * 'null' for the 'null' literal (a special case of which is the subclass StaticReceiverExpr)
  ///   * a bool for a bool literal
  ///   * a BigInteger for int literal
  ///   * a BaseTypes.BigDec for a (rational) real literal
  ///   * a string for a char literal
  ///     This case always uses the subclass CharLiteralExpr.
  ///     Note, a string is stored to keep any escape sequence, since this simplifies printing of the character
  ///     literal, both when pretty printed as a Dafny expression and when being compiled into C# code.  The
  ///     parser checks the validity of any escape sequence and the verifier deals with turning such into a
  ///     single character value.
  ///   * a string for a string literal
  ///     This case always uses the subclass StringLiteralExpr.
  ///     Note, the string is stored with all escapes as characters.  For example, the input string "hello\n" is
  ///     stored in a LiteralExpr has being 7 characters long, whereas the Dafny (and C#) length of this string is 6.
  ///     This simplifies printing of the string, both when pretty printed as a Dafny expression and when being
  ///     compiled into C# code.  The parser checks the validity of the escape sequences and the verifier deals
  ///     with turning them into single characters.
  /// </summary>
<<<<<<< HEAD
  public readonly object? Value;
=======
  public object Value;
>>>>>>> f769716d

  [System.Diagnostics.Contracts.Pure]
  public static bool IsTrue(Expression e) {
    Contract.Requires(e != null);
    return Expression.IsBoolLiteral(e, out var value) && value;
  }

  public static bool IsFalse(Expression e) {
    Contract.Requires(e != null);
    return Expression.IsBoolLiteral(e, out var value) && !value;
  }

  public static bool IsEmptySet(Expression e) {
    Contract.Requires(e != null);
    return StripParens(e) is SetDisplayExpr display && display.Elements.Count == 0;
  }

  public static bool IsEmptyMultiset(Expression e) {
    Contract.Requires(e != null);
    return StripParens(e) is MultiSetDisplayExpr display && display.Elements.Count == 0;
  }

  public static bool IsEmptySequence(Expression e) {
    Contract.Requires(e != null);
    return StripParens(e) is SeqDisplayExpr display && display.Elements.Count == 0;
  }

  [SyntaxConstructor]
  public LiteralExpr(IOrigin origin, object? value)
    : base(origin) {
    this.Value = value is int n ? new BigInteger(n) : value;
  }

  public LiteralExpr(IOrigin origin)
    : base(origin) {  // represents the Dafny literal "null"
    Contract.Requires(origin != null);
    this.Value = null;
  }

  public LiteralExpr(IOrigin origin, BigInteger value)
    : base(origin) {
    Contract.Requires(origin != null);
    Contract.Requires(0 <= value.Sign);
    this.Value = value;
  }

  public LiteralExpr(IOrigin origin, BaseTypes.BigDec value)
    : base(origin) {
    Contract.Requires(0 <= value.Mantissa.Sign);
    Contract.Requires(origin != null);
    this.Value = value;
  }

  public LiteralExpr(IOrigin origin, int n)
    : base(origin) {
    Contract.Requires(origin != null);
    Contract.Requires(0 <= n);
    this.Value = new BigInteger(n);
  }

  public LiteralExpr(IOrigin origin, bool value)
    : base(origin) {
    Contract.Requires(origin != null);
    this.Value = value;
  }

  /// <summary>
  /// This constructor is to be used only with the StringLiteralExpr and CharLiteralExpr subclasses, for
  /// two reasons:  both of these literals store a string in .Value, and string literals also carry an
  /// additional field.
  /// </summary>
  protected LiteralExpr(IOrigin origin, string value)
    : base(origin) {
    Contract.Requires(origin != null);
    Contract.Requires(value != null);
    this.Value = value;
  }

  public LiteralExpr(Cloner cloner, LiteralExpr original) : base(cloner, original) {
    Value = original.Value;
  }

  public LiteralExpr Clone(Cloner cloner) {
    return new LiteralExpr(cloner, this);
  }
}

public class CharLiteralExpr : LiteralExpr, ICloneable<CharLiteralExpr> {
  public CharLiteralExpr(IOrigin origin, string value)
    : base(origin, value) {
    Contract.Requires(value != null);
  }

  public CharLiteralExpr(Cloner cloner, CharLiteralExpr original) : base(cloner, original) {
  }

  public new CharLiteralExpr Clone(Cloner cloner) {
    return new CharLiteralExpr(cloner, this);
  }
}

public class StringLiteralExpr : LiteralExpr, ICloneable<StringLiteralExpr> {
  public bool IsVerbatim;
  public StringLiteralExpr(IOrigin origin, string value, bool isVerbatim)
    : base(origin, value) {
    Contract.Requires(value != null);
    IsVerbatim = isVerbatim;
  }

  public StringLiteralExpr(Cloner cloner, StringLiteralExpr original) : base(cloner, original) {
    IsVerbatim = original.IsVerbatim;
  }

  public new StringLiteralExpr Clone(Cloner cloner) {
    return new StringLiteralExpr(cloner, this);
  }
}

/// <summary>
/// A NegationExpression e represents the value -e and is syntactic shorthand
/// for 0-e (for integers) or 0.0-e (for reals).
/// </summary>
public class NegationExpression : ConcreteSyntaxExpression, ICloneable<NegationExpression> {
  public Expression E;

  public NegationExpression Clone(Cloner cloner) {
    return new NegationExpression(cloner, this);
  }

  public NegationExpression(Cloner cloner, NegationExpression original) : base(cloner, original) {
    E = cloner.CloneExpr(original.E);
  }

  [SyntaxConstructor]
  public NegationExpression(IOrigin origin, Expression e)
    : base(origin) {
    Contract.Requires(origin != null);
    E = e;
  }

  public override IEnumerable<Expression> SubExpressions {
    get {
      if (ResolvedExpression == null) {
        // the expression hasn't yet been turned into a resolved expression, so use .E as the subexpression
        yield return E;
      } else {
        foreach (var ee in base.SubExpressions) {
          yield return ee;
        }
      }
    }
  }

  public override IEnumerable<Expression> PreResolveSubExpressions {
    get {
      yield return E;
    }
  }
}<|MERGE_RESOLUTION|>--- conflicted
+++ resolved
@@ -27,11 +27,7 @@
   ///     compiled into C# code.  The parser checks the validity of the escape sequences and the verifier deals
   ///     with turning them into single characters.
   /// </summary>
-<<<<<<< HEAD
-  public readonly object? Value;
-=======
-  public object Value;
->>>>>>> f769716d
+  public object? Value;
 
   [System.Diagnostics.Contracts.Pure]
   public static bool IsTrue(Expression e) {
