using System;
using System.Collections.Generic;
using System.Diagnostics.Contracts;
using System.Numerics;
using System.Linq;
using System.Diagnostics;
using System.Security.AccessControl;
using Microsoft.Boogie;

namespace Microsoft.Dafny;

public abstract class Expression : INode {
  [ContractInvariantMethod]
  void ObjectInvariant() {
    Contract.Invariant(tok != null);
  }

  [Pure]
  public bool WasResolved() {
    return Type != null;
  }

  public Expression Resolved {
    get {
      Contract.Requires(WasResolved());  // should be called only on resolved expressions; this approximates that precondition
      Expression r = this;
      while (true) {
        Contract.Assert(r.WasResolved());  // this.WasResolved() implies anything it reaches is also resolved
        var rr = r as ConcreteSyntaxExpression;
        if (rr == null) {
          return r;
        }
        r = rr.ResolvedExpression;
        if (r == null) {
          // for a NegationExpression, we're willing to return its non-ResolveExpression form (since it is filled in
          // during a resolution phase after type checking and we may be called here during type checking)
          return rr is NegationExpression ? rr : null;
        }
      }
    }
  }

  [FilledInDuringResolution] protected Type type;
  public Type Type {
    get {
      Contract.Ensures(type != null || Contract.Result<Type>() == null);  // useful in conjunction with postcondition of constructor
      return type == null ? null : type.Normalize();
    }
    set {
      Contract.Requires(!WasResolved());  // set it only once
      Contract.Requires(value != null);

      //modifies type;
      type = value.Normalize();
    }
  }
  /// <summary>
  /// This method can be used when .Type has been found to be erroneous and its current value
  /// would be unexpected by the rest of the resolver. This method then sets .Type to a neutral
  /// value.
  /// </summary>
  public void ResetTypeAssignment() {
    Contract.Requires(WasResolved());
    type = new InferredTypeProxy();
  }
#if TEST_TYPE_SYNONYM_TRANSPARENCY
    public void DebugTest_ChangeType(Type ty) {
      Contract.Requires(WasResolved());  // we're here to set it again
      Contract.Requires(ty != null);
      type = ty;
    }
#endif

  public Expression(IToken tok) {
    Contract.Requires(tok != null);
    Contract.Ensures(type == null);  // we would have liked to have written Type==null, but that's not admissible or provable

    this.tok = tok;
  }

  public override string ToString() {
    try {
      return Printer.ExprToString(this);
    } catch (Exception e) {
      return $"couldn't print expr because: {e.Message}";
    }
  }

  /// <summary>
  /// Returns the non-null subexpressions of the Expression.  To be called after the expression has been resolved; this
  /// means, for example, that any concrete syntax that resolves to some other expression will return the subexpressions
  /// of the resolved expression.
  /// </summary>
  public virtual IEnumerable<Expression> SubExpressions {
    get { yield break; }
  }

<<<<<<< HEAD
  private RangeToken rangeToken = null;

  // Contains tokens that did not make it in the AST but are part of the expression,
  // Enables ranges to be correct.
  protected IToken[] FormatTokens = null;

  protected Expression(Cloner cloner, Expression original) {

    tok = cloner.Tok(original.tok);

    if (cloner.CloneResolvedFields && original.Type != null) {
      Type = original.Type;
    }
  }

  /// Creates a token on the entire range of the expression.
  /// Used only for error reporting.
  public virtual RangeToken RangeToken {
    get {
      if (rangeToken == null) {
        if (tok is RangeToken tokAsRange) {
          rangeToken = tokAsRange;
        } else {
          var startTok = tok;
          var endTok = tok;

          void updateStartEndTok(Expression expression) {
            if (expression.tok.Filename != tok.Filename || expression.IsImplicit || expression is DefaultValueExpression) {
              // Ignore any auto-generated expressions.
            } else {
              if (expression.StartToken.pos < startTok.pos) {
                startTok = expression.StartToken;
              }
              if (endTok.pos < expression.EndToken.pos) {
                endTok = expression.EndToken;
              }
            }
          }

          SubExpressions.Iter(updateStartEndTok);
          if (this is StmtExpr stmtExpr) {
            stmtExpr.S.SubStatements.Iter(s => s.SubExpressions.Iter(updateStartEndTok));
          }

          if (FormatTokens != null) {
            foreach (var token in FormatTokens) {
              if (token.Filename != tok.Filename) {
                continue;
              }

              if (token.pos < startTok.pos) {
                startTok = token;
              }

              if (token.pos + token.val.Length > endTok.pos + endTok.val.Length) {
                endTok = token;
              }
            }
          }

          rangeToken = new RangeToken(startTok, endTok);
        }
      }

      return rangeToken;
    }
  }

  public IToken StartToken => RangeToken.StartToken;
  public IToken EndToken => RangeToken.EndToken;

=======
>>>>>>> 5b8cabf4
  /// <summary>
  /// Returns the list of types that appear in this expression proper (that is, not including types that
  /// may appear in subexpressions). Types occurring in substatements of the expression are not included.
  /// To be called after the expression has been resolved.
  /// </summary>
  public virtual IEnumerable<Type> ComponentTypes {
    get { yield break; }
  }

  public virtual bool IsImplicit {
    get { return false; }
  }

  public static IEnumerable<Expression> Conjuncts(Expression expr) {
    Contract.Requires(expr != null);
    Contract.Requires(expr.Type.IsBoolType);
    Contract.Ensures(cce.NonNullElements(Contract.Result<IEnumerable<Expression>>()));

    expr = StripParens(expr);
    if (expr is UnaryOpExpr unary && unary.Op == UnaryOpExpr.Opcode.Not) {
      foreach (Expression e in Disjuncts(unary.E)) {
        yield return Expression.CreateNot(e.tok, e);
      }
      yield break;

    } else if (expr is BinaryExpr bin) {
      if (bin.ResolvedOp == BinaryExpr.ResolvedOpcode.And) {
        foreach (Expression e in Conjuncts(bin.E0)) {
          yield return e;
        }
        foreach (Expression e in Conjuncts(bin.E1)) {
          yield return e;
        }
        yield break;
      }
    }

    yield return expr;
  }

  public static IEnumerable<Expression> Disjuncts(Expression expr) {
    Contract.Requires(expr != null);
    Contract.Requires(expr.Type.IsBoolType);
    Contract.Ensures(cce.NonNullElements(Contract.Result<IEnumerable<Expression>>()));

    expr = StripParens(expr);
    if (expr is UnaryOpExpr unary && unary.Op == UnaryOpExpr.Opcode.Not) {
      foreach (Expression e in Conjuncts(unary.E)) {
        yield return Expression.CreateNot(e.tok, e);
      }
      yield break;

    } else if (expr is BinaryExpr bin) {
      if (bin.ResolvedOp == BinaryExpr.ResolvedOpcode.Or) {
        foreach (Expression e in Conjuncts(bin.E0)) {
          yield return e;
        }
        foreach (Expression e in Conjuncts(bin.E1)) {
          yield return e;
        }
        yield break;
      } else if (bin.ResolvedOp == BinaryExpr.ResolvedOpcode.Imp) {
        foreach (Expression e in Conjuncts(bin.E0)) {
          yield return Expression.CreateNot(e.tok, e);
        }
        foreach (Expression e in Conjuncts(bin.E1)) {
          yield return e;
        }
        yield break;
      }
    }

    yield return expr;
  }

  /// <summary>
  /// Create a resolved expression of the form "e0 + e1"
  /// </summary>
  public static Expression CreateAdd(Expression e0, Expression e1) {
    Contract.Requires(e0 != null);
    Contract.Requires(e1 != null);
    Contract.Requires(
      (e0.Type.IsNumericBased(Type.NumericPersuasion.Int) && e1.Type.IsNumericBased(Type.NumericPersuasion.Int)) ||
      (e0.Type.IsNumericBased(Type.NumericPersuasion.Real) && e1.Type.IsNumericBased(Type.NumericPersuasion.Real)));
    Contract.Ensures(Contract.Result<Expression>() != null);
    var s = new BinaryExpr(e0.tok, BinaryExpr.Opcode.Add, e0, e1);
    s.ResolvedOp = BinaryExpr.ResolvedOpcode.Add;  // resolve here
    s.Type = e0.Type.NormalizeExpand();  // resolve here
    return s;
  }

  /// <summary>
  /// Create a resolved expression of the form "e0 * e1"
  /// </summary>
  public static Expression CreateMul(Expression e0, Expression e1) {
    Contract.Requires(e0 != null);
    Contract.Requires(e1 != null);
    Contract.Requires(
      (e0.Type.IsNumericBased(Type.NumericPersuasion.Int) && e1.Type.IsNumericBased(Type.NumericPersuasion.Int)) ||
      (e0.Type.IsNumericBased(Type.NumericPersuasion.Real) && e1.Type.IsNumericBased(Type.NumericPersuasion.Real)));
    Contract.Ensures(Contract.Result<Expression>() != null);
    var s = new BinaryExpr(e0.tok, BinaryExpr.Opcode.Mul, e0, e1);
    s.ResolvedOp = BinaryExpr.ResolvedOpcode.Mul;  // resolve here
    s.Type = e0.Type.NormalizeExpand();  // resolve here
    return s;
  }

  /// <summary>
  /// Create a resolved expression of the form "CVT(e0) - CVT(e1)", where "CVT" is either "int" (if
  /// e0.Type is an integer-based numeric type) or "real" (if e0.Type is a real-based numeric type).
  /// </summary>
  public static Expression CreateSubtract_TypeConvert(Expression e0, Expression e1) {
    Contract.Requires(e0 != null);
    Contract.Requires(e1 != null);
    Contract.Requires(
      (e0.Type.IsNumericBased(Type.NumericPersuasion.Int) && e1.Type.IsNumericBased(Type.NumericPersuasion.Int)) ||
      (e0.Type.IsNumericBased(Type.NumericPersuasion.Real) && e1.Type.IsNumericBased(Type.NumericPersuasion.Real)) ||
      (e0.Type.IsBitVectorType && e1.Type.IsBitVectorType) ||
      (e0.Type.IsCharType && e1.Type.IsCharType));
    Contract.Ensures(Contract.Result<Expression>() != null);

    Type toType;
    if (e0.Type.IsNumericBased(Type.NumericPersuasion.Int)) {
      toType = Type.Int;
    } else if (e0.Type.IsNumericBased(Type.NumericPersuasion.Real)) {
      toType = Type.Real;
    } else {
      Contract.Assert(e0.Type.IsBitVectorType || e0.Type.IsCharType);
      toType = Type.Int; // convert char and bitvectors to int
    }
    e0 = CastIfNeeded(e0, toType);
    e1 = CastIfNeeded(e1, toType);
    return CreateSubtract(e0, e1);
  }

  private static Expression CastIfNeeded(Expression expr, Type toType) {
    if (!expr.Type.Equals(toType)) {
      var cast = new ConversionExpr(expr.tok, expr, toType);
      cast.Type = toType;
      return cast;
    } else {
      return expr;
    }
  }

  /// <summary>
  /// Create a resolved expression of the form "e0 - e1"
  /// </summary>
  public static Expression CreateSubtract(Expression e0, Expression e1) {
    Contract.Requires(e0 != null);
    Contract.Requires(e0.Type != null);
    Contract.Requires(e1 != null);
    Contract.Requires(e1.Type != null);
    Contract.Requires(
      (e0.Type.IsNumericBased(Type.NumericPersuasion.Int) && e1.Type.IsNumericBased(Type.NumericPersuasion.Int)) ||
      (e0.Type.IsNumericBased(Type.NumericPersuasion.Real) && e1.Type.IsNumericBased(Type.NumericPersuasion.Real)) ||
      (e0.Type.IsBigOrdinalType && e1.Type.IsBigOrdinalType));
    Contract.Ensures(Contract.Result<Expression>() != null);
    var s = new BinaryExpr(e0.tok, BinaryExpr.Opcode.Sub, e0, e1);
    s.ResolvedOp = BinaryExpr.ResolvedOpcode.Sub;  // resolve here
    s.Type = e0.Type.NormalizeExpand();  // resolve here (and it's important to remove any constraints)
    return s;
  }

  /// <summary>
  /// Create a resolved expression of the form "e0 - e1".
  /// Optimization: If either "e0" or "e1" is the literal denoting the empty set, then just return "e0".
  /// </summary>
  public static Expression CreateSetDifference(Expression e0, Expression e1) {
    Contract.Requires(e0 != null);
    Contract.Requires(e0.Type != null);
    Contract.Requires(e1 != null);
    Contract.Requires(e1.Type != null);
    Contract.Requires(e0.Type.AsSetType != null && e1.Type.AsSetType != null);
    Contract.Ensures(Contract.Result<Expression>() != null);
    if (LiteralExpr.IsEmptySet(e0) || LiteralExpr.IsEmptySet(e1)) {
      return e0;
    }
    var s = new BinaryExpr(e0.tok, BinaryExpr.Opcode.Sub, e0, e1) {
      ResolvedOp = BinaryExpr.ResolvedOpcode.SetDifference,
      Type = e0.Type.NormalizeExpand() // important to remove any constraints
    };
    return s;
  }

  /// <summary>
  /// Create a resolved expression of the form "e0 - e1".
  /// Optimization: If either "e0" or "e1" is the literal denoting the empty multiset, then just return "e0".
  /// </summary>
  public static Expression CreateMultisetDifference(Expression e0, Expression e1) {
    Contract.Requires(e0 != null);
    Contract.Requires(e0.Type != null);
    Contract.Requires(e1 != null);
    Contract.Requires(e1.Type != null);
    Contract.Requires(e0.Type.AsMultiSetType != null && e1.Type.AsMultiSetType != null);
    Contract.Ensures(Contract.Result<Expression>() != null);
    if (LiteralExpr.IsEmptyMultiset(e0) || LiteralExpr.IsEmptyMultiset(e1)) {
      return e0;
    }
    var s = new BinaryExpr(e0.tok, BinaryExpr.Opcode.Sub, e0, e1) {
      ResolvedOp = BinaryExpr.ResolvedOpcode.MultiSetDifference,
      Type = e0.Type.NormalizeExpand() // important to remove any constraints
    };
    return s;
  }

  /// <summary>
  /// Create a resolved expression of the form "|e|"
  /// </summary>
  public static Expression CreateCardinality(Expression e, BuiltIns builtIns) {
    Contract.Requires(e != null);
    Contract.Requires(e.Type != null);
    Contract.Requires(e.Type.AsSetType != null || e.Type.AsMultiSetType != null || e.Type.AsSeqType != null);
    Contract.Ensures(Contract.Result<Expression>() != null);
    var s = new UnaryOpExpr(e.tok, UnaryOpExpr.Opcode.Cardinality, e) {
      Type = builtIns.Nat()
    };
    return s;
  }

  /// <summary>
  /// Create a resolved expression of the form "e + n"
  /// </summary>
  public static Expression CreateIncrement(Expression e, int n) {
    Contract.Requires(e != null);
    Contract.Requires(e.Type != null);
    Contract.Requires(e.Type.IsNumericBased(Type.NumericPersuasion.Int));
    Contract.Requires(0 <= n);
    Contract.Ensures(Contract.Result<Expression>() != null);
    if (n == 0) {
      return e;
    }
    var nn = CreateIntLiteral(e.tok, n);
    return CreateAdd(e, nn);
  }

  /// <summary>
  /// Create a resolved expression of the form "e - n"
  /// </summary>
  public static Expression CreateDecrement(Expression e, int n) {
    Contract.Requires(e != null);
    Contract.Requires(e.Type.IsNumericBased(Type.NumericPersuasion.Int));
    Contract.Requires(0 <= n);
    Contract.Ensures(Contract.Result<Expression>() != null);
    if (n == 0) {
      return e;
    }
    var nn = CreateIntLiteral(e.tok, n);
    return CreateSubtract(e, nn);
  }

  /// <summary>
  /// Create a resolved expression of the form "n"
  /// </summary>
  public static Expression CreateIntLiteral(IToken tok, int n) {
    Contract.Requires(tok != null);
    Contract.Requires(n != int.MinValue);
    if (0 <= n) {
      var nn = new LiteralExpr(tok, n);
      nn.Type = Type.Int;
      return nn;
    } else {
      return CreateDecrement(CreateIntLiteral(tok, 0), -n);
    }
  }

  /// <summary>
  /// Create a resolved expression of the form "x"
  /// </summary>
  public static Expression CreateRealLiteral(IToken tok, BaseTypes.BigDec x) {
    Contract.Requires(tok != null);
    var nn = new LiteralExpr(tok, x);
    nn.Type = Type.Real;
    return nn;
  }

  /// <summary>
  /// Create a resolved expression of the form "n", for either type "int" or type "ORDINAL".
  /// </summary>
  public static Expression CreateNatLiteral(IToken tok, int n, Type ty) {
    Contract.Requires(tok != null);
    Contract.Requires(0 <= n);
    Contract.Requires(ty.IsNumericBased(Type.NumericPersuasion.Int) || ty is BigOrdinalType);
    var nn = new LiteralExpr(tok, n);
    nn.Type = ty;
    return nn;
  }

  /// <summary>
  /// Create a resolved expression for a bool b
  /// </summary>
  public static LiteralExpr CreateBoolLiteral(IToken tok, bool b) {
    Contract.Requires(tok != null);
    var lit = new LiteralExpr(tok, b);
    lit.Type = Type.Bool;  // resolve here
    return lit;
  }

  /// <summary>
  /// Create a resolved expression for a string s
  /// </summary>
  public static LiteralExpr CreateStringLiteral(IToken tok, string s) {
    Contract.Requires(tok != null);
    Contract.Requires(s != null);
    var lit = new StringLiteralExpr(tok, s, true);
    lit.Type = new SeqType(new CharType());  // resolve here
    return lit;
  }

  /// <summary>
  /// Returns "expr", but with all outer layers of parentheses removed.
  /// This method can be called before resolution.
  /// </summary>
  public static Expression StripParens(Expression expr) {
    while (true) {
      var e = expr as ParensExpression;
      if (e == null) {
        return expr;
      }
      expr = e.E;
    }
  }

  public static ThisExpr AsThis(Expression expr) {
    Contract.Requires(expr != null);
    return StripParens(expr) as ThisExpr;
  }

  /// <summary>
  /// If "expr" denotes a boolean literal "b", then return "true" and set "value" to "b".
  /// Otherwise, return "false" (and the value of "value" should not be used by the caller).
  /// This method can be called before resolution.
  /// </summary>
  public static bool IsBoolLiteral(Expression expr, out bool value) {
    Contract.Requires(expr != null);
    var e = StripParens(expr) as LiteralExpr;
    if (e != null && e.Value is bool) {
      value = (bool)e.Value;
      return true;
    } else {
      value = false;  // to please compiler
      return false;
    }
  }

  /// <summary>
  /// Returns "true" if "expr" denotes the empty set (for "iset", "set", or "multiset").
  /// This method can be called before resolution.
  /// </summary>
  public static bool IsEmptySetOrMultiset(Expression expr) {
    Contract.Requires(expr != null);
    expr = StripParens(expr);
    return (expr is SetDisplayExpr && ((SetDisplayExpr)expr).Elements.Count == 0) ||
           (expr is MultiSetDisplayExpr && ((MultiSetDisplayExpr)expr).Elements.Count == 0);
  }

  /// <summary>
  /// Create a resolved ParensExpression around a given resolved expression "e".
  /// </summary>
  public static Expression CreateParensExpression(IToken tok, Expression e) {
    return new ParensExpression(tok, e) { Type = e.Type, ResolvedExpression = e };
  }

  public static Expression CreateNot(IToken tok, Expression e) {
    Contract.Requires(tok != null);
    Contract.Requires(e != null && e.Type != null && e.Type.IsBoolType);

    e = StripParens(e);
    if (e is UnaryOpExpr unary && unary.Op == UnaryOpExpr.Opcode.Not) {
      return unary.E;
    }

    if (e is BinaryExpr bin) {
      var negatedOp = BinaryExpr.ResolvedOpcode.Add; // let "Add" stand for "no negated operator"
      switch (bin.ResolvedOp) {
        case BinaryExpr.ResolvedOpcode.EqCommon:
          negatedOp = BinaryExpr.ResolvedOpcode.NeqCommon;
          break;
        case BinaryExpr.ResolvedOpcode.SetEq:
          negatedOp = BinaryExpr.ResolvedOpcode.SetNeq;
          break;
        case BinaryExpr.ResolvedOpcode.MultiSetEq:
          negatedOp = BinaryExpr.ResolvedOpcode.MultiSetNeq;
          break;
        case BinaryExpr.ResolvedOpcode.SeqEq:
          negatedOp = BinaryExpr.ResolvedOpcode.SeqNeq;
          break;
        case BinaryExpr.ResolvedOpcode.MapEq:
          negatedOp = BinaryExpr.ResolvedOpcode.MapNeq;
          break;
        case BinaryExpr.ResolvedOpcode.NeqCommon:
          negatedOp = BinaryExpr.ResolvedOpcode.EqCommon;
          break;
        case BinaryExpr.ResolvedOpcode.SetNeq:
          negatedOp = BinaryExpr.ResolvedOpcode.SetEq;
          break;
        case BinaryExpr.ResolvedOpcode.MultiSetNeq:
          negatedOp = BinaryExpr.ResolvedOpcode.MultiSetEq;
          break;
        case BinaryExpr.ResolvedOpcode.SeqNeq:
          negatedOp = BinaryExpr.ResolvedOpcode.SeqEq;
          break;
        case BinaryExpr.ResolvedOpcode.MapNeq:
          negatedOp = BinaryExpr.ResolvedOpcode.MapEq;
          break;
        default:
          break;
      }
      if (negatedOp != BinaryExpr.ResolvedOpcode.Add) {
        return new BinaryExpr(bin.tok, BinaryExpr.ResolvedOp2SyntacticOp(negatedOp), bin.E0, bin.E1) {
          ResolvedOp = negatedOp,
          Type = bin.Type
        };
      }
    }

    return new UnaryOpExpr(tok, UnaryOpExpr.Opcode.Not, e) {
      Type = Type.Bool
    };
  }

  /// <summary>
  /// Create a resolved expression of the form "e0 LESS e1"
  /// Works for integers, reals, bitvectors, chars, and ORDINALs.
  /// </summary>
  public static Expression CreateLess(Expression e0, Expression e1) {
    Contract.Requires(e0 != null && e0.Type != null);
    Contract.Requires(e1 != null && e1.Type != null);
    Contract.Requires(
      (e0.Type.IsNumericBased(Type.NumericPersuasion.Int) && e1.Type.IsNumericBased(Type.NumericPersuasion.Int)) ||
      (e0.Type.IsNumericBased(Type.NumericPersuasion.Real) && e1.Type.IsNumericBased(Type.NumericPersuasion.Real)) ||
      (e0.Type.IsBitVectorType && e1.Type.IsBitVectorType) ||
      (e0.Type.IsCharType && e1.Type.IsCharType) ||
      (e0.Type.IsBigOrdinalType && e1.Type.IsBigOrdinalType));
    Contract.Ensures(Contract.Result<Expression>() != null);
    return new BinaryExpr(e0.tok, BinaryExpr.Opcode.Lt, e0, e1) {
      ResolvedOp = e0.Type.IsCharType ? BinaryExpr.ResolvedOpcode.LtChar : BinaryExpr.ResolvedOpcode.Lt,
      Type = Type.Bool
    };
  }

  /// <summary>
  /// Create a resolved expression of the form "e0 ATMOST e1".
  /// Works for integers, reals, bitvectors, chars, and ORDINALs.
  /// </summary>
  public static Expression CreateAtMost(Expression e0, Expression e1) {
    Contract.Requires(e0 != null && e0.Type != null);
    Contract.Requires(e1 != null && e1.Type != null);
    Contract.Requires(
      (e0.Type.IsNumericBased(Type.NumericPersuasion.Int) && e1.Type.IsNumericBased(Type.NumericPersuasion.Int)) ||
      (e0.Type.IsNumericBased(Type.NumericPersuasion.Real) && e1.Type.IsNumericBased(Type.NumericPersuasion.Real)) ||
      (e0.Type.IsBitVectorType && e1.Type.IsBitVectorType) ||
      (e0.Type.IsCharType && e1.Type.IsCharType) ||
      (e0.Type.IsBigOrdinalType && e1.Type.IsBigOrdinalType));
    Contract.Ensures(Contract.Result<Expression>() != null);
    return new BinaryExpr(e0.tok, BinaryExpr.Opcode.Le, e0, e1) {
      ResolvedOp = e0.Type.IsCharType ? BinaryExpr.ResolvedOpcode.LeChar : BinaryExpr.ResolvedOpcode.Le,
      Type = Type.Bool
    };
  }

  public static Expression CreateEq(Expression e0, Expression e1, Type ty) {
    Contract.Requires(e0 != null);
    Contract.Requires(e1 != null);
    Contract.Requires(ty != null);
    var eq = new BinaryExpr(e0.tok, BinaryExpr.Opcode.Eq, e0, e1);
    if (ty is SetType) {
      eq.ResolvedOp = BinaryExpr.ResolvedOpcode.SetEq;
    } else if (ty is SeqType) {
      eq.ResolvedOp = BinaryExpr.ResolvedOpcode.SeqEq;
    } else if (ty is MultiSetType) {
      eq.ResolvedOp = BinaryExpr.ResolvedOpcode.MultiSetEq;
    } else if (ty is MapType) {
      eq.ResolvedOp = BinaryExpr.ResolvedOpcode.MapEq;
    } else {
      eq.ResolvedOp = BinaryExpr.ResolvedOpcode.EqCommon;
    }
    eq.type = Type.Bool;
    return eq;
  }

  /// <summary>
  /// Create a resolved expression of the form "e0 && e1"
  /// </summary>
  public static Expression CreateAnd(Expression a, Expression b, bool allowSimplification = true) {
    Contract.Requires(a != null);
    Contract.Requires(b != null);
    Contract.Requires(a.Type.IsBoolType && b.Type.IsBoolType);
    Contract.Ensures(Contract.Result<Expression>() != null);
    if (allowSimplification && LiteralExpr.IsTrue(a)) {
      return b;
    } else if (allowSimplification && LiteralExpr.IsTrue(b)) {
      return a;
    } else {
      var and = new BinaryExpr(a.tok, BinaryExpr.Opcode.And, a, b);
      and.ResolvedOp = BinaryExpr.ResolvedOpcode.And;  // resolve here
      and.Type = Type.Bool;  // resolve here
      return and;
    }
  }

  /// <summary>
  /// Create a resolved expression of the form "e0 ==> e1"
  /// </summary>
  public static Expression CreateImplies(Expression a, Expression b, bool allowSimplification = true) {
    Contract.Requires(a != null);
    Contract.Requires(b != null);
    Contract.Requires(a.Type.IsBoolType && b.Type.IsBoolType);
    Contract.Ensures(Contract.Result<Expression>() != null);
    if (allowSimplification && (LiteralExpr.IsTrue(a) || LiteralExpr.IsTrue(b))) {
      return b;
    } else {
      var imp = new BinaryExpr(a.tok, BinaryExpr.Opcode.Imp, a, b);
      imp.ResolvedOp = BinaryExpr.ResolvedOpcode.Imp;  // resolve here
      imp.Type = Type.Bool;  // resolve here
      return imp;
    }
  }

  /// <summary>
  /// Create a resolved expression of the form "e0 || e1"
  /// </summary>
  public static Expression CreateOr(Expression a, Expression b, bool allowSimplification = true) {
    Contract.Requires(a != null);
    Contract.Requires(b != null);
    Contract.Requires(a.Type.IsBoolType && b.Type.IsBoolType);
    Contract.Ensures(Contract.Result<Expression>() != null);
    if (allowSimplification && LiteralExpr.IsTrue(a)) {
      return a;
    } else if (allowSimplification && LiteralExpr.IsTrue(b)) {
      return b;
    } else {
      var or = new BinaryExpr(a.tok, BinaryExpr.Opcode.Or, a, b);
      or.ResolvedOp = BinaryExpr.ResolvedOpcode.Or;  // resolve here
      or.Type = Type.Bool;  // resolve here
      return or;
    }
  }

  /// <summary>
  /// Create a resolved expression of the form "if test then e0 else e1"
  /// </summary>
  public static Expression CreateITE(Expression test, Expression e0, Expression e1) {
    Contract.Requires(test != null);
    Contract.Requires(e0 != null);
    Contract.Requires(e1 != null);
    Contract.Requires(test.Type.IsBoolType && e0.Type.Equals(e1.Type));
    Contract.Ensures(Contract.Result<Expression>() != null);
    var ite = new ITEExpr(test.tok, false, test, e0, e1);
    ite.Type = e0.type;  // resolve here
    return ite;
  }

  /// <summary>
  /// Create a resolved case expression for a match expression
  /// </summary>
  public static MatchCaseExpr CreateMatchCase(MatchCaseExpr old_case, Expression new_body) {
    Contract.Requires(old_case != null);
    Contract.Requires(new_body != null);
    Contract.Ensures(Contract.Result<MatchCaseExpr>() != null);

    var cloner = new ResolvedCloner();
    var newVars = old_case.Arguments.ConvertAll(bv => cloner.CloneBoundVar(bv, false));
    new_body = VarSubstituter(old_case.Arguments.ConvertAll<NonglobalVariable>(x => (NonglobalVariable)x), newVars, new_body);

    var new_case = new MatchCaseExpr(old_case.tok, old_case.Ctor, old_case.FromBoundVar, newVars, new_body, old_case.Attributes);

    new_case.Ctor = old_case.Ctor; // resolve here
    return new_case;
  }

  /// <summary>
  /// Create a match expression with a resolved type
  /// </summary>
  public static Expression CreateMatch(IToken tok, Expression src, List<MatchCaseExpr> cases, Type type) {
    MatchExpr e = new MatchExpr(tok, src, cases, false);
    e.Type = type;  // resolve here

    return e;
  }

  /// <summary>
  /// Create a let expression with a resolved type and fresh variables
  /// </summary>
  public static Expression CreateLet(IToken tok, List<CasePattern<BoundVar>> LHSs, List<Expression> RHSs, Expression body, bool exact) {
    Contract.Requires(tok != null);
    Contract.Requires(LHSs != null && RHSs != null);
    Contract.Requires(LHSs.Count == RHSs.Count);
    Contract.Requires(body != null);

    var cloner = new ResolvedCloner();
    var newLHSs = LHSs.ConvertAll(cloner.CloneCasePattern);

    var oldVars = new List<BoundVar>();
    LHSs.Iter(p => oldVars.AddRange(p.Vars));
    var newVars = new List<BoundVar>();
    newLHSs.Iter(p => newVars.AddRange(p.Vars));
    body = VarSubstituter(oldVars.ConvertAll<NonglobalVariable>(x => (NonglobalVariable)x), newVars, body);

    var let = new LetExpr(tok, newLHSs, RHSs, body, exact);
    let.Type = body.Type;  // resolve here
    return let;
  }

  /// <summary>
  /// Create a quantifier expression with a resolved type and fresh variables
  /// Optionally replace the old body with the supplied argument
  /// </summary>
  public static Expression CreateQuantifier(QuantifierExpr expr, bool forall, Expression body = null) {
    //(IToken tok, List<BoundVar> vars, Expression range, Expression body, Attributes attribs, Qu) {
    Contract.Requires(expr != null);

    var cloner = new ResolvedCloner();
    var newVars = expr.BoundVars.ConvertAll(bv => cloner.CloneBoundVar(bv, false));

    if (body == null) {
      body = expr.Term;
    }

    body = VarSubstituter(expr.BoundVars.ConvertAll<NonglobalVariable>(x => (NonglobalVariable)x), newVars, body);

    QuantifierExpr q;
    if (forall) {
      q = new ForallExpr(expr.tok, expr.BodyEndTok, newVars, expr.Range, body, expr.Attributes);
    } else {
      q = new ExistsExpr(expr.tok, expr.BodyEndTok, newVars, expr.Range, body, expr.Attributes);
    }
    q.Type = Type.Bool;

    return q;
  }

  /// <summary>
  /// Create a resolved IdentifierExpr (whose token is that of the variable)
  /// </summary>
  public static Expression CreateIdentExpr(IVariable v) {
    Contract.Requires(v != null);
    var e = new IdentifierExpr(v.Tok, v.Name);
    e.Var = v;  // resolve here
    e.type = v.Type;  // resolve here
    return e;
  }

  public static Expression VarSubstituter(List<NonglobalVariable> oldVars, List<BoundVar> newVars, Expression e, Dictionary<TypeParameter, Type> typeMap = null) {
    Contract.Requires(oldVars != null && newVars != null);
    Contract.Requires(oldVars.Count == newVars.Count);

    Dictionary<IVariable, Expression/*!*/> substMap = new Dictionary<IVariable, Expression>();
    if (typeMap == null) {
      typeMap = new Dictionary<TypeParameter, Type>();
    }

    for (int i = 0; i < oldVars.Count; i++) {
      var id = new IdentifierExpr(newVars[i].tok, newVars[i].Name);
      id.Var = newVars[i];    // Resolve here manually
      id.Type = newVars[i].Type;  // Resolve here manually
      substMap.Add(oldVars[i], id);
    }

    Substituter sub = new Substituter(null, substMap, typeMap);
    return sub.Substitute(e);
  }

  /// <summary>
  /// Returns the string literal underlying an actual string literal (not as a sequence display of characters)
  /// </summary>
  /// <returns></returns>
  public string AsStringLiteral() {
    var le = this as StringLiteralExpr;
    return le == null ? null : le.Value as string;
  }

  public override IEnumerable<INode> Children => SubExpressions;
}

public class LiteralExpr : Expression {
  /// <summary>
  /// One of the following:
  ///   * 'null' for the 'null' literal (a special case of which is the subclass StaticReceiverExpr)
  ///   * a bool for a bool literal
  ///   * a BigInteger for int literal
  ///   * a BaseTypes.BigDec for a (rational) real literal
  ///   * a string for a char literal
  ///     This case always uses the subclass CharLiteralExpr.
  ///     Note, a string is stored to keep any escape sequence, since this simplifies printing of the character
  ///     literal, both when pretty printed as a Dafny expression and when being compiled into C# code.  The
  ///     parser checks the validity of any escape sequence and the verifier deals with turning such into a
  ///     single character value.
  ///   * a string for a string literal
  ///     This case always uses the subclass StringLiteralExpr.
  ///     Note, the string is stored with all escapes as characters.  For example, the input string "hello\n" is
  ///     stored in a LiteralExpr has being 7 characters long, whereas the Dafny (and C#) length of this string is 6.
  ///     This simplifies printing of the string, both when pretty printed as a Dafny expression and when being
  ///     compiled into C# code.  The parser checks the validity of the escape sequences and the verifier deals
  ///     with turning them into single characters.
  /// </summary>
  public readonly object Value;

  [Pure]
  public static bool IsTrue(Expression e) {
    Contract.Requires(e != null);
    return Expression.IsBoolLiteral(e, out var value) && value;
  }

  public static bool IsEmptySet(Expression e) {
    Contract.Requires(e != null);
    return StripParens(e) is SetDisplayExpr display && display.Elements.Count == 0;
  }

  public static bool IsEmptyMultiset(Expression e) {
    Contract.Requires(e != null);
    return StripParens(e) is MultiSetDisplayExpr display && display.Elements.Count == 0;
  }

  public static bool IsEmptySequence(Expression e) {
    Contract.Requires(e != null);
    return StripParens(e) is SeqDisplayExpr display && display.Elements.Count == 0;
  }

  public LiteralExpr(IToken tok)
    : base(tok) {  // represents the Dafny literal "null"
    Contract.Requires(tok != null);
    this.Value = null;
  }

  public LiteralExpr(IToken tok, BigInteger n)
    : base(tok) {
    Contract.Requires(tok != null);
    Contract.Requires(0 <= n.Sign);
    this.Value = n;
  }

  public LiteralExpr(IToken tok, BaseTypes.BigDec n)
    : base(tok) {
    Contract.Requires(0 <= n.Mantissa.Sign);
    Contract.Requires(tok != null);
    this.Value = n;
  }

  public LiteralExpr(IToken tok, int n)
    : base(tok) {
    Contract.Requires(tok != null);
    Contract.Requires(0 <= n);
    this.Value = new BigInteger(n);
  }

  public LiteralExpr(IToken tok, bool b)
    : base(tok) {
    Contract.Requires(tok != null);
    this.Value = b;
  }

  /// <summary>
  /// This constructor is to be used only with the StringLiteralExpr and CharLiteralExpr subclasses, for
  /// two reasons:  both of these literals store a string in .Value, and string literals also carry an
  /// additional field.
  /// </summary>
  protected LiteralExpr(IToken tok, string s)
    : base(tok) {
    Contract.Requires(tok != null);
    Contract.Requires(s != null);
    this.Value = s;
  }
}

public class CharLiteralExpr : LiteralExpr {
  public CharLiteralExpr(IToken tok, string s)
    : base(tok, s) {
    Contract.Requires(s != null);
  }
}

public class StringLiteralExpr : LiteralExpr {
  public readonly bool IsVerbatim;
  public StringLiteralExpr(IToken tok, string s, bool isVerbatim)
    : base(tok, s) {
    Contract.Requires(s != null);
    IsVerbatim = isVerbatim;
  }
}

public class DatatypeValue : Expression, IHasUsages, ICloneable<DatatypeValue> {
  public readonly string DatatypeName;
  public readonly string MemberName;
  public readonly ActualBindings Bindings;
  public List<Expression> Arguments => Bindings.Arguments;

  public override IEnumerable<INode> Children => new INode[] { Bindings };

  [FilledInDuringResolution] public DatatypeCtor Ctor;
  [FilledInDuringResolution] public List<Type> InferredTypeArgs = new List<Type>();
  [FilledInDuringResolution] public bool IsCoCall;
  [ContractInvariantMethod]
  void ObjectInvariant() {
    Contract.Invariant(DatatypeName != null);
    Contract.Invariant(MemberName != null);
    Contract.Invariant(cce.NonNullElements(Arguments));
    Contract.Invariant(cce.NonNullElements(InferredTypeArgs));
    Contract.Invariant(Ctor == null || InferredTypeArgs.Count == Ctor.EnclosingDatatype.TypeArgs.Count);
  }

  public DatatypeValue Clone(Cloner cloner) {
    return new DatatypeValue(cloner, this);
  }

  public DatatypeValue(Cloner cloner, DatatypeValue original) : base(cloner, original) {
    DatatypeName = original.DatatypeName;
    MemberName = original.MemberName;
    Bindings = new ActualBindings(cloner, original.Bindings);

    if (cloner.CloneResolvedFields) {
      Ctor = original.Ctor;
      IsCoCall = original.IsCoCall;
      InferredTypeArgs = original.InferredTypeArgs;
    }
  }

  public DatatypeValue(IToken tok, string datatypeName, string memberName, [Captured] List<ActualBinding> arguments)
    : base(tok) {
    Contract.Requires(cce.NonNullElements(arguments));
    Contract.Requires(tok != null);
    Contract.Requires(datatypeName != null);
    Contract.Requires(memberName != null);
    this.DatatypeName = datatypeName;
    this.MemberName = memberName;
    this.Bindings = new ActualBindings(arguments);
  }

  /// <summary>
  /// This constructor is intended to be used when constructing a resolved DatatypeValue. The "args" are expected
  /// to be already resolved, and are all given positionally.
  /// </summary>
  public DatatypeValue(IToken tok, string datatypeName, string memberName, List<Expression> arguments)
    : this(tok, datatypeName, memberName, arguments.ConvertAll(e => new ActualBinding(null, e))) {
    Bindings.AcceptArgumentExpressionsAsExactParameterList();
  }

  public override IEnumerable<Expression> SubExpressions =>
    Arguments ?? Enumerable.Empty<Expression>();

  public IEnumerable<IDeclarationOrUsage> GetResolvedDeclarations() {
    return Enumerable.Repeat(Ctor, 1);
  }

  public IToken NameToken => tok;
}

public class ThisExpr : Expression {
  public ThisExpr(IToken tok)
    : base(tok) {
    Contract.Requires(tok != null);
  }

  /// <summary>
  /// This constructor creates a ThisExpr and sets its Type field to denote the receiver type
  /// of member "m". This constructor is intended to be used by post-resolution code that needs
  /// to obtain a Dafny "this" expression.
  /// </summary>
  public ThisExpr(MemberDecl m)
    : base(m.tok) {
    Contract.Requires(m != null);
    Contract.Requires(m.tok != null);
    Contract.Requires(m.EnclosingClass != null);
    Contract.Requires(!m.IsStatic);
    Type = Resolver.GetReceiverType(m.tok, m);
  }

  /// <summary>
  /// This constructor creates a ThisExpr and sets its Type field to denote the receiver type
  /// of member "m". This constructor is intended to be used by post-resolution code that needs
  /// to obtain a Dafny "this" expression.
  /// </summary>
  public ThisExpr(TopLevelDeclWithMembers cl)
    : base(cl.tok) {
    Contract.Requires(cl != null);
    Contract.Requires(cl.tok != null);
    Type = Resolver.GetThisType(cl.tok, cl);
  }
}
public class ExpressionPair {
  public Expression A, B;
  public ExpressionPair(Expression a, Expression b) {
    Contract.Requires(a != null);
    Contract.Requires(b != null);
    A = a;
    B = b;
  }
}

public class ImplicitThisExpr : ThisExpr {
  public ImplicitThisExpr(IToken tok)
    : base(tok) {
    Contract.Requires(tok != null);
  }

  public override bool IsImplicit {
    get { return true; }
  }
}

/// <summary>
/// An ImplicitThisExpr_ConstructorCall is used in the .InitCall of a TypeRhs,
/// which has a need for a "throw-away receiver".  Using a different type
/// gives a way to distinguish this receiver from other receivers, which
/// plays a role in checking the restrictions on divided block statements.
/// </summary>
public class ImplicitThisExpr_ConstructorCall : ImplicitThisExpr {
  public ImplicitThisExpr_ConstructorCall(IToken tok)
    : base(tok) {
    Contract.Requires(tok != null);
  }
}

public class IdentifierExpr : Expression, IHasUsages, ICloneable<IdentifierExpr> {
  [ContractInvariantMethod]
  void ObjectInvariant() {
    Contract.Invariant(Name != null);
  }

  public readonly string Name;
  [FilledInDuringResolution] public IVariable Var;

  public IdentifierExpr(IToken tok, string name)
    : base(tok) {
    Contract.Requires(tok != null);
    Contract.Requires(name != null);
    Name = name;
  }
  /// <summary>
  /// Constructs a resolved IdentifierExpr.
  /// </summary>
  public IdentifierExpr(IToken tok, IVariable v)
    : base(tok) {
    Contract.Requires(tok != null);
    Contract.Requires(v != null);
    Name = v.Name;
    Var = v;
    Type = v.Type;
  }

  public IdentifierExpr Clone(Cloner cloner) {
    return new IdentifierExpr(cloner, this);
  }

  public IdentifierExpr(Cloner cloner, IdentifierExpr original) : base(cloner, original) {
    Name = original.Name;

    if (cloner.CloneResolvedFields) {
      Var = cloner.CloneIVariable(original.Var, true);
    }
  }

  public IEnumerable<IDeclarationOrUsage> GetResolvedDeclarations() {
    return Enumerable.Repeat(Var, 1);
  }

  public IToken NameToken => tok;
  public override IEnumerable<INode> Children { get; } = Enumerable.Empty<INode>();
}

/// <summary>
/// An implicit identifier is used in the context of a ReturnStmt tacetly
/// assigning a value to a Method's out parameter.
/// </summary>
public class ImplicitIdentifierExpr : IdentifierExpr {
  public ImplicitIdentifierExpr(IToken tok, string name)
    : base(tok, name) { }

  /// <summary>
  /// Constructs a resolved implicit identifier.
  /// </summary>
  public ImplicitIdentifierExpr(IToken tok, IVariable v)
    : base(tok, v) { }

  public override bool IsImplicit => true;
}


/// <summary>
/// If an "AutoGhostIdentifierExpr" is used as the out-parameter of a ghost method or
/// a method with a ghost parameter, resolution will change the .Var's .IsGhost to true
/// automatically.  This class is intended to be used only as a communicate between the
/// parser and parts of the resolver.
/// </summary>
public class AutoGhostIdentifierExpr : IdentifierExpr {
  public AutoGhostIdentifierExpr(IToken tok, string name)
    : base(new AutoGeneratedToken(tok), name) { }

  public AutoGhostIdentifierExpr(Cloner cloner, AutoGhostIdentifierExpr original)
    : base(cloner, original) {
  }
}

/// <summary>
/// This class is used only inside the resolver itself. It gets hung in the AST in uncompleted name segments.
/// </summary>
class Resolver_IdentifierExpr : Expression, IHasUsages {
  public readonly TopLevelDecl Decl;
  public readonly List<Type> TypeArgs;
  [ContractInvariantMethod]
  void ObjectInvariant() {
    Contract.Invariant(Decl != null);
    Contract.Invariant(TypeArgs != null);
    Contract.Invariant(TypeArgs.Count == Decl.TypeArgs.Count);
    Contract.Invariant(Type is ResolverType_Module || Type is ResolverType_Type);
  }

  public override IEnumerable<INode> Children => TypeArgs.SelectMany(ta => ta.Nodes);

  public abstract class ResolverType : Type {
    public override bool ComputeMayInvolveReferences(ISet<DatatypeDecl>/*?*/ visitedDatatypes) {
      return false;
    }
<<<<<<< HEAD
    public override Type Subst(IDictionary<TypeParameter, Type> subst) {
      throw new NotImplementedException();
=======
    public override Type Subst(Dictionary<TypeParameter, Type> subst) {
      throw new NotSupportedException();
    }

    public override Type ReplaceTypeArguments(List<Type> arguments) {
      throw new NotSupportedException();
>>>>>>> 5b8cabf4
    }
  }
  public class ResolverType_Module : ResolverType {
    [Pure]
    public override string TypeName(ModuleDefinition context, bool parseAble) {
      Contract.Assert(parseAble == false);
      return "#module";
    }
    public override bool Equals(Type that, bool keepConstraints = false) {
      return that.NormalizeExpand(keepConstraints) is ResolverType_Module;
    }
  }
  public class ResolverType_Type : ResolverType {
    [Pure]
    public override string TypeName(ModuleDefinition context, bool parseAble) {
      Contract.Assert(parseAble == false);
      return "#type";
    }
    public override bool Equals(Type that, bool keepConstraints = false) {
      return that.NormalizeExpand(keepConstraints) is ResolverType_Type;
    }
  }

  public Resolver_IdentifierExpr(IToken tok, TopLevelDecl decl, List<Type> typeArgs)
    : base(tok) {
    Contract.Requires(tok != null);
    Contract.Requires(decl != null);
    Contract.Requires(typeArgs != null && typeArgs.Count == decl.TypeArgs.Count);
    Decl = decl;
    TypeArgs = typeArgs;
    Type = decl is ModuleDecl ? (Type)new ResolverType_Module() : new ResolverType_Type();
  }
  public Resolver_IdentifierExpr(IToken tok, TypeParameter tp)
    : this(tok, tp, new List<Type>()) {
    Contract.Requires(tok != null);
    Contract.Requires(tp != null);
  }

  public IEnumerable<IDeclarationOrUsage> GetResolvedDeclarations() {
    return new[] { Decl };
  }

  public IToken NameToken => tok;
}

public abstract class DisplayExpression : Expression {
  public readonly List<Expression> Elements;
  [ContractInvariantMethod]
  void ObjectInvariant() {
    Contract.Invariant(cce.NonNullElements(Elements));
  }

  public DisplayExpression(IToken tok, List<Expression> elements)
    : base(tok) {
    Contract.Requires(cce.NonNullElements(elements));
    Elements = elements;
  }

  public override IEnumerable<Expression> SubExpressions {
    get { return Elements; }
  }
}

public class SetDisplayExpr : DisplayExpression {
  public bool Finite;
  public SetDisplayExpr(IToken tok, bool finite, List<Expression> elements)
    : base(tok, elements) {
    Contract.Requires(tok != null);
    Contract.Requires(cce.NonNullElements(elements));
    Finite = finite;
  }
}

public class MultiSetDisplayExpr : DisplayExpression {
  public MultiSetDisplayExpr(IToken tok, List<Expression> elements) : base(tok, elements) {
    Contract.Requires(tok != null);
    Contract.Requires(cce.NonNullElements(elements));
  }
}

public class MapDisplayExpr : Expression {
  public bool Finite;
  public List<ExpressionPair> Elements;
  public MapDisplayExpr(IToken tok, bool finite, List<ExpressionPair> elements)
    : base(tok) {
    Contract.Requires(tok != null);
    Contract.Requires(cce.NonNullElements(elements));
    Finite = finite;
    Elements = elements;
  }
  public override IEnumerable<Expression> SubExpressions {
    get {
      foreach (var ep in Elements) {
        yield return ep.A;
        yield return ep.B;
      }
    }
  }
}
public class SeqDisplayExpr : DisplayExpression {
  public SeqDisplayExpr(IToken tok, List<Expression> elements)
    : base(tok, elements) {
    Contract.Requires(cce.NonNullElements(elements));
    Contract.Requires(tok != null);
  }
}

public class SeqSelectExpr : Expression {
  public readonly bool SelectOne;  // false means select a range
  public readonly Expression Seq;
  public readonly Expression E0;
  public readonly Expression E1;
  public readonly IToken CloseParen;

  [ContractInvariantMethod]
  void ObjectInvariant() {
    Contract.Invariant(Seq != null);
    Contract.Invariant(!SelectOne || E1 == null);
  }

  public SeqSelectExpr(IToken tok, bool selectOne, Expression seq, Expression e0, Expression e1, IToken closeParen)
    : base(tok) {
    Contract.Requires(tok != null);
    Contract.Requires(seq != null);
    Contract.Requires(!selectOne || e1 == null);

    SelectOne = selectOne;
    Seq = seq;
    E0 = e0;
    E1 = e1;
    CloseParen = closeParen;
    if (closeParen != null) {
      FormatTokens = new[] { closeParen };
    }
  }

  public override IEnumerable<Expression> SubExpressions {
    get {
      yield return Seq;
      if (E0 != null) {
        yield return E0;
      }

      if (E1 != null) {
        yield return E1;
      }
    }
  }
}

public class MultiSelectExpr : Expression {
  public readonly Expression Array;
  public readonly List<Expression> Indices;
  [ContractInvariantMethod]
  void ObjectInvariant() {
    Contract.Invariant(Array != null);
    Contract.Invariant(cce.NonNullElements(Indices));
    Contract.Invariant(1 <= Indices.Count);
  }

  public MultiSelectExpr(IToken tok, Expression array, List<Expression> indices)
    : base(tok) {
    Contract.Requires(tok != null);
    Contract.Requires(array != null);
    Contract.Requires(cce.NonNullElements(indices) && 1 <= indices.Count);

    Array = array;
    Indices = indices;
  }

  public override IEnumerable<Expression> SubExpressions {
    get {
      yield return Array;
      foreach (var e in Indices) {
        yield return e;
      }
    }
  }
}

/// <summary>
/// Represents an expression of the form S[I := V], where, syntactically, S, I, and V are expressions.
///
/// Successfully resolved, the expression stands for one of the following:
/// * if S is a seq<T>, then I is an integer-based index into the sequence and V is of type T
/// * if S is a map<T, U>, then I is a key of type T and V is a value of type U
/// * if S is a multiset<T>, then I is an element of type T and V has an integer-based numeric type.
///
/// Datatype updates are represented by <c>DatatypeUpdateExpr</c> nodes.
/// </summary>
public class SeqUpdateExpr : Expression {
  public readonly Expression Seq;
  public readonly Expression Index;
  public readonly Expression Value;
  [ContractInvariantMethod]
  void ObjectInvariant() {
    Contract.Invariant(Seq != null);
    Contract.Invariant(Index != null);
    Contract.Invariant(Value != null);
  }

  public SeqUpdateExpr(IToken tok, Expression seq, Expression index, Expression val)
    : base(tok) {
    Contract.Requires(tok != null);
    Contract.Requires(seq != null);
    Contract.Requires(index != null);
    Contract.Requires(val != null);
    Seq = seq;
    Index = index;
    Value = val;
  }

  public override IEnumerable<Expression> SubExpressions {
    get {
      yield return Seq;
      yield return Index;
      yield return Value;
    }
  }
}

public class ApplyExpr : Expression {
  // The idea is that this apply expression does not need a type argument substitution,
  // since lambda functions and anonymous functions are never polymorphic.
  // Make a FunctionCallExpr otherwise, to call a resolvable anonymous function.
  public readonly Expression Function;
  public readonly List<Expression> Args;

  public override IEnumerable<Expression> SubExpressions {
    get {
      yield return Function;
      foreach (var e in Args) {
        yield return e;
      }
    }
  }

  public IToken CloseParen;

  public ApplyExpr(IToken tok, Expression fn, List<Expression> args, IToken closeParen)
    : base(tok) {
    Function = fn;
    Args = args;
    CloseParen = closeParen;
    FormatTokens = closeParen != null ? new[] { closeParen } : null;
  }
}

public class FunctionCallExpr : Expression, IHasUsages, ICloneable<FunctionCallExpr> {
  public string Name;
  public readonly Expression Receiver;
  public readonly IToken OpenParen;  // can be null if Args.Count == 0
  public readonly IToken CloseParen;
  public readonly Label/*?*/ AtLabel;
  public readonly ActualBindings Bindings;
  public List<Expression> Args => Bindings.Arguments;
  [FilledInDuringResolution] public List<Type> TypeApplication_AtEnclosingClass;
  [FilledInDuringResolution] public List<Type> TypeApplication_JustFunction;
  [FilledInDuringResolution] public bool IsByMethodCall;

  /// <summary>
  /// Return a mapping from each type parameter of the function and its enclosing class to actual type arguments.
  /// This method should only be called on fully and successfully resolved FunctionCallExpr's.
  /// </summary>
  public Dictionary<TypeParameter, Type> GetTypeArgumentSubstitutions() {
    var typeMap = new Dictionary<TypeParameter, Type>();
    Util.AddToDict(typeMap, Function.EnclosingClass.TypeArgs, TypeApplication_AtEnclosingClass);
    Util.AddToDict(typeMap, Function.TypeArgs, TypeApplication_JustFunction);
    return typeMap;
  }

  /// <summary>
  /// Returns a mapping from formal type parameters to actual type arguments. For example, given
  ///     trait T<A> {
  ///       function F<X>(): bv8 { ... }
  ///     }
  ///     class C<B, D> extends T<map<B, D>> { }
  /// and FunctionCallExpr o.F<int>(args) where o has type C<real, bool>, the type map returned is
  ///     A -> map<real, bool>
  ///     B -> real
  ///     D -> bool
  ///     X -> int
  /// NOTE: This method should be called only when all types have been fully and successfully
  /// resolved.
  /// </summary>
  public Dictionary<TypeParameter, Type> TypeArgumentSubstitutionsWithParents() {
    Contract.Requires(WasResolved());
    Contract.Ensures(Contract.Result<Dictionary<TypeParameter, Type>>() != null);

    return MemberSelectExpr.TypeArgumentSubstitutionsWithParentsAux(Receiver.Type, Function, TypeApplication_JustFunction);
  }

  public enum CoCallResolution {
    No,
    Yes,
    NoBecauseFunctionHasSideEffects,
    NoBecauseFunctionHasPostcondition,
    NoBecauseRecursiveCallsAreNotAllowedInThisContext,
    NoBecauseIsNotGuarded,
    NoBecauseRecursiveCallsInDestructiveContext
  }
  [FilledInDuringResolution] public CoCallResolution CoCall = CoCallResolution.No;  // indicates whether or not the call is a co-recursive call
  [FilledInDuringResolution] public string CoCallHint = null;  // possible additional hint that can be used in verifier error message

  [ContractInvariantMethod]
  void ObjectInvariant() {
    Contract.Invariant(Name != null);
    Contract.Invariant(Receiver != null);
    Contract.Invariant(cce.NonNullElements(Args));
    Contract.Invariant(
      Function == null || TypeApplication_AtEnclosingClass == null ||
      Function.EnclosingClass.TypeArgs.Count == TypeApplication_AtEnclosingClass.Count);
    Contract.Invariant(
      Function == null || TypeApplication_JustFunction == null ||
      Function.TypeArgs.Count == TypeApplication_JustFunction.Count);
  }

  [FilledInDuringResolution] public Function Function;

  public FunctionCallExpr(IToken tok, string fn, Expression receiver, IToken openParen, IToken closeParen, [Captured] List<ActualBinding> args, Label/*?*/ atLabel = null)
    : this(tok, fn, receiver, openParen, closeParen, new ActualBindings(args), atLabel) {
    Contract.Requires(tok != null);
    Contract.Requires(fn != null);
    Contract.Requires(receiver != null);
    Contract.Requires(cce.NonNullElements(args));
    Contract.Requires(openParen != null || args.Count == 0);
    Contract.Ensures(type == null);
  }

  public FunctionCallExpr(IToken tok, string fn, Expression receiver, IToken openParen, IToken closeParen, [Captured] ActualBindings bindings, Label/*?*/ atLabel = null)
    : base(tok) {
    Contract.Requires(tok != null);
    Contract.Requires(fn != null);
    Contract.Requires(receiver != null);
    Contract.Requires(bindings != null);
    Contract.Requires(openParen != null);
    Contract.Ensures(type == null);

    this.Name = fn;
    this.Receiver = receiver;
    this.OpenParen = openParen;
    this.CloseParen = closeParen;
    this.AtLabel = atLabel;
    this.Bindings = bindings;
    this.FormatTokens = closeParen != null ? new[] { closeParen } : null;
  }

  /// <summary>
  /// This constructor is intended to be used when constructing a resolved FunctionCallExpr. The "args" are expected
  /// to be already resolved, and are all given positionally.
  /// </summary>
  public FunctionCallExpr(IToken tok, string fn, Expression receiver, IToken openParen, IToken closeParen, [Captured] List<Expression> args,
    Label /*?*/ atLabel = null)
    : this(tok, fn, receiver, openParen, closeParen, args.ConvertAll(e => new ActualBinding(null, e)), atLabel) {
    Bindings.AcceptArgumentExpressionsAsExactParameterList();
  }

  public FunctionCallExpr Clone(Cloner cloner) {
    return new FunctionCallExpr(cloner, this);
  }

  public FunctionCallExpr(Cloner cloner, FunctionCallExpr original) : base(cloner, original) {
    Name = original.Name;
    Receiver = cloner.CloneExpr(original.Receiver);
    OpenParen = original.OpenParen == null ? null : cloner.Tok(original.OpenParen);
    CloseParen = original.CloseParen == null ? null : cloner.Tok(original.CloseParen);
    Bindings = new ActualBindings(cloner, original.Bindings);
    AtLabel = original.AtLabel;

    if (cloner.CloneResolvedFields) {
      TypeApplication_AtEnclosingClass = original.TypeApplication_AtEnclosingClass;
      TypeApplication_JustFunction = original.TypeApplication_JustFunction;
      IsByMethodCall = original.IsByMethodCall;
      Function = original.Function;
    }
  }

  public override IEnumerable<Expression> SubExpressions {
    get {
      yield return Receiver;
      foreach (var e in Args) {
        yield return e;
      }
    }
  }

  public override IEnumerable<Type> ComponentTypes => Util.Concat(TypeApplication_AtEnclosingClass, TypeApplication_JustFunction);
  public IEnumerable<IDeclarationOrUsage> GetResolvedDeclarations() {
    return Enumerable.Repeat(Function, 1);
  }

  public IToken NameToken => tok;
}

public class SeqConstructionExpr : Expression {
  public Type/*?*/ ExplicitElementType;
  public Expression N;
  public Expression Initializer;
  public SeqConstructionExpr(IToken tok, Type/*?*/ elementType, Expression length, Expression initializer)
    : base(tok) {
    Contract.Requires(tok != null);
    Contract.Requires(length != null);
    Contract.Requires(initializer != null);
    ExplicitElementType = elementType;
    N = length;
    Initializer = initializer;
  }
  public override IEnumerable<Expression> SubExpressions {
    get {
      yield return N;
      yield return Initializer;
    }
  }

  public override IEnumerable<Type> ComponentTypes {
    get {
      if (ExplicitElementType != null) {
        yield return ExplicitElementType;
      }
    }
  }
}

public class MultiSetFormingExpr : Expression {
  [Peer]
  public readonly Expression E;
  [ContractInvariantMethod]
  void ObjectInvariant() {
    Contract.Invariant(E != null);
  }

  [Captured]
  public MultiSetFormingExpr(IToken tok, Expression expr)
    : base(tok) {
    Contract.Requires(tok != null);
    Contract.Requires(expr != null);
    cce.Owner.AssignSame(this, expr);
    E = expr;
  }

  public override IEnumerable<Expression> SubExpressions {
    get { yield return E; }
  }
}

public abstract class UnaryExpr : Expression {
  public readonly Expression E;
  [ContractInvariantMethod]
  void ObjectInvariant() {
    Contract.Invariant(E != null);
  }

  public UnaryExpr(IToken tok, Expression e)
    : base(tok) {
    Contract.Requires(tok != null);
    Contract.Requires(e != null);
    this.E = e;
  }

  public override IEnumerable<Expression> SubExpressions {
    get { yield return E; }
  }
}

public class UnaryOpExpr : UnaryExpr {
  public enum Opcode {
    Not,  // boolean negation or bitwise negation
    Cardinality,
    Fresh, // fresh also has a(n optional) second argument, namely the @-label
    Allocated,
    Lit,  // there is no syntax for this operator, but it is sometimes introduced during translation
  }
  public readonly Opcode Op;

  public enum ResolvedOpcode {
    YetUndetermined,
    BVNot,
    BoolNot,
    SeqLength,
    SetCard,
    MultiSetCard,
    MapCard,
    Fresh,
    Allocated,
    Lit
  }

  private ResolvedOpcode _ResolvedOp = ResolvedOpcode.YetUndetermined;
  public ResolvedOpcode ResolvedOp => ResolveOp();

  public ResolvedOpcode ResolveOp() {
    if (_ResolvedOp == ResolvedOpcode.YetUndetermined) {
      Contract.Assert(Type != null);
      Contract.Assert(Type is not TypeProxy);
      _ResolvedOp = (Op, E.Type.NormalizeExpand()) switch {
        (Opcode.Not, BoolType _) => ResolvedOpcode.BoolNot,
        (Opcode.Not, BitvectorType _) => ResolvedOpcode.BVNot,
        (Opcode.Cardinality, SeqType _) => ResolvedOpcode.SeqLength,
        (Opcode.Cardinality, SetType _) => ResolvedOpcode.SetCard,
        (Opcode.Cardinality, MultiSetType _) => ResolvedOpcode.MultiSetCard,
        (Opcode.Cardinality, MapType _) => ResolvedOpcode.MapCard,
        (Opcode.Fresh, _) => ResolvedOpcode.Fresh,
        (Opcode.Allocated, _) => ResolvedOpcode.Allocated,
        (Opcode.Lit, _) => ResolvedOpcode.Lit,
        _ => ResolvedOpcode.YetUndetermined // Unreachable
      };
      Contract.Assert(_ResolvedOp != ResolvedOpcode.YetUndetermined);
    }

    return _ResolvedOp;
  }

  public UnaryOpExpr(IToken tok, Opcode op, Expression e)
    : base(tok, e) {
    Contract.Requires(tok != null);
    Contract.Requires(e != null);
    Contract.Requires(op != Opcode.Fresh || this is FreshExpr);
    this.Op = op;
  }
}

public class FreshExpr : UnaryOpExpr, ICloneable<FreshExpr> {
  public readonly string/*?*/ At;
  [FilledInDuringResolution] public Label/*?*/ AtLabel;  // after that, At==null iff AtLabel==null

  public FreshExpr(IToken tok, Expression e, string at = null)
    : base(tok, Opcode.Fresh, e) {
    Contract.Requires(tok != null);
    Contract.Requires(e != null);
    this.At = at;
  }

  public FreshExpr Clone(Cloner cloner) {
    var result = new FreshExpr(cloner.Tok(tok), cloner.CloneExpr(E), At);
    if (cloner.CloneResolvedFields) {
      result.AtLabel = AtLabel;
    }
    return result;
  }
}

public abstract class TypeUnaryExpr : UnaryExpr {
  public readonly Type ToType;
  public TypeUnaryExpr(IToken tok, Expression expr, Type toType)
    : base(tok, expr) {
    Contract.Requires(tok != null);
    Contract.Requires(expr != null);
    Contract.Requires(toType != null);
    ToType = toType;
  }

  public override IEnumerable<INode> Children => base.Children.Concat(ToType.Nodes);

  public override IEnumerable<Type> ComponentTypes {
    get {
      yield return ToType;
    }
  }
}

public class ConversionExpr : TypeUnaryExpr {
  public readonly string messagePrefix;
  public ConversionExpr(IToken tok, Expression expr, Type toType, string messagePrefix = "")
    : base(tok, expr, toType) {
    Contract.Requires(tok != null);
    Contract.Requires(expr != null);
    Contract.Requires(toType != null);
    this.messagePrefix = messagePrefix;
  }
}

public class TypeTestExpr : TypeUnaryExpr {
  public TypeTestExpr(IToken tok, Expression expr, Type toType)
    : base(tok, expr, toType) {
    Contract.Requires(tok != null);
    Contract.Requires(expr != null);
    Contract.Requires(toType != null);
  }
}

public class BinaryExpr : Expression, ICloneable<BinaryExpr> {
  public enum Opcode {
    Iff,
    Imp,
    Exp, // turned into Imp during resolution
    And,
    Or,
    Eq,
    Neq,
    Lt,
    Le,
    Ge,
    Gt,
    Disjoint,
    In,
    NotIn,
    LeftShift,
    RightShift,
    Add,
    Sub,
    Mul,
    Div,
    Mod,
    BitwiseAnd,
    BitwiseOr,
    BitwiseXor
  }
  public readonly Opcode Op;
  public readonly IToken PrefixOp;
  public enum ResolvedOpcode {
    YetUndetermined,  // the value before resolution has determined the value; .ResolvedOp should never be read in this state

    // logical operators
    Iff,
    Imp,
    And,
    Or,
    // non-collection types
    EqCommon,
    NeqCommon,
    // integers, reals, bitvectors
    Lt,
    LessThanLimit,  // a synonym for Lt for ORDINAL, used only during translation
    Le,
    Ge,
    Gt,
    Add,
    Sub,
    Mul,
    Div,
    Mod,
    // bitvectors
    LeftShift,
    RightShift,
    BitwiseAnd,
    BitwiseOr,
    BitwiseXor,
    // char
    LtChar,
    LeChar,
    GeChar,
    GtChar,
    // sets
    SetEq,
    SetNeq,
    ProperSubset,
    Subset,
    Superset,
    ProperSuperset,
    Disjoint,
    InSet,
    NotInSet,
    Union,
    Intersection,
    SetDifference,
    // multi-sets
    MultiSetEq,
    MultiSetNeq,
    MultiSubset,
    MultiSuperset,
    ProperMultiSubset,
    ProperMultiSuperset,
    MultiSetDisjoint,
    InMultiSet,
    NotInMultiSet,
    MultiSetUnion,
    MultiSetIntersection,
    MultiSetDifference,
    // Sequences
    SeqEq,
    SeqNeq,
    ProperPrefix,
    Prefix,
    Concat,
    InSeq,
    NotInSeq,
    // Maps
    MapEq,
    MapNeq,
    InMap,
    NotInMap,
    MapMerge,
    MapSubtraction,
    // datatypes
    RankLt,
    RankGt
  }
  private ResolvedOpcode _theResolvedOp = ResolvedOpcode.YetUndetermined;
  public ResolvedOpcode ResolvedOp {
    set {
      Contract.Assume(_theResolvedOp == ResolvedOpcode.YetUndetermined || _theResolvedOp == value);  // there's never a reason for resolution to change its mind, is there?
      _theResolvedOp = value;
    }
    get {
      Debug.Assert(_theResolvedOp != ResolvedOpcode.YetUndetermined);  // shouldn't read it until it has been properly initialized
      return _theResolvedOp;
    }
  }
  public ResolvedOpcode ResolvedOp_PossiblyStillUndetermined {  // offer a way to return _theResolveOp -- for experts only!
    get { return _theResolvedOp; }
  }
  public static bool IsEqualityOp(ResolvedOpcode op) {
    switch (op) {
      case ResolvedOpcode.EqCommon:
      case ResolvedOpcode.SetEq:
      case ResolvedOpcode.SeqEq:
      case ResolvedOpcode.MultiSetEq:
      case ResolvedOpcode.MapEq:
        return true;
      default:
        return false;
    }
  }

  public static Opcode ResolvedOp2SyntacticOp(ResolvedOpcode rop) {
    switch (rop) {
      case ResolvedOpcode.Iff: return Opcode.Iff;
      case ResolvedOpcode.Imp: return Opcode.Imp;
      case ResolvedOpcode.And: return Opcode.And;
      case ResolvedOpcode.Or: return Opcode.Or;

      case ResolvedOpcode.EqCommon:
      case ResolvedOpcode.SetEq:
      case ResolvedOpcode.MultiSetEq:
      case ResolvedOpcode.SeqEq:
      case ResolvedOpcode.MapEq:
        return Opcode.Eq;

      case ResolvedOpcode.NeqCommon:
      case ResolvedOpcode.SetNeq:
      case ResolvedOpcode.MultiSetNeq:
      case ResolvedOpcode.SeqNeq:
      case ResolvedOpcode.MapNeq:
        return Opcode.Neq;

      case ResolvedOpcode.Lt:
      case ResolvedOpcode.LtChar:
      case ResolvedOpcode.ProperSubset:
      case ResolvedOpcode.ProperMultiSuperset:
      case ResolvedOpcode.ProperPrefix:
      case ResolvedOpcode.RankLt:
        return Opcode.Lt;

      case ResolvedOpcode.Le:
      case ResolvedOpcode.LeChar:
      case ResolvedOpcode.Subset:
      case ResolvedOpcode.MultiSubset:
      case ResolvedOpcode.Prefix:
        return Opcode.Le;

      case ResolvedOpcode.Ge:
      case ResolvedOpcode.GeChar:
      case ResolvedOpcode.Superset:
      case ResolvedOpcode.MultiSuperset:
        return Opcode.Ge;

      case ResolvedOpcode.Gt:
      case ResolvedOpcode.GtChar:
      case ResolvedOpcode.ProperSuperset:
      case ResolvedOpcode.ProperMultiSubset:
      case ResolvedOpcode.RankGt:
        return Opcode.Gt;

      case ResolvedOpcode.LeftShift:
        return Opcode.LeftShift;

      case ResolvedOpcode.RightShift:
        return Opcode.RightShift;

      case ResolvedOpcode.Add:
      case ResolvedOpcode.Union:
      case ResolvedOpcode.MultiSetUnion:
      case ResolvedOpcode.MapMerge:
      case ResolvedOpcode.Concat:
        return Opcode.Add;

      case ResolvedOpcode.Sub:
      case ResolvedOpcode.SetDifference:
      case ResolvedOpcode.MultiSetDifference:
      case ResolvedOpcode.MapSubtraction:
        return Opcode.Sub;

      case ResolvedOpcode.Mul:
      case ResolvedOpcode.Intersection:
      case ResolvedOpcode.MultiSetIntersection:
        return Opcode.Mul;

      case ResolvedOpcode.Div: return Opcode.Div;
      case ResolvedOpcode.Mod: return Opcode.Mod;

      case ResolvedOpcode.BitwiseAnd: return Opcode.BitwiseAnd;
      case ResolvedOpcode.BitwiseOr: return Opcode.BitwiseOr;
      case ResolvedOpcode.BitwiseXor: return Opcode.BitwiseXor;

      case ResolvedOpcode.Disjoint:
      case ResolvedOpcode.MultiSetDisjoint:
        return Opcode.Disjoint;

      case ResolvedOpcode.InSet:
      case ResolvedOpcode.InMultiSet:
      case ResolvedOpcode.InSeq:
      case ResolvedOpcode.InMap:
        return Opcode.In;

      case ResolvedOpcode.NotInSet:
      case ResolvedOpcode.NotInMultiSet:
      case ResolvedOpcode.NotInSeq:
      case ResolvedOpcode.NotInMap:
        return Opcode.NotIn;

      case ResolvedOpcode.LessThanLimit:  // not expected here (but if it were, the same case as Lt could perhaps be used)
      default:
        Contract.Assert(false);  // unexpected ResolvedOpcode
        return Opcode.Add;  // please compiler
    }
  }

  public static string OpcodeString(Opcode op) {
    Contract.Ensures(Contract.Result<string>() != null);

    switch (op) {
      case Opcode.Iff:
        return "<==>";
      case Opcode.Imp:
        return "==>";
      case Opcode.Exp:
        return "<==";
      case Opcode.And:
        return "&&";
      case Opcode.Or:
        return "||";
      case Opcode.Eq:
        return "==";
      case Opcode.Lt:
        return "<";
      case Opcode.Gt:
        return ">";
      case Opcode.Le:
        return "<=";
      case Opcode.Ge:
        return ">=";
      case Opcode.Neq:
        return "!=";
      case Opcode.Disjoint:
        return "!!";
      case Opcode.In:
        return "in";
      case Opcode.NotIn:
        return "!in";
      case Opcode.LeftShift:
        return "<<";
      case Opcode.RightShift:
        return ">>";
      case Opcode.Add:
        return "+";
      case Opcode.Sub:
        return "-";
      case Opcode.Mul:
        return "*";
      case Opcode.Div:
        return "/";
      case Opcode.Mod:
        return "%";
      case Opcode.BitwiseAnd:
        return "&";
      case Opcode.BitwiseOr:
        return "|";
      case Opcode.BitwiseXor:
        return "^";
      default:
        Contract.Assert(false);
        throw new cce.UnreachableException();  // unexpected operator
    }
  }
  public Expression E0;
  public Expression E1;
  public enum AccumulationOperand { None, Left, Right }
  public AccumulationOperand AccumulatesForTailRecursion = AccumulationOperand.None; // set by Resolver
  [FilledInDuringResolution] public bool InCompiledContext;

  [ContractInvariantMethod]
  void ObjectInvariant() {
    Contract.Invariant(E0 != null);
    Contract.Invariant(E1 != null);
  }

<<<<<<< HEAD
  public BinaryExpr Clone(Cloner cloner) {
    return new BinaryExpr(cloner, this);
  }

  public BinaryExpr(Cloner cloner, BinaryExpr original) : base(cloner, original) {
    this.Op = original.Op;
    this.E0 = cloner.CloneExpr(original.E0);
    this.E1 = cloner.CloneExpr(original.E1);

    if (cloner.CloneResolvedFields) {
      ResolvedOp = original.ResolvedOp;
    }
  }

  public BinaryExpr(IToken tok, Opcode op, Expression e0, Expression e1)
=======
  public BinaryExpr(IToken tok, Opcode op, Expression e0, Expression e1, IToken prefixOp = null)
>>>>>>> 5b8cabf4
    : base(tok) {
    Contract.Requires(tok != null);
    Contract.Requires(e0 != null);
    Contract.Requires(e1 != null);
    this.Op = op;
    this.E0 = e0;
    this.E1 = e1;
    this.PrefixOp = prefixOp;
    if (prefixOp != null) {
      FormatTokens = new[] { prefixOp };
    }
  }

  /// <summary>
  /// Returns a resolved binary expression
  /// </summary>
  public BinaryExpr(IToken tok, BinaryExpr.ResolvedOpcode rop, Expression e0, Expression e1, IToken prefixOp = null)
    : this(tok, BinaryExpr.ResolvedOp2SyntacticOp(rop), e0, e1, prefixOp) {
    ResolvedOp = rop;
    switch (rop) {
      case ResolvedOpcode.EqCommon:
      case ResolvedOpcode.NeqCommon:
      case ResolvedOpcode.Lt:
      case ResolvedOpcode.LessThanLimit:
      case ResolvedOpcode.Le:
      case ResolvedOpcode.Ge:
      case ResolvedOpcode.Gt:
      case ResolvedOpcode.LtChar:
      case ResolvedOpcode.LeChar:
      case ResolvedOpcode.GeChar:
      case ResolvedOpcode.GtChar:
      case ResolvedOpcode.SetEq:
      case ResolvedOpcode.SetNeq:
      case ResolvedOpcode.ProperSubset:
      case ResolvedOpcode.Subset:
      case ResolvedOpcode.Superset:
      case ResolvedOpcode.ProperSuperset:
      case ResolvedOpcode.Disjoint:
      case ResolvedOpcode.InSet:
      case ResolvedOpcode.NotInSet:
      case ResolvedOpcode.MultiSetEq:
      case ResolvedOpcode.MultiSetNeq:
      case ResolvedOpcode.MultiSubset:
      case ResolvedOpcode.MultiSuperset:
      case ResolvedOpcode.ProperMultiSubset:
      case ResolvedOpcode.ProperMultiSuperset:
      case ResolvedOpcode.MultiSetDisjoint:
      case ResolvedOpcode.InMultiSet:
      case ResolvedOpcode.NotInMultiSet:
      case ResolvedOpcode.SeqEq:
      case ResolvedOpcode.SeqNeq:
      case ResolvedOpcode.ProperPrefix:
      case ResolvedOpcode.Prefix:
      case ResolvedOpcode.InSeq:
      case ResolvedOpcode.NotInSeq:
      case ResolvedOpcode.MapEq:
      case ResolvedOpcode.MapNeq:
      case ResolvedOpcode.InMap:
      case ResolvedOpcode.NotInMap:
      case ResolvedOpcode.RankLt:
      case ResolvedOpcode.RankGt:
        Type = Type.Bool;
        break;
      default:
        Type = e0.Type;
        break;
    }
  }

  public override IEnumerable<Expression> SubExpressions {
    get {
      yield return E0;
      yield return E1;
    }
  }
}

public class TernaryExpr : Expression {
  public readonly Opcode Op;
  public readonly Expression E0;
  public readonly Expression E1;
  public readonly Expression E2;
  public enum Opcode { /*SOON: IfOp,*/ PrefixEqOp, PrefixNeqOp }
  public static readonly bool PrefixEqUsesNat = false;  // "k" is either a "nat" or an "ORDINAL"
  public TernaryExpr(IToken tok, Opcode op, Expression e0, Expression e1, Expression e2)
    : base(tok) {
    Contract.Requires(tok != null);
    Contract.Requires(e0 != null);
    Contract.Requires(e1 != null);
    Contract.Requires(e2 != null);
    Op = op;
    E0 = e0;
    E1 = e1;
    E2 = e2;
  }

  public override IEnumerable<Expression> SubExpressions {
    get {
      yield return E0;
      yield return E1;
      yield return E2;
    }
  }
}

public class LetOrFailExpr : ConcreteSyntaxExpression, ICloneable<LetOrFailExpr> {
  public readonly CasePattern<BoundVar>/*?*/ Lhs; // null means void-error handling: ":- E; F", non-null means "var pat :- E; F"
  public readonly Expression Rhs;
  public readonly Expression Body;

  public LetOrFailExpr(IToken tok, CasePattern<BoundVar>/*?*/ lhs, Expression rhs, Expression body) : base(tok) {
    Lhs = lhs;
    Rhs = rhs;
    Body = body;
  }

<<<<<<< HEAD
  public LetOrFailExpr Clone(Cloner cloner) {
    return new LetOrFailExpr(cloner, this);
  }

  public LetOrFailExpr(Cloner cloner, LetOrFailExpr original) : base(cloner, original) {
    Lhs = original.Lhs == null ? null : cloner.CloneCasePattern(original.Lhs);
    Rhs = cloner.CloneExpr(original.Rhs);
    Body = cloner.CloneExpr(original.Body);
  }
=======
  public override IEnumerable<INode> Children =>
    (Lhs != null ?
    new List<INode> { Lhs } : Enumerable.Empty<INode>()).Concat(base.Children);
>>>>>>> 5b8cabf4
}

public class ForallExpr : QuantifierExpr, ICloneable<ForallExpr> {
  public override string WhatKind => "forall expression";
  protected override BinaryExpr.ResolvedOpcode SplitResolvedOp { get { return BinaryExpr.ResolvedOpcode.And; } }

  public ForallExpr(IToken tok, IToken endTok, List<BoundVar> bvars, Expression range, Expression term, Attributes attrs)
    : base(tok, endTok, bvars, range, term, attrs) {
    Contract.Requires(cce.NonNullElements(bvars));
    Contract.Requires(tok != null);
    Contract.Requires(term != null);
  }

  public ForallExpr Clone(Cloner cloner) {
    return new ForallExpr(cloner, this);
  }

  public ForallExpr(Cloner cloner, ForallExpr original) : base(cloner, original) {
  }

  public override Expression LogicalBody(bool bypassSplitQuantifier = false) {
    if (Range == null) {
      return Term;
    }
    var body = new BinaryExpr(Term.tok, BinaryExpr.Opcode.Imp, Range, Term);
    body.ResolvedOp = BinaryExpr.ResolvedOpcode.Imp;
    body.Type = Term.Type;
    return body;
  }
}

public class ExistsExpr : QuantifierExpr, ICloneable<ExistsExpr> {
  public override string WhatKind => "exists expression";
  protected override BinaryExpr.ResolvedOpcode SplitResolvedOp { get { return BinaryExpr.ResolvedOpcode.Or; } }

  public ExistsExpr(IToken tok, IToken endTok, List<BoundVar> bvars, Expression range, Expression term, Attributes attrs)
    : base(tok, endTok, bvars, range, term, attrs) {
    Contract.Requires(cce.NonNullElements(bvars));
    Contract.Requires(tok != null);
    Contract.Requires(term != null);
  }

  public ExistsExpr Clone(Cloner cloner) {
    return new ExistsExpr(cloner, this);
  }

  public ExistsExpr(Cloner cloner, ExistsExpr existsExpr) : base(cloner, existsExpr) {
  }

  public override Expression LogicalBody(bool bypassSplitQuantifier = false) {
    if (Range == null) {
      return Term;
    }
    var body = new BinaryExpr(Term.tok, BinaryExpr.Opcode.And, Range, Term);
    body.ResolvedOp = BinaryExpr.ResolvedOpcode.And;
    body.Type = Term.Type;
    return body;
  }
}

public class SetComprehension : ComprehensionExpr, ICloneable<SetComprehension> {
  public override string WhatKind => "set comprehension";

  public readonly bool Finite;
  public readonly bool TermIsImplicit;  // records the given syntactic form
  public bool TermIsSimple {
    get {
      var term = Term as IdentifierExpr;
      var r = term != null && BoundVars.Count == 1 && BoundVars[0].Name == term.Name;
      Contract.Assert(!TermIsImplicit || r);  // TermIsImplicit ==> r
      Contract.Assert(!r || term.Var == null || term.Var == BoundVars[0]);  // if the term is simple and it has been resolved, then it should have resolved to BoundVars[0]
      return r;
    }
  }

  public SetComprehension Clone(Cloner cloner) {
    return new SetComprehension(cloner, this);
  }

  public SetComprehension(Cloner cloner, SetComprehension original) : base(cloner, original) {
    TermIsImplicit = original.TermIsImplicit;
    Finite = original.Finite;
  }

  public SetComprehension(IToken tok, IToken endTok, bool finite, List<BoundVar> bvars, Expression range, Expression/*?*/ term, Attributes attrs)
    : base(tok, endTok, bvars, range, term ?? new IdentifierExpr(tok, bvars[0].Name), attrs) {
    Contract.Requires(tok != null);
    Contract.Requires(cce.NonNullElements(bvars));
    Contract.Requires(1 <= bvars.Count);
    Contract.Requires(range != null);
    Contract.Requires(term != null || bvars.Count == 1);

    TermIsImplicit = term == null;
    Finite = finite;
  }
}
public class MapComprehension : ComprehensionExpr, ICloneable<MapComprehension> {
  public override string WhatKind => "map comprehension";

  public readonly bool Finite;
  public readonly Expression TermLeft;

  public List<Boogie.Function> ProjectionFunctions;  // filled in during translation (and only for general map comprehensions where "TermLeft != null")

  public MapComprehension Clone(Cloner cloner) {
    return new MapComprehension(cloner, this);
  }

  public MapComprehension(Cloner cloner, MapComprehension original) : base(cloner, original) {
    TermLeft = cloner.CloneExpr(original.TermLeft);
    Finite = original.Finite;
  }

  public MapComprehension(IToken tok, IToken endTok, bool finite, List<BoundVar> bvars, Expression range, Expression/*?*/ termLeft, Expression termRight, Attributes attrs)
    : base(tok, endTok, bvars, range, termRight, attrs) {
    Contract.Requires(tok != null);
    Contract.Requires(cce.NonNullElements(bvars));
    Contract.Requires(1 <= bvars.Count);
    Contract.Requires(range != null);
    Contract.Requires(termRight != null);
    Contract.Requires(termLeft != null || bvars.Count == 1);

    Finite = finite;
    TermLeft = termLeft;
  }

  /// <summary>
  /// IsGeneralMapComprehension returns true for general map comprehensions.
  /// In other words, it returns false if either no TermLeft was given or if
  /// the given TermLeft is the sole bound variable.
  /// This property getter requires that the expression has been successfully
  /// resolved.
  /// </summary>
  public bool IsGeneralMapComprehension {
    get {
      Contract.Requires(WasResolved());
      if (TermLeft == null) {
        return false;
      } else if (BoundVars.Count != 1) {
        return true;
      }
      var lhs = StripParens(TermLeft).Resolved;
      if (lhs is IdentifierExpr ide && ide.Var == BoundVars[0]) {
        // TermLeft is the sole bound variable, so this is the same as
        // if TermLeft wasn't given at all
        return false;
      }
      return true;
    }
  }

  public override IEnumerable<Expression> SubExpressions {
    get {
      foreach (var e in Attributes.SubExpressions(Attributes)) {
        yield return e;
      }
      if (Range != null) { yield return Range; }
      if (TermLeft != null) { yield return TermLeft; }
      yield return Term;
    }
  }
}

public class LambdaExpr : ComprehensionExpr, ICloneable<LambdaExpr> {
  public override string WhatKind => "lambda";

  public Expression Body => Term;

  public readonly List<FrameExpression> Reads;

  public LambdaExpr(IToken tok, IToken endTok, List<BoundVar> bvars, Expression requires, List<FrameExpression> reads, Expression body)
    : base(tok, endTok, bvars, requires, body, null) {
    Contract.Requires(reads != null);
    Reads = reads;
  }

  public override IEnumerable<Expression> SubExpressions {
    get {
      yield return Term;
      if (Range != null) {
        yield return Range;
      }
      foreach (var read in Reads) {
        yield return read.E;
      }
    }
  }

  public LambdaExpr(Cloner cloner, LambdaExpr original) : base(cloner, original) {
    Reads = original.Reads.ConvertAll(cloner.CloneFrameExpr);
  }

  public LambdaExpr Clone(Cloner cloner) {
    return new LambdaExpr(cloner, this);
  }
}

public class WildcardExpr : Expression {  // a WildcardExpr can occur only in reads clauses and a loop's decreases clauses (with different meanings)
  public WildcardExpr(IToken tok)
    : base(tok) {
    Contract.Requires(tok != null);
  }
}

/// <summary>
/// A StmtExpr has the form S;E where S is a statement (from a restricted set) and E is an expression.
/// The expression S;E evaluates to whatever E evaluates to, but its well-formedness comes down to
/// executing S (which itself must be well-formed) and then checking the well-formedness of E.
/// </summary>
public class StmtExpr : Expression {
  public readonly Statement S;
  public readonly Expression E;
  [ContractInvariantMethod]
  void ObjectInvariant() {
    Contract.Invariant(S != null);
    Contract.Invariant(E != null);
  }

  public StmtExpr(IToken tok, Statement stmt, Expression expr)
    : base(tok) {
    Contract.Requires(tok != null);
    Contract.Requires(stmt != null);
    Contract.Requires(expr != null);
    S = stmt;
    E = expr;
  }
  public override IEnumerable<Expression> SubExpressions {
    get {
      // Note:  A StmtExpr is unusual in that it contains a statement.  For now, callers
      // of SubExpressions need to be aware of this and handle it specially.
      yield return E;
    }
  }

  /// <summary>
  /// Returns a conclusion that S gives rise to, that is, something that is known after
  /// S is executed.
  /// This method should be called only after successful resolution of the expression.
  /// </summary>
  public Expression GetSConclusion() {
    // this is one place where we actually investigate what kind of statement .S is
    if (S is PredicateStmt) {
      var s = (PredicateStmt)S;
      return s.Expr;
    } else if (S is CalcStmt) {
      var s = (CalcStmt)S;
      return s.Result;
    } else if (S is RevealStmt) {
      return new LiteralExpr(tok, true);  // one could use the definition axiom or the referenced labeled assertions, but "true" is conservative and much simpler :)
    } else if (S is UpdateStmt) {
      return new LiteralExpr(tok, true);  // one could use the postcondition of the method, suitably instantiated, but "true" is conservative and much simpler :)
    } else {
      Contract.Assert(false); throw new cce.UnreachableException();  // unexpected statement
    }
  }
}

public class ITEExpr : Expression {
  public readonly bool IsBindingGuard;
  public readonly Expression Test;
  public readonly Expression Thn;
  public readonly Expression Els;
  [ContractInvariantMethod]
  void ObjectInvariant() {
    Contract.Invariant(Test != null);
    Contract.Invariant(Thn != null);
    Contract.Invariant(Els != null);
  }

  public ITEExpr(IToken tok, bool isBindingGuard, Expression test, Expression thn, Expression els)
    : base(tok) {
    Contract.Requires(tok != null);
    Contract.Requires(test != null);
    Contract.Requires(thn != null);
    Contract.Requires(els != null);
    this.IsBindingGuard = isBindingGuard;
    this.Test = test;
    this.Thn = thn;
    this.Els = els;
  }

  public override IEnumerable<Expression> SubExpressions {
    get {
      yield return Test;
      yield return Thn;
      yield return Els;
    }
  }
}


/// <summary>
/// A CasePattern is either a BoundVar or a datatype constructor with optional arguments.
/// Lexically, the CasePattern starts with an identifier.  If it continues with an open paren (as
/// indicated by Arguments being non-null), then the CasePattern is a datatype constructor.  If
/// it continues with a colon (which is indicated by Var.Type not being a proxy type), then it is
/// a BoundVar.  But if it ends with just the identifier, then resolution is required to figure out
/// which it is; in this case, Var is non-null, because this is the only place where Var.IsGhost
/// is recorded by the parser.
/// </summary>
<<<<<<< HEAD
public class CasePattern<VT>
  where VT : class, IVariable {
  public readonly IToken tok;
=======
public class CasePattern<VT> : INode where VT : IVariable {
>>>>>>> 5b8cabf4
  public readonly string Id;
  // After successful resolution, exactly one of the following two fields is non-null.
  public DatatypeCtor Ctor;  // finalized by resolution (null if the pattern is a bound variable)
  public VT Var;  // finalized by resolution (null if the pattern is a constructor)  Invariant:  Var != null ==> Arguments == null
  public List<CasePattern<VT>> Arguments;

  [FilledInDuringResolution] public Expression Expr;  // an r-value version of the CasePattern;

  public void MakeAConstructor() {
    this.Arguments = new List<CasePattern<VT>>();
  }

  public CasePattern(Cloner cloner, CasePattern<VT> original) {
    tok = cloner.Tok(original.tok);
    Id = original.Id;
    if (original.Var != null) {
      Var = cloner.CloneIVariable(original.Var, false);
    }

    if (cloner.CloneResolvedFields) {
      Expr = cloner.CloneExpr(original.Expr);
    }

    if (original.Arguments != null) {
      Arguments = original.Arguments.Select(cloner.CloneCasePattern).ToList();
    }
  }

  public CasePattern(IToken tok, string id, [Captured] List<CasePattern<VT>> arguments) {
    Contract.Requires(tok != null);
    Contract.Requires(id != null);
    this.tok = tok;
    Id = id;
    Arguments = arguments;
  }

  public CasePattern(IToken tok, VT bv) {
    Contract.Requires(tok != null);
    Contract.Requires(bv != null);
    this.tok = tok;
    Id = bv.Name;
    Var = bv;
  }

  /// <summary>
  /// Sets the Expr field.  Assumes the CasePattern and its arguments to have been successfully resolved, except for assigning
  /// to Expr.
  /// </summary>
  public void AssembleExpr(List<Type> dtvTypeArgs) {
    Contract.Requires(Var != null || dtvTypeArgs != null);
    if (Var != null) {
      Contract.Assert(this.Id == this.Var.Name);
      this.Expr = new IdentifierExpr(this.tok, this.Var);
    } else {
      var dtValue = new DatatypeValue(this.tok, this.Ctor.EnclosingDatatype.Name, this.Id,
        this.Arguments == null ? new List<Expression>() : this.Arguments.ConvertAll(arg => arg.Expr));
      dtValue.Ctor = this.Ctor;  // resolve here
      dtValue.InferredTypeArgs.AddRange(dtvTypeArgs);  // resolve here
      dtValue.Type = new UserDefinedType(this.tok, this.Ctor.EnclosingDatatype.Name, this.Ctor.EnclosingDatatype, dtvTypeArgs);
      this.Expr = dtValue;
    }
  }

  public IEnumerable<VT> Vars {
    get {
      if (Var != null) {
        yield return Var;
      } else {
        if (Arguments != null) {
          foreach (var arg in Arguments) {
            foreach (var bv in arg.Vars) {
              yield return bv;
            }
          }
        }
      }
    }
  }

  public override IEnumerable<INode> Children => Arguments ?? Enumerable.Empty<INode>();
}

/*
ExtendedPattern is either:
1 - A LitPattern of a LiteralExpr, representing a constant pattern
2 - An IdPattern of a string and a list of ExtendedPattern, representing either
    a bound variable or a constructor applied to n arguments or a symbolic constant
*/
public abstract class ExtendedPattern : INode {
  public bool IsGhost;

  public ExtendedPattern(IToken tok, bool isGhost = false) {
    Contract.Requires(tok != null);
    this.Tok = tok;
    this.IsGhost = isGhost;
  }
<<<<<<< HEAD

  public abstract IEnumerable<INode> Children { get; }

  public IEnumerable<INode> DescendantsAndSelf =>
    new[] { this }.Concat(Children.OfType<ExtendedPattern>().SelectMany(c => c.DescendantsAndSelf));
=======
>>>>>>> 5b8cabf4
}

public class DisjunctivePattern : ExtendedPattern {
  public readonly List<ExtendedPattern> Alternatives;
  public DisjunctivePattern(IToken tok, List<ExtendedPattern> alternatives, bool isGhost = false) : base(tok, isGhost) {
    Contract.Requires(alternatives != null && alternatives.Count > 0);
    this.Alternatives = alternatives;
  }

  public override IEnumerable<INode> Children => Alternatives;
}

public class LitPattern : ExtendedPattern {
  public readonly Expression OrigLit;  // the expression as parsed; typically a LiteralExpr, but could be a NegationExpression

  /// <summary>
  /// The patterns of match constructs are rewritten very early during resolution, before any type information
  /// is available. This is unfortunate. It means we can't reliably rewrite negated expressions. In Dafny, "-" followed
  /// by digits is a negative literal for integers and reals, but as unary minus for bitvectors and ORDINAL (and
  /// unary minus is not allowed for ORDINAL, so that should always give an error).
  ///
  /// Since we don't have the necessary type information at this time, we optimistically negate all numeric literals here.
  /// After type checking, we look to see if we negated something we should not have.
  ///
  /// One could imagine allowing negative bitvector literals in case patterns and treating and them as synonyms for their
  /// positive counterparts. However, since the rewriting does not know about these synonyms, it would end up splitting
  /// cases that should have been combined, which leads to incorrect code.
  ///
  /// It would be good to check for these inadvertently allowed unary expressions only in the expanded patterns. However,
  /// the rewriting of patterns turns them into "if" statements and what not, so it's not easy to identify when a literal
  /// comes from this rewrite. Luckily, when other NegationExpressions are resolved, they turn into unary minus for bitvectors
  /// and into errors for ORDINALs. Therefore, any negative bitvector or ORDINAL literal discovered later can only have
  /// come from this rewriting. So, that's where errors are generated.
  ///
  /// One more detail, after the syntactic "-0" has been negated, the result is not negative. Therefore, what the previous
  /// paragraph explained as checking for negative bitvectors and ORDINALs doesn't work for "-0". So, instead of checking
  /// for the number being negative, the later pass will check if the token associated with the literal is "-0", a condition
  /// the assignment below ensures.
  /// </summary>
  public LiteralExpr OptimisticallyDesugaredLit {
    get {
      if (OrigLit is NegationExpression neg) {
        var lit = (LiteralExpr)neg.E;
        if (lit.Value is BaseTypes.BigDec d) {
          return new LiteralExpr(neg.tok, -d);
        } else {
          var n = (BigInteger)lit.Value;
          var tok = new Token(neg.tok.line, neg.tok.col) {
            Filename = neg.tok.Filename,
            val = "-0"
          };
          return new LiteralExpr(tok, -n);
        }
      } else {
        return (LiteralExpr)OrigLit;
      }
    }
  }

  public LitPattern(IToken tok, Expression lit, bool isGhost = false) : base(tok, isGhost) {
    Contract.Requires(lit is LiteralExpr || lit is NegationExpression);
    this.OrigLit = lit;
  }

  public override string ToString() {
    return Printer.ExprToString(OrigLit);
  }

  public override IEnumerable<INode> Children => new[] { OrigLit };
}

public abstract class NestedMatchCase : INode {
  public readonly ExtendedPattern Pat;

  public NestedMatchCase(IToken tok, ExtendedPattern pat) {
    Contract.Requires(tok != null);
    Contract.Requires(pat != null);
    this.Tok = tok;
    this.Pat = pat;
  }
}

public class BoxingCastExpr : Expression {  // a BoxingCastExpr is used only as a temporary placeholding during translation
  public readonly Expression E;
  public readonly Type FromType;
  public readonly Type ToType;
  [ContractInvariantMethod]
  void ObjectInvariant() {
    Contract.Invariant(E != null);
    Contract.Invariant(FromType != null);
    Contract.Invariant(ToType != null);
  }

  public BoxingCastExpr(Expression e, Type fromType, Type toType)
    : base(e.tok) {
    Contract.Requires(e != null);
    Contract.Requires(fromType != null);
    Contract.Requires(toType != null);

    E = e;
    FromType = fromType;
    ToType = toType;
  }

  public override IEnumerable<Expression> SubExpressions {
    get { yield return E; }
  }
}

public class UnboxingCastExpr : Expression {  // an UnboxingCastExpr is used only as a temporary placeholding during translation
  public readonly Expression E;
  public readonly Type FromType;
  public readonly Type ToType;
  [ContractInvariantMethod]
  void ObjectInvariant() {
    Contract.Invariant(E != null);
    Contract.Invariant(FromType != null);
    Contract.Invariant(ToType != null);
  }

  public UnboxingCastExpr(Expression e, Type fromType, Type toType)
    : base(e.tok) {
    Contract.Requires(e != null);
    Contract.Requires(fromType != null);
    Contract.Requires(toType != null);

    E = e;
    FromType = fromType;
    ToType = toType;
  }

  public override IEnumerable<Expression> SubExpressions {
    get { yield return E; }
  }
}

<<<<<<< HEAD
public class AttributedExpression : IAttributeBearingDeclaration, INode {
=======
public class AttributedExpression : INode, IAttributeBearingDeclaration {
>>>>>>> 5b8cabf4
  public readonly Expression E;
  public readonly AssertLabel/*?*/ Label;

  [ContractInvariantMethod]
  void ObjectInvariant() {
    Contract.Invariant(E != null);
  }

  private Attributes attributes;
  public Attributes Attributes {
    get {
      return attributes;
    }
    set {
      attributes = value;
    }
  }

  public bool HasAttributes() {
    return Attributes != null;
  }

  public AttributedExpression(Expression e)
    : this(e, null) {
    Contract.Requires(e != null);
  }

  public AttributedExpression(Expression e, Attributes attrs) {
    Contract.Requires(e != null);
    E = e;
    Attributes = attrs;
  }

  public AttributedExpression(Expression e, AssertLabel/*?*/ label, Attributes attrs) {
    Contract.Requires(e != null);
    E = e;
    Label = label;
    Attributes = attrs;
  }

  public void AddCustomizedErrorMessage(IToken tok, string s) {
    var args = new List<Expression>() { new StringLiteralExpr(tok, s, true) };
    IToken openBrace = tok;
    IToken closeBrace = new Token(tok.line, tok.col + 7 + s.Length + 1); // where 7 = length(":error ")
    this.Attributes = new UserSuppliedAttributes(tok, openBrace, closeBrace, args, this.Attributes);
  }

<<<<<<< HEAD
  public IEnumerable<INode> Children => new[] { E };
=======
  public override IEnumerable<INode> Children => new List<INode>() { E };
>>>>>>> 5b8cabf4
}

public class FrameExpression : INode, IHasUsages {
  public readonly Expression E;  // may be a WildcardExpr
  [ContractInvariantMethod]
  void ObjectInvariant() {
    Contract.Invariant(E != null);
    Contract.Invariant(!(E is WildcardExpr) || (FieldName == null && Field == null));
  }

  public readonly string FieldName;
  [FilledInDuringResolution] public Field Field;  // null if FieldName is

  /// <summary>
  /// If a "fieldName" is given, then "tok" denotes its source location.  Otherwise, "tok"
  /// denotes the source location of "e".
  /// </summary>
  public FrameExpression(IToken tok, Expression e, string fieldName) {
    Contract.Requires(tok != null);
    Contract.Requires(e != null);
    Debug.Assert(!(e is WildcardExpr) || fieldName == null);
    //Debug.Assert(!(e is ImplicitThisExpr) || fieldName != null);
    this.tok = tok;
    E = e;
    FieldName = fieldName;
  }

  public FrameExpression(Cloner cloner, FrameExpression original) {
    this.tok = cloner.Tok(original.tok);
    E = cloner.CloneExpr(original.E);
    FieldName = original.FieldName;

    if (cloner.CloneResolvedFields) {
      Field = original.Field;
    }
  }

  public IToken NameToken => tok;
  public override IEnumerable<INode> Children => new[] { E };
  public IEnumerable<IDeclarationOrUsage> GetResolvedDeclarations() {
    return new[] { Field }.Where(x => x != null);
  }
}

/// <summary>
/// This class represents a piece of concrete syntax in the parse tree.  During resolution,
/// it gets "replaced" by the expression in "ResolvedExpression".
/// </summary>
public abstract class ConcreteSyntaxExpression : Expression {
<<<<<<< HEAD
  [FilledInDuringResolution] public Expression ResolvedExpression;  // after resolution, manipulation of "this" should proceed as with manipulating "this.ResolvedExpression"

  protected ConcreteSyntaxExpression(Cloner cloner, ConcreteSyntaxExpression original) : base(cloner, original) {
    if (cloner.CloneResolvedFields && original.ResolvedExpression != null) {
      ResolvedExpression = cloner.CloneExpr(original.ResolvedExpression);
    }
  }
=======
  [FilledInDuringResolution]
  private Expression resolvedExpression;

  public Expression ResolvedExpression {
    get => resolvedExpression;
    set {
      resolvedExpression = value;
      if (rangeToken != null && resolvedExpression != null) {
        resolvedExpression.RangeToken = rangeToken;
      }
    }
  }  // after resolution, manipulation of "this" should proceed as with manipulating "this.ResolvedExpression"
>>>>>>> 5b8cabf4
  public ConcreteSyntaxExpression(IToken tok)
    : base(tok) {
  }
  public override IEnumerable<INode> Children => ResolvedExpression == null ? Array.Empty<INode>() : new[] { ResolvedExpression };
  public override IEnumerable<Expression> SubExpressions {
    get {
      if (ResolvedExpression != null) {
        yield return ResolvedExpression;
      }
    }
  }

  public override IEnumerable<Type> ComponentTypes => ResolvedExpression.ComponentTypes;
}
public abstract class ConcreteSyntaxStatement : Statement {
  [FilledInDuringResolution] public Statement ResolvedStatement;  // after resolution, manipulation of "this" should proceed as with manipulating "this.ResolvedExpression"

  public override IEnumerable<INode> Children =>
    ResolvedStatement == null ? base.Children : new[] { ResolvedStatement };

  public ConcreteSyntaxStatement(Cloner cloner, ConcreteSyntaxStatement original) : base(cloner, original) {
    if (cloner.CloneResolvedFields) {
      ResolvedStatement = cloner.CloneStmt(original.ResolvedStatement);
    }
  }

  public ConcreteSyntaxStatement(IToken tok, IToken endtok)
    : base(tok, endtok) {
  }
  public ConcreteSyntaxStatement(IToken tok, IToken endtok, Attributes attrs)
    : base(tok, endtok, attrs) {
  }
  public override IEnumerable<Statement> SubStatements {
    get {
      yield return ResolvedStatement;
    }
  }
}
public class ParensExpression : ConcreteSyntaxExpression {
  public readonly Expression E;
  public ParensExpression(IToken tok, Expression e)
    : base(tok) {
    E = e;
  }

  protected ParensExpression(Cloner cloner, ParensExpression original) : base(cloner, original) {
    E = cloner.CloneExpr(original.E);
  }

  public override IEnumerable<Expression> SubExpressions {
    get {
      if (ResolvedExpression == null) {
        yield return E;
      } else {
        yield return ResolvedExpression;
      }
    }
  }
}

public class DatatypeUpdateExpr : ConcreteSyntaxExpression, IHasUsages, ICloneable<DatatypeUpdateExpr> {
  public readonly Expression Root;
  public readonly List<Tuple<IToken, string, Expression>> Updates;
  [FilledInDuringResolution] public List<MemberDecl> Members;
  [FilledInDuringResolution] public List<DatatypeCtor> LegalSourceConstructors;
  [FilledInDuringResolution] public bool InCompiledContext;
  [FilledInDuringResolution] public Expression ResolvedCompiledExpression; // see comment for Resolver.ResolveDatatypeUpdate

  public DatatypeUpdateExpr Clone(Cloner cloner) {
    return new DatatypeUpdateExpr(cloner, this);
  }

  public DatatypeUpdateExpr(Cloner cloner, DatatypeUpdateExpr original) : base(cloner, original) {
    Root = cloner.CloneExpr(original.Root);
    Updates = original.Updates.Select(t => Tuple.Create(cloner.Tok(t.Item1), t.Item2, cloner.CloneExpr(t.Item3)))
      .ToList();

    if (cloner.CloneResolvedFields) {
      Members = original.Members;
      LegalSourceConstructors = original.LegalSourceConstructors;
      InCompiledContext = original.InCompiledContext;
      ResolvedCompiledExpression = cloner.CloneExpr(original.ResolvedCompiledExpression);
    }
  }

  public DatatypeUpdateExpr(IToken tok, Expression root, List<Tuple<IToken, string, Expression>> updates)
    : base(tok) {
    Contract.Requires(tok != null);
    Contract.Requires(root != null);
    Contract.Requires(updates != null);
    Contract.Requires(updates.Count != 0);
    Root = root;
    Updates = updates;
  }

  public override IEnumerable<Expression> SubExpressions {
    get {
      if (ResolvedExpression == null) {
        yield return Root;
        foreach (var update in Updates) {
          yield return update.Item3;
        }
      } else {
        foreach (var e in base.SubExpressions) {
          yield return e;
        }
      }
    }
  }

  public IEnumerable<IDeclarationOrUsage> GetResolvedDeclarations() {
    return LegalSourceConstructors;
  }

  public IToken NameToken => tok;
}

/// <summary>
/// An AutoGeneratedExpression is simply a wrapper around an expression.  This expression tells the generation of hover text (in the Dafny IDE)
/// that the expression was no supplied directly in the program text and should therefore be ignored.  In other places, an AutoGeneratedExpression
/// is just a parenthesized expression, which means that it works just the like expression .E that it contains.
/// (Ironically, AutoGeneratedExpression, which is like the antithesis of concrete syntax, inherits from ConcreteSyntaxExpression, which perhaps
/// should rather have been called SemanticsNeutralExpressionWrapper.)
/// </summary>
// TODO replace this with AutoGeneratedToken.
public class AutoGeneratedExpression : ParensExpression, ICloneable<AutoGeneratedExpression> {
  public AutoGeneratedExpression(IToken tok, Expression e)
    : base(tok, e) {
    Contract.Requires(tok != null);
    Contract.Requires(e != null);
  }

  public AutoGeneratedExpression Clone(Cloner cloner) {
    return new AutoGeneratedExpression(cloner, this);
  }

  public AutoGeneratedExpression(Cloner cloner, AutoGeneratedExpression original) : base(cloner, original) {
  }

  /// <summary>
  /// This maker method takes a resolved expression "e" and wraps a resolved AutoGeneratedExpression
  /// around it.
  /// </summary>
  public static AutoGeneratedExpression Create(Expression e, IToken token = null) {
    Contract.Requires(e != null);
    var a = new AutoGeneratedExpression(token ?? e.tok, e);
    a.type = e.Type;
    a.ResolvedExpression = e;
    return a;
  }
}

/// <summary>
/// When an actual parameter is omitted for a formal with a default value, the positional resolved
/// version of the actual parameter will have a DefaultValueExpression value. This has three
/// advantages:
/// * It allows the entire module to be resolved before any substitutions take place.
/// * It gives a good place to check for default-value expressions that would give rise to an
///   infinite expansion.
/// * It preserves the pre-substitution form, which gives compilers a chance to avoid re-evaluation
///   of actual parameters used in other default-valued expressions.
///
/// Note. Since DefaultValueExpression is a wrapper around another expression and can in several
/// places be expanded according to its ResolvedExpression, it is convenient to make DefaultValueExpression
/// inherit from ConcreteSyntaxExpression. However, there are some places in the code where
/// one then needs to pay attention to DefaultValueExpression's. Such places would be more
/// conspicuous if DefaultValueExpression were not an Expression at all. At the time of this
/// writing, a change to a separate type has shown to be more hassle than the need for special
/// attention to DefaultValueExpression's in some places.
/// </summary>
public class DefaultValueExpression : ConcreteSyntaxExpression {
  public readonly Formal Formal;
  public readonly Expression Receiver;
  public readonly Dictionary<IVariable, Expression> SubstMap;
  public readonly Dictionary<TypeParameter, Type> TypeMap;

  public DefaultValueExpression(IToken tok, Formal formal,
    Expression/*?*/ receiver, Dictionary<IVariable, Expression> substMap, Dictionary<TypeParameter, Type> typeMap)
    : base(tok) {
    Contract.Requires(tok != null);
    Contract.Requires(formal != null);
    Contract.Requires(formal.DefaultValue != null);
    Contract.Requires(substMap != null);
    Contract.Requires(typeMap != null);
    Formal = formal;
    Receiver = receiver;
    SubstMap = substMap;
    TypeMap = typeMap;
    Type = formal.Type.Subst(typeMap);
    RangeToken = new RangeToken(tok, tok);
  }
}

/// <summary>
/// A NegationExpression e represents the value -e and is syntactic shorthand
/// for 0-e (for integers) or 0.0-e (for reals).
/// </summary>
public class NegationExpression : ConcreteSyntaxExpression, ICloneable<NegationExpression> {
  public readonly Expression E;

  public NegationExpression Clone(Cloner cloner) {
    return new NegationExpression(cloner, this);
  }

  public NegationExpression(Cloner cloner, NegationExpression original) : base(cloner, original) {
    E = cloner.CloneExpr(original.E);
  }

  public NegationExpression(IToken tok, Expression e)
    : base(tok) {
    Contract.Requires(tok != null);
    Contract.Requires(e != null);
    E = e;
  }
  public override IEnumerable<Expression> SubExpressions {
    get {
      if (ResolvedExpression == null) {
        // the expression hasn't yet been turned into a resolved expression, so use .E as the subexpression
        yield return E;
      } else {
        foreach (var ee in base.SubExpressions) {
          yield return ee;
        }
      }
    }
  }
}

public class ChainingExpression : ConcreteSyntaxExpression, ICloneable<ChainingExpression> {
  public readonly List<Expression> Operands;
  public readonly List<BinaryExpr.Opcode> Operators;
  public readonly List<IToken> OperatorLocs;
  public readonly List<Expression/*?*/> PrefixLimits;
  public readonly Expression E;

  public ChainingExpression Clone(Cloner cloner) {
    return new ChainingExpression(cloner, this);
  }

  public ChainingExpression(Cloner cloner, ChainingExpression original) : base(cloner, original) {
    Operands = original.Operands.Select(cloner.CloneExpr).ToList();
    Operators = original.Operators;
    OperatorLocs = original.OperatorLocs.Select(cloner.Tok).ToList();
    PrefixLimits = original.PrefixLimits.Select(cloner.CloneExpr).ToList();
    E = ComputeDesugaring(Operands, Operators, OperatorLocs, PrefixLimits);
  }

  public ChainingExpression(IToken tok, List<Expression> operands, List<BinaryExpr.Opcode> operators, List<IToken> operatorLocs, List<Expression/*?*/> prefixLimits)
    : base(tok) {
    Contract.Requires(tok != null);
    Contract.Requires(operands != null);
    Contract.Requires(operators != null);
    Contract.Requires(operatorLocs != null);
    Contract.Requires(prefixLimits != null);
    Contract.Requires(1 <= operators.Count);
    Contract.Requires(operands.Count == operators.Count + 1);
    Contract.Requires(operatorLocs.Count == operators.Count);
    Contract.Requires(prefixLimits.Count == operators.Count);
    // Additional preconditions apply, see Contract.Assume's below

    Operands = operands;
    Operators = operators;
    OperatorLocs = operatorLocs;
    PrefixLimits = prefixLimits;
    E = ComputeDesugaring(operands, operators, operatorLocs, prefixLimits);
  }

  private static Expression ComputeDesugaring(List<Expression> operands, List<BinaryExpr.Opcode> operators, List<IToken> operatorLocs, List<Expression> prefixLimits) {
    Expression desugaring;
    // Compute the desugaring
    if (operators[0] == BinaryExpr.Opcode.Disjoint) {
      Expression acc = operands[0]; // invariant:  "acc" is the union of all operands[j] where j <= i
      desugaring = new BinaryExpr(operatorLocs[0], operators[0], operands[0], operands[1]);
      for (int i = 0; i < operators.Count; i++) {
        Contract.Assume(operators[i] == BinaryExpr.Opcode.Disjoint);
        var opTok = operatorLocs[i];
        var e = new BinaryExpr(opTok, BinaryExpr.Opcode.Disjoint, acc, operands[i + 1]);
        desugaring = new BinaryExpr(opTok, BinaryExpr.Opcode.And, desugaring, e);
        acc = new BinaryExpr(opTok, BinaryExpr.Opcode.Add, acc, operands[i + 1]);
      }
    } else {
      desugaring = null;
      for (int i = 0; i < operators.Count; i++) {
        var opTok = operatorLocs[i];
        var op = operators[i];
        Contract.Assume(op != BinaryExpr.Opcode.Disjoint);
        var k = prefixLimits[i];
        Contract.Assume(k == null || op == BinaryExpr.Opcode.Eq || op == BinaryExpr.Opcode.Neq);
        var e0 = operands[i];
        var e1 = operands[i + 1];
        Expression e;
        if (k == null) {
          e = new BinaryExpr(opTok, op, e0, e1);
        } else {
          e = new TernaryExpr(opTok,
            op == BinaryExpr.Opcode.Eq ? TernaryExpr.Opcode.PrefixEqOp : TernaryExpr.Opcode.PrefixNeqOp, k, e0,
            e1);
        }

        desugaring = desugaring == null ? e : new BinaryExpr(opTok, BinaryExpr.Opcode.And, desugaring, e);
      }
    }

    return desugaring;
  }
}

/// <summary>
/// The parsing and resolution/type checking of expressions of the forms
///   0. ident &lt; Types &gt;
///   1. Expr . ident &lt; Types &gt;
///   2. Expr ( Exprs )
///   3. Expr [ Exprs ]
///   4. Expr [ Expr .. Expr ]
/// is done as follows.  These forms are parsed into the following AST classes:
///   0. NameSegment
///   1. ExprDotName
///   2. ApplySuffix
///   3. SeqSelectExpr or MultiSelectExpr
///   4. SeqSelectExpr
///
/// The first three of these inherit from ConcreteSyntaxExpression.  The resolver will resolve
/// these into:
///   0. IdentifierExpr or MemberSelectExpr (with .Lhs set to ImplicitThisExpr or StaticReceiverExpr)
///   1. IdentifierExpr or MemberSelectExpr
///   2. FuncionCallExpr or ApplyExpr
///
/// The IdentifierExpr's that forms 0 and 1 can turn into sometimes denote the name of a module or
/// type.  The .Type field of the corresponding resolved expressions are then the special Type subclasses
/// ResolutionType_Module and ResolutionType_Type, respectively.  These will not be seen by the
/// verifier or compiler, since, in a well-formed program, the verifier and compiler will use the
/// .ResolvedExpr field of whatever form-1 expression contains these.
///
/// Notes:
///   * IdentifierExpr and FunctionCallExpr are resolved-only expressions (that is, they don't contain
///     all the syntactic components that were used to parse them).
///   * Rather than the current SeqSelectExpr/MultiSelectExpr split of forms 3 and 4, it would
///     seem more natural to refactor these into 3: IndexSuffixExpr and 4: RangeSuffixExpr.
/// </summary>
public abstract class SuffixExpr : ConcreteSyntaxExpression {
  public readonly Expression Lhs;

  protected SuffixExpr(Cloner cloner, SuffixExpr original) : base(cloner, original) {
    Lhs = cloner.CloneExpr(original.Lhs);
  }

  public SuffixExpr(IToken tok, Expression lhs)
    : base(tok) {
    Contract.Requires(tok != null);
    Contract.Requires(lhs != null);
    Lhs = lhs;
  }

  public override IEnumerable<INode> Children => ResolvedExpression == null ? new[] { Lhs } : base.Children;
}

public class NameSegment : ConcreteSyntaxExpression, ICloneable<NameSegment> {
  public readonly string Name;
  public readonly List<Type> OptTypeArguments;
  public NameSegment(IToken tok, string name, List<Type> optTypeArguments)
    : base(tok) {
    Contract.Requires(tok != null);
    Contract.Requires(name != null);
    Contract.Requires(optTypeArguments == null || optTypeArguments.Count > 0);
    Name = name;
    OptTypeArguments = optTypeArguments;
  }

  public NameSegment(Cloner cloner, NameSegment original) : base(cloner, original) {
    Name = original.Name;
    OptTypeArguments = original.OptTypeArguments?.ConvertAll(cloner.CloneType);
  }

  public NameSegment Clone(Cloner cloner) {
    return new NameSegment(cloner, this);
  }
}

/// <summary>
/// An ExprDotName desugars into either an IdentifierExpr (if the Lhs is a static name) or a MemberSelectExpr (if the Lhs is a computed expression).
/// </summary>
public class ExprDotName : SuffixExpr, ICloneable<ExprDotName> {
  public readonly string SuffixName;
  public readonly List<Type> OptTypeArguments;

  /// <summary>
  /// Because the resolved expression only points to the final resolved declaration,
  /// but not the declaration of the Lhs, we must also include the Lhs.
  /// </summary>
  public override IEnumerable<INode> Children => new[] { Lhs, ResolvedExpression };

  [ContractInvariantMethod]
  void ObjectInvariant() {
    Contract.Invariant(SuffixName != null);
  }

  public ExprDotName Clone(Cloner cloner) {
    return new ExprDotName(cloner, this);
  }

  public ExprDotName(Cloner cloner, ExprDotName original) : base(cloner, original) {
    SuffixName = original.SuffixName;
    OptTypeArguments = original.OptTypeArguments?.ConvertAll(cloner.CloneType);
  }

  public ExprDotName(IToken tok, Expression obj, string suffixName, List<Type> optTypeArguments)
    : base(tok, obj) {
    Contract.Requires(tok != null);
    Contract.Requires(obj != null);
    Contract.Requires(suffixName != null);
    this.SuffixName = suffixName;
    OptTypeArguments = optTypeArguments;
  }
}

/// <summary>
/// An ApplySuffix desugars into either an ApplyExpr or a FunctionCallExpr
/// </summary>
public class ApplySuffix : SuffixExpr, ICloneable<ApplySuffix> {
  public readonly IToken/*?*/ AtTok;
  public readonly IToken CloseParen;
  public readonly ActualBindings Bindings;
  public List<Expression> Args => Bindings.Arguments;

  public override IEnumerable<INode> Children => ResolvedExpression == null
    ? new[] { Lhs }.Concat(Args ?? Enumerable.Empty<INode>()) : new[] { ResolvedExpression };

  [ContractInvariantMethod]
  void ObjectInvariant() {
    Contract.Invariant(Args != null);
  }

  public ApplySuffix Clone(Cloner cloner) {
    return new ApplySuffix(cloner, this);
  }

  public ApplySuffix(Cloner cloner, ApplySuffix original) :
    base(cloner, original) {
    AtTok = original.AtTok == null ? null : cloner.Tok(original.AtTok);
    CloseParen = cloner.Tok(original.CloseParen);
    FormatTokens = original.FormatTokens;
    Bindings = new ActualBindings(cloner, original.Bindings);
  }

  public ApplySuffix(IToken tok, IToken/*?*/ atLabel, Expression lhs, List<ActualBinding> args, IToken closeParen)
    : base(tok, lhs) {
    Contract.Requires(tok != null);
    Contract.Requires(lhs != null);
    Contract.Requires(cce.NonNullElements(args));
    AtTok = atLabel;
    CloseParen = closeParen;
    Bindings = new ActualBindings(args);
    if (closeParen != null) {
      FormatTokens = new[] { closeParen };
    }
  }

  /// <summary>
  /// Create an ApplySuffix expression using the most basic pieces: a target name and a list of expressions.
  /// </summary>
  /// <param name="tok">The location to associate with the new ApplySuffix expression.</param>
  /// <param name="name">The name of the target function or method.</param>
  /// <param name="args">The arguments to apply the function or method to.</param>
  /// <returns></returns>
  public static Expression MakeRawApplySuffix(IToken tok, string name, List<Expression> args) {
    var nameExpr = new NameSegment(tok, name, null);
    var argBindings = args.ConvertAll(arg => new ActualBinding(null, arg));
    return new ApplySuffix(tok, null, nameExpr, argBindings, tok);
  }
}<|MERGE_RESOLUTION|>--- conflicted
+++ resolved
@@ -78,6 +78,15 @@
     this.tok = tok;
   }
 
+  protected Expression(Cloner cloner, Expression original) {
+
+    tok = cloner.Tok(original.tok);
+
+    if (cloner.CloneResolvedFields && original.Type != null) {
+      Type = original.Type;
+    }
+  }
+
   public override string ToString() {
     try {
       return Printer.ExprToString(this);
@@ -95,80 +104,77 @@
     get { yield break; }
   }
 
-<<<<<<< HEAD
-  private RangeToken rangeToken = null;
-
-  // Contains tokens that did not make it in the AST but are part of the expression,
-  // Enables ranges to be correct.
-  protected IToken[] FormatTokens = null;
-
-  protected Expression(Cloner cloner, Expression original) {
-
-    tok = cloner.Tok(original.tok);
-
-    if (cloner.CloneResolvedFields && original.Type != null) {
-      Type = original.Type;
-    }
-  }
-
-  /// Creates a token on the entire range of the expression.
-  /// Used only for error reporting.
-  public virtual RangeToken RangeToken {
-    get {
-      if (rangeToken == null) {
-        if (tok is RangeToken tokAsRange) {
-          rangeToken = tokAsRange;
-        } else {
-          var startTok = tok;
-          var endTok = tok;
-
-          void updateStartEndTok(Expression expression) {
-            if (expression.tok.Filename != tok.Filename || expression.IsImplicit || expression is DefaultValueExpression) {
-              // Ignore any auto-generated expressions.
-            } else {
-              if (expression.StartToken.pos < startTok.pos) {
-                startTok = expression.StartToken;
-              }
-              if (endTok.pos < expression.EndToken.pos) {
-                endTok = expression.EndToken;
-              }
-            }
-          }
-
-          SubExpressions.Iter(updateStartEndTok);
-          if (this is StmtExpr stmtExpr) {
-            stmtExpr.S.SubStatements.Iter(s => s.SubExpressions.Iter(updateStartEndTok));
-          }
-
-          if (FormatTokens != null) {
-            foreach (var token in FormatTokens) {
-              if (token.Filename != tok.Filename) {
-                continue;
-              }
-
-              if (token.pos < startTok.pos) {
-                startTok = token;
-              }
-
-              if (token.pos + token.val.Length > endTok.pos + endTok.val.Length) {
-                endTok = token;
-              }
-            }
-          }
-
-          rangeToken = new RangeToken(startTok, endTok);
-        }
-      }
-
-      return rangeToken;
-    }
-  }
-
-  public IToken StartToken => RangeToken.StartToken;
-  public IToken EndToken => RangeToken.EndToken;
-
-=======
->>>>>>> 5b8cabf4
+  // private RangeToken rangeToken = null;
+  //
+  // // Contains tokens that did not make it in the AST but are part of the expression,
+  // // Enables ranges to be correct.
+  // protected IToken[] FormatTokens = null;
+  //
+  // protected Expression(Cloner cloner, Expression original) {
+  //
+  //   tok = cloner.Tok(original.tok);
+  //
+  //   if (cloner.CloneResolvedFields && original.Type != null) {
+  //     Type = original.Type;
+  //   }
+  // }
+  //
+  // /// Creates a token on the entire range of the expression.
+  // /// Used only for error reporting.
+  // public virtual RangeToken RangeToken {
+  //   get {
+  //     if (rangeToken == null) {
+  //       if (tok is RangeToken tokAsRange) {
+  //         rangeToken = tokAsRange;
+  //       } else {
+  //         var startTok = tok;
+  //         var endTok = tok;
+  //
+  //         void updateStartEndTok(Expression expression) {
+  //           if (expression.tok.Filename != tok.Filename || expression.IsImplicit || expression is DefaultValueExpression) {
+  //             // Ignore any auto-generated expressions.
+  //           } else {
+  //             if (expression.StartToken.pos < startTok.pos) {
+  //               startTok = expression.StartToken;
+  //             }
+  //             if (endTok.pos < expression.EndToken.pos) {
+  //               endTok = expression.EndToken;
+  //             }
+  //           }
+  //         }
+  //
+  //         SubExpressions.Iter(updateStartEndTok);
+  //         if (this is StmtExpr stmtExpr) {
+  //           stmtExpr.S.SubStatements.Iter(s => s.SubExpressions.Iter(updateStartEndTok));
+  //         }
+  //
+  //         if (FormatTokens != null) {
+  //           foreach (var token in FormatTokens) {
+  //             if (token.Filename != tok.Filename) {
+  //               continue;
+  //             }
+  //
+  //             if (token.pos < startTok.pos) {
+  //               startTok = token;
+  //             }
+  //
+  //             if (token.pos + token.val.Length > endTok.pos + endTok.val.Length) {
+  //               endTok = token;
+  //             }
+  //           }
+  //         }
+  //
+  //         rangeToken = new RangeToken(startTok, endTok);
+  //       }
+  //     }
+  //
+  //     return rangeToken;
+  //   }
+  // }
+  //
+  // public IToken StartToken => RangeToken.StartToken;
+  // public IToken EndToken => RangeToken.EndToken;
+
   /// <summary>
   /// Returns the list of types that appear in this expression proper (that is, not including types that
   /// may appear in subexpressions). Types occurring in substatements of the expression are not included.
@@ -1182,17 +1188,12 @@
     public override bool ComputeMayInvolveReferences(ISet<DatatypeDecl>/*?*/ visitedDatatypes) {
       return false;
     }
-<<<<<<< HEAD
     public override Type Subst(IDictionary<TypeParameter, Type> subst) {
-      throw new NotImplementedException();
-=======
-    public override Type Subst(Dictionary<TypeParameter, Type> subst) {
       throw new NotSupportedException();
     }
 
     public override Type ReplaceTypeArguments(List<Type> arguments) {
       throw new NotSupportedException();
->>>>>>> 5b8cabf4
     }
   }
   public class ResolverType_Module : ResolverType {
@@ -2079,7 +2080,6 @@
     Contract.Invariant(E1 != null);
   }
 
-<<<<<<< HEAD
   public BinaryExpr Clone(Cloner cloner) {
     return new BinaryExpr(cloner, this);
   }
@@ -2089,15 +2089,13 @@
     this.E0 = cloner.CloneExpr(original.E0);
     this.E1 = cloner.CloneExpr(original.E1);
 
+    PrefixOp = original.PrefixOp is null ? null : cloner.Tok(original.PrefixOp);
     if (cloner.CloneResolvedFields) {
       ResolvedOp = original.ResolvedOp;
     }
   }
 
-  public BinaryExpr(IToken tok, Opcode op, Expression e0, Expression e1)
-=======
   public BinaryExpr(IToken tok, Opcode op, Expression e0, Expression e1, IToken prefixOp = null)
->>>>>>> 5b8cabf4
     : base(tok) {
     Contract.Requires(tok != null);
     Contract.Requires(e0 != null);
@@ -2214,7 +2212,6 @@
     Body = body;
   }
 
-<<<<<<< HEAD
   public LetOrFailExpr Clone(Cloner cloner) {
     return new LetOrFailExpr(cloner, this);
   }
@@ -2224,11 +2221,10 @@
     Rhs = cloner.CloneExpr(original.Rhs);
     Body = cloner.CloneExpr(original.Body);
   }
-=======
+
   public override IEnumerable<INode> Children =>
     (Lhs != null ?
     new List<INode> { Lhs } : Enumerable.Empty<INode>()).Concat(base.Children);
->>>>>>> 5b8cabf4
 }
 
 public class ForallExpr : QuantifierExpr, ICloneable<ForallExpr> {
@@ -2529,13 +2525,8 @@
 /// which it is; in this case, Var is non-null, because this is the only place where Var.IsGhost
 /// is recorded by the parser.
 /// </summary>
-<<<<<<< HEAD
-public class CasePattern<VT>
+public class CasePattern<VT> : INode
   where VT : class, IVariable {
-  public readonly IToken tok;
-=======
-public class CasePattern<VT> : INode where VT : IVariable {
->>>>>>> 5b8cabf4
   public readonly string Id;
   // After successful resolution, exactly one of the following two fields is non-null.
   public DatatypeCtor Ctor;  // finalized by resolution (null if the pattern is a bound variable)
@@ -2632,14 +2623,9 @@
     this.Tok = tok;
     this.IsGhost = isGhost;
   }
-<<<<<<< HEAD
-
-  public abstract IEnumerable<INode> Children { get; }
 
   public IEnumerable<INode> DescendantsAndSelf =>
     new[] { this }.Concat(Children.OfType<ExtendedPattern>().SelectMany(c => c.DescendantsAndSelf));
-=======
->>>>>>> 5b8cabf4
 }
 
 public class DisjunctivePattern : ExtendedPattern {
@@ -2776,11 +2762,7 @@
   }
 }
 
-<<<<<<< HEAD
-public class AttributedExpression : IAttributeBearingDeclaration, INode {
-=======
 public class AttributedExpression : INode, IAttributeBearingDeclaration {
->>>>>>> 5b8cabf4
   public readonly Expression E;
   public readonly AssertLabel/*?*/ Label;
 
@@ -2828,11 +2810,7 @@
     this.Attributes = new UserSuppliedAttributes(tok, openBrace, closeBrace, args, this.Attributes);
   }
 
-<<<<<<< HEAD
-  public IEnumerable<INode> Children => new[] { E };
-=======
   public override IEnumerable<INode> Children => new List<INode>() { E };
->>>>>>> 5b8cabf4
 }
 
 public class FrameExpression : INode, IHasUsages {
@@ -2882,15 +2860,14 @@
 /// it gets "replaced" by the expression in "ResolvedExpression".
 /// </summary>
 public abstract class ConcreteSyntaxExpression : Expression {
-<<<<<<< HEAD
-  [FilledInDuringResolution] public Expression ResolvedExpression;  // after resolution, manipulation of "this" should proceed as with manipulating "this.ResolvedExpression"
+
+  // [FilledInDuringResolution] public Expression ResolvedExpression;  // after resolution, manipulation of "this" should proceed as with manipulating "this.ResolvedExpression"
 
   protected ConcreteSyntaxExpression(Cloner cloner, ConcreteSyntaxExpression original) : base(cloner, original) {
     if (cloner.CloneResolvedFields && original.ResolvedExpression != null) {
       ResolvedExpression = cloner.CloneExpr(original.ResolvedExpression);
     }
   }
-=======
   [FilledInDuringResolution]
   private Expression resolvedExpression;
 
@@ -2903,7 +2880,7 @@
       }
     }
   }  // after resolution, manipulation of "this" should proceed as with manipulating "this.ResolvedExpression"
->>>>>>> 5b8cabf4
+
   public ConcreteSyntaxExpression(IToken tok)
     : base(tok) {
   }
