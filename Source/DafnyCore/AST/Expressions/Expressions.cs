--- conflicted
+++ resolved
@@ -776,7 +776,6 @@
   }
 
   public override IEnumerable<INode> Children => SubExpressions;
-  public override IEnumerable<INode> ConcreteChildren => Children;
 }
 
 public class LiteralExpr : Expression {
@@ -2139,13 +2138,6 @@
     Body = body;
   }
 
-<<<<<<< HEAD
-  public override IEnumerable<Expression> PreResolveSubExpressions {
-    get {
-      yield return Rhs;
-      yield return Body;
-    }
-=======
   public LetOrFailExpr Clone(Cloner cloner) {
     return new LetOrFailExpr(cloner, this);
   }
@@ -2154,7 +2146,6 @@
     Lhs = original.Lhs == null ? null : cloner.CloneCasePattern(original.Lhs);
     Rhs = cloner.CloneExpr(original.Rhs);
     Body = cloner.CloneExpr(original.Body);
->>>>>>> d0057aa4
   }
 
   public override IEnumerable<INode> Children =>
@@ -2545,110 +2536,8 @@
   }
 
   public override IEnumerable<INode> Children => Arguments ?? Enumerable.Empty<INode>();
-  public override IEnumerable<INode> ConcreteChildren => Children;
-}
-
-<<<<<<< HEAD
-/*
-ExtendedPattern is either:
-1 - A LitPattern of a LiteralExpr, representing a constant pattern
-2 - An IdPattern of a string and a list of ExtendedPattern, representing either
-    a bound variable or a constructor applied to n arguments or a symbolic constant
-*/
-public abstract class ExtendedPattern : INode {
-  public bool IsGhost;
-
-  public ExtendedPattern(IToken tok, bool isGhost = false) {
-    Contract.Requires(tok != null);
-    this.Tok = tok;
-    this.IsGhost = isGhost;
-  }
-}
-
-public class DisjunctivePattern : ExtendedPattern {
-  public readonly List<ExtendedPattern> Alternatives;
-  public DisjunctivePattern(IToken tok, List<ExtendedPattern> alternatives, bool isGhost = false) : base(tok, isGhost) {
-    Contract.Requires(alternatives != null && alternatives.Count > 0);
-    this.Alternatives = alternatives;
-  }
-
-  public override IEnumerable<INode> Children => Alternatives;
-  public override IEnumerable<INode> ConcreteChildren => Children;
-}
-
-public class LitPattern : ExtendedPattern {
-  public readonly Expression OrigLit;  // the expression as parsed; typically a LiteralExpr, but could be a NegationExpression
-
-  /// <summary>
-  /// The patterns of match constructs are rewritten very early during resolution, before any type information
-  /// is available. This is unfortunate. It means we can't reliably rewrite negated expressions. In Dafny, "-" followed
-  /// by digits is a negative literal for integers and reals, but as unary minus for bitvectors and ORDINAL (and
-  /// unary minus is not allowed for ORDINAL, so that should always give an error).
-  ///
-  /// Since we don't have the necessary type information at this time, we optimistically negate all numeric literals here.
-  /// After type checking, we look to see if we negated something we should not have.
-  ///
-  /// One could imagine allowing negative bitvector literals in case patterns and treating and them as synonyms for their
-  /// positive counterparts. However, since the rewriting does not know about these synonyms, it would end up splitting
-  /// cases that should have been combined, which leads to incorrect code.
-  ///
-  /// It would be good to check for these inadvertently allowed unary expressions only in the expanded patterns. However,
-  /// the rewriting of patterns turns them into "if" statements and what not, so it's not easy to identify when a literal
-  /// comes from this rewrite. Luckily, when other NegationExpressions are resolved, they turn into unary minus for bitvectors
-  /// and into errors for ORDINALs. Therefore, any negative bitvector or ORDINAL literal discovered later can only have
-  /// come from this rewriting. So, that's where errors are generated.
-  ///
-  /// One more detail, after the syntactic "-0" has been negated, the result is not negative. Therefore, what the previous
-  /// paragraph explained as checking for negative bitvectors and ORDINALs doesn't work for "-0". So, instead of checking
-  /// for the number being negative, the later pass will check if the token associated with the literal is "-0", a condition
-  /// the assignment below ensures.
-  /// </summary>
-  public LiteralExpr OptimisticallyDesugaredLit {
-    get {
-      if (OrigLit is NegationExpression neg) {
-        var lit = (LiteralExpr)neg.E;
-        if (lit.Value is BaseTypes.BigDec d) {
-          return new LiteralExpr(neg.tok, -d);
-        } else {
-          var n = (BigInteger)lit.Value;
-          var tok = new Token(neg.tok.line, neg.tok.col) {
-            Filename = neg.tok.Filename,
-            val = "-0"
-          };
-          return new LiteralExpr(tok, -n);
-        }
-      } else {
-        return (LiteralExpr)OrigLit;
-      }
-    }
-  }
-
-  public LitPattern(IToken tok, Expression lit, bool isGhost = false) : base(tok, isGhost) {
-    Contract.Requires(lit is LiteralExpr || lit is NegationExpression);
-    this.OrigLit = lit;
-  }
-
-  public override string ToString() {
-    return Printer.ExprToString(OrigLit);
-  }
-
-  public override IEnumerable<INode> Children => new[] { OrigLit };
-  public override IEnumerable<INode> ConcreteChildren => Children;
-}
-
-public abstract class NestedMatchCase : INode {
-  public readonly ExtendedPattern Pat;
-
-  public NestedMatchCase(IToken tok, ExtendedPattern pat) {
-    Contract.Requires(tok != null);
-    Contract.Requires(pat != null);
-    this.Tok = tok;
-    this.Pat = pat;
-  }
-}
-
-=======
->>>>>>> d0057aa4
+}
+
 public class BoxingCastExpr : Expression {  // a BoxingCastExpr is used only as a temporary placeholding during translation
   public readonly Expression E;
   public readonly Type FromType;
@@ -2754,8 +2643,6 @@
   public override IEnumerable<INode> Children =>
     (Attributes != null ? new List<INode>() { Attributes } : Enumerable.Empty<INode>()).Concat(
     new List<INode>() { E });
-
-  public override IEnumerable<INode> ConcreteChildren => Children;
 }
 
 public class FrameExpression : INode, IHasUsages {
@@ -2794,7 +2681,6 @@
 
   public IToken NameToken => tok;
   public override IEnumerable<INode> Children => new[] { E };
-  public override IEnumerable<INode> ConcreteChildren => Children;
   public IEnumerable<IDeclarationOrUsage> GetResolvedDeclarations() {
     return new[] { Field }.Where(x => x != null);
   }
@@ -2836,9 +2722,6 @@
     }
   }
 
-  public virtual IEnumerable<Expression> PreResolveSubExpressions => Enumerable.Empty<Expression>();
-  public override IEnumerable<INode> ConcreteChildren => PreResolveSubExpressions;
-
   public override IEnumerable<Type> ComponentTypes => ResolvedExpression.ComponentTypes;
 }
 
@@ -2862,12 +2745,6 @@
       }
     }
   }
-
-  public override IEnumerable<Expression> PreResolveSubExpressions {
-    get {
-      yield return E;
-    }
-  }
 }
 
 public class DatatypeUpdateExpr : ConcreteSyntaxExpression, IHasUsages, ICloneable<DatatypeUpdateExpr> {
@@ -2908,9 +2785,9 @@
   public override IEnumerable<Expression> SubExpressions {
     get {
       if (ResolvedExpression == null) {
-        foreach (var preResolved in PreResolveSubExpressions) {
-
-          yield return preResolved;
+        yield return Root;
+        foreach (var update in Updates) {
+          yield return update.Item3;
         }
       } else {
         foreach (var e in base.SubExpressions) {
@@ -2926,14 +2803,6 @@
 
   public IToken NameToken => tok;
 
-  public override IEnumerable<Expression> PreResolveSubExpressions {
-    get {
-      yield return Root;
-      foreach (var update in Updates) {
-        yield return update.Item3;
-      }
-    }
-  }
 }
 
 /// <summary>
@@ -3043,12 +2912,6 @@
           yield return ee;
         }
       }
-    }
-  }
-
-  public override IEnumerable<Expression> PreResolveSubExpressions {
-    get {
-      yield return E;
     }
   }
 }
@@ -3134,23 +2997,16 @@
   public override IEnumerable<Expression> SubExpressions {
     get {
       if (Resolved == null) {
-        foreach (var sub in PreResolveSubExpressions) {
+        foreach (var sub in Operands) {
           yield return sub;
+        }
+        foreach (var sub in PrefixLimits) {
+          if (sub != null) {
+            yield return sub;
+          }
         }
       } else {
         yield return Resolved;
-      }
-    }
-  }
-  public override IEnumerable<Expression> PreResolveSubExpressions {
-    get {
-      foreach (var sub in Operands) {
-        yield return sub;
-      }
-      foreach (var sub in PrefixLimits) {
-        if (sub != null) {
-          yield return sub;
-        }
       }
     }
   }
@@ -3203,23 +3059,14 @@
   }
 
   public override IEnumerable<INode> Children => ResolvedExpression == null ? new[] { Lhs } : base.Children;
-  public override IEnumerable<INode> ConcreteChildren => PreResolveSubExpressions;
 
   public override IEnumerable<Expression> SubExpressions {
     get {
       if (Resolved == null) {
-        foreach (var sub in PreResolveSubExpressions) {
-          yield return sub;
-        }
+        yield return Lhs;
       } else {
         yield return Resolved;
       }
-    }
-  }
-
-  public override IEnumerable<Expression> PreResolveSubExpressions {
-    get {
-      yield return Lhs;
     }
   }
 }
@@ -3292,13 +3139,8 @@
   public readonly ActualBindings Bindings;
   public List<Expression> Args => Bindings.Arguments;
 
-<<<<<<< HEAD
-  public override IEnumerable<INode> Children => base.Children.Concat(Bindings != null && Args != null ? Args : Enumerable.Empty<INode>());
-  public override IEnumerable<INode> ConcreteChildren => base.ConcreteChildren.Concat(Bindings != null && Bindings.ArgumentBindings != null ? Bindings.ArgumentBindings : Enumerable.Empty<INode>());
-=======
   public override IEnumerable<INode> Children => ResolvedExpression == null
     ? new[] { Lhs }.Concat(Args ?? Enumerable.Empty<INode>()) : new[] { ResolvedExpression };
->>>>>>> d0057aa4
 
   [ContractInvariantMethod]
   void ObjectInvariant() {
@@ -3327,17 +3169,6 @@
     Bindings = new ActualBindings(args);
     if (closeParen != null) {
       FormatTokens = new[] { closeParen };
-    }
-  }
-
-  public override IEnumerable<Expression> PreResolveSubExpressions {
-    get {
-      yield return Lhs;
-      if (Bindings.ArgumentBindings != null) {
-        foreach (var binding in Bindings.ArgumentBindings) {
-          yield return binding.Actual;
-        }
-      }
     }
   }
 
