using System;
using System.Collections.Generic;
using System.Diagnostics.Contracts;
using System.Numerics;
using System.Linq;
using System.Diagnostics;
using System.Security.AccessControl;
using Microsoft.Boogie;

namespace Microsoft.Dafny;

public abstract class Expression : INode {
  [ContractInvariantMethod]
  void ObjectInvariant() {
    Contract.Invariant(tok != null);
  }

  [Pure]
  public bool WasResolved() {
    return Type != null;
  }

  public Expression Resolved {
    get {
      Contract.Requires(WasResolved());  // should be called only on resolved expressions; this approximates that precondition
      Expression r = this;
      while (true) {
        Contract.Assert(r.WasResolved());  // this.WasResolved() implies anything it reaches is also resolved
        var rr = r as ConcreteSyntaxExpression;
        if (rr == null) {
          return r;
        }
        r = rr.ResolvedExpression;
        if (r == null) {
          // for a NegationExpression, we're willing to return its non-ResolveExpression form (since it is filled in
          // during a resolution phase after type checking and we may be called here during type checking)
          return rr is NegationExpression ? rr : null;
        }
      }
    }
  }

  [FilledInDuringResolution] protected Type type;
  public Type Type {
    get {
      Contract.Ensures(type != null || Contract.Result<Type>() == null);  // useful in conjunction with postcondition of constructor
      return type == null ? null : type.Normalize();
    }
    set {
      Contract.Requires(!WasResolved());  // set it only once
      Contract.Requires(value != null);

      //modifies type;
      type = value.Normalize();
    }
  }
  /// <summary>
  /// This method can be used when .Type has been found to be erroneous and its current value
  /// would be unexpected by the rest of the resolver. This method then sets .Type to a neutral
  /// value.
  /// </summary>
  public void ResetTypeAssignment() {
    Contract.Requires(WasResolved());
    type = new InferredTypeProxy();
  }
#if TEST_TYPE_SYNONYM_TRANSPARENCY
    public void DebugTest_ChangeType(Type ty) {
      Contract.Requires(WasResolved());  // we're here to set it again
      Contract.Requires(ty != null);
      type = ty;
    }
#endif

  public Expression(IToken tok) {
    Contract.Requires(tok != null);
    Contract.Ensures(type == null);  // we would have liked to have written Type==null, but that's not admissible or provable

    this.tok = tok;
  }

  protected Expression(Cloner cloner, Expression original) {

    tok = cloner.Tok(original.tok);

    if (cloner.CloneResolvedFields && original.Type != null) {
      Type = original.Type;
    }
  }

  public override string ToString() {
    try {
      return Printer.ExprToString(this);
    } catch (Exception e) {
      return $"couldn't print expr because: {e.Message}";
    }
  }

  /// <summary>
  /// Returns the non-null subexpressions of the Expression.  To be called after the expression has been resolved; this
  /// means, for example, that any concrete syntax that resolves to some other expression will return the subexpressions
  /// of the resolved expression.
  /// </summary>
  public virtual IEnumerable<Expression> SubExpressions {
    get { yield break; }
  }

  // private RangeToken rangeToken = null;
  //
  // // Contains tokens that did not make it in the AST but are part of the expression,
  // // Enables ranges to be correct.
  // protected IToken[] FormatTokens = null;
  //
  // protected Expression(Cloner cloner, Expression original) {
  //
  //   tok = cloner.Tok(original.tok);
  //
  //   if (cloner.CloneResolvedFields && original.Type != null) {
  //     Type = original.Type;
  //   }
  // }
  //
  // /// Creates a token on the entire range of the expression.
  // /// Used only for error reporting.
  // public virtual RangeToken RangeToken {
  //   get {
  //     if (rangeToken == null) {
  //       if (tok is RangeToken tokAsRange) {
  //         rangeToken = tokAsRange;
  //       } else {
  //         var startTok = tok;
  //         var endTok = tok;
  //
  //         void updateStartEndTok(Expression expression) {
  //           if (expression.tok.Filename != tok.Filename || expression.IsImplicit || expression is DefaultValueExpression) {
  //             // Ignore any auto-generated expressions.
  //           } else {
  //             if (expression.StartToken.pos < startTok.pos) {
  //               startTok = expression.StartToken;
  //             }
  //             if (endTok.pos < expression.EndToken.pos) {
  //               endTok = expression.EndToken;
  //             }
  //           }
  //         }
  //
  //         SubExpressions.Iter(updateStartEndTok);
  //         if (this is StmtExpr stmtExpr) {
  //           stmtExpr.S.SubStatements.Iter(s => s.SubExpressions.Iter(updateStartEndTok));
  //         }
  //
  //         if (FormatTokens != null) {
  //           foreach (var token in FormatTokens) {
  //             if (token.Filename != tok.Filename) {
  //               continue;
  //             }
  //
  //             if (token.pos < startTok.pos) {
  //               startTok = token;
  //             }
  //
  //             if (token.pos + token.val.Length > endTok.pos + endTok.val.Length) {
  //               endTok = token;
  //             }
  //           }
  //         }
  //
  //         rangeToken = new RangeToken(startTok, endTok);
  //       }
  //     }
  //
  //     return rangeToken;
  //   }
  // }
  //
  // public IToken StartToken => RangeToken.StartToken;
  // public IToken EndToken => RangeToken.EndToken;

  /// <summary>
  /// Returns the list of types that appear in this expression proper (that is, not including types that
  /// may appear in subexpressions). Types occurring in substatements of the expression are not included.
  /// To be called after the expression has been resolved.
  /// </summary>
  public virtual IEnumerable<Type> ComponentTypes {
    get { yield break; }
  }

  public virtual bool IsImplicit {
    get { return false; }
  }

  public static IEnumerable<Expression> Conjuncts(Expression expr) {
    Contract.Requires(expr != null);
    Contract.Requires(expr.Type.IsBoolType);
    Contract.Ensures(cce.NonNullElements(Contract.Result<IEnumerable<Expression>>()));

    expr = StripParens(expr);
    if (expr is UnaryOpExpr unary && unary.Op == UnaryOpExpr.Opcode.Not) {
      foreach (Expression e in Disjuncts(unary.E)) {
        yield return Expression.CreateNot(e.tok, e);
      }
      yield break;

    } else if (expr is BinaryExpr bin) {
      if (bin.ResolvedOp == BinaryExpr.ResolvedOpcode.And) {
        foreach (Expression e in Conjuncts(bin.E0)) {
          yield return e;
        }
        foreach (Expression e in Conjuncts(bin.E1)) {
          yield return e;
        }
        yield break;
      }
    }

    yield return expr;
  }

  public static IEnumerable<Expression> Disjuncts(Expression expr) {
    Contract.Requires(expr != null);
    Contract.Requires(expr.Type.IsBoolType);
    Contract.Ensures(cce.NonNullElements(Contract.Result<IEnumerable<Expression>>()));

    expr = StripParens(expr);
    if (expr is UnaryOpExpr unary && unary.Op == UnaryOpExpr.Opcode.Not) {
      foreach (Expression e in Conjuncts(unary.E)) {
        yield return Expression.CreateNot(e.tok, e);
      }
      yield break;

    } else if (expr is BinaryExpr bin) {
      if (bin.ResolvedOp == BinaryExpr.ResolvedOpcode.Or) {
        foreach (Expression e in Conjuncts(bin.E0)) {
          yield return e;
        }
        foreach (Expression e in Conjuncts(bin.E1)) {
          yield return e;
        }
        yield break;
      } else if (bin.ResolvedOp == BinaryExpr.ResolvedOpcode.Imp) {
        foreach (Expression e in Conjuncts(bin.E0)) {
          yield return Expression.CreateNot(e.tok, e);
        }
        foreach (Expression e in Conjuncts(bin.E1)) {
          yield return e;
        }
        yield break;
      }
    }

    yield return expr;
  }

  /// <summary>
  /// Create a resolved expression of the form "e0 + e1"
  /// </summary>
  public static Expression CreateAdd(Expression e0, Expression e1) {
    Contract.Requires(e0 != null);
    Contract.Requires(e1 != null);
    Contract.Requires(
      (e0.Type.IsNumericBased(Type.NumericPersuasion.Int) && e1.Type.IsNumericBased(Type.NumericPersuasion.Int)) ||
      (e0.Type.IsNumericBased(Type.NumericPersuasion.Real) && e1.Type.IsNumericBased(Type.NumericPersuasion.Real)));
    Contract.Ensures(Contract.Result<Expression>() != null);
    var s = new BinaryExpr(e0.tok, BinaryExpr.Opcode.Add, e0, e1);
    s.ResolvedOp = BinaryExpr.ResolvedOpcode.Add;  // resolve here
    s.Type = e0.Type.NormalizeExpand();  // resolve here
    return s;
  }

  /// <summary>
  /// Create a resolved expression of the form "e0 * e1"
  /// </summary>
  public static Expression CreateMul(Expression e0, Expression e1) {
    Contract.Requires(e0 != null);
    Contract.Requires(e1 != null);
    Contract.Requires(
      (e0.Type.IsNumericBased(Type.NumericPersuasion.Int) && e1.Type.IsNumericBased(Type.NumericPersuasion.Int)) ||
      (e0.Type.IsNumericBased(Type.NumericPersuasion.Real) && e1.Type.IsNumericBased(Type.NumericPersuasion.Real)));
    Contract.Ensures(Contract.Result<Expression>() != null);
    var s = new BinaryExpr(e0.tok, BinaryExpr.Opcode.Mul, e0, e1);
    s.ResolvedOp = BinaryExpr.ResolvedOpcode.Mul;  // resolve here
    s.Type = e0.Type.NormalizeExpand();  // resolve here
    return s;
  }

  /// <summary>
  /// Create a resolved expression of the form "CVT(e0) - CVT(e1)", where "CVT" is either "int" (if
  /// e0.Type is an integer-based numeric type) or "real" (if e0.Type is a real-based numeric type).
  /// </summary>
  public static Expression CreateSubtract_TypeConvert(Expression e0, Expression e1) {
    Contract.Requires(e0 != null);
    Contract.Requires(e1 != null);
    Contract.Requires(
      (e0.Type.IsNumericBased(Type.NumericPersuasion.Int) && e1.Type.IsNumericBased(Type.NumericPersuasion.Int)) ||
      (e0.Type.IsNumericBased(Type.NumericPersuasion.Real) && e1.Type.IsNumericBased(Type.NumericPersuasion.Real)) ||
      (e0.Type.IsBitVectorType && e1.Type.IsBitVectorType) ||
      (e0.Type.IsCharType && e1.Type.IsCharType));
    Contract.Ensures(Contract.Result<Expression>() != null);

    Type toType;
    if (e0.Type.IsNumericBased(Type.NumericPersuasion.Int)) {
      toType = Type.Int;
    } else if (e0.Type.IsNumericBased(Type.NumericPersuasion.Real)) {
      toType = Type.Real;
    } else {
      Contract.Assert(e0.Type.IsBitVectorType || e0.Type.IsCharType);
      toType = Type.Int; // convert char and bitvectors to int
    }
    e0 = CastIfNeeded(e0, toType);
    e1 = CastIfNeeded(e1, toType);
    return CreateSubtract(e0, e1);
  }

  private static Expression CastIfNeeded(Expression expr, Type toType) {
    if (!expr.Type.Equals(toType)) {
      var cast = new ConversionExpr(expr.tok, expr, toType);
      cast.Type = toType;
      return cast;
    } else {
      return expr;
    }
  }

  /// <summary>
  /// Create a resolved expression of the form "e0 - e1"
  /// </summary>
  public static Expression CreateSubtract(Expression e0, Expression e1) {
    Contract.Requires(e0 != null);
    Contract.Requires(e0.Type != null);
    Contract.Requires(e1 != null);
    Contract.Requires(e1.Type != null);
    Contract.Requires(
      (e0.Type.IsNumericBased(Type.NumericPersuasion.Int) && e1.Type.IsNumericBased(Type.NumericPersuasion.Int)) ||
      (e0.Type.IsNumericBased(Type.NumericPersuasion.Real) && e1.Type.IsNumericBased(Type.NumericPersuasion.Real)) ||
      (e0.Type.IsBigOrdinalType && e1.Type.IsBigOrdinalType));
    Contract.Ensures(Contract.Result<Expression>() != null);
    var s = new BinaryExpr(e0.tok, BinaryExpr.Opcode.Sub, e0, e1);
    s.ResolvedOp = BinaryExpr.ResolvedOpcode.Sub;  // resolve here
    s.Type = e0.Type.NormalizeExpand();  // resolve here (and it's important to remove any constraints)
    return s;
  }

  /// <summary>
  /// Create a resolved expression of the form "e0 - e1".
  /// Optimization: If either "e0" or "e1" is the literal denoting the empty set, then just return "e0".
  /// </summary>
  public static Expression CreateSetDifference(Expression e0, Expression e1) {
    Contract.Requires(e0 != null);
    Contract.Requires(e0.Type != null);
    Contract.Requires(e1 != null);
    Contract.Requires(e1.Type != null);
    Contract.Requires(e0.Type.AsSetType != null && e1.Type.AsSetType != null);
    Contract.Ensures(Contract.Result<Expression>() != null);
    if (LiteralExpr.IsEmptySet(e0) || LiteralExpr.IsEmptySet(e1)) {
      return e0;
    }
    var s = new BinaryExpr(e0.tok, BinaryExpr.Opcode.Sub, e0, e1) {
      ResolvedOp = BinaryExpr.ResolvedOpcode.SetDifference,
      Type = e0.Type.NormalizeExpand() // important to remove any constraints
    };
    return s;
  }

  /// <summary>
  /// Create a resolved expression of the form "e0 - e1".
  /// Optimization: If either "e0" or "e1" is the literal denoting the empty multiset, then just return "e0".
  /// </summary>
  public static Expression CreateMultisetDifference(Expression e0, Expression e1) {
    Contract.Requires(e0 != null);
    Contract.Requires(e0.Type != null);
    Contract.Requires(e1 != null);
    Contract.Requires(e1.Type != null);
    Contract.Requires(e0.Type.AsMultiSetType != null && e1.Type.AsMultiSetType != null);
    Contract.Ensures(Contract.Result<Expression>() != null);
    if (LiteralExpr.IsEmptyMultiset(e0) || LiteralExpr.IsEmptyMultiset(e1)) {
      return e0;
    }
    var s = new BinaryExpr(e0.tok, BinaryExpr.Opcode.Sub, e0, e1) {
      ResolvedOp = BinaryExpr.ResolvedOpcode.MultiSetDifference,
      Type = e0.Type.NormalizeExpand() // important to remove any constraints
    };
    return s;
  }

  /// <summary>
  /// Create a resolved expression of the form "|e|"
  /// </summary>
  public static Expression CreateCardinality(Expression e, BuiltIns builtIns) {
    Contract.Requires(e != null);
    Contract.Requires(e.Type != null);
    Contract.Requires(e.Type.AsSetType != null || e.Type.AsMultiSetType != null || e.Type.AsSeqType != null);
    Contract.Ensures(Contract.Result<Expression>() != null);
    var s = new UnaryOpExpr(e.tok, UnaryOpExpr.Opcode.Cardinality, e) {
      Type = builtIns.Nat()
    };
    return s;
  }

  /// <summary>
  /// Create a resolved expression of the form "e + n"
  /// </summary>
  public static Expression CreateIncrement(Expression e, int n) {
    Contract.Requires(e != null);
    Contract.Requires(e.Type != null);
    Contract.Requires(e.Type.IsNumericBased(Type.NumericPersuasion.Int));
    Contract.Requires(0 <= n);
    Contract.Ensures(Contract.Result<Expression>() != null);
    if (n == 0) {
      return e;
    }
    var nn = CreateIntLiteral(e.tok, n);
    return CreateAdd(e, nn);
  }

  /// <summary>
  /// Create a resolved expression of the form "e - n"
  /// </summary>
  public static Expression CreateDecrement(Expression e, int n) {
    Contract.Requires(e != null);
    Contract.Requires(e.Type.IsNumericBased(Type.NumericPersuasion.Int));
    Contract.Requires(0 <= n);
    Contract.Ensures(Contract.Result<Expression>() != null);
    if (n == 0) {
      return e;
    }
    var nn = CreateIntLiteral(e.tok, n);
    return CreateSubtract(e, nn);
  }

  /// <summary>
  /// Create a resolved expression of the form "n"
  /// </summary>
  public static Expression CreateIntLiteral(IToken tok, int n) {
    Contract.Requires(tok != null);
    Contract.Requires(n != int.MinValue);
    if (0 <= n) {
      var nn = new LiteralExpr(tok, n);
      nn.Type = Type.Int;
      return nn;
    } else {
      return CreateDecrement(CreateIntLiteral(tok, 0), -n);
    }
  }

  /// <summary>
  /// Create a resolved expression of the form "x"
  /// </summary>
  public static Expression CreateRealLiteral(IToken tok, BaseTypes.BigDec x) {
    Contract.Requires(tok != null);
    var nn = new LiteralExpr(tok, x);
    nn.Type = Type.Real;
    return nn;
  }

  /// <summary>
  /// Create a resolved expression of the form "n", for either type "int" or type "ORDINAL".
  /// </summary>
  public static Expression CreateNatLiteral(IToken tok, int n, Type ty) {
    Contract.Requires(tok != null);
    Contract.Requires(0 <= n);
    Contract.Requires(ty.IsNumericBased(Type.NumericPersuasion.Int) || ty is BigOrdinalType);
    var nn = new LiteralExpr(tok, n);
    nn.Type = ty;
    return nn;
  }

  /// <summary>
  /// Create a resolved expression for a bool b
  /// </summary>
  public static LiteralExpr CreateBoolLiteral(IToken tok, bool b) {
    Contract.Requires(tok != null);
    var lit = new LiteralExpr(tok, b);
    lit.Type = Type.Bool;  // resolve here
    return lit;
  }

  /// <summary>
  /// Create a resolved expression for a string s
  /// </summary>
  public static LiteralExpr CreateStringLiteral(IToken tok, string s) {
    Contract.Requires(tok != null);
    Contract.Requires(s != null);
    var lit = new StringLiteralExpr(tok, s, true);
    lit.Type = new SeqType(new CharType());  // resolve here
    return lit;
  }

  /// <summary>
  /// Returns "expr", but with all outer layers of parentheses removed.
  /// This method can be called before resolution.
  /// </summary>
  public static Expression StripParens(Expression expr) {
    while (true) {
      var e = expr as ParensExpression;
      if (e == null) {
        return expr;
      }
      expr = e.E;
    }
  }

  public static ThisExpr AsThis(Expression expr) {
    Contract.Requires(expr != null);
    return StripParens(expr) as ThisExpr;
  }

  /// <summary>
  /// If "expr" denotes a boolean literal "b", then return "true" and set "value" to "b".
  /// Otherwise, return "false" (and the value of "value" should not be used by the caller).
  /// This method can be called before resolution.
  /// </summary>
  public static bool IsBoolLiteral(Expression expr, out bool value) {
    Contract.Requires(expr != null);
    var e = StripParens(expr) as LiteralExpr;
    if (e != null && e.Value is bool) {
      value = (bool)e.Value;
      return true;
    } else {
      value = false;  // to please compiler
      return false;
    }
  }

  /// <summary>
  /// Returns "true" if "expr" denotes the empty set (for "iset", "set", or "multiset").
  /// This method can be called before resolution.
  /// </summary>
  public static bool IsEmptySetOrMultiset(Expression expr) {
    Contract.Requires(expr != null);
    expr = StripParens(expr);
    return (expr is SetDisplayExpr && ((SetDisplayExpr)expr).Elements.Count == 0) ||
           (expr is MultiSetDisplayExpr && ((MultiSetDisplayExpr)expr).Elements.Count == 0);
  }

  /// <summary>
  /// Create a resolved ParensExpression around a given resolved expression "e".
  /// </summary>
  public static Expression CreateParensExpression(IToken tok, Expression e) {
    return new ParensExpression(tok, e) { Type = e.Type, ResolvedExpression = e };
  }

  public static Expression CreateNot(IToken tok, Expression e) {
    Contract.Requires(tok != null);
    Contract.Requires(e != null && e.Type != null && e.Type.IsBoolType);

    e = StripParens(e);
    if (e is UnaryOpExpr unary && unary.Op == UnaryOpExpr.Opcode.Not) {
      return unary.E;
    }

    if (e is BinaryExpr bin) {
      var negatedOp = BinaryExpr.ResolvedOpcode.Add; // let "Add" stand for "no negated operator"
      switch (bin.ResolvedOp) {
        case BinaryExpr.ResolvedOpcode.EqCommon:
          negatedOp = BinaryExpr.ResolvedOpcode.NeqCommon;
          break;
        case BinaryExpr.ResolvedOpcode.SetEq:
          negatedOp = BinaryExpr.ResolvedOpcode.SetNeq;
          break;
        case BinaryExpr.ResolvedOpcode.MultiSetEq:
          negatedOp = BinaryExpr.ResolvedOpcode.MultiSetNeq;
          break;
        case BinaryExpr.ResolvedOpcode.SeqEq:
          negatedOp = BinaryExpr.ResolvedOpcode.SeqNeq;
          break;
        case BinaryExpr.ResolvedOpcode.MapEq:
          negatedOp = BinaryExpr.ResolvedOpcode.MapNeq;
          break;
        case BinaryExpr.ResolvedOpcode.NeqCommon:
          negatedOp = BinaryExpr.ResolvedOpcode.EqCommon;
          break;
        case BinaryExpr.ResolvedOpcode.SetNeq:
          negatedOp = BinaryExpr.ResolvedOpcode.SetEq;
          break;
        case BinaryExpr.ResolvedOpcode.MultiSetNeq:
          negatedOp = BinaryExpr.ResolvedOpcode.MultiSetEq;
          break;
        case BinaryExpr.ResolvedOpcode.SeqNeq:
          negatedOp = BinaryExpr.ResolvedOpcode.SeqEq;
          break;
        case BinaryExpr.ResolvedOpcode.MapNeq:
          negatedOp = BinaryExpr.ResolvedOpcode.MapEq;
          break;
        default:
          break;
      }
      if (negatedOp != BinaryExpr.ResolvedOpcode.Add) {
        return new BinaryExpr(bin.tok, BinaryExpr.ResolvedOp2SyntacticOp(negatedOp), bin.E0, bin.E1) {
          ResolvedOp = negatedOp,
          Type = bin.Type
        };
      }
    }

    return new UnaryOpExpr(tok, UnaryOpExpr.Opcode.Not, e) {
      Type = Type.Bool
    };
  }

  /// <summary>
  /// Create a resolved expression of the form "e0 LESS e1"
  /// Works for integers, reals, bitvectors, chars, and ORDINALs.
  /// </summary>
  public static Expression CreateLess(Expression e0, Expression e1) {
    Contract.Requires(e0 != null && e0.Type != null);
    Contract.Requires(e1 != null && e1.Type != null);
    Contract.Requires(
      (e0.Type.IsNumericBased(Type.NumericPersuasion.Int) && e1.Type.IsNumericBased(Type.NumericPersuasion.Int)) ||
      (e0.Type.IsNumericBased(Type.NumericPersuasion.Real) && e1.Type.IsNumericBased(Type.NumericPersuasion.Real)) ||
      (e0.Type.IsBitVectorType && e1.Type.IsBitVectorType) ||
      (e0.Type.IsCharType && e1.Type.IsCharType) ||
      (e0.Type.IsBigOrdinalType && e1.Type.IsBigOrdinalType));
    Contract.Ensures(Contract.Result<Expression>() != null);
    return new BinaryExpr(e0.tok, BinaryExpr.Opcode.Lt, e0, e1) {
      ResolvedOp = e0.Type.IsCharType ? BinaryExpr.ResolvedOpcode.LtChar : BinaryExpr.ResolvedOpcode.Lt,
      Type = Type.Bool
    };
  }

  /// <summary>
  /// Create a resolved expression of the form "e0 ATMOST e1".
  /// Works for integers, reals, bitvectors, chars, and ORDINALs.
  /// </summary>
  public static Expression CreateAtMost(Expression e0, Expression e1) {
    Contract.Requires(e0 != null && e0.Type != null);
    Contract.Requires(e1 != null && e1.Type != null);
    Contract.Requires(
      (e0.Type.IsNumericBased(Type.NumericPersuasion.Int) && e1.Type.IsNumericBased(Type.NumericPersuasion.Int)) ||
      (e0.Type.IsNumericBased(Type.NumericPersuasion.Real) && e1.Type.IsNumericBased(Type.NumericPersuasion.Real)) ||
      (e0.Type.IsBitVectorType && e1.Type.IsBitVectorType) ||
      (e0.Type.IsCharType && e1.Type.IsCharType) ||
      (e0.Type.IsBigOrdinalType && e1.Type.IsBigOrdinalType));
    Contract.Ensures(Contract.Result<Expression>() != null);
    return new BinaryExpr(e0.tok, BinaryExpr.Opcode.Le, e0, e1) {
      ResolvedOp = e0.Type.IsCharType ? BinaryExpr.ResolvedOpcode.LeChar : BinaryExpr.ResolvedOpcode.Le,
      Type = Type.Bool
    };
  }

  public static Expression CreateEq(Expression e0, Expression e1, Type ty) {
    Contract.Requires(e0 != null);
    Contract.Requires(e1 != null);
    Contract.Requires(ty != null);
    var eq = new BinaryExpr(e0.tok, BinaryExpr.Opcode.Eq, e0, e1);
    if (ty is SetType) {
      eq.ResolvedOp = BinaryExpr.ResolvedOpcode.SetEq;
    } else if (ty is SeqType) {
      eq.ResolvedOp = BinaryExpr.ResolvedOpcode.SeqEq;
    } else if (ty is MultiSetType) {
      eq.ResolvedOp = BinaryExpr.ResolvedOpcode.MultiSetEq;
    } else if (ty is MapType) {
      eq.ResolvedOp = BinaryExpr.ResolvedOpcode.MapEq;
    } else {
      eq.ResolvedOp = BinaryExpr.ResolvedOpcode.EqCommon;
    }
    eq.type = Type.Bool;
    return eq;
  }

  /// <summary>
  /// Create a resolved expression of the form "e0 && e1"
  /// </summary>
  public static Expression CreateAnd(Expression a, Expression b, bool allowSimplification = true) {
    Contract.Requires(a != null);
    Contract.Requires(b != null);
    Contract.Requires(a.Type.IsBoolType && b.Type.IsBoolType);
    Contract.Ensures(Contract.Result<Expression>() != null);
    if (allowSimplification && LiteralExpr.IsTrue(a)) {
      return b;
    } else if (allowSimplification && LiteralExpr.IsTrue(b)) {
      return a;
    } else {
      var and = new BinaryExpr(a.tok, BinaryExpr.Opcode.And, a, b);
      and.ResolvedOp = BinaryExpr.ResolvedOpcode.And;  // resolve here
      and.Type = Type.Bool;  // resolve here
      return and;
    }
  }

  /// <summary>
  /// Create a resolved expression of the form "e0 ==> e1"
  /// </summary>
  public static Expression CreateImplies(Expression a, Expression b, bool allowSimplification = true) {
    Contract.Requires(a != null);
    Contract.Requires(b != null);
    Contract.Requires(a.Type.IsBoolType && b.Type.IsBoolType);
    Contract.Ensures(Contract.Result<Expression>() != null);
    if (allowSimplification && (LiteralExpr.IsTrue(a) || LiteralExpr.IsTrue(b))) {
      return b;
    } else {
      var imp = new BinaryExpr(a.tok, BinaryExpr.Opcode.Imp, a, b);
      imp.ResolvedOp = BinaryExpr.ResolvedOpcode.Imp;  // resolve here
      imp.Type = Type.Bool;  // resolve here
      return imp;
    }
  }

  /// <summary>
  /// Create a resolved expression of the form "e0 || e1"
  /// </summary>
  public static Expression CreateOr(Expression a, Expression b, bool allowSimplification = true) {
    Contract.Requires(a != null);
    Contract.Requires(b != null);
    Contract.Requires(a.Type.IsBoolType && b.Type.IsBoolType);
    Contract.Ensures(Contract.Result<Expression>() != null);
    if (allowSimplification && LiteralExpr.IsTrue(a)) {
      return a;
    } else if (allowSimplification && LiteralExpr.IsTrue(b)) {
      return b;
    } else {
      var or = new BinaryExpr(a.tok, BinaryExpr.Opcode.Or, a, b);
      or.ResolvedOp = BinaryExpr.ResolvedOpcode.Or;  // resolve here
      or.Type = Type.Bool;  // resolve here
      return or;
    }
  }

  /// <summary>
  /// Create a resolved expression of the form "if test then e0 else e1"
  /// </summary>
  public static Expression CreateITE(Expression test, Expression e0, Expression e1) {
    Contract.Requires(test != null);
    Contract.Requires(e0 != null);
    Contract.Requires(e1 != null);
    Contract.Requires(test.Type.IsBoolType && e0.Type.Equals(e1.Type));
    Contract.Ensures(Contract.Result<Expression>() != null);
    var ite = new ITEExpr(test.tok, false, test, e0, e1);
    ite.Type = e0.type;  // resolve here
    return ite;
  }

  /// <summary>
  /// Create a resolved case expression for a match expression
  /// </summary>
  public static MatchCaseExpr CreateMatchCase(MatchCaseExpr old_case, Expression new_body) {
    Contract.Requires(old_case != null);
    Contract.Requires(new_body != null);
    Contract.Ensures(Contract.Result<MatchCaseExpr>() != null);

    var cloner = new ResolvedCloner();
    var newVars = old_case.Arguments.ConvertAll(bv => cloner.CloneBoundVar(bv, false));
    new_body = VarSubstituter(old_case.Arguments.ConvertAll<NonglobalVariable>(x => (NonglobalVariable)x), newVars, new_body);

    var new_case = new MatchCaseExpr(old_case.tok, old_case.Ctor, old_case.FromBoundVar, newVars, new_body, old_case.Attributes);

    new_case.Ctor = old_case.Ctor; // resolve here
    return new_case;
  }

  /// <summary>
  /// Create a match expression with a resolved type
  /// </summary>
  public static Expression CreateMatch(IToken tok, Expression src, List<MatchCaseExpr> cases, Type type) {
    MatchExpr e = new MatchExpr(tok, src, cases, false);
    e.Type = type;  // resolve here

    return e;
  }

  /// <summary>
  /// Create a let expression with a resolved type and fresh variables
  /// </summary>
  public static Expression CreateLet(IToken tok, List<CasePattern<BoundVar>> LHSs, List<Expression> RHSs, Expression body, bool exact) {
    Contract.Requires(tok != null);
    Contract.Requires(LHSs != null && RHSs != null);
    Contract.Requires(LHSs.Count == RHSs.Count);
    Contract.Requires(body != null);

    var cloner = new ResolvedCloner();
    var newLHSs = LHSs.ConvertAll(cloner.CloneCasePattern);

    var oldVars = new List<BoundVar>();
    LHSs.Iter(p => oldVars.AddRange(p.Vars));
    var newVars = new List<BoundVar>();
    newLHSs.Iter(p => newVars.AddRange(p.Vars));
    body = VarSubstituter(oldVars.ConvertAll<NonglobalVariable>(x => (NonglobalVariable)x), newVars, body);

    var let = new LetExpr(tok, newLHSs, RHSs, body, exact);
    let.Type = body.Type;  // resolve here
    return let;
  }

  /// <summary>
  /// Create a quantifier expression with a resolved type and fresh variables
  /// Optionally replace the old body with the supplied argument
  /// </summary>
  public static Expression CreateQuantifier(QuantifierExpr expr, bool forall, Expression body = null) {
    //(IToken tok, List<BoundVar> vars, Expression range, Expression body, Attributes attribs, Qu) {
    Contract.Requires(expr != null);

    var cloner = new ResolvedCloner();
    var newVars = expr.BoundVars.ConvertAll(bv => cloner.CloneBoundVar(bv, false));

    if (body == null) {
      body = expr.Term;
    }

    body = VarSubstituter(expr.BoundVars.ConvertAll<NonglobalVariable>(x => (NonglobalVariable)x), newVars, body);

    QuantifierExpr q;
    if (forall) {
      q = new ForallExpr(expr.tok, expr.BodyEndTok, newVars, expr.Range, body, expr.Attributes);
    } else {
      q = new ExistsExpr(expr.tok, expr.BodyEndTok, newVars, expr.Range, body, expr.Attributes);
    }
    q.Type = Type.Bool;

    return q;
  }

  /// <summary>
  /// Create a resolved IdentifierExpr (whose token is that of the variable)
  /// </summary>
  public static Expression CreateIdentExpr(IVariable v) {
    Contract.Requires(v != null);
    var e = new IdentifierExpr(v.Tok, v.Name);
    e.Var = v;  // resolve here
    e.type = v.Type;  // resolve here
    return e;
  }

  public static Expression VarSubstituter(List<NonglobalVariable> oldVars, List<BoundVar> newVars, Expression e, Dictionary<TypeParameter, Type> typeMap = null) {
    Contract.Requires(oldVars != null && newVars != null);
    Contract.Requires(oldVars.Count == newVars.Count);

    Dictionary<IVariable, Expression/*!*/> substMap = new Dictionary<IVariable, Expression>();
    if (typeMap == null) {
      typeMap = new Dictionary<TypeParameter, Type>();
    }

    for (int i = 0; i < oldVars.Count; i++) {
      var id = new IdentifierExpr(newVars[i].tok, newVars[i].Name);
      id.Var = newVars[i];    // Resolve here manually
      id.Type = newVars[i].Type;  // Resolve here manually
      substMap.Add(oldVars[i], id);
    }

    Substituter sub = new Substituter(null, substMap, typeMap);
    return sub.Substitute(e);
  }

  /// <summary>
  /// Returns the string literal underlying an actual string literal (not as a sequence display of characters)
  /// </summary>
  /// <returns></returns>
  public string AsStringLiteral() {
    var le = this as StringLiteralExpr;
    return le == null ? null : le.Value as string;
  }

  public override IEnumerable<INode> Children => SubExpressions;
}

public class LiteralExpr : Expression {
  /// <summary>
  /// One of the following:
  ///   * 'null' for the 'null' literal (a special case of which is the subclass StaticReceiverExpr)
  ///   * a bool for a bool literal
  ///   * a BigInteger for int literal
  ///   * a BaseTypes.BigDec for a (rational) real literal
  ///   * a string for a char literal
  ///     This case always uses the subclass CharLiteralExpr.
  ///     Note, a string is stored to keep any escape sequence, since this simplifies printing of the character
  ///     literal, both when pretty printed as a Dafny expression and when being compiled into C# code.  The
  ///     parser checks the validity of any escape sequence and the verifier deals with turning such into a
  ///     single character value.
  ///   * a string for a string literal
  ///     This case always uses the subclass StringLiteralExpr.
  ///     Note, the string is stored with all escapes as characters.  For example, the input string "hello\n" is
  ///     stored in a LiteralExpr has being 7 characters long, whereas the Dafny (and C#) length of this string is 6.
  ///     This simplifies printing of the string, both when pretty printed as a Dafny expression and when being
  ///     compiled into C# code.  The parser checks the validity of the escape sequences and the verifier deals
  ///     with turning them into single characters.
  /// </summary>
  public readonly object Value;

  [Pure]
  public static bool IsTrue(Expression e) {
    Contract.Requires(e != null);
    return Expression.IsBoolLiteral(e, out var value) && value;
  }

  public static bool IsEmptySet(Expression e) {
    Contract.Requires(e != null);
    return StripParens(e) is SetDisplayExpr display && display.Elements.Count == 0;
  }

  public static bool IsEmptyMultiset(Expression e) {
    Contract.Requires(e != null);
    return StripParens(e) is MultiSetDisplayExpr display && display.Elements.Count == 0;
  }

  public static bool IsEmptySequence(Expression e) {
    Contract.Requires(e != null);
    return StripParens(e) is SeqDisplayExpr display && display.Elements.Count == 0;
  }

  public LiteralExpr(IToken tok)
    : base(tok) {  // represents the Dafny literal "null"
    Contract.Requires(tok != null);
    this.Value = null;
  }

  public LiteralExpr(IToken tok, BigInteger n)
    : base(tok) {
    Contract.Requires(tok != null);
    Contract.Requires(0 <= n.Sign);
    this.Value = n;
  }

  public LiteralExpr(IToken tok, BaseTypes.BigDec n)
    : base(tok) {
    Contract.Requires(0 <= n.Mantissa.Sign);
    Contract.Requires(tok != null);
    this.Value = n;
  }

  public LiteralExpr(IToken tok, int n)
    : base(tok) {
    Contract.Requires(tok != null);
    Contract.Requires(0 <= n);
    this.Value = new BigInteger(n);
  }

  public LiteralExpr(IToken tok, bool b)
    : base(tok) {
    Contract.Requires(tok != null);
    this.Value = b;
  }

  /// <summary>
  /// This constructor is to be used only with the StringLiteralExpr and CharLiteralExpr subclasses, for
  /// two reasons:  both of these literals store a string in .Value, and string literals also carry an
  /// additional field.
  /// </summary>
  protected LiteralExpr(IToken tok, string s)
    : base(tok) {
    Contract.Requires(tok != null);
    Contract.Requires(s != null);
    this.Value = s;
  }
}

public class CharLiteralExpr : LiteralExpr {
  public CharLiteralExpr(IToken tok, string s)
    : base(tok, s) {
    Contract.Requires(s != null);
  }
}

public class StringLiteralExpr : LiteralExpr {
  public readonly bool IsVerbatim;
  public StringLiteralExpr(IToken tok, string s, bool isVerbatim)
    : base(tok, s) {
    Contract.Requires(s != null);
    IsVerbatim = isVerbatim;
  }
}

public class DatatypeValue : Expression, IHasUsages, ICloneable<DatatypeValue> {
  public readonly string DatatypeName;
  public readonly string MemberName;
  public readonly ActualBindings Bindings;
  public List<Expression> Arguments => Bindings.Arguments;

  public override IEnumerable<INode> Children => new INode[] { Bindings };

  [FilledInDuringResolution] public DatatypeCtor Ctor;
  [FilledInDuringResolution] public List<Type> InferredTypeArgs = new List<Type>();
  [FilledInDuringResolution] public bool IsCoCall;
  [ContractInvariantMethod]
  void ObjectInvariant() {
    Contract.Invariant(DatatypeName != null);
    Contract.Invariant(MemberName != null);
    Contract.Invariant(cce.NonNullElements(Arguments));
    Contract.Invariant(cce.NonNullElements(InferredTypeArgs));
    Contract.Invariant(Ctor == null || InferredTypeArgs.Count == Ctor.EnclosingDatatype.TypeArgs.Count);
  }

  public DatatypeValue Clone(Cloner cloner) {
    return new DatatypeValue(cloner, this);
  }

  public DatatypeValue(Cloner cloner, DatatypeValue original) : base(cloner, original) {
    DatatypeName = original.DatatypeName;
    MemberName = original.MemberName;
    Bindings = new ActualBindings(cloner, original.Bindings);

    if (cloner.CloneResolvedFields) {
      Ctor = original.Ctor;
      IsCoCall = original.IsCoCall;
      InferredTypeArgs = original.InferredTypeArgs;
    }
  }

  public DatatypeValue(IToken tok, string datatypeName, string memberName, [Captured] List<ActualBinding> arguments)
    : base(tok) {
    Contract.Requires(cce.NonNullElements(arguments));
    Contract.Requires(tok != null);
    Contract.Requires(datatypeName != null);
    Contract.Requires(memberName != null);
    this.DatatypeName = datatypeName;
    this.MemberName = memberName;
    this.Bindings = new ActualBindings(arguments);
  }

  /// <summary>
  /// This constructor is intended to be used when constructing a resolved DatatypeValue. The "args" are expected
  /// to be already resolved, and are all given positionally.
  /// </summary>
  public DatatypeValue(IToken tok, string datatypeName, string memberName, List<Expression> arguments)
    : this(tok, datatypeName, memberName, arguments.ConvertAll(e => new ActualBinding(null, e))) {
    Bindings.AcceptArgumentExpressionsAsExactParameterList();
  }

  public override IEnumerable<Expression> SubExpressions =>
    Arguments ?? Enumerable.Empty<Expression>();

  public IEnumerable<IDeclarationOrUsage> GetResolvedDeclarations() {
    return Enumerable.Repeat(Ctor, 1);
  }

  public IToken NameToken => tok;
}

public class ThisExpr : Expression {
  public ThisExpr(IToken tok)
    : base(tok) {
    Contract.Requires(tok != null);
  }

  /// <summary>
  /// This constructor creates a ThisExpr and sets its Type field to denote the receiver type
  /// of member "m". This constructor is intended to be used by post-resolution code that needs
  /// to obtain a Dafny "this" expression.
  /// </summary>
  public ThisExpr(MemberDecl m)
    : base(m.tok) {
    Contract.Requires(m != null);
    Contract.Requires(m.tok != null);
    Contract.Requires(m.EnclosingClass != null);
    Contract.Requires(!m.IsStatic);
    Type = Resolver.GetReceiverType(m.tok, m);
  }

  /// <summary>
  /// This constructor creates a ThisExpr and sets its Type field to denote the receiver type
  /// of member "m". This constructor is intended to be used by post-resolution code that needs
  /// to obtain a Dafny "this" expression.
  /// </summary>
  public ThisExpr(TopLevelDeclWithMembers cl)
    : base(cl.tok) {
    Contract.Requires(cl != null);
    Contract.Requires(cl.tok != null);
    Type = Resolver.GetThisType(cl.tok, cl);
  }
}
public class ExpressionPair {
  public Expression A, B;
  public ExpressionPair(Expression a, Expression b) {
    Contract.Requires(a != null);
    Contract.Requires(b != null);
    A = a;
    B = b;
  }
}

public class ImplicitThisExpr : ThisExpr {
  public ImplicitThisExpr(IToken tok)
    : base(tok) {
    Contract.Requires(tok != null);
  }

  public override bool IsImplicit {
    get { return true; }
  }
}

/// <summary>
/// An ImplicitThisExpr_ConstructorCall is used in the .InitCall of a TypeRhs,
/// which has a need for a "throw-away receiver".  Using a different type
/// gives a way to distinguish this receiver from other receivers, which
/// plays a role in checking the restrictions on divided block statements.
/// </summary>
public class ImplicitThisExpr_ConstructorCall : ImplicitThisExpr {
  public ImplicitThisExpr_ConstructorCall(IToken tok)
    : base(tok) {
    Contract.Requires(tok != null);
  }
}

public class IdentifierExpr : Expression, IHasUsages, ICloneable<IdentifierExpr> {
  [ContractInvariantMethod]
  void ObjectInvariant() {
    Contract.Invariant(Name != null);
  }

  public readonly string Name;
  [FilledInDuringResolution] public IVariable Var;

  public IdentifierExpr(IToken tok, string name)
    : base(tok) {
    Contract.Requires(tok != null);
    Contract.Requires(name != null);
    Name = name;
  }
  /// <summary>
  /// Constructs a resolved IdentifierExpr.
  /// </summary>
  public IdentifierExpr(IToken tok, IVariable v)
    : base(tok) {
    Contract.Requires(tok != null);
    Contract.Requires(v != null);
    Name = v.Name;
    Var = v;
    Type = v.Type;
  }

  public IdentifierExpr Clone(Cloner cloner) {
    return new IdentifierExpr(cloner, this);
  }

  public IdentifierExpr(Cloner cloner, IdentifierExpr original) : base(cloner, original) {
    Name = original.Name;

    if (cloner.CloneResolvedFields) {
      Var = cloner.CloneIVariable(original.Var, true);
    }
  }

  public IEnumerable<IDeclarationOrUsage> GetResolvedDeclarations() {
    return Enumerable.Repeat(Var, 1);
  }

  public IToken NameToken => tok;
  public override IEnumerable<INode> Children { get; } = Enumerable.Empty<INode>();
}

/// <summary>
/// An implicit identifier is used in the context of a ReturnStmt tacetly
/// assigning a value to a Method's out parameter.
/// </summary>
public class ImplicitIdentifierExpr : IdentifierExpr {
  public ImplicitIdentifierExpr(IToken tok, string name)
    : base(tok, name) { }

  /// <summary>
  /// Constructs a resolved implicit identifier.
  /// </summary>
  public ImplicitIdentifierExpr(IToken tok, IVariable v)
    : base(tok, v) { }

  public override bool IsImplicit => true;
}


/// <summary>
/// If an "AutoGhostIdentifierExpr" is used as the out-parameter of a ghost method or
/// a method with a ghost parameter, resolution will change the .Var's .IsGhost to true
/// automatically.  This class is intended to be used only as a communicate between the
/// parser and parts of the resolver.
/// </summary>
public class AutoGhostIdentifierExpr : IdentifierExpr {
  public AutoGhostIdentifierExpr(IToken tok, string name)
    : base(new AutoGeneratedToken(tok), name) { }

  public AutoGhostIdentifierExpr(Cloner cloner, AutoGhostIdentifierExpr original)
    : base(cloner, original) {
  }
}

/// <summary>
/// This class is used only inside the resolver itself. It gets hung in the AST in uncompleted name segments.
/// </summary>
class Resolver_IdentifierExpr : Expression, IHasUsages {
  public readonly TopLevelDecl Decl;
  public readonly List<Type> TypeArgs;
  [ContractInvariantMethod]
  void ObjectInvariant() {
    Contract.Invariant(Decl != null);
    Contract.Invariant(TypeArgs != null);
    Contract.Invariant(TypeArgs.Count == Decl.TypeArgs.Count);
    Contract.Invariant(Type is ResolverType_Module || Type is ResolverType_Type);
  }

  public override IEnumerable<INode> Children => TypeArgs.SelectMany(ta => ta.Nodes);

  public abstract class ResolverType : Type {
    public override bool ComputeMayInvolveReferences(ISet<DatatypeDecl>/*?*/ visitedDatatypes) {
      return false;
    }
    public override Type Subst(IDictionary<TypeParameter, Type> subst) {
      throw new NotSupportedException();
    }

    public override Type ReplaceTypeArguments(List<Type> arguments) {
      throw new NotSupportedException();
    }
  }
  public class ResolverType_Module : ResolverType {
    [Pure]
    public override string TypeName(ModuleDefinition context, bool parseAble) {
      Contract.Assert(parseAble == false);
      return "#module";
    }
    public override bool Equals(Type that, bool keepConstraints = false) {
      return that.NormalizeExpand(keepConstraints) is ResolverType_Module;
    }
  }
  public class ResolverType_Type : ResolverType {
    [Pure]
    public override string TypeName(ModuleDefinition context, bool parseAble) {
      Contract.Assert(parseAble == false);
      return "#type";
    }
    public override bool Equals(Type that, bool keepConstraints = false) {
      return that.NormalizeExpand(keepConstraints) is ResolverType_Type;
    }
  }

  public Resolver_IdentifierExpr(IToken tok, TopLevelDecl decl, List<Type> typeArgs)
    : base(tok) {
    Contract.Requires(tok != null);
    Contract.Requires(decl != null);
    Contract.Requires(typeArgs != null && typeArgs.Count == decl.TypeArgs.Count);
    Decl = decl;
    TypeArgs = typeArgs;
    Type = decl is ModuleDecl ? (Type)new ResolverType_Module() : new ResolverType_Type();
  }
  public Resolver_IdentifierExpr(IToken tok, TypeParameter tp)
    : this(tok, tp, new List<Type>()) {
    Contract.Requires(tok != null);
    Contract.Requires(tp != null);
  }

  public IEnumerable<IDeclarationOrUsage> GetResolvedDeclarations() {
    return new[] { Decl };
  }

  public IToken NameToken => tok;
}

public abstract class DisplayExpression : Expression {
  public readonly List<Expression> Elements;
  [ContractInvariantMethod]
  void ObjectInvariant() {
    Contract.Invariant(cce.NonNullElements(Elements));
  }

  public DisplayExpression(IToken tok, List<Expression> elements)
    : base(tok) {
    Contract.Requires(cce.NonNullElements(elements));
    Elements = elements;
  }

  public override IEnumerable<Expression> SubExpressions {
    get { return Elements; }
  }
}

public class SetDisplayExpr : DisplayExpression {
  public bool Finite;
  public SetDisplayExpr(IToken tok, bool finite, List<Expression> elements)
    : base(tok, elements) {
    Contract.Requires(tok != null);
    Contract.Requires(cce.NonNullElements(elements));
    Finite = finite;
  }
}

public class MultiSetDisplayExpr : DisplayExpression {
  public MultiSetDisplayExpr(IToken tok, List<Expression> elements) : base(tok, elements) {
    Contract.Requires(tok != null);
    Contract.Requires(cce.NonNullElements(elements));
  }
}

public class MapDisplayExpr : Expression {
  public bool Finite;
  public List<ExpressionPair> Elements;
  public MapDisplayExpr(IToken tok, bool finite, List<ExpressionPair> elements)
    : base(tok) {
    Contract.Requires(tok != null);
    Contract.Requires(cce.NonNullElements(elements));
    Finite = finite;
    Elements = elements;
  }
  public override IEnumerable<Expression> SubExpressions {
    get {
      foreach (var ep in Elements) {
        yield return ep.A;
        yield return ep.B;
      }
    }
  }
}
public class SeqDisplayExpr : DisplayExpression {
  public SeqDisplayExpr(IToken tok, List<Expression> elements)
    : base(tok, elements) {
    Contract.Requires(cce.NonNullElements(elements));
    Contract.Requires(tok != null);
  }
}

public class SeqSelectExpr : Expression {
  public readonly bool SelectOne;  // false means select a range
  public readonly Expression Seq;
  public readonly Expression E0;
  public readonly Expression E1;
  public readonly IToken CloseParen;

  [ContractInvariantMethod]
  void ObjectInvariant() {
    Contract.Invariant(Seq != null);
    Contract.Invariant(!SelectOne || E1 == null);
  }

  public SeqSelectExpr(IToken tok, bool selectOne, Expression seq, Expression e0, Expression e1, IToken closeParen)
    : base(tok) {
    Contract.Requires(tok != null);
    Contract.Requires(seq != null);
    Contract.Requires(!selectOne || e1 == null);

    SelectOne = selectOne;
    Seq = seq;
    E0 = e0;
    E1 = e1;
    CloseParen = closeParen;
    if (closeParen != null) {
      FormatTokens = new[] { closeParen };
    }
  }

  public override IEnumerable<Expression> SubExpressions {
    get {
      yield return Seq;
      if (E0 != null) {
        yield return E0;
      }

      if (E1 != null) {
        yield return E1;
      }
    }
  }
}

public class MultiSelectExpr : Expression {
  public readonly Expression Array;
  public readonly List<Expression> Indices;
  [ContractInvariantMethod]
  void ObjectInvariant() {
    Contract.Invariant(Array != null);
    Contract.Invariant(cce.NonNullElements(Indices));
    Contract.Invariant(1 <= Indices.Count);
  }

  public MultiSelectExpr(IToken tok, Expression array, List<Expression> indices)
    : base(tok) {
    Contract.Requires(tok != null);
    Contract.Requires(array != null);
    Contract.Requires(cce.NonNullElements(indices) && 1 <= indices.Count);

    Array = array;
    Indices = indices;
  }

  public override IEnumerable<Expression> SubExpressions {
    get {
      yield return Array;
      foreach (var e in Indices) {
        yield return e;
      }
    }
  }
}

/// <summary>
/// Represents an expression of the form S[I := V], where, syntactically, S, I, and V are expressions.
///
/// Successfully resolved, the expression stands for one of the following:
/// * if S is a seq<T>, then I is an integer-based index into the sequence and V is of type T
/// * if S is a map<T, U>, then I is a key of type T and V is a value of type U
/// * if S is a multiset<T>, then I is an element of type T and V has an integer-based numeric type.
///
/// Datatype updates are represented by <c>DatatypeUpdateExpr</c> nodes.
/// </summary>
public class SeqUpdateExpr : Expression {
  public readonly Expression Seq;
  public readonly Expression Index;
  public readonly Expression Value;
  [ContractInvariantMethod]
  void ObjectInvariant() {
    Contract.Invariant(Seq != null);
    Contract.Invariant(Index != null);
    Contract.Invariant(Value != null);
  }

  public SeqUpdateExpr(IToken tok, Expression seq, Expression index, Expression val)
    : base(tok) {
    Contract.Requires(tok != null);
    Contract.Requires(seq != null);
    Contract.Requires(index != null);
    Contract.Requires(val != null);
    Seq = seq;
    Index = index;
    Value = val;
  }

  public override IEnumerable<Expression> SubExpressions {
    get {
      yield return Seq;
      yield return Index;
      yield return Value;
    }
  }
}

public class ApplyExpr : Expression {
  // The idea is that this apply expression does not need a type argument substitution,
  // since lambda functions and anonymous functions are never polymorphic.
  // Make a FunctionCallExpr otherwise, to call a resolvable anonymous function.
  public readonly Expression Function;
  public readonly List<Expression> Args;

  public override IEnumerable<Expression> SubExpressions {
    get {
      yield return Function;
      foreach (var e in Args) {
        yield return e;
      }
    }
  }

  public IToken CloseParen;

  public ApplyExpr(IToken tok, Expression fn, List<Expression> args, IToken closeParen)
    : base(tok) {
    Function = fn;
    Args = args;
    CloseParen = closeParen;
    FormatTokens = closeParen != null ? new[] { closeParen } : null;
  }
}

public class FunctionCallExpr : Expression, IHasUsages, ICloneable<FunctionCallExpr> {
  public string Name;
  public readonly Expression Receiver;
  public readonly IToken OpenParen;  // can be null if Args.Count == 0
  public readonly IToken CloseParen;
  public readonly Label/*?*/ AtLabel;
  public readonly ActualBindings Bindings;
  public List<Expression> Args => Bindings.Arguments;
  [FilledInDuringResolution] public List<Type> TypeApplication_AtEnclosingClass;
  [FilledInDuringResolution] public List<Type> TypeApplication_JustFunction;
  [FilledInDuringResolution] public bool IsByMethodCall;

  /// <summary>
  /// Return a mapping from each type parameter of the function and its enclosing class to actual type arguments.
  /// This method should only be called on fully and successfully resolved FunctionCallExpr's.
  /// </summary>
  public Dictionary<TypeParameter, Type> GetTypeArgumentSubstitutions() {
    var typeMap = new Dictionary<TypeParameter, Type>();
    Util.AddToDict(typeMap, Function.EnclosingClass.TypeArgs, TypeApplication_AtEnclosingClass);
    Util.AddToDict(typeMap, Function.TypeArgs, TypeApplication_JustFunction);
    return typeMap;
  }

  /// <summary>
  /// Returns a mapping from formal type parameters to actual type arguments. For example, given
  ///     trait T<A> {
  ///       function F<X>(): bv8 { ... }
  ///     }
  ///     class C<B, D> extends T<map<B, D>> { }
  /// and FunctionCallExpr o.F<int>(args) where o has type C<real, bool>, the type map returned is
  ///     A -> map<real, bool>
  ///     B -> real
  ///     D -> bool
  ///     X -> int
  /// NOTE: This method should be called only when all types have been fully and successfully
  /// resolved.
  /// </summary>
  public Dictionary<TypeParameter, Type> TypeArgumentSubstitutionsWithParents() {
    Contract.Requires(WasResolved());
    Contract.Ensures(Contract.Result<Dictionary<TypeParameter, Type>>() != null);

    return MemberSelectExpr.TypeArgumentSubstitutionsWithParentsAux(Receiver.Type, Function, TypeApplication_JustFunction);
  }

  public enum CoCallResolution {
    No,
    Yes,
    NoBecauseFunctionHasSideEffects,
    NoBecauseFunctionHasPostcondition,
    NoBecauseRecursiveCallsAreNotAllowedInThisContext,
    NoBecauseIsNotGuarded,
    NoBecauseRecursiveCallsInDestructiveContext
  }
  [FilledInDuringResolution] public CoCallResolution CoCall = CoCallResolution.No;  // indicates whether or not the call is a co-recursive call
  [FilledInDuringResolution] public string CoCallHint = null;  // possible additional hint that can be used in verifier error message

  [ContractInvariantMethod]
  void ObjectInvariant() {
    Contract.Invariant(Name != null);
    Contract.Invariant(Receiver != null);
    Contract.Invariant(cce.NonNullElements(Args));
    Contract.Invariant(
      Function == null || TypeApplication_AtEnclosingClass == null ||
      Function.EnclosingClass.TypeArgs.Count == TypeApplication_AtEnclosingClass.Count);
    Contract.Invariant(
      Function == null || TypeApplication_JustFunction == null ||
      Function.TypeArgs.Count == TypeApplication_JustFunction.Count);
  }

  [FilledInDuringResolution] public Function Function;

  public FunctionCallExpr(IToken tok, string fn, Expression receiver, IToken openParen, IToken closeParen, [Captured] List<ActualBinding> args, Label/*?*/ atLabel = null)
    : this(tok, fn, receiver, openParen, closeParen, new ActualBindings(args), atLabel) {
    Contract.Requires(tok != null);
    Contract.Requires(fn != null);
    Contract.Requires(receiver != null);
    Contract.Requires(cce.NonNullElements(args));
    Contract.Requires(openParen != null || args.Count == 0);
    Contract.Ensures(type == null);
  }

  public FunctionCallExpr(IToken tok, string fn, Expression receiver, IToken openParen, IToken closeParen, [Captured] ActualBindings bindings, Label/*?*/ atLabel = null)
    : base(tok) {
    Contract.Requires(tok != null);
    Contract.Requires(fn != null);
    Contract.Requires(receiver != null);
    Contract.Requires(bindings != null);
    Contract.Requires(openParen != null);
    Contract.Ensures(type == null);

    this.Name = fn;
    this.Receiver = receiver;
    this.OpenParen = openParen;
    this.CloseParen = closeParen;
    this.AtLabel = atLabel;
    this.Bindings = bindings;
    this.FormatTokens = closeParen != null ? new[] { closeParen } : null;
  }

  /// <summary>
  /// This constructor is intended to be used when constructing a resolved FunctionCallExpr. The "args" are expected
  /// to be already resolved, and are all given positionally.
  /// </summary>
  public FunctionCallExpr(IToken tok, string fn, Expression receiver, IToken openParen, IToken closeParen, [Captured] List<Expression> args,
    Label /*?*/ atLabel = null)
    : this(tok, fn, receiver, openParen, closeParen, args.ConvertAll(e => new ActualBinding(null, e)), atLabel) {
    Bindings.AcceptArgumentExpressionsAsExactParameterList();
  }

  public FunctionCallExpr Clone(Cloner cloner) {
    return new FunctionCallExpr(cloner, this);
  }

  public FunctionCallExpr(Cloner cloner, FunctionCallExpr original) : base(cloner, original) {
    Name = original.Name;
    Receiver = cloner.CloneExpr(original.Receiver);
    OpenParen = original.OpenParen == null ? null : cloner.Tok(original.OpenParen);
    CloseParen = original.CloseParen == null ? null : cloner.Tok(original.CloseParen);
    Bindings = new ActualBindings(cloner, original.Bindings);
    AtLabel = original.AtLabel;

    if (cloner.CloneResolvedFields) {
      TypeApplication_AtEnclosingClass = original.TypeApplication_AtEnclosingClass;
      TypeApplication_JustFunction = original.TypeApplication_JustFunction;
      IsByMethodCall = original.IsByMethodCall;
      Function = original.Function;
    }
  }

  public override IEnumerable<Expression> SubExpressions {
    get {
      yield return Receiver;
      foreach (var e in Args) {
        yield return e;
      }
    }
  }

  public override IEnumerable<Type> ComponentTypes => Util.Concat(TypeApplication_AtEnclosingClass, TypeApplication_JustFunction);
  public IEnumerable<IDeclarationOrUsage> GetResolvedDeclarations() {
    return Enumerable.Repeat(Function, 1);
  }

  public IToken NameToken => tok;
}

public class SeqConstructionExpr : Expression {
  public Type/*?*/ ExplicitElementType;
  public Expression N;
  public Expression Initializer;
  public SeqConstructionExpr(IToken tok, Type/*?*/ elementType, Expression length, Expression initializer)
    : base(tok) {
    Contract.Requires(tok != null);
    Contract.Requires(length != null);
    Contract.Requires(initializer != null);
    ExplicitElementType = elementType;
    N = length;
    Initializer = initializer;
  }
  public override IEnumerable<Expression> SubExpressions {
    get {
      yield return N;
      yield return Initializer;
    }
  }

  public override IEnumerable<Type> ComponentTypes {
    get {
      if (ExplicitElementType != null) {
        yield return ExplicitElementType;
      }
    }
  }
}

public class MultiSetFormingExpr : Expression {
  [Peer]
  public readonly Expression E;
  [ContractInvariantMethod]
  void ObjectInvariant() {
    Contract.Invariant(E != null);
  }

  [Captured]
  public MultiSetFormingExpr(IToken tok, Expression expr)
    : base(tok) {
    Contract.Requires(tok != null);
    Contract.Requires(expr != null);
    cce.Owner.AssignSame(this, expr);
    E = expr;
  }

  public override IEnumerable<Expression> SubExpressions {
    get { yield return E; }
  }
}

public abstract class UnaryExpr : Expression {
  public readonly Expression E;
  [ContractInvariantMethod]
  void ObjectInvariant() {
    Contract.Invariant(E != null);
  }

  public UnaryExpr(IToken tok, Expression e)
    : base(tok) {
    Contract.Requires(tok != null);
    Contract.Requires(e != null);
    this.E = e;
  }

  public override IEnumerable<Expression> SubExpressions {
    get { yield return E; }
  }
}

public class UnaryOpExpr : UnaryExpr {
  public enum Opcode {
    Not,  // boolean negation or bitwise negation
    Cardinality,
    Fresh, // fresh also has a(n optional) second argument, namely the @-label
    Allocated,
    Lit,  // there is no syntax for this operator, but it is sometimes introduced during translation
  }
  public readonly Opcode Op;

  public enum ResolvedOpcode {
    YetUndetermined,
    BVNot,
    BoolNot,
    SeqLength,
    SetCard,
    MultiSetCard,
    MapCard,
    Fresh,
    Allocated,
    Lit
  }

  private ResolvedOpcode _ResolvedOp = ResolvedOpcode.YetUndetermined;
  public ResolvedOpcode ResolvedOp => ResolveOp();

  public ResolvedOpcode ResolveOp() {
    if (_ResolvedOp == ResolvedOpcode.YetUndetermined) {
      Contract.Assert(Type != null);
      Contract.Assert(Type is not TypeProxy);
      _ResolvedOp = (Op, E.Type.NormalizeExpand()) switch {
        (Opcode.Not, BoolType _) => ResolvedOpcode.BoolNot,
        (Opcode.Not, BitvectorType _) => ResolvedOpcode.BVNot,
        (Opcode.Cardinality, SeqType _) => ResolvedOpcode.SeqLength,
        (Opcode.Cardinality, SetType _) => ResolvedOpcode.SetCard,
        (Opcode.Cardinality, MultiSetType _) => ResolvedOpcode.MultiSetCard,
        (Opcode.Cardinality, MapType _) => ResolvedOpcode.MapCard,
        (Opcode.Fresh, _) => ResolvedOpcode.Fresh,
        (Opcode.Allocated, _) => ResolvedOpcode.Allocated,
        (Opcode.Lit, _) => ResolvedOpcode.Lit,
        _ => ResolvedOpcode.YetUndetermined // Unreachable
      };
      Contract.Assert(_ResolvedOp != ResolvedOpcode.YetUndetermined);
    }

    return _ResolvedOp;
  }

  public UnaryOpExpr(IToken tok, Opcode op, Expression e)
    : base(tok, e) {
    Contract.Requires(tok != null);
    Contract.Requires(e != null);
    Contract.Requires(op != Opcode.Fresh || this is FreshExpr);
    this.Op = op;
  }
}

public class FreshExpr : UnaryOpExpr, ICloneable<FreshExpr> {
  public readonly string/*?*/ At;
  [FilledInDuringResolution] public Label/*?*/ AtLabel;  // after that, At==null iff AtLabel==null

  public FreshExpr(IToken tok, Expression e, string at = null)
    : base(tok, Opcode.Fresh, e) {
    Contract.Requires(tok != null);
    Contract.Requires(e != null);
    this.At = at;
  }

  public FreshExpr Clone(Cloner cloner) {
    var result = new FreshExpr(cloner.Tok(tok), cloner.CloneExpr(E), At);
    if (cloner.CloneResolvedFields) {
      result.AtLabel = AtLabel;
    }
    return result;
  }
}

public abstract class TypeUnaryExpr : UnaryExpr {
  public readonly Type ToType;
  public TypeUnaryExpr(IToken tok, Expression expr, Type toType)
    : base(tok, expr) {
    Contract.Requires(tok != null);
    Contract.Requires(expr != null);
    Contract.Requires(toType != null);
    ToType = toType;
  }

  public override IEnumerable<INode> Children => base.Children.Concat(ToType.Nodes);

  public override IEnumerable<Type> ComponentTypes {
    get {
      yield return ToType;
    }
  }
}

public class ConversionExpr : TypeUnaryExpr {
  public readonly string messagePrefix;
  public ConversionExpr(IToken tok, Expression expr, Type toType, string messagePrefix = "")
    : base(tok, expr, toType) {
    Contract.Requires(tok != null);
    Contract.Requires(expr != null);
    Contract.Requires(toType != null);
    this.messagePrefix = messagePrefix;
  }
}

public class TypeTestExpr : TypeUnaryExpr {
  public TypeTestExpr(IToken tok, Expression expr, Type toType)
    : base(tok, expr, toType) {
    Contract.Requires(tok != null);
    Contract.Requires(expr != null);
    Contract.Requires(toType != null);
  }
}

public class BinaryExpr : Expression, ICloneable<BinaryExpr> {
  public enum Opcode {
    Iff,
    Imp,
    Exp, // turned into Imp during resolution
    And,
    Or,
    Eq,
    Neq,
    Lt,
    Le,
    Ge,
    Gt,
    Disjoint,
    In,
    NotIn,
    LeftShift,
    RightShift,
    Add,
    Sub,
    Mul,
    Div,
    Mod,
    BitwiseAnd,
    BitwiseOr,
    BitwiseXor
  }
  public readonly Opcode Op;
  public readonly IToken PrefixOp;
  public enum ResolvedOpcode {
    YetUndetermined,  // the value before resolution has determined the value; .ResolvedOp should never be read in this state

    // logical operators
    Iff,
    Imp,
    And,
    Or,
    // non-collection types
    EqCommon,
    NeqCommon,
    // integers, reals, bitvectors
    Lt,
    LessThanLimit,  // a synonym for Lt for ORDINAL, used only during translation
    Le,
    Ge,
    Gt,
    Add,
    Sub,
    Mul,
    Div,
    Mod,
    // bitvectors
    LeftShift,
    RightShift,
    BitwiseAnd,
    BitwiseOr,
    BitwiseXor,
    // char
    LtChar,
    LeChar,
    GeChar,
    GtChar,
    // sets
    SetEq,
    SetNeq,
    ProperSubset,
    Subset,
    Superset,
    ProperSuperset,
    Disjoint,
    InSet,
    NotInSet,
    Union,
    Intersection,
    SetDifference,
    // multi-sets
    MultiSetEq,
    MultiSetNeq,
    MultiSubset,
    MultiSuperset,
    ProperMultiSubset,
    ProperMultiSuperset,
    MultiSetDisjoint,
    InMultiSet,
    NotInMultiSet,
    MultiSetUnion,
    MultiSetIntersection,
    MultiSetDifference,
    // Sequences
    SeqEq,
    SeqNeq,
    ProperPrefix,
    Prefix,
    Concat,
    InSeq,
    NotInSeq,
    // Maps
    MapEq,
    MapNeq,
    InMap,
    NotInMap,
    MapMerge,
    MapSubtraction,
    // datatypes
    RankLt,
    RankGt
  }
  private ResolvedOpcode _theResolvedOp = ResolvedOpcode.YetUndetermined;
  public ResolvedOpcode ResolvedOp {
    set {
      Contract.Assume(_theResolvedOp == ResolvedOpcode.YetUndetermined || _theResolvedOp == value);  // there's never a reason for resolution to change its mind, is there?
      _theResolvedOp = value;
    }
    get {
      Debug.Assert(_theResolvedOp != ResolvedOpcode.YetUndetermined);  // shouldn't read it until it has been properly initialized
      return _theResolvedOp;
    }
  }
  public ResolvedOpcode ResolvedOp_PossiblyStillUndetermined {  // offer a way to return _theResolveOp -- for experts only!
    get { return _theResolvedOp; }
  }
  public static bool IsEqualityOp(ResolvedOpcode op) {
    switch (op) {
      case ResolvedOpcode.EqCommon:
      case ResolvedOpcode.SetEq:
      case ResolvedOpcode.SeqEq:
      case ResolvedOpcode.MultiSetEq:
      case ResolvedOpcode.MapEq:
        return true;
      default:
        return false;
    }
  }

  public static Opcode ResolvedOp2SyntacticOp(ResolvedOpcode rop) {
    switch (rop) {
      case ResolvedOpcode.Iff: return Opcode.Iff;
      case ResolvedOpcode.Imp: return Opcode.Imp;
      case ResolvedOpcode.And: return Opcode.And;
      case ResolvedOpcode.Or: return Opcode.Or;

      case ResolvedOpcode.EqCommon:
      case ResolvedOpcode.SetEq:
      case ResolvedOpcode.MultiSetEq:
      case ResolvedOpcode.SeqEq:
      case ResolvedOpcode.MapEq:
        return Opcode.Eq;

      case ResolvedOpcode.NeqCommon:
      case ResolvedOpcode.SetNeq:
      case ResolvedOpcode.MultiSetNeq:
      case ResolvedOpcode.SeqNeq:
      case ResolvedOpcode.MapNeq:
        return Opcode.Neq;

      case ResolvedOpcode.Lt:
      case ResolvedOpcode.LtChar:
      case ResolvedOpcode.ProperSubset:
      case ResolvedOpcode.ProperMultiSuperset:
      case ResolvedOpcode.ProperPrefix:
      case ResolvedOpcode.RankLt:
        return Opcode.Lt;

      case ResolvedOpcode.Le:
      case ResolvedOpcode.LeChar:
      case ResolvedOpcode.Subset:
      case ResolvedOpcode.MultiSubset:
      case ResolvedOpcode.Prefix:
        return Opcode.Le;

      case ResolvedOpcode.Ge:
      case ResolvedOpcode.GeChar:
      case ResolvedOpcode.Superset:
      case ResolvedOpcode.MultiSuperset:
        return Opcode.Ge;

      case ResolvedOpcode.Gt:
      case ResolvedOpcode.GtChar:
      case ResolvedOpcode.ProperSuperset:
      case ResolvedOpcode.ProperMultiSubset:
      case ResolvedOpcode.RankGt:
        return Opcode.Gt;

      case ResolvedOpcode.LeftShift:
        return Opcode.LeftShift;

      case ResolvedOpcode.RightShift:
        return Opcode.RightShift;

      case ResolvedOpcode.Add:
      case ResolvedOpcode.Union:
      case ResolvedOpcode.MultiSetUnion:
      case ResolvedOpcode.MapMerge:
      case ResolvedOpcode.Concat:
        return Opcode.Add;

      case ResolvedOpcode.Sub:
      case ResolvedOpcode.SetDifference:
      case ResolvedOpcode.MultiSetDifference:
      case ResolvedOpcode.MapSubtraction:
        return Opcode.Sub;

      case ResolvedOpcode.Mul:
      case ResolvedOpcode.Intersection:
      case ResolvedOpcode.MultiSetIntersection:
        return Opcode.Mul;

      case ResolvedOpcode.Div: return Opcode.Div;
      case ResolvedOpcode.Mod: return Opcode.Mod;

      case ResolvedOpcode.BitwiseAnd: return Opcode.BitwiseAnd;
      case ResolvedOpcode.BitwiseOr: return Opcode.BitwiseOr;
      case ResolvedOpcode.BitwiseXor: return Opcode.BitwiseXor;

      case ResolvedOpcode.Disjoint:
      case ResolvedOpcode.MultiSetDisjoint:
        return Opcode.Disjoint;

      case ResolvedOpcode.InSet:
      case ResolvedOpcode.InMultiSet:
      case ResolvedOpcode.InSeq:
      case ResolvedOpcode.InMap:
        return Opcode.In;

      case ResolvedOpcode.NotInSet:
      case ResolvedOpcode.NotInMultiSet:
      case ResolvedOpcode.NotInSeq:
      case ResolvedOpcode.NotInMap:
        return Opcode.NotIn;

      case ResolvedOpcode.LessThanLimit:  // not expected here (but if it were, the same case as Lt could perhaps be used)
      default:
        Contract.Assert(false);  // unexpected ResolvedOpcode
        return Opcode.Add;  // please compiler
    }
  }

  public static string OpcodeString(Opcode op) {
    Contract.Ensures(Contract.Result<string>() != null);

    switch (op) {
      case Opcode.Iff:
        return "<==>";
      case Opcode.Imp:
        return "==>";
      case Opcode.Exp:
        return "<==";
      case Opcode.And:
        return "&&";
      case Opcode.Or:
        return "||";
      case Opcode.Eq:
        return "==";
      case Opcode.Lt:
        return "<";
      case Opcode.Gt:
        return ">";
      case Opcode.Le:
        return "<=";
      case Opcode.Ge:
        return ">=";
      case Opcode.Neq:
        return "!=";
      case Opcode.Disjoint:
        return "!!";
      case Opcode.In:
        return "in";
      case Opcode.NotIn:
        return "!in";
      case Opcode.LeftShift:
        return "<<";
      case Opcode.RightShift:
        return ">>";
      case Opcode.Add:
        return "+";
      case Opcode.Sub:
        return "-";
      case Opcode.Mul:
        return "*";
      case Opcode.Div:
        return "/";
      case Opcode.Mod:
        return "%";
      case Opcode.BitwiseAnd:
        return "&";
      case Opcode.BitwiseOr:
        return "|";
      case Opcode.BitwiseXor:
        return "^";
      default:
        Contract.Assert(false);
        throw new cce.UnreachableException();  // unexpected operator
    }
  }
  public Expression E0;
  public Expression E1;
  public enum AccumulationOperand { None, Left, Right }
  public AccumulationOperand AccumulatesForTailRecursion = AccumulationOperand.None; // set by Resolver
  [FilledInDuringResolution] public bool InCompiledContext;

  [ContractInvariantMethod]
  void ObjectInvariant() {
    Contract.Invariant(E0 != null);
    Contract.Invariant(E1 != null);
  }

<<<<<<< HEAD
  public BinaryExpr Clone(Cloner cloner) {
    return new BinaryExpr(cloner, this);
  }

  public BinaryExpr(Cloner cloner, BinaryExpr original) : base(cloner, original) {
    this.Op = original.Op;
    this.E0 = cloner.CloneExpr(original.E0);
    this.E1 = cloner.CloneExpr(original.E1);

    PrefixOp = original.PrefixOp is null ? null : cloner.Tok(original.PrefixOp);
    if (cloner.CloneResolvedFields) {
      ResolvedOp = original.ResolvedOp;
    }
  }

  public BinaryExpr(IToken tok, Opcode op, Expression e0, Expression e1, IToken prefixOp = null)
=======
  public BinaryExpr(IToken tok, Opcode op, Expression e0, Expression e1)
>>>>>>> 72bf43a5
    : base(tok) {
    Contract.Requires(tok != null);
    Contract.Requires(e0 != null);
    Contract.Requires(e1 != null);
    this.Op = op;
    this.E0 = e0;
    this.E1 = e1;
  }

  /// <summary>
  /// Returns a resolved binary expression
  /// </summary>
  public BinaryExpr(IToken tok, BinaryExpr.ResolvedOpcode rop, Expression e0, Expression e1)
    : this(tok, BinaryExpr.ResolvedOp2SyntacticOp(rop), e0, e1) {
    ResolvedOp = rop;
    switch (rop) {
      case ResolvedOpcode.EqCommon:
      case ResolvedOpcode.NeqCommon:
      case ResolvedOpcode.Lt:
      case ResolvedOpcode.LessThanLimit:
      case ResolvedOpcode.Le:
      case ResolvedOpcode.Ge:
      case ResolvedOpcode.Gt:
      case ResolvedOpcode.LtChar:
      case ResolvedOpcode.LeChar:
      case ResolvedOpcode.GeChar:
      case ResolvedOpcode.GtChar:
      case ResolvedOpcode.SetEq:
      case ResolvedOpcode.SetNeq:
      case ResolvedOpcode.ProperSubset:
      case ResolvedOpcode.Subset:
      case ResolvedOpcode.Superset:
      case ResolvedOpcode.ProperSuperset:
      case ResolvedOpcode.Disjoint:
      case ResolvedOpcode.InSet:
      case ResolvedOpcode.NotInSet:
      case ResolvedOpcode.MultiSetEq:
      case ResolvedOpcode.MultiSetNeq:
      case ResolvedOpcode.MultiSubset:
      case ResolvedOpcode.MultiSuperset:
      case ResolvedOpcode.ProperMultiSubset:
      case ResolvedOpcode.ProperMultiSuperset:
      case ResolvedOpcode.MultiSetDisjoint:
      case ResolvedOpcode.InMultiSet:
      case ResolvedOpcode.NotInMultiSet:
      case ResolvedOpcode.SeqEq:
      case ResolvedOpcode.SeqNeq:
      case ResolvedOpcode.ProperPrefix:
      case ResolvedOpcode.Prefix:
      case ResolvedOpcode.InSeq:
      case ResolvedOpcode.NotInSeq:
      case ResolvedOpcode.MapEq:
      case ResolvedOpcode.MapNeq:
      case ResolvedOpcode.InMap:
      case ResolvedOpcode.NotInMap:
      case ResolvedOpcode.RankLt:
      case ResolvedOpcode.RankGt:
        Type = Type.Bool;
        break;
      default:
        Type = e0.Type;
        break;
    }
  }

  public override IEnumerable<Expression> SubExpressions {
    get {
      yield return E0;
      yield return E1;
    }
  }
}

public class TernaryExpr : Expression {
  public readonly Opcode Op;
  public readonly Expression E0;
  public readonly Expression E1;
  public readonly Expression E2;
  public enum Opcode { /*SOON: IfOp,*/ PrefixEqOp, PrefixNeqOp }
  public static readonly bool PrefixEqUsesNat = false;  // "k" is either a "nat" or an "ORDINAL"
  public TernaryExpr(IToken tok, Opcode op, Expression e0, Expression e1, Expression e2)
    : base(tok) {
    Contract.Requires(tok != null);
    Contract.Requires(e0 != null);
    Contract.Requires(e1 != null);
    Contract.Requires(e2 != null);
    Op = op;
    E0 = e0;
    E1 = e1;
    E2 = e2;
  }

  public override IEnumerable<Expression> SubExpressions {
    get {
      yield return E0;
      yield return E1;
      yield return E2;
    }
  }
}

public class LetOrFailExpr : ConcreteSyntaxExpression, ICloneable<LetOrFailExpr> {
  public readonly CasePattern<BoundVar>/*?*/ Lhs; // null means void-error handling: ":- E; F", non-null means "var pat :- E; F"
  public readonly Expression Rhs;
  public readonly Expression Body;

  public LetOrFailExpr(IToken tok, CasePattern<BoundVar>/*?*/ lhs, Expression rhs, Expression body) : base(tok) {
    Lhs = lhs;
    Rhs = rhs;
    Body = body;
  }

  public LetOrFailExpr Clone(Cloner cloner) {
    return new LetOrFailExpr(cloner, this);
  }

  public LetOrFailExpr(Cloner cloner, LetOrFailExpr original) : base(cloner, original) {
    Lhs = original.Lhs == null ? null : cloner.CloneCasePattern(original.Lhs);
    Rhs = cloner.CloneExpr(original.Rhs);
    Body = cloner.CloneExpr(original.Body);
  }

  public override IEnumerable<INode> Children =>
    (Lhs != null ?
    new List<INode> { Lhs } : Enumerable.Empty<INode>()).Concat(base.Children);
}

public class ForallExpr : QuantifierExpr, ICloneable<ForallExpr> {
  public override string WhatKind => "forall expression";
  protected override BinaryExpr.ResolvedOpcode SplitResolvedOp { get { return BinaryExpr.ResolvedOpcode.And; } }

  public ForallExpr(IToken tok, IToken endTok, List<BoundVar> bvars, Expression range, Expression term, Attributes attrs)
    : base(tok, endTok, bvars, range, term, attrs) {
    Contract.Requires(cce.NonNullElements(bvars));
    Contract.Requires(tok != null);
    Contract.Requires(term != null);
  }

  public ForallExpr Clone(Cloner cloner) {
    return new ForallExpr(cloner, this);
  }

  public ForallExpr(Cloner cloner, ForallExpr original) : base(cloner, original) {
  }

  public override Expression LogicalBody(bool bypassSplitQuantifier = false) {
    if (Range == null) {
      return Term;
    }
    var body = new BinaryExpr(Term.tok, BinaryExpr.Opcode.Imp, Range, Term);
    body.ResolvedOp = BinaryExpr.ResolvedOpcode.Imp;
    body.Type = Term.Type;
    return body;
  }
}

public class ExistsExpr : QuantifierExpr, ICloneable<ExistsExpr> {
  public override string WhatKind => "exists expression";
  protected override BinaryExpr.ResolvedOpcode SplitResolvedOp { get { return BinaryExpr.ResolvedOpcode.Or; } }

  public ExistsExpr(IToken tok, IToken endTok, List<BoundVar> bvars, Expression range, Expression term, Attributes attrs)
    : base(tok, endTok, bvars, range, term, attrs) {
    Contract.Requires(cce.NonNullElements(bvars));
    Contract.Requires(tok != null);
    Contract.Requires(term != null);
  }

  public ExistsExpr Clone(Cloner cloner) {
    return new ExistsExpr(cloner, this);
  }

  public ExistsExpr(Cloner cloner, ExistsExpr existsExpr) : base(cloner, existsExpr) {
  }

  public override Expression LogicalBody(bool bypassSplitQuantifier = false) {
    if (Range == null) {
      return Term;
    }
    var body = new BinaryExpr(Term.tok, BinaryExpr.Opcode.And, Range, Term);
    body.ResolvedOp = BinaryExpr.ResolvedOpcode.And;
    body.Type = Term.Type;
    return body;
  }
}

public class SetComprehension : ComprehensionExpr, ICloneable<SetComprehension> {
  public override string WhatKind => "set comprehension";

  public readonly bool Finite;
  public readonly bool TermIsImplicit;  // records the given syntactic form
  public bool TermIsSimple {
    get {
      var term = Term as IdentifierExpr;
      var r = term != null && BoundVars.Count == 1 && BoundVars[0].Name == term.Name;
      Contract.Assert(!TermIsImplicit || r);  // TermIsImplicit ==> r
      Contract.Assert(!r || term.Var == null || term.Var == BoundVars[0]);  // if the term is simple and it has been resolved, then it should have resolved to BoundVars[0]
      return r;
    }
  }

  public SetComprehension Clone(Cloner cloner) {
    return new SetComprehension(cloner, this);
  }

  public SetComprehension(Cloner cloner, SetComprehension original) : base(cloner, original) {
    TermIsImplicit = original.TermIsImplicit;
    Finite = original.Finite;
  }

  public SetComprehension(IToken tok, IToken endTok, bool finite, List<BoundVar> bvars, Expression range, Expression/*?*/ term, Attributes attrs)
    : base(tok, endTok, bvars, range, term ?? new IdentifierExpr(tok, bvars[0].Name), attrs) {
    Contract.Requires(tok != null);
    Contract.Requires(cce.NonNullElements(bvars));
    Contract.Requires(1 <= bvars.Count);
    Contract.Requires(range != null);
    Contract.Requires(term != null || bvars.Count == 1);

    TermIsImplicit = term == null;
    Finite = finite;
  }
}
public class MapComprehension : ComprehensionExpr, ICloneable<MapComprehension> {
  public override string WhatKind => "map comprehension";

  public readonly bool Finite;
  public readonly Expression TermLeft;

  public List<Boogie.Function> ProjectionFunctions;  // filled in during translation (and only for general map comprehensions where "TermLeft != null")

  public MapComprehension Clone(Cloner cloner) {
    return new MapComprehension(cloner, this);
  }

  public MapComprehension(Cloner cloner, MapComprehension original) : base(cloner, original) {
    TermLeft = cloner.CloneExpr(original.TermLeft);
    Finite = original.Finite;
  }

  public MapComprehension(IToken tok, IToken endTok, bool finite, List<BoundVar> bvars, Expression range, Expression/*?*/ termLeft, Expression termRight, Attributes attrs)
    : base(tok, endTok, bvars, range, termRight, attrs) {
    Contract.Requires(tok != null);
    Contract.Requires(cce.NonNullElements(bvars));
    Contract.Requires(1 <= bvars.Count);
    Contract.Requires(range != null);
    Contract.Requires(termRight != null);
    Contract.Requires(termLeft != null || bvars.Count == 1);

    Finite = finite;
    TermLeft = termLeft;
  }

  /// <summary>
  /// IsGeneralMapComprehension returns true for general map comprehensions.
  /// In other words, it returns false if either no TermLeft was given or if
  /// the given TermLeft is the sole bound variable.
  /// This property getter requires that the expression has been successfully
  /// resolved.
  /// </summary>
  public bool IsGeneralMapComprehension {
    get {
      Contract.Requires(WasResolved());
      if (TermLeft == null) {
        return false;
      } else if (BoundVars.Count != 1) {
        return true;
      }
      var lhs = StripParens(TermLeft).Resolved;
      if (lhs is IdentifierExpr ide && ide.Var == BoundVars[0]) {
        // TermLeft is the sole bound variable, so this is the same as
        // if TermLeft wasn't given at all
        return false;
      }
      return true;
    }
  }

  public override IEnumerable<Expression> SubExpressions {
    get {
      foreach (var e in Attributes.SubExpressions(Attributes)) {
        yield return e;
      }
      if (Range != null) { yield return Range; }
      if (TermLeft != null) { yield return TermLeft; }
      yield return Term;
    }
  }
}

public class LambdaExpr : ComprehensionExpr, ICloneable<LambdaExpr> {
  public override string WhatKind => "lambda";

  public Expression Body => Term;

  public readonly List<FrameExpression> Reads;

  public LambdaExpr(IToken tok, IToken endTok, List<BoundVar> bvars, Expression requires, List<FrameExpression> reads, Expression body)
    : base(tok, endTok, bvars, requires, body, null) {
    Contract.Requires(reads != null);
    Reads = reads;
  }

  public override IEnumerable<Expression> SubExpressions {
    get {
      yield return Term;
      if (Range != null) {
        yield return Range;
      }
      foreach (var read in Reads) {
        yield return read.E;
      }
    }
  }

  public LambdaExpr(Cloner cloner, LambdaExpr original) : base(cloner, original) {
    Reads = original.Reads.ConvertAll(cloner.CloneFrameExpr);
  }

  public LambdaExpr Clone(Cloner cloner) {
    return new LambdaExpr(cloner, this);
  }
}

public class WildcardExpr : Expression {  // a WildcardExpr can occur only in reads clauses and a loop's decreases clauses (with different meanings)
  public WildcardExpr(IToken tok)
    : base(tok) {
    Contract.Requires(tok != null);
  }
}

/// <summary>
/// A StmtExpr has the form S;E where S is a statement (from a restricted set) and E is an expression.
/// The expression S;E evaluates to whatever E evaluates to, but its well-formedness comes down to
/// executing S (which itself must be well-formed) and then checking the well-formedness of E.
/// </summary>
public class StmtExpr : Expression {
  public readonly Statement S;
  public readonly Expression E;
  [ContractInvariantMethod]
  void ObjectInvariant() {
    Contract.Invariant(S != null);
    Contract.Invariant(E != null);
  }

  public StmtExpr(IToken tok, Statement stmt, Expression expr)
    : base(tok) {
    Contract.Requires(tok != null);
    Contract.Requires(stmt != null);
    Contract.Requires(expr != null);
    S = stmt;
    E = expr;
  }
  public override IEnumerable<Expression> SubExpressions {
    get {
      // Note:  A StmtExpr is unusual in that it contains a statement.  For now, callers
      // of SubExpressions need to be aware of this and handle it specially.
      yield return E;
    }
  }

  /// <summary>
  /// Returns a conclusion that S gives rise to, that is, something that is known after
  /// S is executed.
  /// This method should be called only after successful resolution of the expression.
  /// </summary>
  public Expression GetSConclusion() {
    // this is one place where we actually investigate what kind of statement .S is
    if (S is PredicateStmt) {
      var s = (PredicateStmt)S;
      return s.Expr;
    } else if (S is CalcStmt) {
      var s = (CalcStmt)S;
      return s.Result;
    } else if (S is RevealStmt) {
      return new LiteralExpr(tok, true);  // one could use the definition axiom or the referenced labeled assertions, but "true" is conservative and much simpler :)
    } else if (S is UpdateStmt) {
      return new LiteralExpr(tok, true);  // one could use the postcondition of the method, suitably instantiated, but "true" is conservative and much simpler :)
    } else {
      Contract.Assert(false); throw new cce.UnreachableException();  // unexpected statement
    }
  }
}

public class ITEExpr : Expression {
  public readonly bool IsBindingGuard;
  public readonly Expression Test;
  public readonly Expression Thn;
  public readonly Expression Els;
  [ContractInvariantMethod]
  void ObjectInvariant() {
    Contract.Invariant(Test != null);
    Contract.Invariant(Thn != null);
    Contract.Invariant(Els != null);
  }

  public ITEExpr(IToken tok, bool isBindingGuard, Expression test, Expression thn, Expression els)
    : base(tok) {
    Contract.Requires(tok != null);
    Contract.Requires(test != null);
    Contract.Requires(thn != null);
    Contract.Requires(els != null);
    this.IsBindingGuard = isBindingGuard;
    this.Test = test;
    this.Thn = thn;
    this.Els = els;
  }

  public override IEnumerable<Expression> SubExpressions {
    get {
      yield return Test;
      yield return Thn;
      yield return Els;
    }
  }
}


/// <summary>
/// A CasePattern is either a BoundVar or a datatype constructor with optional arguments.
/// Lexically, the CasePattern starts with an identifier.  If it continues with an open paren (as
/// indicated by Arguments being non-null), then the CasePattern is a datatype constructor.  If
/// it continues with a colon (which is indicated by Var.Type not being a proxy type), then it is
/// a BoundVar.  But if it ends with just the identifier, then resolution is required to figure out
/// which it is; in this case, Var is non-null, because this is the only place where Var.IsGhost
/// is recorded by the parser.
/// </summary>
public class CasePattern<VT> : INode
  where VT : class, IVariable {
  public readonly string Id;
  // After successful resolution, exactly one of the following two fields is non-null.
  public DatatypeCtor Ctor;  // finalized by resolution (null if the pattern is a bound variable)
  public VT Var;  // finalized by resolution (null if the pattern is a constructor)  Invariant:  Var != null ==> Arguments == null
  public List<CasePattern<VT>> Arguments;

  [FilledInDuringResolution] public Expression Expr;  // an r-value version of the CasePattern;

  public void MakeAConstructor() {
    this.Arguments = new List<CasePattern<VT>>();
  }

  public CasePattern(Cloner cloner, CasePattern<VT> original) {
    tok = cloner.Tok(original.tok);
    Id = original.Id;
    if (original.Var != null) {
      Var = cloner.CloneIVariable(original.Var, false);
    }

    if (cloner.CloneResolvedFields) {
      Expr = cloner.CloneExpr(original.Expr);
    }

    if (original.Arguments != null) {
      Arguments = original.Arguments.Select(cloner.CloneCasePattern).ToList();
    }
  }

  public CasePattern(IToken tok, string id, [Captured] List<CasePattern<VT>> arguments) {
    Contract.Requires(tok != null);
    Contract.Requires(id != null);
    this.tok = tok;
    Id = id;
    Arguments = arguments;
  }

  public CasePattern(IToken tok, VT bv) {
    Contract.Requires(tok != null);
    Contract.Requires(bv != null);
    this.tok = tok;
    Id = bv.Name;
    Var = bv;
  }

  /// <summary>
  /// Sets the Expr field.  Assumes the CasePattern and its arguments to have been successfully resolved, except for assigning
  /// to Expr.
  /// </summary>
  public void AssembleExpr(List<Type> dtvTypeArgs) {
    Contract.Requires(Var != null || dtvTypeArgs != null);
    if (Var != null) {
      Contract.Assert(this.Id == this.Var.Name);
      this.Expr = new IdentifierExpr(this.tok, this.Var);
    } else {
      var dtValue = new DatatypeValue(this.tok, this.Ctor.EnclosingDatatype.Name, this.Id,
        this.Arguments == null ? new List<Expression>() : this.Arguments.ConvertAll(arg => arg.Expr));
      dtValue.Ctor = this.Ctor;  // resolve here
      dtValue.InferredTypeArgs.AddRange(dtvTypeArgs);  // resolve here
      dtValue.Type = new UserDefinedType(this.tok, this.Ctor.EnclosingDatatype.Name, this.Ctor.EnclosingDatatype, dtvTypeArgs);
      this.Expr = dtValue;
    }
  }

  public IEnumerable<VT> Vars {
    get {
      if (Var != null) {
        yield return Var;
      } else {
        if (Arguments != null) {
          foreach (var arg in Arguments) {
            foreach (var bv in arg.Vars) {
              yield return bv;
            }
          }
        }
      }
    }
  }

  public override IEnumerable<INode> Children => Arguments ?? Enumerable.Empty<INode>();
}

/*
ExtendedPattern is either:
1 - A LitPattern of a LiteralExpr, representing a constant pattern
2 - An IdPattern of a string and a list of ExtendedPattern, representing either
    a bound variable or a constructor applied to n arguments or a symbolic constant
*/
public abstract class ExtendedPattern : INode {
  public bool IsGhost;

  public ExtendedPattern(IToken tok, bool isGhost = false) {
    Contract.Requires(tok != null);
    this.Tok = tok;
    this.IsGhost = isGhost;
  }

  public IEnumerable<INode> DescendantsAndSelf =>
    new[] { this }.Concat(Children.OfType<ExtendedPattern>().SelectMany(c => c.DescendantsAndSelf));
}

public class DisjunctivePattern : ExtendedPattern {
  public readonly List<ExtendedPattern> Alternatives;
  public DisjunctivePattern(IToken tok, List<ExtendedPattern> alternatives, bool isGhost = false) : base(tok, isGhost) {
    Contract.Requires(alternatives != null && alternatives.Count > 0);
    this.Alternatives = alternatives;
  }

  public override IEnumerable<INode> Children => Alternatives;
}

public class LitPattern : ExtendedPattern {
  public readonly Expression OrigLit;  // the expression as parsed; typically a LiteralExpr, but could be a NegationExpression

  /// <summary>
  /// The patterns of match constructs are rewritten very early during resolution, before any type information
  /// is available. This is unfortunate. It means we can't reliably rewrite negated expressions. In Dafny, "-" followed
  /// by digits is a negative literal for integers and reals, but as unary minus for bitvectors and ORDINAL (and
  /// unary minus is not allowed for ORDINAL, so that should always give an error).
  ///
  /// Since we don't have the necessary type information at this time, we optimistically negate all numeric literals here.
  /// After type checking, we look to see if we negated something we should not have.
  ///
  /// One could imagine allowing negative bitvector literals in case patterns and treating and them as synonyms for their
  /// positive counterparts. However, since the rewriting does not know about these synonyms, it would end up splitting
  /// cases that should have been combined, which leads to incorrect code.
  ///
  /// It would be good to check for these inadvertently allowed unary expressions only in the expanded patterns. However,
  /// the rewriting of patterns turns them into "if" statements and what not, so it's not easy to identify when a literal
  /// comes from this rewrite. Luckily, when other NegationExpressions are resolved, they turn into unary minus for bitvectors
  /// and into errors for ORDINALs. Therefore, any negative bitvector or ORDINAL literal discovered later can only have
  /// come from this rewriting. So, that's where errors are generated.
  ///
  /// One more detail, after the syntactic "-0" has been negated, the result is not negative. Therefore, what the previous
  /// paragraph explained as checking for negative bitvectors and ORDINALs doesn't work for "-0". So, instead of checking
  /// for the number being negative, the later pass will check if the token associated with the literal is "-0", a condition
  /// the assignment below ensures.
  /// </summary>
  public LiteralExpr OptimisticallyDesugaredLit {
    get {
      if (OrigLit is NegationExpression neg) {
        var lit = (LiteralExpr)neg.E;
        if (lit.Value is BaseTypes.BigDec d) {
          return new LiteralExpr(neg.tok, -d);
        } else {
          var n = (BigInteger)lit.Value;
          var tok = new Token(neg.tok.line, neg.tok.col) {
            Filename = neg.tok.Filename,
            val = "-0"
          };
          return new LiteralExpr(tok, -n);
        }
      } else {
        return (LiteralExpr)OrigLit;
      }
    }
  }

  public LitPattern(IToken tok, Expression lit, bool isGhost = false) : base(tok, isGhost) {
    Contract.Requires(lit is LiteralExpr || lit is NegationExpression);
    this.OrigLit = lit;
  }

  public override string ToString() {
    return Printer.ExprToString(OrigLit);
  }

  public override IEnumerable<INode> Children => new[] { OrigLit };
}

public abstract class NestedMatchCase : INode {
  public readonly ExtendedPattern Pat;

  public NestedMatchCase(IToken tok, ExtendedPattern pat) {
    Contract.Requires(tok != null);
    Contract.Requires(pat != null);
    this.Tok = tok;
    this.Pat = pat;
  }
}

public class BoxingCastExpr : Expression {  // a BoxingCastExpr is used only as a temporary placeholding during translation
  public readonly Expression E;
  public readonly Type FromType;
  public readonly Type ToType;
  [ContractInvariantMethod]
  void ObjectInvariant() {
    Contract.Invariant(E != null);
    Contract.Invariant(FromType != null);
    Contract.Invariant(ToType != null);
  }

  public BoxingCastExpr(Expression e, Type fromType, Type toType)
    : base(e.tok) {
    Contract.Requires(e != null);
    Contract.Requires(fromType != null);
    Contract.Requires(toType != null);

    E = e;
    FromType = fromType;
    ToType = toType;
  }

  public override IEnumerable<Expression> SubExpressions {
    get { yield return E; }
  }
}

public class UnboxingCastExpr : Expression {  // an UnboxingCastExpr is used only as a temporary placeholding during translation
  public readonly Expression E;
  public readonly Type FromType;
  public readonly Type ToType;
  [ContractInvariantMethod]
  void ObjectInvariant() {
    Contract.Invariant(E != null);
    Contract.Invariant(FromType != null);
    Contract.Invariant(ToType != null);
  }

  public UnboxingCastExpr(Expression e, Type fromType, Type toType)
    : base(e.tok) {
    Contract.Requires(e != null);
    Contract.Requires(fromType != null);
    Contract.Requires(toType != null);

    E = e;
    FromType = fromType;
    ToType = toType;
  }

  public override IEnumerable<Expression> SubExpressions {
    get { yield return E; }
  }
}

public class AttributedExpression : INode, IAttributeBearingDeclaration {
  public readonly Expression E;
  public readonly AssertLabel/*?*/ Label;

  [ContractInvariantMethod]
  void ObjectInvariant() {
    Contract.Invariant(E != null);
  }

  private Attributes attributes;
  public Attributes Attributes {
    get {
      return attributes;
    }
    set {
      attributes = value;
    }
  }

  public bool HasAttributes() {
    return Attributes != null;
  }

  public AttributedExpression(Expression e)
    : this(e, null) {
    Contract.Requires(e != null);
  }

  public AttributedExpression(Expression e, Attributes attrs) {
    Contract.Requires(e != null);
    E = e;
    Attributes = attrs;
  }

  public AttributedExpression(Expression e, AssertLabel/*?*/ label, Attributes attrs) {
    Contract.Requires(e != null);
    E = e;
    Label = label;
    Attributes = attrs;
  }

  public void AddCustomizedErrorMessage(IToken tok, string s) {
    var args = new List<Expression>() { new StringLiteralExpr(tok, s, true) };
    IToken openBrace = tok;
    IToken closeBrace = new Token(tok.line, tok.col + 7 + s.Length + 1); // where 7 = length(":error ")
    this.Attributes = new UserSuppliedAttributes(tok, openBrace, closeBrace, args, this.Attributes);
  }

  public override IEnumerable<INode> Children => new List<INode>() { E };
}

public class FrameExpression : INode, IHasUsages {
  public readonly Expression E;  // may be a WildcardExpr
  [ContractInvariantMethod]
  void ObjectInvariant() {
    Contract.Invariant(E != null);
    Contract.Invariant(!(E is WildcardExpr) || (FieldName == null && Field == null));
  }

  public readonly string FieldName;
  [FilledInDuringResolution] public Field Field;  // null if FieldName is

  /// <summary>
  /// If a "fieldName" is given, then "tok" denotes its source location.  Otherwise, "tok"
  /// denotes the source location of "e".
  /// </summary>
  public FrameExpression(IToken tok, Expression e, string fieldName) {
    Contract.Requires(tok != null);
    Contract.Requires(e != null);
    Debug.Assert(!(e is WildcardExpr) || fieldName == null);
    //Debug.Assert(!(e is ImplicitThisExpr) || fieldName != null);
    this.tok = tok;
    E = e;
    FieldName = fieldName;
  }

  public FrameExpression(Cloner cloner, FrameExpression original) {
    this.tok = cloner.Tok(original.tok);
    E = cloner.CloneExpr(original.E);
    FieldName = original.FieldName;

    if (cloner.CloneResolvedFields) {
      Field = original.Field;
    }
  }

  public IToken NameToken => tok;
  public override IEnumerable<INode> Children => new[] { E };
  public IEnumerable<IDeclarationOrUsage> GetResolvedDeclarations() {
    return new[] { Field }.Where(x => x != null);
  }
}

/// <summary>
/// This class represents a piece of concrete syntax in the parse tree.  During resolution,
/// it gets "replaced" by the expression in "ResolvedExpression".
/// </summary>
public abstract class ConcreteSyntaxExpression : Expression {

  // [FilledInDuringResolution] public Expression ResolvedExpression;  // after resolution, manipulation of "this" should proceed as with manipulating "this.ResolvedExpression"

  protected ConcreteSyntaxExpression(Cloner cloner, ConcreteSyntaxExpression original) : base(cloner, original) {
    if (cloner.CloneResolvedFields && original.ResolvedExpression != null) {
      ResolvedExpression = cloner.CloneExpr(original.ResolvedExpression);
    }
  }
  [FilledInDuringResolution]
  private Expression resolvedExpression;

  public Expression ResolvedExpression {
    get => resolvedExpression;
    set {
      resolvedExpression = value;
      if (rangeToken != null && resolvedExpression != null) {
        resolvedExpression.RangeToken = rangeToken;
      }
    }
  }  // after resolution, manipulation of "this" should proceed as with manipulating "this.ResolvedExpression"

  public ConcreteSyntaxExpression(IToken tok)
    : base(tok) {
  }
  public override IEnumerable<INode> Children => ResolvedExpression == null ? Array.Empty<INode>() : new[] { ResolvedExpression };
  public override IEnumerable<Expression> SubExpressions {
    get {
      if (ResolvedExpression != null) {
        yield return ResolvedExpression;
      }
    }
  }

  public override IEnumerable<Type> ComponentTypes => ResolvedExpression.ComponentTypes;
}
public abstract class ConcreteSyntaxStatement : Statement {
  [FilledInDuringResolution] public Statement ResolvedStatement;  // after resolution, manipulation of "this" should proceed as with manipulating "this.ResolvedExpression"

  public override IEnumerable<INode> Children =>
    ResolvedStatement == null ? base.Children : new[] { ResolvedStatement };

  public ConcreteSyntaxStatement(Cloner cloner, ConcreteSyntaxStatement original) : base(cloner, original) {
    if (cloner.CloneResolvedFields) {
      ResolvedStatement = cloner.CloneStmt(original.ResolvedStatement);
    }
  }

  public ConcreteSyntaxStatement(IToken tok, IToken endtok)
    : base(tok, endtok) {
  }
  public ConcreteSyntaxStatement(IToken tok, IToken endtok, Attributes attrs)
    : base(tok, endtok, attrs) {
  }
  public override IEnumerable<Statement> SubStatements {
    get {
      yield return ResolvedStatement;
    }
  }
}
public class ParensExpression : ConcreteSyntaxExpression {
  public readonly Expression E;
  public ParensExpression(IToken tok, Expression e)
    : base(tok) {
    E = e;
  }

  protected ParensExpression(Cloner cloner, ParensExpression original) : base(cloner, original) {
    E = cloner.CloneExpr(original.E);
  }

  public override IEnumerable<Expression> SubExpressions {
    get {
      if (ResolvedExpression == null) {
        yield return E;
      } else {
        yield return ResolvedExpression;
      }
    }
  }
}

public class DatatypeUpdateExpr : ConcreteSyntaxExpression, IHasUsages, ICloneable<DatatypeUpdateExpr> {
  public readonly Expression Root;
  public readonly List<Tuple<IToken, string, Expression>> Updates;
  [FilledInDuringResolution] public List<MemberDecl> Members;
  [FilledInDuringResolution] public List<DatatypeCtor> LegalSourceConstructors;
  [FilledInDuringResolution] public bool InCompiledContext;
  [FilledInDuringResolution] public Expression ResolvedCompiledExpression; // see comment for Resolver.ResolveDatatypeUpdate

  public DatatypeUpdateExpr Clone(Cloner cloner) {
    return new DatatypeUpdateExpr(cloner, this);
  }

  public DatatypeUpdateExpr(Cloner cloner, DatatypeUpdateExpr original) : base(cloner, original) {
    Root = cloner.CloneExpr(original.Root);
    Updates = original.Updates.Select(t => Tuple.Create(cloner.Tok(t.Item1), t.Item2, cloner.CloneExpr(t.Item3)))
      .ToList();

    if (cloner.CloneResolvedFields) {
      Members = original.Members;
      LegalSourceConstructors = original.LegalSourceConstructors;
      InCompiledContext = original.InCompiledContext;
      ResolvedCompiledExpression = cloner.CloneExpr(original.ResolvedCompiledExpression);
    }
  }

  public DatatypeUpdateExpr(IToken tok, Expression root, List<Tuple<IToken, string, Expression>> updates)
    : base(tok) {
    Contract.Requires(tok != null);
    Contract.Requires(root != null);
    Contract.Requires(updates != null);
    Contract.Requires(updates.Count != 0);
    Root = root;
    Updates = updates;
  }

  public override IEnumerable<Expression> SubExpressions {
    get {
      if (ResolvedExpression == null) {
        yield return Root;
        foreach (var update in Updates) {
          yield return update.Item3;
        }
      } else {
        foreach (var e in base.SubExpressions) {
          yield return e;
        }
      }
    }
  }

  public IEnumerable<IDeclarationOrUsage> GetResolvedDeclarations() {
    return LegalSourceConstructors;
  }

  public IToken NameToken => tok;
}

/// <summary>
/// An AutoGeneratedExpression is simply a wrapper around an expression.  This expression tells the generation of hover text (in the Dafny IDE)
/// that the expression was no supplied directly in the program text and should therefore be ignored.  In other places, an AutoGeneratedExpression
/// is just a parenthesized expression, which means that it works just the like expression .E that it contains.
/// (Ironically, AutoGeneratedExpression, which is like the antithesis of concrete syntax, inherits from ConcreteSyntaxExpression, which perhaps
/// should rather have been called SemanticsNeutralExpressionWrapper.)
/// </summary>
// TODO replace this with AutoGeneratedToken.
public class AutoGeneratedExpression : ParensExpression, ICloneable<AutoGeneratedExpression> {
  public AutoGeneratedExpression(IToken tok, Expression e)
    : base(tok, e) {
    Contract.Requires(tok != null);
    Contract.Requires(e != null);
  }

  public AutoGeneratedExpression Clone(Cloner cloner) {
    return new AutoGeneratedExpression(cloner, this);
  }

  public AutoGeneratedExpression(Cloner cloner, AutoGeneratedExpression original) : base(cloner, original) {
  }

  /// <summary>
  /// This maker method takes a resolved expression "e" and wraps a resolved AutoGeneratedExpression
  /// around it.
  /// </summary>
  public static AutoGeneratedExpression Create(Expression e, IToken token = null) {
    Contract.Requires(e != null);
    var a = new AutoGeneratedExpression(token ?? e.tok, e);
    a.type = e.Type;
    a.ResolvedExpression = e;
    return a;
  }
}

/// <summary>
/// When an actual parameter is omitted for a formal with a default value, the positional resolved
/// version of the actual parameter will have a DefaultValueExpression value. This has three
/// advantages:
/// * It allows the entire module to be resolved before any substitutions take place.
/// * It gives a good place to check for default-value expressions that would give rise to an
///   infinite expansion.
/// * It preserves the pre-substitution form, which gives compilers a chance to avoid re-evaluation
///   of actual parameters used in other default-valued expressions.
///
/// Note. Since DefaultValueExpression is a wrapper around another expression and can in several
/// places be expanded according to its ResolvedExpression, it is convenient to make DefaultValueExpression
/// inherit from ConcreteSyntaxExpression. However, there are some places in the code where
/// one then needs to pay attention to DefaultValueExpression's. Such places would be more
/// conspicuous if DefaultValueExpression were not an Expression at all. At the time of this
/// writing, a change to a separate type has shown to be more hassle than the need for special
/// attention to DefaultValueExpression's in some places.
/// </summary>
public class DefaultValueExpression : ConcreteSyntaxExpression {
  public readonly Formal Formal;
  public readonly Expression Receiver;
  public readonly Dictionary<IVariable, Expression> SubstMap;
  public readonly Dictionary<TypeParameter, Type> TypeMap;

  public DefaultValueExpression(IToken tok, Formal formal,
    Expression/*?*/ receiver, Dictionary<IVariable, Expression> substMap, Dictionary<TypeParameter, Type> typeMap)
    : base(tok) {
    Contract.Requires(tok != null);
    Contract.Requires(formal != null);
    Contract.Requires(formal.DefaultValue != null);
    Contract.Requires(substMap != null);
    Contract.Requires(typeMap != null);
    Formal = formal;
    Receiver = receiver;
    SubstMap = substMap;
    TypeMap = typeMap;
    Type = formal.Type.Subst(typeMap);
    RangeToken = new RangeToken(tok, tok);
  }
}

/// <summary>
/// A NegationExpression e represents the value -e and is syntactic shorthand
/// for 0-e (for integers) or 0.0-e (for reals).
/// </summary>
public class NegationExpression : ConcreteSyntaxExpression, ICloneable<NegationExpression> {
  public readonly Expression E;

  public NegationExpression Clone(Cloner cloner) {
    return new NegationExpression(cloner, this);
  }

  public NegationExpression(Cloner cloner, NegationExpression original) : base(cloner, original) {
    E = cloner.CloneExpr(original.E);
  }

  public NegationExpression(IToken tok, Expression e)
    : base(tok) {
    Contract.Requires(tok != null);
    Contract.Requires(e != null);
    E = e;
  }
  public override IEnumerable<Expression> SubExpressions {
    get {
      if (ResolvedExpression == null) {
        // the expression hasn't yet been turned into a resolved expression, so use .E as the subexpression
        yield return E;
      } else {
        foreach (var ee in base.SubExpressions) {
          yield return ee;
        }
      }
    }
  }
}

public class ChainingExpression : ConcreteSyntaxExpression, ICloneable<ChainingExpression> {
  public readonly List<Expression> Operands;
  public readonly List<BinaryExpr.Opcode> Operators;
  public readonly List<IToken> OperatorLocs;
  public readonly List<Expression/*?*/> PrefixLimits;
  public readonly Expression E;

  public ChainingExpression Clone(Cloner cloner) {
    return new ChainingExpression(cloner, this);
  }

  public ChainingExpression(Cloner cloner, ChainingExpression original) : base(cloner, original) {
    Operands = original.Operands.Select(cloner.CloneExpr).ToList();
    Operators = original.Operators;
    OperatorLocs = original.OperatorLocs.Select(cloner.Tok).ToList();
    PrefixLimits = original.PrefixLimits.Select(cloner.CloneExpr).ToList();
    E = ComputeDesugaring(Operands, Operators, OperatorLocs, PrefixLimits);
  }

  public ChainingExpression(IToken tok, List<Expression> operands, List<BinaryExpr.Opcode> operators, List<IToken> operatorLocs, List<Expression/*?*/> prefixLimits)
    : base(tok) {
    Contract.Requires(tok != null);
    Contract.Requires(operands != null);
    Contract.Requires(operators != null);
    Contract.Requires(operatorLocs != null);
    Contract.Requires(prefixLimits != null);
    Contract.Requires(1 <= operators.Count);
    Contract.Requires(operands.Count == operators.Count + 1);
    Contract.Requires(operatorLocs.Count == operators.Count);
    Contract.Requires(prefixLimits.Count == operators.Count);
    // Additional preconditions apply, see Contract.Assume's below

    Operands = operands;
    Operators = operators;
    OperatorLocs = operatorLocs;
    PrefixLimits = prefixLimits;
    E = ComputeDesugaring(operands, operators, operatorLocs, prefixLimits);
  }

  private static Expression ComputeDesugaring(List<Expression> operands, List<BinaryExpr.Opcode> operators, List<IToken> operatorLocs, List<Expression> prefixLimits) {
    Expression desugaring;
    // Compute the desugaring
    if (operators[0] == BinaryExpr.Opcode.Disjoint) {
      Expression acc = operands[0]; // invariant:  "acc" is the union of all operands[j] where j <= i
      desugaring = new BinaryExpr(operatorLocs[0], operators[0], operands[0], operands[1]);
      for (int i = 0; i < operators.Count; i++) {
        Contract.Assume(operators[i] == BinaryExpr.Opcode.Disjoint);
        var opTok = operatorLocs[i];
        var e = new BinaryExpr(opTok, BinaryExpr.Opcode.Disjoint, acc, operands[i + 1]);
        desugaring = new BinaryExpr(opTok, BinaryExpr.Opcode.And, desugaring, e);
        acc = new BinaryExpr(opTok, BinaryExpr.Opcode.Add, acc, operands[i + 1]);
      }
    } else {
      desugaring = null;
      for (int i = 0; i < operators.Count; i++) {
        var opTok = operatorLocs[i];
        var op = operators[i];
        Contract.Assume(op != BinaryExpr.Opcode.Disjoint);
        var k = prefixLimits[i];
        Contract.Assume(k == null || op == BinaryExpr.Opcode.Eq || op == BinaryExpr.Opcode.Neq);
        var e0 = operands[i];
        var e1 = operands[i + 1];
        Expression e;
        if (k == null) {
          e = new BinaryExpr(opTok, op, e0, e1);
        } else {
          e = new TernaryExpr(opTok,
            op == BinaryExpr.Opcode.Eq ? TernaryExpr.Opcode.PrefixEqOp : TernaryExpr.Opcode.PrefixNeqOp, k, e0,
            e1);
        }

        desugaring = desugaring == null ? e : new BinaryExpr(opTok, BinaryExpr.Opcode.And, desugaring, e);
      }
    }

    return desugaring;
  }
}

/// <summary>
/// The parsing and resolution/type checking of expressions of the forms
///   0. ident &lt; Types &gt;
///   1. Expr . ident &lt; Types &gt;
///   2. Expr ( Exprs )
///   3. Expr [ Exprs ]
///   4. Expr [ Expr .. Expr ]
/// is done as follows.  These forms are parsed into the following AST classes:
///   0. NameSegment
///   1. ExprDotName
///   2. ApplySuffix
///   3. SeqSelectExpr or MultiSelectExpr
///   4. SeqSelectExpr
///
/// The first three of these inherit from ConcreteSyntaxExpression.  The resolver will resolve
/// these into:
///   0. IdentifierExpr or MemberSelectExpr (with .Lhs set to ImplicitThisExpr or StaticReceiverExpr)
///   1. IdentifierExpr or MemberSelectExpr
///   2. FuncionCallExpr or ApplyExpr
///
/// The IdentifierExpr's that forms 0 and 1 can turn into sometimes denote the name of a module or
/// type.  The .Type field of the corresponding resolved expressions are then the special Type subclasses
/// ResolutionType_Module and ResolutionType_Type, respectively.  These will not be seen by the
/// verifier or compiler, since, in a well-formed program, the verifier and compiler will use the
/// .ResolvedExpr field of whatever form-1 expression contains these.
///
/// Notes:
///   * IdentifierExpr and FunctionCallExpr are resolved-only expressions (that is, they don't contain
///     all the syntactic components that were used to parse them).
///   * Rather than the current SeqSelectExpr/MultiSelectExpr split of forms 3 and 4, it would
///     seem more natural to refactor these into 3: IndexSuffixExpr and 4: RangeSuffixExpr.
/// </summary>
public abstract class SuffixExpr : ConcreteSyntaxExpression {
  public readonly Expression Lhs;

  protected SuffixExpr(Cloner cloner, SuffixExpr original) : base(cloner, original) {
    Lhs = cloner.CloneExpr(original.Lhs);
  }

  public SuffixExpr(IToken tok, Expression lhs)
    : base(tok) {
    Contract.Requires(tok != null);
    Contract.Requires(lhs != null);
    Lhs = lhs;
  }

  public override IEnumerable<INode> Children => ResolvedExpression == null ? new[] { Lhs } : base.Children;
}

public class NameSegment : ConcreteSyntaxExpression, ICloneable<NameSegment> {
  public readonly string Name;
  public readonly List<Type> OptTypeArguments;
  public NameSegment(IToken tok, string name, List<Type> optTypeArguments)
    : base(tok) {
    Contract.Requires(tok != null);
    Contract.Requires(name != null);
    Contract.Requires(optTypeArguments == null || optTypeArguments.Count > 0);
    Name = name;
    OptTypeArguments = optTypeArguments;
  }

  public NameSegment(Cloner cloner, NameSegment original) : base(cloner, original) {
    Name = original.Name;
    OptTypeArguments = original.OptTypeArguments?.ConvertAll(cloner.CloneType);
  }

  public NameSegment Clone(Cloner cloner) {
    return new NameSegment(cloner, this);
  }
}

/// <summary>
/// An ExprDotName desugars into either an IdentifierExpr (if the Lhs is a static name) or a MemberSelectExpr (if the Lhs is a computed expression).
/// </summary>
public class ExprDotName : SuffixExpr, ICloneable<ExprDotName> {
  public readonly string SuffixName;
  public readonly List<Type> OptTypeArguments;

  /// <summary>
  /// Because the resolved expression only points to the final resolved declaration,
  /// but not the declaration of the Lhs, we must also include the Lhs.
  /// </summary>
  public override IEnumerable<INode> Children => new[] { Lhs, ResolvedExpression };

  [ContractInvariantMethod]
  void ObjectInvariant() {
    Contract.Invariant(SuffixName != null);
  }

  public ExprDotName Clone(Cloner cloner) {
    return new ExprDotName(cloner, this);
  }

  public ExprDotName(Cloner cloner, ExprDotName original) : base(cloner, original) {
    SuffixName = original.SuffixName;
    OptTypeArguments = original.OptTypeArguments?.ConvertAll(cloner.CloneType);
  }

  public ExprDotName(IToken tok, Expression obj, string suffixName, List<Type> optTypeArguments)
    : base(tok, obj) {
    Contract.Requires(tok != null);
    Contract.Requires(obj != null);
    Contract.Requires(suffixName != null);
    this.SuffixName = suffixName;
    OptTypeArguments = optTypeArguments;
  }
}

/// <summary>
/// An ApplySuffix desugars into either an ApplyExpr or a FunctionCallExpr
/// </summary>
public class ApplySuffix : SuffixExpr, ICloneable<ApplySuffix> {
  public readonly IToken/*?*/ AtTok;
  public readonly IToken CloseParen;
  public readonly ActualBindings Bindings;
  public List<Expression> Args => Bindings.Arguments;

  public override IEnumerable<INode> Children => ResolvedExpression == null
    ? new[] { Lhs }.Concat(Args ?? Enumerable.Empty<INode>()) : new[] { ResolvedExpression };

  [ContractInvariantMethod]
  void ObjectInvariant() {
    Contract.Invariant(Args != null);
  }

  public ApplySuffix Clone(Cloner cloner) {
    return new ApplySuffix(cloner, this);
  }

  public ApplySuffix(Cloner cloner, ApplySuffix original) :
    base(cloner, original) {
    AtTok = original.AtTok == null ? null : cloner.Tok(original.AtTok);
    CloseParen = cloner.Tok(original.CloseParen);
    FormatTokens = original.FormatTokens;
    Bindings = new ActualBindings(cloner, original.Bindings);
  }

  public ApplySuffix(IToken tok, IToken/*?*/ atLabel, Expression lhs, List<ActualBinding> args, IToken closeParen)
    : base(tok, lhs) {
    Contract.Requires(tok != null);
    Contract.Requires(lhs != null);
    Contract.Requires(cce.NonNullElements(args));
    AtTok = atLabel;
    CloseParen = closeParen;
    Bindings = new ActualBindings(args);
    if (closeParen != null) {
      FormatTokens = new[] { closeParen };
    }
  }

  /// <summary>
  /// Create an ApplySuffix expression using the most basic pieces: a target name and a list of expressions.
  /// </summary>
  /// <param name="tok">The location to associate with the new ApplySuffix expression.</param>
  /// <param name="name">The name of the target function or method.</param>
  /// <param name="args">The arguments to apply the function or method to.</param>
  /// <returns></returns>
  public static Expression MakeRawApplySuffix(IToken tok, string name, List<Expression> args) {
    var nameExpr = new NameSegment(tok, name, null);
    var argBindings = args.ConvertAll(arg => new ActualBinding(null, arg));
    return new ApplySuffix(tok, null, nameExpr, argBindings, tok);
  }
}<|MERGE_RESOLUTION|>--- conflicted
+++ resolved
@@ -1802,7 +1802,6 @@
     BitwiseXor
   }
   public readonly Opcode Op;
-  public readonly IToken PrefixOp;
   public enum ResolvedOpcode {
     YetUndetermined,  // the value before resolution has determined the value; .ResolvedOp should never be read in this state
 
@@ -2080,7 +2079,6 @@
     Contract.Invariant(E1 != null);
   }
 
-<<<<<<< HEAD
   public BinaryExpr Clone(Cloner cloner) {
     return new BinaryExpr(cloner, this);
   }
@@ -2090,16 +2088,12 @@
     this.E0 = cloner.CloneExpr(original.E0);
     this.E1 = cloner.CloneExpr(original.E1);
 
-    PrefixOp = original.PrefixOp is null ? null : cloner.Tok(original.PrefixOp);
     if (cloner.CloneResolvedFields) {
       ResolvedOp = original.ResolvedOp;
     }
   }
-
-  public BinaryExpr(IToken tok, Opcode op, Expression e0, Expression e1, IToken prefixOp = null)
-=======
+  
   public BinaryExpr(IToken tok, Opcode op, Expression e0, Expression e1)
->>>>>>> 72bf43a5
     : base(tok) {
     Contract.Requires(tok != null);
     Contract.Requires(e0 != null);
