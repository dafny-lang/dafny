--- conflicted
+++ resolved
@@ -719,11 +719,7 @@
       TypeApplication_JustFunction = new List<Type>()
     };
 
-<<<<<<< HEAD
-    // Wrap the resolved call in the usual unresolved structure, in case the expression in cloned and re-resolved.
-=======
     // Wrap the resolved call in the usual unresolved structure, in case the expression is cloned and re-resolved.
->>>>>>> c75ec8d6
     var receiverType = (UserDefinedType)receiver.Type.NormalizeExpand();
     var subst = TypeParameter.SubstitutionMap(receiverType.ResolvedClass.TypeArgs, receiverType.TypeArgs);
     subst = Resolver.AddParentTypeParameterSubstitutions(subst, receiverType);
