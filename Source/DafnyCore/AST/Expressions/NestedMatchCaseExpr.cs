--- conflicted
+++ resolved
@@ -17,12 +17,9 @@
   }
 
   public override IEnumerable<INode> Children =>
-<<<<<<< HEAD
-    (Attributes != null ? new INode[] { Attributes } : Enumerable.Empty<INode>()).Concat(new INode[] { Body, Pat }).Concat(Attributes?.Args ?? Enumerable.Empty<INode>());
+    (Attributes != null ? new INode[] { Attributes } : Enumerable.Empty<INode>()).Concat(new INode[] { Body, Pat });
+
   public override IEnumerable<INode> ConcreteChildren => Children;
-
-=======
-    (Attributes != null ? new INode[] { Attributes } : Enumerable.Empty<INode>()).Concat(new INode[] { Body, Pat });
 
   public void Resolve(Resolver resolver,
     ResolutionContext resolutionContext,
@@ -47,5 +44,4 @@
       resolver.ConstrainSubtypeRelation(resultType, Body.Type, Body.tok, "type of case bodies do not agree (found {0}, previous types {1})", Body.Type, resultType);
     }
   }
->>>>>>> 4b0734cb
 }