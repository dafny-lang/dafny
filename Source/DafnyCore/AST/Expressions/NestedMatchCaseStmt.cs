--- conflicted
+++ resolved
@@ -21,12 +21,8 @@
     this.Attributes = attrs;
   }
 
-<<<<<<< HEAD
-  public override IEnumerable<INode> Children => new[] { Pat }.Concat<INode>(Body).Concat(Attributes?.Args ?? Enumerable.Empty<INode>());
+  public override IEnumerable<Node> Children => new[] { Pat }.Concat<Node>(Body).Concat(Attributes?.Args ?? Enumerable.Empty<Node>());
   public override IEnumerable<INode> ConcreteChildren => Children;
-=======
-  public override IEnumerable<Node> Children => new[] { Pat }.Concat<Node>(Body).Concat(Attributes?.Args ?? Enumerable.Empty<Node>());
->>>>>>> 97f1ced4
 
   public void Resolve(
     Resolver resolver,
