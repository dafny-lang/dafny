--- conflicted
+++ resolved
@@ -6,13 +6,8 @@
 namespace Microsoft.Dafny;
 
 public class DatatypeUpdateExpr : ConcreteSyntaxExpression, IHasReferences, ICloneable<DatatypeUpdateExpr> {
-<<<<<<< HEAD
   public Expression Root;
-  public List<Tuple<IOrigin, string, Expression>> Updates;
-=======
-  public readonly Expression Root;
-  public readonly List<Tuple<Token, string, Expression>> Updates;
->>>>>>> 6853214e
+  public List<Tuple<Token, string, Expression>> Updates;
   [FilledInDuringResolution] public List<MemberDecl> Members;
   [FilledInDuringResolution] public List<DatatypeCtor> LegalSourceConstructors;
   [FilledInDuringResolution] public bool InCompiledContext;
