--- conflicted
+++ resolved
@@ -64,12 +64,7 @@
 
   public IEnumerable<Reference> GetReferences() {
     return LegalSourceConstructors == null ? Enumerable.Empty<Reference>()
-<<<<<<< HEAD
-      : Updates.Zip(LegalSourceConstructors).Select(t =>
-        new Reference(t.First.Item1, t.Second.Formals.Find(f => f.Name == t.First.Item2)));
-=======
       : Updates.Zip(LegalSourceConstructors).Select(t => new Reference(t.First.Item1, t.Second));
->>>>>>> 53baed62
   }
 
   public override IEnumerable<Expression> PreResolveSubExpressions {
