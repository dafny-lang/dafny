--- conflicted
+++ resolved
@@ -14,13 +14,7 @@
 public abstract class ExtendedPattern : RangeNode {
   public bool IsGhost;
 
-<<<<<<< HEAD
   protected ExtendedPattern(RangeToken rangeToken, bool isGhost = false) : base(rangeToken) {
-=======
-  public ExtendedPattern(IToken tok, bool isGhost = false) {
-    Contract.Requires(tok != null);
-    this.tok = tok;
->>>>>>> 7bdab6c9
     this.IsGhost = isGhost;
   }
 
@@ -110,7 +104,7 @@
       var pairTP = udt.TypeArgs.Zip(idpat.Arguments, (x, y) => new Tuple<Type, ExtendedPattern>(x, y));
 
       foreach (var tp in pairTP) {
-        var t = resolver.PartiallyResolveTypeForMemberSelection(this.RangeToken, tp.Item1).NormalizeExpand();
+        var t = resolver.PartiallyResolveTypeForMemberSelection(Tok, tp.Item1).NormalizeExpand();
         tp.Item2.CheckLinearExtendedPattern(t, resolutionContext, resolver);
       }
       return;
