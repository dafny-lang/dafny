using System.Diagnostics.Contracts;

namespace Microsoft.Dafny;

<<<<<<< HEAD
public abstract class NestedMatchCase : NodeWithComputedRange {
  public ExtendedPattern Pat;
=======
public abstract class NestedMatchCase : NodeWithOrigin {
  public readonly ExtendedPattern Pat;
>>>>>>> 6853214e

  protected NestedMatchCase(IOrigin origin, ExtendedPattern pat) : base(origin) {
    Contract.Requires(origin != null);
    Contract.Requires(pat != null);
    this.Pat = pat;
  }

  public void CheckLinearNestedMatchCase(Type type, ResolutionContext resolutionContext, ModuleResolver resolver) {
    Pat.CheckLinearExtendedPattern(type, resolutionContext, resolver);
  }
}<|MERGE_RESOLUTION|>--- conflicted
+++ resolved
@@ -2,13 +2,8 @@
 
 namespace Microsoft.Dafny;
 
-<<<<<<< HEAD
-public abstract class NestedMatchCase : NodeWithComputedRange {
+public abstract class NestedMatchCase : NodeWithOrigin {
   public ExtendedPattern Pat;
-=======
-public abstract class NestedMatchCase : NodeWithOrigin {
-  public readonly ExtendedPattern Pat;
->>>>>>> 6853214e
 
   protected NestedMatchCase(IOrigin origin, ExtendedPattern pat) : base(origin) {
     Contract.Requires(origin != null);
