using System;
using System.Collections.Generic;
using System.Diagnostics.Contracts;
using System.Linq;
using System.Numerics;

namespace Microsoft.Dafny;

public abstract class Expression : TokenNode {
  [ContractInvariantMethod]
  void ObjectInvariant() {
    Contract.Invariant(Tok != null);
  }

  [System.Diagnostics.Contracts.Pure]
  public bool WasResolved() {
    return PreType != null || Type != null;
  }

  public Expression Resolved {
    get {
      Contract.Requires(WasResolved());  // should be called only on resolved expressions; this approximates that precondition
      Expression r = this;
      while (true) {
        Contract.Assert(r.WasResolved());  // this.WasResolved() implies anything it reaches is also resolved
        var rr = r as ConcreteSyntaxExpression;
        if (rr == null) {
          return r;
        }
        r = rr.ResolvedExpression;
        if (r == null) {
          // for a NegationExpression, we're willing to return its non-ResolveExpression form (since it is filled in
          // during a resolution phase after type checking and we may be called here during type checking)
          return rr is NegationExpression ? rr : null;
        }
      }
    }
  }


  public PreType PreType;

  public virtual IEnumerable<Expression> TerminalExpressions {
    get {
      yield return this;
    }
  }

  [FilledInDuringResolution] protected Type type;
  public Type Type {
    get {
      Contract.Ensures(type != null || Contract.Result<Type>() == null);  // useful in conjunction with postcondition of constructor
      return type?.Normalize();
    }
    set {
      Contract.Requires(!WasResolved());  // set it only once
      Contract.Requires(value != null);

      //modifies type;
      type = value.Normalize();
    }
  }

  /// <summary>
  /// The new type inference includes a "type refinement" phase, which determines the best subset types for a program. This phase works
  /// by refining (mutating in the direction from bottom, meaning un ansatisfiable constraint, to top, meaning no constraint) types in place,
  /// using "TypeRefinementWrapper" type proxies. During that phase, it is necessary to obtain the
  /// un-normalized type stored in each AST node, which is what the "UnnormalizedType" property does. This property should only be used
  /// during the type refinement phase. After type inference is complete, use ".Type" instead.
  /// </summary>
  public Type UnnormalizedType {
    get {
      return type;
    }
    set {
      type = value;
    }
  }
  /// <summary>
  /// This method can be used when .Type has been found to be erroneous and its current value
  /// would be unexpected by the rest of the resolver. This method then sets .Type to a neutral
  /// value.
  /// </summary>
  public void ResetTypeAssignment() {
    Contract.Requires(WasResolved());
    type = new InferredTypeProxy();
  }
#if TEST_TYPE_SYNONYM_TRANSPARENCY
    public void DebugTest_ChangeType(Type ty) {
      Contract.Requires(WasResolved());  // we're here to set it again
      Contract.Requires(ty != null);
      type = ty;
    }
#endif

  public Expression(IOrigin tok) {
    Contract.Requires(tok != null);
    Contract.Ensures(type == null);  // we would have liked to have written Type==null, but that's not admissible or provable

    this.tok = tok;
  }

  protected Expression(Cloner cloner, Expression original) {

    tok = cloner.Origin(original.Tok);
    Origin = cloner.Origin(original.Origin);

    if (cloner.CloneResolvedFields && original.Type != null) {
      Type = original.Type;
      PreType = original.PreType;
    }
  }

  public override string ToString() {
    try {
      return Printer.ExprToString(DafnyOptions.DefaultImmutableOptions, this);
    } catch (Exception e) {
      return $"couldn't print expr because: {e.Message}";
    }
  }

  /// <summary>
  /// Returns the non-null subexpressions of the Expression.  To be called after the expression has been resolved; this
  /// means, for example, that any concrete syntax that resolves to some other expression will return the subexpressions
  /// of the resolved expression.
  /// </summary>
  public virtual IEnumerable<Expression> SubExpressions {
    get { yield break; }
  }

  public IEnumerable<Expression> DescendantsAndSelf {
    get {
      Stack<Expression> todo = new();
      List<Expression> result = new();
      todo.Push(this);
      while (todo.Any()) {
        var current = todo.Pop();
        result.Add(current);
        foreach (var child in current.SubExpressions) {
          todo.Push(child);
        }
      }

      return result;
    }
  }

  /// <summary>
  /// Returns the list of types that appear in this expression proper (that is, not including types that
  /// may appear in subexpressions). Types occurring in substatements of the expression are not included.
  /// To be called after the expression has been resolved.
  /// </summary>
  public virtual IEnumerable<Type> ComponentTypes {
    get { yield break; }
  }

  public virtual bool IsImplicit => false;

  public static IEnumerable<Expression> Conjuncts(Expression expr) {
    Contract.Requires(expr != null);
    Contract.Requires(expr.Type.IsBoolType);
    Contract.Ensures(cce.NonNullElements(Contract.Result<IEnumerable<Expression>>()));

    expr = StripParens(expr);
    if (expr is UnaryOpExpr unary && unary.Op == UnaryOpExpr.Opcode.Not) {
      foreach (Expression e in Disjuncts(unary.E)) {
        yield return Expression.CreateNot(e.Tok, e);
      }
      yield break;

    } else if (expr is BinaryExpr bin) {
      if (bin.ResolvedOp == BinaryExpr.ResolvedOpcode.And) {
        foreach (Expression e in Conjuncts(bin.E0)) {
          yield return e;
        }
        foreach (Expression e in Conjuncts(bin.E1)) {
          yield return e;
        }
        yield break;
      }
    }

    yield return expr;
  }

  public static IEnumerable<Expression> Disjuncts(Expression expr) {
    Contract.Requires(expr != null);
    Contract.Requires(expr.Type.IsBoolType);
    Contract.Ensures(cce.NonNullElements(Contract.Result<IEnumerable<Expression>>()));

    expr = StripParens(expr);
    if (expr is UnaryOpExpr unary && unary.Op == UnaryOpExpr.Opcode.Not) {
      foreach (Expression e in Conjuncts(unary.E)) {
        yield return Expression.CreateNot(e.Tok, e);
      }
      yield break;

    } else if (expr is BinaryExpr bin) {
      if (bin.ResolvedOp == BinaryExpr.ResolvedOpcode.Or) {
        foreach (Expression e in Conjuncts(bin.E0)) {
          yield return e;
        }
        foreach (Expression e in Conjuncts(bin.E1)) {
          yield return e;
        }
        yield break;
      } else if (bin.ResolvedOp == BinaryExpr.ResolvedOpcode.Imp) {
        foreach (Expression e in Conjuncts(bin.E0)) {
          yield return Expression.CreateNot(e.Tok, e);
        }
        foreach (Expression e in Conjuncts(bin.E1)) {
          yield return e;
        }
        yield break;
      }
    }

    yield return expr;
  }

  /// <summary>
  /// Create a resolved expression of the form "e0 + e1"
  /// </summary>
  public static Expression CreateAdd(Expression e0, Expression e1) {
    Contract.Requires(e0 != null);
    Contract.Requires(e1 != null);
    Contract.Requires(
      (e0.Type.IsNumericBased(Type.NumericPersuasion.Int) && e1.Type.IsNumericBased(Type.NumericPersuasion.Int)) ||
      (e0.Type.IsNumericBased(Type.NumericPersuasion.Real) && e1.Type.IsNumericBased(Type.NumericPersuasion.Real)));
    Contract.Ensures(Contract.Result<Expression>() != null);
    var s = new BinaryExpr(e0.Tok, BinaryExpr.Opcode.Add, e0, e1);
    s.ResolvedOp = BinaryExpr.ResolvedOpcode.Add;  // resolve here
    s.Type = e0.Type.NormalizeExpand();  // resolve here
    return s;
  }

  /// <summary>
  /// Create a resolved expression of the form "e0 * e1"
  /// </summary>
  public static Expression CreateMul(Expression e0, Expression e1) {
    Contract.Requires(e0 != null);
    Contract.Requires(e1 != null);
    Contract.Requires(
      (e0.Type.IsNumericBased(Type.NumericPersuasion.Int) && e1.Type.IsNumericBased(Type.NumericPersuasion.Int)) ||
      (e0.Type.IsNumericBased(Type.NumericPersuasion.Real) && e1.Type.IsNumericBased(Type.NumericPersuasion.Real)));
    Contract.Ensures(Contract.Result<Expression>() != null);
    var s = new BinaryExpr(e0.Tok, BinaryExpr.Opcode.Mul, e0, e1);
    s.ResolvedOp = BinaryExpr.ResolvedOpcode.Mul;  // resolve here
    s.Type = e0.Type.NormalizeExpand();  // resolve here
    return s;
  }

  /// <summary>
  /// Create a resolved expression of the form "CVT(e0) - CVT(e1)", where "CVT" is either "int" (if
  /// e0.Type is an integer-based numeric type) or "real" (if e0.Type is a real-based numeric type).
  /// </summary>
  public static Expression CreateSubtract_TypeConvert(Expression e0, Expression e1) {
    Contract.Requires(e0 != null);
    Contract.Requires(e1 != null);
    Contract.Requires(
      (e0.Type.IsNumericBased(Type.NumericPersuasion.Int) && e1.Type.IsNumericBased(Type.NumericPersuasion.Int)) ||
      (e0.Type.IsNumericBased(Type.NumericPersuasion.Real) && e1.Type.IsNumericBased(Type.NumericPersuasion.Real)) ||
      (e0.Type.IsBitVectorType && e1.Type.IsBitVectorType) ||
      (e0.Type.IsCharType && e1.Type.IsCharType));
    Contract.Ensures(Contract.Result<Expression>() != null);

    Type toType;
    if (e0.Type.IsNumericBased(Type.NumericPersuasion.Int)) {
      toType = Type.Int;
    } else if (e0.Type.IsNumericBased(Type.NumericPersuasion.Real)) {
      toType = Type.Real;
    } else {
      Contract.Assert(e0.Type.IsBitVectorType || e0.Type.IsCharType);
      toType = Type.Int; // convert char and bitvectors to int
    }
    e0 = CastIfNeeded(e0, toType);
    e1 = CastIfNeeded(e1, toType);
    return CreateSubtract(e0, e1);
  }

  private static Expression CastIfNeeded(Expression expr, Type toType) {
    if (!expr.Type.Equals(toType)) {
      var cast = new ConversionExpr(expr.Tok, expr, toType);
      cast.Type = toType;
      return cast;
    } else {
      return expr;
    }
  }

  /// <summary>
  /// Create a resolved expression of the form "e0 - e1"
  /// </summary>
  public static Expression CreateSubtract(Expression e0, Expression e1) {
    Contract.Requires(e0 != null);
    Contract.Requires(e0.Type != null);
    Contract.Requires(e1 != null);
    Contract.Requires(e1.Type != null);
    Contract.Requires(
      (e0.Type.IsNumericBased(Type.NumericPersuasion.Int) && e1.Type.IsNumericBased(Type.NumericPersuasion.Int)) ||
      (e0.Type.IsNumericBased(Type.NumericPersuasion.Real) && e1.Type.IsNumericBased(Type.NumericPersuasion.Real)) ||
      (e0.Type.IsBigOrdinalType && e1.Type.IsBigOrdinalType));
    Contract.Ensures(Contract.Result<Expression>() != null);
    var s = new BinaryExpr(e0.Tok, BinaryExpr.Opcode.Sub, e0, e1);
    s.ResolvedOp = BinaryExpr.ResolvedOpcode.Sub;  // resolve here
    s.Type = e0.Type.NormalizeExpand();  // resolve here (and it's important to remove any constraints)
    return s;
  }

  /// <summary>
  /// Create a resolved expression of the form "e0 - e1".
  /// Optimization: If either "e0" or "e1" is the literal denoting the empty set, then just return "e0".
  /// </summary>
  public static Expression CreateSetDifference(Expression e0, Expression e1) {
    Contract.Requires(e0 != null);
    Contract.Requires(e0.Type != null);
    Contract.Requires(e1 != null);
    Contract.Requires(e1.Type != null);
    Contract.Requires(e0.Type.AsSetType != null && e1.Type.AsSetType != null);
    Contract.Ensures(Contract.Result<Expression>() != null);
    if (LiteralExpr.IsEmptySet(e0) || LiteralExpr.IsEmptySet(e1)) {
      return e0;
    }
    var s = new BinaryExpr(e0.Tok, BinaryExpr.Opcode.Sub, e0, e1) {
      ResolvedOp = BinaryExpr.ResolvedOpcode.SetDifference,
      Type = e0.Type.NormalizeExpand() // important to remove any constraints
    };
    return s;
  }

  /// <summary>
  /// Create a resolved expression of the form "e0 - e1".
  /// Optimization: If either "e0" or "e1" is the literal denoting the empty multiset, then just return "e0".
  /// </summary>
  public static Expression CreateMultisetDifference(Expression e0, Expression e1) {
    Contract.Requires(e0 != null);
    Contract.Requires(e0.Type != null);
    Contract.Requires(e1 != null);
    Contract.Requires(e1.Type != null);
    Contract.Requires(e0.Type.AsMultiSetType != null && e1.Type.AsMultiSetType != null);
    Contract.Ensures(Contract.Result<Expression>() != null);
    if (LiteralExpr.IsEmptyMultiset(e0) || LiteralExpr.IsEmptyMultiset(e1)) {
      return e0;
    }
    var s = new BinaryExpr(e0.Tok, BinaryExpr.Opcode.Sub, e0, e1) {
      ResolvedOp = BinaryExpr.ResolvedOpcode.MultiSetDifference,
      Type = e0.Type.NormalizeExpand() // important to remove any constraints
    };
    return s;
  }

  /// <summary>
  /// Create a resolved expression of the form "|e|"
  /// </summary>
  public static Expression CreateCardinality(Expression e, SystemModuleManager systemModuleManager) {
    Contract.Requires(e != null);
    Contract.Requires(e.Type != null);
    Contract.Requires(e.Type.AsSetType != null || e.Type.AsMultiSetType != null || e.Type.AsSeqType != null);
    Contract.Ensures(Contract.Result<Expression>() != null);
    var s = new UnaryOpExpr(e.Tok, UnaryOpExpr.Opcode.Cardinality, e) {
      Type = systemModuleManager.Nat()
    };
    return s;
  }

  /// <summary>
  /// Create a resolved expression of the form "e + n"
  /// </summary>
  public static Expression CreateIncrement(Expression e, int n) {
    Contract.Requires(e != null);
    Contract.Requires(e.Type != null);
    Contract.Requires(e.Type.IsNumericBased(Type.NumericPersuasion.Int));
    Contract.Requires(0 <= n);
    Contract.Ensures(Contract.Result<Expression>() != null);
    if (n == 0) {
      return e;
    }
    var nn = CreateIntLiteral(e.Tok, n);
    return CreateAdd(e, nn);
  }

  /// <summary>
  /// Create a resolved expression of the form "e - n"
  /// </summary>
  public static Expression CreateDecrement(Expression e, int n, Type ty = null) {
    Contract.Requires(e != null);
    Contract.Requires(e.Type.IsNumericBased(Type.NumericPersuasion.Int));
    Contract.Requires(0 <= n);
    Contract.Ensures(Contract.Result<Expression>() != null);
    if (n == 0) {
      return e;
    }
    var nn = CreateIntLiteralNonnegative(e.Tok, n, ty);
    return CreateSubtract(e, nn);
  }

  /// <summary>
  /// Create a resolved expression of the form "n" when n is nonnegative
  /// </summary>
  public static LiteralExpr CreateIntLiteralNonnegative(IOrigin tok, int n, Type ty = null) {
    Contract.Requires(tok != null);
    Contract.Requires(0 <= n);
    var nn = new LiteralExpr(tok, n);
    nn.Type = ty ?? Type.Int;
    return nn;
  }

  /// <summary>
  /// Create a resolved expression of the form "n"
  /// </summary>
  public static Expression CreateIntLiteral(IOrigin tok, int n, Type ty = null) {
    Contract.Requires(tok != null);
    Contract.Requires(n != int.MinValue);
    if (0 <= n) {
      return CreateIntLiteralNonnegative(tok, n, ty);
    } else {
      return CreateDecrement(CreateIntLiteralNonnegative(tok, 0, ty), -n, ty);
    }
  }

  /// <summary>
  /// Create a resolved expression of the form "x"
  /// </summary>
  public static Expression CreateRealLiteral(IOrigin tok, BaseTypes.BigDec x) {
    Contract.Requires(tok != null);
    var nn = new LiteralExpr(tok, x);
    nn.Type = Type.Real;
    return nn;
  }

  /// <summary>
  /// Create a resolved expression of the form "n", for either type "int" or type "ORDINAL".
  /// </summary>
  public static Expression CreateNatLiteral(IOrigin tok, int n, Type ty) {
    Contract.Requires(tok != null);
    Contract.Requires(0 <= n);
    Contract.Requires(ty.IsNumericBased(Type.NumericPersuasion.Int) || ty is BigOrdinalType);
    var nn = new LiteralExpr(tok, n);
    nn.Type = ty;
    return nn;
  }

  /// <summary>
  /// Create a resolved expression for a bool b
  /// </summary>
  public static LiteralExpr CreateBoolLiteral(IOrigin tok, bool b) {
    Contract.Requires(tok != null);
    var lit = new LiteralExpr(tok, b) {
      Type = Type.Bool
    };
    return lit;
  }

  /// <summary>
  /// Create a resolved expression for a string s
  /// </summary>
  public static LiteralExpr CreateStringLiteral(IOrigin tok, string s) {
    Contract.Requires(tok != null);
    Contract.Requires(s != null);
    var lit = new StringLiteralExpr(tok, s, true) {
      Type = new SeqType(new CharType())
    };
    return lit;
  }

  /// <summary>
  /// Returns "expr", but with all outer layers of parentheses removed.
  /// This method can be called before resolution.
  /// </summary>
  public static Expression StripParens(Expression expr) {
    while (true) {
      if (expr is not ParensExpression e) {
        return expr;
      }
      expr = e.E;
    }
  }

  /// <summary>
  /// Returns "expr", but with all outer layers of parentheses and casts removed.
  /// This method can be called before resolution.
  /// </summary>
  public static Expression StripParensAndCasts(Expression expr) {
    while (true) {
      if (expr is ParensExpression parens) {
        expr = parens.E;
      } else if (expr is ConversionExpr cast) {
        expr = cast.E;
      } else {
        return expr;
      }
    }
  }

  public static ThisExpr AsThis(Expression expr) {
    Contract.Requires(expr != null);
    return StripParens(expr) as ThisExpr;
  }

  /// <summary>
  /// If "expr" denotes a boolean literal "b", then return "true" and set "value" to "b".
  /// Otherwise, return "false" (and the value of "value" should not be used by the caller).
  /// This method can be called before resolution.
  /// </summary>
  public static bool IsBoolLiteral(Expression expr, out bool value) {
    Contract.Requires(expr != null);
    var e = StripParens(expr) as LiteralExpr;
    if (e != null && e.Value is bool) {
      value = (bool)e.Value;
      return true;
    } else {
      value = false;  // to please compiler
      return false;
    }
  }

  /// <summary>
  /// If "expr" denotes an integer literal "x", then return "true" and set "value" to "x".
  /// Otherwise, return "false" (and the value of "value" should not be used by the caller).
  /// This method can be called before resolution.
  /// </summary>
  public static bool IsIntLiteral(Expression expr, out BigInteger value) {
    Contract.Requires(expr != null);
    var e = StripParensAndCasts(expr) as LiteralExpr;
    if (e is { Value: int x }) {
      value = new BigInteger(x);
      return true;
    } else if (e is { Value: BigInteger xx }) {
      value = xx;
      return true;
    } else {
      value = BigInteger.Zero; // to please compiler
      return false;
    }
  }

  /// <summary>
  /// Returns "true" if "expr" denotes the empty set (for "iset", "set", or "multiset").
  /// This method can be called before resolution.
  /// </summary>
  public static bool IsEmptySetOrMultiset(Expression expr) {
    Contract.Requires(expr != null);
    expr = StripParens(expr);
    return (expr is SetDisplayExpr && ((SetDisplayExpr)expr).Elements.Count == 0) ||
           (expr is MultiSetDisplayExpr && ((MultiSetDisplayExpr)expr).Elements.Count == 0);
  }

  /// <summary>
  /// Create a resolved ParensExpression around a given resolved expression "e".
  /// </summary>
  public static Expression CreateParensExpression(IOrigin tok, Expression e) {
    return new ParensExpression(tok, e) { Type = e.Type, ResolvedExpression = e };
  }

  public static Expression CreateNot(IOrigin tok, Expression e) {
    Contract.Requires(tok != null);
    Contract.Requires(e != null && e.Type != null && e.Type.IsBoolType);

    e = StripParens(e);
    if (e is UnaryOpExpr unary && unary.Op == UnaryOpExpr.Opcode.Not) {
      return unary.E;
    }

    if (e is BinaryExpr bin) {
      var negatedOp = BinaryExpr.ResolvedOpcode.Add; // let "Add" stand for "no negated operator"
      switch (bin.ResolvedOp) {
        case BinaryExpr.ResolvedOpcode.EqCommon:
          negatedOp = BinaryExpr.ResolvedOpcode.NeqCommon;
          break;
        case BinaryExpr.ResolvedOpcode.SetEq:
          negatedOp = BinaryExpr.ResolvedOpcode.SetNeq;
          break;
        case BinaryExpr.ResolvedOpcode.MultiSetEq:
          negatedOp = BinaryExpr.ResolvedOpcode.MultiSetNeq;
          break;
        case BinaryExpr.ResolvedOpcode.SeqEq:
          negatedOp = BinaryExpr.ResolvedOpcode.SeqNeq;
          break;
        case BinaryExpr.ResolvedOpcode.MapEq:
          negatedOp = BinaryExpr.ResolvedOpcode.MapNeq;
          break;
        case BinaryExpr.ResolvedOpcode.NeqCommon:
          negatedOp = BinaryExpr.ResolvedOpcode.EqCommon;
          break;
        case BinaryExpr.ResolvedOpcode.SetNeq:
          negatedOp = BinaryExpr.ResolvedOpcode.SetEq;
          break;
        case BinaryExpr.ResolvedOpcode.MultiSetNeq:
          negatedOp = BinaryExpr.ResolvedOpcode.MultiSetEq;
          break;
        case BinaryExpr.ResolvedOpcode.SeqNeq:
          negatedOp = BinaryExpr.ResolvedOpcode.SeqEq;
          break;
        case BinaryExpr.ResolvedOpcode.MapNeq:
          negatedOp = BinaryExpr.ResolvedOpcode.MapEq;
          break;
        default:
          break;
      }
      if (negatedOp != BinaryExpr.ResolvedOpcode.Add) {
        return new BinaryExpr(bin.Tok, BinaryExpr.ResolvedOp2SyntacticOp(negatedOp), bin.E0, bin.E1) {
          ResolvedOp = negatedOp,
          Type = bin.Type
        };
      }
    }

    return new UnaryOpExpr(tok, UnaryOpExpr.Opcode.Not, e) {
      Type = Type.Bool
    };
  }

  /// <summary>
  /// Create a resolved expression of the form "e0 LESS e1"
  /// Works for integers, reals, bitvectors, chars, and ORDINALs.
  /// </summary>
  public static Expression CreateLess(Expression e0, Expression e1) {
    Contract.Requires(e0 != null && e0.Type != null);
    Contract.Requires(e1 != null && e1.Type != null);
    Contract.Requires(
      (e0.Type.IsNumericBased(Type.NumericPersuasion.Int) && e1.Type.IsNumericBased(Type.NumericPersuasion.Int)) ||
      (e0.Type.IsNumericBased(Type.NumericPersuasion.Real) && e1.Type.IsNumericBased(Type.NumericPersuasion.Real)) ||
      (e0.Type.IsBitVectorType && e1.Type.IsBitVectorType) ||
      (e0.Type.IsCharType && e1.Type.IsCharType) ||
      (e0.Type.IsBigOrdinalType && e1.Type.IsBigOrdinalType));
    Contract.Ensures(Contract.Result<Expression>() != null);
    return new BinaryExpr(e0.Tok, BinaryExpr.Opcode.Lt, e0, e1) {
      ResolvedOp = e0.Type.IsCharType ? BinaryExpr.ResolvedOpcode.LtChar : BinaryExpr.ResolvedOpcode.Lt,
      Type = Type.Bool
    };
  }

  /// <summary>
  /// Create a resolved expression of the form "e0 ATMOST e1".
  /// Works for integers, reals, bitvectors, chars, and ORDINALs.
  /// </summary>
  public static Expression CreateAtMost(Expression e0, Expression e1) {
    Contract.Requires(e0 != null && e0.Type != null);
    Contract.Requires(e1 != null && e1.Type != null);
    Contract.Requires(
      (e0.Type.IsNumericBased(Type.NumericPersuasion.Int) && e1.Type.IsNumericBased(Type.NumericPersuasion.Int)) ||
      (e0.Type.IsNumericBased(Type.NumericPersuasion.Real) && e1.Type.IsNumericBased(Type.NumericPersuasion.Real)) ||
      (e0.Type.IsBitVectorType && e1.Type.IsBitVectorType) ||
      (e0.Type.IsCharType && e1.Type.IsCharType) ||
      (e0.Type.IsBigOrdinalType && e1.Type.IsBigOrdinalType));
    Contract.Ensures(Contract.Result<Expression>() != null);
    return new BinaryExpr(e0.Tok, BinaryExpr.Opcode.Le, e0, e1) {
      ResolvedOp = e0.Type.IsCharType ? BinaryExpr.ResolvedOpcode.LeChar : BinaryExpr.ResolvedOpcode.Le,
      Type = Type.Bool
    };
  }

  public static Expression CreateEq(Expression e0, Expression e1, Type ty) {
    Contract.Requires(e0 != null);
    Contract.Requires(e1 != null);
    Contract.Requires(ty != null);
    var eq = new BinaryExpr(e0.Tok, BinaryExpr.Opcode.Eq, e0, e1);
    if (ty is SetType) {
      eq.ResolvedOp = BinaryExpr.ResolvedOpcode.SetEq;
    } else if (ty is SeqType) {
      eq.ResolvedOp = BinaryExpr.ResolvedOpcode.SeqEq;
    } else if (ty is MultiSetType) {
      eq.ResolvedOp = BinaryExpr.ResolvedOpcode.MultiSetEq;
    } else if (ty is MapType) {
      eq.ResolvedOp = BinaryExpr.ResolvedOpcode.MapEq;
    } else {
      eq.ResolvedOp = BinaryExpr.ResolvedOpcode.EqCommon;
    }
    eq.type = Type.Bool;
    return eq;
  }

  /// <summary>
  /// Create a resolved expression of the form "e0 && e1"
  /// </summary>
  public static Expression CreateAnd(Expression a, Expression b, bool allowSimplification = true) {
    Contract.Requires(a != null);
    Contract.Requires(b != null);
    Contract.Requires(a.Type.IsBoolType && b.Type.IsBoolType);
    Contract.Ensures(Contract.Result<Expression>() != null);
    if (allowSimplification && LiteralExpr.IsTrue(a)) {
      return b;
    } else if (allowSimplification && LiteralExpr.IsTrue(b)) {
      return a;
    } else {
      var and = new BinaryExpr(a.Tok, BinaryExpr.Opcode.And, a, b);
      and.ResolvedOp = BinaryExpr.ResolvedOpcode.And;  // resolve here
      and.Type = Type.Bool;  // resolve here
      return and;
    }
  }

  /// <summary>
  /// Create a resolved expression of the form "e0 ==> e1"
  /// </summary>
  public static Expression CreateImplies(Expression a, Expression b, bool allowSimplification = true) {
    Contract.Requires(a != null);
    Contract.Requires(b != null);
    Contract.Requires(a.Type.IsBoolType && b.Type.IsBoolType);
    Contract.Ensures(Contract.Result<Expression>() != null);
    if (allowSimplification && (LiteralExpr.IsTrue(a) || LiteralExpr.IsTrue(b))) {
      return b;
    } else {
      var imp = new BinaryExpr(a.Tok, BinaryExpr.Opcode.Imp, a, b);
      imp.ResolvedOp = BinaryExpr.ResolvedOpcode.Imp;  // resolve here
      imp.Type = Type.Bool;  // resolve here
      return imp;
    }
  }

  /// <summary>
  /// Create a resolved expression of the form "e0 || e1"
  /// </summary>
  public static Expression CreateOr(Expression a, Expression b, bool allowSimplification = true) {
    Contract.Requires(a != null);
    Contract.Requires(b != null);
    Contract.Requires(a.Type.IsBoolType && b.Type.IsBoolType);
    Contract.Ensures(Contract.Result<Expression>() != null);
    if (allowSimplification && LiteralExpr.IsTrue(a)) {
      return a;
    } else if (allowSimplification && LiteralExpr.IsTrue(b)) {
      return b;
    } else {
      var or = new BinaryExpr(a.Tok, BinaryExpr.Opcode.Or, a, b);
      or.ResolvedOp = BinaryExpr.ResolvedOpcode.Or;  // resolve here
      or.Type = Type.Bool;  // resolve here
      return or;
    }
  }

  /// <summary>
  /// Create a resolved expression of the form "if test then e0 else e1"
  /// </summary>
  public static Expression CreateITE(Expression test, Expression e0, Expression e1) {
    Contract.Requires(test != null);
    Contract.Requires(e0 != null);
    Contract.Requires(e1 != null);
    Contract.Requires(test.Type.IsBoolType && e0.Type.Equals(e1.Type));
    Contract.Ensures(Contract.Result<Expression>() != null);
    var ite = new ITEExpr(test.Tok, false, test, e0, e1);
    ite.Type = e0.type;  // resolve here
    return ite;
  }

  /// <summary>
  /// Create a resolved function-call expression. The returned expression will have syntactic scaffolding, which
  /// enables resolving a syntactic clone of this resolved expression.
  /// Expects "receiver" and each of the "arguments" to be a resolved expression.
  /// </summary>
  public static Expression CreateResolvedCall(IOrigin tok, Expression receiver, Function function, List<Expression> arguments,
    List<Type> typeArguments, SystemModuleManager systemModuleManager) {
    Contract.Requires(function.Ins.Count == arguments.Count);
    Contract.Requires(function.TypeArgs.Count == typeArguments.Count);

    var call = new FunctionCallExpr(tok, function.NameNode, receiver, tok, Token.NoToken, arguments) {
      Function = function,
      Type = function.ResultType,
      TypeApplication_AtEnclosingClass = receiver.Type.TypeArgs,
      TypeApplication_JustFunction = typeArguments
    };

    return WrapResolvedCall(call, systemModuleManager);
  }

  /// <summary>
  /// Wrap the resolved call in the usual unresolved structure, in case the expression is cloned and re-resolved.
  /// </summary>
  public static Expression WrapResolvedCall(FunctionCallExpr call, SystemModuleManager systemModuleManager) {
    // Wrap the resolved call in the usual unresolved structure, in case the expression is cloned and re-resolved.
    var receiverType = (UserDefinedType)call.Receiver.Type.NormalizeExpand();
    var subst = TypeParameter.SubstitutionMap(receiverType.ResolvedClass.TypeArgs, receiverType.TypeArgs);
    subst = ModuleResolver.AddParentTypeParameterSubstitutions(subst, receiverType);
<<<<<<< HEAD
    var exprDotName = new ExprDotName(call.Tok, call.Receiver, call.Function.Name, call.TypeApplication_JustFunction) {
=======
    var exprDotName = new ExprDotName(call.tok, call.Receiver, call.Function.NameNode, call.TypeApplication_JustFunction) {
>>>>>>> 53baed62
      Type = ModuleResolver.SelectAppropriateArrowTypeForFunction(call.Function, subst, systemModuleManager)
    };

    subst = TypeParameter.SubstitutionMap(call.Function.TypeArgs, call.TypeApplication_JustFunction);
    return new ApplySuffix(call.Tok, null, exprDotName, new ActualBindings(call.Args).ArgumentBindings, call.CloseParen) {
      ResolvedExpression = call,
      Type = call.Function.ResultType.Subst(subst)
    };
  }

  /// <summary>
  /// Create a resolved field-selection expression.
  /// Expects "receiver" to be a resolved expression.
  /// </summary>
  public static Expression CreateFieldSelect(IOrigin tok, Expression receiver, Field field) {
    var memberSelectExpr = new MemberSelectExpr(tok, receiver, field);
    return WrapResolvedMemberSelect(memberSelectExpr);
  }

  /// <summary>
  /// Wrap the resolved MemberSelectExpr in the usual unresolved structure, in case the expression is cloned and re-resolved.
  /// </summary>
  public static Expression WrapResolvedMemberSelect(MemberSelectExpr memberSelectExpr) {
    List<Type> optTypeArguments = memberSelectExpr.TypeApplicationJustMember.Count == 0 ? null : memberSelectExpr.TypeApplicationJustMember;
<<<<<<< HEAD
    return new ExprDotName(memberSelectExpr.Tok, memberSelectExpr.Obj, memberSelectExpr.MemberName, optTypeArguments) {
=======
    return new ExprDotName(memberSelectExpr.tok, memberSelectExpr.Obj, memberSelectExpr.MemberNameNode, optTypeArguments) {
>>>>>>> 53baed62
      ResolvedExpression = memberSelectExpr,
      Type = memberSelectExpr.Type
    };
  }

  /// <summary>
  /// If "expr" is an expression that exists only as a resolved expression, then wrap it in the usual unresolved structure.
  /// </summary>
  public static Expression WrapAsParsedStructureIfNecessary(Expression expr, SystemModuleManager systemModuleManager) {
    if (expr is FunctionCallExpr functionCallExpr) {
      return WrapResolvedCall(functionCallExpr, systemModuleManager);
    } else if (expr is MemberSelectExpr memberSelectExpr) {
      return WrapResolvedMemberSelect(memberSelectExpr);
    }
    return expr;
  }

  /// <summary>
  /// Create a resolved case expression for a match expression
  /// </summary>
  public static MatchCaseExpr CreateMatchCase(MatchCaseExpr old_case, Expression new_body) {
    Contract.Requires(old_case != null);
    Contract.Requires(new_body != null);
    Contract.Ensures(Contract.Result<MatchCaseExpr>() != null);

    var cloner = new Cloner(false, true);
    var newVars = old_case.Arguments.ConvertAll(bv => cloner.CloneBoundVar(bv, false));
    new_body = VarSubstituter(old_case.Arguments.ConvertAll<NonglobalVariable>(x => (NonglobalVariable)x), newVars, new_body);

    var new_case = new MatchCaseExpr(old_case.Tok, old_case.Ctor, old_case.FromBoundVar, newVars, new_body, old_case.Attributes);

    new_case.Ctor = old_case.Ctor; // resolve here
    return new_case;
  }

  /// <summary>
  /// Create a match expression with a resolved type
  /// </summary>
  public static Expression CreateMatch(IOrigin tok, Expression src, List<MatchCaseExpr> cases, Type type) {
    MatchExpr e = new MatchExpr(tok, src, cases, false);
    e.Type = type;  // resolve here

    return e;
  }

  /// <summary>
  /// Create a let expression with a resolved type and fresh variables
  /// </summary>
  public static Expression CreateLet(IOrigin tok, List<CasePattern<BoundVar>> LHSs, List<Expression> RHSs, Expression body, bool exact) {
    Contract.Requires(tok != null);
    Contract.Requires(LHSs != null && RHSs != null);
    Contract.Requires(LHSs.Count == RHSs.Count);
    Contract.Requires(body != null);

    var cloner = new Cloner(false, true);
    var newLHSs = LHSs.ConvertAll(cloner.CloneCasePattern);

    var oldVars = new List<BoundVar>();
    LHSs.ForEach(p => oldVars.AddRange(p.Vars));
    var newVars = new List<BoundVar>();
    newLHSs.ForEach(p => newVars.AddRange(p.Vars));
    body = VarSubstituter(oldVars.ConvertAll<NonglobalVariable>(x => (NonglobalVariable)x), newVars, body);

    var let = new LetExpr(tok, newLHSs, RHSs, body, exact);
    let.Type = body.Type;  // resolve here
    return let;
  }

  /// <summary>
  /// Create a quantifier expression with a resolved type and fresh variables
  /// Optionally replace the old body with the supplied argument
  /// </summary>
  public static Expression CreateQuantifier(QuantifierExpr expr, bool forall, Expression body = null) {
    Contract.Requires(expr != null);

    var cloner = new Cloner(false, true);
    var newVars = expr.BoundVars.ConvertAll(bv => cloner.CloneBoundVar(bv, false));

    if (body == null) {
      body = expr.Term;
    }

    body = VarSubstituter(expr.BoundVars.ConvertAll<NonglobalVariable>(x => (NonglobalVariable)x), newVars, body);

    QuantifierExpr q;
    if (forall) {
      q = new ForallExpr(expr.Tok, expr.Origin, newVars, expr.Range, body, expr.Attributes);
    } else {
      q = new ExistsExpr(expr.Tok, expr.Origin, newVars, expr.Range, body, expr.Attributes);
    }
    q.Type = Type.Bool;

    return q;
  }

  /// <summary>
  /// Create a resolved IdentifierExpr (whose token is that of the variable)
  /// </summary>
  public static Expression CreateIdentExpr(IVariable v) {
    Contract.Requires(v != null);
    return new IdentifierExpr(v.Tok, v.Name) {
      Var = v,
      type = v.Type
    };
  }

  public static Expression VarSubstituter(List<NonglobalVariable> oldVars, List<BoundVar> newVars, Expression e, Dictionary<TypeParameter, Type> typeMap = null) {
    Contract.Requires(oldVars != null && newVars != null);
    Contract.Requires(oldVars.Count == newVars.Count);

    Dictionary<IVariable, Expression/*!*/> substMap = new Dictionary<IVariable, Expression>();
    if (typeMap == null) {
      typeMap = new Dictionary<TypeParameter, Type>();
    }

    for (int i = 0; i < oldVars.Count; i++) {
      var id = new IdentifierExpr(newVars[i].Tok, newVars[i].Name);
      id.Var = newVars[i];    // Resolve here manually
      id.Type = newVars[i].Type;  // Resolve here manually
      substMap.Add(oldVars[i], id);
    }

    Substituter sub = new Substituter(null, substMap, typeMap);
    return sub.Substitute(e);
  }

  /// <summary>
  /// Returns the string literal underlying an actual string literal (not as a sequence display of characters)
  /// </summary>
  /// <returns></returns>
  public string AsStringLiteral() {
    var le = this as StringLiteralExpr;
    return le == null ? null : le.Value as string;
  }

  public override IEnumerable<INode> Children => SubExpressions;
  public override IEnumerable<INode> PreResolveChildren => Children;

  public static Expression CreateAssigned(IOrigin tok, IdentifierExpr inner) {
    return new UnaryOpExpr(tok, UnaryOpExpr.Opcode.Assigned, inner) {
      Type = Type.Bool
    };
  }
}<|MERGE_RESOLUTION|>--- conflicted
+++ resolved
@@ -770,11 +770,7 @@
     var receiverType = (UserDefinedType)call.Receiver.Type.NormalizeExpand();
     var subst = TypeParameter.SubstitutionMap(receiverType.ResolvedClass.TypeArgs, receiverType.TypeArgs);
     subst = ModuleResolver.AddParentTypeParameterSubstitutions(subst, receiverType);
-<<<<<<< HEAD
-    var exprDotName = new ExprDotName(call.Tok, call.Receiver, call.Function.Name, call.TypeApplication_JustFunction) {
-=======
     var exprDotName = new ExprDotName(call.tok, call.Receiver, call.Function.NameNode, call.TypeApplication_JustFunction) {
->>>>>>> 53baed62
       Type = ModuleResolver.SelectAppropriateArrowTypeForFunction(call.Function, subst, systemModuleManager)
     };
 
@@ -799,11 +795,7 @@
   /// </summary>
   public static Expression WrapResolvedMemberSelect(MemberSelectExpr memberSelectExpr) {
     List<Type> optTypeArguments = memberSelectExpr.TypeApplicationJustMember.Count == 0 ? null : memberSelectExpr.TypeApplicationJustMember;
-<<<<<<< HEAD
-    return new ExprDotName(memberSelectExpr.Tok, memberSelectExpr.Obj, memberSelectExpr.MemberName, optTypeArguments) {
-=======
     return new ExprDotName(memberSelectExpr.tok, memberSelectExpr.Obj, memberSelectExpr.MemberNameNode, optTypeArguments) {
->>>>>>> 53baed62
       ResolvedExpression = memberSelectExpr,
       Type = memberSelectExpr.Type
     };
