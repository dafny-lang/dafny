--- conflicted
+++ resolved
@@ -125,11 +125,7 @@
   public override IEnumerable<INode> Children => IsTypeExplicit ? new List<Node> { Type } : Enumerable.Empty<Node>();
   public override IEnumerable<INode> PreResolveChildren => IsTypeExplicit ? new List<Node>() { Type } : Enumerable.Empty<Node>();
   public DafnySymbolKind Kind => DafnySymbolKind.Variable;
-<<<<<<< HEAD
-  public string GetHoverText(DafnyOptions options) {
-=======
   public string GetDescription(DafnyOptions options) {
->>>>>>> 5167023d
     return this.AsText();
   }
 }