#nullable enable

using System.Collections.Generic;
using System.Diagnostics.Contracts;
using System.Linq;

namespace Microsoft.Dafny;

/// <summary>
/// A ComprehensionExpr has the form:
///   BINDER { x [: Type] [<- Domain] [Attributes] [| Range] } [:: Term(x)]
/// Where BINDER is currently "forall", "exists", "iset"/"set", or "imap"/"map".
///
/// Quantifications used to only support a single range, but now each
/// quantified variable can have a range attached.
/// The overall Range is now filled in by the parser by extracting any implicit
/// "x in Domain" constraints and per-variable Range constraints into a single conjunct.
///
/// The Term is optional if the expression only has one quantified variable,
/// but required otherwise.
///
/// LambdaExpr also inherits from this base class but isn't really a comprehension,
/// and should be considered implementation inheritance.
/// </summary>
public abstract partial class ComprehensionExpr : Expression, IAttributeBearingDeclaration, IBoundVarsBearingExpression, ICanFormat {
  public virtual string WhatKind => "comprehension";
<<<<<<< HEAD
  public List<BoundVar> BoundVars;
  public Expression Range;
=======
  public readonly List<BoundVar> BoundVars;
  public readonly Expression? Range;
>>>>>>> 6853214e
  public Expression Term;

  public IEnumerable<BoundVar> AllBoundVars => BoundVars;

  public Attributes? Attributes { get; set; }

  [FilledInDuringResolution] public List<BoundedPool?>? Bounds;
  // invariant Bounds == null || Bounds.Count == BoundVars.Count;

  public List<BoundVar> UncompilableBoundVars() {
    Contract.Ensures(Contract.Result<List<BoundVar>>() != null);
    var v = BoundedPool.PoolVirtues.Finite | BoundedPool.PoolVirtues.Enumerable;
    return BoundedPool.MissingBounds(BoundVars, Bounds, v);
  }

  [SyntaxConstructor]
  protected ComprehensionExpr(IOrigin origin, List<BoundVar> boundVars, Expression? range, Expression term, Attributes? attributes = null)
    : base(origin) {
    BoundVars = boundVars;
    Range = range;
    Term = term;
    Attributes = attributes;
  }

  protected ComprehensionExpr(Cloner cloner, ComprehensionExpr original) : base(cloner, original) {
    BoundVars = original.BoundVars.Select(bv => cloner.CloneBoundVar(bv, false)).ToList();
    Range = cloner.CloneExpr(original.Range);
    Attributes = cloner.CloneAttributes(original.Attributes);
    Term = cloner.CloneExpr(original.Term);

    if (cloner.CloneResolvedFields) {
      Bounds = original.Bounds?.Select(b => b?.Clone(cloner)).ToList();
    }
  }
  public override IEnumerable<INode> Children =>
    Attributes.AsEnumerable().
    Concat<Node>(BoundVars).Concat(SubExpressions);

  public override IEnumerable<INode> PreResolveChildren =>
    Attributes.AsEnumerable()
      .Concat<Node>(Range != null && Range.Origin.line > 0 ? [Range] : new List<Node>())
      .Concat(Term.Origin.line > 0 ? [Term] : new List<Node>());

  public override IEnumerable<Expression> SubExpressions {
    get {
      foreach (var e in Attributes.SubExpressions(Attributes)) {
        yield return e;
      }
      if (Range != null) { yield return Range; }
      yield return Term;
    }
  }

  public override IEnumerable<Type> ComponentTypes => BoundVars.Select(bv => bv.Type);
  public virtual bool SetIndent(int indentBefore, TokenNewIndentCollector formatter) {
    var alreadyAligned = false;
    var assignOpIndent = indentBefore;

    foreach (var token in OwnedTokens) {
      switch (token.val) {
        case "forall":
        case "exists":
        case "map":
        case "set":
        case "imap":
        case "iset": {
            indentBefore = formatter.ReduceBlockiness ? indentBefore : formatter.GetNewTokenVisualIndent(token, indentBefore);
            assignOpIndent = formatter.ReduceBlockiness ? indentBefore + formatter.SpaceTab : indentBefore;
            formatter.SetOpeningIndentedRegion(token, indentBefore);

            break;
          }
        case ":=":
        case "::": {
            var afterAssignIndent = (formatter.ReduceBlockiness && token.Prev.line == token.line) || token.line == token.Next.line ? assignOpIndent : assignOpIndent + formatter.SpaceTab;
            if (alreadyAligned) {
              formatter.SetIndentations(token, afterAssignIndent, assignOpIndent, afterAssignIndent);
            } else {
              if (TokenNewIndentCollector.IsFollowedByNewline(token)) {
                formatter.SetIndentations(token, afterAssignIndent, assignOpIndent, afterAssignIndent);
              } else {
                alreadyAligned = true;
                formatter.SetAlign(assignOpIndent, token, out afterAssignIndent, out assignOpIndent);
                assignOpIndent -= 1; // because "::" or ":=" has one more char than a comma 
              }
            }
            break;
          }
      }
    }

    return true;
  }
}<|MERGE_RESOLUTION|>--- conflicted
+++ resolved
@@ -24,13 +24,8 @@
 /// </summary>
 public abstract partial class ComprehensionExpr : Expression, IAttributeBearingDeclaration, IBoundVarsBearingExpression, ICanFormat {
   public virtual string WhatKind => "comprehension";
-<<<<<<< HEAD
   public List<BoundVar> BoundVars;
-  public Expression Range;
-=======
-  public readonly List<BoundVar> BoundVars;
-  public readonly Expression? Range;
->>>>>>> 6853214e
+  public Expression? Range;
   public Expression Term;
 
   public IEnumerable<BoundVar> AllBoundVars => BoundVars;
