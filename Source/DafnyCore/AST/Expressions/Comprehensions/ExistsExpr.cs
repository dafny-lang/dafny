using System.Collections.Generic;
using System.Diagnostics.Contracts;

namespace Microsoft.Dafny;

public class ExistsExpr : QuantifierExpr, ICloneable<ExistsExpr> {
  public override string WhatKind => "exists expression";
  protected override BinaryExpr.ResolvedOpcode SplitResolvedOp => BinaryExpr.ResolvedOpcode.Or;

  public ExistsExpr(IOrigin origin, List<BoundVar> bvars, Expression range, Expression term, Attributes attrs)
    : base(origin, bvars, range, term, attrs) {
    Contract.Requires(cce.NonNullElements(bvars));
    Contract.Requires(origin != null);
    Contract.Requires(term != null);
  }

  public ExistsExpr Clone(Cloner cloner) {
    return new ExistsExpr(cloner, this);
  }

  public ExistsExpr(Cloner cloner, ExistsExpr existsExpr) : base(cloner, existsExpr) {
  }

  public override Expression LogicalBody(bool bypassSplitQuantifier = false) {
    if (Range == null) {
      return Term;
    }
    var body = new BinaryExpr(Term.Origin, BinaryExpr.Opcode.And, Range, Term);
    body.ResolvedOp = BinaryExpr.ResolvedOpcode.And;
    body.Type = Term.Type;
    return body;
  }

  /// <summary>
  /// Returns an expression like 'exists' but where the bound variables have been renamed to have
  /// 'prefix' as a prefix to their previous names.
  /// Assumes the expression has been resolved.
  /// </summary>
  public Expression AlphaRename(string prefix) {
    Contract.Requires(this != null);
    Contract.Requires(prefix != null);

    if (SplitQuantifierExpression is ExistsExpr splitQuantifierExpression) {
      return splitQuantifierExpression.AlphaRename(prefix);
    }

    var substMap = new Dictionary<IVariable, Expression>();
    var bvars = new List<BoundVar>();
    foreach (var bv in BoundVars) {
      var newBv = new BoundVar(bv.Origin, prefix + bv.Name, bv.Type);
      bvars.Add(newBv);
<<<<<<< HEAD
      var ie = new IdentifierExpr(newBv.tok, newBv);
=======
      var4var.Add(bv, newBv);
      var ie = new IdentifierExpr(newBv.Origin, newBv.Name);
      ie.Var = newBv;  // resolve here
      ie.Type = newBv.Type;  // resolve here
>>>>>>> 4ecc4bf1
      substMap.Add(bv, ie);
    }
    var s = new Substituter(null, substMap, new Dictionary<TypeParameter, Type>());
    var range = Range == null ? null : s.Substitute(Range);
    var term = s.Substitute(Term);
    var attrs = s.SubstAttributes(Attributes);
<<<<<<< HEAD

    var ex = new ExistsExpr(tok, RangeToken, bvars, range, term, attrs) {
      Type = Type.Bool,
      Bounds = s.SubstituteBoundedPoolList(Bounds),
    };
=======
    var ex = new ExistsExpr(Origin, bvars, range, term, attrs);
    ex.Type = Type.Bool;
    ex.Bounds = s.SubstituteBoundedPoolList(Bounds);
>>>>>>> 4ecc4bf1
    return ex;
  }
}<|MERGE_RESOLUTION|>--- conflicted
+++ resolved
@@ -49,31 +49,18 @@
     foreach (var bv in BoundVars) {
       var newBv = new BoundVar(bv.Origin, prefix + bv.Name, bv.Type);
       bvars.Add(newBv);
-<<<<<<< HEAD
-      var ie = new IdentifierExpr(newBv.tok, newBv);
-=======
-      var4var.Add(bv, newBv);
-      var ie = new IdentifierExpr(newBv.Origin, newBv.Name);
-      ie.Var = newBv;  // resolve here
-      ie.Type = newBv.Type;  // resolve here
->>>>>>> 4ecc4bf1
+      var ie = new IdentifierExpr(newBv.Origin, newBv);
       substMap.Add(bv, ie);
     }
     var s = new Substituter(null, substMap, new Dictionary<TypeParameter, Type>());
     var range = Range == null ? null : s.Substitute(Range);
     var term = s.Substitute(Term);
     var attrs = s.SubstAttributes(Attributes);
-<<<<<<< HEAD
 
-    var ex = new ExistsExpr(tok, RangeToken, bvars, range, term, attrs) {
+    var ex = new ExistsExpr(Origin, bvars, range, term, attrs) {
       Type = Type.Bool,
       Bounds = s.SubstituteBoundedPoolList(Bounds),
     };
-=======
-    var ex = new ExistsExpr(Origin, bvars, range, term, attrs);
-    ex.Type = Type.Bool;
-    ex.Bounds = s.SubstituteBoundedPoolList(Bounds);
->>>>>>> 4ecc4bf1
     return ex;
   }
 }