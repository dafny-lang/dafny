--- conflicted
+++ resolved
@@ -6,15 +6,9 @@
 
 namespace Microsoft.Dafny;
 
-<<<<<<< HEAD
-public class FrameExpression : NodeWithComputedRange, IHasReferences {
-  public Expression OriginalExpression; // may be a WildcardExpr
-  [FilledInDuringResolution] public Expression DesugaredExpression; // may be null for modifies clauses, even after resolution
-=======
 public class FrameExpression : NodeWithOrigin, IHasReferences {
   public Expression OriginalExpression { get; } // may be a WildcardExpr
   [FilledInDuringResolution] public Expression? DesugaredExpression; // may be null for modifies clauses, even after resolution
->>>>>>> 6853214e
 
   /// <summary>
   /// .E starts off as OriginalExpression; destructively updated to its desugared version during resolution
@@ -26,13 +20,8 @@
     Contract.Invariant(!(E is WildcardExpr) || (FieldName == null && Field == null));
   }
 
-<<<<<<< HEAD
-  public string FieldName;
-  [FilledInDuringResolution] public Field Field;  // null if FieldName is
-=======
-  public readonly string? FieldName;
+  public string? FieldName;
   [FilledInDuringResolution] public Field? Field;  // null if FieldName is
->>>>>>> 6853214e
 
   /// <summary>
   /// If a "fieldName" is given, then "tok" denotes its source location.  Otherwise, "tok"
