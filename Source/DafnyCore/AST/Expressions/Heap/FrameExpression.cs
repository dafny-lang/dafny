#nullable enable

using System.Collections.Generic;
using System.Diagnostics.Contracts;
using System.Linq;

namespace Microsoft.Dafny;

<<<<<<< HEAD
public class FrameExpression : NodeWithOrigin, IHasReferences {
  public readonly Expression OriginalExpression; // may be a WildcardExpr
  [FilledInDuringResolution] public Expression DesugaredExpression; // may be null for modifies clauses, even after resolution
=======
public class FrameExpression : NodeWithComputedRange, IHasReferences {
  public Expression OriginalExpression { get; } // may be a WildcardExpr
  [FilledInDuringResolution] public Expression? DesugaredExpression; // may be null for modifies clauses, even after resolution
>>>>>>> f3828b81

  /// <summary>
  /// .E starts off as OriginalExpression; destructively updated to its desugared version during resolution
  /// </summary>
  public Expression E => DesugaredExpression ?? OriginalExpression;

  [ContractInvariantMethod]
  void ObjectInvariant() {
    Contract.Invariant(!(E is WildcardExpr) || (FieldName == null && Field == null));
  }

  public readonly string? FieldName;
  [FilledInDuringResolution] public Field? Field;  // null if FieldName is

  /// <summary>
  /// If a "fieldName" is given, then "tok" denotes its source location.  Otherwise, "tok"
  /// denotes the source location of "e".
  /// </summary>
  [SyntaxConstructor]
  public FrameExpression(IOrigin origin, Expression originalExpression, string? fieldName) : base(origin) {
    Contract.Requires(!(originalExpression is WildcardExpr) || fieldName == null);
    OriginalExpression = originalExpression;
    FieldName = fieldName;
  }

  public FrameExpression(Cloner cloner, FrameExpression original) : base(cloner, original) {
    OriginalExpression = cloner.CloneExpr(original.OriginalExpression);
    FieldName = original.FieldName;

    if (cloner.CloneResolvedFields) {
      Field = original.Field;
      if (original.DesugaredExpression != null) {
        DesugaredExpression = cloner.CloneExpr(original.DesugaredExpression);
      }
    }
  }

  public override IEnumerable<INode> Children => new[] { E };
  public override IEnumerable<INode> PreResolveChildren => Children;
  public IEnumerable<Reference> GetReferences() {
    return Field == null ? Enumerable.Empty<Reference>() : new[] { new Reference(ReportingRange, Field) };
  }
}<|MERGE_RESOLUTION|>--- conflicted
+++ resolved
@@ -6,15 +6,9 @@
 
 namespace Microsoft.Dafny;
 
-<<<<<<< HEAD
 public class FrameExpression : NodeWithOrigin, IHasReferences {
-  public readonly Expression OriginalExpression; // may be a WildcardExpr
-  [FilledInDuringResolution] public Expression DesugaredExpression; // may be null for modifies clauses, even after resolution
-=======
-public class FrameExpression : NodeWithComputedRange, IHasReferences {
   public Expression OriginalExpression { get; } // may be a WildcardExpr
   [FilledInDuringResolution] public Expression? DesugaredExpression; // may be null for modifies clauses, even after resolution
->>>>>>> f3828b81
 
   /// <summary>
   /// .E starts off as OriginalExpression; destructively updated to its desugared version during resolution
