--- conflicted
+++ resolved
@@ -120,20 +120,12 @@
         Type = new SetType(true, ObjectQ()),
       };
       var readsFrame = new List<FrameExpression> { new FrameExpression(tok, readsIS, null) };
-<<<<<<< HEAD
-      var req = new Function(RangeToken.NoToken, new Name("requires"), false, true,
-=======
-      var req = new Function(tok, "requires", false, true, false,
->>>>>>> 1d5e2e3a
+      var req = new Function(RangeToken.NoToken, new Name("requires"), false, true, false,
         new List<TypeParameter>(), args, null, Type.Bool,
         new List<AttributedExpression>(), readsFrame, new List<AttributedExpression>(),
         new Specification<Expression>(new List<Expression>(), null),
         null, null, null, null, null);
-<<<<<<< HEAD
-      var reads = new Function(RangeToken.NoToken, new Name("reads"), false, true,
-=======
-      var reads = new Function(tok, "reads", false, true, false,
->>>>>>> 1d5e2e3a
+      var reads = new Function(RangeToken.NoToken, new Name("reads"), false, true, false,
         new List<TypeParameter>(), args, null, new SetType(true, ObjectQ()),
         new List<AttributedExpression>(), readsFrame, new List<AttributedExpression>(),
         new Specification<Expression>(new List<Expression>(), null),
