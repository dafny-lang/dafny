--- conflicted
+++ resolved
@@ -35,14 +35,11 @@
   public record Options(IDictionary<Option, object> OptionArguments);
 
   public class DafnyOptions : Bpl.CommandLineOptions {
-<<<<<<< HEAD
-    public TextWriter ErrorWriter { get; }
-    public TextReader Input { get; }
-=======
-    public static DafnyOptions Default = new DafnyOptions();
+  public TextWriter ErrorWriter { get; }
+  public TextReader Input { get; }
+    public static readonly DafnyOptions Default = new(TextReader.Null, TextWriter.Null, TextWriter.Null);
     public ProjectFile ProjectFile { get; set; }
     public Command CurrentCommand { get; set; }
->>>>>>> 3f184687
     public bool NonGhostsUseHeap => Allocated == 1 || Allocated == 2;
     public bool AlwaysUseHeap => Allocated == 2;
     public bool CommonHeapUse => Allocated >= 2;
