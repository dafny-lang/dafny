// Copyright by the contributors to the Dafny Project
// SPDX-License-Identifier: MIT

using System;
using System.Collections.Concurrent;
using System.Collections.Generic;
using System.Collections.ObjectModel;
using System.CommandLine;
using System.Diagnostics;
using System.Linq;
using System.IO;
using System.Reflection;
using System.Text.RegularExpressions;
using JetBrains.Annotations;
using Microsoft.Dafny;
using Microsoft.Dafny.Compilers;
using Microsoft.Dafny.Plugins;
using Bpl = Microsoft.Boogie;

namespace Microsoft.Dafny {
  public enum FunctionSyntaxOptions {
    Version3,
    Migration3To4,
    ExperimentalTreatUnspecifiedAsGhost,
    ExperimentalTreatUnspecifiedAsCompiled,
    ExperimentalPredicateAlwaysGhost,
    Version4,
  }

  public enum QuantifierSyntaxOptions {
    Version3,
    Version4,
  }

  public record Options(IDictionary<Option, object> OptionArguments, IDictionary<Argument, object> Arguments);

  public class DafnyOptions : Bpl.CommandLineOptions {
    public TextWriter ErrorWriter { get; }
    public TextReader Input { get; }
    public static readonly DafnyOptions Default = new(TextReader.Null, TextWriter.Null, TextWriter.Null);

    public IList<Uri> CliRootSourceUris = new List<Uri>();

    public DafnyProject DafnyProject { get; set; }
    public Command CurrentCommand { get; set; }

    static DafnyOptions() {
<<<<<<< HEAD
=======
      RegisterLegacyUi(CommonOptionBag.Target, ParseString, "Compilation options", "compileTarget", @"
cs (default) - Compile to .NET via C#.
go - Compile to Go.
js - Compile to JavaScript.
java - Compile to Java.
py - Compile to Python.
cpp - Compile to C++.
dfy - Compile to Dafny.

Note that the C++ backend has various limitations (see
Docs/Compilation/Cpp.md). This includes lack of support for
BigIntegers (aka int), most higher order functions, and advanced
features like traits or co-inductive types.".TrimStart(), "cs");

      RegisterLegacyUi(CommonOptionBag.OptimizeErasableDatatypeWrapper, ParseBoolean, "Compilation options", "optimizeErasableDatatypeWrapper", @"
0 - Include all non-ghost datatype constructors in the compiled code
1 (default) - In the compiled target code, transform any non-extern
    datatype with a single non-ghost constructor that has a single
    non-ghost parameter into just that parameter. For example, the type
        datatype Record = Record(x: int)
    is transformed into just 'int' in the target code.".TrimStart(), defaultValue: true);

      RegisterLegacyUi(CommonOptionBag.Output, ParseFileInfo, "Compilation options", "out");
      RegisterLegacyUi(CommonOptionBag.UnicodeCharacters, ParseBoolean, "Language feature selection", "unicodeChar", @"
0 - The char type represents any UTF-16 code unit.
1 (default) - The char type represents any Unicode scalar value.".TrimStart(), defaultValue: true);
      RegisterLegacyUi(CommonOptionBag.TypeSystemRefresh, ParseBoolean, "Language feature selection", "typeSystemRefresh", @"
0 (default) - The type-inference engine and supported types are those of Dafny 4.0.
1 - Use an updated type-inference engine. Warning: This mode is under construction and probably won't work at this time.".TrimStart(), defaultValue: false);
      RegisterLegacyUi(CommonOptionBag.GeneralTraits, ParseGeneralTraitsOption, "Language feature selection", "generalTraits", @"
legacy (default) - Every trait implicitly extends 'object', and thus is a reference type. Only traits and reference types can extend traits.
datatype - A trait is a reference type only if it or one of its ancestor traits is 'object'. Any non-'newtype' type with members can extend traits.
full - (don't use; not yet completely supported) A trait is a reference type only if it or one of its ancestor traits is 'object'. Any type with members can extend traits.".TrimStart(),
        CommonOptionBag.GeneralTraitsOptions.Legacy);
      RegisterLegacyUi(CommonOptionBag.TypeInferenceDebug, ParseBoolean, "Language feature selection", "titrace", @"
0 (default) - Don't print type-inference debug information.
1 - Print type-inference debug information.".TrimStart(), defaultValue: false);
      RegisterLegacyUi(CommonOptionBag.NewTypeInferenceDebug, ParseBoolean, "Language feature selection", "ntitrace", @"
0 (default) - Don't print debug information for the new type system.
1 - Print debug information for the new type system.".TrimStart(), defaultValue: false);
      RegisterLegacyUi(CommonOptionBag.Plugin, ParseStringElement, "Plugins", defaultValue: new List<string>());
      RegisterLegacyUi(CommonOptionBag.Prelude, ParseFileInfo, "Input configuration", "dprelude");

      RegisterLegacyUi(CommonOptionBag.Libraries, ParseFileInfoElement, "Compilation options", defaultValue: new List<FileInfo>());
      RegisterLegacyUi(DeveloperOptionBag.ResolvedPrint, ParseString, "Overall reporting and printing", "rprint");
      RegisterLegacyUi(DeveloperOptionBag.Print, ParseString, "Overall reporting and printing", "dprint");

      RegisterLegacyUi(DafnyConsolePrinter.ShowSnippets, ParseBoolean, "Overall reporting and printing", "showSnippets", @"
0 (default) - Don't show source code snippets for Dafny messages.
1 - Show a source code snippet for each Dafny message.".TrimStart());

      RegisterLegacyUi(Microsoft.Dafny.Printer.PrintMode, ParsePrintMode, "Overall reporting and printing", "printMode", legacyDescription: @"
Everything (default) - Print everything listed below.
DllEmbed - print the source that will be included in a compiled dll.
NoIncludes - disable printing of {:verify false} methods
    incorporated via the include mechanism, as well as datatypes and
    fields included from other files.
NoGhost - disable printing of functions, ghost methods, and proof
    statements in implementation methods. It also disables anything
    NoIncludes disables.".TrimStart(),
        argumentName: "Everything|DllEmbed|NoIncludes|NoGhost",
        defaultValue: PrintModes.Everything);

      RegisterLegacyUi(CommonOptionBag.DefaultFunctionOpacity, ParseDefaultFunctionOpacity, "Language feature selection", "defaultFunctionOpacity", null);

      void ParsePrintMode(Option<PrintModes> option, Bpl.CommandLineParseState ps, DafnyOptions options) {
        if (ps.ConfirmArgumentCount(1)) {
          if (ps.args[ps.i].Equals("Everything")) {
            options.Set(option, PrintModes.Everything);
          } else if (ps.args[ps.i].Equals("NoIncludes")) {
            options.Set(option, PrintModes.NoIncludes);
          } else if (ps.args[ps.i].Equals("NoGhost")) {
            options.Set(option, PrintModes.NoGhost);
          } else if (ps.args[ps.i].Equals("DllEmbed")) {
            // This is called DllEmbed because it was previously only used inside Dafny-compiled .dll files for C#,
            // but it is now used by the LibraryBackend when building .doo files as well. 
            options.Set(option, PrintModes.Serialization);
          } else {
            InvalidArgumentError(option.Name, ps);
          }
        }
      }

      RegisterLegacyUi(CommonOptionBag.AddCompileSuffix, ParseBoolean, "Compilation options", "compileSuffix");

      RegisterLegacyUi(CommonOptionBag.ReadsClausesOnMethods, ParseBoolean, "Language feature selection", "readsClausesOnMethods", @"
0 (default) - Reads clauses on methods are forbidden.
1 - Reads clauses on methods are permitted (with a default of 'reads *').".TrimStart(), defaultValue: false);
>>>>>>> 9f4dd591
    }

    public static void ParseDefaultFunctionOpacity(Option<CommonOptionBag.DefaultFunctionOpacityOptions> option, Bpl.CommandLineParseState ps, DafnyOptions options) {
      if (ps.ConfirmArgumentCount(1)) {
        if (ps.args[ps.i].Equals("transparent")) {
          options.Set(option, CommonOptionBag.DefaultFunctionOpacityOptions.Transparent);
        } else if (ps.args[ps.i].Equals("autoRevealDependencies")) {
          options.Set(option, CommonOptionBag.DefaultFunctionOpacityOptions.AutoRevealDependencies);
        } else if (ps.args[ps.i].Equals("opaque")) {
          options.Set(option, CommonOptionBag.DefaultFunctionOpacityOptions.Opaque);
        } else {
          InvalidArgumentError(option.Name, ps);
        }
      }
    }

    public void ApplyBinding(Option option) {
      if (legacyBindings.ContainsKey(option)) {
        legacyBindings[option](this, Get(option));
      }
    }

    public T Get<T>(Argument<T> argument) {
      return (T)Options.Arguments.GetOrCreate(argument, () => default(T));
    }


    public T Get<T>(Option<T> option) {
      return (T)Options.OptionArguments.GetOrCreate(option, () => default(T));
    }

    public object Get(Option option) {
      return Options.OptionArguments[option];
    }

    public void SetUntyped(Option option, object value) {
      Options.OptionArguments[option] = value;
    }

    public void Set<T>(Option<T> option, T value) {
      Options.OptionArguments[option] = value;
    }

    protected override void AddFile(string file, Bpl.CommandLineParseState ps) {
      this.CliRootSourceUris.Add(new Uri(Path.GetFullPath(file)));
      base.AddFile(file, ps);
    }

    private static Dictionary<Option, Action<DafnyOptions, object>> legacyBindings = new();
    public static void RegisterLegacyBinding<T>(Option<T> option, Action<DafnyOptions, T> bind) {
      legacyBindings[option] = (options, o) => bind(options, (T)o);
    }

    public static void ParseFileInfo(Option<FileInfo> option, Bpl.CommandLineParseState ps, DafnyOptions options) {
      if (ps.ConfirmArgumentCount(1)) {
        options.Set(option, new FileInfo(ps.args[ps.i]));
      }
    }

    public static void ParseFileInfoElement(Option<IList<FileInfo>> option, Bpl.CommandLineParseState ps, DafnyOptions options) {
      var value = (IList<FileInfo>)options.Options.OptionArguments.GetOrCreate(option, () => new List<FileInfo>());
      if (ps.ConfirmArgumentCount(1)) {
        value.Add(new FileInfo(ps.args[ps.i]));
      }
    }

    public static void ParseString(Option<string> option, Bpl.CommandLineParseState ps, DafnyOptions options) {
      if (ps.ConfirmArgumentCount(1)) {
        options.Set(option, ps.args[ps.i]);
      }
    }

    public static void ParseStringElement(Option<IList<string>> option, Bpl.CommandLineParseState ps, DafnyOptions options) {
      var value = (IList<string>)options.Options.OptionArguments.GetOrCreate(option, () => new List<string>());
      if (ps.ConfirmArgumentCount(1)) {
        value.Add(ps.args[ps.i]);
      }
    }

    public static void ParseBoolean(Option<bool> option, Bpl.CommandLineParseState ps, DafnyOptions options) {
      int result = 0;
      if (ps.GetIntArgument(ref result, 2)) {
        options.Set(option, result == 1);
      }
    }

    private static void ParseGeneralTraitsOption(Option<CommonOptionBag.GeneralTraitsOptions> option, Bpl.CommandLineParseState ps, DafnyOptions options) {
      if (ps.ConfirmArgumentCount(1)) {
        switch (ps.args[ps.i]) {
          case "legacy":
            options.Set(option, CommonOptionBag.GeneralTraitsOptions.Legacy);
            break;
          case "datatype":
            options.Set(option, CommonOptionBag.GeneralTraitsOptions.Datatype);
            break;
          case "full":
            options.Set(option, CommonOptionBag.GeneralTraitsOptions.Full);
            break;
          default:
            InvalidArgumentError(option.Name, ps);
            break;
        }
      }
    }

    private static readonly List<LegacyUiForOption> legacyUis = new();

    public static void RegisterLegacyUi<T>(Option<T> option,
      Action<Option<T>, Bpl.CommandLineParseState, DafnyOptions> parse,
      string category, string legacyName = null, string legacyDescription = null, T defaultValue = default(T), string argumentName = null) {
      legacyUis.Add(new LegacyUiForOption(
        option,
        (state, options) => parse(option, state, options),
        category,
        legacyName ?? option.Name,
        legacyDescription ?? option.Description,
        argumentName ?? option.ArgumentHelpName ?? "value",
        defaultValue));
    }

    private static DafnyOptions defaultImmutableOptions;
    public static DafnyOptions DefaultImmutableOptions => defaultImmutableOptions ??= Create(Console.Out, Console.In);

    public static DafnyOptions Create(TextWriter outputWriter, TextReader input = null, params string[] arguments) {
      input ??= TextReader.Null;
      var result = new DafnyOptions(input, outputWriter, outputWriter);
      result.Parse(arguments);
      return result;
    }

    public override bool Parse(string[] arguments) {
      int i;
      for (i = 0; i < arguments.Length; i++) {
        if (arguments[i] == "--args") {
          break;
        }
      }

      try {
        if (i >= arguments.Length) {
          return base.Parse(arguments);
        }
        MainArgs = arguments.Skip(i + 1).ToList();
        return base.Parse(arguments.Take(i).ToArray());
      } catch (Exception e) {
        ErrorWriter.WriteLine("Invalid filename: " + e.Message);
        return false;
      }
    }

    public DafnyOptions(TextReader inputReader, TextWriter outputWriter, TextWriter errorWriter)
      : base(outputWriter, "dafny", "Dafny program verifier", new Bpl.ConsolePrinter()) {
      Input = inputReader;
      ErrorWriter = errorWriter;
      ErrorTrace = 0;
      Prune = true;
      TypeEncodingMethod = Bpl.CoreOptions.TypeEncoding.Arguments;
      NormalizeNames = true;
      EmitDebugInformation = false;
      Backend = new CsharpBackend(this);
      Printer = new DafnyConsolePrinter(this);
      Printer.Options = this;
    }

    public override string VersionNumber {
      get {
        return System.Diagnostics.FileVersionInfo
          .GetVersionInfo(Assembly.GetExecutingAssembly().Location).FileVersion;
      }
    }

    public Options Options { get; set; } = new(new Dictionary<Option, object>(), new Dictionary<Argument, object>());

    public override string Version {
      get { return ToolName + VersionSuffix; }
    }

    public override string VersionSuffix {
      get { return " " + VersionNumber; }
    }

    public bool RunLanguageServer { get; set; }

    public enum DiagnosticsFormats {
      PlainText,
      JSON,
    }

    public bool UsingNewCli = false;
    public bool UnicodeOutput = false;
    public DiagnosticsFormats DiagnosticsFormat = DiagnosticsFormats.PlainText;
    public bool DisallowSoundnessCheating = false;
    public int Induction = 4;
    public int InductionHeuristic = 6;
    public string DafnyPrelude = null;
    public string DafnyPrintFile = null;
    public bool AllowSourceFolders = false;
    public List<string> SourceFolders { get; } = new(); // list of folders, for those commands that permit processing all source files in folders

    public enum ContractTestingMode {
      None,
      Externs,
      TestedExterns,
    }

    public PrintModes PrintMode = PrintModes.Everything; // Default to printing everything
    public bool DafnyVerify = true;
    public string DafnyPrintResolvedFile = null;
    public List<string> DafnyPrintExportedViews = new List<string>();
    public bool Compile = true;
    public List<string> MainArgs = new List<string>();
    public bool FormatCheck = false;

    public string CompilerName;
    public IExecutableBackend Backend;
    public bool Verbose = true;
    public bool EnforcePrintEffects = false;
    public string DafnyPrintCompiledFile = null;
    public string CoverageLegendFile = null;
    public string MainMethod = null;
    public bool RunAllTests = false;
    public bool ForceCompile = false;
    public bool RunAfterCompile = false;
    public uint SpillTargetCode = 0; // [0..4]
    public bool DisallowIncludes = false;
    public bool DisallowExterns = false;
    public bool DisableNLarith = false;
    public int ArithMode = 1; // [0..10]
    public string AutoReqPrintFile = null;
    public bool ignoreAutoReq = false;
    public bool Optimize = false;
    public bool AutoTriggers = true;
    public bool RewriteFocalPredicates = true;
    public bool PrintTooltips = false;
    public bool PrintStats = false;
    public string MethodsToTest = null;
    public bool DisallowConstructorCaseWithoutParentheses = false;
    public bool PrintFunctionCallGraph = false;
    public bool WarnShadowing = false;
    public FunctionSyntaxOptions FunctionSyntax = FunctionSyntaxOptions.Version4;
    public QuantifierSyntaxOptions QuantifierSyntax = QuantifierSyntaxOptions.Version4;
    public int DefiniteAssignmentLevel = 1; // [0..5] 2 and 3 have the same effect, 4 turns off an array initialisation check and field initialization check, unless --enforce-determinism is used.
    public HashSet<string> LibraryFiles { get; set; } = new();
    public ContractTestingMode TestContracts = ContractTestingMode.None;

    public bool ForbidNondeterminism { get; set; }

    public int DeprecationNoise = 1;
    public bool VerifyAllModules = false;
    public bool SeparateModuleOutput = false;

    public enum IncludesModes {
      None,
      Immediate,
      Transitive
    }

    public IncludesModes PrintIncludesMode = IncludesModes.None;
    public int OptimizeResolution = 2;
    public bool IncludeRuntime = true;
    public bool UseJavadocLikeDocstringRewriter = false;
    public bool DisableScopes = false;
    public bool UseStdin = false;
    public bool WarningsAsErrors = false;
    [CanBeNull] private TestGenerationOptions testGenOptions = null;
    public bool ExtractCounterexample = false;
    public List<string> VerificationLoggerConfigs = new();

    public bool AuditProgram = false;

    public static string DefaultZ3Version = "4.12.1";
    // Not directly user-configurable, only recorded once we discover it
    public string SolverIdentifier { get; private set; }
    public Version SolverVersion { get; private set; }

    public static readonly ReadOnlyCollection<Plugin> DefaultPlugins =
      new(new[] { SinglePassCompiler.Plugin, InternalDocstringRewritersPluginConfiguration.Plugin });
    private IList<Plugin> cliPluginCache;
    public IList<Plugin> Plugins => cliPluginCache ??= ComputePlugins(AdditionalPlugins, AdditionalPluginArguments);
    public List<Plugin> AdditionalPlugins = new();
    public IList<string> AdditionalPluginArguments = new List<string>();

    public static IList<Plugin> ComputePlugins(List<Plugin> additionalPlugins, IList<string> allArguments) {
      var result = new List<Plugin>(DefaultPlugins.Concat(additionalPlugins));
      foreach (var pluginAndArgument in allArguments) {
        try {
          var pluginArray = pluginAndArgument.Split(',');
          var pluginPath = pluginArray[0];
          var arguments = Array.Empty<string>();
          if (pluginArray.Length >= 2) {
            // There are no commas in paths, but there can be in arguments
            var argumentsString = string.Join(',', pluginArray.Skip(1));
            // Parse arguments, accepting and remove double quotes that isolate long arguments
            arguments = ParsePluginArguments(argumentsString);
          }

          result.Add(AssemblyPlugin.Load(pluginPath, arguments));
        } catch (Exception e) {
          result.Add(new ErrorPlugin(pluginAndArgument, e));
        }
      }

      return result;
    }

    private static string[] ParsePluginArguments(string argumentsString) {
      var splitter = new Regex(@"""(?<escapedArgument>(?:[^""\\]|\\\\|\\"")*)""|(?<rawArgument>[^ ]+)");
      var escapedChars = new Regex(@"(?<escapedDoubleQuote>\\"")|\\\\");
      return splitter.Matches(argumentsString).Select(
        matchResult =>
          matchResult.Groups["escapedArgument"].Success
            ? escapedChars.Replace(matchResult.Groups["escapedArgument"].Value,
              matchResult2 => matchResult2.Groups["escapedDoubleQuote"].Success ? "\"" : "\\")
            : matchResult.Groups["rawArgument"].Value
      ).ToArray();
    }

    /// <summary>
    /// Automatic shallow-copy constructor
    /// </summary>
    public DafnyOptions(DafnyOptions src, bool useNullWriters = false) : this(
      src.Input, src.OutputWriter, src.ErrorWriter) {
      src.CopyTo(this, useNullWriters);
      CliRootSourceUris = new List<Uri>(src.CliRootSourceUris);
      ProverOptions = new List<string>(src.ProverOptions);
      Options = new Options(
        src.Options.OptionArguments.ToDictionary(kv => kv.Key, kv => kv.Value),
        src.Options.Arguments.ToDictionary(kv => kv.Key, kv => kv.Value));
    }

    private void CopyTo(DafnyOptions dst, bool useNullWriters) {
      var type = typeof(DafnyOptions);
      while (type != null) {
        var fields = type.GetFields(BindingFlags.NonPublic | BindingFlags.Public | BindingFlags.Instance);
        foreach (var fi in fields) {
          var value = fi.GetValue(this);

          // This hacky code is necessary until we switch to a Boogie version that implements https://github.com/boogie-org/boogie/pull/788
          if (useNullWriters && fi.Name is "<ErrorWriter>k__BackingField" or "<OutputWriter>k__BackingField") {
            value = TextWriter.Null;
          }
          fi.SetValue(dst, value);
        }
        type = type.BaseType;
      }
    }

    public virtual TestGenerationOptions TestGenOptions =>
      testGenOptions ??= new TestGenerationOptions();

    protected override bool ParseOption(string name, Bpl.CommandLineParseState ps) {
      if (ParseDafnySpecificOption(name, ps)) {
        return true;
      }

      foreach (var option in legacyUis.Where(o => o.Name == name)) {
        option.Parse(ps, this);
        return true;
      }

      return ParseBoogieOption(name, ps);
    }

    private bool ParseBoogieOption(string name, Bpl.CommandLineParseState ps) {
      return base.ParseOption(name, ps);
    }

    public override string Help => "Use 'dafny --help' to see help for a newer Dafny CLI format.\n" +
      LegacyUiForOption.GenerateHelp(base.Help, legacyUis, true);

    protected bool ParseDafnySpecificOption(string name, Bpl.CommandLineParseState ps) {
      var args = ps.args; // convenient synonym
      switch (name) {

        case "view":
          if (ps.ConfirmArgumentCount(1)) {
            DafnyPrintExportedViews = args[ps.i].Split(',').ToList();
          }

          return true;

        case "compile": {
            int compile = 0;
            if (ps.GetIntArgument(ref compile, 5)) {
              // convert option to two booleans
              Compile = compile != 0;
              ForceCompile = compile == 2 || compile == 4;
              RunAfterCompile = compile == 3 || compile == 4;
            }

            return true;
          }

        case "compileVerbose": {
            int verbosity = 0;
            if (ps.GetIntArgument(ref verbosity, 2)) {
              Verbose = verbosity == 1;
            }

            return true;
          }

        case "trackPrintEffects": {
            int printEffects = 0;
            if (ps.GetIntArgument(ref printEffects, 2)) {
              EnforcePrintEffects = printEffects == 1;
            }

            return true;
          }

        case "Main":
        case "main": {
            if (ps.ConfirmArgumentCount(1)) {
              MainMethod = args[ps.i];
            }

            return true;
          }

        case "check": {
            if (!ps.hasColonArgument || ps.ConfirmArgumentCount(1)) {
              FormatCheck = !ps.hasColonArgument || args[ps.i] == "1";
            }

            return true;
          }

        case "runAllTests": {
            int runAllTests = 0;
            if (ps.GetIntArgument(ref runAllTests, 2)) {
              RunAllTests = runAllTests != 0; // convert to boolean
            }

            return true;
          }

        case "dafnyVerify": {
            int verify = 0;
            if (ps.GetIntArgument(ref verify, 2)) {
              DafnyVerify = verify != 0; // convert to boolean
            }

            return true;
          }

        case "diagnosticsFormat": {
            if (ps.ConfirmArgumentCount(1)) {
              switch (args[ps.i]) {
                case "json":
                  Printer = new DafnyJsonConsolePrinter(this);
                  DiagnosticsFormat = DiagnosticsFormats.JSON;
                  break;
                case "text":
                  Printer = new DafnyConsolePrinter(this);
                  DiagnosticsFormat = DiagnosticsFormats.PlainText;
                  break;
                case var df:
                  ps.Error($"Unsupported diagnostic format: '{df}'; expecting one of 'json', 'text'.");
                  break;
              }
            }

            return true;
          }

        case "spillTargetCode": {
            uint spill = 0;
            if (ps.GetUnsignedNumericArgument(ref spill, x => true)) {
              SpillTargetCode = spill;
            }

            return true;
          }

        case "coverage": {
            if (ps.ConfirmArgumentCount(1)) {
              CoverageLegendFile = args[ps.i];
            }

            return true;
          }

        case "noCheating": {
            int cheat = 0; // 0 is default, allows cheating
            if (ps.GetIntArgument(ref cheat, 2)) {
              DisallowSoundnessCheating = cheat == 1;
            }

            return true;
          }

        case "induction":
          ps.GetIntArgument(ref Induction, 5);
          return true;

        case "inductionHeuristic":
          ps.GetIntArgument(ref InductionHeuristic, 7);
          return true;

        case "noIncludes":
          DisallowIncludes = true;
          return true;

        case "noExterns":
          DisallowExterns = true;
          return true;

        case "noNLarith":
          DisableNLarith = true;
          return true;

        case "arith": {
            int a = 0;
            if (ps.GetIntArgument(ref a, 11)) {
              ArithMode = a;
            }
            return true;
          }

        case "autoReqPrint":
          if (ps.ConfirmArgumentCount(1)) {
            AutoReqPrintFile = args[ps.i];
          }
          return true;

        case "noAutoReq":
          ignoreAutoReq = true;
          return true;

        case "stats":
          PrintStats = true;
          return true;

        case "funcCallGraph":
          PrintFunctionCallGraph = true;
          return true;

        case "warnShadowing":
          WarnShadowing = true;
          return true;

        case "verifyAllModules":
          VerifyAllModules = true;
          return true;

        case "separateModuleOutput":
          SeparateModuleOutput = true;
          return true;

        case "deprecation": {
            int d = 1;
            if (ps.GetIntArgument(ref d, 3)) {
              DeprecationNoise = d;
            }

            return true;
          }

        case "functionSyntax":
          if (ps.ConfirmArgumentCount(1)) {
            if (args[ps.i] == "3") {
              FunctionSyntax = FunctionSyntaxOptions.Version3;
            } else if (args[ps.i] == "4") {
              FunctionSyntax = FunctionSyntaxOptions.Version4;
            } else if (args[ps.i] == "migration3to4") {
              FunctionSyntax = FunctionSyntaxOptions.Migration3To4;
            } else if (args[ps.i] == "experimentalDefaultGhost") {
              FunctionSyntax = FunctionSyntaxOptions.ExperimentalTreatUnspecifiedAsGhost;
            } else if (args[ps.i] == "experimentalDefaultCompiled") {
              FunctionSyntax = FunctionSyntaxOptions.ExperimentalTreatUnspecifiedAsCompiled;
            } else if (args[ps.i] == "experimentalPredicateAlwaysGhost") {
              FunctionSyntax = FunctionSyntaxOptions.ExperimentalPredicateAlwaysGhost;
            } else {
              InvalidArgumentError(name, ps);
            }
          }

          return true;

        case "quantifierSyntax":
          if (ps.ConfirmArgumentCount(1)) {
            if (args[ps.i] == "3") {
              QuantifierSyntax = QuantifierSyntaxOptions.Version3;
            } else if (args[ps.i] == "4") {
              QuantifierSyntax = QuantifierSyntaxOptions.Version4;
            } else {
              InvalidArgumentError(name, ps);
            }
          }

          return true;

        case "printTooltips":
          PrintTooltips = true;
          return true;

        case "warnMissingConstructorParentheses":
          DisallowConstructorCaseWithoutParentheses = true;
          return true;

        case "autoTriggers": {
            int autoTriggers = 0;
            if (ps.GetIntArgument(ref autoTriggers, 2)) {
              AutoTriggers = autoTriggers == 1;
            }

            return true;
          }

        case "rewriteFocalPredicates": {
            int rewriteFocalPredicates = 0;
            if (ps.GetIntArgument(ref rewriteFocalPredicates, 2)) {
              RewriteFocalPredicates = rewriteFocalPredicates == 1;
            }

            return true;
          }

        case "optimize": {
            Optimize = true;
            return true;
          }

        case "optimizeResolution": {
            int d = 2;
            if (ps.GetIntArgument(ref d, 3)) {
              OptimizeResolution = d;
            }

            return true;
          }

        case "definiteAssignment": {
            int da = 0;
            if (ps.GetIntArgument(ref da, 5)) {
              DefiniteAssignmentLevel = da;
            }

            if (da == 3) {
              ForbidNondeterminism = true;
            }

            return true;
          }

        case "useRuntimeLib": {
            IncludeRuntime = false;
            return true;
          }

        case "disableScopes": {
            DisableScopes = true;
            return true;
          }

        case "printIncludes":
          if (ps.ConfirmArgumentCount(1)) {
            if (args[ps.i].Equals("None")) {
              PrintIncludesMode = IncludesModes.None;
            } else if (args[ps.i].Equals("Immediate")) {
              PrintIncludesMode = IncludesModes.Immediate;
            } else if (args[ps.i].Equals("Transitive")) {
              PrintIncludesMode = IncludesModes.Transitive;
            } else {
              InvalidArgumentError(name, ps);
            }

            if (PrintIncludesMode == IncludesModes.Immediate || PrintIncludesMode == IncludesModes.Transitive) {
              Compile = false;
              DafnyVerify = false;
            }
          }

          return true;

        case "stdin": {
            UseStdin = true;
            return true;
          }

        case "warningsAsErrors":
          WarningsAsErrors = true;
          return true;

        case "extractCounterexample":
          ExtractCounterexample = true;
          return true;

        case "verificationLogger":
          if (ps.ConfirmArgumentCount(1)) {
            if (args[ps.i].StartsWith("trx") || args[ps.i].StartsWith("csv") || args[ps.i].StartsWith("text")) {
              VerificationLoggerConfigs.Add(args[ps.i]);
            } else {
              InvalidArgumentError(name, ps);
            }
          }
          return true;

        case "testContracts":
          if (ps.ConfirmArgumentCount(1)) {
            if (args[ps.i].Equals("Externs")) {
              TestContracts = ContractTestingMode.Externs;
            } else if (args[ps.i].Equals("TestedExterns")) {
              TestContracts = ContractTestingMode.TestedExterns;
            } else {
              InvalidArgumentError(name, ps);
            }
          }
          return true;
      }

      // Defer to superclass
      return base.ParseOption(name, ps);
    }

    private static string[] ParseInnerArguments(string argumentsString) {
      var splitter = new Regex(@"""(?<escapedArgument>(?:[^""\\]|\\\\|\\"")*)""|(?<rawArgument>[^ ]+)");
      var escapedChars = new Regex(@"(?<escapedDoubleQuote>\\"")|\\\\");
      return splitter.Matches(argumentsString).Select(
        matchResult =>
          matchResult.Groups["escapedArgument"].Success
          ? escapedChars.Replace(matchResult.Groups["escapedArgument"].Value,
            matchResult2 => matchResult2.Groups["escapedDoubleQuote"].Success ? "\"" : "\\")
          : matchResult.Groups["rawArgument"].Value
      ).ToArray();
    }

    public static void InvalidArgumentError(string name, Bpl.CommandLineParseState ps) {
      ps.Error("Invalid argument \"{0}\" to option {1}", ps.args[ps.i], name);
    }

    public override void ApplyDefaultOptions() {
      foreach (var legacyUiOption in legacyUis) {
        if (!Options.OptionArguments.ContainsKey(legacyUiOption.Option)) {
          Options.OptionArguments[legacyUiOption.Option] = legacyUiOption.DefaultValue;
        }
        if (legacyBindings.ContainsKey(legacyUiOption.Option)) {
          var value = Get(legacyUiOption.Option);
          legacyBindings[legacyUiOption.Option](this, value);
        }
      }

      ApplyDefaultOptionsWithoutSettingsDefault();
    }

    public void ApplyDefaultOptionsWithoutSettingsDefault() {
      base.ApplyDefaultOptions();

      Backend ??= new CsharpBackend(this);

      // expand macros in filenames, now that LogPrefix is fully determined

      if (!ProverOptions.Any(x => x.StartsWith("SOLVER=") && !x.EndsWith("=z3"))) {
        var z3Version = SetZ3ExecutablePath();
        SetZ3Options(z3Version);
      }

      // Ask Boogie to perform abstract interpretation
      UseAbstractInterpretation = true;
      Ai.J_Intervals = true;
    }

    public override string AttributeHelp =>
      @"Dafny: The documentation about attributes is best viewed here:
      https://dafny-lang.github.io/dafny/DafnyRef/DafnyRef#sec-attributes
      
     The following attributes are supported by this version.
    {:extern}
    {:extern <s1:string>}
    {:extern <s1:string>, <s2:string>}
      NOTE: :extern is target-language dependent.
      The extern modifier is used
        * to alter the CompileName of entities such as modules, classes, methods, etc.,
        * to alter the ReferenceName of the entities,
        * to decide how to define external abstract types,
        * to decide whether to emit target code or not, and
        * to decide whether a declaration is allowed not to have a body.
      The CompileName is the name for the entity when translating to one of the target languages.
      The ReferenceName is the name used to refer to the entity in the target language.
      A common use case of :extern is to avoid name clashes with existing library functions.

      :extern takes 0, 1, or 2 (possibly empty) string arguments:
        - 0: Dafny will use the Dafny name as the CompileName and not affect the ReferenceName
        - 1: Dafny will use s1 as the CompileName, and replaces the last portion of the ReferenceName by s1.
             When used on an abstract type, s1 is used as a hint as to how to declare that type when compiling.
        - 2: Dafny will use s2 as the CompileName.
             Dafny will use a combination of s1 and s2 such as for example s1.s2 as the ReferenceName
             It may also be the case that one of the arguments is simply ignored.
      Dafny does not perform sanity checks on the arguments---it is the user's responsibility not to generate
      malformed target code.

    {:compile}
      The {:compile} attribute takes a boolean argument. It may be applied to any top-level declaration.
      If that argument is false, then that declaration will not be compiled at all.
      
      The difference with {:extern} is that {:extern} will still emit declaration code if necessary,
      whereas {:compile false} will just ignore the declaration for compilation purposes.

    {:main}
      When executing a program, Dafny will first look for a method annotated with {:main}, and otherwise
      will look for `method Main()`, and then execute the first of these two methods found.

    {:axiom}
      Ordinarily, the compiler gives an error for every function or
      method without a body. If the function or method is ghost, then
      marking it with {:axiom} suppresses the error. The {:axiom}
      attribute says you're taking responsibility for the existence
      of a body for the function or method.

    {:abstemious}
      TODO

    {:print}
      This attributes declares that a method may have print effects,
      that is, it may use 'print' statements and may call other methods
      that have print effects. The attribute can be applied to compiled
      methods, constructors, and iterators, and it gives an error if
      applied to functions or ghost methods. An overriding method is
      allowed to use a {:print} attribute only if the overridden method
      does.
      Print effects are enforced only with /trackPrintEffects:1.

    {:nativeType}
      Can be applied to newtype declarations for integer types and
      indicates an expectation of what native type (or not) the
      newtype should compile to.

      If a newtype declaration has no explicit :nativeType attribute,
      then the compiler still attempts to find a suitable native numeric
      type, which is then reflected in an informational message or
      hovertext.

      {:nativeType} and {:nativeType true} say that the type is expected
      to compile to some native numeric type, but leaves it to the
      compiler to choose which one. If no suitable native target type is
      found, an error is generated.

      {:nativeType false} says to avoid using a native numeric type.
      Instead, the type will be compiled as an unbounded integer.

      {:nativeType X} where X is one of the following strings:
        ""byte""      8 bits, unsigned
        ""sbyte""     8 bits, signed
        ""ushort""    16 bits, unsigned
        ""short""     16 bits, signed
        ""uint""      32 bits, unsigned
        ""int""       32 bits, signed
        ""number""    53 bits, signed
        ""ulong""     64 bits, unsigned
        ""long""      64 bits, signed
      says to use the indicated target type. If the target compiler
      does not support X, then an error is generated. Also, if, after
      scrutinizing the constraint predicate, the compiler cannot confirm
      that the type's values will fit in X, an error is generated.

      {:nativeType XX} where XX is a list of strings from the list above,
      says to use the first X in XX that the compiler supports. If
      the compiler doesn't support any native type in XX, then an error
      is generated. Also, unless the compiler can confirm that all of
      the listed native types can fit the type's values, an error is
      generated.

    {:tailrecursion}
      Can be applied to methods and functions to direct compilation of
      recursive calls as tail calls.

      A method or function is _tail recursive_ if all of the following
      points apply:
      * It is not mutually recursive with another method or function.
      * Ignoring any parts of the method/function body that are ghost,
        every recursive call is a tail call (that is, the body has no
        more work to do after a recursive call). Note that any ghost
        code that follows a recursive method call is ignored.
      * In the case of a function, the function is not used as a
        first-class value inside the function body.
      For a function F, this definition is extended to additionally allow
      tail calls to appear in simple expressions like ""E + F(...)"" or
      ""F(...) + E"" for certain operators ""+"" where E does not mention
      F, provided that all such expressions are compatible. These
      are called _simple accumulator_ tail calls.

      By default, Dafny compiles tail recursive methods and functions
      using tail calls, automatically handling simple accumulator tail
      calls.

      {:tailrecursion false} is used to turn off tail calls.

      {:tailrecursion} or {:tailrecursion true} is used to confirm
      that the method/function is compiled and tail recursive. If it
      is not, an error is given.

    {:termination}
      Dafny currently lacks the features needed to specify usable termination
      metrics for trait methods that are dynamically dispatched to method
      implementations given in other modules. This issue and a sketch of a
      solution are described in https://github.com/dafny-lang/dafny/issues/1588.
      Until such features are added to the language, a type `C` that extends a
      trait `T` must be declared in the same module as `T`.
      There is, however, an available loophole: if a programmer is willing to
      take the responsibility that all calls to methods in a trait `T`
      that dynamically dispatch to implementations in other modules terminate,
      then the trait `T` can be marked with `{:termination false}`. This will
      allow `T` to be extended by types declared in modules outside `T`'s module.

      Caution: This loophole is unsound; that is, if a cross-module dynamic
      dispatch fails to terminate, then this and other errors in the program
      may have been overlooked by the verifier.       

      The meaning of `{:termination false}` is defined only on trait declarations.
      It has no meaning if applied to other declarations.

      Applying `{:termination false}` to a trait is similar to the
      effect of declaring each of its methods with `decreases *`, but
      there are several differences.  The biggest difference is that
      `decreases *` is sound, whereas the attribute is not. As such,
      `decreases *` cannot be used with functions, lemmas, or ghost
      methods, and callers of a `decreases *` method must themselves
      be declared with `decreases *`. In contrast, `{:termination false}`
      applies to all functions, lemmas, and methods of the trait, and
      callers do not have to indicate that they are using such a
      trait. Another difference is that `{:termination false}` does
      not change checking for intra-module calls. That is, even if a
      trait is declared with `{:termination false}`, calls to its
      functions, lemmas, and methods from within the module where the
      trait is declared are checked for termination in the usual
      manner.

    {:options ""/opt0:xyz"", ""/opt1"", ...}
      When applied to a module, this attribute configures Dafny as if
      `/opt0:xyz` and `/opt1` had been passed on the command line.
      Outside of the module, options revert to their previous values.
      Supported options: %SUPPORTED_OPTIONS%.

    {:warnShadowing}
      TODO

    {:verify}
      TODO

    {:autocontracts}
      TODO

    {:opaque}
      TODO

    {:autoReq}
      When applied to a function definition, Dafny automatically
      strengthens that function's `requires` clause sufficiently so that
      it may call each of the functions that it calls.

      When applied to a module, this attribute is inherited by every
      function in the module.

      The `/autoReqPrint:<file>` option will print out the inferred,
      stronger requires clauses to the given file. The `/noAutoReq`
      option instructs Dafny to ignore any `{:autoReq}` attributes.

    {:timeLimitMultiplier}
      TODO

    {:no_inline}
      When predicates such as `predicate P(x: int) { x % 2 == 0 }`
      are used in assertions like `assert P(6);`, Dafny
      will by default try to figure out if it can split the call
      into multiple assertions that are easier for the verifier.
      Hence, sometimes, if allowed to do so (e.g. no `{:opaque}`),
      Dafny will inline the predicate, resulting in, for example,
      `assert 6 % 2 == 0`.
      
      Adding the attribute `{:no_inline}` to a function will prevent
      the Dafny verifier from inlining it, but unless the function is
      `{:opaque}` its definition will still be available.
      
      This trick can be helpful, for a huge conjunct predicate `P`,
      assuming that `P(x)` already hold, if we don't want `P`
      to be opaque, and we `assert P(x)` again. Inlining might result
      in performance issues because it will have to infer every single
      conjunct. Adding `{:no_inline}` to the predicate can result
      in such cases in the verifier being faster.

    {:nowarn}
      TODO

    {:autotriggers}
      TODO

    {:trigger}
      TODO".Replace("%SUPPORTED_OPTIONS%",
        string.Join(", ", DafnyAttributeOptions.KnownOptions));

    private static ConcurrentDictionary<string, Version> z3VersionPerPath = new ConcurrentDictionary<string, Version>();
    /// <summary>
    /// Dafny releases come with their own copy of Z3, to save users the trouble of having to install extra dependencies.
    /// For this to work, Dafny first tries any prover path explicitly provided by the user, then looks for for the copy
    /// distributed with Dafny, and finally looks in any directory in the system PATH environment variable.
    /// </summary>
    private Version SetZ3ExecutablePath() {
      string confirmedProverPath = null;

      // Try an explicitly provided prover path, if there is one.
      var pp = "PROVER_PATH=";
      var proverPathOption = ProverOptions.Find(o => o.StartsWith(pp));
      if (proverPathOption != null) {
        var proverPath = proverPathOption.Substring(pp.Length);
        // Boogie will perform the ultimate test to see if "proverPath" is real--it will attempt to run it.
        // However, by at least checking if the file exists, we can produce a better error message in common scenarios.
        // Unfortunately, there doesn't seem to be a portable way of checking whether it's executable.
        if (!File.Exists(proverPath)) {
          return null;
        }

        confirmedProverPath = proverPath;
      }

      var platform = System.Environment.OSVersion.Platform;
      var isUnix = platform == PlatformID.Unix || platform == PlatformID.MacOSX;

      // Next, try looking in a directory relative to Dafny itself.
      if (confirmedProverPath is null) {
        var dafnyBinDir = Path.GetDirectoryName(Assembly.GetExecutingAssembly().Location);
        var z3LocalBinName = isUnix
          ? $"z3-{DefaultZ3Version}"
          : $"z3-{DefaultZ3Version}.exe";
        var z3BinPath = Path.Combine(dafnyBinDir, "z3", "bin", z3LocalBinName);

        if (File.Exists(z3BinPath)) {
          confirmedProverPath = z3BinPath;
        }
      }

      // Finally, try looking in the system PATH variable.
      var z3GlobalBinName = isUnix ? "z3" : "z3.exe";
      if (confirmedProverPath is null) {
        confirmedProverPath = System.Environment
          .GetEnvironmentVariable("PATH")?
          .Split(isUnix ? ':' : ';')
          .Select(s => Path.Combine(s, z3GlobalBinName))
          .FirstOrDefault(File.Exists);
      }

      if (confirmedProverPath is not null) {
        ProverOptions.Add($"{pp}{confirmedProverPath}");
        return z3VersionPerPath.GetOrAdd(confirmedProverPath, GetZ3Version);
      }

      return null;
    }

    private static readonly Regex Z3VersionRegex = new Regex(@"Z3 version (?<major>\d+)\.(?<minor>\d+)\.(?<patch>\d+)");

    [CanBeNull]
    public static Version GetZ3Version(string proverPath) {
      var z3Process = new ProcessStartInfo(proverPath, "-version") {
        CreateNoWindow = true,
        RedirectStandardError = true,
        RedirectStandardOutput = true,
        RedirectStandardInput = true
      };
      var run = Process.Start(z3Process);
      if (run == null) {
        return null;
      }

      var actualOutput = run.StandardOutput.ReadToEnd();
      run.WaitForExit();
      var versionMatch = Z3VersionRegex.Match(actualOutput);
      if (!versionMatch.Success) {
        // Might be another solver.
        return null;
      }

      var major = int.Parse(versionMatch.Groups["major"].Value);
      var minor = int.Parse(versionMatch.Groups["minor"].Value);
      var patch = int.Parse(versionMatch.Groups["patch"].Value);
      return new Version(major, minor, patch);
    }

    // Set a Z3 option, but only if it is not overwriting an existing option.
    private void SetZ3Option(string name, string value) {
      if (!ProverOptions.Any(o => o.StartsWith($"O:{name}="))) {
        ProverOptions.Add($"O:{name}={value}");
      }
    }

    private void SetZ3Options(Version z3Version) {
      // Don't allow changing this once set, just in case:
      // a DooFile will record this and will get confused if it changes.
      if ((SolverIdentifier != null && SolverIdentifier != "Z3")
          || (SolverVersion != null && SolverVersion != z3Version)) {
        throw new Exception("Attempted to set Z3 options more than once");
      }
      SolverIdentifier = "Z3";
      SolverVersion = z3Version;

      // Boogie sets the following Z3 options by default:
      // smt.mbqi = false
      // model.compact = false
      // model.v2 = true
      // pp.bv_literals = false

      // Boogie also used to set the following options, but does not anymore.
      SetZ3Option("auto_config", "false");
      SetZ3Option("type_check", "true");
      SetZ3Option("smt.qi.eager_threshold", "100"); // TODO: try lowering
      SetZ3Option("smt.delay_units", "true");

      // This option helps avoid "time travelling triggers".
      // See: https://github.com/dafny-lang/dafny/discussions/3362
      SetZ3Option("smt.case_split", "3");

      // This option tends to lead to the best all-around arithmetic
      // performance, though some programs can be verified more quickly
      // (or verified at all) using a different solver.
      SetZ3Option("smt.arith.solver", "2");

      if (DisableNLarith || 3 <= ArithMode) {
        SetZ3Option("smt.arith.nl", "false");
      }
    }

    protected override string HelpBody => DafnyHelpBody + BoogieHelpBody;

    protected string BoogieHelpBody => base.HelpBody;

    protected string DafnyHelpBody =>
      $@"
All the .dfy files supplied on the command line along with files recursively
included by 'include' directives are considered a single Dafny program;
however only those files listed on the command line are verified.

Exit code: 0 -- success; 1 -- invalid command-line; 2 -- parse or type errors;
           3 -- compilation errors; 4 -- verification errors

---- Input configuration ---------------------------------------------------

/stdin
    Read standard input and treat it as an input .dfy file.

---- Plugins ---------------------------------------------------------------

---- Overall reporting and printing ----------------------------------------

/stats
    Print interesting statistics about the Dafny files supplied.

/printIncludes:<None|Immediate|Transitive>
    None (default) - Print nothing.
    Immediate - Print files included by files listed on the command line.
    Transitive - Recurses on the files printed by Immediate.

    Immediate and Transitive will exit after printing.

/view:<view1, view2>
    Print the filtered views of a module after it is resolved (/rprint).
    If print before the module is resolved (/dprint), then everything in
    the module is printed. If no view is specified, then everything in
    the module is printed.
/funcCallGraph
    Print out the function call graph. Format is: func,mod=callee*

/pmtrace
    Print pattern-match compiler debug info.

/printTooltips
    Dump additional positional information (displayed as mouse-over
    tooltips by the VS Code plugin) to stdout as 'Info' messages.

/diagnosticsFormat:<text|json>
    Choose how to report errors, warnings, and info messages.
    text (default) - Use human readable output
    json - Print each message as a JSON object, one per line.

---- Language feature selection --------------------------------------------

/noIncludes
    Ignore include directives.

/noExterns
    Ignore extern attributes.

/functionSyntax:<version>
    The syntax for functions is changing from Dafny version 3 to version
    4. This switch gives early access to the new syntax, and also
    provides a mode to help with migration.

    3 - Compiled functions are written `function method` and
        `predicate method`. Ghost functions are written `function` and
        `predicate`.
    4 (default) - Compiled functions are written `function` and `predicate`. Ghost
        functions are written `ghost function` and `ghost predicate`.
    migration3to4 - Compiled functions are written `function method` and
        `predicate method`. Ghost functions are written `ghost function`
        and `ghost predicate`. To migrate from version 3 to version 4,
        use this flag on your version 3 program. This will give flag all
        occurrences of `function` and `predicate` as parsing errors.
        These are ghost functions, so change those into the new syntax
        `ghost function` and `ghost predicate`. Then, start using
        /functionSyntax:4. This will flag all occurrences of `function
        method` and `predicate method` as parsing errors. So, change
        those to just `function` and `predicate`. Now, your program uses
        version 4 syntax and has the exact same meaning as your previous
        version 3 program.
    experimentalDefaultGhost - Like migration3to4, but allow `function`
        and `predicate` as alternatives to declaring ghost functions and
        predicates, respectively.
    experimentalDefaultCompiled - Like migration3to4, but allow
        `function` and `predicate` as alternatives to declaring compiled
        functions and predicates, respectively.
    experimentalPredicateAlwaysGhost - Compiled functions are written
        `function`. Ghost functions are written `ghost function`.
        Predicates are always ghost and are written `predicate`.

/quantifierSyntax:<version>
    The syntax for quantification domains is changing from Dafny version
    3 to version 4, more specifically where quantifier ranges (|
    <Range>) are allowed. This switch gives early access to the new
    syntax.

    3 - Ranges are only allowed after all quantified variables
        are declared. (e.g. set x, y | 0 <= x < |s| && y in s[x] && 0 <=
        y :: y)
    4 (default) - Ranges are allowed after each quantified variable declaration.
        (e.g. set x | 0 <= x < |s|, y <- s[x] | 0 <= y :: y)

    Note that quantifier variable domains (<- <Domain>) are available in
    both syntax versions.

/disableScopes
    Treat all export sets as 'export reveal *'. i.e. don't hide function
    bodies or type definitions during translation.

---- Warning selection -----------------------------------------------------

/warnShadowing
    Emits a warning if the name of a declared variable caused another
    variable to be shadowed.

/warnMissingConstructorParenthesis
    Emits a warning when a constructor name in a case pattern is not
    followed by parentheses.

/deprecation:<n>
    0 - Don't give any warnings about deprecated features.
    1 (default) - Show warnings about deprecated features.

/warningsAsErrors
    Treat warnings as errors.

---- Verification options -------------------------------------------------

/dafnyVerify:<n>
    0 - Stop after resolution and typechecking.
    1 - Continue on to verification and compilation.

/verifyAllModules
    Verify modules that come from an include directive.

/separateModuleOutput
    Output verification results for each module separately, rather than
    aggregating them after they are all finished.

/verificationLogger:<configuration string>
    Logs verification results to the given test result logger. The
    currently supported loggers are `trx`, `csv`, and `text`. These are
    the XML-based format commonly used for test results for .NET
    languages, a custom CSV schema, and a textual format meant for human
    consumption. You can provide configuration using the same string
    format as when using the --logger option for dotnet test, such as:

        /verificationLogger:trx;LogFileName=<...>.

    The exact mapping of verification concepts to these formats is
    experimental and subject to change!

    The `trx` and `csv` loggers automatically choose an output file name
    by default, and print the name of this file to the console. The
    `text` logger prints its output to the console by default, but can
    send output to a file given the `LogFileName` option.

    The `text` logger also includes a more detailed breakdown of what
    assertions appear in each assertion batch. When combined with the
    `/vcsSplitOnEveryAssert` option, it will provide approximate time
    and resource use costs for each assertion, allowing identification
    of especially expensive assertions.

/noCheating:<n>
    0 (default) - Allow assume statements and free invariants.
    1 - Treat all assumptions as asserts, and drop free.

/induction:<n>
    0 - Never do induction, not even when attributes request it.
    1 - Only apply induction when attributes request it.
    2 - Apply induction as requested (by attributes) and also for
        heuristically chosen quantifiers.
    3 - Apply induction as requested, and for heuristically chosen
        quantifiers and lemmas.
    4 (default) - Apply induction as requested, and for lemmas.

/inductionHeuristic:<n>
    0 - Least discriminating induction heuristic (that is, lean toward
        applying induction more often).
    1,2,3,4,5 - Levels in between, ordered as follows as far as how
        discriminating they are: 0 < 1 < 2 < (3,4) < 5 < 6.
    6 (default) - Most discriminating.

/trackPrintEffects:<n>
    0 (default) - Every compiled method, constructor, and iterator,
       whether or not it bears a {{:print}} attribute, may have print
       effects.
    1 - A compiled method, constructor, or iterator is allowed to have
       print effects only if it is marked with {{:print}}.

/definiteAssignment:<n>
    0 - Ignores definite-assignment rules. This mode is for testing
        only--it is not sound.
    1 (default) - Enforces definite-assignment rules for compiled
        variables and fields whose types do not support
        auto-initialization, and for ghost variables and fields whose
        type is possibly empty.
    2 - Enforces definite-assignment for all non-yield-parameter
        variables and fields, regardless of their types.
    3 - Like 2, but also performs checks in the compiler that no
        nondeterministic statements are used; thus, a program that
        passes at this level 3 is one that the language guarantees that
        values seen during execution will be the same in every run of
        the program.
    4 - Like 1, but enforces definite assignment for all local variables
        and out-parameters, regardless of their types. (Whether or not
        fields and new arrays are subject to definite assignments depends
        on their types.)

/noAutoReq
    Ignore autoReq attributes.

/autoReqPrint:<file>
    Print out requirements that were automatically generated by autoReq.

/noNLarith
    Reduce Z3's knowledge of non-linear arithmetic (*,/,%).

    Results in more manual work, but also produces more predictable
    behavior. (This switch will perhaps be replaced by /arith in the
    future. For now, it takes precedence of /arith.)

/arith:<n>
    (experimental) Adjust how Dafny interprets arithmetic operations.

    0 - Use Boogie/Z3 built-ins for all arithmetic operations.
    1 (default) - Like 0, but introduce symbolic synonyms for *,/,%, and
        allow these operators to be used in triggers.
    2 - Like 1, but introduce symbolic synonyms also for +,-.
    3 - Turn off non-linear arithmetic in the SMT solver. Still, use
        Boogie/Z3 built-in symbols for all arithmetic operations.
    4 - Like 3, but introduce symbolic synonyms for *,/,%, and allow
        these operators to be used in triggers.
    5 - Like 4, but introduce symbolic synonyms also for +,-.
    6 - Like 5, and introduce axioms that distribute + over *.
    7 - like 6, and introduce facts that associate literals arguments of *.
    8 - Like 7, and introduce axiom for the connection between *,/,%.
    9 - Like 8, and introduce axioms for sign of multiplication.
    10 - Like 9, and introduce axioms for commutativity and
        associativity of *.

/autoTriggers:<n>
    0 - Do not generate {{:trigger}} annotations for user-level
        quantifiers.
    1 (default) - Add a {{:trigger}} to each user-level quantifier.
        Existing annotations are preserved.

/rewriteFocalPredicates:<n>
    0 - Don't rewrite predicates in the body of prefix lemmas.
    1 (default) - In the body of prefix lemmas, rewrite any use of a
        focal predicate P to P#[_k-1].

/extractCounterexample
    If verification fails, report a detailed counterexample for the
    first failing assertion. Requires specifying the /mv:<file> option as well
    as /proverOpt:O:model_compress=false (for z3 version < 4.8.7) or
    /proverOpt:O:model.compact=false (for z3 version >= 4.8.7), and
    /proverOpt:O:model.completion=true.

---- Compilation options ---------------------------------------------------

/compile:<n>
    0 - Do not compile Dafny program.
    1 (default) - Upon successful verification of the Dafny program,
        compile it to the designated target language. (/noVerify
        automatically counts as a failed verification.)
    2 - Always attempt to compile Dafny program to the target language,
        regardless of verification outcome.
    3 - If there is a Main method and there are no verification errors
        and /noVerify is not used, compiles program in memory (i.e.,
        does not write an output file) and runs it.
    4 - Like (3), but attempts to compile and run regardless of
        verification outcome.
/Main:<name>
    Specify the (fully-qualified) name of the method to use as the executable entry point.
    Default is the method with the {{:main}} attribute, or else the method named 'Main'.
    A Main method can have at most one (non-ghost) argument of type `seq<string>`
--args <arg1> <arg2> ...
    When running a Dafny file through /compile:3 or /compile:4, '--args' provides
    all arguments after it to the Main function, at index starting at 1.
    Index 0 is used to store the executable's name if it exists.
/runAllTests:<n> (experimental)
    0 (default) - Annotates compiled methods with the {{:test}}
        attribute such that they can be tested using a testing framework
        in the target language (e.g. xUnit for C#).
    1 - Emits a main method in the target language that will execute
        every method in the program with the {{:test}} attribute. Cannot
        be used if the program already contains a main method. Note that
        /compile:3 or 4 must be provided as well to actually execute
        this main method!

/compileVerbose:<n>
    0 - Don't print status of compilation to the console.
    1 (default) - Print information such as files being written by the
        compiler to the console.

/spillTargetCode:<n>
    Explicitly writes the code in the target language to one or more files.
    This is not necessary to run a Dafny program, but may be of interest when
    building multi-language programs or for debugging.

    0 (default) - Don't make any extra effort to write the textual
        target program (but still compile it, if /compile indicates to
        do so).
    1 - Write the textual target program, if it is being compiled.
    2 - Write the textual target program, provided it passes the
        verifier (and /noVerify is NOT used), regardless of /compile
        setting.
    3 - Write the textual target program, regardless of verification
        outcome and /compile setting.
    Note, some compiler targets may (always or in some situations) write
    out the textual target program as part of compilation, in which case
    /spillTargetCode:0 behaves the same way as /spillTargetCode:1.
/coverage:<file>
    The compiler emits branch-coverage calls and outputs into <file> a
    legend that gives a description of each source-location identifier
    used in the branch-coverage calls. (Use - as <file> to print to the
    console.)

/optimize
    Produce optimized C# code by passing the /optimize flag to csc.exe.

/optimizeResolution:<n>
    0 - Resolve and translate all methods.
    1 - Translate methods only in the call graph of current verification
        target.
    2 (default) - As in 1, but only resolve method bodies in
        non-included Dafny sources.
/useRuntimeLib
    Refer to a pre-built DafnyRuntime.dll in the compiled assembly
    rather than including DafnyRuntime.cs verbatim.

/testContracts:<Externs|TestedExterns>
    Enable run-time testing of the compilable portions of certain function
    or method contracts, at their call sites. The current implementation
    focuses on {{:extern}} code but may support other code in the future.

    Externs - Check contracts on every call to a function or method marked
        with the {{:extern}} attribute, regardless of where it occurs.
    TestedExterns - Check contracts on every call to a function or method
        marked with the {{:extern}} attribute when it occurs in a method
        with the {{:test}} attribute, and warn if no corresponding test
        exists for a given external declaration.

----------------------------------------------------------------------------

Dafny generally accepts Boogie options and passes these on to Boogie.
However, some Boogie options, like /loopUnroll, may not be sound for
Dafny or may not have the same meaning for a Dafny program as it would
for a similar Boogie program.
".Replace("\n", "\n  ");
  }
}

class ErrorReportingCommandLineParseState : Bpl.CommandLineParseState {
  private readonly Errors errors;
  private IToken token;

  public ErrorReportingCommandLineParseState(string[] args, string toolName, Errors errors, IToken token)
    : base(args, toolName) {
    this.errors = errors;
    this.token = token;
  }

  public override void Error(string message, params string[] args) {
    errors.SemErr(GenericErrors.ErrorId.g_option_error, token, string.Format(message, args));
    EncounteredErrors = true;
  }
}

/// <summary>
/// Wrapper object that restricts which options may be applied.
/// Used by the parser to parse <c>:options</c> strings.
/// </summary>
class DafnyAttributeOptions : DafnyOptions {
  public static readonly HashSet<string> KnownOptions = new() {
    "functionSyntax",
    "quantifierSyntax"
  };

  private readonly Errors errors;
  public IToken Token { get; set; }

  public DafnyAttributeOptions(DafnyOptions opts, Errors errors) : base(opts) {
    this.errors = errors;
    Token = null;
  }

  protected override Bpl.CommandLineParseState InitializeCommandLineParseState(string[] args) {
    return new ErrorReportingCommandLineParseState(args, ToolName, errors, Token ?? Microsoft.Dafny.Token.NoToken);
  }

  private void Unsupported(string name, Bpl.CommandLineParseState ps) {
    ps.Error($"Option {name} unrecognized or unsupported in ':options' attributes.");
  }

  protected override void UnknownSwitch(Bpl.CommandLineParseState ps) {
    Unsupported(ps.s, ps);
  }

  protected override bool ParseOption(string name, Bpl.CommandLineParseState ps) {
    if (!KnownOptions.Contains(name)) {
      return false;
    }
    return base.ParseOption(name, ps);
  }

  protected override void AddFile(string file, Bpl.CommandLineParseState ps) {
    Unsupported(file, ps);
  }
}<|MERGE_RESOLUTION|>--- conflicted
+++ resolved
@@ -44,100 +44,6 @@
     public DafnyProject DafnyProject { get; set; }
     public Command CurrentCommand { get; set; }
 
-    static DafnyOptions() {
-<<<<<<< HEAD
-=======
-      RegisterLegacyUi(CommonOptionBag.Target, ParseString, "Compilation options", "compileTarget", @"
-cs (default) - Compile to .NET via C#.
-go - Compile to Go.
-js - Compile to JavaScript.
-java - Compile to Java.
-py - Compile to Python.
-cpp - Compile to C++.
-dfy - Compile to Dafny.
-
-Note that the C++ backend has various limitations (see
-Docs/Compilation/Cpp.md). This includes lack of support for
-BigIntegers (aka int), most higher order functions, and advanced
-features like traits or co-inductive types.".TrimStart(), "cs");
-
-      RegisterLegacyUi(CommonOptionBag.OptimizeErasableDatatypeWrapper, ParseBoolean, "Compilation options", "optimizeErasableDatatypeWrapper", @"
-0 - Include all non-ghost datatype constructors in the compiled code
-1 (default) - In the compiled target code, transform any non-extern
-    datatype with a single non-ghost constructor that has a single
-    non-ghost parameter into just that parameter. For example, the type
-        datatype Record = Record(x: int)
-    is transformed into just 'int' in the target code.".TrimStart(), defaultValue: true);
-
-      RegisterLegacyUi(CommonOptionBag.Output, ParseFileInfo, "Compilation options", "out");
-      RegisterLegacyUi(CommonOptionBag.UnicodeCharacters, ParseBoolean, "Language feature selection", "unicodeChar", @"
-0 - The char type represents any UTF-16 code unit.
-1 (default) - The char type represents any Unicode scalar value.".TrimStart(), defaultValue: true);
-      RegisterLegacyUi(CommonOptionBag.TypeSystemRefresh, ParseBoolean, "Language feature selection", "typeSystemRefresh", @"
-0 (default) - The type-inference engine and supported types are those of Dafny 4.0.
-1 - Use an updated type-inference engine. Warning: This mode is under construction and probably won't work at this time.".TrimStart(), defaultValue: false);
-      RegisterLegacyUi(CommonOptionBag.GeneralTraits, ParseGeneralTraitsOption, "Language feature selection", "generalTraits", @"
-legacy (default) - Every trait implicitly extends 'object', and thus is a reference type. Only traits and reference types can extend traits.
-datatype - A trait is a reference type only if it or one of its ancestor traits is 'object'. Any non-'newtype' type with members can extend traits.
-full - (don't use; not yet completely supported) A trait is a reference type only if it or one of its ancestor traits is 'object'. Any type with members can extend traits.".TrimStart(),
-        CommonOptionBag.GeneralTraitsOptions.Legacy);
-      RegisterLegacyUi(CommonOptionBag.TypeInferenceDebug, ParseBoolean, "Language feature selection", "titrace", @"
-0 (default) - Don't print type-inference debug information.
-1 - Print type-inference debug information.".TrimStart(), defaultValue: false);
-      RegisterLegacyUi(CommonOptionBag.NewTypeInferenceDebug, ParseBoolean, "Language feature selection", "ntitrace", @"
-0 (default) - Don't print debug information for the new type system.
-1 - Print debug information for the new type system.".TrimStart(), defaultValue: false);
-      RegisterLegacyUi(CommonOptionBag.Plugin, ParseStringElement, "Plugins", defaultValue: new List<string>());
-      RegisterLegacyUi(CommonOptionBag.Prelude, ParseFileInfo, "Input configuration", "dprelude");
-
-      RegisterLegacyUi(CommonOptionBag.Libraries, ParseFileInfoElement, "Compilation options", defaultValue: new List<FileInfo>());
-      RegisterLegacyUi(DeveloperOptionBag.ResolvedPrint, ParseString, "Overall reporting and printing", "rprint");
-      RegisterLegacyUi(DeveloperOptionBag.Print, ParseString, "Overall reporting and printing", "dprint");
-
-      RegisterLegacyUi(DafnyConsolePrinter.ShowSnippets, ParseBoolean, "Overall reporting and printing", "showSnippets", @"
-0 (default) - Don't show source code snippets for Dafny messages.
-1 - Show a source code snippet for each Dafny message.".TrimStart());
-
-      RegisterLegacyUi(Microsoft.Dafny.Printer.PrintMode, ParsePrintMode, "Overall reporting and printing", "printMode", legacyDescription: @"
-Everything (default) - Print everything listed below.
-DllEmbed - print the source that will be included in a compiled dll.
-NoIncludes - disable printing of {:verify false} methods
-    incorporated via the include mechanism, as well as datatypes and
-    fields included from other files.
-NoGhost - disable printing of functions, ghost methods, and proof
-    statements in implementation methods. It also disables anything
-    NoIncludes disables.".TrimStart(),
-        argumentName: "Everything|DllEmbed|NoIncludes|NoGhost",
-        defaultValue: PrintModes.Everything);
-
-      RegisterLegacyUi(CommonOptionBag.DefaultFunctionOpacity, ParseDefaultFunctionOpacity, "Language feature selection", "defaultFunctionOpacity", null);
-
-      void ParsePrintMode(Option<PrintModes> option, Bpl.CommandLineParseState ps, DafnyOptions options) {
-        if (ps.ConfirmArgumentCount(1)) {
-          if (ps.args[ps.i].Equals("Everything")) {
-            options.Set(option, PrintModes.Everything);
-          } else if (ps.args[ps.i].Equals("NoIncludes")) {
-            options.Set(option, PrintModes.NoIncludes);
-          } else if (ps.args[ps.i].Equals("NoGhost")) {
-            options.Set(option, PrintModes.NoGhost);
-          } else if (ps.args[ps.i].Equals("DllEmbed")) {
-            // This is called DllEmbed because it was previously only used inside Dafny-compiled .dll files for C#,
-            // but it is now used by the LibraryBackend when building .doo files as well. 
-            options.Set(option, PrintModes.Serialization);
-          } else {
-            InvalidArgumentError(option.Name, ps);
-          }
-        }
-      }
-
-      RegisterLegacyUi(CommonOptionBag.AddCompileSuffix, ParseBoolean, "Compilation options", "compileSuffix");
-
-      RegisterLegacyUi(CommonOptionBag.ReadsClausesOnMethods, ParseBoolean, "Language feature selection", "readsClausesOnMethods", @"
-0 (default) - Reads clauses on methods are forbidden.
-1 - Reads clauses on methods are permitted (with a default of 'reads *').".TrimStart(), defaultValue: false);
->>>>>>> 9f4dd591
-    }
-
     public static void ParseDefaultFunctionOpacity(Option<CommonOptionBag.DefaultFunctionOpacityOptions> option, Bpl.CommandLineParseState ps, DafnyOptions options) {
       if (ps.ConfirmArgumentCount(1)) {
         if (ps.args[ps.i].Equals("transparent")) {
@@ -222,7 +128,7 @@
       }
     }
 
-    private static void ParseGeneralTraitsOption(Option<CommonOptionBag.GeneralTraitsOptions> option, Bpl.CommandLineParseState ps, DafnyOptions options) {
+    public static void ParseGeneralTraitsOption(Option<CommonOptionBag.GeneralTraitsOptions> option, Bpl.CommandLineParseState ps, DafnyOptions options) {
       if (ps.ConfirmArgumentCount(1)) {
         switch (ps.args[ps.i]) {
           case "legacy":
