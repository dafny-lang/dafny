--- conflicted
+++ resolved
@@ -14,13 +14,11 @@
 
   public bool FailCompilation => HasErrors || (WarningCount > 0 && Options.FailOnWarnings);
   public int ErrorCount => Count(ErrorLevel.Error);
-<<<<<<< HEAD
-  public bool HasErrors => ErrorCount > 0;
-  public int WarningCount => Count(ErrorLevel.Warning);
-  public bool HasErrorsUntilResolver => ErrorCountUntilResolver > 0;
-=======
-
->>>>>>> 745b2f0b
+  
+  // public bool HasErrors => ErrorCount > 0;
+  // public int WarningCount => Count(ErrorLevel.Warning);
+  // public bool HasErrorsUntilResolver => ErrorCountUntilResolver > 0;
+  
   public int ErrorCountUntilResolver => CountExceptVerifierAndCompiler(ErrorLevel.Error);
 
   public bool Message(MessageSource source, ErrorLevel level, string errorId, IToken tok, string msg) {
