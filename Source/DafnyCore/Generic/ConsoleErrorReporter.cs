using System;
using System.IO;
using DafnyCore;

namespace Microsoft.Dafny;

public class ConsoleErrorReporter(DafnyOptions options) : BatchErrorReporter(options) {
  private ConsoleColor ColorForLevel(ErrorLevel level) {
    switch (level) {
      case ErrorLevel.Error:
        return ConsoleColor.Red;
      case ErrorLevel.Warning:
        return ConsoleColor.Yellow;
      case ErrorLevel.Info:
        return ConsoleColor.Green;
      default:
        throw new cce.UnreachableException();
    }
  }

  public override bool MessageCore(DafnyDiagnostic dafnyDiagnostic) {
    var printMessage = base.MessageCore(dafnyDiagnostic) && (Options is { PrintTooltips: true } || dafnyDiagnostic.Level != ErrorLevel.Info);

    if (!printMessage) {
      return false;
    }

    // Extra indent added to make it easier to distinguish multiline error messages for clients that rely on the CLI
    var msg = dafnyDiagnostic.Message.Replace("\n", "\n ");

    ConsoleColor previousColor = Console.ForegroundColor;
    if (Options.OutputWriter == Console.Out) {
      Console.ForegroundColor = ColorForLevel(dafnyDiagnostic.Level);
    }

    var errorLine = ErrorToString(dafnyDiagnostic.Level, dafnyDiagnostic.Location, msg);

    var errorId = dafnyDiagnostic.ErrorId;
    if (Options.Verbose && !String.IsNullOrEmpty(errorId) && errorId != "none") {
      errorLine += " (ID: " + errorId + ")\n";
      var info = ErrorRegistry.GetDetail(errorId);
      if (info != null) {
        errorLine += info; // already ends with eol character
      }
    } else {
      errorLine += "\n";
    }

    if (Options.Get(Snippets.ShowSnippets) && dafnyDiagnostic.Location != null) {
      var tw = new StringWriter();
      Snippets.WriteSourceCodeSnippet(Options, dafnyDiagnostic.Location, tw);
      errorLine += tw.ToString();
    }

<<<<<<< HEAD
    foreach (var related in dafnyDiagnostic.RelatedInformation) {
      var innerMessage = related.Message;
      if (string.IsNullOrEmpty(innerMessage)) {
        innerMessage = "Related location";
=======
    var innerToken = tok;
    while (innerToken is OriginWrapper wrapper) {
      if (wrapper is NestedOrigin nestedToken) {
        innerToken = nestedToken.Inner;
        if (innerToken.Filepath == nestedToken.Filepath &&
            innerToken.line == nestedToken.line &&
            innerToken.col == nestedToken.col) {
          continue;
        }

        var innerMessage = nestedToken.Message;
        if (innerMessage == null) {
          innerMessage = "Related location";
        } else {
          innerMessage = "Related location: " + innerMessage;
        }

        errorLine += $"{innerToken.TokenToString(Options)}: {innerMessage}\n";
        if (Options.Get(Snippets.ShowSnippets) && tok.Uri != null) {
          var tw = new StringWriter();
          Snippets.WriteSourceCodeSnippet(Options, innerToken, tw);
          errorLine += tw.ToString();
        }
>>>>>>> c933260e
      } else {
        innerToken = wrapper.WrappedToken;
      }

<<<<<<< HEAD
      errorLine += $"{related.Location.LocationToString(Options)}: {innerMessage}\n";
      if (Options.Get(Snippets.ShowSnippets)) {
        var tw = new StringWriter();
        Snippets.WriteSourceCodeSnippet(Options, related.Location, tw);
        errorLine += tw.ToString();
      }
=======
>>>>>>> c933260e
    }

    Options.OutputWriter.Write(errorLine);

    if (Options.OutputWriter == Console.Out) {
      Console.ForegroundColor = previousColor;
    }

    return true;
  }
}<|MERGE_RESOLUTION|>--- conflicted
+++ resolved
@@ -52,49 +52,18 @@
       errorLine += tw.ToString();
     }
 
-<<<<<<< HEAD
     foreach (var related in dafnyDiagnostic.RelatedInformation) {
       var innerMessage = related.Message;
       if (string.IsNullOrEmpty(innerMessage)) {
         innerMessage = "Related location";
-=======
-    var innerToken = tok;
-    while (innerToken is OriginWrapper wrapper) {
-      if (wrapper is NestedOrigin nestedToken) {
-        innerToken = nestedToken.Inner;
-        if (innerToken.Filepath == nestedToken.Filepath &&
-            innerToken.line == nestedToken.line &&
-            innerToken.col == nestedToken.col) {
-          continue;
-        }
-
-        var innerMessage = nestedToken.Message;
-        if (innerMessage == null) {
-          innerMessage = "Related location";
-        } else {
-          innerMessage = "Related location: " + innerMessage;
-        }
-
-        errorLine += $"{innerToken.TokenToString(Options)}: {innerMessage}\n";
-        if (Options.Get(Snippets.ShowSnippets) && tok.Uri != null) {
-          var tw = new StringWriter();
-          Snippets.WriteSourceCodeSnippet(Options, innerToken, tw);
-          errorLine += tw.ToString();
-        }
->>>>>>> c933260e
-      } else {
-        innerToken = wrapper.WrappedToken;
       }
 
-<<<<<<< HEAD
       errorLine += $"{related.Location.LocationToString(Options)}: {innerMessage}\n";
       if (Options.Get(Snippets.ShowSnippets)) {
         var tw = new StringWriter();
         Snippets.WriteSourceCodeSnippet(Options, related.Location, tw);
         errorLine += tw.ToString();
       }
-=======
->>>>>>> c933260e
     }
 
     Options.OutputWriter.Write(errorLine);
