namespace Microsoft.Dafny;

public abstract class RangeNode : Node {
  private IOrigin origin; // TODO merge into Node when TokenNode is gone.

  public override IOrigin Origin => origin;

  protected RangeNode(Cloner cloner, RangeNode original) {
    origin = cloner.Origin(original.Origin);
  }

  protected RangeNode(IOrigin origin) {
    this.origin = origin;
  }
<<<<<<< HEAD
  
=======

>>>>>>> 2e917729
  public void SetOrigin(IOrigin newOrigin) {
    origin = newOrigin;
  }
}<|MERGE_RESOLUTION|>--- conflicted
+++ resolved
@@ -12,11 +12,7 @@
   protected RangeNode(IOrigin origin) {
     this.origin = origin;
   }
-<<<<<<< HEAD
-  
-=======
 
->>>>>>> 2e917729
   public void SetOrigin(IOrigin newOrigin) {
     origin = newOrigin;
   }
