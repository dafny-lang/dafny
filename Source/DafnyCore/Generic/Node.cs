--- conflicted
+++ resolved
@@ -17,11 +17,6 @@
   IToken Tok { get; }
   IEnumerable<INode> Children { get; }
   IEnumerable<INode> PreResolveChildren { get; }
-<<<<<<< HEAD
-
-  IEnumerable<INode> GetConcreteChildren();
-=======
->>>>>>> 5167023d
 }
 
 public interface ICanFormat : INode {
@@ -58,23 +53,6 @@
   /// </summary>
   public abstract IEnumerable<INode> PreResolveChildren { get; }
 
-<<<<<<< HEAD
-  // Nodes like DefaultClassDecl have children but no OwnedTokens as they are not "physical"
-  // Therefore, we have to find all the concrete children by unwrapping such nodes.
-  public IEnumerable<INode> GetConcreteChildren() {
-    foreach (var child in PreResolveChildren) {
-      if (child.StartToken != null && child.EndToken != null && child.StartToken.line != 0) {
-        yield return child;
-      } else {
-        foreach (var subNode in child.GetConcreteChildren()) {
-          yield return subNode;
-        }
-      }
-    }
-  }
-
-=======
->>>>>>> 5167023d
   /// <summary>
   /// A token is owned by a node if it was used to parse this node,
   /// but is not owned by any of this Node's children
@@ -131,7 +109,22 @@
     }
   }
 
-<<<<<<< HEAD
+  /// <summary>
+  // Nodes like DefaultClassDecl have children but no OwnedTokens as they are not "physical"
+  // Therefore, we have to find all the concrete children by unwrapping such nodes. 
+  /// </summary>
+  private static IEnumerable<INode> GetConcreteChildren(INode node) {
+    foreach (var child in node.PreResolveChildren) {
+      if (child.StartToken != null && child.EndToken != null && child.StartToken.line != 0) {
+        yield return child;
+      } else {
+        foreach (var subNode in GetConcreteChildren(child)) {
+          yield return subNode;
+        }
+      }
+    }
+  }
+
   public abstract RangeToken RangeToken { get; set; }
 
   // <summary>
@@ -192,84 +185,6 @@
       matches = StartDocstringExtractor.Matches(StartToken.Prev.TrailingTrivia);
       if (matches.Count > 0) {
         return matches[^1].Value;
-=======
-  /// <summary>
-  // Nodes like DefaultClassDecl have children but no OwnedTokens as they are not "physical"
-  // Therefore, we have to find all the concrete children by unwrapping such nodes. 
-  /// </summary>
-  private static IEnumerable<INode> GetConcreteChildren(INode node) {
-    foreach (var child in node.PreResolveChildren) {
-      if (child.StartToken != null && child.EndToken != null && child.StartToken.line != 0) {
-        yield return child;
-      } else {
-        foreach (var subNode in GetConcreteChildren(child)) {
-          yield return subNode;
-        }
->>>>>>> 5167023d
-      }
-    }
-  }
-
-  public abstract RangeToken RangeToken { get; set; }
-
-  // <summary>
-  // Returns all assumptions contained in this node or its descendants.
-  // For each one, the decl field will be set to the closest containing declaration.
-  // Likewise, the decl parameter to this method must be the closest declaration
-  // containing this node, or null if it is not contained in any.
-  // </summary>
-  public virtual IEnumerable<Assumption> Assumptions(Declaration decl) {
-    return Enumerable.Empty<Assumption>();
-  }
-
-  public ISet<INode> Visit(Func<INode, bool> beforeChildren = null, Action<INode> afterChildren = null) {
-    beforeChildren ??= node => true;
-    afterChildren ??= node => { };
-
-    var visited = new HashSet<INode>();
-    var toVisit = new LinkedList<INode>();
-    toVisit.AddFirst(this);
-    while (toVisit.Any()) {
-      var current = toVisit.First();
-      toVisit.RemoveFirst();
-      if (!visited.Add(current)) {
-        continue;
-      }
-
-      if (!beforeChildren(current)) {
-        continue;
-      }
-
-      var nodeAfterChildren = toVisit.First;
-      foreach (var child in current.Children) {
-        if (child == null) {
-          throw new InvalidOperationException($"Object of type {current.GetType()} has null child");
-        }
-
-        if (nodeAfterChildren == null) {
-          toVisit.AddLast(child);
-        } else {
-          toVisit.AddBefore(nodeAfterChildren, child);
-        }
-      }
-
-      afterChildren(current);
-    }
-
-    return visited;
-  }
-
-  // Docstring from start token is extracted only if using "/** ... */" syntax, and only the last one is considered
-  protected string GetTriviaContainingDocstringFromStartTokenOrNull() {
-    var matches = StartDocstringExtractor.Matches(StartToken.LeadingTrivia);
-    if (matches.Count > 0) {
-      return matches[^1].Value;
-    }
-
-    if (StartToken.Prev.val is "|" or "{") {
-      matches = StartDocstringExtractor.Matches(StartToken.Prev.TrailingTrivia);
-      if (matches.Count > 0) {
-        return matches[^1].Value;
       }
     }
     return null;
