--- conflicted
+++ resolved
@@ -11,23 +11,14 @@
   // TODO: Re-add format tokens where needed until we put all the formatting to replace the tok of every expression
   internal Token[] FormatTokens = null;
 
-<<<<<<< HEAD
-  public IOrigin tok = Token.NoToken;
-
-  [DebuggerBrowsable(DebuggerBrowsableState.Never)]
-  public IOrigin Tok => tok;
-=======
-  protected IOrigin RangeOrigin = null;
-
   protected IOrigin tok = Token.NoToken;
 
   public void SetTok(IOrigin newTok) {
     tok = newTok;
   }
->>>>>>> b964908e
-
+  
   [DebuggerBrowsable(DebuggerBrowsableState.Never)]
-  public override IOrigin Tok => tok;
+  public IOrigin Tok => tok;
 
   public override IOrigin Origin {
     get {
@@ -72,11 +63,7 @@
           }
         }
 
-<<<<<<< HEAD
         tok = new SourceOrigin(startTok, endTok, tokenOrigin);
-=======
-        RangeOrigin = new SourceOrigin(startTok, endTok);
->>>>>>> b964908e
       }
 
       return tok;
