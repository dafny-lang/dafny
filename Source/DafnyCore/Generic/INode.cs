using System.Collections.Generic;
using OmniSharp.Extensions.LanguageServer.Protocol.Models;

namespace Microsoft.Dafny;

public interface INode {
  bool SingleFileToken { get; }
  public Token StartToken => Origin.StartToken;
  public Token EndToken => Origin.EndToken;
<<<<<<< HEAD
  public Location Center => Origin.Center;
  IEnumerable<IOrigin> OwnedTokens { get; }
=======
  public Token Center => Origin.Center;
  IEnumerable<Token> OwnedTokens { get; }
>>>>>>> 33060873
  IOrigin Origin { get; }
  IEnumerable<INode> Children { get; }
  IEnumerable<INode> PreResolveChildren { get; }
}<|MERGE_RESOLUTION|>--- conflicted
+++ resolved
@@ -7,13 +7,8 @@
   bool SingleFileToken { get; }
   public Token StartToken => Origin.StartToken;
   public Token EndToken => Origin.EndToken;
-<<<<<<< HEAD
   public Location Center => Origin.Center;
-  IEnumerable<IOrigin> OwnedTokens { get; }
-=======
-  public Token Center => Origin.Center;
   IEnumerable<Token> OwnedTokens { get; }
->>>>>>> 33060873
   IOrigin Origin { get; }
   IEnumerable<INode> Children { get; }
   IEnumerable<INode> PreResolveChildren { get; }
