//-----------------------------------------------------------------------------
//
// Copyright by the contributors to the Dafny Project
// SPDX-License-Identifier: MIT
//
//-----------------------------------------------------------------------------

using System;
using System.Collections.Generic;
using System.Linq;
using System.Numerics;
using System.IO;
using System.Diagnostics.Contracts;
using System.Collections.ObjectModel;
using System.Diagnostics;
using System.Text;
using System.Threading.Tasks;
using JetBrains.Annotations;

namespace Microsoft.Dafny.Compilers {
  class JavaScriptCodeGenerator : SinglePassCodeGenerator {
    public JavaScriptCodeGenerator(DafnyOptions options, ErrorReporter reporter) : base(options, reporter) {
    }

    public override IReadOnlySet<Feature> UnsupportedFeatures => new HashSet<Feature> {
      Feature.MethodSynthesis,
      Feature.ExternalConstructors,
      Feature.SubsetTypeTests,
      Feature.SeparateCompilation,
      Feature.RuntimeCoverageReport
    };

    public override string ModuleSeparator => "_";

    const string DafnySetClass = "_dafny.Set";
    const string DafnyMultiSetClass = "_dafny.MultiSet";
    const string DafnySeqClass = "_dafny.Seq";
    const string DafnyMapClass = "_dafny.Map";

    string FormatDefaultTypeParameterValue(TopLevelDecl tp) {
      Contract.Requires(tp is TypeParameter || tp is AbstractTypeDecl);
      return $"_default_{tp.GetCompileName(Options)}";
    }

    protected override void EmitHeader(Program program, ConcreteSyntaxTree wr) {
      wr.WriteLine("// Dafny program {0} compiled into JavaScript", program.Name);
      if (Options.IncludeRuntime) {
        EmitRuntimeSource("DafnyRuntimeJs", wr, false);
      }
      if (Options.Get(CommonOptionBag.UseStandardLibraries)) {
        EmitRuntimeSource("DafnyStandardLibraries_js", wr, false);
      }
    }

    public override void EmitCallToMain(Method mainMethod, string baseName, ConcreteSyntaxTree wr) {
      Coverage.EmitSetup(wr);
      wr.WriteLine($"_dafny.HandleHaltExceptions(() => {mainMethod.EnclosingClass.GetFullCompileName(Options)}.{(mainMethod.IsStatic ? IdName(mainMethod) : "Main")}(_dafny.{CharMethodQualifier}FromMainArguments(require('process').argv)));");
      Coverage.EmitTearDown(wr);
    }

    protected override ConcreteSyntaxTree CreateStaticMain(IClassWriter cw, string argsParameterName) {
      var wr = (cw as JavaScriptCodeGenerator.ClassWriter).MethodWriter;
      return wr.NewBlock($"static Main({argsParameterName})");
    }

    protected override ConcreteSyntaxTree CreateModule(string moduleName, bool isDefault, ModuleDefinition externModule,
      string libraryName /*?*/, ConcreteSyntaxTree wr) {
      moduleName = IdProtect(moduleName);
      if (externModule == null || libraryName != null) {
        wr.Write("let {0} = ", moduleName);
      }

      string footer = ")(); // end of module " + moduleName;
      var block = wr.NewBlock("(function()", footer);
      var beforeReturnBody = block.Fork(0);
      if (externModule == null) {
        // create new module here
        beforeReturnBody.WriteLine("let $module = {};");
      } else if (libraryName == null) {
        // extend a module provided in another .js file
        beforeReturnBody.WriteLine("let $module = {0};", moduleName);
      } else {
        // require a library
        beforeReturnBody.WriteLine("let $module = require(\"{0}\");", libraryName);
      }
      block.WriteLine("return $module;");
      return beforeReturnBody;
    }

    protected override string GetHelperModuleName() => "_dafny";

    protected override IClassWriter CreateClass(string moduleName, string name, bool isExtern, string/*?*/ fullPrintName,
      List<TypeParameter> typeParameters, TopLevelDecl cls, List<Type>/*?*/ superClasses, IToken tok, ConcreteSyntaxTree wr) {
      var w = wr.NewBlock(string.Format("$module.{0} = class {0}" + (isExtern ? " extends $module.{0}" : ""), name), ";");
      w.Write("constructor (");
      var sep = "";
      if (typeParameters != null && WriteRuntimeTypeDescriptorsFormals(typeParameters, false, w) > 0) {
        sep = ", ";
      }
      if (cls is NewtypeDecl { ParentTraits: { } parentTraits } && parentTraits.Count > 0) {
        w.Write($"{sep}value");
      }
      var fieldWriter = w.NewBlock(")");
      if (isExtern) {
        fieldWriter.Write("super(");
        if (typeParameters != null) {
          WriteRuntimeTypeDescriptorsFormals(typeParameters, false, w);
        }
        fieldWriter.WriteLine(");");
      }
      if (fullPrintName != null) {
        fieldWriter.WriteLine("this._tname = \"{0}\";", fullPrintName);
      }
      if (typeParameters != null) {
        foreach (var tp in typeParameters) {
          if (NeedsTypeDescriptor(tp)) {
            fieldWriter.WriteLine("this.{0} = {0};", "rtd$_" + tp.GetCompileName(Options));
          }
        }
      }
      if (superClasses != null) {
        superClasses = superClasses.Where(trait => !trait.IsObject).ToList();
        var parentTraitsWriter = w.NewBlock("_parentTraits()");
        parentTraitsWriter.WriteLine("return [{0}];", Util.Comma(superClasses, parent => TypeName(parent, parentTraitsWriter, tok)));
      }
      var methodWriter = w;
      return new ClassWriter(this, methodWriter, fieldWriter);
    }

    protected override IClassWriter CreateTrait(string name, bool isExtern, List<TypeParameter> typeParameters /*?*/,
      TraitDecl trait, List<Type> superClasses /*?*/, IToken tok, ConcreteSyntaxTree wr) {
      var w = wr.NewBlock(string.Format("$module.{0} = class {0}", IdProtect(name)), ";");
      var fieldWriter = w;  // not used for traits, but we need a value to give to the ClassWriter
      var methodWriter = w;
      return new ClassWriter(this, methodWriter, fieldWriter);
    }

    protected override ConcreteSyntaxTree CreateIterator(IteratorDecl iter, ConcreteSyntaxTree wr) {
      // An iterator is compiled as follows:
      //   public class MyIteratorExample
      //   {
      //     public T q;  // in-parameter
      //     public T x;  // yield-parameter
      //     public int y;  // yield-parameter
      //     IEnumerator<object> _iter;
      //
      //     public void _MyIteratorExample(T q) {
      //       this.q = q;
      //       _iter = TheIterator();
      //     }
      //
      //     public void MoveNext(out bool more) {
      //       more =_iter.MoveNext();
      //     }
      //
      //     private IEnumerator<object> TheIterator() {
      //       // the translation of the body of the iterator, with each "yield" turning into a "yield return null;"
      //       yield break;
      //     }
      //   }

      var cw = CreateClass(IdProtect(iter.EnclosingModuleDefinition.GetCompileName(Options)), IdName(iter), iter, wr) as JavaScriptCodeGenerator.ClassWriter;
      var w = cw.MethodWriter;
      var instanceFieldsWriter = cw.FieldWriter;
      // here come the fields
      Constructor ct = null;
      foreach (var member in iter.Members) {
        var f = member as Field;
        if (f != null && !f.IsGhost) {
          DeclareField(IdName(f), false, false, f.Type, f.tok, PlaceboValue(f.Type, instanceFieldsWriter, f.tok, true), instanceFieldsWriter);
        } else if (member is Constructor) {
          Contract.Assert(ct == null);  // we're expecting just one constructor
          ct = (Constructor)member;
        }
      }
      Contract.Assert(ct != null);  // we do expect a constructor
      instanceFieldsWriter.WriteLine("this._iter = undefined;");

      // here's the initializer method
      w.Write("{0}(", IdName(ct));
      string sep = "";
      foreach (var p in ct.Ins) {
        if (!p.IsGhost) {
          // here we rely on the parameters and the corresponding fields having the same names
          w.Write("{0}{1}", sep, IdName(p));
          sep = ", ";
        }
      }
      {
        var wBody = w.NewBlock(")");
        foreach (var p in ct.Ins) {
          if (!p.IsGhost) {
            wBody.WriteLine("this.{0} = {0};", IdName(p));
          }
        }
        wBody.WriteLine("this.__iter = this.TheIterator();");
      }
      // here are the enumerator methods
      {
        var wBody = w.NewBlock("MoveNext()");
        wBody.WriteLine("let r = this.__iter.next();");
        wBody.WriteLine("return !r.done;");
      }
      var wIter = w.NewBlock("*TheIterator()");
      wIter.WriteLine("let _this = this;");
      return wIter;
    }

    protected override IClassWriter/*?*/ DeclareDatatype(DatatypeDecl dt, ConcreteSyntaxTree wr) {
      // ===== For inductive datatypes:
      //
      // $module.Dt = class Dt {
      //   constructor(tag) {
      //     this.$tag = tag;
      //   }
      //   static create_Ctor0(field0, field1, ...) {
      //     let $dt = new Dt(0);
      //     $dt.field0 = field0;
      //     $dt.field1 = field1;
      //     ...
      //     return $dt;
      //   }
      //   static create_Ctor1(...) {
      //     let $dt = new Dt(1);
      //     ...
      //   }
      //   ...
      //
      //   get is_Ctor0 { return this.$tag === 0; }
      //   get is_Ctor1 { return this.$tag === 1; }
      //   ...
      //
      //   static get AllSingletonConstructors() {
      //     return this.AllSingletonConstructors_();
      //   }
      //   static *AllSingletonConstructors_() {
      //     yield Berry.create_Ctor0();
      //     ...
      //   }
      //
      //   get dtor_Dtor0() { return this.Dtor0; }
      //   get dtor_Dtor1() { return this.Dtor1; }
      //   ...
      //
      //   toString() {
      //     ...
      //   }
      //   equals(other) {
      //     ...
      //   }
      //   static Rtd(rtd...) {
      //     return class {
      //       static get Default() { return Dt.create_CtorK(...); }
      //     };
      //   }
      // }
      //
      // ===== For co-inductive datatypes:
      //
      // $module.Dt = class Dt {
      //   constructor(tag) {
      //     this.$tag = tag;
      //   }
      //   _D() {
      //     if (this._d === undefined) {
      //       this._d = this._initializer(this);
      //       delete this._initializer;
      //     }
      //     return this._d;
      //   }
      //   static create_Ctor0($dt, field0, field1, ...) {
      //     if ($dt === null) {
      //       $dt = new Dt(0);
      //       $dt._d = $dt;
      //     }
      //     $dt.field0 = field0;
      //     $dt.field1 = field1;
      //     ...
      //     return $dt;
      //   }
      //   static lazy_Ctor0(initializer) {
      //     let dt = new Dt(0);
      //     dt._initializer = initializer;
      //     return dt;
      //   }
      //   static create_Ctor1(initializer) {
      //     let $dt = new Dt(1);
      //     ...
      //   }
      //   ...
      //
      //   get is_Ctor0() { return this.$tag === 0; }
      //   get is_Ctor1() { return this.$tag === 1; }
      //   ...
      //
      //   static get AllSingletonConstructors() {
      //     return this.AllSingletonConstructors_();
      //   }
      //   static *AllSingletonConstructors_() {
      //     yield Berry.create_Ctor0(null);
      //     ...
      //   }
      //
      //   get dtor_Dtor0() { return this._D().Dtor0; }
      //   get dtor_Dtor1() { return this._D().Dtor1; }
      //   ...
      //
      //   toString() {
      //     if ($tag == 0) {
      //       return "module.Dt.Ctor0";
      //     } else if ...
      //   }
      //   equals(other) {
      //     ...
      //   }
      //   static Rtd(rtd...) {
      //     return class {
      //       static get Default() { return Dt.create_CtorK(...); }
      //     };
      //   }
      // }
      if (dt is TupleTypeDecl) {
        // Tuple types are declared once and for all in DafnyRuntime.js
        return null;
      }

      string DtT = dt.GetCompileName(Options);
      string DtT_protected = IdProtect(DtT);
      var simplifiedType = DatatypeWrapperEraser.SimplifyType(Options, UserDefinedType.FromTopLevelDecl(dt.tok, dt));

      // from here on, write everything into the new block created here:
      var btw = wr.NewNamedBlock("$module.{0} = class {0}", DtT_protected);
      wr = btw;

      var wTypeDescriptors = new ConcreteSyntaxTree();
      var typeDescriptorComma = WriteRuntimeTypeDescriptorsFormals(dt.TypeArgs, false, wTypeDescriptors) != 0 ? ", " : "";
      var typeDescriptors = wTypeDescriptors.ToString();

      var wBody = wr.NewBlock($"constructor(tag{typeDescriptorComma}{typeDescriptors})");
      wBody.WriteLine("this.$tag = tag;");
      foreach (var tp in dt.TypeArgs.Where(NeedsTypeDescriptor)) {
        wBody.WriteLine("this.{0} = {0};", "rtd$_" + tp.GetCompileName(Options));
      }

      if (dt is CoDatatypeDecl) {
        var w0 = wr.NewBlock("_D()");
        var w1 = EmitIf("this._d === undefined", false, w0);
        w1.WriteLine("this._d = this._initializer(this);");
        w1.WriteLine("delete this._initializer;");
        w0.WriteLine("return this._d");
      }

      // create methods
      var i = 0;
      foreach (var ctor in dt.Ctors.Where(ctor => !ctor.IsGhost)) {
        // collect the names of non-ghost arguments
        var argNames = new List<string>();
        var k = 0;
        foreach (var formal in ctor.Formals) {
          if (!formal.IsGhost) {
            argNames.Add(FormalName(formal, k));
            k++;
          }
        }
        // datatype:
        //   static create_Ctor0(params) { let $dt = new Dt(tag); $dt.param0 = param0; ...; return $dt; }
        // codatatype:
        //   static create_Ctor0(params) { if ($dt === null) { $dt = new Dt(tag); $dt._d = $dt; } $dt.param0 = param0; ...; return $dt; }
        //   static lazy_Ctor0(initializer) { let dt = new Dt(tag); dt._initializer = initializer; return dt; }
        wr.Write($"static create_{ctor.GetCompileName(Options)}(");
        wr.Write(typeDescriptors);
        var sep = typeDescriptorComma;
        if (dt is CoDatatypeDecl) {
          wr.Write($"{sep}$dt");
          sep = ", ";
        }
        if (argNames.Count != 0) {
          wr.Write(sep);
        }
        wr.Write(Util.Comma(argNames, nm => nm));
        var w = wr.NewBlock(")");
        if (dt is CoDatatypeDecl) {
          var wThen = EmitIf("$dt === null", false, w);
          wThen.WriteLine($"$dt = new {DtT_protected}({i}{typeDescriptorComma}{typeDescriptors});");
          wThen.WriteLine("$dt._d = $dt;");
        } else {
          w.WriteLine($"let $dt = new {DtT_protected}({i}{typeDescriptorComma}{typeDescriptors});");
        }
        foreach (var arg in argNames) {
          w.WriteLine("$dt.{0} = {0};", arg);
        }
        w.WriteLine("return $dt;");
        if (dt is CoDatatypeDecl) {
          wBody = wr.NewNamedBlock("static lazy_{0}(initializer)", ctor.GetCompileName(Options));
          wBody.WriteLine("let dt = new {0}({1});", DtT_protected, i);
          wBody.WriteLine("dt._initializer = initializer;");
          wBody.WriteLine("return dt;");
        }
        i++;
      }

      // query properties
      i = 0;
      foreach (var ctor in dt.Ctors.Where(ctor => !ctor.IsGhost)) {
        // get is_Ctor0() { return _D is Dt_Ctor0; }
        wr.WriteLine("get is_{0}() {{ return this.$tag === {1}; }}", ctor.GetCompileName(Options), i);
        i++;
      }

      if (dt.HasFinitePossibleValues) {
        Contract.Assert(dt.TypeArgs.Count == 0);
        {
          var w = wr.NewNamedBlock("static get AllSingletonConstructors()");
          w.WriteLine("return this.AllSingletonConstructors_();");
        }
        {
          var w = wr.NewNamedBlock("static *AllSingletonConstructors_()");
          foreach (var ctor in dt.Ctors) {
            Contract.Assert(ctor.Formals.Count == 0);
            if (ctor.IsGhost) {
              w.WriteLine("yield {0};", ForcePlaceboValue(UserDefinedType.FromTopLevelDecl(dt.tok, dt), w, dt.tok));
            } else {
              w.WriteLine("yield {0}.create_{1}({2});", DtT_protected, ctor.GetCompileName(Options), dt is CoDatatypeDecl ? "null" : "");
            }
          }
        }
      }

      // destructors
      foreach (var ctor in dt.Ctors) {
        foreach (var dtor in ctor.Destructors.Where(dtor => dtor.EnclosingCtors[0] == ctor)) {
          var compiledConstructorCount = dtor.EnclosingCtors.Count(constructor => !constructor.IsGhost);
          if (compiledConstructorCount != 0) {
            var arg = dtor.CorrespondingFormals[0];
            if (!arg.IsGhost && arg.HasName) {
              // datatype:   get dtor_Dtor0() { return this.Dtor0; }
              // codatatype: get dtor_Dtor0() { return this._D().Dtor0; }
              wr.WriteLine("get dtor_{0}() {{ return this{2}.{1}; }}", arg.CompileName, IdName(arg), dt is CoDatatypeDecl ? "._D()" : "");
            }
          }
        }
      }

      if (dt is CoDatatypeDecl) {
        // toString method
        var w = wr.NewBlock("toString()");
        i = 0;
        foreach (var ctor in dt.Ctors) {
          var thn = EmitIf(string.Format("this.$tag === {0}", i), true, w);
          var nm = (dt.EnclosingModuleDefinition.TryToAvoidName ? "" : dt.EnclosingModuleDefinition.Name + ".") +
                   dt.Name + "." + ctor.Name;
          thn.WriteLine("return \"{0}\";", nm);
          i++;
        }
        var els = w.NewBlock("");
        els.WriteLine("return \"{0}.{1}.unexpected\";", dt.EnclosingModuleDefinition.GetCompileName(Options), DtT);

      } else if (dt is IndDatatypeDecl) {
        // toString method
        var w = wr.NewBlock("toString()");
        i = 0;
        foreach (var ctor in dt.Ctors) {
          var cw = EmitIf(string.Format("this.$tag === {0}", i), true, w);
          var nm = (dt.EnclosingModuleDefinition.TryToAvoidName ? "" : dt.EnclosingModuleDefinition.Name + ".") +
                   dt.Name + "." + ctor.Name;
          cw.Write("return \"{0}\"", nm);
          var sep = " + \"(\" + ";
          var anyFormals = false;
          var k = 0;
          foreach (var arg in ctor.Formals) {
            if (!arg.IsGhost) {
              anyFormals = true;
              if (arg.Type.IsStringType && UnicodeCharEnabled) {
                cw.Write("{0}this.{1}.toVerbatimString(true)", sep, FormalName(arg, k));
              } else {
                cw.Write("{0}_dafny.toString(this.{1})", sep, FormalName(arg, k));
              }

              sep = " + \", \" + ";
              k++;
            }
          }

          if (anyFormals) {
            cw.Write(" + \")\"");
          }

          cw.WriteLine(";");
          i++;
        }

        var wElse = w.NewBlock("");
        wElse.WriteLine("return \"<unexpected>\";");
      }

      // equals method
      {
        var w = wr.NewBlock("equals(other)");
        {
          var thn = EmitIf("this === other", true, w);
          EmitReturnExpr("true", thn);
        }
        i = 0;
        foreach (var ctor in dt.Ctors) {
          var thn = EmitIf(string.Format("this.$tag === {0}", i), true, w);
          var guard = EmitReturnExpr(thn);
          guard.Write("other.$tag === {0}", i);
          var k = 0;
          foreach (Formal arg in ctor.Formals) {
            if (!arg.IsGhost) {
              string nm = FormalName(arg, k);
              if (IsDirectlyComparable(DatatypeWrapperEraser.SimplifyType(Options, arg.Type))) {
                guard.Write(" && this.{0} === other.{0}", nm);
              } else {
                guard.Write(" && _dafny.areEqual(this.{0}, other.{0})", nm);
              }
              k++;
            }
          }
          i++;
        }
        var els = w.NewBlock("");
        els.WriteLine("return false; // unexpected");
      }

      // static Default(defaultValues...) {  // where defaultValues are the parameters to the grounding constructor
      //   return Dt.create_GroundingCtor(defaultValues...);
      // }
      wr.Write($"static Default(");
      var usedTypeParameters = UsedTypeParameters(dt);
      if (WriteRuntimeTypeDescriptorsFormals(dt.TypeArgs, false, wr) != 0 && usedTypeParameters.Count != 0) {
        wr.Write(", ");
      }
      wr.Write(usedTypeParameters.Comma(FormatDefaultTypeParameterValue));
      {
        var wDefault = wr.NewBlock(")");
        wDefault.Write("return ");
        var groundingCtor = dt.GetGroundingCtor();
        if (groundingCtor.IsGhost) {
          wDefault.Write(ForcePlaceboValue(simplifiedType, wDefault, dt.tok));
        } else if (DatatypeWrapperEraser.GetInnerTypeOfErasableDatatypeWrapper(Options, dt, out var innerType)) {
          wDefault.Write(DefaultValue(innerType, wDefault, dt.tok));
        } else {
          var nonGhostFormals = groundingCtor.Formals.Where(f => !f.IsGhost).ToList();
          var arguments = nonGhostFormals.Comma(f => DefaultValue(f.Type, wDefault, f.tok));
          EmitDatatypeValue(dt, groundingCtor, dt is CoDatatypeDecl, typeDescriptors, arguments, wDefault);
        }
        wDefault.WriteLine(";");
      }

      // Note: It is important that the following be a class with a static getter Default(), as opposed
      // to a simple "{ Default: ... }" object, because we need for any recursive calls in the default
      // expression to be evaluated lazily. (More precisely, not evaluated at all, but that will sort
      // itself out due to the restrictions placed by the resolver.)
      //
      // static Rtd(rtd...) {
      //   return class {
      //     static get Default() { return Dt.create_CtorK(...); }
      //   };
      // }
      wr.Write("static Rtd(");
      WriteRuntimeTypeDescriptorsFormals(UsedTypeParameters(dt, true), true, wr);
      var wRtd = wr.NewBlock(")");
      var wClass = wRtd.NewBlock("return class", ";");
      {
        var wDefault = wClass.NewBlock("static get Default()");
        var sep = typeDescriptors.Length != 0 && usedTypeParameters.Count != 0 ? ", " : "";
        var arguments = usedTypeParameters.Comma(
          tp => DefaultValue(new UserDefinedType(tp), wDefault, dt.tok, true));
        wDefault.WriteLine($"return {DtT_protected}.Default({typeDescriptors}{typeDescriptorComma}{arguments});");
      }

      return new ClassWriter(this, btw, btw);
    }

    protected override IClassWriter DeclareNewtype(NewtypeDecl nt, ConcreteSyntaxTree wr) {
      var cw = (ClassWriter)CreateClass(IdProtect(nt.EnclosingModuleDefinition.GetCompileName(Options)), IdName(nt), nt, wr);
      var w = cw.MethodWriter;
      if (nt.NativeType != null) {
        var wIntegerRangeBody = w.NewBlock("static *IntegerRange(lo, hi)");
        var wLoopBody = wIntegerRangeBody.NewBlock("while (lo.isLessThan(hi))");
        wLoopBody.WriteLine("yield lo.toNumber();");
        EmitIncrementVar("lo", wLoopBody);
      }
      if (nt.WitnessKind == SubsetTypeDecl.WKind.Compiled) {
        var witness = new ConcreteSyntaxTree(w.RelativeIndentLevel);
        var wStmts = w.Fork();
        if (nt.NativeType == null) {
          witness.Append(Expr(nt.Witness, false, wStmts));
        } else {
          TrParenExpr(nt.Witness, witness, false, wStmts);
          witness.Write(".toNumber()");
        }
        DeclareField("Witness", true, true, nt.BaseType, nt.tok, witness.ToString(), w);
      }
      // In JavaScript, the companion class of a newtype (which is what is being declared here) doubles as a
      // type descriptor for the newtype. The Default() method for that type descriptor is declared here.
      var wDefault = w.NewBlock("static get Default()");
      var udt = new UserDefinedType(nt.tok, nt.Name, nt, new List<Type>());
      var d = TypeInitializationValue(udt, wr, nt.tok, false, false);
      wDefault.WriteLine("return {0};", d);

      GenerateIsMethod(nt, cw.MethodWriter);

      if (nt.ParentTraits.Count != 0) {
        // in constructor:
        //   this._value = value;
        cw.FieldWriter.WriteLine("this._value = value;");

        // toString() {
        //   return _dafny.toString(this._value)
        // }
        var wBody = cw.MethodWriter.NewNamedBlock("toString()");
        wBody.WriteLine("return _dafny.toString(this._value)");
      }

      return cw;
    }

    void GenerateIsMethod(RedirectingTypeDecl declWithConstraints, ConcreteSyntaxTree wr) {
      Contract.Requires(declWithConstraints is SubsetTypeDecl or NewtypeDecl);

      if (declWithConstraints.ConstraintIsCompilable) {
        var type = UserDefinedType.FromTopLevelDecl(declWithConstraints.tok, (TopLevelDecl)declWithConstraints);

        wr.Write($"static {IsMethodName}(");

        var count = WriteRuntimeTypeDescriptorsFormals(declWithConstraints.TypeArgs, false, wr);
        if (count != 0) {
          wr.Write(", ");
        }

        var sourceFormal = new Formal(declWithConstraints.tok, "_source", type, true, false, null);
        var wrBody = wr.NewBlock($"{IdName(sourceFormal)})");
        GenerateIsMethodBody(declWithConstraints, sourceFormal, wrBody);
      }
    }

    protected override void DeclareSubsetType(SubsetTypeDecl sst, ConcreteSyntaxTree wr) {
      var cw = (ClassWriter)CreateClass(IdProtect(sst.EnclosingModuleDefinition.GetCompileName(Options)), IdName(sst), sst, wr);
      var w = cw.MethodWriter;
      var udt = UserDefinedType.FromTopLevelDecl(sst.tok, sst);
      string d;
      if (sst.WitnessKind == SubsetTypeDecl.WKind.Compiled) {
        var sw = new ConcreteSyntaxTree(w.RelativeIndentLevel);
        var wStmts = w.Fork();
        sw.Append(Expr(sst.Witness, false, wStmts));
        DeclareField("Witness", true, true, sst.Rhs, sst.tok, sw.ToString(), w);
        d = TypeName_UDT(FullTypeName(udt), udt, wr, udt.tok) + ".Witness";
      } else {
        d = TypeInitializationValue(udt, wr, sst.tok, false, false);
      }
      w.NewBlock("static get Default()").WriteLine($"return {d};");

      GenerateIsMethod(sst, cw.MethodWriter);
    }

    protected override void GetNativeInfo(NativeType.Selection sel, out string name, out string literalSuffix, out bool needsCastAfterArithmetic) {
      literalSuffix = "";
      needsCastAfterArithmetic = false;
      switch (sel) {
        case NativeType.Selection.Number:
          name = "number";
          break;
        default:
          Contract.Assert(false);  // unexpected native type
          throw new cce.UnreachableException();  // to please the compiler
      }
    }

    protected class ClassWriter : IClassWriter {
      public readonly JavaScriptCodeGenerator CodeGenerator;
      public readonly ConcreteSyntaxTree MethodWriter;
      public readonly ConcreteSyntaxTree FieldWriter;

      public ClassWriter(JavaScriptCodeGenerator codeGenerator, ConcreteSyntaxTree methodWriter, ConcreteSyntaxTree fieldWriter) {
        Contract.Requires(codeGenerator != null);
        Contract.Requires(methodWriter != null);
        Contract.Requires(fieldWriter != null);
        this.CodeGenerator = codeGenerator;
        this.MethodWriter = methodWriter;
        this.FieldWriter = fieldWriter;
      }

      public ConcreteSyntaxTree/*?*/ CreateMethod(Method m, List<TypeArgumentInstantiation> typeArgs, bool createBody, bool forBodyInheritance, bool lookasideBody) {
        return CodeGenerator.CreateMethod(m, typeArgs, createBody, MethodWriter, forBodyInheritance, lookasideBody);
      }

      public ConcreteSyntaxTree SynthesizeMethod(Method m, List<TypeArgumentInstantiation> typeArgs, bool createBody, bool forBodyInheritance, bool lookasideBody) {
        throw new UnsupportedFeatureException(m.tok, Feature.MethodSynthesis);
      }

      public ConcreteSyntaxTree/*?*/ CreateFunction(string name, List<TypeArgumentInstantiation> typeArgs, List<Formal> formals, Type resultType, IToken tok, bool isStatic, bool createBody, MemberDecl member, bool forBodyInheritance, bool lookasideBody) {
        return CodeGenerator.CreateFunction(name, typeArgs, formals, resultType, tok, isStatic, createBody, member, MethodWriter, forBodyInheritance, lookasideBody);
      }
      public ConcreteSyntaxTree/*?*/ CreateGetter(string name, TopLevelDecl enclosingDecl, Type resultType, IToken tok, bool isStatic, bool isConst, bool createBody, MemberDecl/*?*/ member, bool forBodyInheritance) {
        return CodeGenerator.CreateGetter(name, resultType, tok, isStatic, createBody, MethodWriter);
      }
      public ConcreteSyntaxTree/*?*/ CreateGetterSetter(string name, Type resultType, IToken tok, bool createBody, MemberDecl/*?*/ member, out ConcreteSyntaxTree setterWriter, bool forBodyInheritance) {
        return CodeGenerator.CreateGetterSetter(name, resultType, tok, createBody, out setterWriter, MethodWriter);
      }
      public void DeclareField(string name, TopLevelDecl enclosingDecl, bool isStatic, bool isConst, Type type, IToken tok, string rhs, Field field) {
        CodeGenerator.DeclareField(name, isStatic, isConst, type, tok, rhs, FieldWriter);
      }
      public void InitializeField(Field field, Type instantiatedFieldType, TopLevelDeclWithMembers enclosingClass) {
        throw new cce.UnreachableException();  // InitializeField should be called only for those compilers that set ClassesRedeclareInheritedFields to false.
      }
      public ConcreteSyntaxTree/*?*/ ErrorWriter() => MethodWriter;
      public void Finish() { }
    }

    protected override bool SupportsStaticsInGenericClasses => false;

    protected ConcreteSyntaxTree/*?*/ CreateMethod(Method m, List<TypeArgumentInstantiation> typeArgs, bool createBody, ConcreteSyntaxTree wr, bool forBodyInheritance, bool lookasideBody) {
      if (!createBody) {
        return null;
      }

      var customReceiver = !forBodyInheritance && NeedsCustomReceiver(m);
      wr.Write("{0}{1}(", m.IsStatic || customReceiver ? "static " : "", IdName(m));
      var sep = "";
      WriteRuntimeTypeDescriptorsFormals(ForTypeDescriptors(typeArgs, m.EnclosingClass, m, lookasideBody), wr, ref sep, tp => $"rtd$_{tp.GetCompileName(Options)}");
      if (customReceiver) {
        var nt = m.EnclosingClass;
        var receiverType = UserDefinedType.FromTopLevelDecl(m.tok, nt);
        DeclareFormal(sep, "_this", receiverType, m.tok, true, wr);
        sep = ", ";
      }
      WriteFormals(sep, m.Ins, wr);
      var w = wr.NewBlock(")");

      if (!m.IsStatic && !customReceiver) {
        w.WriteLine("let _this = this;");
      }
      return w;
    }

    protected override ConcreteSyntaxTree EmitMethodReturns(Method m, ConcreteSyntaxTree wr) {
      var beforeReturnBlock = wr.Fork(0);
      EmitReturn(m.Outs, wr);
      return beforeReturnBlock;
    }

    protected ConcreteSyntaxTree/*?*/ CreateFunction(string name, List<TypeArgumentInstantiation> typeArgs, List<Formal> formals, Type resultType, IToken tok, bool isStatic, bool createBody, MemberDecl member, ConcreteSyntaxTree wr, bool forBodyInheritance, bool lookasideBody) {
      if (!createBody) {
        return null;
      }

      var customReceiver = !forBodyInheritance && NeedsCustomReceiver(member);
      wr.Write("{0}{1}(", isStatic || customReceiver ? "static " : "", name);
      var sep = "";
      WriteRuntimeTypeDescriptorsFormals(ForTypeDescriptors(typeArgs, member.EnclosingClass, member, lookasideBody), wr, ref sep,
        tp => $"rtd$_{tp.GetCompileName(Options)}");
      if (customReceiver) {
        var nt = member.EnclosingClass;
        var receiverType = UserDefinedType.FromTopLevelDecl(tok, nt);
        DeclareFormal(sep, "_this", receiverType, tok, true, wr);
        sep = ", ";
      }
      WriteFormals(sep, formals, wr);
      var w = wr.NewBlock(")", ";");
      if (!isStatic && !customReceiver) {
        w.WriteLine("let _this = this;");
      }
      return w;
    }

    int WriteRuntimeTypeDescriptorsFormals(List<TypeParameter> typeParams, bool useAllTypeArgs, ConcreteSyntaxTree wr, string prefix = "") {
      Contract.Requires(typeParams != null);
      Contract.Requires(wr != null);

      int c = 0;
      foreach (var tp in typeParams) {
        if (useAllTypeArgs || NeedsTypeDescriptor(tp)) {
          wr.Write($"{prefix}rtd$_{tp.GetCompileName(Options)}");
          prefix = ", ";
          c++;
        }
      }
      return c;
    }

    protected override void TypeArgDescriptorUse(bool isStatic, bool lookasideBody, TopLevelDeclWithMembers cl, out bool needsTypeParameter, out bool needsTypeDescriptor) {
      if (cl is DatatypeDecl) {
        needsTypeParameter = false;
        needsTypeDescriptor = true;
      } else if (cl is TraitDecl) {
        needsTypeParameter = false;
        needsTypeDescriptor = isStatic || lookasideBody;
      } else {
        Contract.Assert(cl is ClassDecl);
        needsTypeParameter = false;
        needsTypeDescriptor = isStatic;
      }
    }

    protected override string TypeDescriptor(Type type, ConcreteSyntaxTree wr, IToken tok) {
      Contract.Requires(type != null);
      Contract.Requires(tok != null);
      Contract.Requires(wr != null);

      var xType = DatatypeWrapperEraser.SimplifyTypeAndTrimSubsetTypes(Options, type);
      if (xType is BoolType) {
        return "_dafny.Rtd_bool";
      } else if (xType is CharType) {
        return UnicodeCharEnabled ? "_dafny.Rtd_codepoint" : "_dafny.Rtd_char";
      } else if (xType is IntType) {
        return "_dafny.Rtd_int";
      } else if (xType is BigOrdinalType) {
        return "_dafny.BigOrdinal";
      } else if (xType is RealType) {
        return "_dafny.BigRational";
      } else if (xType is BitvectorType) {
        var t = (BitvectorType)xType;
        if (t.NativeType != null) {
          return "_dafny.Rtd_number";
        } else {
          return "_dafny.Rtd_int";
        }
      } else if (xType is SetType) {
        return DafnySetClass;
      } else if (xType is MultiSetType) {
        return DafnyMultiSetClass;
      } else if (xType is SeqType) {
        return DafnySeqClass;
      } else if (xType is MapType) {
        return DafnyMapClass;
      } else if (xType.IsBuiltinArrowType) {
        return "_dafny.Rtd_ref";  // null suffices as a default value, since the function will never be called
      } else if (xType is UserDefinedType) {
        var udt = (UserDefinedType)xType;
        if (udt.ResolvedClass is TypeParameter tp) {
          var receiver = thisContext != null && tp.Parent is TopLevelDeclWithMembers and not TraitDecl ? "this." : "";
          return string.Format($"{receiver}rtd$_{tp.GetCompileName(Options)}");
        }
        var cl = udt.ResolvedClass;
        Contract.Assert(cl != null);
        if (cl is ClassLikeDecl) {
          return "_dafny.Rtd_ref";
        } else if (cl is DatatypeDecl) {
          var dt = (DatatypeDecl)cl;
          var w = new ConcreteSyntaxTree();
          w.Write("{0}.Rtd(", dt is TupleTypeDecl ? "_dafny.Tuple" : FullTypeName(udt));
          EmitTypeDescriptorsActuals(UsedTypeParameters(dt, udt.TypeArgs, true), udt.tok, w, true);
          w.Write(")");
          return w.ToString();
        } else if (xType.IsNonNullRefType) {
          // what we emit here will only be used to construct a dummy value that programmer-supplied code will overwrite later
          return "_dafny.Rtd_ref/*not used*/";
        } else {
          Contract.Assert(cl is NewtypeDecl || cl is SubsetTypeDecl);
          return TypeName_UDT(FullTypeName(udt), udt, wr, udt.tok);
        }
      } else {
        Contract.Assert(false); throw new cce.UnreachableException();  // unexpected type
      }
    }

    protected ConcreteSyntaxTree/*?*/ CreateGetter(string name, Type resultType, IToken tok, bool isStatic, bool createBody, ConcreteSyntaxTree wr) {
      if (createBody) {
        wr.Write("{0}get {1}()", isStatic ? "static " : "", name);
        var w = wr.NewBlock("", ";");
        if (!isStatic) {
          w.WriteLine("let _this = this;");
        }
        return w;
      } else {
        return null;
      }
    }

    protected ConcreteSyntaxTree/*?*/ CreateGetterSetter(string name, Type resultType, IToken tok, bool createBody, out ConcreteSyntaxTree setterWriter, ConcreteSyntaxTree wr) {
      if (createBody) {
        wr.Write($"get {name}()");
        var wGet = wr.NewBlock("", ";");
        wGet.WriteLine("let _this = this;");

        wr.Write($"set {name}(value)");
        var wSet = wr.NewBlock("", ";");
        wSet.WriteLine("let _this = this;");

        setterWriter = wSet;
        return wGet;
      } else {
        setterWriter = null;
        return null;
      }
    }

    protected override ConcreteSyntaxTree EmitTailCallStructure(MemberDecl member, ConcreteSyntaxTree wr) {
      var block = wr.NewBlock("TAIL_CALL_START: while (true)");
      if (member is Method m) {
        var beforeReturnBlock = block.Fork(0);
        EmitReturn(m.Outs, block);
        return beforeReturnBlock;
      }
      return block;
    }

    protected override void EmitJumpToTailCallStart(ConcreteSyntaxTree wr) {
      wr.WriteLine("continue TAIL_CALL_START;");
    }

    private string CharFromNumberMethodName() {
      return UnicodeCharEnabled ? "new _dafny.CodePoint" : "String.fromCharCode";
    }

    internal override string TypeName(Type type, ConcreteSyntaxTree wr, IToken tok, MemberDecl /*?*/ member = null) {
      Contract.Ensures(Contract.Result<string>() != null);
      Contract.Assume(type != null);  // precondition; this ought to be declared as a Requires in the superclass

      var xType = DatatypeWrapperEraser.SimplifyType(Options, type);
      if (xType is BoolType) {
        return "bool";
      } else if (xType is CharType) {
        return "char";
      } else if (xType is IntType || xType is BigOrdinalType) {
        return "BigNumber";
      } else if (xType is RealType) {
        return "Dafny.BigRational";
      } else if (xType is BitvectorType) {
        var t = (BitvectorType)xType;
        return t.NativeType != null ? GetNativeTypeName(t.NativeType) : "BigNumber";
      } else if (xType.AsNewtype != null && member == null) {  // when member is given, use UserDefinedType case below
        NativeType nativeType = xType.AsNewtype.NativeType;
        if (nativeType != null) {
          return GetNativeTypeName(nativeType);
        }
        return TypeName(xType.AsNewtype.BaseType, wr, tok);
      } else if (xType.IsObjectQ) {
        return "object";
      } else if (xType.IsArrayType) {
        return "Array";
      } else if (xType is UserDefinedType udt) {
        var s = FullTypeName(udt, member);
        return TypeName_UDT(s, udt, wr, udt.tok);
      } else if (xType is SetType) {
        Type argType = ((SetType)xType).Arg;
        return DafnySetClass;
      } else if (xType is SeqType) {
        Type argType = ((SeqType)xType).Arg;
        return DafnySeqClass;
      } else if (xType is MultiSetType) {
        Type argType = ((MultiSetType)xType).Arg;
        return DafnyMultiSetClass;
      } else if (xType is MapType) {
        return DafnyMapClass;
      } else {
        Contract.Assert(false); throw new cce.UnreachableException();  // unexpected type
      }
    }

    protected override string TypeInitializationValue(Type type, ConcreteSyntaxTree wr, IToken tok, bool usePlaceboValue, bool constructTypeParameterDefaultsFromTypeDescriptors) {
      if (usePlaceboValue) {
        return "undefined";
      }

      var xType = type.NormalizeExpandKeepConstraints();

      if (xType is BoolType) {
        return "false";
      } else if (xType is CharType) {
        return $"{CharFromNumberMethodName()}({CharType.DefaultValueAsString}.codePointAt(0))";
      } else if (xType is IntType || xType is BigOrdinalType) {
        return IntegerLiteral(0);
      } else if (xType is RealType) {
        return "_dafny.BigRational.ZERO";
      } else if (xType is BitvectorType) {
        var t = (BitvectorType)xType;
        return t.NativeType != null ? "0" : IntegerLiteral(0);
      } else if (xType is SetType) {
        return $"{DafnySetClass}.Empty";
      } else if (xType is MultiSetType) {
        return $"{DafnyMultiSetClass}.Empty";
      } else if (xType is SeqType seq) {
        if (seq.Arg.IsCharType) {
<<<<<<< HEAD
          return "_dafny.Seq.UnicodeFromString('')";
=======
          if (UnicodeCharEnabled) {
            return "_dafny.Seq.UnicodeFromString(\"\")";
          } else {
            return "\"\"";
          }
>>>>>>> f4fa255a
        }
        return $"{DafnySeqClass}.of()";
      } else if (xType is MapType) {
        return $"{DafnyMapClass}.Empty";
      }

      var udt = (UserDefinedType)xType;
      var cl = udt.ResolvedClass;
      Contract.Assert(cl != null);
      if (cl is TypeParameter) {
        if (constructTypeParameterDefaultsFromTypeDescriptors) {
          return string.Format("{0}.Default", TypeDescriptor(udt, wr, udt.tok));
        } else {
          return FormatDefaultTypeParameterValue((TypeParameter)udt.ResolvedClass);
        }
      } else if (cl is AbstractTypeDecl opaque) {
        return FormatDefaultTypeParameterValue(opaque);
      } else if (cl is NewtypeDecl) {
        var td = (NewtypeDecl)cl;
        if (td.Witness != null) {
          return TypeName_UDT(FullTypeName(udt), udt, wr, udt.tok) + ".Witness";
        } else if (td.NativeType != null) {
          return "0";
        } else {
          return TypeInitializationValue(td.BaseType, wr, tok, usePlaceboValue, constructTypeParameterDefaultsFromTypeDescriptors);
        }
      } else if (cl is SubsetTypeDecl) {
        var td = (SubsetTypeDecl)cl;
        if (td.WitnessKind == SubsetTypeDecl.WKind.Compiled) {
          return TypeName_UDT(FullTypeName(udt), udt, wr, udt.tok) + ".Default";
        } else if (td.WitnessKind == SubsetTypeDecl.WKind.Special) {
          // WKind.Special is only used with -->, ->, and non-null types:
          Contract.Assert(ArrowType.IsPartialArrowTypeName(td.Name) || ArrowType.IsTotalArrowTypeName(td.Name) || td is NonNullTypeDecl);
          if (ArrowType.IsPartialArrowTypeName(td.Name)) {
            return "null";
          } else if (ArrowType.IsTotalArrowTypeName(td.Name)) {
            var rangeDefaultValue = TypeInitializationValue(udt.TypeArgs.Last(), wr, tok, usePlaceboValue, constructTypeParameterDefaultsFromTypeDescriptors);
            // return the lambda expression ((Ty0 x0, Ty1 x1, Ty2 x2) => rangeDefaultValue)
            return string.Format("function () {{ return {0}; }}", rangeDefaultValue);
          } else if (((NonNullTypeDecl)td).Class is ArrayClassDecl) {
            // non-null array type; we know how to initialize them
            var arrayClass = (ArrayClassDecl)((NonNullTypeDecl)td).Class;
            if (arrayClass.Dims == 1) {
              return "[]";
            } else {
              return string.Format("_dafny.newArray(undefined, {0})", Util.Comma(arrayClass.Dims, _ => "_dafny.ZERO"));
            }
          } else {
            // non-null (non-array) type
            // even though the type doesn't necessarily have a known initializer, it could be that the the compiler needs to
            // lay down some bits to please the C#'s compiler's different definite-assignment rules.
            return "null";
          }
        } else {
          return TypeInitializationValue(td.RhsWithArgument(udt.TypeArgs), wr, tok, usePlaceboValue, constructTypeParameterDefaultsFromTypeDescriptors);
        }
      } else if (cl is ClassLikeDecl or ArrowTypeDecl) {
        return "null";
      } else if (cl is DatatypeDecl) {
        var dt = (DatatypeDecl)cl;
        var s = dt is TupleTypeDecl ? "_dafny.Tuple" : FullTypeName(udt);
        var relevantTypeArgs = UsedTypeParameters(dt, udt.TypeArgs).ConvertAll(ta => ta.Actual);

        var wTypeDescriptors = new ConcreteSyntaxTree();
        EmitTypeDescriptorsActuals(TypeArgumentInstantiation.ListFromClass(dt, udt.TypeArgs), tok, wTypeDescriptors);
        var typeDescriptors = wTypeDescriptors.ToString();

        var sep = typeDescriptors.Length != 0 && relevantTypeArgs.Count != 0 ? ", " : "";
        var arguments = relevantTypeArgs.Comma(arg => DefaultValue(arg, wr, tok, constructTypeParameterDefaultsFromTypeDescriptors));
        return string.Format($"{s}.Default({typeDescriptors}{sep}{arguments})");
      } else {
        Contract.Assert(false); throw new cce.UnreachableException();  // unexpected type
      }

    }

    protected override string TypeName_UDT(string fullCompileName, List<TypeParameter.TPVariance> variance, List<Type> typeArgs,
      ConcreteSyntaxTree wr, IToken tok, bool omitTypeArguments) {
      Contract.Assume(fullCompileName != null);  // precondition; this ought to be declared as a Requires in the superclass
      Contract.Assume(typeArgs != null);  // precondition; this ought to be declared as a Requires in the superclass
      string s = IdProtect(fullCompileName);
      return s;
    }

    protected override string TypeName_Companion(Type type, ConcreteSyntaxTree wr, IToken tok, MemberDecl/*?*/ member) {
      // Many (that is, more so than in C# or Java) companion classes in JavaScript are just the same as the type
      type = UserDefinedType.UpcastToMemberEnclosingType(type, member);
      if (type.NormalizeExpandKeepConstraints() is UserDefinedType udt) {
        if ((udt.ResolvedClass is DatatypeDecl dt && DatatypeWrapperEraser.IsErasableDatatypeWrapper(Options, dt, out _)) ||
            udt.ResolvedClass is SubsetTypeDecl or NewtypeDecl) {
          var s = FullTypeName(udt, member);
          return TypeName_UDT(s, udt, wr, udt.tok);
        }
      }

      return TypeName(type, wr, tok, member);
    }

    // ----- Declarations -------------------------------------------------------------

    protected void DeclareField(string name, bool isStatic, bool isConst, Type type, IToken tok, string rhs, ConcreteSyntaxTree wr) {
      if (isStatic) {
        var w = wr.NewNamedBlock("static get {0}()", name);
        EmitReturnExpr(rhs, w);
      } else {
        wr.WriteLine("this.{0} = {1};", name, rhs);
      }
    }

    protected override bool DeclareFormal(string prefix, string name, Type type, IToken tok, bool isInParam, ConcreteSyntaxTree wr) {
      if (isInParam) {
        wr.Write("{0}{1}", prefix, name);
        return true;
      } else {
        return false;
      }
    }

    protected override void DeclareLocalVar(string name, Type/*?*/ type, IToken/*?*/ tok, bool leaveRoomForRhs, string/*?*/ rhs, ConcreteSyntaxTree wr) {
      wr.Write("let {0}", name);
      if (leaveRoomForRhs) {
        Contract.Assert(rhs == null);  // follows from precondition
      } else if (rhs != null) {
        wr.WriteLine(" = {0};", rhs);
      } else {
        wr.WriteLine(";");
      }
    }

    protected override ConcreteSyntaxTree DeclareLocalVar(string name, Type/*?*/ type, IToken/*?*/ tok, ConcreteSyntaxTree wr) {
      wr.Write("let {0} = ", name);
      var w = wr.Fork();
      wr.WriteLine(";");
      return w;
    }

    protected override bool UseReturnStyleOuts(Method m, int nonGhostOutCount) => true;

    protected override void DeclareOutCollector(string collectorVarName, ConcreteSyntaxTree wr) {
      wr.Write("let {0} = ", collectorVarName);
    }

    protected override void DeclareLocalOutVar(string name, Type type, IToken tok, string rhs, bool useReturnStyleOuts, ConcreteSyntaxTree wr) {
      DeclareLocalVar(name, type, tok, false, rhs, wr);
    }

    protected override void EmitOutParameterSplits(string outCollector, List<string> actualOutParamNames, ConcreteSyntaxTree wr) {
      if (actualOutParamNames.Count == 1) {
        EmitAssignment(actualOutParamNames[0], null, outCollector, null, wr);
      } else {
        for (var i = 0; i < actualOutParamNames.Count; i++) {
          wr.WriteLine("{0} = {1}[{2}];", actualOutParamNames[i], outCollector, i);
        }
      }
    }

    protected override void EmitActualTypeArgs(List<Type> typeArgs, IToken tok, ConcreteSyntaxTree wr) {
      // emit nothing
    }

    // ----- Statements -------------------------------------------------------------

    protected override void EmitPrintStmt(ConcreteSyntaxTree wr, Expression arg) {
      bool isString = arg.Type.NormalizeToAncestorType().IsStringType;
      bool isStringLiteral = arg is StringLiteralExpr;
      bool isGeneric = arg.Type.NormalizeToAncestorType().AsSeqType is { Arg.IsTypeParameter: true };
      var wStmts = wr.Fork();
      if (isStringLiteral && !UnicodeCharEnabled) {
        // process.stdout.write(_dafny.toString(x));
        wr.Write("process.stdout.write(_dafny.toString(");
        wr.Append(Expr(arg, false, wStmts));
        wr.WriteLine("));");
      } else if (isString) {
        if (UnicodeCharEnabled) {
          wr.Write($"process.stdout.write(");
          TrParenExpr(arg, wr, false, wStmts);
          wr.WriteLine(".toVerbatimString(false));");
        } else {
          wr.Write($"process.stdout.write(_dafny.toString({DafnySeqClass}.JoinIfPossible(");
          wr.Append(Expr(arg, false, wStmts));
          wr.WriteLine(")));");
        }
      } else if (isGeneric && !UnicodeCharEnabled) {
        // try { process.stdout.write(_dafny.toString(((x) instanceof Array && typeof((x)[0]) == \"string\") ? (x).join("") : (x))); } catch (_error) { process.stdout.write(_dafny.toString(x)); }
        wr.Write("try { process.stdout.write(_dafny.toString(");
        wr.Write("(");
        wr.Write("(");
        wr.Append(Expr(arg, false, wStmts));
        wr.Write(") instanceof Array && typeof((");
        wr.Append(Expr(arg, false, wStmts));
        wr.Write(")[0]) == \"string\") ? ");
        wr.Write("(");
        wr.Append(Expr(arg, false, wStmts));
        wr.Write(").join(\"\")");
        wr.Write(":");
        wr.Write("(");
        wr.Append(Expr(arg, false, wStmts));
        wr.Write(")));");
        wr.Write("} catch (_error) { process.stdout.write(_dafny.toString(");
        wr.Append(Expr(arg, false, wStmts));
        wr.WriteLine("));}");
      } else { // !isString && !isGeneric
        // process.stdout.write(_dafny.toString(x));
        wr.Write("process.stdout.write(_dafny.toString(");
        wr.Append(Expr(arg, false, wStmts));
        wr.WriteLine("));");
      }
    }

    protected override void EmitReturn(List<Formal> outParams, ConcreteSyntaxTree wr) {
      outParams = outParams.Where(f => !f.IsGhost).ToList();
      if (outParams.Count == 0) {
        wr.WriteLine("return;");
      } else if (outParams.Count == 1) {
        wr.WriteLine("return {0};", IdName(outParams[0]));
      } else {
        wr.WriteLine("return [{0}];", Util.Comma(outParams, IdName));
      }
    }

    protected override ConcreteSyntaxTree CreateLabeledCode(string label, bool createContinueLabel, ConcreteSyntaxTree wr) {
      var prefix = createContinueLabel ? "C" : "L";
      return wr.NewNamedBlock($"{prefix}{label}:");
    }

    protected override void EmitBreak(string/*?*/ label, ConcreteSyntaxTree wr) {
      if (label == null) {
        wr.WriteLine("break;");
      } else {
        wr.WriteLine("break L{0};", label);
      }
    }

    protected override void EmitContinue(string label, ConcreteSyntaxTree wr) {
      wr.WriteLine("break C{0};", label);
    }

    protected override void EmitYield(ConcreteSyntaxTree wr) {
      wr.WriteLine("yield null;");
    }

    protected override void EmitAbsurd(string/*?*/ message, ConcreteSyntaxTree wr) {
      if (message == null) {
        message = "unexpected control point";
      }
      wr.WriteLine("throw new Error(\"{0}\");", message);
    }

    protected override void EmitHalt(IToken tok, Expression/*?*/ messageExpr, ConcreteSyntaxTree wr) {
      var wStmts = wr.Fork();
      wr.Write("throw new _dafny.HaltException(");
      if (tok != null) {
        wr.Write("\"" + tok.TokenToString(Options) + ": \" + ");
      }

      TrParenExpr(messageExpr, wr, false, wStmts);
      if (UnicodeCharEnabled && messageExpr.Type.IsStringType) {
        wr.Write(".toVerbatimString(false)");
      }
      wr.WriteLine(");");
    }

    protected override ConcreteSyntaxTree EmitForStmt(IToken tok, IVariable loopIndex, bool goingUp, string /*?*/ endVarName,
      List<Statement> body, LList<Label> labels, ConcreteSyntaxTree wr) {

      var nativeType = AsNativeType(loopIndex.Type);

      wr.Write($"for (let {loopIndex.CompileName} = ");
      var startWr = wr.Fork();
      wr.Write($"; ");

      ConcreteSyntaxTree bodyWr;
      if (goingUp) {
        if (endVarName == null) {
          wr.Write("true");
        } else if (nativeType == null) {
          wr.Write($"{loopIndex.CompileName}.isLessThan({endVarName})");
        } else {
          wr.Write($"{loopIndex.CompileName} < {endVarName}");
        }
        if (nativeType == null) {
          bodyWr = wr.NewBlock($"; {loopIndex.CompileName} = {loopIndex.CompileName}.plus(_dafny.ONE))");
        } else {
          bodyWr = wr.NewBlock($"; {loopIndex.CompileName}++)");
        }
      } else {
        if (endVarName == null) {
          wr.Write("true");
        } else if (nativeType == null) {
          wr.Write($"{endVarName}.isLessThan({loopIndex.CompileName})");
        } else {
          wr.Write($"{endVarName} < {loopIndex.CompileName}");
        }
        bodyWr = wr.NewBlock($"; )");
        if (nativeType == null) {
          bodyWr.WriteLine($"{loopIndex.CompileName} = {loopIndex.CompileName}.minus(_dafny.ONE);");
        } else {
          bodyWr.WriteLine($"{loopIndex.CompileName}--;");
        }
      }
      bodyWr = EmitContinueLabel(labels, bodyWr);
      TrStmtList(body, bodyWr);

      return startWr;
    }

    protected override ConcreteSyntaxTree CreateForLoop(string indexVar, Action<ConcreteSyntaxTree> boundAction, ConcreteSyntaxTree wr, string start = null) {
      start = start ?? "0";
      var boundWriter = new ConcreteSyntaxTree();
      boundAction(boundWriter);
      var bound = boundWriter.ToString();
      return wr.NewNamedBlock("for (let {0} = {2}; {0} < {1}; {0}++)", indexVar, bound, start);
    }

    protected override ConcreteSyntaxTree CreateDoublingForLoop(string indexVar, int start, ConcreteSyntaxTree wr) {
      return wr.NewNamedBlock("for (let {0} = new BigNumber({1}); ; {0} = {0}.multipliedBy(2))", indexVar, start);
    }

    protected override void EmitIncrementVar(string varName, ConcreteSyntaxTree wr) {
      wr.WriteLine("{0} = {0}.plus(1);", varName);
    }

    protected override void EmitDecrementVar(string varName, ConcreteSyntaxTree wr) {
      wr.WriteLine("{0} = {0}.minus(1);", varName);
    }

    protected override string GetQuantifierName(string bvType) {
      return string.Format("_dafny.Quantifier");
    }

    protected override ConcreteSyntaxTree CreateForeachLoop(string tmpVarName, Type collectionElementType, IToken tok,
      out ConcreteSyntaxTree collectionWriter, ConcreteSyntaxTree wr) {
      wr.Write("for (const {0} of ", tmpVarName);
      collectionWriter = wr.Fork();
      var wwr = wr.NewBlock(")");
      return wwr;
    }

    protected override void EmitDowncastVariableAssignment(string boundVarName, Type boundVarType, string tmpVarName,
      Type sourceType, bool introduceBoundVar, IToken tok, ConcreteSyntaxTree wr) {
      wr.WriteLine("{0}{1} = {2};", introduceBoundVar ? "let " : "", boundVarName, tmpVarName);
    }

    [CanBeNull]
    protected override Action<ConcreteSyntaxTree> GetSubtypeCondition(string tmpVarName, Type boundVarType, IToken tok, ConcreteSyntaxTree preconditions) {
      string typeTest;
      if (boundVarType.IsRefType) {
        if (boundVarType.IsObject || boundVarType.IsObjectQ) {
          typeTest = "true";
        } else if (boundVarType.IsTraitType) {
          typeTest = $"_dafny.InstanceOfTrait({tmpVarName}, {TypeName(boundVarType, preconditions, tok)})";
        } else {
          typeTest = $"{tmpVarName} instanceof {TypeName(boundVarType, preconditions, tok)}";
        }

        if (boundVarType.IsNonNullRefType) {
          typeTest = $"{tmpVarName} !== null && " + typeTest;
        } else {
          typeTest = $"{tmpVarName} === null || " + typeTest;
        }
      } else {
        typeTest = "true";
      }

      typeTest = typeTest == "true" ? null : typeTest;
      return typeTest == null ? null : wr => wr.Write(typeTest);
    }

    protected override ConcreteSyntaxTree CreateForeachIngredientLoop(string boundVarName, int L, string tupleTypeArgs, out ConcreteSyntaxTree collectionWriter, ConcreteSyntaxTree wr) {
      wr.Write("for (const {0} of ", boundVarName);
      collectionWriter = wr.Fork();
      return wr.NewBlock(")");
    }

    // ----- Expressions -------------------------------------------------------------

    protected override void EmitNew(Type type, IToken tok, CallStmt initCall /*?*/, ConcreteSyntaxTree wr,
      ConcreteSyntaxTree wStmts) {
      var cl = ((UserDefinedType)type.NormalizeExpand()).ResolvedClass;
      if (cl.Name == "object") {
        wr.Write("_dafny.NewObject()");
      } else {
        wr.Write("new {0}(", TypeName(type, wr, tok));
        EmitTypeDescriptorsActuals(TypeArgumentInstantiation.ListFromClass(cl, type.TypeArgs), tok, wr);
        wr.Write(")");
      }
    }

    protected override void EmitNewArray(Type elementType, IToken tok, List<string> dimensions,
        bool mustInitialize, [CanBeNull] string exampleElement, ConcreteSyntaxTree wr, ConcreteSyntaxTree wStmts) {
      var initValue = mustInitialize ? DefaultValue(elementType, wr, tok, true) : null;
      if (dimensions.Count == 1) {
        // handle the common case of 1-dimensional arrays separately
        wr.Write($"Array(({dimensions[0]}).toNumber())");
        if (initValue != null) {
          wr.Write(".fill({0})", initValue);
        }
      } else {
        // the general case
        wr.Write("_dafny.newArray({0}, {1})", initValue ?? "undefined", dimensions.Comma(s => s));
      }
    }

    protected string TranslateEscapes(string s) {
      s = Util.ReplaceNullEscapesWithCharacterEscapes(s);

      s = Util.UnicodeEscapesToLowercase(s);

      return s;
    }

    protected override void EmitLiteralExpr(ConcreteSyntaxTree wr, LiteralExpr e) {
      if (e is StaticReceiverExpr) {
        wr.Write(TypeName(e.Type, wr, e.tok));
      } else if (e.Value == null) {
        wr.Write("null");
      } else if (e.Value is bool) {
        wr.Write((bool)e.Value ? "true" : "false");
      } else if (e is CharLiteralExpr) {
        var escaped = TranslateEscapes((string)e.Value);
        if (UnicodeCharEnabled) {
          wr.Write($"new _dafny.CodePoint('{escaped}'.codePointAt(0))");
        } else {
          wr.Write($"'{escaped}'");
        }
      } else if (e is StringLiteralExpr) {
        var str = (StringLiteralExpr)e;
        if (UnicodeCharEnabled) {
          wr.Write($"_dafny.Seq.UnicodeFromString(");
          TrStringLiteral(str, wr);
          wr.Write(")");
        } else {
          TrStringLiteral(str, wr);
        }
      } else if (AsNativeType(e.Type) != null) {
        wr.Write(e.Value.ToString());
      } else if (e.Value is BigInteger) {
        var i = (BigInteger)e.Value;
        wr.Write(IntegerLiteral(i));
      } else if (e.Value is BaseTypes.BigDec) {
        var n = (BaseTypes.BigDec)e.Value;
        if (0 <= n.Exponent) {
          wr.Write("new _dafny.BigRational(new BigNumber(\"{0}", n.Mantissa);
          for (int i = 0; i < n.Exponent; i++) {
            wr.Write("0");
          }
          wr.Write("\"))");
        } else {
          wr.Write($"new _dafny.BigRational({IntegerLiteral(n.Mantissa)}, new BigNumber(\"1");
          for (int i = n.Exponent; i < 0; i++) {
            wr.Write("0");
          }
          wr.Write("\"))");
        }
      } else {
        Contract.Assert(false); throw new cce.UnreachableException();  // unexpected literal
      }
    }
    string IntegerLiteral(BigInteger i) {
      if (i.IsZero) {
        return "_dafny.ZERO";
      } else if (i.IsOne) {
        return "_dafny.ONE";
      } else if (-0x20_0000_0000_0000L < i && i < 0x20_0000_0000_0000L) {  // 53 bits, plus sign
        return $"new BigNumber({i})";
      } else {
        return $"new BigNumber(\"{i}\")";
      }
    }

    protected override void EmitStringLiteral(string str, bool isVerbatim, ConcreteSyntaxTree wr) {
      var n = str.Length;
      if (!isVerbatim) {
        wr.Write($"\"{TranslateEscapes(str)}\"");
      } else {
        wr.Write("\"");
        for (var i = 0; i < n; i++) {
          if (str[i] == '\"' && i + 1 < n && str[i + 1] == '\"') {
            wr.Write("\\\"");
            i++;
          } else if (str[i] == '\\') {
            wr.Write("\\\\");
          } else if (str[i] == '\n') {
            wr.Write("\\n");
          } else if (str[i] == '\r') {
            wr.Write("\\r");
          } else {
            wr.Write(str[i]);
          }
        }
        wr.Write("\"");
      }
    }

    protected override ConcreteSyntaxTree EmitBitvectorTruncation(BitvectorType bvType, [CanBeNull] NativeType nativeType,
      bool surroundByUnchecked, ConcreteSyntaxTree wr) {

      Contract.Assert(nativeType == null || bvType.Width == 0); // JavaScript only supports "number" as a native type, and it is used just for bv0

      if (bvType.Width == 0) {
        return wr;
      }
      wr.Write("(");
      var middle = wr.Fork();
      wr.Write(").mod(new BigNumber(2).exponentiatedBy({0}))", bvType.Width);
      return middle;
    }

    protected override void EmitRotate(Expression e0, Expression e1, bool isRotateLeft, ConcreteSyntaxTree wr,
        bool inLetExprBody, ConcreteSyntaxTree wStmts, FCE_Arg_Translator tr) {
      bool needsCast = false;
      var nativeType = AsNativeType(e0.Type);
      if (nativeType != null) {
        GetNativeInfo(nativeType.Sel, out _, out _, out needsCast);
      }

      var bv = e0.Type.NormalizeToAncestorType().AsBitVectorType;
      if (bv.Width == 0) {
        tr(e0, wr, inLetExprBody, wStmts);
      } else {
        wr.Write("_dafny.{0}(", isRotateLeft ? "RotateLeft" : "RotateRight");
        tr(e0, wr, inLetExprBody, wStmts);
        wr.Write(", (");
        tr(e1, wr, inLetExprBody, wStmts);
        wr.Write(").toNumber(), {0})", bv.Width);
        if (needsCast) {
          wr.Write(".toNumber()");
        }
      }
    }

    protected override void EmitEmptyTupleList(string tupleTypeArgs, ConcreteSyntaxTree wr) {
      wr.Write("[]", tupleTypeArgs);
    }

    protected override ConcreteSyntaxTree EmitAddTupleToList(string ingredients, string tupleTypeArgs, ConcreteSyntaxTree wr) {
      wr.Write("{0}.push(_dafny.Tuple.of(", ingredients, tupleTypeArgs);
      var wrTuple = wr.Fork();
      wr.WriteLine("));");
      return wrTuple;
    }

    protected override void EmitTupleSelect(string prefix, int i, ConcreteSyntaxTree wr) {
      wr.Write("{0}[{1}]", prefix, i);
    }

    protected override string IdProtect(string name) {
      return PublicIdProtect(name);
    }
    public override string PublicIdProtect(string name) {
      Contract.Requires(name != null);
      switch (name) {
        case "arguments":
        case "await":
        case "boolean":
        case "byte":
        case "catch":
        case "continue":
        case "debugger":
        case "default":
        case "delete":
        case "do":
        case "double":
        case "enum":
        case "eval":
        case "final":
        case "finally":
        case "float":
        case "for":
        case "goto":
        case "implements":
        case "instanceof":
        case "interface":
        case "let":
        case "long":
        case "native":
        case "package":
        case "private":
        case "public":
        case "short":
        case "super":
        case "switch":
        case "synchronized":
        case "throw":
        case "throws":
        case "transient":
        case "try":
        case "typeof":
        case "void":
        case "volatile":
        case "with":
        case "toString":
        case "equals":
          return "_$$_" + name;
        default:
          return name;
      }
    }

    protected override string FullTypeName(UserDefinedType udt, MemberDecl/*?*/ member = null) {
      Contract.Assume(udt != null);  // precondition; this ought to be declared as a Requires in the superclass
      if (udt is ArrowType) {
        return ArrowType.Arrow_FullCompileName;
      }
      var cl = udt.ResolvedClass;
      if (cl is TypeParameter) {
        return IdProtect(udt.GetCompileName(Options));
      } else if (cl is DefaultClassDecl && Attributes.Contains(cl.EnclosingModuleDefinition.Attributes, "extern") &&
                 member != null && Attributes.Contains(member.Attributes, "extern")) {
        // omit the default class name ("_default") in extern modules, when the class is used to qualify an extern member
        Contract.Assert(!cl.EnclosingModuleDefinition.TryToAvoidName); // default module is not marked ":extern"
        return IdProtect(cl.EnclosingModuleDefinition.GetCompileName(Options));
      } else {
        return IdProtect(cl.EnclosingModuleDefinition.GetCompileName(Options)) + "." + IdProtect(cl.GetCompileName(Options));
      }
    }

    protected override void EmitThis(ConcreteSyntaxTree wr, bool callToInheritedMember) {
      wr.Write("_this");
    }

    protected override ConcreteSyntaxTree EmitCast(ICanRender toType, ConcreteSyntaxTree wr) {
      return wr;
    }

    protected override void EmitDatatypeValue(DatatypeValue dtv, string typeDescriptorArguments, string arguments, ConcreteSyntaxTree wr) {
      var dt = dtv.Ctor.EnclosingDatatype;
      EmitDatatypeValue(dt, dtv.Ctor, dtv.IsCoCall, typeDescriptorArguments, arguments, wr);
    }

    void EmitDatatypeValue(DatatypeDecl dt, DatatypeCtor ctor, bool isCoCall, string typeDescriptorArguments, string arguments, ConcreteSyntaxTree wr) {
      var dtName = dt.GetFullCompileName(Options);
      var ctorName = ctor.GetCompileName(Options);

      var sep = typeDescriptorArguments.Length != 0 && arguments.Length != 0 ? ", " : "";
      if (dt is TupleTypeDecl) {
        Contract.Assert(typeDescriptorArguments.Length == 0);
        wr.Write($"_dafny.Tuple.of({arguments})");
      } else if (!isCoCall) {
        // Ordinary constructor (that is, one that does not guard any co-recursive calls)
        // Generate: Dt.create_Ctor(arguments)
        var lazyArgument = dt is IndDatatypeDecl ? "" : arguments.Length == 0 ? "null" : "null, ";
        wr.Write($"{dtName}.create_{ctorName}({lazyArgument}{typeDescriptorArguments}{sep}{arguments})");
      } else {
        var sep0 = typeDescriptorArguments.Length != 0 ? ", " : "";
        // Co-recursive call
        // Generate:  Dt.lazy_Ctor(($dt) => Dt.create_Ctor($dt, args))
        wr.Write($"{dtName}.lazy_{ctorName}(($dt{sep0}{typeDescriptorArguments}) => ");
        wr.Write("{0}.create_{1}($dt{2}{3}{4}{5})", dtName, ctorName, arguments.Length == 0 ? "" : ", ", typeDescriptorArguments, sep, arguments);
        wr.Write(")");
      }
    }

    protected override void GetSpecialFieldInfo(SpecialField.ID id, object idParam, Type receiverType, out string compiledName, out string preString, out string postString) {
      compiledName = "";
      preString = "";
      postString = "";
      switch (id) {
        case SpecialField.ID.UseIdParam:
          compiledName = IdProtect((string)idParam);
          break;
        case SpecialField.ID.ArrayLength:
        case SpecialField.ID.ArrayLengthInt:
          if (idParam == null) {
            compiledName = "length";
          } else {
            compiledName = "dims[" + (int)idParam + "]";
          }
          if (id == SpecialField.ID.ArrayLength) {
            preString = "new BigNumber(";
            postString = ")";
          }
          break;
        case SpecialField.ID.Floor:
          compiledName = "toBigNumber()";
          break;
        case SpecialField.ID.IsLimit:
          preString = "_dafny.BigOrdinal.IsLimit(";
          postString = ")";
          break;
        case SpecialField.ID.IsSucc:
          preString = "_dafny.BigOrdinal.IsSucc(";
          postString = ")";
          break;
        case SpecialField.ID.Offset:
          preString = "_dafny.BigOrdinal.Offset(";
          postString = ")";
          break;
        case SpecialField.ID.IsNat:
          preString = "_dafny.BigOrdinal.IsNat(";
          postString = ")";
          break;
        case SpecialField.ID.Keys:
          compiledName = "Keys";
          break;
        case SpecialField.ID.Values:
          compiledName = "Values";
          break;
        case SpecialField.ID.Items:
          compiledName = "Items";
          break;
        case SpecialField.ID.Reads:
          compiledName = "_reads";
          break;
        case SpecialField.ID.Modifies:
          compiledName = "_modifies";
          break;
        case SpecialField.ID.New:
          compiledName = "_new";
          break;
        default:
          Contract.Assert(false); // unexpected ID
          break;
      }
    }

    protected override ILvalue EmitMemberSelect(Action<ConcreteSyntaxTree> obj, Type objType, MemberDecl member, List<TypeArgumentInstantiation> typeArgs, Dictionary<TypeParameter, Type> typeMap,
      Type expectedType, string/*?*/ additionalCustomParameter, bool internalAccess = false) {
      var memberStatus = DatatypeWrapperEraser.GetMemberStatus(Options, member);
      if (memberStatus == DatatypeWrapperEraser.MemberCompileStatus.Identity) {
        return SimpleLvalue(obj);
      } else if (memberStatus == DatatypeWrapperEraser.MemberCompileStatus.AlwaysTrue) {
        return SimpleLvalue(w => w.Write("true"));
      } else if (member is DatatypeDestructor dtor && dtor.EnclosingClass is TupleTypeDecl) {
        Contract.Assert(dtor.CorrespondingFormals.Count == 1);
        var formal = dtor.CorrespondingFormals[0];
        return SuffixLvalue(obj, "[{0}]", formal.NameForCompilation);
      } else if (member is SpecialField sf && !(member is ConstantField)) {
        GetSpecialFieldInfo(sf.SpecialId, sf.IdParam, objType, out var compiledName, out var preStr, out var postStr);
        if (compiledName.Length != 0) {
          return SuffixLvalue(obj, ".{0}", compiledName);
        } else {
          // this member selection is handled by some kind of enclosing function call, so nothing to do here
          return SimpleLvalue(obj);
        }
      } else if (member is Function fn) {
        typeArgs = typeArgs.Where(ta => NeedsTypeDescriptor(ta.Formal)).ToList();
        if (typeArgs.Count == 0 && additionalCustomParameter == null) {
          if (member.IsStatic) {
            return SuffixLvalue(obj, ".{0}", IdName(member));
          } else {
            // generate: obj.F.bind(obj)
            return SimpleLvalue(w => {
              var objWriter = new ConcreteSyntaxTree();
              obj(objWriter);
              var objString = objWriter.ToString();
              w.Write("{0}.{1}.bind({0})", objString, IdName(member));
            });
          }
        } else {
          // We need an eta conversion to adjust for the difference in arity.
          // (T0 a0, T1 a1, ...) -> obj.F(rtd0, rtd1, ..., additionalCustomParameter, a0, a1, ...)
          // Start by writing to the suffix:  F(rtd0, rtd1, ...
          var suffixWr = new ConcreteSyntaxTree();
          suffixWr.Write(IdName(member));
          suffixWr.Write("(");
          var suffixSep = "";
          EmitTypeDescriptorsActuals(ForTypeDescriptors(typeArgs, member.EnclosingClass, member, false), fn.tok, suffixWr, ref suffixSep);
          if (additionalCustomParameter != null) {
            suffixWr.Write("{0}{1}", suffixSep, additionalCustomParameter);
            suffixSep = ", ";
          }
          // Write the prefix and the rest of the suffix
          var prefixWr = new ConcreteSyntaxTree();
          var prefixSep = "";
          prefixWr.Write("(");
          foreach (var arg in fn.Formals) {
            if (!arg.IsGhost) {
              var name = idGenerator.FreshId("_eta");
              prefixWr.Write("{0}{1}", prefixSep, name);
              suffixWr.Write("{0}{1}", suffixSep, name);
              suffixSep = ", ";
              prefixSep = ", ";
            }
          }
          prefixWr.Write(") => ");
          suffixWr.Write(")");
          return EnclosedLvalue(prefixWr.ToString(), obj, $".{suffixWr.ToString()}");
        }
      } else {
        Contract.Assert(member is Field);
        if (member.IsStatic) {
          return SimpleLvalue(w => {
            w.Write("{0}.{1}", TypeName_Companion(objType, w, member.tok, member), IdName(member));
            var sep = "(";
            EmitTypeDescriptorsActuals(ForTypeDescriptors(typeArgs, member.EnclosingClass, member, false), member.tok, w, ref sep);
            if (sep != "(") {
              w.Write(")");
            }
          });
        } else if (NeedsCustomReceiver(member) && !(member.EnclosingClass is TraitDecl)) {
          // instance const in a newtype
          return SimpleLvalue(w => {
            w.Write("{0}.{1}(", TypeName_Companion(objType, w, member.tok, member), IdName(member));
            obj(w);
            w.Write(")");
          });
        } else if (internalAccess && (member is ConstantField || member.EnclosingClass is TraitDecl)) {
          return SuffixLvalue(obj, $"._{member.GetCompileName(Options)}");
        } else {
          return SimpleLvalue(w => {
            obj(w);
            w.Write(".{0}", IdName(member));
            var sep = "(";
            EmitTypeDescriptorsActuals(ForTypeDescriptors(typeArgs, member.EnclosingClass, member, false), member.tok, w, ref sep);
            if (sep != "(") {
              w.Write(")");
            }
          });
        }
      }
    }

    protected override ConcreteSyntaxTree ExprToInt(Type fromType, ConcreteSyntaxTree wr) {
      if (AsNativeType(fromType) == null) {
        return wr;
      }
      wr.Write("BigNumber");
      return wr.ForkInParens();
    }

    protected override ConcreteSyntaxTree EmitArraySelect(List<Action<ConcreteSyntaxTree>> indices, Type elmtType, ConcreteSyntaxTree wr) {
      var w = wr.Fork();
      if (indices.Count == 1) {
        wr.Write("[");
        indices[0](wr);
        wr.Write("]");
      } else {
        wr.Write(".elmts");
        foreach (var index in indices) {
          wr.Write("[");
          index(wr);
          wr.Write("]");
        }
      }
      return w;
    }

    protected override ConcreteSyntaxTree EmitArraySelect(List<Expression> indices, Type elmtType, bool inLetExprBody,
        ConcreteSyntaxTree wr, ConcreteSyntaxTree wStmts) {
      Contract.Assert(indices != null && 1 <= indices.Count);  // follows from precondition
      var w = wr.Fork();
      if (indices.Count == 1) {
        wr.Write("[");
        wr.Append(Expr(indices[0], inLetExprBody, wStmts));
        wr.Write("]");
      } else {
        wr.Write(".elmts");
        foreach (var index in indices) {
          wr.Write("[");
          wr.Append(Expr(index, inLetExprBody, wStmts));
          wr.Write("]");
        }
      }
      return w;
    }

    protected override string ArrayIndexToInt(string arrayIndex) => $"new BigNumber({arrayIndex})";

    protected override void EmitExprAsNativeInt(Expression expr, bool inLetExprBody, ConcreteSyntaxTree wr, ConcreteSyntaxTree wStmts) {
      TrParenExpr(expr, wr, inLetExprBody, wStmts);
      if (AsNativeType(expr.Type) == null) {
        wr.Write(".toNumber()");
      }
    }

    protected override void EmitIndexCollectionSelect(Expression source, Expression index, bool inLetExprBody,
        ConcreteSyntaxTree wr, ConcreteSyntaxTree wStmts) {
      TrParenExpr(source, wr, inLetExprBody, wStmts);
      if (source.Type.NormalizeToAncestorType() is SeqType) {
        // seq
        wr.Write("[");
        wr.Append(Expr(index, inLetExprBody, wStmts));
        wr.Write("]");
      } else {
        // map or imap
        wr.Write(".get(");
        wr.Append(Expr(index, inLetExprBody, wStmts));
        wr.Write(")");
      }
    }

    protected override void EmitIndexCollectionUpdate(Expression source, Expression index, Expression value,
        CollectionType resultCollectionType, bool inLetExprBody, ConcreteSyntaxTree wr, ConcreteSyntaxTree wStmts) {
      if (resultCollectionType.AsSeqType != null) {
        wr.Write($"{DafnySeqClass}.update(");
        wr.Append(Expr(source, inLetExprBody, wStmts));
        wr.Write(", ");
      } else {
        TrParenExpr(source, wr, inLetExprBody, wStmts);
        wr.Write(".update(");
      }
      wr.Append(Expr(index, inLetExprBody, wStmts));
      wr.Write(", ");
      wr.Append(CoercedExpr(value, resultCollectionType.ValueArg, inLetExprBody, wStmts));
      wr.Write(")");
    }

    protected override void EmitSeqSelectRange(Expression source, Expression lo /*?*/, Expression hi /*?*/,
        bool fromArray, bool inLetExprBody, ConcreteSyntaxTree wr, ConcreteSyntaxTree wStmts) {
      if (fromArray) {
        wr.Write($"{DafnySeqClass}.of(...");
      }
      TrParenExpr(source, wr, inLetExprBody, wStmts);
      if (lo != null) {
        wr.Write(".slice(");
        wr.Append(Expr(lo, inLetExprBody, wStmts));
        if (hi != null) {
          wr.Write(", ");
          wr.Append(Expr(hi, inLetExprBody, wStmts));
        }
        wr.Write(")");
      } else if (hi != null) {
        wr.Write(".slice(0, ");
        wr.Append(Expr(hi, inLetExprBody, wStmts));
        wr.Write(")");
      } else if (fromArray) {
        wr.Write(".slice()");
      }
      if (fromArray) {
        wr.Write(")");
      }
    }

    protected override void EmitSeqConstructionExpr(SeqConstructionExpr expr, bool inLetExprBody, ConcreteSyntaxTree wr, ConcreteSyntaxTree wStmts) {
      var fromType = (ArrowType)expr.Initializer.Type.NormalizeExpand();
      wr.Write($"{DafnySeqClass}.Create(");
      wr.Append(Expr(expr.N, inLetExprBody, wStmts));
      wr.Write(", ");
      wr.Append(Expr(expr.Initializer, inLetExprBody, wStmts));
      wr.Write(")");
      if (fromType.Result.IsCharType && !UnicodeCharEnabled) {
        wr.Write(".join('')");
      }
    }

    protected override void EmitMultiSetFormingExpr(MultiSetFormingExpr expr, bool inLetExprBody, ConcreteSyntaxTree wr, ConcreteSyntaxTree wStmts) {
      TrParenExpr($"{DafnyMultiSetClass}.FromArray", expr.E, wr, inLetExprBody, wStmts);
    }

    protected override void EmitApplyExpr(Type functionType, IToken tok, Expression function,
        List<Expression> arguments, bool inLetExprBody, ConcreteSyntaxTree wr, ConcreteSyntaxTree wStmts) {
      TrParenExpr(function, wr, inLetExprBody, wStmts);
      TrExprList(arguments, wr, inLetExprBody, wStmts);
    }

    protected override ConcreteSyntaxTree EmitBetaRedex(List<string> boundVars, List<Expression> arguments,
      List<Type> boundTypes, Type resultType, IToken tok, bool inLetExprBody, ConcreteSyntaxTree wr,
      ref ConcreteSyntaxTree wStmts) {
      wr.Write("(({0}) => ", Util.Comma(boundVars));
      var w = wr.Fork();
      wr.Write(")");
      TrExprList(arguments, wr, inLetExprBody, wStmts);
      return w;
    }

    protected override void EmitDestructor(Action<ConcreteSyntaxTree> source, Formal dtor, int formalNonGhostIndex, DatatypeCtor ctor, List<Type> typeArgs, Type bvType, ConcreteSyntaxTree wr) {
      if (DatatypeWrapperEraser.IsErasableDatatypeWrapper(Options, ctor.EnclosingDatatype, out var coreDtor)) {
        Contract.Assert(coreDtor.CorrespondingFormals.Count == 1);
        Contract.Assert(dtor == coreDtor.CorrespondingFormals[0]); // any other destructor is a ghost
        source(wr);
      } else if (ctor.EnclosingDatatype is TupleTypeDecl tupleTypeDecl) {
        Contract.Assert(tupleTypeDecl.NonGhostDims != 1); // such a tuple is an erasable-wrapper type, handled above
        wr.Write("(");
        source(wr);
        wr.Write(")[{0}]", formalNonGhostIndex);
      } else {
        var dtorName = FormalName(dtor, formalNonGhostIndex);
        wr.Write("(");
        source(wr);
        wr.Write("){0}.{1}", ctor.EnclosingDatatype is CoDatatypeDecl ? "._D()" : "", dtorName);
      }
    }

    protected override ConcreteSyntaxTree CreateLambda(List<Type> inTypes, IToken tok, List<string> inNames,
        Type resultType, ConcreteSyntaxTree wr, ConcreteSyntaxTree wStmts, bool untyped = false) {
      wr.Write("function (");
      Contract.Assert(inTypes.Count == inNames.Count);  // guaranteed by precondition
      for (var i = 0; i < inNames.Count; i++) {
        wr.Write("{0}{1}", i == 0 ? "" : ", ", inNames[i]);
      }
      var w = wr.NewExprBlock(")");
      return w;
    }

    protected override void CreateIIFE(string bvName, Type bvType, IToken bvTok, Type bodyType, IToken bodyTok,
      ConcreteSyntaxTree wr, ref ConcreteSyntaxTree wStmts, out ConcreteSyntaxTree wrRhs, out ConcreteSyntaxTree wrBody) {
      var w = wr.NewExprBlock("function ({0})", bvName);
      wStmts = w.Fork();
      w.Write("return ");
      wrBody = w.Fork();
      w.WriteLine(";");
      wr.Write("(");
      wrRhs = wr.Fork();
      wr.Write(")");
    }

    protected override ConcreteSyntaxTree CreateIIFE0(Type resultType, IToken resultTok, ConcreteSyntaxTree wr, ConcreteSyntaxTree wStmts) {
      var w = wr.NewBigExprBlock("function ()", "()");
      return w;
    }

    protected override ConcreteSyntaxTree CreateIIFE1(int source, Type resultType, IToken resultTok, string bvName,
        ConcreteSyntaxTree wr, ConcreteSyntaxTree wStmts) {
      var w = wr.NewExprBlock("function ({0})", bvName);
      wr.Write("({0})", source);
      return w;
    }

    protected override ConcreteSyntaxTree FromFatPointer(Type type, ConcreteSyntaxTree wr) {
      if (type.HasFatPointer) {
        var w = wr.ForkInParens();
        wr.Write("._value");
        return w;
      } else {
        return wr;
      }
    }

    protected override ConcreteSyntaxTree ToFatPointer(Type type, ConcreteSyntaxTree wr) {
      if (type.HasFatPointer) {
        wr.Write($"new {type.AsNewtype.GetFullCompileName(Options)}");
        return wr.ForkInParens();
      } else {
        return wr;
      }

    }

    protected override void EmitUnaryExpr(ResolvedUnaryOp op, Expression expr, bool inLetExprBody, ConcreteSyntaxTree wr, ConcreteSyntaxTree wStmts) {
      switch (op) {
        case ResolvedUnaryOp.BoolNot:
          TrParenExpr("!", expr, wr, inLetExprBody, wStmts);
          break;
        case ResolvedUnaryOp.BitwiseNot: {
            var exprType = expr.Type.NormalizeToAncestorType();
            if (AsNativeType(exprType) != null) {
              // JavaScript bitwise operators are weird (numeric operands are first converted into
              // signed 32-bit values), and it could be easy to forget how weird they are.
              // Therefore, as a protective measure, the following assert is here to catch against any future
              // change that would render this translation incorrect.
              Contract.Assert(exprType.AsBitVectorType.Width == 0);
              wr.Write("0");
            } else {
              wr.Write("_dafny.BitwiseNot(");
              wr.Append(Expr(expr, inLetExprBody, wStmts));
              wr.Write(", {0})", exprType.AsBitVectorType.Width);
            }
            break;
          }
        case ResolvedUnaryOp.Cardinality:
          TrParenExpr("new BigNumber(", expr, wr, inLetExprBody, wStmts);
          if (expr.Type.NormalizeToAncestorType().AsMultiSetType != null) {
            wr.Write(".cardinality())");
          } else {
            wr.Write(".length)");
          }
          break;
        default:
          Contract.Assert(false); throw new cce.UnreachableException();  // unexpected unary expression
      }
    }

    bool IsDirectlyComparable(Type t) {
      Contract.Requires(t != null);
      return t.IsBoolType || (t.IsCharType && !UnicodeCharEnabled) || AsNativeType(t) != null || t.IsRefType;
    }

    bool IsRepresentedAsBigNumber(Type t) {
      if (AsNativeType(t) != null) {
        return false;
      } else {
        return t.IsNumericBased(Type.NumericPersuasion.Int)
          || t.NormalizeToAncestorType().IsBitVectorType
          || t.IsBigOrdinalType;
      }
    }

    protected override void CompileBinOp(BinaryExpr.ResolvedOpcode op,
      Expression e0, Expression e1, IToken tok, Type resultType,
      out string opString,
      out string preOpString,
      out string postOpString,
      out string callString,
      out string staticCallString,
      out bool reverseArguments,
      out bool truncateResult,
      out bool convertE1_to_int,
      out bool coerceE1,
      ConcreteSyntaxTree errorWr) {

      opString = null;
      preOpString = "";
      postOpString = "";
      callString = null;
      staticCallString = null;
      reverseArguments = false;
      truncateResult = false;
      convertE1_to_int = false;
      coerceE1 = false;

      switch (op) {
        case BinaryExpr.ResolvedOpcode.Iff:
          opString = "==="; break;
        case BinaryExpr.ResolvedOpcode.BitwiseAnd:
          if (AsNativeType(resultType) != null) {
            // JavaScript bitwise operators are weird (numeric operands are first converted into
            // signed 32-bit values), and it could be easy to forget how weird they are.
            // Therefore, as a protective measure, the following assert is here to catch against any future
            // change that would render this translation incorrect.
            Contract.Assert(resultType.AsBitVectorType.Width < 32);
            opString = "&";
          } else {
            staticCallString = "_dafny.BitwiseAnd";
          }
          break;
        case BinaryExpr.ResolvedOpcode.BitwiseOr:
          if (AsNativeType(resultType) != null) {
            // JavaScript bitwise operators are weird (numeric operands are first converted into
            // signed 32-bit values), and it could be easy to forget how weird they are.
            // Therefore, as a protective measure, the following assert is here to catch against any future
            // change that would render this translation incorrect.
            Contract.Assert(resultType.AsBitVectorType.Width < 32);
            opString = "|";
          } else {
            staticCallString = "_dafny.BitwiseOr";
          }
          break;
        case BinaryExpr.ResolvedOpcode.BitwiseXor:
          if (AsNativeType(resultType) != null) {
            // JavaScript bitwise operators are weird (numeric operands are first converted into
            // signed 32-bit values), and it could be easy to forget how weird they are.
            // Therefore, as a protective measure, the following assert is here to catch against any future
            // change that would render this translation incorrect.
            Contract.Assert(resultType.AsBitVectorType.Width < 32);
            opString = "^";
          } else {
            staticCallString = "_dafny.BitwiseXor";
          }
          break;

        case BinaryExpr.ResolvedOpcode.EqCommon: {
            var eqType = DatatypeWrapperEraser.SimplifyTypeAndTrimNewtypes(Options, e0.Type);
            if (IsDirectlyComparable(eqType)) {
              opString = "===";
            } else if (eqType.IsIntegerType || eqType.IsBitVectorType) {
              callString = "isEqualTo";
            } else if (eqType.IsRealType) {
              callString = "equals";
            } else {
              staticCallString = "_dafny.areEqual";
            }
            break;
          }
        case BinaryExpr.ResolvedOpcode.NeqCommon: {
            var eqType = DatatypeWrapperEraser.SimplifyTypeAndTrimNewtypes(Options, e0.Type);
            if (IsDirectlyComparable(eqType)) {
              opString = "!==";
            } else if (eqType.IsIntegerType) {
              preOpString = "!";
              callString = "isEqualTo";
            } else if (eqType.IsRealType) {
              preOpString = "!";
              callString = "equals";
            } else {
              preOpString = "!";
              staticCallString = "_dafny.areEqual";
            }
            break;
          }

        case BinaryExpr.ResolvedOpcode.Lt:
          if (AsNativeType(e0.Type) != null) {
            opString = "<";
          } else if (IsRepresentedAsBigNumber(e0.Type) || e0.Type.IsNumericBased(Type.NumericPersuasion.Real)) {
            callString = "isLessThan";
          } else {
            Contract.Assert(false); throw new cce.UnreachableException();
          }
          break;
        case BinaryExpr.ResolvedOpcode.Le:
          if (AsNativeType(e0.Type) != null) {
            opString = "<=";
          } else if (IsRepresentedAsBigNumber(e0.Type)) {
            callString = "isLessThanOrEqualTo";
          } else if (e0.Type.IsNumericBased(Type.NumericPersuasion.Real)) {
            callString = "isAtMost";
          } else {
            Contract.Assert(false); throw new cce.UnreachableException();
          }
          break;
        case BinaryExpr.ResolvedOpcode.Ge:
          if (AsNativeType(e0.Type) != null) {
            opString = ">=";
          } else if (IsRepresentedAsBigNumber(e0.Type)) {
            callString = "isLessThanOrEqualTo";
            reverseArguments = true;
          } else if (e0.Type.IsNumericBased(Type.NumericPersuasion.Real)) {
            callString = "isAtMost";
            reverseArguments = true;
          } else {
            Contract.Assert(false); throw new cce.UnreachableException();
          }
          break;
        case BinaryExpr.ResolvedOpcode.Gt:
          if (AsNativeType(e0.Type) != null) {
            opString = ">";
          } else if (IsRepresentedAsBigNumber(e0.Type) || e0.Type.IsNumericBased(Type.NumericPersuasion.Real)) {
            callString = "isLessThan";
            reverseArguments = true;
          } else {
            Contract.Assert(false); throw new cce.UnreachableException();
          }
          break;
        case BinaryExpr.ResolvedOpcode.LtChar when UnicodeCharEnabled:
          callString = "isLessThan";
          break;
        case BinaryExpr.ResolvedOpcode.LeChar when UnicodeCharEnabled:
          callString = "isLessThanOrEqual";
          break;
        case BinaryExpr.ResolvedOpcode.GtChar when UnicodeCharEnabled:
          callString = "isLessThan";
          reverseArguments = true;
          break;
        case BinaryExpr.ResolvedOpcode.GeChar when UnicodeCharEnabled:
          callString = "isLessThanOrEqual";
          reverseArguments = true;
          break;
        case BinaryExpr.ResolvedOpcode.LeftShift:
          if (AsNativeType(resultType) != null) {
            // JavaScript bitwise operators are weird (numeric operands are first converted into
            // signed 32-bit values), and it could be easy to forget how weird they are.
            // Therefore, as a protective measure, the following assert is here to catch against any future
            // change that would render this translation incorrect.
            Contract.Assert(resultType.AsBitVectorType.Width == 0);
            opString = "+";  // 0 + 0 == 0 == 0 << 0
            convertE1_to_int = true;
          } else {
            staticCallString = "_dafny.ShiftLeft";
            truncateResult = true; convertE1_to_int = true;
          }
          break;
        case BinaryExpr.ResolvedOpcode.RightShift:
          if (AsNativeType(resultType) != null) {
            // JavaScript bitwise operators are weird (numeric operands are first converted into
            // signed 32-bit values), and it could be easy to forget how weird they are.
            // Therefore, as a protective measure, the following assert is here to catch against any future
            // change that would render this translation incorrect.
            Contract.Assert(resultType.AsBitVectorType.Width == 0);
            opString = "+";  // 0 + 0 == 0 == 0 << 0
            convertE1_to_int = true;
          } else {
            staticCallString = "_dafny.ShiftRight";
            truncateResult = true; convertE1_to_int = true;
          }
          break;
        case BinaryExpr.ResolvedOpcode.Add:
          if (resultType.IsIntegerType || resultType.IsRealType || resultType.IsBigOrdinalType) {
            callString = "plus"; truncateResult = true;
          } else if (AsNativeType(resultType) != null) {
            opString = "+";
          } else if (resultType.IsCharType) {
            staticCallString = $"_dafny.{CharMethodQualifier}PlusChar";
          } else {
            callString = "plus"; truncateResult = true;
          }
          break;
        case BinaryExpr.ResolvedOpcode.Sub:
          if (resultType.IsIntegerType || resultType.IsRealType || resultType.IsBigOrdinalType) {
            callString = "minus"; truncateResult = true;
          } else if (AsNativeType(resultType) != null) {
            opString = "-";
          } else if (resultType.IsCharType) {
            staticCallString = $"_dafny.{CharMethodQualifier}MinusChar";
          } else {
            callString = "minus"; truncateResult = true;
          }
          break;
        case BinaryExpr.ResolvedOpcode.Mul:
          if (resultType.IsIntegerType || resultType.IsRealType) {
            callString = "multipliedBy"; truncateResult = true;
          } else if (AsNativeType(resultType) != null) {
            opString = "*";
          } else {
            callString = "multipliedBy"; truncateResult = true;
          }
          break;
        case BinaryExpr.ResolvedOpcode.Div:
          if (resultType.IsNumericBased(Type.NumericPersuasion.Real)) {
            callString = "dividedBy";
          } else if (resultType.IsIntegerType || AsNativeType(resultType) == null) {
            staticCallString = "_dafny.EuclideanDivision";
          } else if (AsNativeType(resultType).LowerBound < BigInteger.Zero) {
            staticCallString = "_dafny.EuclideanDivisionNumber";
          } else {
            opString = "/";
          }
          break;
        case BinaryExpr.ResolvedOpcode.Mod:
          if (resultType.IsIntegerType) {
            callString = "mod";
          } else if (AsNativeType(resultType) == null) {
            callString = "mod";
          } else if (AsNativeType(resultType).LowerBound < BigInteger.Zero) {
            staticCallString = "_dafny.EuclideanModuloNumber";
          } else {
            opString = "%";
          }
          break;
        case BinaryExpr.ResolvedOpcode.SetEq:
        case BinaryExpr.ResolvedOpcode.MultiSetEq:
        case BinaryExpr.ResolvedOpcode.MapEq:
          callString = "equals"; break;
        case BinaryExpr.ResolvedOpcode.SeqEq:
          // a sequence may be represented as an array or as a string
          staticCallString = "_dafny.areEqual"; break;

        case BinaryExpr.ResolvedOpcode.ProperSubset:
        case BinaryExpr.ResolvedOpcode.ProperMultiSubset:
          callString = "IsProperSubsetOf"; break;
        case BinaryExpr.ResolvedOpcode.Subset:
        case BinaryExpr.ResolvedOpcode.MultiSubset:
          callString = "IsSubsetOf"; break;
        case BinaryExpr.ResolvedOpcode.Disjoint:
        case BinaryExpr.ResolvedOpcode.MultiSetDisjoint:
          callString = "IsDisjointFrom"; break;
        case BinaryExpr.ResolvedOpcode.InSet:
        case BinaryExpr.ResolvedOpcode.InMultiSet:
        case BinaryExpr.ResolvedOpcode.InMap:
          callString = "contains"; reverseArguments = true; break;
        case BinaryExpr.ResolvedOpcode.Union:
        case BinaryExpr.ResolvedOpcode.MultiSetUnion:
          callString = "Union"; break;
        case BinaryExpr.ResolvedOpcode.MapMerge:
          callString = "Merge"; break;
        case BinaryExpr.ResolvedOpcode.Intersection:
        case BinaryExpr.ResolvedOpcode.MultiSetIntersection:
          callString = "Intersect"; break;
        case BinaryExpr.ResolvedOpcode.SetDifference:
        case BinaryExpr.ResolvedOpcode.MultiSetDifference:
          callString = "Difference"; break;
        case BinaryExpr.ResolvedOpcode.MapSubtraction:
          callString = "Subtract"; break;

        case BinaryExpr.ResolvedOpcode.ProperPrefix:
          staticCallString = $"{DafnySeqClass}.IsProperPrefixOf"; break;
        case BinaryExpr.ResolvedOpcode.Prefix:
          staticCallString = $"{DafnySeqClass}.IsPrefixOf"; break;
        case BinaryExpr.ResolvedOpcode.Concat:
          staticCallString = $"{DafnySeqClass}.Concat"; break;
        case BinaryExpr.ResolvedOpcode.InSeq:
          staticCallString = $"{DafnySeqClass}.contains"; reverseArguments = true; break;

        default:
          base.CompileBinOp(op, e0, e1, tok, resultType,
            out opString, out preOpString, out postOpString, out callString, out staticCallString, out reverseArguments, out truncateResult, out convertE1_to_int, out coerceE1,
            errorWr);
          break;
      }
    }

    protected override void EmitIsZero(string varName, ConcreteSyntaxTree wr) {
      wr.Write("{0}.isZero()", varName);
    }

    protected override void EmitConversionExpr(Expression fromExpr, Type fromType, Type toType, bool inLetExprBody, ConcreteSyntaxTree wr, ConcreteSyntaxTree wStmts) {
      if (fromType.IsNumericBased(Type.NumericPersuasion.Int) || fromType.NormalizeToAncestorType().IsBitVectorType || fromType.IsCharType || fromType.IsBigOrdinalType) {
        if (toType.Equals(fromType)) {
          TrParenExpr(fromExpr, wr, inLetExprBody, wStmts);
        } else if (toType.IsNumericBased(Type.NumericPersuasion.Real)) {
          // (int or bv or char) -> real
          Contract.Assert(AsNativeType(toType) == null);
          wr.Write("new _dafny.BigRational(");
          if (AsNativeType(fromType) != null || fromType.IsCharType) {
            wr.Write("new BigNumber");
          }
          if (fromType.IsCharType) {
            wr.Write("(");
          }

          TrParenExpr(fromExpr, wr, inLetExprBody, wStmts);
          if (fromType.IsCharType) {
            wr.Write(UnicodeCharEnabled ? ".value)" : ".charCodeAt(0))");
          }

          wr.Write(", new BigNumber(1))");
        } else if (toType.IsCharType) {
          if (fromType.IsCharType) {
            EmitExpr(fromExpr, inLetExprBody, wr, wStmts);
          } else {
            wr.Write($"{CharFromNumberMethodName()}(");
            TrParenExpr(fromExpr, wr, inLetExprBody, wStmts);
            if (AsNativeType(fromType) == null) {
              wr.Write(".toNumber()");
            }
            wr.Write(")");
          }
        } else {
          // (int or bv or char) -> (int or bv or ORDINAL)
          var fromNative = AsNativeType(fromType);
          var toNative = AsNativeType(toType);
          if (fromNative != null && toNative != null) {
            // from a native, to a native -- simple!
            wr.Append(Expr(fromExpr, inLetExprBody, wStmts));
          } else if (fromType.IsCharType) {
            Contract.Assert(fromNative == null);
            if (toNative == null) {
              // char -> big-integer (int or bv or ORDINAL)
              wr.Write("new BigNumber(");
              TrParenExpr(fromExpr, wr, inLetExprBody, wStmts);
              wr.Write(UnicodeCharEnabled ? ".value)" : ".charCodeAt(0))");
            } else {
              // char -> native
              TrParenExpr(fromExpr, wr, inLetExprBody, wStmts);
              wr.Write(UnicodeCharEnabled ? ".value" : ".charCodeAt(0)");
            }
          } else if (fromNative == null && toNative == null) {
            // big-integer (int or bv) -> big-integer (int or bv or ORDINAL), so identity will do
            wr.Append(Expr(fromExpr, inLetExprBody, wStmts));
          } else if (fromNative != null && toNative == null) {
            // native (int or bv) -> big-integer (int or bv)
            wr.Write("new BigNumber");
            TrParenExpr(fromExpr, wr, inLetExprBody, wStmts);
          } else {
            // any (int or bv) -> native (int or bv)
            // Consider some optimizations
            var literal = PartiallyEvaluate(fromExpr);
            UnaryOpExpr u = fromExpr.Resolved as UnaryOpExpr;
            MemberSelectExpr m = fromExpr.Resolved as MemberSelectExpr;
            if (literal != null) {
              // Optimize constant to avoid intermediate BigInteger
              wr.Write("(" + literal + ")");
            } else if (u != null && u.Op == UnaryOpExpr.Opcode.Cardinality) {
              // Optimize .Count to avoid intermediate BigInteger
              TrParenExpr(u.E, wr, inLetExprBody, wStmts);
              wr.Write(".length");
            } else if (m != null && m.MemberName == "Length" && m.Obj.Type.IsArrayType) {
              // Optimize .Length to avoid intermediate BigInteger
              TrParenExpr(m.Obj, wr, inLetExprBody, wStmts);
              wr.Write(".length");
            } else {
              // no optimization applies; use the standard translation
              TrParenExpr(fromExpr, wr, inLetExprBody, wStmts);
              wr.Write(".toNumber()");
            }
          }
        }
      } else if (fromType.IsNumericBased(Type.NumericPersuasion.Real)) {
        Contract.Assert(AsNativeType(fromType) == null);
        if (toType.IsNumericBased(Type.NumericPersuasion.Real)) {
          // real -> real
          Contract.Assert(AsNativeType(toType) == null);
          wr.Append(Expr(fromExpr, inLetExprBody, wStmts));
        } else if (toType.IsCharType) {
          wr.Write($"{CharFromNumberMethodName()}(");
          TrParenExpr(fromExpr, wr, inLetExprBody, wStmts);
          wr.Write(".toBigNumber().toNumber())");
        } else {
          // real -> (int or bv)
          TrParenExpr(fromExpr, wr, inLetExprBody, wStmts);
          wr.Write(".toBigNumber()");
          if (AsNativeType(toType) != null) {
            wr.Write(".toNumber()");
          }
        }
      } else if (fromType.IsBigOrdinalType) {
        if (toType.IsCharType) {
          wr.Write($"{CharFromNumberMethodName()}((");
        }

        wr.Append(Expr(fromExpr, inLetExprBody, wStmts));
        if (toType.IsCharType) {
          wr.Write(").toNumber())");
        }
      } else if (fromType.Equals(toType) || fromType.AsNewtype != null || toType.AsNewtype != null) {
        wr.Append(Expr(fromExpr, inLetExprBody, wStmts));
      } else {
        Contract.Assert(false, $"not implemented for javascript: {fromType} -> {toType}");
      }
    }

    protected override void EmitTypeTest(string localName, Type fromType, Type toType, IToken tok, ConcreteSyntaxTree wr) {
      if (fromType.IsRefType && !fromType.IsNonNullRefType) {
        Contract.Assert(toType.IsRefType);
        if (toType.IsNonNullRefType) {
          wr.Write($"{localName} != null && ");
        } else {
          wr.Write($"{localName} == null || ");
        }
      }

      if (toType.IsObject || toType.IsObjectQ) {
        wr.Write("true");
      } else if (toType.IsTraitType) {
        wr.Write($"_dafny.InstanceOfTrait({localName}, {TypeName(toType, wr, tok)})");
      } else if (fromType.IsTraitType && toType.AsNewtype != null) {
        wr.Write($"{localName} instanceof {toType.AsNewtype.GetFullCompileName(Options)}");
      } else {
        wr.Write($"{localName} instanceof {TypeName(toType, wr, tok)}");
      }
    }

    protected override void EmitIsIntegerTest(Expression source, ConcreteSyntaxTree wr, ConcreteSyntaxTree wStmts) {
      EmitExpr(source, false, wr.ForkInParens(), wStmts);
      wr.Write(".isInteger() && ");
    }

    protected override void EmitIsUnicodeScalarValueTest(Expression source, ConcreteSyntaxTree wr, ConcreteSyntaxTree wStmts) {
      wr.Write("_dafny.CodePoint.isCodePoint");
      EmitExpr(source, false, wr.ForkInParens(), wStmts);
      wr.Write(" && ");
    }

    protected override void EmitIsInIntegerRange(Expression source, BigInteger lo, BigInteger hi, ConcreteSyntaxTree wr, ConcreteSyntaxTree wStmts) {
      EmitLiteralExpr(wr.ForkInParens(), new LiteralExpr(source.tok, lo) { Type = Type.Int });
      wr.Write(".isLessThanOrEqualTo");
      EmitExpr(source, false, wr.ForkInParens(), wStmts);
      wr.Write(" && ");

      EmitExpr(source, false, wr.ForkInParens(), wStmts);
      wr.Write(".isLessThan");
      EmitLiteralExpr(wr.ForkInParens(), new LiteralExpr(source.tok, hi) { Type = Type.Int });
      wr.Write(" && ");
    }

    protected override void EmitCollectionDisplay(CollectionType ct, IToken tok, List<Expression> elements,
        bool inLetExprBody, ConcreteSyntaxTree wr, ConcreteSyntaxTree wStmts) {
      if (ct is SetType) {
        wr.Write($"{DafnySetClass}.fromElements");
        TrExprList(elements, wr, inLetExprBody, wStmts);
      } else if (ct is MultiSetType) {
        wr.Write($"{DafnyMultiSetClass}.fromElements");
        TrExprList(elements, wr, inLetExprBody, wStmts);
      } else {
        Contract.Assert(ct is SeqType);  // follows from precondition
        ConcreteSyntaxTree wrElements;
        if (ct.Arg.IsCharType && !UnicodeCharEnabled) {
          // We're really constructing a string.
          // TODO: It may be that ct.Arg is a type parameter that may stand for char. We currently don't catch that case here.
          wr.Write("[");
          wrElements = wr.Fork();
          wr.Write("].join(\"\")");
        } else {
          wr.Write($"{DafnySeqClass}.of(");
          wrElements = wr.Fork();
          wr.Write(")");
        }
        TrExprList(elements, wrElements, inLetExprBody, wStmts, typeAt: _ => ct.Arg, parens: false);
      }
    }

    protected override void EmitMapDisplay(MapType mt, IToken tok, List<ExpressionPair> elements,
        bool inLetExprBody, ConcreteSyntaxTree wr, ConcreteSyntaxTree wStmts) {
      wr.Write($"{DafnyMapClass}.Empty.slice()");
      foreach (ExpressionPair p in elements) {
        wr.Write(".updateUnsafe(");
        wr.Append(Expr(p.A, inLetExprBody, wStmts));
        wr.Write(",");
        wr.Append(Expr(p.B, inLetExprBody, wStmts));
        wr.Write(")");
      }
    }

    protected override void EmitSetBuilder_New(ConcreteSyntaxTree wr, SetComprehension e, string collectionName) {
      var wrVarInit = DeclareLocalVar(collectionName, null, null, wr);
      wrVarInit.Write($"new {DafnySetClass}()");
    }

    protected override void EmitMapBuilder_New(ConcreteSyntaxTree wr, MapComprehension e, string collectionName) {
      var wrVarInit = DeclareLocalVar(collectionName, null, null, wr);
      wrVarInit.Write($"new {DafnyMapClass}()");
    }

    protected override void EmitSetBuilder_Add(CollectionType ct, string collName, Expression elmt, bool inLetExprBody, ConcreteSyntaxTree wr) {
      Contract.Assume(ct is SetType || ct is MultiSetType);  // follows from precondition
      var wStmts = wr.Fork();
      wr.Write("{0}.add(", collName);
      wr.Append(Expr(elmt, inLetExprBody, wStmts));
      wr.WriteLine(");");
    }

    protected override ConcreteSyntaxTree EmitMapBuilder_Add(MapType mt, IToken tok, string collName, Expression term, bool inLetExprBody, ConcreteSyntaxTree wr) {
      var wStmts = wr.Fork();
      wr.Write("{0}.push([", collName);
      var termLeftWriter = wr.Fork();
      wr.Write(",");
      wr.Append(Expr(term, inLetExprBody, wStmts));
      wr.WriteLine("]);");
      return termLeftWriter;
    }

    protected override string GetCollectionBuilder_Build(CollectionType ct, IToken tok, string collName, ConcreteSyntaxTree wr) {
      // collections are built in place
      return collName;
    }

    protected override void EmitSingleValueGenerator(Expression e, bool inLetExprBody, string type, ConcreteSyntaxTree wr, ConcreteSyntaxTree wStmts) {
      TrParenExpr("_dafny.SingleValue", e, wr, inLetExprBody, wStmts);
    }

    protected override void EmitHaltRecoveryStmt(Statement body, string haltMessageVarName, Statement recoveryBody, ConcreteSyntaxTree wr) {
      var tryBlock = wr.NewBlock("try");
      TrStmt(body, tryBlock);
      var catchBlock = wr.NewBlock("catch (e)");
      var ifBlock = catchBlock.NewBlock("if (e instanceof _dafny.HaltException)");
      ifBlock.Write($"let {haltMessageVarName} = ");
      if (UnicodeCharEnabled) {
        ifBlock.Write("_dafny.Seq.UnicodeFromString(e.message)");
      } else {
        ifBlock.Write("e.message");
      }
      ifBlock.WriteLine(";");

      TrStmt(recoveryBody, ifBlock);
      var elseBlock = catchBlock.NewBlock("else");
      elseBlock.WriteLine("throw e");
    }

    public string ToStringLiteral(string s) {
      var wr = new ConcreteSyntaxTree();
      EmitStringLiteral(s, false, wr);
      return wr.ToString();
    }
  }
}<|MERGE_RESOLUTION|>--- conflicted
+++ resolved
@@ -974,15 +974,11 @@
         return $"{DafnyMultiSetClass}.Empty";
       } else if (xType is SeqType seq) {
         if (seq.Arg.IsCharType) {
-<<<<<<< HEAD
-          return "_dafny.Seq.UnicodeFromString('')";
-=======
           if (UnicodeCharEnabled) {
             return "_dafny.Seq.UnicodeFromString(\"\")";
           } else {
             return "\"\"";
           }
->>>>>>> f4fa255a
         }
         return $"{DafnySeqClass}.of()";
       } else if (xType is MapType) {
