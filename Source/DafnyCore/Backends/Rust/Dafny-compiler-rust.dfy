include "../Dafny/AST.dfy"
  // Dafny to Rust compilation tenets:
  // - The Compiled Dafny AST should be minimal
  // - The generated code should look idiomatic and close to the original Dafny file if possible

// Rust AST
module RAST
  // All ToString methods should produce well-formed Rust code
{
  import opened Std.Wrappers
  import Std
  import opened DAST.Format
  import Strings = Std.Strings

  // Rust tuples support some traits like Default only till arity 12
  // Past that, we use Dafny system tuples (see https://www.reddit.com/r/rust/comments/11gvkda/why_rust_std_only_provides_trait_implementation/)
  const MAX_TUPLE_SIZE := 12

  // Default Indentation
  const IND := "  "

  opaque function FoldLeft<A(!new), T>(f: (A, T) --> A, init: A, xs: seq<T>): A
    requires forall t: T <- xs, a: A :: f.requires(a, t)
  {
    if |xs| == 0 then init
    else FoldLeft(f, f(init, xs[0]), xs[1..])
  }

  datatype Mod =
      // Rust modules
    | Mod(name: string, attributes: seq<Attribute>, body: seq<ModDecl>)
    | ExternMod(name: string)
  {
    function Fold<T(!new)>(acc: T, accBuilder: (T, ModDecl) --> T): T
      requires Mod? ==> forall modDecl: ModDecl <- body, t: T :: accBuilder.requires(t, modDecl)
    {
      if ExternMod? then acc else
      FoldLeft(accBuilder, acc, body)
    }
    function ToString(ind: string): string
      decreases this
    {
      match this {
        case ExternMod(name) =>
          "pub mod " + name + ";"
<<<<<<< HEAD
        case Mod(name, attributes, body) =>
          Attribute.ToStringMultiple(attributes, ind) +
          "pub mod " + name + " {" + "\n" + ind + IND +
=======
        case Mod(name, body) =>
          /* If the module does not start with "use", just separate declarations by one blank line
             If the module starts with "use", add blank lines only after use declarations */
          var startWithUse := |body| > 0 && body[0].UseDecl?;
          var prefixIfNotUseDecl := if startWithUse then "\n" + ind + IND else "";
          var prefixIfUseDecl := if startWithUse then ind + IND else "";
          var infixDecl := if startWithUse then "\n" else "\n\n" + ind + IND;
          var initialIdent := if startWithUse then "" else ind + IND;
          "pub mod " + name + " {" + "\n" + initialIdent +
>>>>>>> c9fe1be9
          SeqToString(
            body,
            (modDecl: ModDecl) requires modDecl < this =>
              (if modDecl.UseDecl? then prefixIfUseDecl else prefixIfNotUseDecl) +
              modDecl.ToString(ind + IND), infixDecl)
          + "\n" + ind + "}"
      }
    }
  }
  function SeqToString<T>(s: seq<T>, f: T --> string, separator: string := ""): string
    requires forall t <- s :: f.requires(t)
  {
    if |s| == 0 then "" else
    f(s[0]) + (if |s| > 1 then separator + SeqToString(s[1..], f, separator) else "")
  }
  datatype ModDecl =
    | ModDecl(mod: Mod)
    | StructDecl(struct: Struct)
    | TypeDecl(tpe: TypeSynonym)
    | ConstDecl(c: Constant)
    | EnumDecl(enum: Enum)
    | ImplDecl(impl: Impl)
    | TraitDecl(tr: Trait)
    | TopFnDecl(fn: TopFnDecl)
    | UseDecl(use: Use)
  {
    function ToString(ind: string): string
      decreases this
    {
      if ModDecl? then mod.ToString(ind)
      else if StructDecl? then struct.ToString(ind)
      else if ImplDecl? then impl.ToString(ind)
      else if EnumDecl? then enum.ToString(ind)
      else if TypeDecl? then tpe.ToString(ind)
      else if ConstDecl? then c.ToString(ind)
      else if TraitDecl? then tr.ToString(ind)
      else if TopFnDecl? then fn.ToString(ind)
      else assert UseDecl?; use.ToString(ind)
    }
  }
  datatype Use = Use(visibility: Visibility, path: Path) {
    function ToString(ind: string): string {
      visibility.ToString() + "use " + path.ToString() + ";"
    }
  }
  datatype TopFnDecl = TopFn(attributes: seq<Attribute>, visibility: Visibility, fn: Fn) {
    function ToString(ind: string): string {
      Attribute.ToStringMultiple(attributes, ind) +
      visibility.ToString() + fn.ToString(ind)
    }
  }
  datatype Attribute = RawAttribute(content: string) {
    static function ToStringMultiple(attributes: seq<Attribute>, ind: string): string {
      SeqToString(
        attributes,
        (attribute: Attribute) => attribute.content + "\n" + ind)
    }
  }

  datatype Struct =
    Struct(attributes: seq<Attribute>,
           name: string, typeParams: seq<TypeParamDecl>, fields: Fields)
  {
    function ToString(ind: string): string {
      Attribute.ToStringMultiple(attributes, ind) +
      "pub struct " + name +
      TypeParamDecl.ToStringMultiple(typeParams, ind) +
      fields.ToString(ind, fields.NamedFields?) +
      (if fields.NamelessFields? then ";" else "")
    }
  }

  datatype TypeSynonym =
    TypeSynonym(attributes: seq<Attribute>,
                name: string, typeParams: seq<TypeParamDecl>, tpe: Type)
  {
    function ToString(ind: string): string {
      Attribute.ToStringMultiple(attributes, ind) +
      "pub type " + name +
      TypeParamDecl.ToStringMultiple(typeParams, ind) + " = " +
      tpe.ToString(ind) + ";"
    }
  }

  datatype Constant =
    Constant(attributes: seq<Attribute>,
             name: string, tpe: Type, value: Expr)
  {
    function ToString(ind: string): string {
      Attribute.ToStringMultiple(attributes, ind) +
      "pub const " + name + ": " + tpe.ToString(ind) + "=" +
      value.ToString(ind) + ";"
    }
  }

  datatype NamelessField =
    NamelessField(visibility: Visibility, tpe: Type)
  {
    function ToString(ind: string): string {
      visibility.ToString() + tpe.ToString(ind)
    }
  }

  datatype Field = Field(visibility: Visibility, formal: Formal)
  {
    function ToString(ind: string): string {
      visibility.ToString() + formal.ToString(ind)
    }
    function ToNamelessField(): NamelessField {
      NamelessField(visibility, formal.tpe)
    }
  }

  datatype Fields =
    | NamedFields(fields: seq<Field>)
    | NamelessFields(types: seq<NamelessField>)
  {
    function ToNamelessFields(): Fields
      requires NamedFields?
    {
      NamelessFields(seq(|fields|, i requires 0 <= i < |fields| => fields[i].ToNamelessField()))
    }
    function ToString(ind: string, newLine: bool): string {
      if NamedFields? then
        var separator := if newLine then ",\n" + ind + IND else ", ";
        var (beginSpace, endSpace) :=
          if newLine && |fields| > 0 then
            ("\n" + ind + IND, "\n" + ind)
          else if |fields| > 0 then
            (" ", " ")
          else
            ("", "");
        " {" + beginSpace +
        SeqToString(fields, (field: Field) => field.ToString(ind + IND), separator)
        + endSpace + "}"
      else
        assert NamelessFields?;
        var separator := if newLine then ",\n" + ind + IND else ", ";
        "("+
        SeqToString(types, (t: NamelessField) => t.ToString(ind + IND), separator)
        +")"
    }
  }

  datatype EnumCase =
    | EnumCase(name: string, fields: Fields)
  {
    function ToString(ind: string, newLine: bool): string {
      name + fields.ToString(ind, newLine)
    }
  }

  datatype Enum =
    Enum(attributes: seq<Attribute>,
         name: string, typeParams: seq<TypeParamDecl>,
         variants: seq<EnumCase>)
  {
    function ToString(ind: string): string {
      Attribute.ToStringMultiple(attributes, ind) +
      "pub enum " + name +
      TypeParamDecl.ToStringMultiple(typeParams, ind)
      + " {" +
      SeqToString(
        variants,
        (variant: EnumCase) =>
          "\n" + ind + IND + variant.ToString(ind + IND, true), ",") +
      "\n" + ind + "}"
    }
  }

  type TypeParamConstraint = Type

  datatype TypeParamDecl =
    | TypeParamDecl(name: string, constraints: seq<TypeParamConstraint>)
  {
    static function ToStringMultiple(typeParams: seq<TypeParamDecl>, ind: string): string {
      if |typeParams| == 0 then "" else
      "<" + SeqToString(typeParams, (t: TypeParamDecl) => t.ToString(ind + IND), ", ") + ">"
    }
    static function {:tailrecursion true} AddConstraintsMultiple(
      typeParams: seq<TypeParamDecl>, constraints: seq<TypeParamConstraint>
    ): seq<TypeParamDecl> {
      if |typeParams| == 0 then []
      else
        [typeParams[0].AddConstraints(constraints)] + AddConstraintsMultiple(typeParams[1..], constraints)
    }
    function AddConstraints(constraints: seq<TypeParamConstraint>): TypeParamDecl {
      this.(constraints := this.constraints + constraints)
    }
    function ToString(ind: string): string {
      name + (
        if |constraints| == 0 then
          ""
        else
          ": " + SeqToString(constraints, (t: TypeParamConstraint) requires t < this =>
                               t.ToString(ind + IND), " + "))
    }
  }
  const SelfBorrowed := Borrowed(SelfOwned)

  const SelfBorrowedMut := BorrowedMut(SelfOwned)

  const RcPath := std.MSel("rc").MSel("Rc")

  const RcType := RcPath.AsType()

  const ObjectPath: Path := dafny_runtime.MSel("Object")

  const Object := ObjectPath.AsExpr()

  function ObjectType(underlying: Type): Type {
    ObjectPath.AsType().Apply([underlying])
  }

  const PtrPath: Path := dafny_runtime.MSel("Ptr")

  const Ptr := PtrPath.AsExpr()

  function PtrType(underlying: Type): Type {
    PtrPath.AsType().Apply([underlying])
  }

  function Rc(underlying: Type): Type {
    TypeApp(RcType, [underlying])
  }
  function RefCell(underlying: Type): Type {
    TypeApp(RefcellType, [underlying])
  }
  function Vec(underlying: Type): Type {
    TypeApp(std.MSel("vec").MSel("Vec").AsType(), [underlying])
  }
  function NewVec(elements: seq<Expr>): Expr {
    Identifier("vec!").Apply(elements)
  }
  function Borrow(underlying: Expr): Expr {
    UnaryOp("&", underlying, UnaryOpFormat.NoFormat)
  }
  function BorrowMut(underlying: Expr): Expr {
    UnaryOp("&mut", underlying, UnaryOpFormat.NoFormat)
  }

  function RawType(content: string): Type {
    TIdentifier(content)
  }

  function Box(content: Type): Type {
    TypeApp(TIdentifier("Box"), [content])
  }
  function BoxNew(content: Expr): Expr {
    Identifier("Box").FSel("new").Apply([content])
  }

  datatype Path =
    | Global() // ::...   to access other crates
    | Crate()  // crate::... to access modules and imported modules in the same crate
    | Self()   // Self::...
    | PMemberSelect(base: Path, name: string)
  {
    function MSel(name: string): Path {
      PMemberSelect(this, name)
    }
    function FSel(name: string): Expr {
      AsExpr().FSel(name)
    }
    function AsType(): Type {
      TypeFromPath(this)
    }
    function AsExpr(): Expr {
      ExprFromPath(this)
    }
    function ToString(): string {
      match this {
        case Global() => ""
        case Crate() => "crate"
        case Self() => "Self"
        case PMemberSelect(base, name) => base.ToString() + "::" + name
      }
    }
    function RightMostIdentifier(): Option<string> {
      match this {
        case Global() => None
        case Crate() => Some("crate")
        case Self() => Some("Self")
        case PMemberSelect(base, name) => Some(name)
      }
    }
  }

  const SelfOwned := Self().AsType()

  datatype Type =
    | U8 | U16 | U32 | U64 | U128 | I8 | I16 | I32 | I64 | I128
    | Bool
    | TIdentifier(name: string)
    | TypeFromPath(path: Path)
    | TypeApp(baseName: Type, arguments: seq<Type>)
    | Borrowed(underlying: Type)
    | BorrowedMut(underlying: Type)
    | ImplType(underlying: Type)
    | DynType(underlying: Type)
    | TupleType(arguments: seq<Type>)
    | FnType(arguments: seq<Type>, returnType: Type)
    | IntersectionType(left: Type, right: Type)
    | Array(underlying: Type, size: Option<string>)
    | TSynonym(display: Type, base: Type)
  {
    function Expand(): (r: Type)
      ensures !r.TSynonym? && (!TSynonym? ==> r == this)
    {
      if TSynonym? then base.Expand() else this
    }
    predicate EndsWithNameThatCanAcceptGenerics() {
      || U8? || U16? || U32? || U64? || U128? || I8? || I16? || I32? || I64? || I128?
      || TIdentifier? || TypeFromPath?
      || (Borrowed? && underlying.EndsWithNameThatCanAcceptGenerics())
      || (BorrowedMut? && underlying.EndsWithNameThatCanAcceptGenerics())
      || (ImplType? && underlying.EndsWithNameThatCanAcceptGenerics())
      || (DynType? && underlying.EndsWithNameThatCanAcceptGenerics())
      || (IntersectionType? && right.EndsWithNameThatCanAcceptGenerics())
      || (TSynonym? && display.EndsWithNameThatCanAcceptGenerics())
    }
    function ReplaceMap(mapping: map<Type, Type>): Type {
      Replace((t: Type) => if t in mapping then mapping[t] else t)
    }
    function Replace(mapping: Type -> Type): Type {
      var r :=
        match this {
          case U8 | U16 | U32 | U64 | U128 | I8 | I16 | I32 | I64 | I128 | Bool => this
          case TIdentifier(_) => this
          case TypeFromPath(path) => this
          case TypeApp(baseName, arguments) =>
            this.(baseName := baseName.Replace(mapping),
            arguments := Std.Collections.Seq.Map(
              t requires t in arguments => t.Replace(mapping), arguments))
          case Borrowed(underlying) => this.(underlying := underlying.Replace(mapping))
          case BorrowedMut(underlying) => this.(underlying := underlying.Replace(mapping))
          case ImplType(underlying) => this.(underlying := underlying.Replace(mapping))
          case DynType(underlying) => this.(underlying := underlying.Replace(mapping))
          case TupleType(arguments) =>
            this.(
            arguments := Std.Collections.Seq.Map(
              t requires t in arguments => t.Replace(mapping), arguments))
          case FnType(arguments, returnType) =>
            this.(arguments := Std.Collections.Seq.Map(
              t requires t in arguments => t.Replace(mapping), arguments),
            returnType := returnType.Replace(mapping))
          case IntersectionType(left, right) =>
            this.(left := left.Replace(mapping), right := right.Replace(mapping))
          case Array(underlying, size) =>
            this.(underlying := underlying.Replace(mapping))
          case TSynonym(display, base) =>
            this.(display := display.Replace(mapping), base := base.Replace(mapping))
        };
      mapping(r)
    }

    function Fold<T>(acc: T, f: (T, Type) -> T): T
      // Traverses all types in a random order
    {
      var newAcc := f(acc, this);
      match this {
        case U8 | U16 | U32 | U64 | U128 | I8 | I16 | I32 | I64 | I128 | Bool => newAcc
        case TIdentifier(_) => newAcc
        case TypeFromPath(path) => newAcc
        case TypeApp(baseName, arguments) =>
          Std.Collections.Seq.FoldLeft(
            (acc: T, argType: Type) => assume {:axiom} argType in arguments; argType.Fold(acc, f),
            baseName.Fold(newAcc, f),
            arguments)
        case Borrowed(underlying) => underlying.Fold(newAcc, f)
        case BorrowedMut(underlying) => underlying.Fold(newAcc, f)
        case ImplType(underlying) => underlying.Fold(newAcc, f)
        case DynType(underlying) => underlying.Fold(newAcc, f)
        case TupleType(arguments) =>
          Std.Collections.Seq.FoldLeft(
            (acc: T, argType: Type) => assume {:axiom} argType in arguments; argType.Fold(acc, f),
            newAcc, arguments)
        case FnType(arguments, returnType) =>
          returnType.Fold(
            Std.Collections.Seq.FoldLeft(
              (acc: T, argType: Type) => assume {:axiom} argType in arguments; argType.Fold(acc, f),
              newAcc, arguments),
            f)
        case IntersectionType(left, right) =>
          right.Fold(left.Fold(newAcc, f), f)
        case Array(underlying, size) => underlying.Fold(newAcc, f)
        case TSynonym(display, base) => display.Fold(newAcc, f)
      }
    }

    predicate CanReadWithoutClone() {
      U8? || U16? || U32? || U64? || U128? || I8? || I16? || I32? || I64? || I128? || Bool?
      || (TSynonym? && base.CanReadWithoutClone()) || IsPointer()
    }
    predicate IsRcOrBorrowedRc() {
      (TypeApp? && baseName == RcType) ||
      (Borrowed? && underlying.IsRcOrBorrowedRc()) ||
      (TSynonym? && base.IsRcOrBorrowedRc())
    }
    function ExtractMaybePlacebo(): Option<Type> {
      match this {
        case TypeApp(wrapper, arguments) =>
          if wrapper == TypeFromPath(MaybePlaceboPath)
             && |arguments| == 1
          then
            Some(arguments[0])
          else
            None
        case _ => None
      }
    }
    function ExtractMaybeUninitArrayElement(): Option<Type> {
      if this.IsObjectOrPointer() then
        var s := this.ObjectOrPointerUnderlying();
        if s.Array? && IsMaybeUninitType(s.underlying) then
          Some(MaybeUninitTypeUnderlying(s.underlying))
        else if s.IsMultiArray() && IsMaybeUninitType(s.MultiArrayUnderlying()) then
          Some(MaybeUninitTypeUnderlying(s.MultiArrayUnderlying()))
        else
          None
      else
        None
    }
    function ToString(ind: string): string {
      match this {
        case Bool() => "bool"
        case TIdentifier(underlying) => underlying
        case TypeFromPath(underlying) => underlying.ToString()
        case Borrowed(underlying) => "&" + underlying.ToString(ind)
        case BorrowedMut(underlying) => "&mut " + underlying.ToString(ind)
        case ImplType(underlying) => "impl " + underlying.ToString(ind)
        case DynType(underlying) => "dyn " + underlying.ToString(ind)
        case FnType(arguments, returnType) =>
          "::std::ops::Fn("+
          SeqToString(arguments, (arg: Type) requires arg < this =>
                        arg.ToString(ind + IND), ", ")
          +") -> " + returnType.ToString(ind + IND)
        case IntersectionType(left, right) =>
          left.ToString(ind) + " + " + right.ToString(ind)
        case TupleType(args) =>
          (if args == [] then
             "()"
           else
             "(" +
             SeqToString(args, (arg: Type) requires arg < this => arg.ToString(ind + IND), ", ")
             + ")")
        case TypeApp(base, args) =>
          base.ToString(ind) +
          (if args == [] then
             ""
           else
             "<" +
             SeqToString(args, (arg: Type) requires arg < this => arg.ToString(ind + IND), ", ")
             + ">")

        case U8() => "u8"
        case U16() => "u16"
        case U32() => "u32"
        case U64() => "u64"
        case U128() => "u128"
        case I8() => "i8"
        case I16() => "i16"
        case I32() => "i32"
        case I64() => "i64"
        case I128() => "i128"
        case Array(underlying, size) => "[" + underlying.ToString(ind) + (if size.Some? then "; " + size.value else "") + "]"
        case TSynonym(display, base) => display.ToString(ind)
      }
    }

    function Apply1(arg: Type): Type {
      TypeApp(this, [arg])
    }

    function Apply(args: seq<Type>): Type {
      TypeApp(this, args)
    }

    function ToOwned(): Type {
      match this {
        case Borrowed(x) => x
        case BorrowedMut(x) => x
        case x => x
      }
    }

    function ToNullExpr(): Expr
      requires IsObjectOrPointer()
    {
      assert Expand().IsObject() || Expand().IsPointer();
      if Expand().IsObject() then
        Object.FSel("null").Apply([])
      else
        Ptr.FSel("null").Apply([])
    }

    predicate IsMultiArray() {
      var t := Expand();
      t.TypeApp? &&
      var baseName := t.baseName;
      var args := t.arguments;
      |args| == 1 &&
      baseName.TypeFromPath? && baseName.path.PMemberSelect? &&
      baseName.path.base == dafny_runtime &&
      |baseName.path.name| >= 5 && baseName.path.name[0..5] == "Array"
    }

    function MultiArrayClass(): string
      requires IsMultiArray()
    {
      this.Expand().baseName.path.name
    }

    function MultiArrayUnderlying(): Type
      requires IsMultiArray()
    {
      this.Expand().arguments[0]
    }

    // Given an array type like *mut [T], produces the type *mut[MaybeUninit<T>]
    // Same for *mut ::dafny_runtime::Array2<T> that becomes *mut ::dafny_runtime::Array2<MaybeUninit<T>>
    function TypeAtInitialization(): Type {
      if this.IsObjectOrPointer() then
        var s := this.ObjectOrPointerUnderlying();
        if s.Array? && s.size.None? then
          var newUnderlying := Array(MaybeUninitType(s.underlying), None);
          if this.IsObject() then ObjectType(newUnderlying) else PtrType(newUnderlying)
        else if s.IsMultiArray() then
          var newUnderlying := TypeApp(s.Expand().baseName, [MaybeUninitType(s.Expand().arguments[0])]);
          if this.IsObject() then ObjectType(newUnderlying) else PtrType(newUnderlying)
        else
          this
      else
        this
    }

    predicate IsMaybeUninit() {
      TypeApp? && baseName.TypeFromPath?
      && baseName.path == MaybeUninitPath && |this.arguments| == 1
    }

    predicate IsUninitArray() {
      if IsObjectOrPointer() then
        var s := ObjectOrPointerUnderlying().Expand();
        if s.Array? && s.size.None? then
          s.underlying.IsMaybeUninit()
        else if s.IsMultiArray() then
          s.arguments[0].IsMaybeUninit()
        else
          false
      else
        false
    }
    predicate IsObject() {
      match this {
        case TypeApp(TypeFromPath(o), elems1) =>
          o == ObjectPath &&
          |elems1| == 1
        case _ => false
      }
    }
    predicate IsPointer() {
      match this {
        case TypeApp(TypeFromPath(o), elems1) =>
          o == PtrPath &&
          |elems1| == 1
        case _ => false
      }
    }
    predicate IsObjectOrPointer() {
      this.Expand().IsPointer() || this.Expand().IsObject()
    } by method {
      var t := this.Expand();
      return t.IsPointer() || t.IsObject();
    }
    function ObjectOrPointerUnderlying(): Type
      requires IsObjectOrPointer()
    {
      match Expand() {
        case TypeApp(_, elems1) =>
          elems1[0]
      }
    }

    predicate IsBuiltinCollection() {
      match this.Expand() {
        case TypeApp(TypeFromPath(PMemberSelect(PMemberSelect(Global(), "dafny_runtime"), tpe)), elems1) =>
          || ((tpe == "Set" || tpe == "Sequence" || tpe == "Multiset") && |elems1| == 1)
          || (tpe == "Map" && |elems1| == 2)
        case _ => false
      }
    }

    function GetBuiltinCollectionElement(): Type
      requires IsBuiltinCollection()
    {
      match this.Expand() {
        case TypeApp(TypeFromPath(PMemberSelect(PMemberSelect(Global(), "dafny_runtime"), tpe)), elems) =>
          if tpe == "Map" then elems[1] else elems[0]
      }
    }

    predicate IsRc() {
      this.TypeApp? && this.baseName == RcType && |arguments| == 1
    }
    function RcUnderlying(): Type
      requires IsRc()
    {
      arguments[0]
    }
  }

  function SystemTupleType(elements: seq<Type>): Type {
    dafny_runtime.MSel("_System").MSel("Tuple" + Strings.OfNat(|elements|)).AsType().Apply(elements)
  }

  const global := Global()
  const std: Path := global.MSel("std")
  const cell := std.MSel("cell")
  const RefcellType := cell.MSel("RefCell").AsType()
  const dafny_runtime: Path := global.MSel("dafny_runtime")
  const CloneTrait := std.MSel("clone").MSel("Clone").AsType()
  const DefaultPath := std.MSel("default").MSel("Default")
  const DefaultTrait := DefaultPath.AsType()
  const AnyTrait := std.MSel("any").MSel("Any").AsType()
  const StaticTrait := RawType("'static")
  const DafnyType := dafny_runtime.MSel("DafnyType").AsType()
  const DafnyPrint := dafny_runtime.MSel("DafnyPrint").AsType()
  const DafnyTypeEq := dafny_runtime.MSel("DafnyTypeEq").AsType()
  const Eq := std.MSel("cmp").MSel("Eq").AsType()
  const Hash := std.MSel("hash").MSel("Hash").AsType()
  const DafnyInt := dafny_runtime.MSel("DafnyInt").AsType()

  function SystemTuple(elements: seq<Expr>): Expr {
    var size := Strings.OfNat(|elements|);
    StructBuild(dafny_runtime.MSel("_System").MSel("Tuple" + size).MSel("_T" + size).AsExpr(),
                seq(|elements|, i requires 0 <= i < |elements| =>
                  AssignIdentifier("_" + Strings.OfNat(i), elements[i])
                  )
    )
  }

  const MaybeUninitPath := std.MSel("mem").MSel("MaybeUninit")
  const MaybeUninitPathType := MaybeUninitPath.AsType()
  const MaybeUninitExpr := MaybeUninitPath.AsExpr()

  function MaybeUninitType(underlying: Type): Type {
    MaybeUninitPathType.Apply([underlying])
  }
  predicate IsMaybeUninitType(tpe: Type) {
    tpe.TypeApp? && tpe.baseName == MaybeUninitPathType && |tpe.arguments| == 1
  }
  function MaybeUninitTypeUnderlying(tpe: Type): Type
    requires IsMaybeUninitType(tpe)
  {
    tpe.arguments[0]
  }
  function MaybeUninitNew(underlying: Expr): Expr {
    MaybeUninitPath.FSel("new").Apply([underlying])
  }

  const MaybePlaceboPath := dafny_runtime.MSel("MaybePlacebo")

  function MaybePlaceboType(underlying: Type): Type {
    MaybePlaceboPath.AsType().Apply1(underlying)
  }


  datatype Trait =
    | Trait(typeParams: seq<TypeParamDecl>, tpe: Type, parents: seq<Type>, body: seq<ImplMember>)
  {
    function ToString(ind: string): string {
      var tpConstraints := Std.Collections.Seq
                           .Filter((typeParamDecl: TypeParamDecl) reads {} requires true => |typeParamDecl.constraints| > 0, typeParams);
      var additionalConstraints :=
        SeqToString(
          tpConstraints,
          (t: TypeParamDecl) => t.ToString(ind + IND), ",\n" + ind + IND);
      var parents := if |parents| == 0 then "" else ": " + SeqToString(
                       parents,
                       (t: Type) => t.ToString(ind + IND),
                       " + "
                     );
      var where :=
        if additionalConstraints == "" then "" else
        "\n"+ind+IND+"where\n" + ind + IND + additionalConstraints;
      "pub trait " + tpe.ToString(ind) + parents + where
      + " {" +
      SeqToString(body, (member: ImplMember) => "\n" + ind + IND + member.ToString(ind + IND), "")
      + (if |body| == 0 then "" else "\n" + ind) + "}"
    }
  }

  datatype Impl =
    | ImplFor(typeParams: seq<TypeParamDecl>, tpe: Type, forType: Type, where: string, body: seq<ImplMember>)
    | Impl(typeParams: seq<TypeParamDecl>, tpe: Type, where: string, body: seq<ImplMember>)
  {
    function ToString(ind: string): string {
      "impl" + TypeParamDecl.ToStringMultiple(typeParams, ind) + " " + tpe.ToString(ind)
      + (if ImplFor? then "\n" + ind + IND + "for " + forType.ToString(ind + IND) else "")
      + (if where != "" then "\n" + ind + IND + where else "")
      + " {" +
      SeqToString(body, (member: ImplMember) => "\n" + ind + IND + member.ToString(ind + IND), "")
      + (if |body| == 0 then "" else "\n" + ind) + "}"
    }
  }
  datatype ImplMember =
    | RawImplMember(content: string)
    | FnDecl(pub: Visibility, fun: Fn)
    | ImplMemberMacro(expr: Expr)
  {
    function ToString(ind: string): string {
      if FnDecl? then pub.ToString() + fun.ToString(ind)
      else if ImplMemberMacro? then expr.ToString(ind) + ";"
      else assert RawImplMember?; content
    }
  }
  datatype Visibility = PUB | PRIV {
    function ToString(): string {
      if PUB? then "pub " else ""
    }
  }

  datatype Formal =
    Formal(name: string, tpe: Type)
  {
    function ToString(ind: string): string {
      if name == "self" && tpe == SelfOwned then name
      else if name == "self" && tpe == SelfBorrowed then "&" + name
      else if name == "self" && tpe == SelfBorrowedMut then "&mut " + name
      else
        name + ": " + tpe.ToString(ind)
    }
    static const selfBorrowed := Formal("self", SelfBorrowed)
    static const selfOwned := Formal("self", SelfOwned)
    static const selfBorrowedMut := Formal("self", SelfBorrowedMut)
  }

  datatype Pattern =
    RawPattern(content: string)
  {
    function ToString(ind: string): string {
      content
    }
  }

  datatype MatchCase =
    MatchCase(pattern: Pattern, rhs: Expr)
  {
    ghost function Height(): nat {
      1 + rhs.Height()
    }
    function ToString(ind: string): string
      decreases Height()
    {
      var newIndent := if rhs.Block? then ind else ind + IND;
      var rhsString := rhs.ToString(newIndent);

      pattern.ToString(ind) + " =>" +
      if '\n' in rhsString && rhsString[0] != '{' then "\n" + ind + IND + rhsString
      else " " + rhsString
    }
  }

  datatype AssignIdentifier =
    AssignIdentifier(identifier: string, rhs: Expr)
  {
    ghost function Height(): nat {
      1 + rhs.Height()
    }

    function ToString(ind: string): string
      decreases Height()
    {
      identifier + ": " + rhs.ToString(ind + IND)
    }
  }

  // When a raw stream is given, try to put some indentation on it
  function AddIndent(raw: string, ind: string): string {
    if |raw| == 0 then raw
    else if raw[0] in "[({" then
      [raw[0]] + AddIndent(raw[1..], ind + IND)
    else if raw[0] in "})]" && |ind| > 2 then
      [raw[0]] + AddIndent(raw[1..], ind[..|ind|-2])
    else if raw[0] == '\n' then
      [raw[0]] + ind + AddIndent(raw[1..], ind)
    else
      [raw[0]] + AddIndent(raw[1..], ind)
  }

  function max(i: nat, j: nat): nat {
    if i < j then j else i
  }

  datatype DeclareType = MUT | CONST

  datatype Associativity = LeftToRight | RightToLeft | RequiresParentheses
  datatype PrintingInfo =
    | UnknownPrecedence()
    | Precedence(precedence: nat)
    | SuffixPrecedence(precedence: nat)
    | PrecedenceAssociativity(precedence: nat, associativity: Associativity)
  {
    predicate NeedParenthesesFor(underlying: PrintingInfo) {
      if UnknownPrecedence? then true
      else if underlying.UnknownPrecedence? then true
      else if precedence <= underlying.precedence then true
      else false
    }
    predicate NeedParenthesesForLeft(underlying: PrintingInfo) {
      if UnknownPrecedence? then true
      else if underlying.UnknownPrecedence? then true
      else if precedence <= underlying.precedence then
        precedence < underlying.precedence || !PrecedenceAssociativity? || !associativity.LeftToRight?
      else false
    }
    predicate NeedParenthesesForRight(underlying: PrintingInfo) {
      if UnknownPrecedence? then true
      else if underlying.UnknownPrecedence? then true
      else if precedence <= underlying.precedence then
        precedence < underlying.precedence || !PrecedenceAssociativity? || !associativity.RightToLeft?
      else false
    }
    lemma Tests()
      ensures PrecedenceAssociativity(20, LeftToRight)
              .NeedParenthesesForLeft(PrecedenceAssociativity(20, LeftToRight)) == false
      ensures PrecedenceAssociativity(20, LeftToRight)
              .NeedParenthesesForRight(PrecedenceAssociativity(20, LeftToRight)) == true
      ensures PrecedenceAssociativity(20, RightToLeft)
              .NeedParenthesesForRight(PrecedenceAssociativity(20, RightToLeft)) == false
      ensures PrecedenceAssociativity(20, RightToLeft)
              .NeedParenthesesForLeft(PrecedenceAssociativity(20, RightToLeft)) == true
      ensures PrecedenceAssociativity(20, LeftToRight)
              .NeedParenthesesForLeft(PrecedenceAssociativity(30, LeftToRight)) == true
      ensures PrecedenceAssociativity(20, RightToLeft)
              .NeedParenthesesForRight(PrecedenceAssociativity(30, RightToLeft)) == true
    {
    }
  }

  function AssignVar(name: string, rhs: Expr): Expr {
    Expr.Assign(Some(LocalVar(name)), rhs)
  }

  function AssignMember(on: Expr, field: string, rhs: Expr): Expr {
    Expr.Assign(Some(SelectMember(on, field)), rhs)
  }

  datatype AssignLhs =
    LocalVar(name: string) |
    SelectMember(on: Expr, field: string) |
    ExtractTuple(names: seq<string>) |
    Index(expr: Expr, indices: seq<Expr>)

  datatype Expr =
      RawExpr(content: string)
    | ExprFromType(tpe: Type)
    | Identifier(name: string) // Never empty
    | Match(matchee: Expr, cases: seq<MatchCase>)
    | StmtExpr(stmt: Expr, rhs: Expr)
    | Block(underlying: Expr)
    | StructBuild(underlying: Expr, assignments: seq<AssignIdentifier>)
    | Tuple(arguments: seq<Expr>)
    | UnaryOp(op1: string, underlying: Expr, format: Format.UnaryOpFormat)
    | BinaryOp(op2: string, left: Expr, right: Expr, format2: Format.BinaryOpFormat)
    | TypeAscription(left: Expr, tpe: Type)          // underlying as tpe
    | LiteralInt(value: string)
    | LiteralBool(bvalue: bool)
    | LiteralString(value: string, binary: bool, verbatim: bool)
    | DeclareVar(declareType: DeclareType, name: string, optType: Option<Type>, optRhs: Option<Expr>) // let mut name: optType = optRhs;
    | Assign(names: Option<AssignLhs>, rhs: Expr)           // name1, name2 = rhs;
    | IfExpr(cond: Expr, thn: Expr, els: Expr)       // if cond { thn } else { els }
    | Loop(optCond: Option<Expr>, underlying: Expr)  // loop { body }
    | For(name: string, range: Expr, body: Expr)     // for name in range { body }
    | Labelled(lbl: string, underlying: Expr)        // label lbl { expr }
    | Break(optLbl: Option<string>)                  // break lbl;
    | Continue(optLbl: Option<string>)               // continue optLabel;
    | Return(optExpr: Option<Expr>)                  // return optExpr;
    | CallType(obj: Expr, typeParameters: seq<Type>) // obj::<...type parameters>
    | Call(obj: Expr, arguments: seq<Expr>)          // obj(...arguments)
    | Select(obj: Expr, name: string)                // obj.name
    | SelectIndex(obj: Expr, range: Expr)            // obj[range]
    | ExprFromPath(path: Path)                       // ::dafny_runtime::int! for example
    | FunctionSelect(obj: Expr, name: string)        // objType::name
    | Lambda(params: seq<Formal>, retType: Option<Type>, body: Expr) // move |<params>| -> retType { body }
  {
    predicate NoExtraSemicolonAfter() {
      DeclareVar? || Assign? || Break? || Continue? || Return? || For? ||
      (RawExpr? && |content| > 0 && content[|content| - 1] == ';')
    }
    // Taken from https://doc.rust-lang.org/reference/expressions.html
    const printingInfo: PrintingInfo :=
      match this {
        case RawExpr(_) => UnknownPrecedence()
        case ExprFromType(_) => Precedence(1)
        case Identifier(_) => Precedence(1)
        case LiteralInt(_) => Precedence(1)
        case LiteralBool(_) => Precedence(1)
        case LiteralString(_, _, _) => Precedence(1)
        // Paths => Precedence(1)
        // Method call => Precedence(2)
        // Field expression => PrecedenceAssociativity(3, LeftToRight)
        // case function call | ArrayIndexing => Precedence(4)
        case UnaryOp(op, underlying, format) =>
          match op {
            case "?" => SuffixPrecedence(5)
            case "-" | "*" | "!" | "&" | "&mut" => Precedence(6)
            case _ => UnknownPrecedence()
          }
        case Select(underlying, name) => PrecedenceAssociativity(2, LeftToRight)
        case SelectIndex(underlying, range) => PrecedenceAssociativity(2, LeftToRight)
        case ExprFromPath(underlying) => Precedence(2)
        case FunctionSelect(underlying, name) => PrecedenceAssociativity(2, LeftToRight)
        case CallType(_, _) => PrecedenceAssociativity(2, LeftToRight)
        case Call(_, _) => PrecedenceAssociativity(2, LeftToRight)
        case TypeAscription(left, tpe) =>
          PrecedenceAssociativity(10, LeftToRight)
        case BinaryOp(op2, left, right, format) =>
          match op2 {
            case "*" | "/" | "%" => PrecedenceAssociativity(20, LeftToRight)
            case "+" | "-" => PrecedenceAssociativity(30, LeftToRight)
            case "<<" | ">>" =>
              // x as u16 << 6 is parsed as x as u16<... and expect a generic argument
              if op2 == "<<" && left.TypeAscription? && left.tpe.EndsWithNameThatCanAcceptGenerics() then
                PrecedenceAssociativity(9, LeftToRight)
              else
                PrecedenceAssociativity(40, LeftToRight)
            case "&" => PrecedenceAssociativity(50, LeftToRight)
            case "^" => PrecedenceAssociativity(60, LeftToRight)
            case "|" => PrecedenceAssociativity(70, LeftToRight)
            case "==" | "!=" | "<" | ">" | "<=" | ">=" =>
              if (op2 == "<" || op2 == "<=") && left.TypeAscription? && left.tpe.EndsWithNameThatCanAcceptGenerics() then
                PrecedenceAssociativity(9, LeftToRight)
              else
                PrecedenceAssociativity(80, RequiresParentheses)
            case "&&" => PrecedenceAssociativity(90, LeftToRight)
            case "||" => PrecedenceAssociativity(100, LeftToRight)
            case ".." | "..=" => PrecedenceAssociativity(110, RequiresParentheses)
            case "=" | "+=" | "-=" | "*=" | "/=" | "%=" | "&=" | "|=" | "^=" | "<<=" | ">>=" =>
              if op2 == "<<=" && left.TypeAscription? && left.tpe.EndsWithNameThatCanAcceptGenerics() then
                PrecedenceAssociativity(9, LeftToRight)
              else
                PrecedenceAssociativity(110, RightToLeft)
            case _ => PrecedenceAssociativity(0, RequiresParentheses)
          }
        case Lambda(_, _, _) => PrecedenceAssociativity(300, LeftToRight)
        case _ => UnknownPrecedence()
      }

    ghost function Height(): nat {
      match this {
        case Identifier(_) => 1
        case ExprFromType(_) => 1
        case LiteralInt(_) => 1
        case LiteralBool(_) => 1
        case LiteralString(_, _, _) => 1
        case Match(matchee, cases) =>
          1 + max(matchee.Height(),
                  SeqToHeight(cases, (oneCase: MatchCase)
                              requires oneCase < this
                              => oneCase.Height()))
        case StmtExpr(stmt, rhs) =>
          var default := 1 + max(stmt.Height(), rhs.Height());
          match this {
            case StmtExpr(DeclareVar(mod, name, Some(tpe), None), StmtExpr(Assign(name2, rhs), last)) =>
              if name2 == Some(LocalVar(name)) then
                1 + default
              else default
            case StmtExpr(IfExpr(UnaryOp("!", BinaryOp("==", a, b, f), of), RawExpr("panic!(\"Halt\");"), RawExpr("")), last) =>
              1 + default
            case _ => default
          }

        case Block(underlying) =>
          1 + underlying.Height()
        case StructBuild(name, assignments) =>
          1 + max(name.Height(), SeqToHeight(assignments, (assignment: AssignIdentifier)
                                             requires assignment < this
                                             => assignment.Height()))
        case Tuple(arguments) =>
          1 + SeqToHeight(arguments, (argument: Expr)
                          requires argument < this
                          => argument.Height())
        // Special cases
        case UnaryOp(_, underlying, _) => 1 + underlying.Height()
        case TypeAscription(left, tpe) => 1 + left.Height()
        case BinaryOp(op, left, right, format) =>
          1 + max(left.Height(), right.Height())
        case IfExpr(cond, thn, els) =>
          1 + max(cond.Height(), max(thn.Height(), els.Height()))
        case DeclareVar(declareType, name, tpe, expr) =>
          1 + (match expr {
                 case Some(e) => e.Height()
                 case None => 0
               })
        case Assign(names, expr) =>
          match names {
            case Some(SelectMember(on, field)) => 1 + max(on.Height(), expr.Height())
            case Some(Index(arr, indices)) => 1 + max(expr.Height(), max(arr.Height(), SeqToHeight(indices,  (index: Expr) requires index < this => index.Height())))
            case _ => 1 + expr.Height()
          }
        case Loop(optCond, underlying) =>
          1 + if optCond.Some? then max(optCond.value.Height(), underlying.Height()) else underlying.Height()
        case Labelled(lbl, underlying) =>
          1 + underlying.Height()
        case Break(_) => 1
        case Continue(_) => 1
        case For(name, range, body) =>
          1 + max(range.Height(), body.Height())
        case Return(optExpr) =>
          if optExpr.Some? then 1 + optExpr.value.Height() else 1
        case CallType(obj, tpes) =>
          1 + max(obj.Height(),
                  SeqToHeight(tpes, (tpe: Type) requires tpe < this => 1))
        case Call(obj, args) =>
          1 + max(obj.Height(),
                  SeqToHeight(args, (arg: Expr) requires arg < this => arg.Height()))
        case Select(expression, name) =>
          1 + expression.Height()
        case SelectIndex(expression, range) =>
          1 + max(expression.Height(), range.Height())
        case ExprFromPath(underlying) =>
          1
        case FunctionSelect(expression, name) =>
          1 + expression.Height()
        case Lambda(params, retType, body) =>
          if body.Block? || retType.None? then 1 + body.Height()
          else 2 + body.Height()
        case _ =>
          assert RawExpr?;
          1
      }
    }

    // Wish: Prove that Optimize() preserves semantics, if any
    // TODO: Ensure that even without Optimize(), tests pass
    opaque function Optimize(): (r: Expr)
      ensures this == r || r.Height() < this.Height()
    {
      match this {
        case UnaryOp("!", BinaryOp("==", left, right, format),
          CombineFormat()) =>
          assert BinaryOp("==", left, right, format).Height()
              == BinaryOp("!=", left, right, BinaryOpFormat.NoFormat()).Height();
          BinaryOp("!=", left, right, BinaryOpFormat.NoFormat())

        case UnaryOp("!", BinaryOp("<", left, right, NoFormat()),
          CombineFormat()) =>
          assert BinaryOp(">=", left, right, BinaryOpFormat.NoFormat()).Height()
              == BinaryOp("<", left, right, BinaryOpFormat.NoFormat()).Height();
          BinaryOp(">=", left, right, BinaryOpFormat.NoFormat())

        case UnaryOp("!", BinaryOp("<", left, right, ReverseFormat()),
          CombineFormat()) =>
          assert BinaryOp("<=", right, left, BinaryOpFormat.NoFormat()).Height()
              == BinaryOp("<", left, right, BinaryOpFormat.ReverseFormat()).Height();
          BinaryOp("<=", right, left, BinaryOpFormat.NoFormat())
        case Call(ExprFromPath(PMemberSelect(r, "truncate!")), args) =>
          if (r != dafny_runtime && r != global) || |args| != 2  then
            this
          else
            var expr := args[0];
            var tpeExpr := args[1];
            if !tpeExpr.ExprFromType? then this else
            var tpe := tpeExpr.tpe;
            if || tpe.U8? || tpe.U16? || tpe.U32? || tpe.U64? || tpe.U128?
               || tpe.I8? || tpe.I16? || tpe.I32? || tpe.I64? || tpe.I128? then
              match expr {
                case Call(ExprFromPath(PMemberSelect(base, "int!")), args) =>
                  if |args| == 1 && (base == dafny_runtime || base == global) then
                    match args[0] {
                      case LiteralInt(number) => LiteralInt(number)
                      case LiteralString(number, _, _) => LiteralInt(number)
                      case _ => this
                    }
                  else this
                case _ => this
              }
            else
              this
        case StmtExpr(DeclareVar(mod, name, Some(tpe), None), StmtExpr(Assign(name2, rhs), last)) =>
          if name2 == Some(LocalVar(name)) then
            var rewriting := StmtExpr(DeclareVar(mod, name, Some(tpe), Some(rhs)), last);
            assert rewriting.Height() < this.Height() by {
              assert StmtExpr(Assign(name2, rhs), last).Height() ==
                     1 + max(Assign(name2, rhs).Height(), last.Height()) ==
                     1 + max(1 + rhs.Height(), last.Height());
              assert this.Height() == 2 + max(1, 1 + max(1 + rhs.Height(), last.Height()));
              assert rewriting.Height() == 1 + max(1 + rhs.Height(), last.Height());
            }
            rewriting
          else
            this
        case StmtExpr(IfExpr(UnaryOp("!", BinaryOp("==", a, b, f), of), RawExpr("panic!(\"Halt\");"), RawExpr("")), last) =>
          var rewriting := StmtExpr(Identifier("assert_eq!").Apply([a, b]), last);
          assume {:axiom} rewriting.Height() < this.Height(); // TODO: Need to prove formally
          rewriting
        case _ => this
      }
    }

    predicate LeftRequiresParentheses(left: Expr) {
      printingInfo.NeedParenthesesForLeft(left.Optimize().printingInfo)
    }
    function LeftParentheses(left: Expr): (string, string) {
      if LeftRequiresParentheses(left) then
        ("(", ")")
      else
        ("", "")
    }

    predicate RightRequiresParentheses(right: Expr) {
      printingInfo.NeedParenthesesForRight(right.Optimize().printingInfo)
    }


    function RightParentheses(right: Expr): (string, string) {
      if RightRequiresParentheses(right) then
        ("(", ")")
      else
        ("", "")
    }

    function RightMostIdentifier(): Option<string> {
      match this {
        case FunctionSelect(_, id) => Some(id)
        case ExprFromPath(p) => p.RightMostIdentifier()
        case _ => None
      }
    }

    static function MaxHashes(s: string, currentHashes: string, mostHashes: string): string {
      if |s| == 0 then if |currentHashes| < |mostHashes| then mostHashes else currentHashes else
      if s[0..1] == "#" then MaxHashes(s[1..], currentHashes + "#", mostHashes)
      else MaxHashes(s[1..], "", if |currentHashes| < |mostHashes| then mostHashes else currentHashes)
    }

    static function RemoveDoubleQuotes(s: string): string {
      if |s| <= 1 then s else
      if s[0..2] == @"""""" then @"""" + RemoveDoubleQuotes(s[2..]) else
      s[0..1] + RemoveDoubleQuotes(s[1..])
    }

    function ToString(ind: string): string
      decreases Height()
    {
      match this.Optimize() {
        case Identifier(name) => name
        case ExprFromType(t) => t.ToString(ind)
        case LiteralInt(number) => number
        case LiteralBool(b) => if b then "true" else "false"
        case LiteralString(characters, binary, verbatim) =>
          var hashes := if verbatim then MaxHashes(characters, "", "") + "#" else "";
          (if binary then "b" else "") + (if verbatim then "r" + hashes else "") +
          "\"" + (if verbatim then RemoveDoubleQuotes(characters) else characters) + "\"" + hashes
        case Match(matchee, cases) =>
          "match " + matchee.ToString(ind + IND) + " {" +
          SeqToString(cases,
                      (c: MatchCase) requires c.Height() < this.Height() =>
                        "\n" + ind + IND + c.ToString(ind + IND) + ",", "") +
          "\n" + ind + "}"
        case StmtExpr(stmt, rhs) => // They are built like StmtExpr(1, StmtExpr(2, StmtExpr(3, ...)))
          if stmt.RawExpr? && stmt.content == "" then rhs.ToString(ind) else
          stmt.ToString(ind) + (if stmt.NoExtraSemicolonAfter() then "" else ";") +
          "\n" + ind + rhs.ToString(ind)
        case Block(underlying) =>
          "{\n" + ind + IND + underlying.ToString(ind + IND) + "\n" + ind + "}"
        case IfExpr(cond, thn, els) =>
          "if " + cond.ToString(ind + IND) + " {\n" + ind + IND + thn.ToString(ind + IND) +
          "\n" + ind + "}" +
          if els == RawExpr("") then "" else
          " else {\n" + ind + IND + els.ToString(ind + IND) + "\n" + ind + "}"
        case StructBuild(name, assignments) =>
          if |assignments| > 0 && assignments[0].identifier == "0" then
            // Numeric
            name.ToString(ind) + " (" +
            SeqToString(assignments, (assignment: AssignIdentifier)
                        requires assignment.Height() < this.Height()
                        =>
                          "\n" + ind + IND + assignment.rhs.ToString(ind + IND), ",") +
            (if |assignments| > 1 then "\n" + ind else "") + ")"
          else
            name.ToString(ind) + " {" +
            SeqToString(assignments, (assignment: AssignIdentifier)
                        requires assignment.Height() < this.Height()
                        =>
                          "\n" + ind + IND + assignment.ToString(ind + IND), ",") +
            (if |assignments| > 0 then "\n" + ind else "") + "}"
        case Tuple(arguments) =>
          "(" +
          SeqToString(arguments, (arg: Expr)
                      requires arg.Height() < this.Height()
                      =>
                        "\n" + ind + IND + arg.ToString(ind + IND), ",") +
          (if |arguments| > 0 then "\n" + ind else "") + ")"

        case UnaryOp(op, underlying, format) =>
          var (leftP, rightP) :=
            if printingInfo.NeedParenthesesFor(underlying.Optimize().printingInfo) then
              ("(", ")")
            else
              ("", "");
          var leftOp := if op == "&mut" && leftP != "(" then op + " " else if op == "?" then "" else op;
          var rightOp := if op == "?" then op else "";

          leftOp + leftP  + underlying.ToString(ind) + rightP + rightOp
        case TypeAscription(left, tpe) =>
          var (leftLeftP, leftRightP) := LeftParentheses(left);
          leftLeftP + left.ToString(IND) + leftRightP + " as " + tpe.ToString(IND)
        case BinaryOp(op2, left, right, format) =>
          var (leftLeftP, leftRighP) := LeftParentheses(left);
          var (rightLeftP, rightRightP) := RightParentheses(right);
          var opRendered := " " + op2 + " ";
          var indLeft := if leftLeftP == "(" then ind + IND else ind;
          var indRight := if rightLeftP == "(" then ind + IND else ind;
          leftLeftP + left.ToString(indLeft) + leftRighP + opRendered + rightLeftP + right.ToString(indRight) + rightRightP
        case DeclareVar(declareType, name, optType, optExpr) =>
          "let " + (if declareType == MUT then "mut " else "") +
          name + (if optType.Some? then ": " + optType.value.ToString(ind + IND) else "") +

          (if optExpr.Some? then
             var optExprString := optExpr.value.ToString(ind + IND);
             if optExprString == "" then
               "= /*issue with empty RHS*/" +
               if optExpr.value.RawExpr? then "Empty Raw expr" else
               if optExpr.value.LiteralString? then "Empty string literal" else
               if optExpr.value.LiteralInt? then "Empty int literal" else
               "Another case"
             else " = " + optExprString else "") + ";"
        case Assign(names, expr) =>
          var lhs := match names {
            case Some(LocalVar(name)) => name + " = "
            case Some(SelectMember(member, field)) =>
              var (leftP, rightP) := Select(member, field).LeftParentheses(member);
              leftP + member.ToString(ind) + rightP + "." + field + " = "
            case Some(ExtractTuple(names)) => "(" + SeqToString(names, (name: string) => name, ",") + ") = "
            case Some(Index(e, indices)) =>
              var (leftP, rightP) := Call(e, indices).LeftParentheses(e);
              leftP + e.ToString(ind) + rightP + "[" + SeqToString(indices,
                                                                   (index: Expr) requires index.Height() < this.Height() => index.ToString(ind + IND), "][")
              + "] = "
            case None => "_ = "
          };
          lhs + expr.ToString(ind + IND) + ";"
        case Labelled(name, underlying) =>
          "'" + name + ": " + underlying.ToString(ind)
        case Break(optLbl) =>
          match optLbl {
            case Some(lbl) => "break '" + lbl + ";"
            case None => "break;"
          }
        case Continue(optLbl) =>
          match optLbl {
            case Some(lbl) => "continue '" + lbl + ";"
            case None => "continue;"
          }
        case Loop(optCond, underlying) =>
          (match optCond {
             case None => "loop"
             case Some(c) => "while " + c.ToString(ind + IND)
           }) + " {\n" + ind + IND + underlying.ToString(ind + IND) + "\n" + ind + "}"
        case For(name, range, body) =>
          "for "+ name +" in " + range.ToString(ind + IND) + " {\n" + ind + IND +
          body.ToString(ind + IND) + "\n" + ind + "}"
        case Return(optExpr) =>
          "return" + (if optExpr.Some? then " " + optExpr.value.ToString(ind + IND) else "") + ";"
        case CallType(expr, tpes) =>
          var (leftP, rightP) := LeftParentheses(expr);
          if tpes == [] then expr.ToString(ind) else
          leftP + expr.ToString(ind) + rightP + "::<" +
          SeqToString(tpes, (tpe: Type) => tpe.ToString(ind + IND), ", ") +">"

        case Call(expr, args) =>
          var (leftP, rightP) := LeftParentheses(expr);
          var (leftCallP, rightCallP) := match expr.RightMostIdentifier() {
            case Some("seq!") | Some("map!")  =>
              ("[","]")
            case Some("set!") | Some("multiset!") =>
              ("{","}")
            case _ =>
              ("(", ")")
          };
          leftP + expr.ToString(ind) + rightP +
          leftCallP + SeqToString(args, (arg: Expr) requires arg.Height() < this.Height() => arg.ToString(ind + IND), ", ")+ rightCallP
        case Select(expression, name) =>
          var (leftP, rightP) := LeftParentheses(expression);
          leftP + expression.ToString(ind) + rightP + "." + name
        case SelectIndex(expression, range) =>
          var (leftP, rightP) := LeftParentheses(expression);
          var rangeStr := range.ToString(ind + IND);
          leftP + expression.ToString(ind) + rightP + "[" + rangeStr + "]"
        case ExprFromPath(path) =>
          path.ToString()
        case FunctionSelect(expression, name) =>
          var (leftP, rightP) := LeftParentheses(expression);
          leftP + expression.ToString(ind) + rightP + "::" + name
        case Lambda(params, retType, body) =>
          "move |" + SeqToString(params, (arg: Formal) => arg.ToString(ind), ",") + "| " +
          (if retType.Some? then
             "-> " + retType.value.ToString(ind)
           else "") +
          (if retType.Some? && !body.Block? then
             Block(body).ToString(ind)
           else body.ToString(ind))
        case r =>
          assert r.RawExpr?; AddIndent(r.content, ind)
      }
    }
    function Then(rhs2: Expr): Expr {
      if this.StmtExpr? then
        StmtExpr(stmt, rhs.Then(rhs2))
      else if this == RawExpr("") then
        rhs2
      else
        StmtExpr(this, rhs2)
    }

    // Helpers

    function Sel(name: string): Expr {
      Select(this, name)
    }
    function FSel(name: string): Expr {
      FunctionSelect(this, name)
    }
    function ApplyType(typeParameters: seq<Type>): Expr {
      if |typeParameters| == 0 then this else
      CallType(this, typeParameters)
    }
    function ApplyType1(typeParameter: Type): Expr {
      CallType(this, [typeParameter])
    }
    function Apply(arguments: seq<Expr>): Expr {
      Call(this, arguments)
    }

    function Apply1(argument: Expr): Expr {
      Call(this, [argument])
    }

    predicate IsLhsIdentifier() {
      || this.Identifier?
      || (&& this.Call?
          &&
             (|| (
                   && this.obj.ExprFromPath? && this.obj.path == dafny_runtime.MSel("modify!")
                   && |this.arguments| == 1 // modify!(self)
                   && this.arguments[0].Identifier?)
              || (
                   && this.obj.ExprFromPath? && this.obj.path == dafny_runtime.MSel("md!")
                   && |this.arguments| == 1 // md!(identifier.clone())
                   && var lhs := this.arguments[0];
                   && lhs.Call?
                   && lhs.obj.Select?
                   && lhs.obj.obj.Identifier?
                 )))
    }

    function LhsIdentifierName(): string requires IsLhsIdentifier() {
      if this.Identifier? then name
      else if this.obj.ExprFromPath? && obj.path == dafny_runtime.MSel("modify!") then
        this.arguments[0].name
      else
        this.arguments[0].obj.obj.name
    }

    function Clone(): Expr {
      Select(this, "clone").Apply([])
    }
  }

  const self := Identifier("self")


  const crate := Crate()
  const dafny_runtime_Set := dafny_runtime.MSel("Set").AsExpr()
  const dafny_runtime_Set_from_array := dafny_runtime_Set.FSel("from_array")
  const dafny_runtime_Sequence := dafny_runtime.MSel("Sequence").AsExpr()
  const Sequence_from_array_owned := dafny_runtime_Sequence.FSel("from_array_owned")
  const Sequence_from_array := dafny_runtime_Sequence.FSel("from_array")
  const dafny_runtime_Multiset := dafny_runtime.MSel("Multiset").AsExpr()
  const dafny_runtime_Multiset_from_array := dafny_runtime_Multiset.FSel("from_array")

  function MaybePlacebo(underlying: Expr): Expr {
    MaybePlaceboPath.FSel("from").Apply1(underlying)
  }

  const std_rc := std.MSel("rc")

  const std_rc_Rc := std_rc.MSel("Rc")

  const std_rc_Rc_new := std_rc_Rc.FSel("new")

  const std_Default_default := DefaultPath.FSel("default").Apply([])

  function RcNew(underlying: Expr): Expr {
    Call(std_rc_Rc_new, [underlying])
  }

  function IntoUsize(underlying: Expr): Expr {
    dafny_runtime.MSel("DafnyUsize").FSel("into_usize").Apply1(underlying)
  }

  datatype Fn =
    Fn(name: string, typeParams: seq<TypeParamDecl>, formals: seq<Formal>,
       returnType: Option<Type>,
       where: string,
       body: Option<Expr>)
  {
    function ToString(ind: string): string {
      "fn " + name + TypeParamDecl.ToStringMultiple(typeParams, ind) +
      "(" + SeqToString(formals, (formal: Formal) => formal.ToString(ind), ", ") + ")" +
      (match returnType case Some(t) => " -> " + t.ToString(ind) case _ => "") +
      (if where == "" then "" else "\n" + ind + IND + where) +
      match body {
        case None => ";"
        case Some(body) =>
          " {\n" + ind + IND +
          body.ToString(ind + IND) +
          "\n" + ind + "}"
      }
    }
  }
}

module {:extern "DCOMP"} DafnyToRustCompiler {
  import FactorPathsOptimization

  import opened DAST
  import Strings = Std.Strings
  import Std
  import opened Std.Wrappers
  import R = RAST
  import opened DafnyCompilerRustUtils

  const IND := R.IND
  type Type = DAST.Type
  type Formal = DAST.Formal

  const AttributeOwned := Attribute("owned", [])

  // List taken from https://doc.rust-lang.org/book/appendix-01-keywords.html
  const reserved_rust := {
    "as","async","await","break","const","continue",
    "crate","dyn","else","enum","extern","false","fn","for","if","impl",
    "in","let","loop","match","mod","move","mut","pub","ref","return",
    "static","struct","super","trait","true","type","union",
    "unsafe","use","where","while","Keywords","The","abstract","become",
    "box","do","final","macro","override","priv","try","typeof","unsized",
    "virtual","yield"}

  const reserved_vars := { "None", "hash" }

  const reserved_rust_need_prefix := {"u8", "u16", "u32", "u64", "u128","i8", "i16", "i32", "i64", "i128"}

  predicate is_tuple_numeric(i: string) {
    |i| >= 2 && i[0] == '_' &&
    i[1] in "0123456789" &&
    (|i| == 2 ||
     (|i| == 3 && i[2] in "0123456789"))
  }

  predicate has_special(i: string) {
    if |i| == 0 then false
    else if i[0] == '.' then true
    else if i[0] == '#' then true // otherwise "escapeName("r#") becomes "r#""
    else if i[0] == '_' then
      if 2 <= |i| then
        if i[1] != '_' then true
        else has_special(i[2..])
      else
        true
    else
      has_special(i[1..])
  }

  function idiomatic_rust(i: string): string
    requires !has_special(i)
  {
    if |i| == 0 then ""
    else if i[0] == '_' then
      assert 2 <= |i| && i[1] == '_';
      "_" + idiomatic_rust(i[2..])
    else
      [i[0]] + idiomatic_rust(i[1..])
  }

  function replaceDots(i: string): string {
    if |i| == 0 then
      ""
    else if i[0] == '.' then
      "_d" + replaceDots(i[1..])
    else
      [i[0]] + replaceDots(i[1..])
  }

  predicate is_tuple_builder(i: string)
    // A tuple builder identifier looks like ___hMake0 to ___hMake99
  {
    && |i| >= 9
    && i[..8] == "___hMake"
    && i[8] in "0123456789"
    && (|i| == 9 || (|i| == 10 && i[9] in "0123456789"))
  }

  function better_tuple_builder_name(i: string): string
    requires is_tuple_builder(i)
  {
    "_T" + i[8..]
  }

  predicate is_dafny_generated_id(i: string) {
    && |i| > 0 && i[0] == '_' && !has_special(i[1..])
    && (|i| >= 2 ==> i[1] != 'T') // To avoid conflict with tuple builders _T<digits>
  }

  predicate is_idiomatic_rust_id(i: string) {
    0 < |i| && !has_special(i) && i !in reserved_rust && i !in reserved_rust_need_prefix
  }
  // To be used when escaping class names, datatype constructors, externs, paths, function/method names, etc.
  // Datatype destructors, variable names and field names all use escapeVar()
  function escapeName(n: Name): string {
    escapeIdent(n.dafny_name)
  }

  function escapeIdent(i: string): string {
    if is_tuple_numeric(i) then
      i
    else if is_tuple_builder(i) then
      better_tuple_builder_name(i)
    else if i == "self" || i == "Self" then
      "r#_" + i
    else if i in reserved_rust then
      "r#" + i
    else if is_idiomatic_rust_id(i) then
      idiomatic_rust(i)
    else if is_dafny_generated_id(i) then
      i // Dafny-generated identifiers like "_module", cannot be written in Dafny itself
    else
      var r := replaceDots(i);
      "r#_" + r
  }

  // To be used when escaping variables
  function escapeVar(f: VarName): string {
    var r := f.dafny_name;
    if r in reserved_vars then
      "_" + r
    else
      escapeIdent(f.dafny_name)
  }

  datatype Ownership =
    | OwnershipOwned
    | OwnershipOwnedBox
    | OwnershipBorrowed
    | OwnershipBorrowedMut
    | OwnershipAutoBorrowed

  // types stores the Rust type per Rust name.
  // fn Test<T>(i: T) is map["i" := R.RawType("T")]
  // fn Test(i: &T) is map["i" := R.Borrowed(...)]
  // fn Test(i: &mut T) is map["i" := R.BorrowedMut(...)]

  datatype Environment = Environment(
    names: seq<string>,                 // All variable names, after escape, in Rust
    types: map<string, R.Type>
  ) {
    function ToOwned(): Environment {
      this.(types :=
      map k <- types :: k := types[k].ToOwned())
    }
    static function Empty(): Environment {
      Environment([], map[])
    }
    opaque predicate CanReadWithoutClone(name: string) {
      name in types && types[name].CanReadWithoutClone()
    }
    opaque predicate HasCloneSemantics(name: string) {
      !CanReadWithoutClone(name)
    }
    function GetType(name: string): Option<R.Type> {
      if name in types then Some(types[name]) else None
    }
    predicate IsBorrowed(name: string) {
      name in types && types[name].Borrowed?
    }
    predicate IsBorrowedMut(name: string) {
      name in types && types[name].BorrowedMut?
    }
    function AddAssigned(name: string, tpe: R.Type): Environment
      // If we know for sure the type of name extends the Copy trait
    {
      Environment(names + [name], types[name := tpe])
    }
    function merge(other: Environment): Environment
    {
      Environment(
        names + other.names,
        types + other.types
      )
    }
    function RemoveAssigned(name: string): Environment
      requires name in names
    {
      var indexInEnv := Std.Collections.Seq.IndexOf(names, name);
      Environment(
        names[0..indexInEnv] + names[indexInEnv + 1..],
        types - {name}
      )
    }
  }

  const ASSIGNED_PREFIX := "_set"

  function AddAssignedPrefix(rustName: string): string {
    if |rustName| >= 2 && rustName[0..2] == "r#" then
      ASSIGNED_PREFIX + rustName[2..]
    else
      ASSIGNED_PREFIX + "_" + rustName
  }

  datatype ObjectType = RawPointers | RcMut

  datatype GenTypeContext =
    GenTypeContext(forTraitParents: bool)
  {
    static function ForTraitParents(): GenTypeContext {
      GenTypeContext(true)
    }
    static function default(): GenTypeContext {
      GenTypeContext(false)
    }
  }

  // Returns the first trait type that has dafnyName as a proper method
  // Resolution guarantees it's the only one.
  function TraitTypeContainingMethodAux(rs: seq<Type>, dafnyName: string): Option<ResolvedType> {
    if |rs| == 0 then None
    else
      var res := match rs[0] {
        case UserDefined(resolvedType) =>
          TraitTypeContainingMethod(resolvedType, dafnyName)
        case _ =>
          None
      };
      match res {
        case Some(_) => res
        case None => TraitTypeContainingMethodAux(rs[1..], dafnyName)
      }
  }

  function TraitTypeContainingMethod(r: ResolvedType, dafnyName: string): Option<ResolvedType> {
    var ResolvedType(
        path,
        typeArgs,
        kind,
        attributes,
        properMethods,
        extendedTypes) := r;
    if Name(dafnyName) in properMethods then
      Some(r)
    else
      TraitTypeContainingMethodAux(extendedTypes, dafnyName)
  }

  /* Which variable is representing the current "this" context and how it's represented
  if NoSelf? then // static context
  else if IsSelf() then For object: &Self or &mut Self, for datatypes &Rc<Self>
  else // For objects: &Object<Self>, for datatypes &Rc<Self>
  */
  datatype SelfInfo =
    | NoSelf
    | ThisTyped(rSelfName: string, dafnyType: Type)
  {
    predicate IsSelf() {
      ThisTyped? && rSelfName == "self"
    }
  }

  datatype ExternAttribute =
    | NoExtern()
    | SimpleExtern(overrideName: string)
    | AdvancedExtern(enclosingModule: string, overrideName: string)
    | UnsupportedExtern(reason: string)

  opaque function OptExtern(attr: Attribute, dafnyName: Name): Option<ExternAttribute> {
    if attr.name == "extern" then
      Some(
        if |attr.args| == 0 then SimpleExtern(escapeName(dafnyName)) else
        if |attr.args| == 1 then SimpleExtern(attr.args[0]) else
        if |attr.args| == 2 then AdvancedExtern(ReplaceDotByDoubleColon(attr.args[0]), attr.args[1]) else
        UnsupportedExtern("{:extern} supports only 0, 1 or 2 attributes, got " + Std.Strings.OfNat(|attr.args|))
      )
    else
      None
  }

  // Dots are not valid identifier characters in Rust, so we replace them by double colons.
  // We don't perform this replacement after any space occurs in an extern string
  // because normally spaces don't occur in paths, so any use of space indicates something different.
  function ReplaceDotByDoubleColon(s: string): string {
    if |s| == 0 then "" else
    if s[0] == ' ' then s else
    (if s[0] == '.' then "::" else [s[0]]) + ReplaceDotByDoubleColon(s[1..])
  }

  function ExtractExtern(attributes: seq<Attribute>, dafnyName: Name): (res: ExternAttribute) {
    if |attributes| == 0 then NoExtern()
    else
      var attr := OptExtern(attributes[0], dafnyName);
      match attr
      case Some(n) => n
      case None =>
        ExtractExtern(attributes[1..], dafnyName)
  } by method {
    for i := 0 to |attributes|
      invariant ExtractExtern(attributes, dafnyName) == ExtractExtern(attributes[i..], dafnyName)
    {
      var attr := OptExtern(attributes[i], dafnyName);
      assert attributes[i] == attributes[i..][0];
      match attr {
        case Some(n) =>
          res := n;
          return;
        case _ =>
      }
      assert attributes[i..][1..] == attributes[i+1..];
    }
    res := NoExtern();
  }

  function ExtractExternMod(mod: Module): ExternAttribute {
    ExtractExtern(mod.attributes, mod.name)
  }

  class COMP {
    const UnicodeChars: bool
    const DafnyChar := if UnicodeChars then "DafnyChar" else "DafnyCharUTF16"
    const DafnyCharUnderlying := if UnicodeChars then R.RawType("char") else R.RawType("u16")
    const string_of := if UnicodeChars then "string_of" else "string_utf16_of"
    const allocate :=
      if ObjectType.RawPointers? then "allocate" else "allocate_object"
    const allocate_fn := "_" + allocate
    const update_field_uninit_macro :=
      if ObjectType.RawPointers? then "update_field_uninit!" else "update_field_uninit_object!"
    const thisInConstructor :=
      if ObjectType.RawPointers? then R.Identifier("this") else R.Identifier("this").Clone()
    const array_construct :=
      if ObjectType.RawPointers? then "construct" else "construct_object"
    const modify_macro := R.dafny_runtime.MSel(if ObjectType.RawPointers? then "modify!" else "md!").AsExpr()
    const read_macro := R.dafny_runtime.MSel(if ObjectType.RawPointers? then "read!" else "rd!").AsExpr()
    function Object(underlying: R.Type): R.Type {
      if ObjectType.RawPointers? then R.PtrType(underlying) else R.ObjectType(underlying)
    }
    const placebos_usize := if ObjectType.RawPointers? then "placebos_usize" else "placebos_usize_object"
    const update_field_if_uninit_macro :=
      if ObjectType.RawPointers? then "update_field_if_uninit!" else "update_field_if_uninit_object!"
    const Upcast :=
      if ObjectType.RawPointers? then "Upcast" else "UpcastObject"
    const UpcastFnMacro :=
      Upcast + "Fn!"
    const upcast :=
      if ObjectType.RawPointers? then "upcast" else "upcast_object"

    const downcast :=
      if ObjectType.RawPointers? then "cast!" else "cast_object!"

    function UnreachablePanicIfVerified(optText: string := ""): string {
      if ObjectType.RawPointers? then "unsafe { ::std::hint::unreachable_unchecked() }" else
      if optText == "" then "panic!()" else "panic!(\"" + optText + "\")"
    }

    const ObjectType: ObjectType

    var error: Option<string>

    var optimizations: seq<R.Mod -> R.Mod>

    static const DAFNY_EXTERN_MODULE := "_dafny_externs"

    constructor(unicodeChars: bool, objectType: ObjectType) {
      this.UnicodeChars := unicodeChars;
      this.ObjectType := objectType;
      this.error := None; // If error, then the generated code contains <i>Unsupported: .*</i>
      this.optimizations := [FactorPathsOptimization.apply];
      new;
    }

<<<<<<< HEAD
    predicate HasTestAttribute(attributes: seq<Attribute>) {
      exists attribute <- attributes :: attribute.name == "test" && |attribute.args| == 0
    }

    method GenModule(mod: Module, containingPath: seq<Ident>) returns (s: R.Mod)
=======
    static function ContainingPathToRust(containingPath: seq<Ident>): seq<string> {
      Std.Collections.Seq.Map((i: Ident) => escapeName(i.id), containingPath)
    }

    // Returns a top-level gathering module that can be merged with other gathering modules
    method GenModule(mod: Module, containingPath: seq<Ident>) returns (s: SeqMap<string, GatheringModule>)
>>>>>>> c9fe1be9
      decreases mod, 1
      modifies this
    {
      var (innerPath, innerName) := DafnyNameToContainingPathAndName(mod.name);
      var containingPath := containingPath + innerPath;
      var modName := escapeName(innerName);
      if mod.body.None? {
        s := GatheringModule.Wrap(ContainingPathToRust(containingPath), R.ExternMod(modName));
      } else {
        assume {:axiom} forall m: ModuleItem <- mod.body.value :: m < mod;
<<<<<<< HEAD
        var body := GenModuleBody(mod, mod.body.value, containingPath + [Ident.Ident(mod.name)]);
        var attributes := [];
        if HasTestAttribute(mod.attributes) {
          attributes := [R.RawAttribute("#[cfg(test)]")];
        }
        s := R.Mod(modName, attributes, body);
=======
        var optExtern: ExternAttribute := ExtractExternMod(mod);
        var body, allmodules := GenModuleBody(mod, mod.body.value, containingPath + [Ident.Ident(innerName)]);
        if optExtern.SimpleExtern? {
          if mod.requiresExterns {
            body := [R.UseDecl(R.Use(R.PUB, R.crate.MSel(DAFNY_EXTERN_MODULE).MSel(ReplaceDotByDoubleColon(optExtern.overrideName)).MSel("*")))] + body;
          }
        } else if optExtern.AdvancedExtern? {
          error := Some("Externs on modules can only have 1 string argument");
        } else if optExtern.UnsupportedExtern? {
          error := Some(optExtern.reason);
        }
        s := GatheringModule.MergeSeqMap(
          GatheringModule.Wrap(ContainingPathToRust(containingPath), R.Mod(modName, body)),
          allmodules);
>>>>>>> c9fe1be9
      }
    }

    method GenModuleBody(ghost parent: Module, body: seq<ModuleItem>, containingPath: seq<Ident>)
      returns (s: seq<R.ModDecl>, allmodules: SeqMap<string, GatheringModule>)
      requires forall m: ModuleItem <- body :: m < parent
      decreases parent, 0
      modifies this
    {
      s := [];
      allmodules := SeqMap.Empty();
      for i := 0 to |body| {
        var generated;
        match body[i] {
          case Module(m) =>
            assume {:axiom} m < parent;
            var mm := GenModule(m, containingPath);
            allmodules := GatheringModule.MergeSeqMap(allmodules, mm);
            generated := [];
          case Class(c) =>
            generated := GenClass(c, containingPath + [Ident.Ident(c.name)]);
          case Trait(t) =>
            generated := GenTrait(t, containingPath);
          case Newtype(n) =>
            generated := GenNewtype(n);
          case SynonymType(s) =>
            generated := GenSynonymType(s);
          case Datatype(d) =>
            generated := GenDatatype(d);
        }
        s := s + generated;
      }
    }

    method GenTypeParam(tp: TypeArgDecl) returns (typeArg: Type, typeParam: R.TypeParamDecl)
    {
      typeArg := TypeArg(tp.name);
      var genTpConstraint := if SupportsEquality in tp.bounds then
        [R.DafnyTypeEq]
      else
        [R.DafnyType];
      if SupportsDefault in tp.bounds {
        genTpConstraint := genTpConstraint + [R.DefaultTrait];
      }
      typeParam := R.TypeParamDecl(escapeName(tp.name.id), genTpConstraint);
    }

    method GenTypeParameters(params: seq<TypeArgDecl>)
      returns (
        typeParamsSeq: seq<Type>,
        typeParams: seq<R.Type>,
        constrainedTypeParams: seq<R.TypeParamDecl>,
        whereConstraints: string)
    {
      typeParamsSeq := [];
      typeParams := [];
      constrainedTypeParams := [];
      whereConstraints := "";
      if |params| > 0 {
        for tpI := 0 to |params| {
          var tp := params[tpI];
          var typeArg, typeParam := GenTypeParam(tp);
          var rType := GenType(typeArg, GenTypeContext.default());
          typeParamsSeq := typeParamsSeq + [typeArg];
          typeParams := typeParams + [rType];
          constrainedTypeParams := constrainedTypeParams + [typeParam];
        }
      }
    }

    // If we build a resolved type from this compiler, we won't have access to all
    // the extended traits, so the equality can be relaxed a bit
    predicate IsSameResolvedTypeAnyArgs(r1: ResolvedType, r2: ResolvedType) {
      r1.path == r2.path &&
      r1.kind == r2.kind
    }

    // If we build a resolved type from this compiler, we won't have access to all
    // the extended traits, so the equality can be relaxed a bit
    predicate IsSameResolvedType(r1: ResolvedType, r2: ResolvedType) {
      IsSameResolvedTypeAnyArgs(r1, r2)
      && r1.typeArgs == r2.typeArgs
    }

    function GatherTypeParamNames(types: set<string>, typ: R.Type): set<string> {
      typ.Fold(types, (types: set<string>, currentType: R.Type) =>
                 if currentType.TIdentifier? then
                   types + {currentType.name}
                 else
                   types
      )
    }

    method GenClass(c: Class, path: seq<Ident>) returns (s: seq<R.ModDecl>)
      modifies this
    {
      var typeParamsSeq, rTypeParams, rTypeParamsDecls, whereConstraints := GenTypeParameters(c.typeParams);
      var constrainedTypeParams := R.TypeParamDecl.ToStringMultiple(rTypeParamsDecls, R.IND + R.IND);

      var fields: seq<R.Field> := [];
      var fieldInits: seq<R.AssignIdentifier> := [];
      var usedTypeParams: set<string> := {};
      for fieldI := 0 to |c.fields| {
        var field := c.fields[fieldI];
        var fieldType := GenType(field.formal.typ, GenTypeContext.default());
        usedTypeParams := GatherTypeParamNames(usedTypeParams, fieldType);
        var fieldRustName := escapeVar(field.formal.name);
        fields := fields + [R.Field(R.PUB, R.Formal(fieldRustName, fieldType))];

        match field.defaultValue {
          case Some(e) => {
            // TODO(mikael): Fields must be initialized before the code of the constructor if possible
            var expr, _, _ := GenExpr(e, NoSelf, Environment.Empty(), OwnershipOwned);

            fieldInits := fieldInits + [
              R.AssignIdentifier(
                fieldRustName, expr)];
          }
          case None => {
            // TODO(mikael) Use type descriptors for default values if generics
            var default := R.std_Default_default;
            if fieldType.IsObjectOrPointer() {
              default := fieldType.ToNullExpr();
            }
            fieldInits := fieldInits + [
              R.AssignIdentifier(
                fieldRustName, default)];
          }
        }
      }

      // A phantom field is necessary to avoid Rust complaining about no reference to the type parameter.
      // PhantomData is zero-sized so it won't impact final performance or layout
      for typeParamI := 0 to |c.typeParams| {
        var typeArg, typeParam := GenTypeParam(c.typeParams[typeParamI]);
        var rTypeArg := GenType(typeArg, GenTypeContext.default());
        if typeParam.name in usedTypeParams {
          continue;
        }
        fields := fields + [
          R.Field(R.PRIV,
                  R.Formal("_phantom_type_param_" + Strings.OfNat(typeParamI),
                           R.TypeApp(R.std.MSel("marker").MSel("PhantomData").AsType(), [rTypeArg])))];
        fieldInits := fieldInits + [
          R.AssignIdentifier(
            "_phantom_type_param_" + Strings.OfNat(typeParamI),
            R.RawExpr("::std::marker::PhantomData"))];
      }

      var extern := ExtractExtern(c.attributes, c.name);

      var className;
      if extern.SimpleExtern? {
        className := extern.overrideName;
      } else {
        className := escapeName(c.name);
        if extern.AdvancedExtern? {
          error := Some("Multi-argument externs not supported for classes yet");
        }
      }

      var struct := R.Struct([], className, rTypeParamsDecls, R.NamedFields(fields));
      s := [];

      if extern.NoExtern? {
        s := s + [R.StructDecl(struct)];
      }

      var implBody, traitBodies := GenClassImplBody(
        c.body, false,
        Type.UserDefined(
          ResolvedType(
            path,
            [],
            ResolvedTypeBase.Class(),
            c.attributes,
            [], [])),
        typeParamsSeq);

<<<<<<< HEAD
      var i := R.Impl(
        rTypeParamsDecls,
        R.TypeApp(R.TIdentifier(datatypeName), rTypeParams),
        whereConstraints,
        implBody
      );
      s := s + [R.ImplDecl(i)];
      // Add test methods
      var testMethods := [];
      if datatypeName == "_default" {
        for i := 0 to |c.body| {
          var m := match c.body[i] case Method(m) => m;
          if HasTestAttribute(m.attributes) && |m.params| == 0 {
            var fnName := escapeName(m.name);
            testMethods := testMethods + [
              R.TopFnDecl(
                R.TopFn(
                  [R.RawAttribute("#[test]")], R.PUB,
                  R.Fn(
                    fnName, [], [], None,
                    "",
                    Some(R.Identifier("_default").MSel(fnName).Apply([])))
                ))
            ];
          }
        }
        s := s + testMethods;
      }

      var genSelfPath := GenPath(path);
=======
      if extern.NoExtern? && className != "_default" {
        implBody := [
          R.FnDecl(
            R.PUB,
            R.Fn(allocate_fn,
                 [], [], Some(Object(R.SelfOwned)),
                 "",
                 Some(
                   R.dafny_runtime.MSel(allocate).AsExpr().ApplyType1(R.SelfOwned).Apply([])
                 ))
          )
        ] + implBody;
      }

      var selfTypeForImpl;
      if extern.NoExtern? || extern.UnsupportedExtern? {
        selfTypeForImpl := R.TIdentifier(className);
      } else if extern.AdvancedExtern? {
        selfTypeForImpl := R.crate.MSel(extern.enclosingModule).MSel(extern.overrideName).AsType();
      } else if extern.SimpleExtern? {
        selfTypeForImpl := R.TIdentifier(extern.overrideName);
      }
      if |implBody| > 0 {
        var i := R.Impl(
          rTypeParamsDecls,
          R.TypeApp(selfTypeForImpl, rTypeParams),
          whereConstraints,
          implBody
        );
        s := s + [R.ImplDecl(i)];
      }
      var genSelfPath := GenPathType(path);
>>>>>>> c9fe1be9
      // TODO: If general traits, check whether the trait extends object or not.
      if className != "_default" {
        s := s + [
          R.ImplDecl(
            R.ImplFor(
              rTypeParamsDecls,
              R.dafny_runtime.MSel(Upcast).AsType().Apply([R.DynType(R.AnyTrait)]),
              R.TypeApp(genSelfPath, rTypeParams),
              whereConstraints,
              [
                R.ImplMemberMacro(
                  R.dafny_runtime
                  .MSel(UpcastFnMacro).AsExpr()
                  .Apply1(R.ExprFromType(R.DynType(R.AnyTrait))))
              ]
            )
          )
        ];
      }
      var superClasses := if className == "_default" then [] else c.superClasses;
      for i := 0 to |superClasses| {
        var superClass := superClasses[i];
        match superClass {
          case UserDefined(ResolvedType(traitPath, typeArgs, Trait(), _, properMethods, _)) => {
            var pathStr := GenPathType(traitPath);
            var typeArgs := GenTypeArgs(typeArgs, GenTypeContext.default());
            var body: seq<R.ImplMember> := [];
            if traitPath in traitBodies {
              body := traitBodies[traitPath];
            }

            var traitType := R.TypeApp(pathStr, typeArgs);
            if !extern.NoExtern? { // An extern of some kind
              // Either the Dafny code implements all the methods of the trait or none,
              if |body| == 0 && |properMethods| != 0 {
                continue; // We assume everything is implemented externally
              }
              if |body| != |properMethods| {
                error := Some("Error: In the class " + R.SeqToString(path, (s: Ident) => s.id.dafny_name, ".") + ", some proper methods of " +
                              traitType.ToString("") + " are marked {:extern} and some are not." +
                              " For the Rust compiler, please make all methods (" + R.SeqToString(properMethods, (s: Name) => s.dafny_name, ", ") +
                              ")  bodiless and mark as {:extern} and implement them in a Rust file, "+
                              "or mark none of them as {:extern} and implement them in Dafny. " +
                              "Alternatively, you can insert an intermediate trait that performs the partial implementation if feasible.");
              }
            }
            if |body| == 0 {
              // Extern type, we assume
            }
            var x := R.ImplDecl(
              R.ImplFor(
                rTypeParamsDecls,
                traitType,
                R.TypeApp(genSelfPath, rTypeParams),
                whereConstraints,
                body
              ));
            s := s + [x];

            s := s + [
              R.ImplDecl(
                R.ImplFor(
                  rTypeParamsDecls,
                  R.dafny_runtime.MSel(Upcast).AsType().Apply([R.DynType(traitType)]),
                  R.TypeApp(genSelfPath, rTypeParams),
                  whereConstraints,
                  [
                    R.ImplMemberMacro(
                      R.dafny_runtime
                      .MSel(UpcastFnMacro).AsExpr()
                      .Apply1(R.ExprFromType(R.DynType(traitType))))
                  ]
                )
              )
            ];
          }
          case _ => {}
        }
      }
    }

    method GenTrait(t: Trait, containingPath: seq<Ident>) returns (s: seq<R.ModDecl>)
      modifies this
    {
      var typeParamsSeq := [];
      var typeParamDecls := [];
      var typeParams := [];
      if |t.typeParams| > 0 {
        for tpI := 0 to |t.typeParams| {
          var tp := t.typeParams[tpI];
          var typeArg, typeParamDecl := GenTypeParam(tp);
          typeParamsSeq := typeParamsSeq + [typeArg];
          typeParamDecls := typeParamDecls + [typeParamDecl];
          var typeParam := GenType(typeArg, GenTypeContext.default());
          typeParams := typeParams + [typeParam];
        }
      }

      var fullPath := containingPath + [Ident.Ident(t.name)];
      var implBody, _ := GenClassImplBody(
        t.body, true,
        UserDefined(
          ResolvedType(
            fullPath, [],
            ResolvedTypeBase.Trait(), t.attributes,
            [], [])),
        typeParamsSeq);
      var parents := [];
      for i := 0 to |t.parents| {
        var tpe := GenType(t.parents[i], GenTypeContext.ForTraitParents());
        parents := parents + [tpe] + [R.dafny_runtime.MSel(Upcast).AsType().Apply1(R.DynType(tpe))];
      }
      s := [
        R.TraitDecl(
          R.Trait(
            typeParamDecls, R.TypeApp(R.TIdentifier(escapeName(t.name)), typeParams),
            parents,
            implBody
          ))];
    }

    method GenNewtype(c: Newtype) returns (s: seq<R.ModDecl>)
      modifies this
    {
      var typeParamsSeq, rTypeParams, rTypeParamsDecls, whereConstraints := GenTypeParameters(c.typeParams);
      var constrainedTypeParams := R.TypeParamDecl.ToStringMultiple(rTypeParamsDecls, R.IND + R.IND);

      var underlyingType;
      match NewtypeRangeToRustType(c.range) {
        case Some(v) =>
          underlyingType := v;
        case None =>
          underlyingType := GenType(c.base, GenTypeContext.default());
      }
      var resultingType :=
        UserDefined(
          ResolvedType(
            [], [],
            ResolvedTypeBase.Newtype(c.base, c.range, false),
            c.attributes, [], []));
      var newtypeName := escapeName(c.name);
      s := [
        R.StructDecl(
          R.Struct(
            [
              R.RawAttribute("#[derive(Clone, PartialEq)]"),
              R.RawAttribute("#[repr(transparent)]")
            ],
            newtypeName,
            rTypeParamsDecls,
            R.NamelessFields([R.NamelessField(R.PUB, underlyingType)])
          ))];

      var fnBody := R.Identifier(newtypeName);

      match c.witnessExpr {
        case Some(e) => {
          var e := if c.base == resultingType then e else Convert(e, c.base, resultingType);
          // TODO(Mikael): generate statements if any
          var eStr, _, _ := GenExpr(e, NoSelf, Environment.Empty(), OwnershipOwned);
          fnBody := fnBody.Apply1(eStr);
        }
        case None => {
          fnBody := fnBody.Apply1(R.std_Default_default);
        }
      }

      var body :=
        R.FnDecl(
          R.PRIV,
          R.Fn(
            "default", [], [], Some(R.SelfOwned),
            "",
            Some(fnBody)
          ));
      match c.constraint {
        case None =>
        case Some(NewtypeConstraint(formal, constraintStmts)) =>
          var rStmts, _, newEnv := GenStmts(constraintStmts, NoSelf, Environment.Empty(), false, None);
          var rFormals := GenParams([formal]);
          s := s + [
            R.ImplDecl(
              R.Impl(
                rTypeParamsDecls,
                R.TypeApp(R.TIdentifier(newtypeName), rTypeParams),
                whereConstraints,
                [
                  R.FnDecl(
                    R.PUB,
                    R.Fn(
                      "is", [], rFormals, Some(R.Bool()),
                      "",
                      Some(rStmts)
                    ))
                ]
              )
            )];
      }
      s := s + [
        R.ImplDecl(
          R.ImplFor(
            rTypeParamsDecls,
            R.DefaultTrait,
            R.TypeApp(R.TIdentifier(newtypeName), rTypeParams),
            whereConstraints,
            [body]))];
      s := s + [
        R.ImplDecl(
          R.ImplFor(
            rTypeParamsDecls,
            R.DafnyPrint,
            R.TypeApp(R.TIdentifier(newtypeName), rTypeParams),
            "",
            [R.FnDecl(
               R.PRIV,
               R.Fn("fmt_print", [],
                    [R.Formal.selfBorrowed, R.Formal("_formatter", R.RawType("&mut ::std::fmt::Formatter")), R.Formal("in_seq", R.Type.Bool)],
                    Some(R.RawType("::std::fmt::Result")),
                    "",
                    Some(R.RawExpr("::dafny_runtime::DafnyPrint::fmt_print(&self.0, _formatter, in_seq)"))
               ))]))];
      s := s + [
        R.ImplDecl(
          R.ImplFor(
            rTypeParamsDecls,
            R.RawType("::std::ops::Deref"),
            R.TypeApp(R.TIdentifier(newtypeName), rTypeParams),
            "",
            [R.RawImplMember("type Target = " + underlyingType.ToString(IND) + ";"),
             R.FnDecl(
               R.PRIV,
               R.Fn("deref", [],
                    [R.Formal.selfBorrowed], Some(R.Borrowed(R.Self().MSel("Target").AsType())),
                    "",
                    Some(R.RawExpr("&self.0"))))]))];
    }

    method GenSynonymType(c: SynonymType) returns (s: seq<R.ModDecl>)
      modifies this
    {
      var typeParamsSeq, rTypeParams, rTypeParamsDecls, whereConstraints := GenTypeParameters(c.typeParams);
      var synonymTypeName := escapeName(c.name);
      var resultingType := GenType(c.base, GenTypeContext.default());

      s := [
        R.TypeDecl(
          R.TypeSynonym(
            [],
            synonymTypeName, rTypeParamsDecls, resultingType
          ))];

      var defaultConstrainedTypeParams := R.TypeParamDecl.AddConstraintsMultiple(
        rTypeParamsDecls, [R.DefaultTrait]
      );
      match c.witnessExpr {
        case Some(e) => {
          var rStmts, _, newEnv := GenStmts(c.witnessStmts, NoSelf, Environment.Empty(), false, None);
          var rExpr, _, _ := GenExpr(e, NoSelf, newEnv, OwnershipOwned);
          var constantName := escapeName(Name("_init_" + c.name.dafny_name));
          s := s + [
            R.TopFnDecl(
              R.TopFn(
                [], R.PUB,
                R.Fn(
                  constantName, defaultConstrainedTypeParams, [], Some(resultingType),
                  "",
                  Some(rStmts.Then(rExpr)))
              )
            )
          ];
        }
        case None => {}
      }
    }

    predicate TypeIsEq(t: Type)
      decreases t
    {
      match t
      case UserDefined(_) => true // ResolvedTypes are assumed to support equality
      case Tuple(ts) => forall t <- ts :: TypeIsEq(t)
      case Array(t, _) => TypeIsEq(t)
      case Seq(t) => TypeIsEq(t)
      case Set(t) => TypeIsEq(t)
      case Multiset(t) => TypeIsEq(t)
      case Map(k, v) => TypeIsEq(k) && TypeIsEq(v)
      case SetBuilder(t) => TypeIsEq(t)
      case MapBuilder(k, v) => TypeIsEq(k) && TypeIsEq(v)
      case Arrow(_, _) => false
      case Primitive(_) => true
      case Passthrough(_) => true // should be Rust primitive types
      case TypeArg(i) => true // i(==) is asserted at the point of use by the verifier
      case Object() => true
    }

    predicate DatatypeIsEq(c: Datatype) {
      !c.isCo && forall ctor <- c.ctors, arg <- ctor.args :: TypeIsEq(arg.formal.typ)
    }

    method GenDatatype(c: Datatype) returns (s: seq<R.ModDecl>)
      modifies this
    {
      var typeParamsSeq, rTypeParams, rTypeParamsDecls, whereConstraints := GenTypeParameters(c.typeParams);
      var datatypeName := escapeName(c.name);
      var ctors: seq<R.EnumCase> := [];
      var variances := Std.Collections.Seq.Map((typeParamDecl: TypeArgDecl) => typeParamDecl.variance, c.typeParams);
      var usedTypeParams: set<string> := {};
      for i := 0 to |c.ctors| {
        var ctor := c.ctors[i];
        var ctorArgs: seq<R.Field> := [];
        var isNumeric := false;
        for j := 0 to |ctor.args| {
          var dtor := ctor.args[j];
          var formalType := GenType(dtor.formal.typ, GenTypeContext.default());
          usedTypeParams := GatherTypeParamNames(usedTypeParams, formalType);
          var formalName := escapeVar(dtor.formal.name);
          if j == 0 && "0" == formalName {
            isNumeric := true;
          }
          if j != 0 && isNumeric && Strings.OfNat(j) != formalName {
            error := Some("Formal extern names were supposed to be numeric but got " + formalName + " instead of " + Strings.OfNat(j));
            isNumeric := false;
          }
          if c.isCo {
            ctorArgs := ctorArgs + [
              R.Field(R.PRIV,
                      R.Formal(formalName,
                               R.TypeApp(R.dafny_runtime.MSel("LazyFieldWrapper").AsType(), [formalType])))];
          } else {
            ctorArgs := ctorArgs + [
              R.Field(R.PRIV,
                      R.Formal(formalName, formalType))];
          }
        }
        var namedFields := R.NamedFields(ctorArgs);
        if isNumeric {
          namedFields := namedFields.ToNamelessFields();
        }
        ctors := ctors + [R.EnumCase(escapeName(ctor.name), namedFields)];
      }
      var unusedTypeParams := (set tp <- rTypeParamsDecls :: tp.name) - usedTypeParams;

      var selfPath := [Ident.Ident(c.name)];
      var implBodyRaw, traitBodies :=
        GenClassImplBody(
          c.body, false,
          UserDefined(
            ResolvedType(
              selfPath,
              typeParamsSeq,
              ResolvedTypeBase.Datatype(variances),
              c.attributes, [], [])),
          typeParamsSeq);
      var implBody: seq<R.ImplMember> := implBodyRaw;
      var emittedFields: set<string> := {};
      for i := 0 to |c.ctors| {
        // we know that across all ctors, each any fields with the same name have the same type
        // so we want to emit methods for each field that pull the appropriate value given
        // the current variant (and panic if we have a variant with no such field)
        var ctor := c.ctors[i];
        for j := 0 to |ctor.args| {
          var dtor := ctor.args[j];
          var callName := dtor.callName.GetOr(escapeVar(dtor.formal.name));
          if !(callName in emittedFields) {
            emittedFields := emittedFields + {callName};

            var formalType := GenType(dtor.formal.typ, GenTypeContext.default());
            var cases: seq<R.MatchCase> := [];
            for k := 0 to |c.ctors| {
              var ctor2 := c.ctors[k];

              var pattern := datatypeName + "::" + escapeName(ctor2.name);
              var rhs: string;
              var hasMatchingField := None;
              var patternInner := "";
              var isNumeric := false;
              for l := 0 to |ctor2.args| {
                var dtor2 := ctor2.args[l];
                var patternName := escapeVar(dtor2.formal.name);
                if l == 0 && patternName == "0" {
                  isNumeric := true;
                }
                if isNumeric {
                  patternName := dtor2.callName.GetOr("v" + Strings.OfNat(l));
                }
                if dtor.formal.name == dtor2.formal.name {
                  // Note: here, we use escapeVar because the corresponding destructor uses a non-punned name
                  hasMatchingField := Some(patternName);
                }
                patternInner := patternInner + patternName + ", ";
              }
              if isNumeric {
                pattern := pattern + "(" + patternInner + ")";
              } else {
                pattern := pattern + "{" + patternInner + "}";
              }

              if hasMatchingField.Some? {
                if c.isCo {
                  rhs := "::std::ops::Deref::deref(&" + hasMatchingField.value + ".0)";
                } else {
                  rhs := hasMatchingField.value + "";
                }
              } else {
                rhs := UnreachablePanicIfVerified("field does not exist on this variant");
              }
              var ctorMatch := R.MatchCase(R.RawPattern(pattern), R.RawExpr(rhs));
              cases := cases + [ctorMatch];
            }

            if |c.typeParams| > 0 && |unusedTypeParams| > 0 {
              cases := cases + [
                R.MatchCase(R.RawPattern(datatypeName + "::_PhantomVariant(..)"), R.RawExpr(UnreachablePanicIfVerified("")))
              ];
            }

            var methodBody := R.Match(
              R.self,
              cases
            );

            implBody := implBody + [
              R.FnDecl(
                R.PUB,
                R.Fn(
                  callName,
                  [], [R.Formal.selfBorrowed], Some(R.Borrowed(formalType)),
                  "",
                  Some(methodBody)
                ))];
          }
        }
      }
      var coerceTypes: seq<R.Type> := [];
      var rCoerceTypeParams: seq<R.TypeParamDecl> := [];
      var coerceArguments: seq<R.Formal> := [];
      var coerceMap: map<Type, Type> := map[];
      var rCoerceMap: map<R.Type, R.Type> := map[];
      var coerceMapToArg: map<(R.Type, R.Type), R.Expr> := map[];
      if |c.typeParams| > 0 {
        var types: seq<R.Type> := [];
        for typeI := 0 to |c.typeParams| {
          var typeParam := c.typeParams[typeI];
          var typeArg, rTypeParamDecl := GenTypeParam(typeParam);
          var rTypeArg := GenType(typeArg, GenTypeContext.default());
          types := types + [R.TypeApp(R.std.MSel("marker").MSel("PhantomData").AsType(), [rTypeArg])];
          // Coercion arguments
          if typeI < |variances| && variances[typeI].Nonvariant? {
            coerceTypes := coerceTypes + [rTypeArg];
            continue; // We ignore nonvariant arguments
          }
          var coerceTypeParam := typeParam.(name := Ident.Ident(Name("_T" + Strings.OfNat(typeI))));
          var coerceTypeArg, rCoerceTypeParamDecl := GenTypeParam(coerceTypeParam);
          coerceMap := coerceMap + map[typeArg := coerceTypeArg];
          var rCoerceType := GenType(coerceTypeArg, GenTypeContext.default());
          rCoerceMap := rCoerceMap + map[rTypeArg := rCoerceType];
          coerceTypes := coerceTypes + [rCoerceType];
          rCoerceTypeParams := rCoerceTypeParams + [rCoerceTypeParamDecl];
          var coerceFormal := "f_" + Strings.OfNat(typeI);
          coerceMapToArg := coerceMapToArg + map[
            (rTypeArg, rCoerceType) := R.Identifier(coerceFormal).Clone()
          ];
          coerceArguments := coerceArguments + [
            R.Formal(
              coerceFormal,
              R.Rc(R.IntersectionType(R.ImplType(R.FnType([rTypeArg], rCoerceType)), R.StaticTrait)))
          ];
        }
        if |unusedTypeParams| > 0 {
          ctors := ctors + [
            R.EnumCase(
              "_PhantomVariant",
              R.NamelessFields(
                Std.Collections.Seq.Map(
                  tpe => R.NamelessField(R.PRIV, tpe), types))
            )];
        }
      }

      var cIsEq := DatatypeIsEq(c);

      // Derive PartialEq when c supports equality / derive Clone in all cases
      s :=
        [R.EnumDecl(
           R.Enum(
             if cIsEq then
               [R.RawAttribute("#[derive(PartialEq, Clone)]")]
             else
               [R.RawAttribute("#[derive(Clone)]")],
             datatypeName,
             rTypeParamsDecls,
             ctors
           )),
         R.ImplDecl(
           R.Impl(
             rTypeParamsDecls,
             R.TypeApp(R.TIdentifier(datatypeName), rTypeParams),
             whereConstraints,
             implBody
           ))];

      var printImplBodyCases: seq<R.MatchCase> := [];
      var hashImplBodyCases: seq<R.MatchCase> := [];
      var coerceImplBodyCases: seq<R.MatchCase> := [];

      for i := 0 to |c.ctors| {
        var ctor := c.ctors[i];
        var ctorMatch := escapeName(ctor.name);

        var modulePrefix := if c.enclosingModule.id.dafny_name == "_module" then "" else c.enclosingModule.id.dafny_name + ".";
        var ctorName := modulePrefix + c.name.dafny_name + "." + ctor.name.dafny_name;
        if |ctorName| >= 13 && ctorName[0..13] == "_System.Tuple" {
          ctorName := "";
        }
        var printRhs :=
          R.RawExpr("write!(_formatter, \"" + ctorName + (if ctor.hasAnyArgs then "(\")?" else "\")?"));
        var hashRhs := R.RawExpr("");
        var coerceRhsArgs := [];

        var isNumeric := false;
        var ctorMatchInner := "";
        for j := 0 to |ctor.args| {
          var dtor := ctor.args[j];
          var patternName := escapeVar(dtor.formal.name);
          var formalType := dtor.formal.typ;
          if j == 0 && patternName == "0" {
            isNumeric := true;
          }
          if isNumeric {
            patternName := dtor.callName.GetOr("v" + Strings.OfNat(j));
          }
          hashRhs :=
            if formalType.Arrow? then
              hashRhs.Then(R.LiteralInt("0").Sel("hash").Apply1(R.Identifier("_state")))
            else
              hashRhs.Then(R.std.MSel("hash").MSel("Hash").MSel("hash").AsExpr().Apply([R.Identifier(patternName), R.Identifier("_state")]));

          ctorMatchInner := ctorMatchInner + patternName + ", ";

          if (j > 0) {
            printRhs := printRhs.Then(R.RawExpr("write!(_formatter, \", \")?"));
          }

          printRhs := printRhs.Then(
            R.RawExpr(
              if formalType.Arrow? then
                "write!(_formatter, \"<function>\")?"
              else
                "::dafny_runtime::DafnyPrint::fmt_print(" + patternName + ", _formatter, false)?"
            ));

          var coerceRhsArg: R.Expr;

          //var formalTpe := GenType(formalType, GenTypeContext.default());
          //var newFormalType :=
          var formalTpe := GenType(formalType, GenTypeContext.default());

          var newFormalType := formalType.Replace(coerceMap);
          var newFormalTpe := formalTpe.ReplaceMap(rCoerceMap);

          var upcastConverter := UpcastConversionLambda(formalType, formalTpe, newFormalType, newFormalTpe, coerceMapToArg);
          if upcastConverter.Success? {
            var coercionFunction := upcastConverter.value;
            coerceRhsArg := coercionFunction.Apply1(R.Identifier(patternName));
          } else {
            error := Some("Could not generate coercion function for contructor " + Strings.OfNat(j) + " of " + datatypeName);
            coerceRhsArg := R.Identifier("todo!").Apply1(R.LiteralString(error.value, false, false));
          }

          coerceRhsArgs := coerceRhsArgs + [R.AssignIdentifier(patternName, coerceRhsArg)];
        }
        var coerceRhs := R.StructBuild(R.Identifier(datatypeName).FSel(escapeName(ctor.name)),
                                       coerceRhsArgs);

        if isNumeric {
          ctorMatch := ctorMatch + "(" + ctorMatchInner + ")";
        } else {
          ctorMatch := ctorMatch + "{" + ctorMatchInner + "}";
        }

        if (ctor.hasAnyArgs) {
          printRhs := printRhs.Then(R.RawExpr("write!(_formatter, \")\")?"));
        }

        printRhs := printRhs.Then(R.RawExpr("Ok(())"));

        printImplBodyCases := printImplBodyCases + [
          R.MatchCase(R.RawPattern(datatypeName + "::" + ctorMatch),
                      R.Block(printRhs))
        ];
        hashImplBodyCases := hashImplBodyCases + [
          R.MatchCase(R.RawPattern(datatypeName + "::" + ctorMatch),
                      R.Block(hashRhs))
        ];
        coerceImplBodyCases := coerceImplBodyCases + [
          R.MatchCase(R.RawPattern(datatypeName + "::" + ctorMatch),
                      R.Block(coerceRhs))
        ];
      }

      if |c.typeParams| > 0 && |unusedTypeParams| > 0 {
        var extraCases := [
          R.MatchCase(R.RawPattern(datatypeName + "::_PhantomVariant(..)"), R.RawExpr("{"+UnreachablePanicIfVerified()+"}"))
        ];
        printImplBodyCases := printImplBodyCases + extraCases;
        hashImplBodyCases := hashImplBodyCases + extraCases;
        coerceImplBodyCases := coerceImplBodyCases + extraCases;
      }
      var defaultConstrainedTypeParams := R.TypeParamDecl.AddConstraintsMultiple(
        rTypeParamsDecls, [R.DefaultTrait]
      );
      var rTypeParamsDeclsWithEq := R.TypeParamDecl.AddConstraintsMultiple(
        rTypeParamsDecls, [R.Eq]
      );
      var rTypeParamsDeclsWithHash := R.TypeParamDecl.AddConstraintsMultiple(
        rTypeParamsDecls, [R.Hash]
      );
      var printImplBody := R.Match(
        R.self,
        printImplBodyCases);
      var hashImplBody := R.Match(
        R.self,
        hashImplBodyCases
      );

      // Implementation of Debug and Print traits
      s := s + [
        R.ImplDecl(
          R.ImplFor(
            rTypeParamsDecls,
            R.std.MSel("fmt").MSel("Debug").AsType(),
            R.TypeApp(R.TIdentifier(datatypeName), rTypeParams),
            "",
            [
              R.FnDecl(
                R.PRIV,
                R.Fn(
                  "fmt", [],
                  [R.Formal.selfBorrowed,
                   R.Formal("f", R.BorrowedMut(R.std.MSel("fmt").MSel("Formatter").AsType()))],
                  Some(R.std.MSel("fmt").MSel("Result").AsType()),
                  "",
                  Some(R.dafny_runtime
                       .MSel("DafnyPrint")
                       .MSel("fmt_print")
                       .AsExpr()
                       .Apply(
                         [ R.self,
                           R.Identifier("f"),
                           R.LiteralBool(true)
                         ])))
              )
            ]
          )),
        R.ImplDecl(
          R.ImplFor(
            rTypeParamsDecls,
            R.DafnyPrint,
            R.TypeApp(R.TIdentifier(datatypeName), rTypeParams),
            "",
            [R.FnDecl(
               R.PRIV,
               R.Fn(
                 "fmt_print", [],
                 [R.Formal.selfBorrowed,
                  R.Formal("_formatter", R.BorrowedMut(R.std.MSel("fmt").MSel("Formatter").AsType())),
                  R.Formal("_in_seq", R.Type.Bool)],
                 Some(R.RawType("std::fmt::Result")),
                 "",
                 Some(printImplBody)))]
          ))
      ];
      if |rCoerceTypeParams| > 0 {
        var coerceImplBody := R.Match(
          R.Identifier("this"),
          coerceImplBodyCases);
        s := s + [
          R.ImplDecl(
            R.Impl(
              rTypeParamsDecls,
              R.TypeApp(R.TIdentifier(datatypeName), rTypeParams),
              "",
              [R.FnDecl(
                 R.PUB,
                 R.Fn(
                   "coerce", rCoerceTypeParams,
                   coerceArguments,
                   Some(
                     R.Rc(
                       R.ImplType(
                         R.FnType(
                           [R.TypeApp(R.TIdentifier(datatypeName), rTypeParams)],
                           R.TypeApp(R.TIdentifier(datatypeName), coerceTypes))))),
                   "",
                   Some(
                     R.RcNew(R.Lambda([R.Formal("this", R.SelfOwned)],
                                      Some(R.TypeApp(R.TIdentifier(datatypeName), coerceTypes)),
                                      coerceImplBody)))))]
            ))
        ];
      }

      // Implementation of Eq when c supports equality
      if cIsEq {
        s := s + [R.ImplDecl(
                    R.ImplFor(
                      rTypeParamsDeclsWithEq,
                      R.Eq,
                      R.TypeApp(R.TIdentifier(datatypeName), rTypeParams),
                      "",
                      []
                    )
                  )];
      }

      // Implementation of Hash trait
      s := s + [R.ImplDecl(
                  R.ImplFor(
                    rTypeParamsDeclsWithHash,
                    R.Hash,
                    R.TypeApp(R.TIdentifier(datatypeName), rTypeParams),
                    "",
                    [R.FnDecl(
                       R.PRIV,
                       R.Fn(
                         "hash", [R.TypeParamDecl("_H", [R.std.MSel("hash").MSel("Hasher").AsType()])],
                         [R.Formal.selfBorrowed,
                          R.Formal("_state", R.BorrowedMut(R.TIdentifier("_H")))],
                         None,
                         "",
                         Some(hashImplBody)))]
                  )
                )];

      if |c.ctors| > 0 {
        var structName := R.Identifier(datatypeName).FSel(escapeName(c.ctors[0].name));
        var structAssignments: seq<R.AssignIdentifier> := [];
        for i := 0 to |c.ctors[0].args| {
          var dtor := c.ctors[0].args[i];
          structAssignments := structAssignments + [
            R.AssignIdentifier(escapeVar(dtor.formal.name), R.RawExpr("::std::default::Default::default()"))
          ];
        }
        var defaultConstrainedTypeParams := R.TypeParamDecl.AddConstraintsMultiple(
          rTypeParamsDecls, [R.DefaultTrait]
        );
        var fullType := R.TypeApp(R.TIdentifier(datatypeName), rTypeParams);

        // Implementation of Default trait when c supports equality
        if cIsEq {
          s := s +
          [R.ImplDecl(
             R.ImplFor(
               defaultConstrainedTypeParams,
               R.DefaultTrait,
               fullType,
               "",
               [R.FnDecl(
                  R.PRIV,
                  R.Fn(
                    "default", [], [], Some(fullType),
                    "",
                    Some(
                      R.StructBuild(
                        structName,
                        structAssignments
                      )))
                )]
             ))];
        }

        // Implementation of AsRef trait
        s := s + [
          R.ImplDecl(
            R.ImplFor(
              rTypeParamsDecls,
              R.std.MSel("convert").MSel("AsRef").AsType().Apply1(fullType),
              R.Borrowed(fullType),
              "",
              [R.FnDecl(
                 R.PRIV,
                 R.Fn("as_ref", [], [R.Formal.selfBorrowed], Some(R.SelfOwned),
                      "",
                      Some(R.self))
               )]
            ))];
      }
    }

    static method GenPath(p: seq<Ident>, escape: bool := true) returns (r: R.Path) {
      if |p| == 0 {
        return R.Self();
      } else {
        r :=
          if p[0].id.dafny_name == "std" then
            R.Global()
          else if p[0].id.dafny_name == "_System" then
            R.dafny_runtime
          else
            R.Crate();
        for i := 0 to |p| {
          var name := p[i].id;
          if escape {
            var (modules, finalName) := DafnyNameToContainingPathAndName(name);
            for j := 0 to |modules| {
              r := r.MSel(escapeName(modules[j].id));
            }
            r := r.MSel(escapeName(finalName));
          } else {
            // TODO: Try removing this else branch and the escape test.
            r := r.MSel(ReplaceDotByDoubleColon(name.dafny_name));
          }
        }
      }
    }

    static method GenPathType(p: seq<Ident>) returns (t: R.Type) {
      var p := GenPath(p, true);
      t := p.AsType();
    }

    static method GenPathExpr(p: seq<Ident>, escape: bool := true) returns (e: R.Expr) {
      if |p| == 0 {
        return R.self;
      }
      var p := GenPath(p, escape);
      e := p.AsExpr();
    }

    method GenTypeArgs(args: seq<Type>, genTypeContext: GenTypeContext) returns (s: seq<R.Type>) {
      s := [];
      for i := 0 to |args| {
        var genTp := GenType(args[i], genTypeContext);
        s := s + [genTp];
      }
    }

    predicate IsRcWrapped(attributes: seq<Attribute>) {
      (Attribute("auto-nongrowing-size", []) !in attributes &&
       Attribute("rust_rc", ["false"]) !in attributes) ||
      Attribute("rust_rc", ["true"]) in attributes
    }

    /** The type context is useful in the case when we need to generate a type
        in a position that requires a variant of the given type.

        For now, it makes it possible to ensure that:
        GenType(UserDefined(ResolveType(["U"], Trait()), ForTrait()) == U

        but

        GenType(UserDefined(ResolveType(["U"], Trait()), default()) == Object<dyn U>
     
        so that we can generate U instead of Object<dyn U> in the following context:

        trait U: Any {}
        trait T: Any + U {}

        The last U is obtained with GenType() with GenTypeContext(forTraitParents := true)
        Otherwise, we would have had Object<dyn U>, which is not a trait type.
     */
    method GenType(c: Type, genTypeContext: GenTypeContext) returns (s: R.Type) {
      match c {
        case UserDefined(resolved) => {
          var t := GenPathType(resolved.path);
          var typeArgs := GenTypeArgs(resolved.typeArgs, genTypeContext.(forTraitParents := false));
          s := R.TypeApp(t, typeArgs);

          match resolved.kind {
            case Class() => {
              s := Object(s);
            }
            case Datatype(_) => {
              if IsRcWrapped(resolved.attributes) {
                s := R.Rc(s);
              }
            }
            case Trait() => {
              if resolved.path == [Ident.Ident(Name("_System")), Ident.Ident(Name("object"))] {
                s := R.AnyTrait;
              }
              if !genTypeContext.forTraitParents {
                s := Object(R.DynType(s));
              }
            }
            case Newtype(base, range, erased) => {
              if erased {
                match NewtypeRangeToRustType(range) {
                  case Some(v) =>
                    s := v;
                  case None =>
                    var underlying := GenType(base, GenTypeContext.default());
                    s := R.TSynonym(s, underlying);
                }
              }
            }
          }
        }
        case Object() => {
          s := R.AnyTrait;
          if !genTypeContext.forTraitParents {
            s := Object(R.DynType(s));
          }
        }
        case Tuple(types) => {
          var args := [];
          var i := 0;
          while i < |types| {
            var generated := GenType(types[i], genTypeContext.(forTraitParents := false));
            args := args + [generated];
            i := i + 1;
          }
          s := if |types| <= R.MAX_TUPLE_SIZE then R.TupleType(args) else R.SystemTupleType(args);
        }
        case Array(element, dims) => {
          if dims > 16 {
            s := R.RawType("<i>Array of dimensions greater than 16</i>");
          } else {
            var elem := GenType(element, genTypeContext.(forTraitParents := false));
            if dims == 1 {
              s := R.Array(elem, None);
              s := Object(s);
            } else {
              var n := "Array" + Strings.OfNat(dims);
              s := R.dafny_runtime.MSel(n).AsType().Apply([elem]);
              s := Object(s);
            }
          }
        }
        case Seq(element) => {
          var elem := GenType(element, genTypeContext.(forTraitParents := false));
          s := R.TypeApp(R.dafny_runtime.MSel("Sequence").AsType(), [elem]);
        }
        case Set(element) => {
          var elem := GenType(element, genTypeContext.(forTraitParents := false));
          s := R.TypeApp(R.dafny_runtime.MSel("Set").AsType(), [elem]);
        }
        case Multiset(element) => {
          var elem := GenType(element, genTypeContext.(forTraitParents := false));
          s := R.TypeApp(R.dafny_runtime.MSel("Multiset").AsType(), [elem]);
        }
        case Map(key, value) => {
          var keyType := GenType(key, genTypeContext.(forTraitParents := false));
          var valueType := GenType(value, genTypeContext);
          s := R.TypeApp(R.dafny_runtime.MSel("Map").AsType(), [keyType, valueType]);
        }
        case MapBuilder(key, value) => {
          var keyType := GenType(key, genTypeContext.(forTraitParents := false));
          var valueType := GenType(value, genTypeContext);
          s := R.TypeApp(R.dafny_runtime.MSel("MapBuilder").AsType(), [keyType, valueType]);
        }
        case SetBuilder(elem) => {
          var elemType := GenType(elem, genTypeContext.(forTraitParents := false));
          s := R.TypeApp(R.dafny_runtime.MSel("SetBuilder").AsType(), [elemType]);
        }
        case Arrow(args, result) => {
          var argTypes := [];
          var i := 0;
          while i < |args| {

            var generated := GenType(args[i], genTypeContext.(forTraitParents := false));
            argTypes := argTypes + [R.Borrowed(generated)];
            i := i + 1;
          }

          var resultType := GenType(result, GenTypeContext.default());
          s :=
            R.Rc(R.DynType(R.FnType(argTypes, resultType)));
        }
        case TypeArg(Ident(name)) => s := R.TIdentifier(escapeName(name));
        case Primitive(p) => {
          match p {
            case Int => s := R.dafny_runtime.MSel("DafnyInt").AsType();
            case Real => s := R.dafny_runtime.MSel("BigRational").AsType();
            case String => s := R.TypeApp(R.dafny_runtime.MSel("Sequence").AsType(),
                                          [R.dafny_runtime.MSel(DafnyChar).AsType()]);
            case Bool => s := R.Type.Bool;
            case Char => s := R.dafny_runtime.MSel(DafnyChar).AsType();
          }
        }
        case Passthrough(v) => s := R.RawType(v);
      }
    }

    predicate EnclosingIsTrait(tpe: Type) {
      tpe.UserDefined? && tpe.resolved.kind.Trait?
    }

    method GenClassImplBody(body: seq<ClassItem>, forTrait: bool, enclosingType: Type, enclosingTypeParams: seq<Type>)
      returns (s: seq<R.ImplMember>, traitBodies: map<seq<Ident>, seq<R.ImplMember>>)
      modifies this
    {
      s := [];
      traitBodies := map[];

      for i := 0 to |body| {
        match body[i] {
          case Method(m) => {
            match m.overridingPath {
              case Some(p) => {
                var existing: seq<R.ImplMember> := [];
                if p in traitBodies {
                  existing := traitBodies[p];
                }
                if |m.typeParams| > 0 && EnclosingIsTrait(enclosingType) {
                  error := Some("Error: Rust does not support method with generic type parameters in traits");
                }

                var genMethod := GenMethod(m, true, enclosingType, enclosingTypeParams);
                existing := existing + [genMethod];

                traitBodies := traitBodies + map[p := existing];
              }
              case None => {
                var generated := GenMethod(m, forTrait, enclosingType, enclosingTypeParams);
                s := s + [generated];
              }
            }
          }
        }
      }
    }

    // Transform DAST formals to Rust formals
    method GenParams(params: seq<Formal>, forLambda: bool := false) returns (s: seq<R.Formal>)
      ensures |s| == |params|
    {
      s := [];
      for i := 0 to |params| invariant |s| == i && i <= |params| {
        var param := params[i];
        var paramType := GenType(param.typ, GenTypeContext.default());
        if (!paramType.CanReadWithoutClone() || forLambda) && AttributeOwned !in param.attributes {
          paramType := R.Borrowed(paramType);
        }
        s := s + [R.Formal(escapeVar(param.name), paramType)];
      }
    }

    method GenMethod(m: Method, forTrait: bool, enclosingType: Type, enclosingTypeParams: seq<Type>) returns (s: R.ImplMember)
      modifies this
    {
      var params: seq<R.Formal> := GenParams(m.params);
      var paramNames := [];
      var paramTypes := map[];
      for paramI := 0 to |m.params| {
        var dafny_formal := m.params[paramI];
        var formal := params[paramI];
        var name := formal.name;
        paramNames := paramNames + [name];
        paramTypes := paramTypes[name := formal.tpe];
      }
      var fnName := escapeName(m.name);

      var selfIdent := NoSelf;

      if (!m.isStatic) {
        var selfId := "self";
        if m.outVarsAreUninitFieldsToAssign {
          // Constructors take a raw pointer, which is not accepted as a self type in Rust
          selfId := "this";
        }
        var instanceType := match enclosingType {
          case UserDefined(r) =>
            UserDefined(r.(typeArgs := enclosingTypeParams))
          case _ => enclosingType
        };
        if (forTrait) {
          // Mutability is required when not using raw pointers, even for functione, because
          // --release optimisations sometimes removes the code to increment the reference counting on upcasting
          var selfFormal := if m.wasFunction && ObjectType.RawPointers? then R.Formal.selfBorrowed else R.Formal.selfBorrowedMut;
          params := [selfFormal] + params;
        } else {
          var tpe := GenType(instanceType, GenTypeContext.default());
          if selfId == "this" {
            if ObjectType.RcMut? {
              tpe := R.Borrowed(tpe);
            }
            // For raw pointers, no borrowing is necessary, because it implements the Copy type
          } else if selfId == "self" {
            if tpe.IsObjectOrPointer() { // For classes and traits
              if m.wasFunction && ObjectType.RawPointers? {
                tpe := R.SelfBorrowed;
              } else {
                tpe := R.SelfBorrowedMut;
              }
            } else { // For Rc-defined datatypes
              if enclosingType.UserDefined? && enclosingType.resolved.kind.Datatype?
                 && IsRcWrapped(enclosingType.resolved.attributes) {
                tpe := R.Borrowed(R.Rc(R.SelfOwned));
              } else { // For raw-defined datatypes, newtypes
                tpe := R.Borrowed(R.SelfOwned);
              }
            }
          }
          params := [R.Formal(selfId, tpe)] + params;
        }
        selfIdent := ThisTyped(selfId, instanceType);
      }

      // TODO: Use mut instead of a tuple for the API of multiple output parameters
      var retTypeArgs := [];
      //var retType := if |m.outTypes| != 1 then "(" else "";

      var typeI := 0;
      while typeI < |m.outTypes| {
        var typeExpr := GenType(m.outTypes[typeI], GenTypeContext.default());
        retTypeArgs := retTypeArgs + [typeExpr];

        typeI := typeI + 1;
      }

      var visibility := if forTrait then R.PRIV else R.PUB;

      var typeParamsFiltered := [];
      for typeParamI := 0 to |m.typeParams| {
        var typeParam := m.typeParams[typeParamI];
        if !(TypeArg(typeParam.name) in enclosingTypeParams) {
          typeParamsFiltered := typeParamsFiltered + [typeParam];
        }
      }

      var typeParams: seq<R.TypeParamDecl> := [];

      if (|typeParamsFiltered| > 0) {
        for i := 0 to |typeParamsFiltered| {
          var typeArg, rTypeParamDecl := GenTypeParam(typeParamsFiltered[i]);
          rTypeParamDecl := rTypeParamDecl.(constraints := rTypeParamDecl.constraints);
          typeParams := typeParams + [rTypeParamDecl];
        }
      }

      var fBody: Option<R.Expr>;
      var env: Environment;
      var preBody := R.RawExpr("");
      var preAssignNames: seq<string> := [];
      var preAssignTypes: map<string, R.Type> := map[];

      if m.hasBody {
        var earlyReturn: Option<seq<string>> := None;
        match m.outVars {
          case Some(outVars) => {
            if m.outVarsAreUninitFieldsToAssign {
              earlyReturn := Some([]);
              for outI := 0 to |outVars| {
                var outVar := outVars[outI];
                var outName := escapeVar(outVar);
                var tracker_name := AddAssignedPrefix(outName);
                preAssignNames := preAssignNames + [tracker_name];
                preAssignTypes := preAssignTypes[tracker_name := R.Type.Bool];

                preBody := preBody.Then(R.DeclareVar(R.MUT, tracker_name, Some(R.Type.Bool), Some(R.LiteralBool(false))));
              }
            } else {
              var tupleArgs := [];
              assume {:axiom} |m.outTypes| == |outVars|;

              for outI := 0 to |outVars| {
                var outVar := outVars[outI];
                var outType := GenType(m.outTypes[outI], GenTypeContext.default());
                var outName := escapeVar(outVar);
                paramNames := paramNames + [outName];
                var outMaybeType := if outType.CanReadWithoutClone() then outType else R.MaybePlaceboType(outType);
                paramTypes := paramTypes[outName := outMaybeType];

                tupleArgs := tupleArgs + [outName];
              }
              earlyReturn := Some(tupleArgs);
            }
          }
          case None => {}
        }
        env := Environment(preAssignNames + paramNames, preAssignTypes + paramTypes);

        var body, _, _ := GenStmts(m.body, selfIdent, env, true, earlyReturn);

        fBody := Some(preBody.Then(body));
      } else {
        env := Environment(paramNames, paramTypes);
        fBody := None;
      }
      s := R.FnDecl(
        visibility,
        R.Fn(
          fnName,
          typeParams,
          params,
          Some(if |retTypeArgs| == 1 then retTypeArgs[0] else R.TupleType(retTypeArgs)),
          "",
          fBody
        )
      );
    }

    method GenStmts(stmts: seq<Statement>, selfIdent: SelfInfo, env: Environment, isLast: bool, earlyReturn: Option<seq<string>>)
      returns (generated: R.Expr, readIdents: set<string>, newEnv: Environment)
      decreases stmts, 1, 0
      modifies this
    {
      generated := R.RawExpr("");
      var declarations := {};
      readIdents := {};
      var i := 0;
      newEnv := env;
      ghost var oldStmts := stmts;
      var stmts := stmts; // Make it mutable
      while i < |stmts| {
        var stmt := stmts[i];
        // Avoid lazy initialization if it is not necessary
        match stmt {
          case DeclareVar(name, optType, None) =>
            if i + 1 < |stmts| {
              match stmts[i + 1] {
                case Assign(Ident(name2), rhs) =>
                  if name2 == name {
                    stmts := stmts[0..i] + [DeclareVar(name, optType, Some(rhs))] + stmts[i+2..];
                    stmt := stmts[i];
                  }
                case _ =>
              }
            }
          case _ =>

        }
        assume {:axiom} stmt in oldStmts;
        var stmtExpr, recIdents, newEnv2 := GenStmt(stmt, selfIdent, newEnv, isLast && (i == |stmts| - 1), earlyReturn);
        newEnv := newEnv2;

        match stmt {
          case DeclareVar(name, _, _) => {
            declarations := declarations + {escapeVar(name)};
          }
          case _ => {}
        }
        readIdents := readIdents + (recIdents - declarations);
        generated := generated.Then(stmtExpr);

        i := i + 1;
        if stmtExpr.Return? { // The rest of statements is unreachable
          break;
        }
      }
    }

    method GenAssignLhs(lhs: AssignLhs, rhs: R.Expr, selfIdent: SelfInfo, env: Environment) returns (generated: R.Expr, needsIIFE: bool, readIdents: set<string>, newEnv: Environment)
      decreases lhs, 1
      modifies this
    {
      newEnv := env;
      match lhs {
        case Ident(id) => {
          var idRust := escapeVar(id);
          if env.IsBorrowed(idRust) || env.IsBorrowedMut(idRust) {
            generated := R.AssignVar("*" + idRust, rhs);
          } else {
            generated := R.AssignVar(idRust, rhs);
          }

          readIdents := {idRust};
          needsIIFE := false;
        }

        case Select(on, field) => {
          var fieldName := escapeVar(field);
          var onExpr, onOwned, recIdents := GenExpr(on, selfIdent, env, OwnershipAutoBorrowed);

          match onExpr { // Particular case of the constructor, we don't want the previous value to be dropped if it's assigned the first time
            case Call(Select(Identifier("this"), "clone"), _)
              | Identifier("this")
              | UnaryOp("&", Identifier("this"), _) =>
              var isAssignedVar := AddAssignedPrefix(fieldName);
              if isAssignedVar in newEnv.names {
                generated := R.dafny_runtime.MSel(update_field_uninit_macro).AsExpr().Apply(
                  [ thisInConstructor,
                    R.Identifier(fieldName),
                    R.Identifier(isAssignedVar),
                    rhs]);
                newEnv := newEnv.RemoveAssigned(isAssignedVar);
              } else {
                error := Some("Unespected field to assign whose isAssignedVar is not in the environment: " + isAssignedVar);
                generated :=
                  R.AssignMember(R.RawExpr(error.value), fieldName, rhs);
              }
            case _ =>
              if onExpr != R.Identifier("self") {
                onExpr := modify_macro.Apply1(onExpr);
              }
              generated :=
                R.AssignMember(onExpr, fieldName, rhs);
          }
          readIdents := recIdents;
          needsIIFE := false;
        }

        case Index(on, indices) => {
          // Retrieve the pointer to the array
          var onExpr, onOwned, recIdents := GenExpr(on, selfIdent, env, OwnershipAutoBorrowed);
          readIdents := recIdents;

          onExpr := modify_macro.Apply1(onExpr);

          var r := R.RawExpr("");

          var indicesExpr := [];
          for i := 0 to |indices| {
            var idx, _, recIdentsIdx := GenExpr(indices[i], selfIdent, env, OwnershipOwned);
            var varName := "__idx" + Strings.OfNat(i);
            indicesExpr := indicesExpr + [R.Identifier(varName)];
            r := r.Then(
              R.DeclareVar(
                R.CONST, varName, None,
                Some(
                  R.IntoUsize(idx))));
            readIdents := readIdents + recIdentsIdx;
          }

          if |indices| > 1 { // Multi-dimensional arrays
            onExpr := onExpr.Sel("data");
          }

          generated := r.Then(R.Assign(Some(R.Index(onExpr, indicesExpr)), rhs));
          needsIIFE := true;
        }
      }
    }

    method GenStmt(stmt: Statement, selfIdent: SelfInfo, env: Environment, isLast: bool, earlyReturn: Option<seq<string>>) returns (generated: R.Expr, readIdents: set<string>, newEnv: Environment)
      decreases stmt, 1, 1
      modifies this
    {
      match stmt {
        case ConstructorNewSeparator(fields) => {
          generated := R.RawExpr("");
          readIdents := {};
          newEnv := env;
          for i := 0 to |fields| {
            var field := fields[i];
            var fieldName := escapeVar(field.name);
            var fieldTyp := GenType(field.typ, GenTypeContext.default());
            var isAssignedVar := AddAssignedPrefix(fieldName);
            if isAssignedVar in newEnv.names {
              assume {:axiom} InitializationValue(field.typ) < stmt; // Needed for termination
              var rhs, _, _ := GenExpr(InitializationValue(field.typ), selfIdent, env, OwnershipOwned);
              readIdents := readIdents + {isAssignedVar};
              generated := generated.Then(R.dafny_runtime.MSel(update_field_if_uninit_macro).AsExpr().Apply([
                                                                                                              R.Identifier("this"), R.Identifier(fieldName), R.Identifier(isAssignedVar), rhs]));
              newEnv := newEnv.RemoveAssigned(isAssignedVar);
            }
          }
        }
        case DeclareVar(name, typ, Some(expression)) => {
          var tpe := GenType(typ, GenTypeContext.default());
          var varName := escapeVar(name);
          var hasCopySemantics := tpe.CanReadWithoutClone();
          if expression.InitializationValue? && !hasCopySemantics {
            generated := R.DeclareVar(R.MUT, varName, None, Some(R.MaybePlaceboPath.AsExpr().ApplyType1(tpe).FSel("new").Apply([])));
            readIdents := {};
            newEnv := env.AddAssigned(varName, R.MaybePlaceboType(tpe));
          } else {
            var expr, recIdents;
            if expression.InitializationValue? &&
               tpe.IsObjectOrPointer() {
              expr := tpe.ToNullExpr();
              recIdents := {};
            } else {
              var exprOwnership;
              expr, exprOwnership, recIdents := GenExpr(expression, selfIdent, env, OwnershipOwned);
            }
            readIdents := recIdents;
            tpe := if expression.NewUninitArray? then tpe.TypeAtInitialization() else tpe;
            generated := R.DeclareVar(R.MUT, varName, Some(tpe), Some(expr));
            newEnv := env.AddAssigned(varName, tpe);
          }
        }
        case DeclareVar(name, typ, None) => {
          var newStmt := DeclareVar(name, typ, Some(InitializationValue(typ)));
          assume {:axiom} newStmt < stmt;
          generated, readIdents, newEnv := GenStmt(newStmt, selfIdent, env, isLast, earlyReturn);
        }
        case Assign(lhs, expression) => {
          var exprGen, _, exprIdents := GenExpr(expression, selfIdent, env, OwnershipOwned);
          if lhs.Ident? {
            var rustId := escapeVar(lhs.ident);
            var tpe := env.GetType(rustId);
            if tpe.Some? && tpe.value.ExtractMaybePlacebo().Some? {
              exprGen := R.MaybePlacebo(exprGen);
            }
          }
          if lhs.Index? && lhs.expr.Ident? {
            var rustId := escapeVar(lhs.expr.name);
            var tpe := env.GetType(rustId);
            if tpe.Some? && tpe.value.ExtractMaybeUninitArrayElement().Some? {
              exprGen := R.MaybeUninitNew(exprGen);
            }
          }
          var lhsGen, needsIIFE, recIdents, resEnv := GenAssignLhs(lhs, exprGen, selfIdent, env);
          generated := lhsGen;
          newEnv := resEnv;

          if needsIIFE {
            generated := R.Block(generated);
          }
          readIdents := recIdents + exprIdents;
        }
        case If(cond, thnDafny, elsDafny) => {
          var cond, _, recIdents := GenExpr(cond, selfIdent, env, OwnershipOwned);
          var condString := cond.ToString(IND);

          readIdents := recIdents;
          var thn, thnIdents, thnEnv := GenStmts(thnDafny, selfIdent, env, isLast, earlyReturn);
          readIdents := readIdents + thnIdents;
          var els, elsIdents, elsEnv := GenStmts(elsDafny, selfIdent, env, isLast, earlyReturn);
          readIdents := readIdents + elsIdents;
          newEnv := env;
          generated := R.IfExpr(cond, thn, els);
        }
        case Labeled(lbl, body) => {
          var body, bodyIdents, env2 := GenStmts(body, selfIdent, env, isLast, earlyReturn);
          readIdents := bodyIdents;
          generated := R.Labelled("label_" + lbl, R.Loop(None, R.StmtExpr(body, R.Break(None))));
          newEnv := env;
        }
        case While(cond, body) => {
          var cond, _, recIdents := GenExpr(cond, selfIdent, env, OwnershipOwned);
          readIdents := recIdents;

          var bodyExpr, bodyIdents, bodyEnv := GenStmts(body, selfIdent, env, false, earlyReturn);

          newEnv := env;
          readIdents := readIdents + bodyIdents;
          generated := R.Loop(Some(cond), bodyExpr);
        }
        case Foreach(boundName, boundType, overExpr, body) => {
          // Variables are usually owned, so we request OwnershipOwned here although it's for each variable.
          var over, _, recIdents := GenExpr(overExpr, selfIdent, env, OwnershipOwned);
          if overExpr.MapBoundedPool? || overExpr.SetBoundedPool? {
            over := over.Sel("cloned").Apply([]);
          }

          var boundTpe := GenType(boundType, GenTypeContext.default());

          readIdents := recIdents;
          var boundRName: string := escapeVar(boundName);
          var bodyExpr, bodyIdents, bodyEnv := GenStmts(body, selfIdent, env.AddAssigned(boundRName, boundTpe), false, earlyReturn);
          readIdents := readIdents + bodyIdents - {boundRName};
          newEnv := env;
          generated := R.For(boundRName, over, bodyExpr);
        }
        case Break(toLabel) => {
          match toLabel {
            case Some(lbl) => {
              generated := R.Break(Some("label_" + lbl));
            }
            case None => {
              generated := R.Break(None);
            }
          }
          readIdents := {};
          newEnv := env;
        }
        case TailRecursive(body) => {
          // clone the parameters to make them mutable
          generated := R.RawExpr("");

          if selfIdent != NoSelf {
            var selfClone, _, _ := GenIdent(selfIdent.rSelfName, selfIdent, Environment.Empty(), OwnershipOwned);
            generated := generated.Then(R.DeclareVar(R.MUT, "_this", None, Some(selfClone)));
          }
          newEnv := env;
          for paramI := 0 to |env.names| {
            var param := env.names[paramI];
            var paramInit, _, _ := GenIdent(param, selfIdent, env, OwnershipOwned);
            generated := generated.Then(R.DeclareVar(R.MUT, param, None, Some(paramInit)));
            if param in env.types {
              // We made the input type owned by the variable.
              // so we can remove borrow annotations.
              var declaredType := env.types[param].ToOwned();
              newEnv := newEnv.AddAssigned(param, declaredType);
            }
          }
          var bodyExpr, bodyIdents, bodyEnv := GenStmts(body, if selfIdent != NoSelf then ThisTyped("_this", selfIdent.dafnyType) else NoSelf, newEnv, false, earlyReturn);
          readIdents := bodyIdents;
          generated := generated.Then(
            R.Labelled("TAIL_CALL_START",
                       R.Loop(None, bodyExpr)));
        }
        case JumpTailCallStart() => {
          generated := R.Continue(Some("TAIL_CALL_START"));
          readIdents := {};
          newEnv := env;
        }
        case Call(on, name, typeArgs, args, maybeOutVars) => {
          assume {:axiom} (if |args| > 0 then args[0] else Expression.Tuple([])) < stmt;
          var argExprs, recIdents, typeExprs, fullNameQualifier := GenArgs(None, selfIdent, name, typeArgs, args, env);
          readIdents := recIdents;

          match fullNameQualifier {
            // Trait calls are fully specified as we can't guarantee traits will be in context
            case Some(ResolvedType(path, onTypeArgs, base, _, _, _)) =>
              var fullPath := GenPathExpr(path);
              var onTypeExprs := GenTypeArgs(onTypeArgs, GenTypeContext.default());
              var onExpr, recOwnership, recIdents;
              if base.Trait? || base.Class? {
                onExpr, recOwnership, recIdents := GenExpr(on, selfIdent, env, OwnershipOwned);
                onExpr := modify_macro.Apply1(onExpr);
                readIdents := readIdents + recIdents;
              } else {
                onExpr, recOwnership, recIdents := GenExpr(on, selfIdent, env, OwnershipBorrowedMut);
                readIdents := readIdents + recIdents;
              }
              generated := fullPath.ApplyType(onTypeExprs).FSel(escapeName(name.name)).ApplyType(typeExprs).Apply([onExpr] + argExprs);
            case _ => // Infix call on.name(args)
              var onExpr, _, enclosingIdents := GenExpr(on, selfIdent, env, OwnershipAutoBorrowed);
              readIdents := readIdents + enclosingIdents;
              var renderedName := GetMethodName(on, name);
              match on {
                case Companion(_, _) | ExternCompanion(_) => {
                  onExpr := onExpr.FSel(renderedName);
                }
                case _ => {
                  if onExpr != R.self { // Self has the reference type already
                    match name {
                      case CallName(_, Some(tpe), _, _, _) =>
                        var typ := GenType(tpe, GenTypeContext.default());
                        if typ.IsObjectOrPointer() && onExpr != R.Identifier("self") {
                          onExpr := modify_macro.Apply1(onExpr);
                        }
                      case _ =>
                    }
                  }
                  onExpr := onExpr.Sel(renderedName);
                }
              }
              generated := onExpr.ApplyType(typeExprs).Apply(argExprs);
          }

          if maybeOutVars.Some? && |maybeOutVars.value| == 1 {
            var outVar := escapeVar(maybeOutVars.value[0]);
            if !env.CanReadWithoutClone(outVar) {
              generated := R.MaybePlacebo(generated);
            }
            generated := R.AssignVar(outVar, generated);
          } else if maybeOutVars.None? || |maybeOutVars.value| == 0 {
            // Nothing to do here.
          } else { // Multiple variables
            var tmpVar := "_x";
            var tmpId := R.Identifier(tmpVar);
            generated := R.DeclareVar(R.CONST, tmpVar, None, Some(generated));
            // We emit assignment to each receiver depending on its type, if it could be a placebo or not.
            var outVars := maybeOutVars.value;
            for outI := 0 to |outVars| {
              var outVar := escapeVar(outVars[outI]);
              var rhs := tmpId.Sel(Strings.OfNat(outI));
              if !env.CanReadWithoutClone(outVar) {
                rhs := R.MaybePlacebo(rhs);
              }
              generated := generated.Then(R.AssignVar(outVar, rhs));
            }
          }
          newEnv := env;
        }
        case Return(exprDafny) => {
          var expr, _, recIdents := GenExpr(exprDafny, selfIdent, env, OwnershipOwned);
          readIdents := recIdents;

          if isLast {
            generated := expr;
          } else {
            generated := R.Return(Some(expr));
          }
          newEnv := env;
        }
        case EarlyReturn() => {

          match earlyReturn {
            case None =>
              generated := R.Return(None);
            case Some(rustIdents) =>
              var tupleArgs := [];
              for i := 0 to |rustIdents| {
                var rIdent, _, _ := GenIdent(rustIdents[i], selfIdent, env, OwnershipOwned);
                tupleArgs := tupleArgs + [rIdent];
              }
              if |tupleArgs| == 1 {
                generated := R.Return(Some(tupleArgs[0]));
              } else {
                generated := R.Return(Some(R.Tuple(tupleArgs)));
              }
          }
          readIdents := {};
          newEnv := env;
        }
        case Halt() => {
          generated := R.Identifier("panic!").Apply1(R.LiteralString("Halt", false, false));
          readIdents := {};
          newEnv := env;
        }
        case Print(e) => {
          var printedExpr, recOwnership, recIdents := GenExpr(e, selfIdent, env, OwnershipBorrowed);
          generated := R.Identifier("print!").Apply([R.LiteralString("{}", false, false),
                                                     R.dafny_runtime.MSel("DafnyPrintWrapper").AsExpr().Apply1(printedExpr)]);
          readIdents := recIdents;
          newEnv := env;
        }
      }
    }

    static const OpTable: map<BinOp, string> :=
      map[
        Mod() := "%",
        And() := "&&",
        Or() := "||",
        Div() := "/",
        Lt() := "<",
        LtChar() := "<",
        Plus() := "+",
        Minus() := "-",
        Times() := "*",
        BitwiseAnd() := "&",
        BitwiseOr() := "|",
        BitwiseXor() := "^",
        BitwiseShiftRight() := ">>",
        BitwiseShiftLeft() := "<<"
      ]

    static function NewtypeRangeToRustType(range: NewtypeRange)
      : Option<R.Type> {
      match range {
        case NoRange() => None
        case U8() => Some(R.Type.U8)
        case U16() => Some(R.Type.U16)
        case U32() => Some(R.Type.U32)
        case U64() => Some(R.Type.U64)
        case U128() => Some(R.Type.U128)
        case I8() => Some(R.Type.I8)
        case I16() => Some(R.Type.I16)
        case I32() => Some(R.Type.I32)
        case I64() => Some(R.Type.I64)
        case I128() => Some(R.Type.I128)
        case _ => None
      }
    }

    method FromOwned(r: R.Expr, expectedOwnership: Ownership)
      returns (out: R.Expr, resultingOwnership: Ownership)
      ensures resultingOwnership != OwnershipAutoBorrowed
      ensures expectedOwnership != OwnershipAutoBorrowed
              ==> resultingOwnership == expectedOwnership
      ensures OwnershipGuarantee(expectedOwnership, resultingOwnership)
    {
      if expectedOwnership == OwnershipOwnedBox {
        out := R.BoxNew(r);
        resultingOwnership := OwnershipOwnedBox;
      } else if expectedOwnership == OwnershipOwned || expectedOwnership == OwnershipAutoBorrowed {
        out := r;
        resultingOwnership := OwnershipOwned;
      } else if expectedOwnership == OwnershipBorrowed {
        out := R.Borrow(r);
        resultingOwnership := OwnershipBorrowed;
      } else {
        assert expectedOwnership == OwnershipBorrowedMut;
        out := modify_macro.Apply1(R.RawExpr(r.ToString("") + "/*TODO: Conversion from Borrowed or BorrowedMut to BorrowedMut*/"));
        resultingOwnership := OwnershipBorrowedMut;
      }
    }

    method FromOwnership(r: R.Expr, ownership: Ownership, expectedOwnership: Ownership)
      returns (out: R.Expr, resultingOwnership: Ownership)
      requires ownership != OwnershipAutoBorrowed
      ensures OwnershipGuarantee(expectedOwnership, resultingOwnership)
    {
      if ownership == expectedOwnership {
        out := r;
        resultingOwnership := expectedOwnership;
        return;
      }
      if ownership == OwnershipOwned {
        out, resultingOwnership := FromOwned(r, expectedOwnership);
        return;
      } else if ownership == OwnershipOwnedBox {
        out, resultingOwnership := FromOwned(R.UnaryOp("*", r, Format.UnaryOpFormat.NoFormat), expectedOwnership);
      } else if ownership == OwnershipBorrowed || ownership == OwnershipBorrowedMut {
        if expectedOwnership == OwnershipOwned{
          resultingOwnership := OwnershipOwned;
          out := r.Clone();
        } else if expectedOwnership == OwnershipOwnedBox {
          resultingOwnership := OwnershipOwnedBox;
          out := R.BoxNew(r.Clone());
        } else if expectedOwnership == ownership
                  || expectedOwnership == OwnershipAutoBorrowed {
          resultingOwnership := ownership;
          out := r;
        } else if expectedOwnership == OwnershipBorrowed
                  && ownership == OwnershipBorrowedMut {
          resultingOwnership := OwnershipBorrowed;
          out := r;
        } else {
          assert expectedOwnership == OwnershipBorrowedMut;
          resultingOwnership := OwnershipBorrowedMut;
          out := R.BorrowMut(r); // Not sure if it will ever happen
        }
      } else {
        assert false;
      }
    }

    static predicate OwnershipGuarantee(expectedOwnership: Ownership, resultingOwnership: Ownership) {
      && (expectedOwnership != OwnershipAutoBorrowed ==>
            resultingOwnership == expectedOwnership)
      && resultingOwnership != OwnershipAutoBorrowed // We know what's going on
    }

    method GenExprLiteral(
      e: Expression,
      selfIdent: SelfInfo,
      env: Environment,
      expectedOwnership: Ownership
    ) returns (r: R.Expr, resultingOwnership: Ownership, readIdents: set<string>)
      requires e.Literal?
      modifies this
      ensures OwnershipGuarantee(expectedOwnership, resultingOwnership)
      decreases e, 0
    {
      match e {
        case Literal(BoolLiteral(b)) => {
          r, resultingOwnership :=
            FromOwned(R.LiteralBool(b), expectedOwnership);
          readIdents := {};
          return;
        }
        case Literal(IntLiteral(i, t)) => {
          match t {
            case Primitive(Int) => {
              if |i| <= 4 {
                r := R.dafny_runtime.MSel("int!").AsExpr().Apply1(R.LiteralInt(i));
              } else {
                r := R.dafny_runtime.MSel("int!").AsExpr().Apply1(
                  R.LiteralString(i, binary := true, verbatim := false));
              }
            }
            case o => {
              var genType := GenType(o, GenTypeContext.default());
              r := R.TypeAscription(R.RawExpr(i), genType);
            }
          }
          r, resultingOwnership := FromOwned(r, expectedOwnership);
          readIdents := {};
          return;
        }
        case Literal(DecLiteral(n, d, t)) => {
          match t {
            case Primitive(Real) => {
              r := R.RcNew(R.RawExpr("::dafny_runtime::BigRational::new(::dafny_runtime::BigInt::parse_bytes(b\"" + n + "\", 10).unwrap(), ::dafny_runtime::BigInt::parse_bytes(b\"" + d + "\", 10).unwrap())"));
            }
            case o => {
              var genType := GenType(o, GenTypeContext.default());
              r := R.TypeAscription(R.RawExpr("(" + n + ".0 / " + d + ".0" + ")"), genType);
            }
          }

          r, resultingOwnership := FromOwned(r, expectedOwnership);
          readIdents := {};
          return;
        }
        case Literal(StringLiteral(l, verbatim)) => {
          r := R.dafny_runtime.MSel(string_of).AsExpr().Apply1(R.LiteralString(l, binary := false, verbatim := verbatim));
          r, resultingOwnership := FromOwned(r, expectedOwnership);
          readIdents := {};
          return;
        }
        case Literal(CharLiteralUTF16(c)) => {
          r := R.LiteralInt(Strings.OfNat(c));
          r := R.TypeAscription(r, R.U16);
          r := R.dafny_runtime.MSel(DafnyChar).AsExpr().Apply1(r);
          r, resultingOwnership := FromOwned(r, expectedOwnership);
          readIdents := {};
          return;
        }
        case Literal(CharLiteral(c)) => {
          r := R.LiteralInt(Strings.OfNat(c as nat));
          if !UnicodeChars {
            r := R.TypeAscription(r, R.U16);
          } else {
            r :=
              R.global.MSel("std").MSel("primitive")
              .MSel("char").FSel("from_u32")
              .Apply1(r).Sel("unwrap").Apply([]);
          }
          r := R.dafny_runtime.MSel(DafnyChar).AsExpr().Apply1(r);
          r, resultingOwnership := FromOwned(r, expectedOwnership);
          readIdents := {};
          return;
        }
        case Literal(Null(tpe)) => {
          var tpeGen := GenType(tpe, GenTypeContext.default());
          if ObjectType.RawPointers? {
            r := R.std.MSel("ptr").FSel("null_mut");
          } else {
            r := R.TypeAscription(R.dafny_runtime.MSel("Object").AsExpr().Apply1(R.RawExpr("None")), tpeGen);
          }
          r, resultingOwnership := FromOwned(r, expectedOwnership);
          readIdents := {};
          return;
        }
      }
    }

    method GenExprBinary(
      e: Expression,
      selfIdent: SelfInfo,
      env: Environment,
      expectedOwnership: Ownership
    ) returns (r: R.Expr, resultingOwnership: Ownership, readIdents: set<string>)
      requires e.BinOp?
      modifies this
      ensures OwnershipGuarantee(expectedOwnership, resultingOwnership)
      decreases e, 0
    {
      var BinOp(op, lExpr, rExpr, format) := e;
      var becomesLeftCallsRight := match op {
        case SetMerge()
          | SetSubtraction()
          | SetIntersection()
          | SetDisjoint()
          | MapMerge()
          | MapSubtraction()
          | MultisetMerge()
          | MultisetSubtraction()
          | MultisetIntersection()
          | MultisetDisjoint()
          | Concat()
          => true
        case _ => false
      };
      var becomesRightCallsLeft := match op {
        case In() => true
        case _ => false
      };
      var becomesCallLeftRight := match op {
        case Eq(true) => false
        case SetMerge() => true
        case SetSubtraction() => true
        case SetIntersection() => true
        case SetDisjoint() => true
        case MapMerge() => true
        case MapSubtraction() => true
        case MultisetMerge() => true
        case MultisetSubtraction() => true
        case MultisetIntersection() => true
        case MultisetDisjoint() => true
        case Concat() => true
        case _ => false
      };
      var expectedLeftOwnership :=
        if becomesLeftCallsRight then OwnershipAutoBorrowed
        else if becomesRightCallsLeft || becomesCallLeftRight then OwnershipBorrowed
        else OwnershipOwned;
      var expectedRightOwnership :=
        if becomesLeftCallsRight || becomesCallLeftRight then OwnershipBorrowed
        else if becomesRightCallsLeft then OwnershipAutoBorrowed
        else OwnershipOwned;
      var left, _, recIdentsL := GenExpr(lExpr, selfIdent, env, expectedLeftOwnership);
      var right, _, recIdentsR := GenExpr(rExpr, selfIdent, env, expectedRightOwnership);

      match op {
        case In() => {
          r := right.Sel("contains").Apply1(left);
        }
        case SeqProperPrefix() =>
          r := R.BinaryOp("<", left, right, format);
        case SeqPrefix() =>
          r := R.BinaryOp("<=", left, right, format);
        case SetMerge() => {
          r := left.Sel("merge").Apply1(right);
        }
        case SetSubtraction() => {
          r := left.Sel("subtract").Apply1(right);
        }
        case SetIntersection() => {
          r := left.Sel("intersect").Apply1(right);
        }
        case Subset() => {
          r := R.BinaryOp("<=", left, right, format);
        }
        case ProperSubset() => {
          r := R.BinaryOp("<", left, right, format);
        }
        case SetDisjoint() => {
          r := left.Sel("disjoint").Apply1(right);
        }
        case MapMerge() => {
          r := left.Sel("merge").Apply1(right);
        }
        case MapSubtraction() => {
          r := left.Sel("subtract").Apply1(right);
        }
        case MultisetMerge() => {
          r := left.Sel("merge").Apply1(right);
        }
        case MultisetSubtraction() => {
          r := left.Sel("subtract").Apply1(right);
        }
        case MultisetIntersection() => {
          r := left.Sel("intersect").Apply1(right);
        }
        case Submultiset() => {
          r := R.BinaryOp("<=", left, right, format);
        }
        case ProperSubmultiset() => {
          r := R.BinaryOp("<", left, right, format);
        }
        case MultisetDisjoint() => {
          r := left.Sel("disjoint").Apply1(right);
        }
        case Concat() => {
          r := left.Sel("concat").Apply1(right);
        }
        case _ => {

          if op in OpTable {
            r := R.Expr.BinaryOp(
              OpTable[op],
              left,
              right,
              format);
          } else {
            match op {
              case Eq(referential) => {
                if (referential) {
                  if ObjectType.RawPointers? {
                    error := Some("Cannot compare raw pointers yet - need to wrap them with a structure to ensure they are compared properly");
                    r := R.RawExpr(error.value);
                  } else {
                    r := R.BinaryOp("==", left, right, DAST.Format.BinaryOpFormat.NoFormat());
                  }
                } else {
                  if rExpr.SeqValue? && |rExpr.elements| == 0 {
                    r := R.BinaryOp("==", left.Sel("to_array").Apply([]).Sel("len").Apply([]), R.LiteralInt("0"), DAST.Format.BinaryOpFormat.NoFormat());
                  } else if lExpr.SeqValue? && |lExpr.elements| == 0 {
                    r := R.BinaryOp("==", R.LiteralInt("0"), right.Sel("to_array").Apply([]).Sel("len").Apply([]), DAST.Format.BinaryOpFormat.NoFormat());
                  } else {
                    r := R.BinaryOp("==", left, right, DAST.Format.BinaryOpFormat.NoFormat());
                  }
                }
              }
              case EuclidianDiv() => {
                r := R.RawExpr("::dafny_runtime::euclidian_division").Apply([left, right]);
              }
              case EuclidianMod() => {
                r := R.RawExpr("::dafny_runtime::euclidian_modulo").Apply([left, right]);
              }
              case Passthrough(op) => {
                r := R.Expr.BinaryOp(op, left, right, format);
              }
            }
          }
        }
      }
      r, resultingOwnership := FromOwned(r, expectedOwnership);
      readIdents := recIdentsL + recIdentsR;
      return;
    }

    method GenExprConvertToNewtype(
      e: Expression,
      selfIdent: SelfInfo,
      env: Environment,
      expectedOwnership: Ownership
    ) returns (r: R.Expr, resultingOwnership: Ownership, readIdents: set<string>)
      requires e.Convert?
      requires e.from != e.typ
      requires e.typ.UserDefined? && e.typ.resolved.kind.Newtype?
      modifies this
      ensures OwnershipGuarantee(expectedOwnership, resultingOwnership)
      decreases e, 0, 0
    {
      var Convert(expr, fromTpe, toTpe) := e;
      var UserDefined(ResolvedType(path, typeArgs, Newtype(b, range, erase), _, _, _)) := toTpe;
      var nativeToType := NewtypeRangeToRustType(range);
      if fromTpe == b {
        var recursiveGen, recOwned, recIdents := GenExpr(expr, selfIdent, env, OwnershipOwned);
        readIdents := recIdents;
        match nativeToType {
          case Some(v) =>
            r := R.dafny_runtime.MSel("truncate!").AsExpr().Apply([recursiveGen, R.ExprFromType(v)]);
            r, resultingOwnership := FromOwned(r, expectedOwnership);
          case None =>
            if erase {
              r := recursiveGen;
            } else {
              var rhsType := GenType(toTpe, GenTypeContext.default());
              r := R.RawExpr(rhsType.ToString(IND) + "(" + recursiveGen.ToString(IND) + ")");
            }
            r, resultingOwnership := FromOwnership(r, recOwned, expectedOwnership);
        }
      } else {
        if nativeToType.Some? {
          // Conversion between any newtypes that can be expressed as a native Rust type
          match fromTpe {
            case UserDefined(
              ResolvedType(_, _, Newtype(b0, range0, erase0), attributes0, _, _)) => {
              var nativeFromType := NewtypeRangeToRustType(range0);
              if nativeFromType.Some? {
                var recursiveGen, recOwned, recIdents := GenExpr(expr, selfIdent, env, OwnershipOwned);
                r, resultingOwnership := FromOwnership(R.TypeAscription(recursiveGen, nativeToType.value), recOwned, expectedOwnership);
                readIdents := recIdents;
                return;
              }
            }
            case _ =>
          }
          if fromTpe == Primitive(Char) {
            var recursiveGen, recOwned, recIdents := GenExpr(expr, selfIdent, env, OwnershipOwned);
            r, resultingOwnership := FromOwnership(R.TypeAscription(recursiveGen.Sel("0"), nativeToType.value), recOwned, expectedOwnership);
            readIdents := recIdents;
            return;
          }
        }
        assume {:axiom} Convert(Convert(expr, fromTpe, b), b, toTpe) < e; // make termination go through
        r, resultingOwnership, readIdents := GenExpr(Convert(Convert(expr, fromTpe, b), b, toTpe), selfIdent, env, expectedOwnership);
      }
    }

    method GenExprConvertFromNewtype(
      e: Expression,
      selfIdent: SelfInfo,
      env: Environment,
      expectedOwnership: Ownership
    ) returns (r: R.Expr, resultingOwnership: Ownership, readIdents: set<string>)
      requires e.Convert?
      requires e.from != e.typ
      requires (!e.typ.UserDefined? || !e.typ.resolved.kind.Newtype?)
      requires e.from.UserDefined? && e.from.resolved.kind.Newtype?
      modifies this
      ensures OwnershipGuarantee(expectedOwnership, resultingOwnership)
      decreases e, 0, 0
    {
      var Convert(expr, fromTpe, toTpe) := e;
      var UserDefined(
      ResolvedType(_, _, Newtype(b, range, erase), attributes, _, _)) := fromTpe;
      var nativeFromType := NewtypeRangeToRustType(range);
      if b == toTpe {
        var recursiveGen, recOwned, recIdents := GenExpr(expr, selfIdent, env, OwnershipOwned);
        readIdents := recIdents;
        match nativeFromType {
          case Some(v) =>
            var toTpeRust := GenType(toTpe, GenTypeContext.default());
            r := R.std.MSel("convert").MSel("Into").AsExpr().ApplyType([toTpeRust]).FSel("into").Apply([recursiveGen]);
            r, resultingOwnership := FromOwned(r, expectedOwnership);
          case None =>
            if erase {
              r := recursiveGen;
            } else {
              r := recursiveGen.Sel("0");
            }
            r, resultingOwnership := FromOwnership(r, recOwned, expectedOwnership);
        }
      } else {
        if nativeFromType.Some? {
          // The case where toTpe is a NewType which compiles to a native integer has already been handled.
          if toTpe == Primitive(Char) {
            var recursiveGen, recOwned, recIdents := GenExpr(expr, selfIdent, env, expectedOwnership);
            r, resultingOwnership := FromOwnership(
              R.dafny_runtime.MSel(DafnyChar).AsExpr().Apply1(
                R.TypeAscription(recursiveGen, DafnyCharUnderlying)
              ), recOwned, expectedOwnership);
            readIdents := recIdents;
            return;
          }
        }
        assume {:axiom} Convert(Convert(expr, fromTpe, b), b, toTpe) < e; // make termination go through
        r, resultingOwnership, readIdents := GenExpr(Convert(Convert(expr, fromTpe, b), b, toTpe), selfIdent, env, expectedOwnership);
      }
    }

    predicate IsBuiltinCollection(typ: Type) {
      typ.Seq? || typ.Set? || typ.Map? || typ.Multiset?
    }
    function GetBuiltinCollectionElement(typ: Type): Type
      requires IsBuiltinCollection(typ)
    {
      if typ.Map? then typ.value else typ.element
    }

    predicate SameTypesButDifferentTypeParameters(fromType: Type, fromTpe: R.Type, toType: Type, toTpe: R.Type) {
      && fromTpe.TypeApp?
      && toTpe.TypeApp?
      && fromTpe.baseName == toTpe.baseName
      && fromType.UserDefined?
      && toType.UserDefined?
      && IsSameResolvedTypeAnyArgs(fromType.resolved, toType.resolved)
      && |fromType.resolved.typeArgs|
      == |toType.resolved.typeArgs|
      == |fromTpe.arguments|
      == |toTpe.arguments|
    }

    /* Applies a function to every element of a sequence, returning a Result value (which is a
      failure-compatible type). Returns either a failure, or, if successful at every element,
      the transformed sequence.  */
    function {:opaque} SeqResultToResultSeq<T, E>(xs: seq<Result<T, E>>): (result: Result<seq<T>, E>)
    {
      if |xs| == 0 then Success([])
      else
        var head :- xs[0];
        var tail :- SeqResultToResultSeq(xs[1..]);
        Success([head] + tail)
    }

    function UpcastConversionLambda(fromType: Type, fromTpe: R.Type, toType: Type, toTpe: R.Type, typeParams: map<(R.Type, R.Type), R.Expr>): Result<R.Expr, (Type, R.Type, Type, R.Type, map<(R.Type, R.Type), R.Expr>)>
    {
      if fromTpe == toTpe then
        Success(R.dafny_runtime.MSel("upcast_id").AsExpr().ApplyType([fromTpe]).Apply([]))
      else if fromTpe.IsObjectOrPointer() && toTpe.IsObjectOrPointer() then
        if !toTpe.ObjectOrPointerUnderlying().DynType? then Failure((fromType, fromTpe, toType, toTpe, typeParams)) else
        var fromTpeUnderlying := fromTpe.ObjectOrPointerUnderlying();
        var toTpeUnderlying := toTpe.ObjectOrPointerUnderlying();
        Success(R.dafny_runtime.MSel(upcast).AsExpr().ApplyType([fromTpeUnderlying, toTpeUnderlying]).Apply([]))
      else if (fromTpe, toTpe) in typeParams then
        Success(typeParams[(fromTpe, toTpe)])
      else if fromTpe.IsRc() && toTpe.IsRc() then
        var lambda :- UpcastConversionLambda(fromType, fromTpe.RcUnderlying(), toType, toTpe.RcUnderlying(), typeParams);
        if fromType.Arrow? then
          Success(lambda)
        else
          Success(R.dafny_runtime.MSel("rc_coerce").AsExpr().Apply1(lambda))
      else if SameTypesButDifferentTypeParameters(fromType, fromTpe, toType, toTpe) then
        var indices :=
          if fromType.UserDefined? && fromType.resolved.kind.Datatype? then
            Std.Collections.Seq.Filter(i =>
                                         if 0 <= i < |fromTpe.arguments| then
                                           (0 <= i < |fromType.resolved.kind.variances| ==>
                                              !fromType.resolved.kind.variances[i].Nonvariant?)
                                         else
                                           false
                                      , seq(|fromTpe.arguments|, i => i))
          else
            seq(|fromTpe.arguments|, i => i);
        var lambdas :- SeqResultToResultSeq(
                         seq(|indices|, j requires 0 <= j < |indices| =>
                           var i := indices[j];
                           UpcastConversionLambda(
                             fromType.resolved.typeArgs[i],
                             fromTpe.arguments[i],
                             toType.resolved.typeArgs[i],
                             toTpe.arguments[i],
                             typeParams
                           )));
        Success(R.ExprFromType(fromTpe.baseName).ApplyType(
                  seq(|fromTpe.arguments|, i requires 0 <= i < |fromTpe.arguments| =>
                    fromTpe.arguments[i])
                ).FSel("coerce").Apply(
                  lambdas
                ))
      else if && fromTpe.IsBuiltinCollection() && toTpe.IsBuiltinCollection()
              && IsBuiltinCollection(fromType) && IsBuiltinCollection(toType) then
        var newFromTpe := fromTpe.GetBuiltinCollectionElement();
        var newToTpe := toTpe.GetBuiltinCollectionElement();
        var newFromType := GetBuiltinCollectionElement(fromType);
        var newToType := GetBuiltinCollectionElement(toType);
        var coerceArg :-
          UpcastConversionLambda(newFromType, newFromTpe, newToType, newToTpe, typeParams);
        var collectionType := R.dafny_runtime.MSel(fromTpe.Expand().baseName.path.name);
        var baseType :=
          if fromTpe.Expand().baseName.path.name == "Map" then
            collectionType.AsExpr().ApplyType([fromTpe.Expand().arguments[0], newFromTpe])
          else
            collectionType.AsExpr().ApplyType([newFromTpe]);
        Success(baseType.FSel("coerce").Apply1(coerceArg))
      else if && fromTpe.DynType? && fromTpe.underlying.FnType?
              && toTpe.DynType? && toTpe.underlying.FnType?
              && fromTpe.underlying.arguments == toTpe.underlying.arguments // TODO: Support contravariance
              && fromType.Arrow? && toType.Arrow?
              && |fromTpe.underlying.arguments| == 1
              && fromTpe.underlying.arguments[0].Borrowed?
      then
        var lambda :- UpcastConversionLambda(fromType.result, fromTpe.underlying.returnType, toType.result, toTpe.underlying.returnType, typeParams);
        Success(
          R.dafny_runtime
          .MSel("fn1_coerce")
          .AsExpr()
          .ApplyType([
                       fromTpe.underlying.arguments[0].underlying,
                       fromTpe.underlying.returnType,
                       toTpe.underlying.returnType
                     ]).Apply1(lambda))
      else
        Failure((fromType, fromTpe, toType, toTpe, typeParams))
    }

    predicate IsDowncastConversion(fromTpe: R.Type, toTpe: R.Type) {
      if fromTpe.IsObjectOrPointer() && toTpe.IsObjectOrPointer() then
        fromTpe.ObjectOrPointerUnderlying().DynType? && !toTpe.ObjectOrPointerUnderlying().DynType?
      else
        false
    }

    method GenExprConvertOther(
      e: Expression,
      selfIdent: SelfInfo,
      env: Environment,
      expectedOwnership: Ownership
    ) returns (r: R.Expr, resultingOwnership: Ownership, readIdents: set<string>)
      requires e.Convert?
      modifies this
      ensures OwnershipGuarantee(expectedOwnership, resultingOwnership)
      decreases e, 0, 0
    {
      var Convert(expr, fromTpe, toTpe) := e;
      var fromTpeGen := GenType(fromTpe, GenTypeContext.default());
      var toTpeGen := GenType(toTpe, GenTypeContext.default());
      var upcastConverter := UpcastConversionLambda(fromTpe, fromTpeGen, toTpe, toTpeGen, map[]);
      if upcastConverter.Success? {
        var conversionLambda := upcastConverter.value;
        var recursiveGen, recOwned, recIdents := GenExpr(expr, selfIdent, env, OwnershipOwned);
        readIdents := recIdents;
        r := conversionLambda.Apply1(recursiveGen);
        r, resultingOwnership := FromOwnership(r, OwnershipOwned, expectedOwnership);
      } else if IsDowncastConversion(fromTpeGen, toTpeGen) {
        var recursiveGen, recOwned, recIdents := GenExpr(expr, selfIdent, env, OwnershipOwned);
        readIdents := recIdents;
        assert toTpeGen.IsObjectOrPointer();
        toTpeGen := toTpeGen.ObjectOrPointerUnderlying();
        r := R.dafny_runtime
        .MSel(downcast).AsExpr().Apply([recursiveGen, R.ExprFromType(toTpeGen)]);
        r, resultingOwnership := FromOwnership(r, OwnershipOwned, expectedOwnership);
      } else {
        var recursiveGen, recOwned, recIdents := GenExpr(expr, selfIdent, env, expectedOwnership);
        readIdents := recIdents;
        var Failure((fromType, fromTpeGen, toType, toTpeGen, m)) := upcastConverter;
        var msg := "/* <i>Coercion from " + fromTpeGen.ToString(IND) + " to " + toTpeGen.ToString(IND) + "</i> not yet implemented */";
        error := Some(msg);
        r := R.RawExpr(recursiveGen.ToString(IND) + msg);
        r, resultingOwnership := FromOwnership(r, recOwned, expectedOwnership);
      }
    }

    method GenExprConvert(
      e: Expression,
      selfIdent: SelfInfo,
      env: Environment,
      expectedOwnership: Ownership
    ) returns (r: R.Expr, resultingOwnership: Ownership, readIdents: set<string>)
      requires e.Convert?
      modifies this
      ensures OwnershipGuarantee(expectedOwnership, resultingOwnership)
      decreases e, 0
    {
      var Convert(expr, fromTpe, toTpe) := e;
      if fromTpe == toTpe {
        var recursiveGen, recOwned, recIdents := GenExpr(expr, selfIdent, env, expectedOwnership);
        r := recursiveGen;
        r, resultingOwnership := FromOwnership(r, recOwned, expectedOwnership);
        readIdents := recIdents;
      } else {
        match (fromTpe, toTpe) {
          case (_, UserDefined(ResolvedType(_, _, Newtype(b, range, erase), attributes, _, _))) => {
            r, resultingOwnership, readIdents := GenExprConvertToNewtype(e, selfIdent, env, expectedOwnership);
          }
          case (UserDefined(ResolvedType(_, _, Newtype(b, range, erase), attributes, _, _)), _) => {
            r, resultingOwnership, readIdents := GenExprConvertFromNewtype(e, selfIdent, env, expectedOwnership);
          }
          case (Primitive(Int), Primitive(Real)) => {
            var recursiveGen, _, recIdents := GenExpr(expr, selfIdent, env, OwnershipOwned);
            r := R.RcNew(R.RawExpr("::dafny_runtime::BigRational::from_integer(" + recursiveGen.ToString(IND) + ")"));
            r, resultingOwnership := FromOwned(r, expectedOwnership);
            readIdents := recIdents;
          }
          case (Primitive(Real), Primitive(Int)) => {
            var recursiveGen, _, recIdents := GenExpr(expr, selfIdent, env, OwnershipBorrowed);
            r := R.RawExpr("::dafny_runtime::dafny_rational_to_int(" + recursiveGen.ToString(IND) + ")");
            r, resultingOwnership := FromOwned(r, expectedOwnership);
            readIdents := recIdents;
          }
          case (Primitive(Int), Passthrough(_)) => {
            var rhsType := GenType(toTpe, GenTypeContext.default());
            var recursiveGen, _, recIdents := GenExpr(expr, selfIdent, env, OwnershipOwned);
            r := R.RawExpr("<" + rhsType.ToString(IND) + " as ::dafny_runtime::NumCast>::from(" + recursiveGen.ToString(IND) + ").unwrap()");
            r, resultingOwnership := FromOwned(r, expectedOwnership);
            readIdents := recIdents;
          }
          case (Passthrough(_), Primitive(Int)) => {
            var rhsType := GenType(fromTpe, GenTypeContext.default());
            var recursiveGen, _, recIdents := GenExpr(expr, selfIdent, env, OwnershipOwned);
            r := R.RawExpr("::dafny_runtime::DafnyInt::new(::std::rc::Rc::new(::dafny_runtime::BigInt::from(" + recursiveGen.ToString(IND) + ")))");
            r, resultingOwnership := FromOwned(r, expectedOwnership);
            readIdents := recIdents;
          }
          case (Primitive(Int), Primitive(Char)) => {
            var rhsType := GenType(toTpe, GenTypeContext.default());
            var recursiveGen, _, recIdents := GenExpr(expr, selfIdent, env, OwnershipOwned);
            r := R.RawExpr("::dafny_runtime::" + DafnyChar + "(" + (if UnicodeChars then "char::from_u32(<u32" else "<u16") + " as ::dafny_runtime::NumCast>::from(" + recursiveGen.ToString(IND) + ").unwrap())" + if UnicodeChars then ".unwrap())" else "");
            r, resultingOwnership := FromOwned(r, expectedOwnership);
            readIdents := recIdents;
          }
          case (Primitive(Char), Primitive(Int)) => {
            var rhsType := GenType(fromTpe, GenTypeContext.default());
            var recursiveGen, _, recIdents := GenExpr(expr, selfIdent, env, OwnershipOwned);
            r := R.dafny_runtime.MSel("int!").AsExpr().Apply1(recursiveGen.Sel("0"));
            r, resultingOwnership := FromOwned(r, expectedOwnership);
            readIdents := recIdents;
          }
          case (Passthrough(_), Passthrough(_)) => {
            var recursiveGen, _, recIdents := GenExpr(expr, selfIdent, env, OwnershipOwned);
            var toTpeGen := GenType(toTpe, GenTypeContext.default());

            r := R.RawExpr("((" + recursiveGen.ToString(IND) + ") as " + toTpeGen.ToString(IND) + ")");

            r, resultingOwnership := FromOwned(r, expectedOwnership);
            readIdents := recIdents;
          }
          case _ => {
            r, resultingOwnership, readIdents := GenExprConvertOther(e, selfIdent, env, expectedOwnership);
          }
        }
      }
      assert OwnershipGuarantee(expectedOwnership, resultingOwnership);
      return;
    }

    method GenIdent(
      rName: string,
      selfIdent: SelfInfo,
      env: Environment,
      expectedOwnership: Ownership
    ) returns (r: R.Expr, resultingOwnership: Ownership, readIdents: set<string>)
      modifies this
      ensures OwnershipGuarantee(expectedOwnership, resultingOwnership)
    {
      r := R.Identifier(rName);
      var tpe := env.GetType(rName);
      var placeboOpt := if tpe.Some? then tpe.value.ExtractMaybePlacebo() else None;
      var currentlyBorrowed := env.IsBorrowed(rName); // Otherwise names are owned
      var noNeedOfClone := env.CanReadWithoutClone(rName);
      if placeboOpt.Some? {
        r := r.Sel("read").Apply([]);
        currentlyBorrowed := false;
        noNeedOfClone := true; // No need to clone it, it's already owned
        tpe := Some(placeboOpt.value);
      }
      if expectedOwnership == OwnershipAutoBorrowed {
        resultingOwnership := if currentlyBorrowed then OwnershipBorrowed else OwnershipOwned;
        // No need to do anything
      } else if expectedOwnership == OwnershipBorrowedMut {
        if rName == "self" {
          resultingOwnership := OwnershipBorrowedMut;
        } else {
          if tpe.Some? && tpe.value.IsObjectOrPointer() {
            r := modify_macro.Apply1(r);
          } else {
            r := R.BorrowMut(r); // Needs to be explicit for out-parameters on methods
          }
        }
        resultingOwnership := OwnershipBorrowedMut;
      } else if expectedOwnership == OwnershipOwned {
        var needObjectFromRef :=
          selfIdent.ThisTyped? && selfIdent.IsSelf() && selfIdent.rSelfName == rName &&
          match selfIdent.dafnyType {
            case UserDefined(ResolvedType(_, _, base, attributes, _, _)) =>
              base.Class? || base.Trait?
            case _ => false
          };
        if needObjectFromRef {
          r := R.dafny_runtime.MSel("Object").AsExpr().ApplyType([R.RawType("_")]).FSel("from_ref").Apply([r]);
        } else {
          if !noNeedOfClone {
            r := r.Clone(); // We don't transfer the ownership of an identifier
          }
        }
        resultingOwnership := OwnershipOwned;
      } else if expectedOwnership == OwnershipOwnedBox {
        if !noNeedOfClone {
          r := r.Clone(); // We don't transfer the ownership of an identifier
        }
        r := R.BoxNew(r);
        resultingOwnership := OwnershipOwnedBox;
      } else if currentlyBorrowed {
        assert expectedOwnership == OwnershipBorrowed;
        resultingOwnership := OwnershipBorrowed;
      } else {
        assert expectedOwnership == OwnershipBorrowed;
        if rName != "self" {
          // It's currently owned. If it's a pointer, we need to convert it to a borrow
          if tpe.Some? && tpe.value.IsPointer() {
            r := read_macro.Apply1(r);
          } else {
            r := R.Borrow(r); // Needs to be explicit for out-parameters on methods
          }
        }
        resultingOwnership := OwnershipBorrowed;
      }
      readIdents := {rName};
      return;
    }

    predicate HasExternAttributeRenamingModule(attributes: seq<Attribute>) {
      exists attribute <- attributes :: attribute.name == "extern" && |attribute.args| == 2
    }

    method GenArgs(
      ghost e: Option<Expression>,
      selfIdent: SelfInfo,
      name: CallName,
      typeArgs: seq<Type>,
      args: seq<Expression>,
      env: Environment
    ) returns (argExprs: seq<R.Expr>, readIdents: set<string>, typeExprs: seq<R.Type>, fullNameQualifier: Option<ResolvedType>)
      modifies this
      requires e.Some? ==> forall a <- args :: a < e.value
      decreases if e.Some? then e.value else if |args| > 0 then args[0] else Expression.Tuple([]), 1, 1
      ensures fullNameQualifier.Some? ==> name.CallName?
    {
      argExprs := [];
      readIdents := {};
      var signature :=
        if name.CallName? then
          if name.receiverArg.Some? && name.receiverAsArgument then
            [name.receiverArg.value] + name.signature.parameters
          else
            name.signature.parameters
        else
          [];
      for i := 0 to |args| {
        var argOwnership := OwnershipBorrowed;
        if i < |signature| {
          var tpe := GenType(signature[i].typ, GenTypeContext.default());
          if tpe.CanReadWithoutClone() {
            argOwnership := OwnershipOwned;
          }
        }
        assume {:axiom} args[i] < if e.Some? then e.value else if |args| > 0 then args[0] else Expression.Tuple([]);
        var argExpr, _, argIdents := GenExpr(args[i], selfIdent, env, argOwnership);
        argExprs := argExprs + [argExpr];
        readIdents := readIdents + argIdents;
      }

      typeExprs := [];
      for typeI := 0 to |typeArgs| {
        var typeExpr := GenType(typeArgs[typeI], GenTypeContext.default());
        typeExprs := typeExprs + [typeExpr];
      }

      match name {
        // Calls on traits should be fully specified as we can't guarantee traits will be in context
        // Calls on non-traits should be also fully specified if the method is not found in the definition of that type
        case CallName(nameIdent, Some(UserDefined(resolvedType)), _, _, _) =>
          if resolvedType.kind.Trait? || forall m <- resolvedType.properMethods :: m != nameIdent {
            fullNameQualifier := Some(TraitTypeContainingMethod(resolvedType, nameIdent.dafny_name).GetOr(resolvedType));
          } else {
            fullNameQualifier := None;
          }
        case _ =>
          fullNameQualifier := None;
      }

      // If we are in the same context as the trait on which we are making a method call,
      // we don't need to know the type of self.
      // One exception is if the method has an extern attribute with two arguments, in which case
      // we don't simplify it.
      if && fullNameQualifier.Some?
         && selfIdent.ThisTyped? && selfIdent.dafnyType.UserDefined?
         && IsSameResolvedType(selfIdent.dafnyType.resolved, fullNameQualifier.value)
         && !HasExternAttributeRenamingModule(fullNameQualifier.value.attributes) {
        fullNameQualifier := None; // We can just use the "infix" annotation
      }
    }

    function GetMethodName(on: Expression, name: CallName): string {
      match name {
        case CallName(ident, _, _, _, _) =>
          if on.ExternCompanion? then ident.dafny_name else escapeName(ident)
        case MapBuilderAdd() | SetBuilderAdd() => "add"
        case MapBuilderBuild() | SetBuilderBuild() => "build"
      }
    }

    method GenExpr(
      e: Expression,
      selfIdent: SelfInfo,
      env: Environment,
      expectedOwnership: Ownership
    ) returns (r: R.Expr, resultingOwnership: Ownership, readIdents: set<string>)
      ensures OwnershipGuarantee(expectedOwnership, resultingOwnership)
      modifies this
      decreases e, 1 {
      match e {
        case Literal(_) =>
          r, resultingOwnership, readIdents :=
            GenExprLiteral(e, selfIdent, env, expectedOwnership);
        case Ident(name) => {
          r, resultingOwnership, readIdents := GenIdent(escapeVar(name), selfIdent, env, expectedOwnership);
        }
        case ExternCompanion(path) => {
          r := GenPathExpr(path, false);

          if expectedOwnership == OwnershipBorrowed {
            resultingOwnership := OwnershipBorrowed;
          } else if expectedOwnership == OwnershipOwned {
            resultingOwnership := OwnershipOwned;
          } else {
            r, resultingOwnership := FromOwned(r, expectedOwnership);
          }
          readIdents := {};
          return;
        }
        case Companion(path, typeArgs) => {
          r := GenPathExpr(path);
          if |typeArgs| > 0 {
            var typeExprs := [];
            for i := 0 to |typeArgs| {
              var typeExpr := GenType(typeArgs[i], GenTypeContext.default());
              typeExprs := typeExprs + [typeExpr];
            }
            r := r.ApplyType(typeExprs);
          }
          if expectedOwnership == OwnershipBorrowed {
            resultingOwnership := OwnershipBorrowed;
          } else if expectedOwnership == OwnershipOwned {
            resultingOwnership := OwnershipOwned;
          } else {
            r, resultingOwnership := FromOwned(r, expectedOwnership);
          }
          readIdents := {};
          return;
        }
        case InitializationValue(typ) => {
          var typExpr := GenType(typ, GenTypeContext.default());
          if typExpr.IsObjectOrPointer() {
            r := typExpr.ToNullExpr();
          } else {
            r := R.RawExpr("<" + typExpr.ToString(IND) + " as std::default::Default>::default()");
          }
          r, resultingOwnership := FromOwned(r, expectedOwnership);
          readIdents := {};
          return;
        }
        case Tuple(values) => {
          var exprs := [];
          readIdents := {};

          for i := 0 to |values| {
            var recursiveGen, _, recIdents := GenExpr(values[i], selfIdent, env, OwnershipOwned);
            exprs := exprs + [recursiveGen];
            readIdents := readIdents + recIdents;
          }
          r := if |values| <= R.MAX_TUPLE_SIZE then R.Tuple(exprs) else R.SystemTuple(exprs);

          r, resultingOwnership := FromOwned(r, expectedOwnership);
          return;
        }
        case New(path, typeArgs, args) => {
          // args are provided if it is an extern type
          r := GenPathExpr(path);
          if |typeArgs| > 0 {
            var typeExprs := [];
            for i := 0 to |typeArgs| {
              var typeExpr := GenType(typeArgs[i], GenTypeContext.default());
              typeExprs := typeExprs + [typeExpr];
            }
            r := r.ApplyType(typeExprs);
          }
          r := r.FSel(allocate_fn);

          readIdents := {};
          var arguments := [];
          for i := 0 to |args| {
            var recursiveGen, _, recIdents := GenExpr(args[i], selfIdent, env, OwnershipOwned);
            arguments := arguments + [recursiveGen];
            readIdents := readIdents + recIdents;
          }
          r := r.Apply(arguments);
          r, resultingOwnership := FromOwned(r, expectedOwnership);
          return;
        }
        case NewUninitArray(dims, typ) => {
          if 16 < |dims| {
            var msg := "Unsupported: Creation of arrays of more than 16 dimensions";
            if this.error.None? {
              this.error := Some(msg);
            }
            r := R.RawExpr(msg);
            readIdents := {};
          } else {
            r := R.RawExpr("");
            var typeGen := GenType(typ, GenTypeContext.default());
            readIdents := {};
            var dimExprs := [];
            for i := 0 to |dims| invariant |dimExprs| == i {
              var recursiveGen, _, recIdents := GenExpr(dims[i], selfIdent, env, OwnershipOwned);
              dimExprs := dimExprs + [R.IntoUsize(recursiveGen)];
              readIdents := readIdents + recIdents;
            }
            if |dims| > 1 {
              var class_name := "Array" + Strings.OfNat(|dims|);
              r := R.dafny_runtime.MSel(class_name).AsExpr().ApplyType([typeGen]).FSel(placebos_usize).Apply(dimExprs);
            } else {
              r := R.dafny_runtime.MSel("array").AsExpr().FSel(placebos_usize).ApplyType([typeGen]).Apply(dimExprs);
            }
          }
          r, resultingOwnership := FromOwned(r, expectedOwnership);
        }
        case ArrayIndexToInt(underlying) => {
          var recursiveGen, _, recIdents := GenExpr(underlying, selfIdent, env, OwnershipOwned);
          r := R.dafny_runtime.MSel("int!").AsExpr().Apply1(recursiveGen);
          readIdents := recIdents;
          r, resultingOwnership := FromOwned(r, expectedOwnership);
        }
        case FinalizeNewArray(underlying, typ) => {
          var tpe := GenType(typ, GenTypeContext.default());
          var recursiveGen, _, recIdents := GenExpr(underlying, selfIdent, env, OwnershipOwned);
          readIdents := recIdents;
          if tpe.IsObjectOrPointer() {
            var t := tpe.ObjectOrPointerUnderlying();
            if t.Array? {
              r := R.dafny_runtime.MSel("array").AsExpr().FSel(array_construct).Apply1(recursiveGen);
            } else if t.IsMultiArray() {
              var c := t.MultiArrayClass();
              r := R.dafny_runtime.MSel(c).AsExpr().FSel(array_construct).Apply1(recursiveGen);
            } else {
              error := Some("Finalize New Array with a pointer or object type to something that is not an array or a multi array: " + tpe.ToString(IND));
              r := R.RawExpr(error.value);
            }
          } else {
            error := Some("Finalize New Array with a type that is not a pointer or an object: " + tpe.ToString(IND));
            r := R.RawExpr(error.value);
          }
          r, resultingOwnership := FromOwned(r, expectedOwnership);
        }
        case DatatypeValue(datatypeType, typeArgs, variant, isCo, values) => {
          r := GenPathExpr(datatypeType.path);
          var genTypeArgs := [];
          for i := 0 to |typeArgs| {
            var typeExpr := GenType(typeArgs[i], GenTypeContext.default());
            genTypeArgs := genTypeArgs + [typeExpr];
          }
          if |typeArgs| > 0 {
            r := r.ApplyType(genTypeArgs);
          }
          r := r.FSel(escapeName(variant));
          readIdents := {};

          var assignments: seq<R.AssignIdentifier> := [];
          for i := 0 to |values| {
            var (name, value) := values[i];

            if isCo {
              var recursiveGen, _, recIdents := GenExpr(value, selfIdent, Environment.Empty(), OwnershipOwned);

              readIdents := readIdents + recIdents;
              var allReadCloned := "";
              while recIdents != {} decreases recIdents {
                var next: string :| next in recIdents;
                allReadCloned := allReadCloned + "let " + next + " = " + next + ".clone();\n";
                recIdents := recIdents - {next};
              }
              var wasAssigned: string := "::dafny_runtime::LazyFieldWrapper(::dafny_runtime::Lazy::new(::std::boxed::Box::new({\n" + allReadCloned + "move || (" + recursiveGen.ToString(IND) + ")})))";
              assignments := assignments + [R.AssignIdentifier(escapeVar(name), R.RawExpr(wasAssigned))];
            } else {
              var recursiveGen, _, recIdents := GenExpr(value, selfIdent, env, OwnershipOwned);

              assignments := assignments + [R.AssignIdentifier(escapeVar(name), recursiveGen)];
              readIdents := readIdents + recIdents;
            }
          }
          r := R.StructBuild(r, assignments);
          if IsRcWrapped(datatypeType.attributes) {
            r := R.RcNew(r);
          }
          r, resultingOwnership := FromOwned(r, expectedOwnership);
          return;
        }
        case Convert(_, _, _) => {
          r, resultingOwnership, readIdents :=
            GenExprConvert(e, selfIdent, env, expectedOwnership);
        }
        case SeqConstruct(length, expr) => {
          var recursiveGen, _, recIdents := GenExpr(expr, selfIdent, env, OwnershipOwned);
          var lengthGen, _, lengthIdents := GenExpr(length, selfIdent, env, OwnershipOwned);

          r := R.RawExpr("{\nlet _initializer = " + recursiveGen.ToString(IND) + ";\n::dafny_runtime::integer_range(::dafny_runtime::Zero::zero(), " + lengthGen.ToString(IND) + ").map(|i| _initializer(&i)).collect::<::dafny_runtime::Sequence<_>>()\n}");

          readIdents := recIdents + lengthIdents;
          r, resultingOwnership := FromOwned(r, expectedOwnership);
          return;
        }
        case SeqValue(exprs, typ) => {
          readIdents := {};

          var genTpe := GenType(typ, GenTypeContext.default());

          var i := 0;
          var args := [];
          while i < |exprs| {
            var recursiveGen, _, recIdents := GenExpr(exprs[i], selfIdent, env, OwnershipOwned);
            readIdents := readIdents + recIdents;
            args := args + [recursiveGen];

            i := i + 1;
          }
          r := R.dafny_runtime.MSel("seq!").AsExpr().Apply(args);
          if |args| == 0 {
            r := R.TypeAscription(r,
                                  R.dafny_runtime.MSel("Sequence").AsType().Apply1(genTpe));
          }
          r, resultingOwnership := FromOwned(r, expectedOwnership);
          return;
        }
        case SetValue(exprs) => {
          var generatedValues := [];
          readIdents := {};
          var i := 0;
          while i < |exprs| {
            var recursiveGen, _, recIdents := GenExpr(exprs[i], selfIdent, env, OwnershipOwned);

            generatedValues := generatedValues + [recursiveGen];
            readIdents := readIdents + recIdents;
            i := i + 1;
          }
          r := R.dafny_runtime.MSel("set!").AsExpr().Apply(generatedValues);
          r, resultingOwnership := FromOwned(r, expectedOwnership);
          return;
        }
        case MultisetValue(exprs) => {
          var generatedValues := [];
          readIdents := {};
          var i := 0;
          while i < |exprs| {
            var recursiveGen, _, recIdents := GenExpr(exprs[i], selfIdent, env, OwnershipOwned);

            generatedValues := generatedValues + [recursiveGen];
            readIdents := readIdents + recIdents;
            i := i + 1;
          }
          r := R.dafny_runtime.MSel("multiset!").AsExpr().Apply(generatedValues);
          r, resultingOwnership := FromOwned(r, expectedOwnership);
          return;
        }
        case ToMultiset(expr) => {
          var recursiveGen, _, recIdents := GenExpr(expr, selfIdent, env, OwnershipAutoBorrowed);
          r := recursiveGen.Sel("as_dafny_multiset").Apply([]);
          readIdents := recIdents;
          r, resultingOwnership := FromOwned(r, expectedOwnership);
          return;
        }
        case MapValue(mapElems) => {
          var generatedValues := [];
          readIdents := {};
          var i := 0;
          while i < |mapElems| {
            var recursiveGenKey, _, recIdentsKey := GenExpr(mapElems[i].0, selfIdent, env, OwnershipOwned);
            var recursiveGenValue, _, recIdentsValue := GenExpr(mapElems[i].1, selfIdent, env, OwnershipOwned);

            generatedValues := generatedValues + [(recursiveGenKey, recursiveGenValue)];
            readIdents := readIdents + recIdentsKey + recIdentsValue;
            i := i + 1;
          }

          i := 0;
          var arguments := [];
          while i < |generatedValues| {
            var genKey := generatedValues[i].0;
            var genValue := generatedValues[i].1;

            arguments := arguments + [R.BinaryOp("=>", genKey, genValue, DAST.Format.BinaryOpFormat.NoFormat())];
            i := i + 1;
          }
          r := R.dafny_runtime.MSel("map!").AsExpr().Apply(arguments);
          r, resultingOwnership := FromOwned(r, expectedOwnership);
          return;
        }
        case SeqUpdate(expr, index, value) => {
          var exprR, _, exprIdents := GenExpr(expr, selfIdent, env, OwnershipAutoBorrowed);
          var indexR, indexOwnership, indexIdents := GenExpr(index, selfIdent, env, OwnershipBorrowed);
          var valueR, valueOwnership, valueIdents := GenExpr(value, selfIdent, env, OwnershipBorrowed);
          r := exprR.Sel("update_index").Apply([indexR, valueR]);
          r, resultingOwnership := FromOwned(r, expectedOwnership);
          readIdents := exprIdents + indexIdents + valueIdents;
          return;
        }
        case MapUpdate(expr, index, value) => {
          var exprR, _, exprIdents := GenExpr(expr, selfIdent, env, OwnershipAutoBorrowed);
          var indexR, indexOwnership, indexIdents := GenExpr(index, selfIdent, env, OwnershipBorrowed);
          var valueR, valueOwnership, valueIdents := GenExpr(value, selfIdent, env, OwnershipBorrowed);
          r := exprR.Sel("update_index").Apply([indexR, valueR]);
          r, resultingOwnership := FromOwned(r, expectedOwnership);
          readIdents := exprIdents + indexIdents + valueIdents;
          return;
        }
        case This() => {
          match selfIdent {
            case ThisTyped(id, dafnyType) => {
              r, resultingOwnership, readIdents := GenIdent(id, selfIdent, env, expectedOwnership);
            }
            case None => {
              r := R.RawExpr("panic!(\"this outside of a method\")");
              r, resultingOwnership := FromOwned(r, expectedOwnership);
              readIdents := {};
            }
          }
          return;
        }
        case Ite(cond, t, f) => {
          // If then else expressions cannot recurse to return something borrowed in their branches
          // because sometimes the lifetime would be the one of a local variable.
          // Hence we need to return owned values.
          assert {:split_here} true;
          var cond, _, recIdentsCond := GenExpr(cond, selfIdent, env, OwnershipOwned);

          var fExpr, fOwned, recIdentsF := GenExpr(f, selfIdent, env, OwnershipOwned);
          var tExpr, _, recIdentsT := GenExpr(t, selfIdent, env, OwnershipOwned); // there's a chance that f forced ownership

          r := R.IfExpr(cond, tExpr, fExpr);

          r, resultingOwnership := FromOwnership(r, OwnershipOwned, expectedOwnership);
          readIdents := recIdentsCond + recIdentsT + recIdentsF;
          return;
        }
        case UnOp(Not, e, format) => {
          var recursiveGen, _, recIdents := GenExpr(e, selfIdent, env, OwnershipOwned);

          r := R.UnaryOp("!", recursiveGen, format);
          r, resultingOwnership := FromOwned(r, expectedOwnership);
          readIdents := recIdents;
          return;
        }
        case UnOp(BitwiseNot, e, format) => {
          var recursiveGen, _, recIdents := GenExpr(e, selfIdent, env, OwnershipOwned);

          r := R.UnaryOp("~", recursiveGen, format);
          r, resultingOwnership := FromOwned(r, expectedOwnership);
          readIdents := recIdents;
          return;
        }
        case UnOp(Cardinality, e, format) => {
          var recursiveGen, recOwned, recIdents := GenExpr(e, selfIdent, env, OwnershipAutoBorrowed);

          r := recursiveGen.Sel("cardinality").Apply([]);
          r, resultingOwnership := FromOwned(r, expectedOwnership);
          readIdents := recIdents;
          return;
        }
        case BinOp(_, _, _, _) =>
          r, resultingOwnership, readIdents :=
            GenExprBinary(e, selfIdent, env, expectedOwnership);
        case ArrayLen(expr, exprType, dim, native) => {
          var recursiveGen, _, recIdents := GenExpr(expr, selfIdent, env, OwnershipOwned);
          var arrayType := GenType(exprType, GenTypeContext.default());

          if !arrayType.IsObjectOrPointer() {
            var msg := "Array length of something not an array but " + arrayType.ToString(IND);
            this.error := Some(msg);
            r := R.RawExpr(msg);
          } else {
            var underlying := arrayType.ObjectOrPointerUnderlying();
            if dim == 0 && underlying.Array? {
              r := read_macro.Apply1(recursiveGen).Sel("len").Apply([]);
            } else {
              if dim == 0 {
                r := read_macro.Apply1(recursiveGen).Sel("data").Sel("len").Apply([]);
              } else {
                r := read_macro.Apply1(recursiveGen).Sel("length" + Strings.OfNat(dim) + "_usize").Apply([]);
              }
            }
            if !native {
              r := R.dafny_runtime.MSel("int!").AsExpr().Apply1(r);
            }
          }
          r, resultingOwnership := FromOwned(r, expectedOwnership);
          readIdents := recIdents;
          return;
        }
        case MapKeys(expr) => {
          var recursiveGen, _, recIdents := GenExpr(expr, selfIdent, env, OwnershipAutoBorrowed);
          readIdents := recIdents;
          r := recursiveGen.Sel("keys").Apply([]);
          r, resultingOwnership := FromOwned(r, expectedOwnership);
          return;
        }
        case MapValues(expr) => {
          var recursiveGen, _, recIdents := GenExpr(expr, selfIdent, env, OwnershipAutoBorrowed);
          readIdents := recIdents;
          r := recursiveGen.Sel("values").Apply([]);
          r, resultingOwnership := FromOwned(r, expectedOwnership);
          return;
        }
        case MapItems(expr) => {
          var recursiveGen, _, recIdents := GenExpr(expr, selfIdent, env, OwnershipAutoBorrowed);
          readIdents := recIdents;
          r := recursiveGen.Sel("items").Apply([]);
          r, resultingOwnership := FromOwned(r, expectedOwnership);
          return;
        }
        case SelectFn(on, field, isDatatype, isStatic, isConstant, arguments) => {
          // Transforms a function member into a lambda
          var onExpr, onOwned, recIdents := GenExpr(on, selfIdent, env, OwnershipBorrowed);
          var s: string;
          var onString := onExpr.ToString(IND);

          if isStatic {
            // Generates |x0: &tp0, ...xn: &tpn| on::field(x0, .... xn) (possibly with some .clone())
            var lEnv := env;
            var args := [];
            s := "|";
            for i := 0 to |arguments| {
              if i > 0 {
                s := s + ", ";
              }
              var ty := GenType(arguments[i], GenTypeContext.default());
              var bTy := R.Borrowed(ty);
              var name := "x" + Strings.OfInt(i);
              lEnv := lEnv.AddAssigned(name, bTy);

              args := args + [(name, ty)];
              s := s + name + ": " + bTy.ToString(IND);
            }
            s := s + "| " + onString + "::" + escapeVar(field) + (if isConstant then "()" else "") + "(";
            for i := 0 to |args| {
              if i > 0 {
                s := s + ", ";
              }
              var (name, ty) := args[i];
              var rIdent, _, _ := GenIdent(name, selfIdent, lEnv, if ty.CanReadWithoutClone() then OwnershipOwned else OwnershipBorrowed);
              s := s + rIdent.ToString(IND);
            }
            s := s + ")";
          } else {
            // Generates
            // {
            //   let callTarget = (on); //or (on.clone()) if it was owned.
            //   move |arg0, ...argn| {
            //     callTarget.field(arg0, .... argn) (possibly with some .clone())
            //   }
            // }
            s := "{\n";
            s := s + "let callTarget = (" + onString + (if onOwned == OwnershipOwned then ")" else ").clone()") + ";\n";
            var args := "";
            var i := 0;
            while i < |arguments| {
              if i > 0 {
                args := args + ", ";
              }
              args := args + "arg" + Strings.OfNat(i);
              i := i + 1;
            }
            s := s + "move |" + args + "| {\n";
            s := s + "callTarget." + escapeVar(field) +
            (if isConstant then "()" else "") + "(" + args + ")\n";
            s := s + "}\n";
            s := s + "}";
          }

          var typeShape := "dyn ::std::ops::Fn(";
          var i := 0;
          while i < |arguments| {
            if i > 0 {
              typeShape := typeShape + ", ";
            }
            typeShape := typeShape + "&_";
            i := i + 1;
          }

          typeShape := typeShape + ") -> _";

          s := "::std::rc::Rc::new(" + s + ") as ::std::rc::Rc<" + typeShape + ">";
          r := R.RawExpr(s);
          r, resultingOwnership := FromOwned(r, expectedOwnership);
          readIdents := recIdents;
          return;
        }
        case Select(on, field, isConstant, isDatatype, fieldType) => {
          if on.Companion? || on.ExternCompanion? {
            var onExpr, onOwned, recIdents := GenExpr(on, selfIdent, env, OwnershipAutoBorrowed);

            r := onExpr.FSel(escapeVar(field)).Apply([]);

            r, resultingOwnership := FromOwned(r, expectedOwnership);
            readIdents := recIdents;
            return;
          } else if isDatatype {
            var onExpr, onOwned, recIdents := GenExpr(on, selfIdent, env, OwnershipAutoBorrowed);
            r := onExpr.Sel(escapeVar(field)).Apply([]);
            var typ := GenType(fieldType, GenTypeContext.default());
            // All fields are returned as addresses for now until we have something more clever
            r, resultingOwnership := FromOwnership(r, OwnershipBorrowed, expectedOwnership);
            readIdents := recIdents;
          } else {
            var onExpr, onOwned, recIdents := GenExpr(on, selfIdent, env, OwnershipAutoBorrowed);
            r := onExpr;
            if onExpr != R.self {// self are already borrowed or mutably borrowed
              match onExpr { // Special case, the constructor.
                case UnaryOp("&", Identifier("this"), _) =>
                  r := R.Identifier("this");
                case _ =>
              }
              if ObjectType.RcMut?  {
                r := r.Clone();
              }
              if ObjectType.RawPointers? {
                r := read_macro.Apply1(r);
              } else {
                r := modify_macro.Apply1(r); // Functions have to take &mut because of upcasting
              }
            }
            r := r.Sel(escapeVar(field));
            if isConstant {
              r := r.Apply([]);
            }
            r := r.Clone(); // self could be &mut, so to avoid any borrow checker problem, we clone the value.
            r, resultingOwnership := FromOwned(r, expectedOwnership);
            readIdents := recIdents;
          }
          return;
        }
        case Index(on, collKind, indices) => {
          assert {:split_here} true;
          var onExpr, onOwned, recIdents := GenExpr(on, selfIdent, env, OwnershipAutoBorrowed);
          readIdents := recIdents;
          r := onExpr;

          var hadArray := false;
          if collKind == CollKind.Array {
            r := read_macro.Apply1(r);
            hadArray := true;
            if |indices| > 1 {
              r := r.Sel("data");
            }
          }
          for i := 0 to |indices| {
            if collKind == CollKind.Array {
              var idx, idxOwned, recIdentsIdx := GenExpr(indices[i], selfIdent, env, OwnershipOwned);
              idx := R.IntoUsize(idx);
              r := R.SelectIndex(r, idx);
              readIdents := readIdents + recIdentsIdx;
            } else { // Sequence, Maps
              var idx, idxOwned, recIdentsIdx := GenExpr(indices[i], selfIdent, env, OwnershipBorrowed);
              r := r.Sel("get").Apply1(idx);
              readIdents := readIdents + recIdentsIdx;
            }
          }
          if hadArray {
            r := r.Clone();
          }
          r, resultingOwnership := FromOwned(r, expectedOwnership);
          return;
        }
        case IndexRange(on, isArray, low, high) => {
          var onExpectedOwnership :=
            if isArray then
              if ObjectType.RawPointers? then
                OwnershipOwned
              else
                OwnershipBorrowed
            else
              OwnershipAutoBorrowed;
          var onExpr, onOwned, recIdents := GenExpr(on, selfIdent, env, onExpectedOwnership);
          readIdents := recIdents;

          var methodName := if low.Some? then
            if high.Some? then "slice" else "drop"
          else if high.Some? then "take" else "";

          var arguments := [];
          match low {
            case Some(l) => {
              var lExpr, _, recIdentsL := GenExpr(l, selfIdent, env, OwnershipBorrowed);
              arguments := arguments + [lExpr];
              readIdents := readIdents + recIdentsL;
            }
            case None => {}
          }

          match high {
            case Some(h) => {
              var hExpr, _, recIdentsH := GenExpr(h, selfIdent, env, OwnershipBorrowed);
              arguments := arguments + [hExpr];
              readIdents := readIdents + recIdentsH;
            }
            case None => {}
          }

          r := onExpr;
          if isArray {
            if methodName != "" {
              methodName := "_" + methodName;
            }
            var object_suffix :=
              if ObjectType.RawPointers? then "" else "_object";
            r := R.dafny_runtime_Sequence.FSel("from_array"+methodName+object_suffix).Apply([onExpr] + arguments);
          } else {
            if methodName != "" {
              r := r.Sel(methodName).Apply(arguments);
            } else {
              r := r.Clone();
            }
          }
          r, resultingOwnership := FromOwned(r, expectedOwnership);
          return;
        }
        case TupleSelect(on, idx, fieldType) => {
          var onExpr, onOwnership, recIdents := GenExpr(on, selfIdent, env, OwnershipAutoBorrowed);
          var selName := Strings.OfNat(idx); // Rust tuples
          match fieldType {
            case Tuple(tps) =>
              if fieldType.Tuple? && |tps| > R.MAX_TUPLE_SIZE {
                selName := "_" + selName; // R.SystemTuple
              }
            case _ =>
          }
          r := onExpr.Sel(selName).Clone(); // If we don't clone, we would move out that field
          // even if "on" was borrowed, the field is always owned so we need to explicitly borrow it depending on the use case.
          r, resultingOwnership := FromOwnership(r, OwnershipOwned, expectedOwnership);
          readIdents := recIdents;
          return;
        }
        case Call(on, name, typeArgs, args) => {
          var argExprs, recIdents, typeExprs, fullNameQualifier := GenArgs(Some(e), selfIdent, name, typeArgs, args, env);
          readIdents := recIdents;

          match fullNameQualifier {
            // Trait calls are fully specified as we can't guarantee traits will be in context
            case Some(ResolvedType(path, onTypeArgs, base, _, _, _)) =>
              var fullPath := GenPathExpr(path);
              var onTypeExprs := GenTypeArgs(onTypeArgs, GenTypeContext.default());
              var onExpr, recOwnership, recIdents;
              if base.Trait? || base.Class? {
                onExpr, recOwnership, recIdents := GenExpr(on, selfIdent, env, OwnershipOwned);
                if ObjectType.RawPointers? {
                  onExpr := read_macro.Apply1(onExpr);
                } else {
                  onExpr := modify_macro.Apply1(onExpr);
                }
                readIdents := readIdents + recIdents;
              } else {
                var expectedOnOwnership := if ObjectType.RawPointers? then OwnershipBorrowed else OwnershipBorrowedMut;
                onExpr, recOwnership, recIdents := GenExpr(on, selfIdent, env, expectedOnOwnership);
                readIdents := readIdents + recIdents;
              }
              r := fullPath.ApplyType(onTypeExprs).FSel(escapeName(name.name)).ApplyType(typeExprs).Apply([onExpr] + argExprs);
              r, resultingOwnership := FromOwned(r, expectedOwnership);
            case _ => // Infix call on.name(args)
              var onExpr, _, recIdents := GenExpr(on, selfIdent, env, OwnershipAutoBorrowed);
              readIdents := readIdents + recIdents;
              var renderedName := GetMethodName(on, name);
              // Pointers in the role of "self" must be converted to borrowed versions.
              match on {
                case Companion(_, _) | ExternCompanion(_) => {
                  onExpr := onExpr.FSel(renderedName);
                }
                case _ => {
                  if onExpr != R.self { // Self has the reference type already
                    match name {
                      case CallName(_, Some(tpe), _, _, _) =>
                        var typ := GenType(tpe, GenTypeContext.default());
                        if typ.IsObjectOrPointer() {
                          if ObjectType.RawPointers? {
                            onExpr := read_macro.Apply1(onExpr);
                          } else {
                            onExpr := modify_macro.Apply1(onExpr);
                          }
                        }
                      case _ =>
                    }
                  }
                  onExpr := onExpr.Sel(renderedName);
                }
              }
              r := onExpr.ApplyType(typeExprs).Apply(argExprs);
              r, resultingOwnership := FromOwned(r, expectedOwnership);
              return;
          }
        }
        case Lambda(paramsDafny, retType, body) => {
          var params := GenParams(paramsDafny, true);
          var paramNames := [];
          var paramTypesMap := map[];
          for i := 0 to |params| {
            var name := params[i].name;
            paramNames := paramNames + [name];
            paramTypesMap := paramTypesMap[name := params[i].tpe];
          }
          var subEnv := env.ToOwned().merge(Environment(paramNames, paramTypesMap));

          var recursiveGen, recIdents, _ := GenStmts(body, if selfIdent != NoSelf then ThisTyped("_this", selfIdent.dafnyType) else NoSelf, subEnv, true, None);
          readIdents := {};
          recIdents := recIdents - (set name <- paramNames);
          var allReadCloned := R.RawExpr("");
          while recIdents != {} decreases recIdents {
            var next: string :| next in recIdents;

            if selfIdent != NoSelf && next == "_this" {
              var selfCloned, _, _ := GenIdent("self", selfIdent, Environment.Empty(), OwnershipOwned);
              allReadCloned := allReadCloned.Then(R.DeclareVar(R.MUT, "_this", None, Some(selfCloned)));
            } else if !(next in paramNames) {
              var copy := R.Identifier(next).Clone();
              allReadCloned := allReadCloned.Then(
                R.DeclareVar(R.MUT, next, None, Some(copy))
              );
              readIdents := readIdents + {next};
            }

            recIdents := recIdents - {next};
          }

          var retTypeGen := GenType(retType, GenTypeContext.default());
          r := R.Block(
            allReadCloned.Then(
              R.RcNew(
                R.Lambda(params, Some(retTypeGen), R.Block(recursiveGen))
              )
            ));
          r, resultingOwnership := FromOwned(r, expectedOwnership);
          return;
        }
        case BetaRedex(values, retType, expr) => {
          var paramNames := [];
          var paramFormals := GenParams(Std.Collections.Seq.Map(
                                          (value: (Formal, Expression)) => value.0, values));
          var paramTypes := map[];
          var paramNamesSet := {};
          for i := 0 to |values| {
            var name := values[i].0.name;
            var rName := escapeVar(name);
            paramNames := paramNames + [rName];
            paramTypes := paramTypes[rName := paramFormals[i].tpe];
            paramNamesSet := paramNamesSet + {rName};
          }

          readIdents := {};
          r := R.RawExpr("");

          for i := 0 to |values| {
            var typeGen := GenType(values[i].0.typ, GenTypeContext.default());

            var valueGen, _, recIdents := GenExpr(values[i].1, selfIdent, env, OwnershipOwned);
            r := r.Then(R.DeclareVar(R.CONST, escapeVar(values[i].0.name), Some(typeGen), Some(valueGen)));
            readIdents := readIdents + recIdents;
          }

          var newEnv := Environment(paramNames, paramTypes);

          var recGen, recOwned, recIdents := GenExpr(expr, selfIdent, newEnv, expectedOwnership);
          readIdents := recIdents - paramNamesSet;
          r := R.Block(r.Then(recGen));
          r, resultingOwnership := FromOwnership(r, recOwned, expectedOwnership);
          return;
        }
        case IIFE(name, tpe, value, iifeBody) => {
          var valueGen, _, recIdents := GenExpr(value, selfIdent, env, OwnershipOwned);

          readIdents := recIdents;
          var valueTypeGen := GenType(tpe, GenTypeContext.default());
          var iifeVar := escapeVar(name);
          var bodyGen, _, bodyIdents :=
            GenExpr(iifeBody, selfIdent, env.AddAssigned(iifeVar, valueTypeGen), OwnershipOwned);
          readIdents := readIdents + (bodyIdents - {iifeVar});
          r := R.Block(
            R.DeclareVar(R.CONST, iifeVar, Some(valueTypeGen), Some(valueGen))
            .Then(bodyGen));
          r, resultingOwnership := FromOwned(r, expectedOwnership);
          return;
        }
        case Apply(func, args) => {
          // TODO: Need the type of the input of Func to ensure we generate arguments with the right ownership
          var funcExpr, _, recIdents := GenExpr(func, selfIdent, env, OwnershipBorrowed);
          readIdents := recIdents;
          var rArgs := [];
          for i := 0 to |args| {
            var argExpr, argOwned, argIdents := GenExpr(args[i], selfIdent, env, OwnershipBorrowed);
            rArgs := rArgs + [argExpr];
            readIdents := readIdents + argIdents;
          }
          r := funcExpr.Apply(rArgs);
          r, resultingOwnership := FromOwned(r, expectedOwnership);
          return;
        }
        case TypeTest(on, dType, variant) => {
          var exprGen, _, recIdents := GenExpr(on, selfIdent, env, OwnershipBorrowed);
          var dTypePath := GenPathType(dType + [Ident.Ident(variant)]);
          r := R.Identifier("matches!").Apply([exprGen.Sel("as_ref").Apply([]), R.RawExpr(dTypePath.ToString(IND) + "{ .. }")]);
          r, resultingOwnership := FromOwned(r, expectedOwnership);
          readIdents := recIdents;
          return;
        }
        case Is(expr, fromType, toType) => {
          var expr, recOwned, recIdents := GenExpr(expr, selfIdent, env, OwnershipOwned);
          var fromType := GenType(fromType, GenTypeContext.default());
          var toType := GenType(toType, GenTypeContext.default());
          if fromType.IsObjectOrPointer() && toType.IsObjectOrPointer() {
            r := expr.Sel("is_instance_of").ApplyType([toType.ObjectOrPointerUnderlying()]).Apply([]);
          } else {
            error := Some("Source and/or target types of type test is/are not Object or Ptr");
            r := R.RawExpr(error.value);
            readIdents := {};
          }
          r, resultingOwnership := FromOwnership(r, recOwned, expectedOwnership);
          readIdents := recIdents;
          return;
        }
        case BoolBoundedPool() => {
          r := R.RawExpr("[false, true]");
          r, resultingOwnership := FromOwned(r, expectedOwnership);
          readIdents := {};
          return;
        }
        case SetBoundedPool(of) => {
          var exprGen, _, recIdents := GenExpr(of, selfIdent, env, OwnershipBorrowed);
          r := exprGen.Sel("iter").Apply([]);
          r, resultingOwnership := FromOwned(r, expectedOwnership);
          readIdents := recIdents;
          return;
        }
        case SeqBoundedPool(of, includeDuplicates) => {
          var exprGen, _, recIdents := GenExpr(of, selfIdent, env, OwnershipBorrowed);
          r := exprGen.Sel("iter").Apply([]);
          if !includeDuplicates {
            r := R.dafny_runtime.MSel("itertools").MSel("Itertools").MSel("unique").AsExpr().Apply1(r);
          }
          r, resultingOwnership := FromOwned(r, expectedOwnership);
          readIdents := recIdents;
          return;
        }
        case MapBoundedPool(of) => {
          var exprGen, _, recIdents := GenExpr(of, selfIdent, env, OwnershipBorrowed);
          r := exprGen.Sel("keys").Apply([]).Sel("iter").Apply([]);
          readIdents := recIdents;
          r, resultingOwnership := FromOwned(r, expectedOwnership);
        }
        case IntRange(typ, lo, hi, up) => {
          var lo, _, recIdentsLo := GenExpr(lo, selfIdent, env, OwnershipOwned);
          var hi, _, recIdentsHi := GenExpr(hi, selfIdent, env, OwnershipOwned);
          if up {
            r := R.dafny_runtime.MSel("integer_range").AsExpr().Apply([lo, hi]);
          } else {
            r := R.dafny_runtime.MSel("integer_range_down").AsExpr().Apply([hi, lo]);
          }
          if !typ.Primitive? {
            var tpe := GenType(typ, GenTypeContext.default());
            r := r.Sel("map").Apply1(R.std.MSel("convert").MSel("Into").AsExpr().ApplyType([tpe]).FSel("into"));
          }
          r, resultingOwnership := FromOwned(r, expectedOwnership);
          readIdents := recIdentsLo + recIdentsHi;
          return;
        }
        case UnboundedIntRange(start, up) => {
          var start, _, recIdentStart := GenExpr(start, selfIdent, env, OwnershipOwned);
          if up {
            r := R.dafny_runtime.MSel("integer_range_unbounded").AsExpr().Apply1(start);
          } else {
            r := R.dafny_runtime.MSel("integer_range_down_unbounded").AsExpr().Apply1(start);
          }
          r, resultingOwnership := FromOwned(r, expectedOwnership);
          readIdents := recIdentStart;
          return;
        }
        case MapBuilder(keyType, valueType) => {
          var kType := GenType(keyType, GenTypeContext.default());
          var vType := GenType(valueType, GenTypeContext.default());
          r := R.dafny_runtime.MSel("MapBuilder").AsExpr().ApplyType([kType, vType]).FSel("new").Apply([]);
          r, resultingOwnership := FromOwned(r, expectedOwnership);
          readIdents := {};
          return;
        }
        case SetBuilder(elemType) => {
          var eType := GenType(elemType, GenTypeContext.default());
          readIdents := {};
          r := R.dafny_runtime.MSel("SetBuilder").AsExpr().ApplyType([eType]).FSel("new").Apply([]);
          r, resultingOwnership := FromOwned(r, expectedOwnership);
          return;
        }
        case Quantifier(elemType, collection, is_forall, lambda) => {
          var tpe := GenType(elemType, GenTypeContext.default());
          // Borrowed in this context means that the elements are iterated as borrowed,
          // because lambda expression takes them borrowed by default.
          var collectionGen, _, recIdents := GenExpr(collection, selfIdent, env, OwnershipOwned);
          // Integer collections are owned because they are computed number by number.
          // Sequence bounded pools are also owned
          var extraAttributes := [];
          if collection.IntRange? || collection.UnboundedIntRange? || collection.SeqBoundedPool? {
            extraAttributes := [AttributeOwned];
          }

          if lambda.Lambda? {
            // The lambda is supposed to be a raw lambda, arguments are borrowed
            var formals := lambda.params;
            var newFormals := [];
            for i := 0 to |formals| {
              newFormals := newFormals + [formals[i].(attributes := extraAttributes + formals[i].attributes)];
            }
            var newLambda := lambda.(params := newFormals);
            // TODO: We only add one attribute to each parameter.
            assume {:axiom} newLambda < lambda;
            var lambdaGen, _, recLambdaIdents := GenExpr(newLambda, selfIdent, env, OwnershipOwned);
            var fn := if is_forall then "all" else "any";
            r := collectionGen.Sel(fn).Apply1(lambdaGen.Sel("as_ref").Apply([]));
            readIdents := recIdents + recLambdaIdents;
          } else {
            error := Some("Quantifier without an inline lambda");
            r := R.RawExpr(error.value);
            readIdents := {};
          }
          r, resultingOwnership := FromOwned(r, expectedOwnership);
        }
      }
    }

    method Compile(p: seq<Module>, externalFiles: seq<string>) returns (s: string)
      modifies this
    {
      s := "#![allow(warnings, unconditional_panic)]\n";
      s := s + "#![allow(nonstandard_style)]\n";

      var externUseDecls := [];

      for i := 0 to |externalFiles| {
        var externalFile := externalFiles[i];
        var externalMod := externalFile;
        if |externalFile| > 3 && externalFile[|externalFile|-3..] == ".rs" {
          externalMod := externalFile[0..|externalFile|-3];
        } else {
          error := Some("Unrecognized external file " + externalFile + ". External file must be *.rs files");
        }
        var externMod := R.ExternMod(externalMod);
        s := s + externMod.ToString("") + "\n";
        externUseDecls := externUseDecls + [
          R.UseDecl(R.Use(R.PUB, R.crate.MSel(externalMod).MSel("*")))
        ];
      }

      if externUseDecls != [] {
        s := s + R.Mod(DAFNY_EXTERN_MODULE, externUseDecls).ToString("") + "\n";
      }

      var allModules := SeqMap<string, GatheringModule>.Empty();
      for i := 0 to |p| {
        var m := GenModule(p[i], []);
        allModules := GatheringModule.MergeSeqMap(allModules, m);
      }
      for i := 0 to |allModules.keys| {
        if allModules.keys[i] !in allModules.values { // Could be avoided with subset types
          continue;
        }
        var m := allModules.values[allModules.keys[i]].ToRust();
        for j := 0 to |optimizations| {
          m := optimizations[j](m);
        }
        s := s + "\n";
        s := s + m.ToString("");

      }
    }

    static method EmitCallToMain(fullName: seq<Name>) returns (s: string) {
      s := "\nfn main() {\n";
      var i := 0;
      while i < |fullName| {
        if i > 0 {
          s := s + "::";
        }
        s := s + escapeName(fullName[i]);
        i := i + 1;
      }
      s := s + "();\n}";
    }
  }
}<|MERGE_RESOLUTION|>--- conflicted
+++ resolved
@@ -43,12 +43,8 @@
       match this {
         case ExternMod(name) =>
           "pub mod " + name + ";"
-<<<<<<< HEAD
         case Mod(name, attributes, body) =>
           Attribute.ToStringMultiple(attributes, ind) +
-          "pub mod " + name + " {" + "\n" + ind + IND +
-=======
-        case Mod(name, body) =>
           /* If the module does not start with "use", just separate declarations by one blank line
              If the module starts with "use", add blank lines only after use declarations */
           var startWithUse := |body| > 0 && body[0].UseDecl?;
@@ -57,7 +53,6 @@
           var infixDecl := if startWithUse then "\n" else "\n\n" + ind + IND;
           var initialIdent := if startWithUse then "" else ind + IND;
           "pub mod " + name + " {" + "\n" + initialIdent +
->>>>>>> c9fe1be9
           SeqToString(
             body,
             (modDecl: ModDecl) requires modDecl < this =>
@@ -1848,20 +1843,16 @@
       new;
     }
 
-<<<<<<< HEAD
+    static function ContainingPathToRust(containingPath: seq<Ident>): seq<string> {
+      Std.Collections.Seq.Map((i: Ident) => escapeName(i.id), containingPath)
+    }
+
     predicate HasTestAttribute(attributes: seq<Attribute>) {
       exists attribute <- attributes :: attribute.name == "test" && |attribute.args| == 0
     }
 
-    method GenModule(mod: Module, containingPath: seq<Ident>) returns (s: R.Mod)
-=======
-    static function ContainingPathToRust(containingPath: seq<Ident>): seq<string> {
-      Std.Collections.Seq.Map((i: Ident) => escapeName(i.id), containingPath)
-    }
-
     // Returns a top-level gathering module that can be merged with other gathering modules
     method GenModule(mod: Module, containingPath: seq<Ident>) returns (s: SeqMap<string, GatheringModule>)
->>>>>>> c9fe1be9
       decreases mod, 1
       modifies this
     {
@@ -1872,15 +1863,11 @@
         s := GatheringModule.Wrap(ContainingPathToRust(containingPath), R.ExternMod(modName));
       } else {
         assume {:axiom} forall m: ModuleItem <- mod.body.value :: m < mod;
-<<<<<<< HEAD
-        var body := GenModuleBody(mod, mod.body.value, containingPath + [Ident.Ident(mod.name)]);
+        var optExtern: ExternAttribute := ExtractExternMod(mod);
         var attributes := [];
         if HasTestAttribute(mod.attributes) {
           attributes := [R.RawAttribute("#[cfg(test)]")];
         }
-        s := R.Mod(modName, attributes, body);
-=======
-        var optExtern: ExternAttribute := ExtractExternMod(mod);
         var body, allmodules := GenModuleBody(mod, mod.body.value, containingPath + [Ident.Ident(innerName)]);
         if optExtern.SimpleExtern? {
           if mod.requiresExterns {
@@ -1892,9 +1879,8 @@
           error := Some(optExtern.reason);
         }
         s := GatheringModule.MergeSeqMap(
-          GatheringModule.Wrap(ContainingPathToRust(containingPath), R.Mod(modName, body)),
+          GatheringModule.Wrap(ContainingPathToRust(containingPath), R.Mod(modName, attributes, body)),
           allmodules);
->>>>>>> c9fe1be9
       }
     }
 
@@ -2074,38 +2060,6 @@
             [], [])),
         typeParamsSeq);
 
-<<<<<<< HEAD
-      var i := R.Impl(
-        rTypeParamsDecls,
-        R.TypeApp(R.TIdentifier(datatypeName), rTypeParams),
-        whereConstraints,
-        implBody
-      );
-      s := s + [R.ImplDecl(i)];
-      // Add test methods
-      var testMethods := [];
-      if datatypeName == "_default" {
-        for i := 0 to |c.body| {
-          var m := match c.body[i] case Method(m) => m;
-          if HasTestAttribute(m.attributes) && |m.params| == 0 {
-            var fnName := escapeName(m.name);
-            testMethods := testMethods + [
-              R.TopFnDecl(
-                R.TopFn(
-                  [R.RawAttribute("#[test]")], R.PUB,
-                  R.Fn(
-                    fnName, [], [], None,
-                    "",
-                    Some(R.Identifier("_default").MSel(fnName).Apply([])))
-                ))
-            ];
-          }
-        }
-        s := s + testMethods;
-      }
-
-      var genSelfPath := GenPath(path);
-=======
       if extern.NoExtern? && className != "_default" {
         implBody := [
           R.FnDecl(
@@ -2137,8 +2091,28 @@
         );
         s := s + [R.ImplDecl(i)];
       }
+      // Add test methods
+      var testMethods := [];
+      if className == "_default" {
+        for i := 0 to |c.body| {
+          var m := match c.body[i] case Method(m) => m;
+          if HasTestAttribute(m.attributes) && |m.params| == 0 {
+            var fnName := escapeName(m.name);
+            testMethods := testMethods + [
+              R.TopFnDecl(
+                R.TopFn(
+                  [R.RawAttribute("#[test]")], R.PUB,
+                  R.Fn(
+                    fnName, [], [], None,
+                    "",
+                    Some(R.Identifier("_default").FSel(fnName).Apply([])))
+                ))
+            ];
+          }
+        }
+        s := s + testMethods;
+      }
       var genSelfPath := GenPathType(path);
->>>>>>> c9fe1be9
       // TODO: If general traits, check whether the trait extends object or not.
       if className != "_default" {
         s := s + [
@@ -5567,7 +5541,7 @@
       }
 
       if externUseDecls != [] {
-        s := s + R.Mod(DAFNY_EXTERN_MODULE, externUseDecls).ToString("") + "\n";
+        s := s + R.Mod(DAFNY_EXTERN_MODULE, [], externUseDecls).ToString("") + "\n";
       }
 
       var allModules := SeqMap<string, GatheringModule>.Empty();
