--- conflicted
+++ resolved
@@ -1997,7 +1997,6 @@
       }
     }
   }
-<<<<<<< HEAD
   predicate IsBorrowUpcastBox(r: Expr) {
     match r {
       case UnaryOp("&", Call(Call(CallType(name, targs0), args0), args1), _) =>
@@ -2011,12 +2010,10 @@
       case _ => false
     }
   }
-=======
 
   /** Placeholder when there is no Rust docstring */
   const NoDoc := ""
 
   /** Placeholder when there are no Rust attributes */
   const NoAttr: seq<Attribute> := []
->>>>>>> 81b82164
 }