--- conflicted
+++ resolved
@@ -1596,24 +1596,16 @@
     }
 
     protected override void EmitStringLiteral(string str, bool isVerbatim, ConcreteSyntaxTree wr) {
-<<<<<<< HEAD
-      AddUnsupported("EmitStringLiteral");
-=======
       AddUnsupported(Token.NoToken, "<i>EmitStringLiteral</i>");
->>>>>>> bf1aac62
     }
 
     protected override ConcreteSyntaxTree EmitBitvectorTruncation(BitvectorType bvType, [CanBeNull] NativeType nativeType,
       bool surroundByUnchecked, ConcreteSyntaxTree wr) {
-<<<<<<< HEAD
-      AddUnsupported("EmitBitvectorTruncation");
-=======
       if (nativeType != null && bvType.NativeType.Name == nativeType.Name && bvType.NativeType.Bitwidth == nativeType.Bitwidth) {
         return wr;
       }
 
       AddUnsupported(bvType.Tok, $"<i>EmitBitvectorTruncation from {bvType} to {nativeType}</i>");
->>>>>>> bf1aac62
       return wr;
     }
 
