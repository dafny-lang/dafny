using System;
using System.Collections.Generic;
using Dafny;
using JetBrains.Annotations;
using DAST;
using System.Numerics;
using Microsoft.BaseTypes;
using System.Linq;
using System.Diagnostics.Contracts;
using DAST.Format;
using Microsoft.Boogie;
using Std.Wrappers;

namespace Microsoft.Dafny.Compilers {

  class DafnyCodeGenerator : SinglePassCodeGenerator {

    ProgramBuilder items;
    public object currentBuilder;
    public bool emitUncompilableCode;
    protected override string InternalFieldPrefix => internalFieldPrefix;
    public string internalFieldPrefix;
    public bool preventShadowing;

    protected override bool InstanceMethodsAllowedToCallTraitMethods => false;

    public void Start() {
      if (items != null) {
        throw new InvalidOperationException("");
      }

      items = new ProgramBuilder();
      this.currentBuilder = items;
    }

    public List<Module> Build() {
      var res = items.Finish();
      items = null;
      this.currentBuilder = null;
      return res;
    }

    public DafnyCodeGenerator(DafnyOptions options, ErrorReporter reporter, string internalFieldPrefix, bool preventShadowing, bool canEmitUncompilableCode) : base(options, reporter) {
      if (Options?.CoverageLegendFile != null) {
        Imports.Add("DafnyProfiling");
      }

      this.internalFieldPrefix = internalFieldPrefix;
      emitUncompilableCode = options.Get(CommonOptionBag.EmitUncompilableCode) && canEmitUncompilableCode;
      this.preventShadowing = preventShadowing;
    }

    protected override string GetCompileNameNotProtected(IVariable v) {
      return preventShadowing ? v.GetOrCreateCompileName(currentIdGenerator) : v.CompileNameShadowable;
    }

    public string TokenToString(IOrigin tok) {
      var absolutePath = tok.Uri;
      var localPath = absolutePath.LocalPath;
      var relativePath = System.IO.Path.GetRelativePath(".", localPath).Replace("\\", "/"); // Normalize paths
      return $"{relativePath}({tok.line},{tok.col})";
    }

    public void AddUnsupported(IOrigin tok, string why) {
      if (emitUncompilableCode && currentBuilder is Container container) {
        container.AddUnsupported($"{TokenToString(tok)}: {why}");
      } else {
        throw new UnsupportedInvalidOperationException(why);
      }
    }

    public void AddUnsupportedFeature(IOrigin tok, Feature feature) {
      if (emitUncompilableCode && currentBuilder is Container container) {
        container.AddUnsupported($"<i>{TokenToString(tok)}DCOMP: {feature}</i>");
      } else {
        throw new RecoverableUnsupportedFeatureException(tok, feature);
      }
    }

    public override IReadOnlySet<Feature> UnsupportedFeatures => new HashSet<Feature> {
      Feature.Ordinals,
      Feature.Iterators,
      Feature.Multisets,
      Feature.MapComprehensions,
      Feature.MethodSynthesis,
      Feature.ExternalClasses,
      Feature.NewObject,
      Feature.NonSequentializableForallStatements,
      Feature.MapItems,
      Feature.RunAllTests,
      Feature.SequenceDisplaysOfCharacters,
      Feature.TypeTests,
      Feature.SubsetTypeTests,
      Feature.BitvectorRotateFunctions,
      Feature.AssignSuchThatWithNonFiniteBounds,
      Feature.SequenceUpdateExpressions,
      Feature.SequenceConstructionsWithNonLambdaInitializers,
      Feature.ExternalConstructors,
      Feature.SubtypeConstraintsInQuantifiers,
      Feature.TuplesWiderThan20,
      Feature.ArraysWithMoreThan16Dims,
      Feature.ForLoops,
      Feature.Traits,
      Feature.RuntimeCoverageReport,
      Feature.MultiDimensionalArrays,
      Feature.NonNativeNewtypes
    };

    private readonly List<string> Imports = [DafnyDefaultModule];

    private const string DafnyRuntimeModule = "_dafny";
    private const string DafnyDefaultModule = "module_";

    protected override string AssignmentSymbol { get => null; }

    protected override void EmitHeader(Program program, ConcreteSyntaxTree wr) {
    }

    public override void EmitCallToMain(Method mainMethod, string baseName, ConcreteSyntaxTree wr) {
      AddUnsupported(Token.NoToken, "<i>Call to main</i>");
    }

    protected override ConcreteSyntaxTree CreateStaticMain(IClassWriter cw, string argsParameterName) {
      AddUnsupported(Token.NoToken, "<i>create static main</i>");
      return WrBuffer(out _);
    }

    private bool NeedsExternalImport(MemberDecl memberDecl) {
      return !memberDecl.IsGhost && memberDecl.HasExternAttribute &&
             memberDecl is Function { Body: null } or Method { Body: null };
    }

    protected override ConcreteSyntaxTree CreateModule(ModuleDefinition module, string moduleName, bool isDefault,
      ModuleDefinition externModule,
      string libraryName, Attributes moduleAttributes, ConcreteSyntaxTree wr) {
      if (currentBuilder is ModuleContainer moduleBuilder) {
        var attributes = (Sequence<DAST.Attribute>)ParseAttributes(moduleAttributes);
        if (externModule != null) {
          attributes = (Sequence<DAST.Attribute>)ParseAttributes(externModule.Attributes);
        }

        var requiresExternImport = enclosingModule.TopLevelDecls.Any((TopLevelDecl decl) =>
          (decl is DefaultClassDecl defaultClassDecl &&
           GetIsExternAndIncluded(defaultClassDecl) is (_, included: false)
           && defaultClassDecl.Members.Exists(NeedsExternalImport)
           ) ||
          (decl is ClassLikeDecl classLikeDecl &&
           GetIsExternAndIncluded(classLikeDecl) is (ClassIsExtern: true, _)) ||
          (decl is AbstractTypeDecl)
        );
        var docString = GetDocString(module.EnclosingLiteralModuleDecl is { } node ? node : module);
        currentBuilder = moduleBuilder.Module(moduleName, docString, attributes, requiresExternImport);
      } else {
        throw new InvalidOperationException();
      }

      return wr;
    }

    private string GetDocString(INode node) {
      return ((node is IHasDocstring iHasDocstring ? iHasDocstring?.GetDocstring(Options) : "") +
              "\n" + (node.StartToken.line != 0 && node is not DatatypeCtor ? TokenToString(node.StartToken) : "")).Trim();
    }

    protected override void FinishModule() {
      if (currentBuilder is ModuleBuilder builder) {
        currentBuilder = builder.Finish();
      } else {
        throw new InvalidOperationException();
      }
    }

    protected override string GetHelperModuleName() => DafnyRuntimeModule;

    private static string MangleName(string name) {
      return name;
    }

    protected override ConcreteSyntaxTree EmitCoercionIfNecessary(Type from, Type to, IOrigin tok, ConcreteSyntaxTree wr, Type toOrig = null) {
      if (currentBuilder is ExprBuffer buf && wr is not BuilderSyntaxTree<ExprContainer>) {
        // the writers are not currently wired properly for DatatypeValue
        wr = new BuilderSyntaxTree<ExprContainer>(buf, this);
      }

      if (from == null || to == null || from.Equals(to, false)) {
        return wr;
      }

      if (wr is BuilderSyntaxTree<ExprContainer> builder) {
        return new BuilderSyntaxTree<ExprContainer>(builder.Builder.Convert(GenType(from), GenType(to)), this);
      } else {
        throw new UnsupportedInvalidOperationException("coercion not in the presence of an ExprContainer");
      }
    }

    protected override IClassWriter CreateClass(string moduleName, bool isExtern, string fullPrintName,
      List<TypeParameter> typeParameters, TopLevelDecl cls, List<Type> superClasses, IOrigin tok, ConcreteSyntaxTree wr) {
      if (currentBuilder is ClassContainer builder) {
        List<DAST.TypeArgDecl> typeParams = typeParameters.Select(tp => GenTypeArgDecl(tp)).ToList();

        return new ClassWriter(this, typeParams.Count > 0, builder.Class(
          IdName(cls), moduleName, typeParams, superClasses.Select(t => GenType(t)).ToList(),
          ParseAttributes(cls.Attributes), GetDocString(cls))
          );
      } else {
        throw new InvalidOperationException();
      }
    }

    private Variance GenTypeVariance(TypeParameter tp) {
      if (tp.Variance is TypeParameter.TPVariance.Co) {
        return (Variance)Variance.create_Covariant();
      }

      if (tp.Variance is TypeParameter.TPVariance.Contra) {
        AddUnsupported(tp.Origin, "Contravariance");
      }
      return (Variance)Variance.create_Nonvariant();
    }

    private static ISequence<_ITypeArgBound> GenTypeBounds(TypeParameter tp) {
      var characteristics = new List<_ITypeArgBound>();
      if (tp.Characteristics.AutoInit is Type.AutoInitInfo.CompilableValue) {
        characteristics.Add(DAST.TypeArgBound.create_SupportsDefault());
      }

      if (tp.Characteristics.EqualitySupport is TypeParameter.EqualitySupportValue.Required or TypeParameter.EqualitySupportValue.InferredRequired) {
        characteristics.Add(DAST.TypeArgBound.create_SupportsEquality());
      }

      var bounds = Sequence<_ITypeArgBound>.FromArray(characteristics.ToArray());
      return bounds;
    }

    protected TypeArgDecl GenTypeArgDecl(TypeParameter tp, string name = null) {
      var bounds = GenTypeBounds(tp);

      var variance = GenTypeVariance(tp);

      name ??= tp.GetCompileName(Options);

      return (DAST.TypeArgDecl)DAST.TypeArgDecl.create_TypeArgDecl(
        Sequence<Rune>.UnicodeFromString(name), bounds, variance);
    }

    protected override IClassWriter CreateTrait(string name, bool isExtern, List<TypeParameter> typeParameters,
      TraitDecl trait, List<Type> superClasses, IOrigin tok, ConcreteSyntaxTree wr) {

      if (currentBuilder is TraitContainer builder) {
        var typeParams = trait.TypeArgs.Select(tp => GenTypeArgDecl(tp)).ToList();
        List<DAST.Type> parents = [];
        if (trait.IsReferenceTypeDecl) {
          parents.Add((DAST.Type)DAST.Type.create_Object());
        }
        foreach (var pt in trait.Traits) {
          var genType = GenType(pt);

          parents.Add(genType);
        }

        var traitType = trait.IsReferenceTypeDecl
          ? DAST.TraitType.create_ObjectTrait()
          : TraitType.create_GeneralTrait();

        return new ClassWriter(this, typeParameters.Any(), builder.Trait(name, typeParams, parents, ParseAttributes(trait.Attributes), GetDocString(trait), traitType));
      } else {
        throw new InvalidOperationException();
      }
    }

    protected override ConcreteSyntaxTree CreateIterator(IteratorDecl iter, ConcreteSyntaxTree wr) {
      AddUnsupportedFeature(iter.Origin, Feature.Iterators);
      return wr;
    }

    private static bool isTpSupported(TypeParameter tp, [CanBeNull] out string why) {
      if (tp.Variance == TypeParameter.TPVariance.Contra) {
        why = $"<b>Unsupported: <i>Type variance {tp.Variance} not supported</i></b>";
        return false;
      }
      why = null;
      return true;
    }

    protected override IClassWriter DeclareDatatype(DatatypeDecl dt, ConcreteSyntaxTree wr) {
      if (currentBuilder is DatatypeContainer builder) {
        List<DAST.TypeArgDecl> typeParams = [];
        foreach (var tp in dt.TypeArgs) {
          typeParams.Add(GenTypeArgDecl(tp));
        }

        IEnumerable<DAST.DatatypeCtor> ctors =
          from ctor in dt.Ctors
          let allDtors =
            from arg in ctor.Formals
            where !arg.IsGhost
            let formalName = Sequence<Rune>.UnicodeFromString(GetDestructorFormalName(arg))
            let formalType = GenType(arg.Type)
            let formalCallName = GetExtractOverrideName(arg.Attributes, null)
            let dtorName =
              formalCallName == null ? Option<Sequence<Rune>>.create_None() :
              Option<Sequence<Rune>>.create_Some((Sequence<Rune>)Sequence<Rune>.UnicodeFromString(formalCallName))
            let formalAttributes = ParseAttributes(arg.Attributes)
            select (DAST.DatatypeDtor)DAST.DatatypeDtor.create_DatatypeDtor((DAST.Formal)DAST.Formal.create_Formal(
              formalName, formalType, formalAttributes), dtorName)
          let args = Sequence<DAST.DatatypeDtor>.FromArray(allDtors.ToArray<DatatypeDtor>())
          select (DAST.DatatypeCtor)DAST.DatatypeCtor.create_DatatypeCtor(
            Sequence<Rune>.UnicodeFromString(ctor.GetCompileName(Options)),
            Sequence<Rune>.UnicodeFromString(GetDocString(ctor)),
            args, ctor.Formals.Count > 0);
        var superClasses = dt.ParentTypeInformation.UniqueParentTraits();
        var superTraitTypes = superClasses.Select(GenType).ToList();

        return new ClassWriter(this, typeParams.Count > 0, builder.Datatype(
          dt.GetCompileName(Options),
          dt.EnclosingModule.GetCompileName(Options),
          typeParams,
          ctors.ToList(),
          dt is CoDatatypeDecl,
          ParseAttributes(dt.Attributes),
          GetDocString(dt),
          superTraitTypes
        ));
      } else {
        throw new InvalidOperationException("Cannot declare datatype outside of a module: " + currentBuilder);
      }
    }

    protected override IClassWriter DeclareNewtype(NewtypeDecl nt, ConcreteSyntaxTree wr) {
      if (currentBuilder is NewtypeContainer builder) {
        List<DAST.Statement> witnessStmts = [];
        DAST.Expression witness = null;
        var statementBuf = new StatementBuffer();
        if (nt.WitnessKind == SubsetTypeDecl.WKind.Compiled) {
          EmitExpr(
            nt.Witness, false,
            EmitCoercionIfNecessary(nt.Witness.Type, nt.BaseType, nt.Witness.Origin,
              WrBuffer(out var buf)),
            new BuilderSyntaxTree<StatementContainer>(statementBuf, this)
          );
          witness = buf.Finish();
          witnessStmts = statementBuf.PopAll();
        }

        Option<DAST.NewtypeConstraint> constraint;
        if (((RedirectingTypeDecl)nt).ConstraintIsCompilable) {
          // To check if something is compilable for a newtype, we need to convert the variable to the base type
          var type = UserDefinedType.FromTopLevelDecl(nt.Origin, (TopLevelDecl)nt);
          var sourceFormal = new Formal(nt.Origin, "_source", type, true, false, null);
          var statementBuffer = new StatementBuffer();
          var wStmt = new BuilderSyntaxTree<StatementContainer>(statementBuffer, this);
          GenerateIsMethodBody(nt, sourceFormal, wStmt);
          constraint = (Option<DAST.NewtypeConstraint>)Option<DAST.NewtypeConstraint>.create_Some(
            (DAST.NewtypeConstraint)DAST.NewtypeConstraint.create_NewtypeConstraint(
              (DAST.Formal)DAST.Formal.create_Formal(
                Sequence<Rune>.UnicodeFromString(IdProtect(sourceFormal.CompileNameShadowable)), GenType(type), ParseAttributes(null)),
              Sequence<DAST.Statement>.FromArray(statementBuffer.PopAll().ToArray())));
        } else {
          constraint = (Option<DAST.NewtypeConstraint>)Option<DAST.NewtypeConstraint>.create_None();
        }

        return new ClassWriter(this, false, builder.Newtype(
          nt.GetCompileName(Options), [],
          GenType(nt.BaseType), NativeTypeToNewtypeRange(nt, false),
            constraint, witnessStmts, witness, ParseAttributes(nt.Attributes), GetDocString(nt)));
      } else {
        throw new InvalidOperationException();
      }
    }

    private DAST.Type GenType(Type typ) {
      // TODO(shadaj): this is leaking Rust types into the AST, but we do need native types
      var xType = DatatypeWrapperEraser.SimplifyTypeAndTrimSubsetTypes(Options, typ);

      if (xType is BoolType) {
        return (DAST.Type)DAST.Type.create_Primitive(DAST.Primitive.create_Bool());
      } else if (xType is IntType) {
        return (DAST.Type)DAST.Type.create_Primitive(DAST.Primitive.create_Int());
      } else if (xType is RealType) {
        return (DAST.Type)DAST.Type.create_Primitive(DAST.Primitive.create_Real());
      } else if (xType.IsStringType) {
        return (DAST.Type)DAST.Type.create_Primitive(DAST.Primitive.create_String());
      } else if (xType.IsCharType) {
        return (DAST.Type)DAST.Type.create_Primitive(DAST.Primitive.create_Char());
      } else if (xType is UserDefinedType udt) {
        if (udt.ResolvedClass is TypeParameter tp) {
          if (thisContext != null && thisContext.ParentFormalTypeParametersToActuals.TryGetValue(tp, out var instantiatedTypeParameter)) {
            return GenType(instantiatedTypeParameter);
          }
        }

        return FullTypeNameAST(udt, null);
      } else if (AsNativeType(typ) != null) {
        var overflows = typ is BitvectorType;
        var CreateNewtype = (string baseName, DAST._INewtypeRange newTypeRange) =>
          DAST.Type.create_UserDefined(
            DAST.ResolvedType.create_ResolvedType(
              Sequence<ISequence<Rune>>.FromElements(
                Sequence<Rune>.UnicodeFromString(baseName)
              ),
              Sequence<DAST.Type>.Empty,
              DAST.ResolvedTypeBase.create_Newtype(
                DAST.Type.create_Primitive(DAST.Primitive.create_Int()),
                newTypeRange,
                true
              ),
              Sequence<DAST.Attribute>.Empty,
              Sequence<ISequence<Rune>>.Empty,
              Sequence<DAST.Type>.Empty
            )
          );
        return (DAST.Type)(AsNativeType(xType).Sel switch {
          NativeType.Selection.Byte => CreateNewtype("u8", DAST.NewtypeRange.create_U8(overflows)),
          NativeType.Selection.SByte => CreateNewtype("i8", DAST.NewtypeRange.create_I8(overflows)),
          NativeType.Selection.Short => CreateNewtype("i16", DAST.NewtypeRange.create_I16(overflows)),
          NativeType.Selection.UShort => CreateNewtype("u16", DAST.NewtypeRange.create_U16(overflows)),
          NativeType.Selection.Int => CreateNewtype("i32", DAST.NewtypeRange.create_I32(overflows)),
          NativeType.Selection.UInt => CreateNewtype("u32", DAST.NewtypeRange.create_U32(overflows)),
          NativeType.Selection.Long => CreateNewtype("i64", DAST.NewtypeRange.create_I64(overflows)),
          NativeType.Selection.ULong => CreateNewtype("u64", DAST.NewtypeRange.create_U64(overflows)),
          NativeType.Selection.DoubleLong => CreateNewtype("i128", DAST.NewtypeRange.create_I128(overflows)),
          NativeType.Selection.UDoubleLong => CreateNewtype("u128", DAST.NewtypeRange.create_U128(overflows)),
          _ => throw new InvalidOperationException(),
        });
      } else if (xType is SeqType seq) {
        var argType = seq.Arg;
        return (DAST.Type)DAST.Type.create_Seq(GenType(argType));
      } else if (xType is SetType set) {
        var argType = set.Arg;
        return (DAST.Type)DAST.Type.create_Set(GenType(argType));
      } else if (xType is MultiSetType multiSet) {
        var argType = multiSet.Arg;
        return (DAST.Type)DAST.Type.create_Multiset(GenType(argType));
      } else if (xType is MapType map) {
        var keyType = map.Domain;
        var valueType = map.Range;
        return (DAST.Type)DAST.Type.create_Map(GenType(keyType), GenType(valueType));
      } else {
        var why = "<i>Type name for " + xType + " (" + typ.GetType() + ")</i>";
        AddUnsupported(typ.Origin, why);
        return (DAST.Type)DAST.Type.create_Passthrough(Sequence<Rune>.UnicodeFromString($"<b>Unsupported: {why}</b>"));
      }
    }

    protected override void DeclareSubsetType(SubsetTypeDecl sst, ConcreteSyntaxTree wr) {
      if (currentBuilder is not SynonymTypeContainer builder) {
        throw new InvalidOperationException();
      }

      var erasedType = sst.Rhs.NormalizeExpand();

      List<DAST.Statement> witnessStmts = [];
      DAST.Expression witness = null;
      var statementBuf = new StatementBuffer();
      if (sst.WitnessKind == SubsetTypeDecl.WKind.Compiled) {
        EmitExpr(
          sst.Witness, false,
          EmitCoercionIfNecessary(sst.Witness.Type, erasedType, sst.Witness.Origin,
            WrBuffer(out var buf)),
          new BuilderSyntaxTree<StatementContainer>(statementBuf, this)
        );
        witness = buf.Finish();
        witnessStmts = statementBuf.PopAll();
      }

      List<DAST.TypeArgDecl> typeParams = [];
      foreach (var tp in sst.TypeArgs) {
        typeParams.Add(GenTypeArgDecl(tp, tp.Name)); // TODO: Test if we can remove the second argument
      }

      builder.SynonymType(sst.GetCompileName(Options), typeParams,
        GenType(erasedType), witnessStmts, witness,
        ParseAttributes(sst.Attributes), GetDocString(sst)).Finish();
    }

    protected override void GetNativeInfo(NativeType.Selection sel, out string name, out string literalSuffix, out bool needsCastAfterArithmetic) {
      name = null;
      literalSuffix = null;
      needsCastAfterArithmetic = false;
    }


    private Sequence<DAST.Formal> GenFormals(List<Formal> formals) {
      List<DAST.Formal> paramsList = [];
      foreach (var param in formals) {
        if (!param.IsGhost) {
          paramsList.Add((DAST.Formal)DAST.Formal.create_Formal(
            Sequence<Rune>.UnicodeFromString(IdProtect(param.CompileName)), GenType(param.Type), ParseAttributes(param.Attributes)));
        }
      }

      Sequence<DAST.Formal> params_ = (Sequence<DAST.Formal>)Sequence<DAST.Formal>.FromArray(paramsList.ToArray());
      return params_;
    }

    protected override void TrDividedBlockStmt(Constructor m, DividedBlockStmt dividedBlockStmt, ConcreteSyntaxTree writer) {
      TrStmtList(dividedBlockStmt.BodyInit, writer);
      if (writer is BuilderSyntaxTree<StatementContainer> builder) {
        var membersToInitialize = ((TopLevelDeclWithMembers)m.EnclosingClass).Members.Where((md =>
          md is Field and not ConstantField { Rhs: { } }));
        var outFields = membersToInitialize.Select((MemberDecl md) => {
          var formal = DAST.Formal.create_Formal(
            Sequence<Rune>.UnicodeFromString(
              (md is ConstantField ? InternalFieldPrefix : "") +
              md.GetCompileName(Options)),
            GenType(((Field)md).Type.Subst(((TopLevelDeclWithMembers)((Field)md).EnclosingClass)
              .ParentFormalTypeParametersToActuals))
            , ParseAttributes(md.Attributes)
          );
          return DAST.Field.create_Field(formal, md is ConstantField,
            Std.Wrappers.Option<DAST.Expression>.create_None(), md.HasStaticKeyword);
        }
        ).ToList();
        builder.Builder.AddStatement((DAST.Statement)DAST.Statement.create_ConstructorNewSeparator(
          Sequence<_IField>.FromArray(outFields.ToArray())));
      } else {
        throw new InvalidCastException("Divided block statement outside of a statement container");
      }
      // We need to indicate to Dafny that 
      TrStmtList(dividedBlockStmt.BodyProper, writer);
    }

    protected override bool InstanceConstAreStatic() {
      return false;
    }

    private class ClassWriter : IClassWriter {
      private readonly DafnyCodeGenerator compiler;
      private readonly ClassLike builder;
      private readonly bool hasTypeArgs;
      private readonly List<MethodBuilder> methods = [];

      public ClassWriter(DafnyCodeGenerator compiler, bool hasTypeArgs, ClassLike builder) {
        this.compiler = compiler;
        this.hasTypeArgs = hasTypeArgs;
        this.builder = builder;
      }

      public ConcreteSyntaxTree CreateMethod(Method m, List<TypeArgumentInstantiation> typeArgs, bool createBody,
        bool forBodyInheritance, bool lookasideBody) {
        if (m.IsStatic && this.hasTypeArgs) {
          compiler.AddUnsupported(m.Origin, "<i>Static methods with type arguments</i>");
          return new BuilderSyntaxTree<StatementContainer>(new StatementBuffer(), this.compiler);
        }

        var astTypeArgs = typeArgs.Select(typeArg => compiler.GenTypeArgDecl(typeArg.Formal)).ToList();

        var params_ = compiler.GenFormals(m.Ins);

        List<ISequence<Rune>> outVars = [];
        List<DAST.Type> outTypes = [];
        foreach (var outVar in m.Outs) {
          if (!outVar.IsGhost) {
            outVars.Add(Sequence<Rune>.UnicodeFromString(compiler.IdProtect(outVar.GetOrCreateCompileName(m.CodeGenIdGenerator))));
            outTypes.Add(compiler.GenType(outVar.Type));
          }
        }

        var overriddenMethod = m.OverriddenMethod;
        while (overriddenMethod != null && overriddenMethod.OverriddenMethod != null) {
          overriddenMethod = overriddenMethod.OverriddenMethod;
        }

        var overridingTrait = overriddenMethod?.EnclosingClass;
        if (m is Constructor { EnclosingClass: TopLevelDeclWithMembers cm }) {
          // Constructors need to assign all fields without RHS
          var membersToInitialize = cm.Members.Where((md =>
            md is Field and not ConstantField { Rhs: { } } && !md.IsGhost));
          outVars = membersToInitialize.Select((MemberDecl md) =>
            Sequence<Rune>.UnicodeFromString(
              (md is ConstantField ? compiler.InternalFieldPrefix : "") +
              md.GetCompileName(compiler.Options))
          ).ToList();
          /*outTypes = membersToInitialize.Select((MemberDecl md) =>
            GenType(md.GetType())
          ).ToList();*/
        }

        var attributes = compiler.ParseAttributes(m.Attributes);
        var builder = this.builder.Method(
          m.IsStatic, createBody, m is Constructor, false,
          overridingTrait != null ? compiler.PathFromTopLevel(overridingTrait) : null,
          compiler.GetDocString(m),
          attributes,
          m.GetCompileName(compiler.Options),
          astTypeArgs, params_,
          outTypes, outVars
        );
        methods.Add(builder);

        if (createBody) {
          return new BuilderSyntaxTree<StatementContainer>(builder, this.compiler);
        } else {
          // TODO(shadaj): actually create a trait
          return null;
        }
      }

      public ConcreteSyntaxTree SynthesizeMethod(Method m, List<TypeArgumentInstantiation> typeArgs, bool createBody, bool forBodyInheritance, bool lookasideBody) {
        compiler.AddUnsupportedFeature(m.Origin, Feature.MethodSynthesis);
        return new BuilderSyntaxTree<StatementContainer>(new StatementBuffer(), this.compiler);
      }

      public ConcreteSyntaxTree CreateFunction(string name, List<TypeArgumentInstantiation> typeArgs,
          List<Formal> formals, Type resultType, IOrigin tok, bool isStatic, bool createBody, MemberDecl member,
          bool forBodyInheritance, bool lookasideBody) {
        if (isStatic && this.hasTypeArgs) {
          compiler.AddUnsupported(tok, "<i>Static functions with type arguments</i>");
          return new BuilderSyntaxTree<StatementContainer>(new StatementBuffer(), this.compiler);
        }

        var astTypeArgs = typeArgs.Select(typeArg => compiler.GenTypeArgDecl(typeArg.Formal)).ToList();

        var params_ = compiler.GenFormals(formals);

        var overridingTrait = member.OverriddenMember?.EnclosingClass;
        var attributes = compiler.ParseAttributes(member.Attributes);
        var builder = this.builder.Method(
          isStatic, createBody, false, true,
          overridingTrait != null ? compiler.PathFromTopLevel(overridingTrait) : null,
          compiler.GetDocString(member),
          attributes,
          name,
          astTypeArgs, params_,
          [compiler.GenType(resultType)], null
        );
        methods.Add(builder);

        if (createBody) {
          return new BuilderSyntaxTree<StatementContainer>(builder, this.compiler);
        } else {
          return null;
        }
      }

      public ConcreteSyntaxTree CreateGetter(string name, TopLevelDecl enclosingDecl, Type resultType, IOrigin tok,
          bool isStatic, bool isConst, bool createBody, MemberDecl member, bool forBodyInheritance) {
        if (isStatic && this.hasTypeArgs) {
          compiler.AddUnsupported(tok, "<i>Static fields with type arguments</i>");
          return new BuilderSyntaxTree<StatementContainer>(new StatementBuffer(), this.compiler);
        }

        var overridingTrait = member.OverriddenMember?.EnclosingClass;

        var attributes = compiler.ParseAttributes(enclosingDecl.Attributes);

        var builder = this.builder.Method(
          isStatic, createBody, false, true,
          overridingTrait != null ? compiler.PathFromTopLevel(overridingTrait) : null,
          compiler.GetDocString(member),
          attributes,
          name,
          [], (Sequence<DAST.Formal>)Sequence<DAST.Formal>.Empty,
          [compiler.GenType(resultType)], null
        );
        methods.Add(builder);

        if (createBody) {
          return new BuilderSyntaxTree<StatementContainer>(builder, this.compiler);
        } else {
          return null;
        }
      }

      public ConcreteSyntaxTree CreateGetterSetter(string name, Type resultType, IOrigin tok,
          bool createBody, MemberDecl member, out ConcreteSyntaxTree setterWriter, bool forBodyInheritance) {
        compiler.AddUnsupported(tok, "<i>Create Getter Setter</i>");
        if (createBody) {
          setterWriter = new BuilderSyntaxTree<StatementContainer>(new StatementBuffer(), this.compiler);
          return new BuilderSyntaxTree<StatementContainer>(new StatementBuffer(), this.compiler);
        } else {
          setterWriter = null;
          return null;
        }
      }

      public void DeclareField(string name, TopLevelDecl enclosingDecl, bool isStatic, bool isConst, Type type,
          IOrigin tok, string rhs, Field field) {
        _IOption<DAST._IExpression> rhsExpr = null;
        if (rhs != null) {
          rhsExpr = compiler.bufferedInitializationValue;
          compiler.bufferedInitializationValue = null;

          if (rhsExpr == null) {
            throw new InvalidOperationException();
          }
        } else {
          rhsExpr = Option<DAST._IExpression>.create_None();
        }

        builder.AddField((DAST.Formal)DAST.Formal.create_Formal(
          Sequence<Rune>.UnicodeFromString(name),
          compiler.GenType(type),
          compiler.ParseAttributes(field.Attributes)
        ), isConst || field is ConstantField, rhsExpr, field.IsStatic);
      }

      public void InitializeField(Field field, Type instantiatedFieldType, TopLevelDeclWithMembers enclosingClass) {
        throw new cce.UnreachableException();
      }

      public ConcreteSyntaxTree ErrorWriter() => null;

      public void Finish() {
        foreach (var method in methods) {
          builder.AddMethod(method.Build());
        }

        compiler.currentBuilder = builder.Finish();
      }
    }

    protected override ConcreteSyntaxTree EmitReturnExpr(ConcreteSyntaxTree wr) {
      if (wr is BuilderSyntaxTree<StatementContainer> stmtContainer) {
        return new BuilderSyntaxTree<ExprContainer>(stmtContainer.Builder.Return(), this);
      } else {
        throw new InvalidOperationException();
      }
    }

    protected override void EmitReturnExpr(string returnExpr, ConcreteSyntaxTree wr) {
      if (returnExpr == "BUFFERED") {
        if (bufferedInitializationValue == null) {
          throw new InvalidOperationException("Expected a buffered value to have been populated because rhs != null");
        }

        var rhsValue = bufferedInitializationValue;
        bufferedInitializationValue = null;

        if (wr is BuilderSyntaxTree<StatementContainer> stmtContainer) {
          var returnBuilder = stmtContainer.Builder.Return();
          returnBuilder.AddExpr((DAST.Expression)rhsValue.dtor_value);
        } else {
          throw new InvalidOperationException();
        }
      } else {
        // TODO(shadaj): this may not be robust, we should use the writer version directly
        EmitIdentifier(returnExpr, EmitReturnExpr(wr));
      }
    }

    protected override string TypeDescriptor(Type type, ConcreteSyntaxTree wr, IOrigin tok) {
      type = DatatypeWrapperEraser.SimplifyType(Options, type);
      return type.ToString();
    }

    protected override ConcreteSyntaxTree EmitMethodReturns(Method m, ConcreteSyntaxTree wr) {
      var beforeReturnBlock = wr.Fork();
      EmitReturn(m.Outs, wr);
      return beforeReturnBlock;
    }

    protected override ConcreteSyntaxTree EmitTailCallStructure(MemberDecl member, ConcreteSyntaxTree wr) {
      if (wr is BuilderSyntaxTree<StatementContainer> stmtContainer) {
        var recBuilder = stmtContainer.Builder.TailRecursive();
        return new BuilderSyntaxTree<StatementContainer>(recBuilder, this);
      } else {
        throw new InvalidOperationException();
      }
    }

    public override string TailRecursiveVar(int inParamIndex, IVariable variable) {
      return preventShadowing ? base.TailRecursiveVar(inParamIndex, variable) : Defs.__default.TailRecursionPrefix.ToVerbatimString(false) + inParamIndex;
    }

    protected override void EmitJumpToTailCallStart(ConcreteSyntaxTree wr) {
      if (wr is BuilderSyntaxTree<StatementContainer> stmtContainer) {
        stmtContainer.Builder.AddStatement((DAST.Statement)DAST.Statement.create_JumpTailCallStart());
      } else {
        throw new InvalidOperationException();
      }
    }

    internal override string TypeName(Type type, ConcreteSyntaxTree wr, IOrigin tok, MemberDecl/*?*/ member = null) {
      return "PLACEBO_TYPE";
    }

    // sometimes, the compiler generates the initial value before the declaration,
    // so we buffer it here
    _IOption<DAST._IExpression> bufferedInitializationValue = null;

    // And its statements here
    _IOption<List<DAST.Statement>> bufferedInitializationStmts = null;

    protected override string TypeInitializationValue(Type type, ConcreteSyntaxTree wr, IOrigin tok,
        bool usePlaceboValue, bool constructTypeParameterDefaultsFromTypeDescriptors) {
      if (bufferedInitializationValue != null) {
        throw new InvalidOperationException();
      } else {
        type = type.NormalizeExpandKeepConstraints();
        if (usePlaceboValue) {
          bufferedInitializationValue = Option<DAST._IExpression>.create_None();
          bufferedInitializationStmts = Option<List<DAST.Statement>>.create_None();
        } else {
          if (type.AsNewtype is { WitnessKind: SubsetTypeDecl.WKind.Compiled } newType) {
            var bufStmt = new StatementBuffer();
            bufferedInitializationValue = Option<DAST._IExpression>.create_Some(
              DAST.Expression.create_Convert(
              ConvertExpression(newType.Witness, new BuilderSyntaxTree<StatementContainer>(bufStmt, this)),
                  GenType(newType.BaseType),
              GenType(UserDefinedType.FromTopLevelDecl(newType.Witness.Origin, newType))
              ));
            bufferedInitializationStmts = Option<List<DAST.Statement>>.create_Some(bufStmt.PopAll());
          } else if (type.AsSubsetType != null && type.AsSubsetType.WitnessKind == SubsetTypeDecl.WKind.Compiled) {
            var bufStmt = new StatementBuffer();
            bufferedInitializationValue = Option<DAST._IExpression>.create_Some(
              ConvertExpression(type.AsSubsetType.Witness, new BuilderSyntaxTree<StatementContainer>(bufStmt, this)));
            bufferedInitializationStmts = Option<List<DAST.Statement>>.create_Some(bufStmt.PopAll());
          } else if (type.AsDatatype != null && type.AsDatatype.Ctors.Count == 1 && type.AsDatatype.Ctors[0].EnclosingDatatype is TupleTypeDecl tupleDecl) {
            var elems = new List<DAST._IExpression>();
            for (var i = 0; i < tupleDecl.Ctors[0].Formals.Count; i++) {
              if (!tupleDecl.Ctors[0].Formals[i].IsGhost) {
                TypeInitializationValue(type.TypeArgs[i], wr, tok, usePlaceboValue, constructTypeParameterDefaultsFromTypeDescriptors);
                elems.Add(bufferedInitializationValue.dtor_value);
                bufferedInitializationValue = null;
              }
            }

            if (elems.Count == 1) {
              bufferedInitializationValue = Option<DAST._IExpression>.create_Some(elems[0]);
            } else {
              bufferedInitializationValue = Option<DAST._IExpression>.create_Some(
                DAST.Expression.create_Tuple(Sequence<DAST._IExpression>.FromArray(elems.ToArray()))
              );
            }
          } else {
            bufferedInitializationValue = Option<DAST._IExpression>.create_Some(
              DAST.Expression.create_InitializationValue(GenType(type))
            );
            bufferedInitializationStmts = Option<List<DAST.Statement>>.create_None();
          }
        }
        return "BUFFERED"; // used by DeclareLocal(Out)Var
      }
    }

    protected override string TypeName_UDT(string fullCompileName, List<TypeParameter.TPVariance> variance,
        List<Type> typeArgs, ConcreteSyntaxTree wr, IOrigin tok, bool omitTypeArguments) {
      return fullCompileName;
    }

    internal override string TypeName_Companion(Type type, ConcreteSyntaxTree wr, IOrigin tok, MemberDecl member) {
      ExprContainer actualBuilder;
      if (wr is BuilderSyntaxTree<ExprContainer> st) {
        actualBuilder = st.Builder;
      } else {
        throw new InvalidOperationException();
      }

      EmitTypeName_Companion(type, new BuilderSyntaxTree<ExprContainer>(actualBuilder, this), wr, tok, member);
      return "";
    }

    protected override void EmitTypeName_Companion(Type type, ConcreteSyntaxTree wr, ConcreteSyntaxTree surrounding, IOrigin tok, MemberDecl member) {
      if (wr is BuilderSyntaxTree<ExprContainer> container) {
        type = UserDefinedType.UpcastToMemberEnclosingType(type, member);
        var typeArgs = Sequence<DAST.Type>.FromArray(type.TypeArgs.Select(GenType).ToArray());

        if (type.NormalizeExpandKeepConstraints() is UserDefinedType udt && udt.ResolvedClass is DatatypeDecl dt &&
            DatatypeWrapperEraser.IsErasableDatatypeWrapper(Options, dt, out _)) {
          container.Builder.AddExpr((DAST.Expression)DAST.Expression.create_Companion(PathFromTopLevel(udt.ResolvedClass), typeArgs));
        } else {
          if (type.AsTopLevelTypeWithMembers == null) { // git-issues/git-issue-697g.dfy while iterating over "nat"
            AddUnsupportedFeature(tok, Feature.SubtypeConstraintsInQuantifiers);
          } else {
            container.Builder.AddExpr(
              (DAST.Expression)DAST.Expression.create_Companion(PathFromTopLevel(type.AsTopLevelTypeWithMembers), typeArgs));
          }
        }
      } else {
        throw new InvalidOperationException();
      }
    }

    protected override void EmitNameAndActualTypeArgs(string protectedName, List<Type> typeArgs, IOrigin tok,
     Expression replacementReceiver, bool receiverAsArgument, ConcreteSyntaxTree wr) {
      Option<_IFormal> receiverArg;
      var receiverBeforeName = replacementReceiver != null && replacementReceiver is not StaticReceiverExpr;
      Option<DAST.Type> receiverType = receiverBeforeName && !receiverAsArgument
        ? (Option<DAST.Type>)Option<DAST.Type>.create_Some(GenType(replacementReceiver.Type))
        : (Option<DAST.Type>)Option<DAST.Type>.create_None();
      if (receiverBeforeName) {
        var name = replacementReceiver is IdentifierExpr { Var: { } variable } && variable.GetOrCreateCompileName(enclosingDeclaration.CodeGenIdGenerator) is var compileName
          ? compileName
          : "receiver";
        receiverArg = (Option<_IFormal>)Option<DAST._IFormal>.create_Some(
          DAST.Formal.create_Formal(Sequence<Rune>.UnicodeFromString(name),
          GenType(replacementReceiver.Type), ParseAttributes(null)));
      } else {
        receiverArg = (Option<_IFormal>)Option<_IFormal>.create_None();
      }

      if (GetExprBuilder(wr, out var st) && st.Builder is CallExprBuilder callExpr) {
        var signature = callExpr.Signature;
        callExpr.SetName((DAST.CallName)DAST.CallName.create_CallName(Sequence<Rune>.UnicodeFromString(protectedName), receiverType, receiverArg, receiverAsArgument, signature));
      } else if (GetExprBuilder(wr, out var st2) && st2.Builder is CallStmtBuilder callStmt) {
        var signature = callStmt.Signature;
        callStmt.SetName((DAST.CallName)DAST.CallName.create_CallName(Sequence<Rune>.UnicodeFromString(protectedName), receiverType, receiverArg, receiverAsArgument, signature));
      } else {
        AddUnsupported(tok, "Builder issue: wr is as " + wr.GetType() +
                                (GetExprBuilder(wr, out var st3) ?
                                  " and its builder is a " + st3.Builder.GetType() : ""
                                  ));
        return;
      }

      base.EmitNameAndActualTypeArgs(protectedName, typeArgs, tok, replacementReceiver, receiverAsArgument, wr);
    }

    protected override void TypeArgDescriptorUse(bool isStatic, bool lookasideBody, TopLevelDeclWithMembers cl, out bool needsTypeParameter, out bool needsTypeDescriptor) {
      needsTypeParameter = false;
      needsTypeDescriptor = false;
    }

    protected override bool DeclareFormal(string prefix, string name, Type type, IOrigin tok, bool isInParam, ConcreteSyntaxTree wr) {
      AddUnsupported(tok, "<i>Declare formal</i>");
      return true;
    }

    DeclareBuilder tmpDeclareBuilder;

    protected override ConcreteSyntaxTree EmitAssignmentRhs(ConcreteSyntaxTree wr) {
      if (tmpDeclareBuilder == null) {
        return base.EmitAssignmentRhs(wr);
      }
      var t = tmpDeclareBuilder;
      tmpDeclareBuilder = null;
      return new BuilderSyntaxTree<ExprContainer>(t, this);
    }

    protected override void DeclareLocalVar(string name, Type type, IOrigin tok, bool leaveRoomForRhs, string rhs,
        ConcreteSyntaxTree wr) {
      if (wr is BuilderSyntaxTree<StatementContainer> stmtContainer) {
        var typ = GenType(type);

        if (rhs == null) {
          // we expect an initializer to come *after* this declaration
          var variable = stmtContainer.Builder.DeclareAndAssign(typ, name);

          if (leaveRoomForRhs) {
            tmpDeclareBuilder = variable;
          }
        } else if (rhs == "BUFFERED") {
          if (bufferedInitializationValue == null) {
            throw new InvalidOperationException(
              "Expected a buffered value to have been populated because rhs != null");
          }

          var rhsValue = bufferedInitializationValue;
          bufferedInitializationValue = null;

          if (bufferedInitializationStmts is { is_Some: true }) {
            foreach (var stmt in bufferedInitializationStmts.dtor_value) {
              stmtContainer.Builder.AddStatement(stmt);
            }

            bufferedInitializationStmts = null;
          }

          stmtContainer.Builder.AddStatement(
            (DAST.Statement)DAST.Statement.create_DeclareVar(
              Sequence<Rune>.UnicodeFromString(name),
              typ,
              rhsValue
            )
          );
        } else {
          throw new InvalidOperationException();
        }
      } else {
        throw new InvalidOperationException("Cannot declare local var outside of a statement container: " + wr);
      }
    }

    protected override ConcreteSyntaxTree DeclareLocalVar(string name, Type type, IOrigin tok, ConcreteSyntaxTree wr) {
      if (wr is BuilderSyntaxTree<StatementContainer> stmtContainer) {
        var variable = stmtContainer.Builder.DeclareAndAssign(GenType(type), name);
        return new BuilderSyntaxTree<ExprContainer>(variable, this);
      } else {
        throw new InvalidOperationException();
      }
    }

    protected override bool UseReturnStyleOuts(Method m, int nonGhostOutCount) => true;
    protected override bool SupportsMultipleReturns => true;

    protected override void DeclareLocalOutVar(string name, Type type, IOrigin tok, string rhs, bool useReturnStyleOuts,
        ConcreteSyntaxTree wr) {
      DeclareLocalVar(name, type, tok, true, rhs, wr);
    }

    protected override void EmitCallReturnOuts(List<string> outTmps, ConcreteSyntaxTree wr) {
      if (GetExprBuilder(wr, out var builder) && builder.Builder is CallStmtBuilder call) {
        call.SetOuts(outTmps.Select(i => Sequence<Rune>.UnicodeFromString(i)).ToList());
      } else {
        throw new InvalidOperationException();
      }
    }



    protected override void TrCallStmt(CallStmt s, string receiverReplacement, ConcreteSyntaxTree wr, ConcreteSyntaxTree wrStmts, ConcreteSyntaxTree wrStmtsAfterCall) {
      if (wr is BuilderSyntaxTree<StatementContainer> stmtContainer) {
        if (s.Method == enclosingMethod && enclosingMethod.IsTailRecursive) {
          base.TrCallStmt(s, receiverReplacement, wr, wrStmts, wrStmtsAfterCall);
        } else {
          var parameters = GenFormals(s.Method.Ins);
          var callBuilder = stmtContainer.Builder.Call(parameters);
          base.TrCallStmt(s, receiverReplacement, new BuilderSyntaxTree<ExprContainer>(callBuilder, this), wrStmts, wrStmtsAfterCall);
        }
      } else {
        throw new InvalidOperationException("Cannot call statement in this context: " + currentBuilder);
      }
    }

    public override bool NeedsCustomReceiverNotTrait(MemberDecl member) {
      return member is Constructor || base.NeedsCustomReceiverNotTrait(member);
    }

    protected override void EmitStaticExternMethodQualifier(string qual, ConcreteSyntaxTree wr) {
      if (GetExprBuilder(wr, out var builder)) {
        builder.Builder.AddExpr((DAST.Expression)DAST.Expression.create_ExternCompanion(
          Sequence<ISequence<Rune>>.FromArray([
            Defs.__default.DAFNY__EXTERN__MODULE,
            Sequence<Rune>.UnicodeFromString(qual)
          ])
          ));
      } else {
        throw new InvalidOperationException();
      }
    }

    protected override void EmitCallToInheritedMethod(Method method, [CanBeNull] TopLevelDeclWithMembers heir, ConcreteSyntaxTree wr, ConcreteSyntaxTree wStmts, ConcreteSyntaxTree wStmtsAfterCall) {
      if (wr is BuilderSyntaxTree<StatementContainer> stmtContainer) {
        var callBuilder = stmtContainer.Builder.Call(GenFormals(method.Ins));
        base.EmitCallToInheritedMethod(method, heir, new BuilderSyntaxTree<ExprContainer>(callBuilder, this), wStmts, wStmtsAfterCall);
      } else {
        throw new InvalidOperationException("Cannot call inherited method in this context: " + currentBuilder);
      }
    }

    protected override void EmitCallToInheritedFunction(Function f, [CanBeNull] TopLevelDeclWithMembers heir,
      ConcreteSyntaxTree wr) {
      if (wr is BuilderSyntaxTree<ExprContainer> exprContainer) {
        var callBuilder = exprContainer.Builder.Call(GenFormals(f.Ins));
        base.EmitCallToInheritedFunction(f, heir, new BuilderSyntaxTree<ExprContainer>(callBuilder, this));
      } else {
        throw new InvalidOperationException("Cannot call inherited function in this context: " + currentBuilder);
      }
    }

    protected override void EmitMultiReturnTuple(List<Formal> outs, List<Type> outTypes, List<string> outTmps, IOrigin methodToken, ConcreteSyntaxTree wr) {
      // nothing to do, we auto-emit a return for the method
    }

    protected override void CompileFunctionCallExpr(FunctionCallExpr e, ConcreteSyntaxTree wr, bool inLetExprBody,
        ConcreteSyntaxTree wStmts, FCE_Arg_Translator tr, bool alreadyCoerced) {
      var toType = e.Type.Subst(e.GetTypeArgumentSubstitutions());
      var fromType = e.Function.Original.ResultType.Subst(e.GetTypeArgumentSubstitutions());
      if (thisContext != null) {
        toType = toType.Subst(thisContext.ParentFormalTypeParametersToActuals);
        fromType = fromType.Subst(thisContext.ParentFormalTypeParametersToActuals);
      }
      wr = EmitCoercionIfNecessary(fromType, toType, e.Origin, wr);

      if (wr is BuilderSyntaxTree<ExprContainer> builder) {
        var callBuilder = builder.Builder.Call(GenFormals(e.Function.Ins));
        base.CompileFunctionCallExpr(e, new BuilderSyntaxTree<ExprContainer>(callBuilder, this), inLetExprBody, wStmts, tr, true);
      } else {
        throw new InvalidOperationException("Cannot call function in this context: " + currentBuilder);
      }
    }

    protected override void EmitActualTypeArgs(List<Type> typeArgs, IOrigin tok, ConcreteSyntaxTree wr) {
      if (GetExprBuilder(wr, out var st) && st.Builder is CallExprBuilder callExpr) {
        callExpr.SetTypeArgs(typeArgs.Select(GenType).ToList());
      } else if (GetExprBuilder(wr, out var st2) && st2.Builder is CallStmtBuilder callStmt) {
        callStmt.SetTypeArgs(typeArgs.Select(GenType).ToList());
      } else {
        throw new InvalidOperationException("Cannot emit actual type args in this context: " + currentBuilder);
      }
    }

    private class BuilderLvalue : ILvalue {
      readonly string name;
      private readonly DafnyCodeGenerator compiler;

      public BuilderLvalue(string name, DafnyCodeGenerator compiler) {
        this.name = name;
        this.compiler = compiler;
      }

      public void EmitRead(ConcreteSyntaxTree wr) {
        throw new InvalidOperationException();
      }

      public ConcreteSyntaxTree EmitWrite(ConcreteSyntaxTree wr) {
        if (wr is BuilderSyntaxTree<StatementContainer> stmtContainer) {
          var assign = stmtContainer.Builder.Assign();
          assign.AddLhs((DAST.AssignLhs)DAST.AssignLhs.create_Ident(Sequence<Rune>.UnicodeFromString(name)));
          return new BuilderSyntaxTree<ExprContainer>(assign, this.compiler);
        } else {
          throw new InvalidOperationException();
        }
      }
    }

    private class ExprLvalue : ILvalue {
      readonly DAST.Expression expr;
      readonly DAST.AssignLhs assignExpr;
      private readonly DafnyCodeGenerator compiler;

      public ExprLvalue(DAST.Expression expr, DAST.AssignLhs assignExpr, DafnyCodeGenerator compiler) {
        this.expr = expr;
        this.assignExpr = assignExpr;
        this.compiler = compiler;
      }

      public void EmitRead(ConcreteSyntaxTree wr) {
        if (GetExprBuilder(wr, out var exprContainer)) {
          exprContainer.Builder.AddExpr(expr);
        } else {
          compiler.AddUnsupported(Token.NoToken, "<i>EmitRead</i> without ExprContainer builder");
        }
      }

      public ConcreteSyntaxTree EmitWrite(ConcreteSyntaxTree wr) {
        if (assignExpr == null) {
          throw new InvalidOperationException();
        }

        if (wr is BuilderSyntaxTree<StatementContainer> stmtContainer) {
          var assign = stmtContainer.Builder.Assign();
          assign.AddLhs(assignExpr);
          return new BuilderSyntaxTree<ExprContainer>(assign, this.compiler);
        } else {
          throw new InvalidOperationException();
        }
      }
    }

    protected override void EmitAssignment(string lhs, Type/*?*/ lhsType, string rhs, Type/*?*/ rhsType, ConcreteSyntaxTree wr) {
      throw new InvalidOperationException("Cannot use stringified version of assignment");
    }

    protected override ILvalue IdentLvalue(string var) {
      return new BuilderLvalue(var, this);
    }

    protected override ILvalue SeqSelectLvalue(SeqSelectExpr ll, ConcreteSyntaxTree wr, ConcreteSyntaxTree wStmts) {
      EmitExpr(
        ll.Seq, false,
        EmitCoercionIfNecessary(
          ll.Seq.Type,
          ll.Seq.Type.IsNonNullRefType || !ll.Seq.Type.IsRefType ? null : UserDefinedType.CreateNonNullType((UserDefinedType)ll.Seq.Type.NormalizeExpand()),
          ll.Origin, WrBuffer(out var sourceBuf)
        ),
        wStmts
      );

      EmitExpr(ll.E0, false, WrBuffer(out var indexBuf), wStmts);

      var source = sourceBuf.Finish();
      var index = indexBuf.Finish();


      DAST._ICollKind collKind;
      if (ll.Seq.Type.IsArrayType) {
        collKind = DAST.CollKind.create_Array();
      } else if (ll.Seq.Type.IsMapType) {
        collKind = DAST.CollKind.create_Map();
      } else {
        collKind = DAST.CollKind.create_Seq();
      }

      return new ExprLvalue(
        (DAST.Expression)DAST.Expression.create_Index(source, collKind, Sequence<DAST.Expression>.FromElements(index)),
        (DAST.AssignLhs)DAST.AssignLhs.create_Index(source, Sequence<DAST.Expression>.FromElements(index)),
        this
      );
    }

    protected override ILvalue MultiSelectLvalue(MultiSelectExpr ll, ConcreteSyntaxTree wr, ConcreteSyntaxTree wStmts) {
      throw new UnsupportedFeatureException(ll.Origin, Feature.MultiDimensionalArrays);
    }

    protected override void EmitPrintStmt(ConcreteSyntaxTree wr, Expression arg) {
      if (wr is BuilderSyntaxTree<StatementContainer> stmtContainer) {
        ExprBuffer buffer = new(null);
        EmitExpr(arg, false, new BuilderSyntaxTree<ExprContainer>(buffer, this), wr);
        stmtContainer.Builder.Print(buffer.Finish());
      } else {
        throw new InvalidOperationException("Cannot print outside of a statement container: " + currentBuilder);
      }
    }

    protected override void EmitReturn(List<Formal> outParams, ConcreteSyntaxTree wr) {
      if (wr is BuilderSyntaxTree<StatementContainer> stmtContainer) {
        stmtContainer.Builder.AddStatement((DAST.Statement)DAST.Statement.create_EarlyReturn());
      } else {
        throw new InvalidOperationException("Cannot return outside of a statement container: " + currentBuilder);
      }
    }

    protected override ConcreteSyntaxTree CreateLabeledCode(string label, bool createContinueLabel, ConcreteSyntaxTree wr) {
      if (wr is BuilderSyntaxTree<StatementContainer> stmtContainer) {
        var labelBuilder = stmtContainer.Builder.Labeled((createContinueLabel ? "continue_" : "goto_") + label);
        return new BuilderSyntaxTree<StatementContainer>(labelBuilder, this);
      } else {
        throw new InvalidOperationException();
      }
    }

    protected override void EmitBreak(string label, ConcreteSyntaxTree wr) {
      if (wr is BuilderSyntaxTree<StatementContainer> stmtContainer) {
        stmtContainer.Builder.AddStatement((DAST.Statement)DAST.Statement.create_Break(
          label == null ? Option<ISequence<Rune>>.create_None() : Option<ISequence<Rune>>.create_Some(Sequence<Rune>.UnicodeFromString("goto_" + label))
        ));
      } else {
        throw new InvalidOperationException();
      }
    }

    protected override void EmitContinue(string label, ConcreteSyntaxTree wr) {
      if (wr is BuilderSyntaxTree<StatementContainer> stmtContainer) {
        stmtContainer.Builder.AddStatement((DAST.Statement)DAST.Statement.create_Break(
          Option<ISequence<Rune>>.create_Some(Sequence<Rune>.UnicodeFromString("continue_" + label))
        ));
      } else {
        throw new InvalidOperationException();
      }
    }

    protected override void EmitYield(ConcreteSyntaxTree wr) {
      AddUnsupportedFeature(Token.NoToken, Feature.Iterators);
    }

    protected override void EmitAbsurd(string message, ConcreteSyntaxTree wr) {
      // TODO(shadaj): emit correct message
      if (wr is BuilderSyntaxTree<StatementContainer> container) {
        container.Builder.AddStatement((DAST.Statement)DAST.Statement.create_Halt());
      } else {
        throw new InvalidOperationException();
      }
    }

    protected override void EmitHalt(IOrigin tok, Expression messageExpr, ConcreteSyntaxTree wr) {
      if (wr is BuilderSyntaxTree<StatementContainer> container) {
        container.Builder.AddStatement((DAST.Statement)DAST.Statement.create_Halt());
      } else {
        throw new InvalidOperationException();
      }
    }

    private readonly Stack<(ElseBuilder, StatementContainer)> elseBuilderStack = new();

    protected override ConcreteSyntaxTree EmitIf(out ConcreteSyntaxTree guardWriter, bool hasElse, ConcreteSyntaxTree wr) {
      if (wr is BuilderSyntaxTree<StatementContainer> statementContainer) {
        var containingBuilder = statementContainer.Builder;
        if (elseBuilderStack.Count > 0 && elseBuilderStack.Peek().Item2 == statementContainer.Builder) {
          var popped = elseBuilderStack.Pop();
          statementContainer = new BuilderSyntaxTree<StatementContainer>(popped.Item1, this);
          containingBuilder = popped.Item2;
        }

        var ifBuilder = statementContainer.Builder.IfElse();
        if (hasElse) {
          elseBuilderStack.Push((ifBuilder.Else(), containingBuilder));
        }

        guardWriter = new BuilderSyntaxTree<ExprContainer>(ifBuilder, this);
        return new BuilderSyntaxTree<StatementContainer>(ifBuilder, this);
      } else {
        throw new InvalidOperationException();
      }
    }

    protected override ConcreteSyntaxTree EmitBlock(ConcreteSyntaxTree wr) {
      if (wr is BuilderSyntaxTree<StatementContainer> statementContainer) {
        if (elseBuilderStack.Count > 0 && elseBuilderStack.Peek().Item2 == statementContainer.Builder) {
          return new BuilderSyntaxTree<StatementContainer>(elseBuilderStack.Pop().Item1, this);
        } else {
          return wr.Fork();
        }
      } else {
        throw new InvalidOperationException();
      }
    }

    // Return a writer to write the start expression, which is lo if going up, and hi if going down
    protected override ConcreteSyntaxTree EmitForStmt(IOrigin tok, IVariable loopIndex, bool goingUp, string endVarName,
      List<Statement> body, LList<Label> labels, ConcreteSyntaxTree wr) {
      if (GetStatementBuilder(wr, out var statementContainer)) {
        var indexName = loopIndex.CompileNameShadowable;
        ForeachBuilder foreachBuilder = statementContainer.Builder.Foreach(
          indexName, GenType(loopIndex.Type));
        if (endVarName == null) {
          var startBuilder = ((ExprContainer)foreachBuilder).Wrapper(start =>
            (DAST.Expression)DAST.Expression.create_UnboundedIntRange(
              start,
              goingUp
            ));
          ConcreteSyntaxTree bodyWr = new BuilderSyntaxTree<StatementContainer>(foreachBuilder, this);
          bodyWr = EmitContinueLabel(labels, bodyWr);
          TrStmtList(body, bodyWr);
          return new BuilderSyntaxTree<ExprContainer>(startBuilder, this);
        } else {
          var loHiBuilder = ((ExprContainer)foreachBuilder).BinOp("int_range", (DAST.Expression lo, DAST.Expression hi) =>
             (DAST.Expression)DAST.Expression.create_IntRange(
               GenType(loopIndex.Type),
               lo,
               hi,
               goingUp
             ));
          ConcreteSyntaxTree bodyWr = new BuilderSyntaxTree<StatementContainer>(foreachBuilder, this);
          bodyWr = EmitContinueLabel(labels, bodyWr);
          TrStmtList(body, bodyWr);
          BuilderSyntaxTree<ExprContainer> toReturn;
          if (goingUp) {
            toReturn = WrBuffer(out var loBuf);
            loHiBuilder.AddBuildable(loBuf);
          } else {
            toReturn = new BuilderSyntaxTree<ExprContainer>(loHiBuilder, this);
          }
          loHiBuilder.AddExpr((DAST.Expression)DAST.Expression.create_Ident(Sequence<Rune>.UnicodeFromString(endVarName)));
          return toReturn;
        }
      }
      throw new InvalidOperationException();
    }

    protected override ConcreteSyntaxTree CreateWhileLoop(out ConcreteSyntaxTree guardWriter, ConcreteSyntaxTree wr) {
      if (wr is BuilderSyntaxTree<StatementContainer> statementContainer) {
        var whileBuilder = statementContainer.Builder.While();
        guardWriter = new BuilderSyntaxTree<ExprContainer>(whileBuilder, this);
        return new BuilderSyntaxTree<StatementContainer>(whileBuilder, this);
      } else {
        throw new InvalidOperationException();
      }
    }

    protected override void EmitArrayLength(Action<ConcreteSyntaxTree> arr, TypeRhs typeRhs, int d, bool native,
      ConcreteSyntaxTree w) {
      var arrayLengthBuilder = new ArrayLengthBuilder(GenType(typeRhs.Type), d, native);
      arr(new BuilderSyntaxTree<ExprContainer>(arrayLengthBuilder, this));
      if (w is BuilderSyntaxTree<ExprContainer> expressionContainer) {
        expressionContainer.Builder.AddBuildable(arrayLengthBuilder);
      } else {
        throw new InvalidOperationException("ArrayLength within a non-expression context");
      }
    }

    protected override ConcreteSyntaxTree CreateForLoop(string indexVar,
      Action<ConcreteSyntaxTree> boundWriter, ConcreteSyntaxTree wr,
      string start = null) {
      if (wr is BuilderSyntaxTree<StatementContainer> statementContainer) {
        var foreachBuilder = statementContainer.Builder.Foreach(indexVar, GenType(Dafny.Type.Int));
        var nativeRangeBuilder = new NativeRangeBuilder(start);
        foreachBuilder.AddBuildable(nativeRangeBuilder);
        boundWriter(new BuilderSyntaxTree<ExprContainer>(nativeRangeBuilder, this));
        return new BuilderSyntaxTree<StatementContainer>(foreachBuilder, this);
      }
      throw new InvalidOperationException("Not in a statement container");
    }

    protected override ConcreteSyntaxTree CreateDoublingForLoop(string indexVar, int start, ConcreteSyntaxTree wr) {
      AddUnsupportedFeature(Token.NoToken, Feature.ForLoops);
      return wr;
    }

    protected override void EmitIncrementVar(string varName, ConcreteSyntaxTree wr) {
      AddUnsupported(Token.NoToken, "<i>EmitIncrementVar</i>");
    }

    protected override void EmitDecrementVar(string varName, ConcreteSyntaxTree wr) {
      AddUnsupported(Token.NoToken, "<i>EmitDecrementVar</i>");
    }

    protected override ConcreteSyntaxTree EmitQuantifierExpr(Action<ConcreteSyntaxTree> collection, bool isForall, Type collectionElementType, BoundVar bv, ConcreteSyntaxTree wr) {
      if (GetExprBuilder(wr, out var builder)) {
        var tp = GenType(collectionElementType);
        var argBuilder = builder.Builder.BinOp("quantifier",
          (DAST.Expression collectionExpr, DAST.Expression lambda) =>
            (DAST.Expression)DAST.Expression.create_Quantifier(tp, collectionExpr, isForall, lambda)
        );
        var wBody = new BuilderSyntaxTree<ExprContainer>(argBuilder, this);
        collection(wBody);
        return wBody;
      } else {
        throw new InvalidOperationException();
      }
    }

    protected override string GetQuantifierName(string bvType) {
      throw new InvalidOperationException();
    }

    protected override ConcreteSyntaxTree CreateForeachLoop(string tmpVarName, Type collectionElementType, IOrigin tok,
      out ConcreteSyntaxTree collectionWriter, ConcreteSyntaxTree wr) {
      if (wr is BuilderSyntaxTree<StatementContainer> statementContainer) {
        var foreachBuilder = statementContainer.Builder.Foreach(tmpVarName, GenType(collectionElementType));
        collectionWriter = new BuilderSyntaxTree<ExprContainer>(foreachBuilder, this);
        return new BuilderSyntaxTree<StatementContainer>(foreachBuilder, this);
      } else {
        throw new InvalidOperationException();
      }
    }

    protected override ConcreteSyntaxTree EmitDowncast(Type from, Type to, IOrigin tok, ConcreteSyntaxTree wr) {
      return wr;
    }

    protected override void EmitDowncastVariableAssignment(string boundVarName, Type boundVarType, string tmpVarName,
      Type sourceType, bool introduceBoundVar, IOrigin tok, ConcreteSyntaxTree wr) {
      var w = introduceBoundVar ? DeclareLocalVar(boundVarName, boundVarType, tok, wr) : IdentLvalue(boundVarName).EmitWrite(wr);
      EmitIdentifier(tmpVarName, EmitCoercionIfNecessary(sourceType, boundVarType, tok, w));
    }

    protected override ConcreteSyntaxTree CreateForeachIngredientLoop(string boundVarName, int L, string tupleTypeArgs,
        out ConcreteSyntaxTree collectionWriter, ConcreteSyntaxTree wr) {
      AddUnsupported(Token.NoToken, "<i>CreateForeachIngredientLoop</i>");
      collectionWriter = new BuilderSyntaxTree<ExprContainer>(new ExprBuffer(null), this);
      return new BuilderSyntaxTree<StatementContainer>(new StatementBuffer(), this);
    }

    protected override void EmitNew(Type type, IOrigin tok, CallStmt initCall, ConcreteSyntaxTree wr, ConcreteSyntaxTree wStmts) {
      if (GetExprConverter(wr, wStmts, out var builder, out var convert)) {
        var ctor = (Constructor)initCall?.Method;
        var arguments = Enumerable.Empty<DAST.Expression>();
        if (ctor != null && ctor.IsExtern(Options, out _, out _)) {
          // the arguments of any external constructor are placed here
          arguments = ctor.Ins.Select((f, i) => (f, i))
            .Where(tp => !tp.f.IsGhost)
            .Select(tp => {
              var localWriter = WrBuffer(out var buf);
              EmitExpr(initCall.Args[tp.i], false, localWriter, wStmts);
              return buf.Finish();
            });
        }

        if (ctor == null) {
          AddUnsupported(tok, "Creation of object of type " + type.ToString() + " requires a constructor");
        }

        var typeArgs = type.TypeArgs.Select(GenType).ToArray();

        builder.Builder.AddExpr((DAST.Expression)DAST.Expression.create_New(
          PathFromTopLevel(type.AsTopLevelTypeWithMembers),
          Sequence<DAST.Type>.FromArray(typeArgs),
          Sequence<DAST.Expression>.FromArray(arguments.ToArray())
        ));
      } else {
        throw new InvalidOperationException();
      }
    }

    protected override void EmitNewArray(Type elementType, IOrigin tok, List<string> dimensions,
      bool mustInitialize, [CanBeNull] string exampleElement, ConcreteSyntaxTree wr, ConcreteSyntaxTree wStmts) {
      throw new InvalidOperationException();
    }

    protected override void EmitNewArray(Type elementType, IOrigin tok, List<Expression> dimensions, bool mustInitialize, [CanBeNull] string exampleElement, ConcreteSyntaxTree wr, ConcreteSyntaxTree wStmts) {
      if (GetExprConverter(wr, wStmts, out var builder, out var convert)) {
        var dimensionsAST = dimensions.Select(convert).ToArray();

        builder.Builder.AddExpr((DAST.Expression)DAST.Expression.create_NewUninitArray(
          Sequence<DAST.Expression>.FromArray(dimensionsAST),
          GenType(elementType)
        ));
      } else {
        throw new InvalidOperationException();
      }
    }

    protected override void EmitIdentifier(string ident, ConcreteSyntaxTree wr) {
      if (GetExprBuilder(wr, out var builder)) {
        builder.Builder.AddExpr((DAST.Expression)DAST.Expression.create_Ident(
          Sequence<Rune>.UnicodeFromString(ident)
        ));
      } else {
        AddUnsupported(Token.NoToken, "Expected ExprContainer, got " + wr.GetType());
      }
    }

    // Overriden from SinglePassCodeGenerator to return a BuilderSyntaxTree
    // To avoid UnsupportedInvalidOperationException in EmitIdentifier by way of set comprehension (github issue 5644)
    protected override ConcreteSyntaxTree MaybeEmitCallToIsMethod(RedirectingTypeDecl declWithConstraints, List<Type> typeArguments, ConcreteSyntaxTree wr) {
      Contract.Requires(declWithConstraints is SubsetTypeDecl or NewtypeDecl);
      Contract.Requires(declWithConstraints.TypeArgs.Count == typeArguments.Count);
      Contract.Requires(declWithConstraints.ConstraintIsCompilable);
      switch (declWithConstraints) {
        case NonNullTypeDecl:
          // Non-null types don't have a special target class, so we just do the non-null constraint check here.
          return EmitNullTest(false, wr);
        case NewtypeDecl { TargetTypeCoversAllBitPatterns: true }: {
            EmitLiteralExpr(wr, Expression.CreateBoolLiteral(declWithConstraints.Tok, true));
            return new BuilderSyntaxTree<ExprContainer>(new ExprBuffer(null), this);
          }
        default: {
            // in mind that type parameters are not accessible in static methods in some target languages).
            var type = UserDefinedType.FromTopLevelDecl(declWithConstraints.Tok, (TopLevelDecl)declWithConstraints, typeArguments);
            return EmitCallToIsMethod(declWithConstraints, type, wr);
          }
      }
    }

    protected override void EmitLiteralExpr(ConcreteSyntaxTree wr, LiteralExpr e) {
      if (GetExprBuilder(wr, out var builder)) {
        DAST.Expression baseExpr;

        switch (e) {
          case CharLiteralExpr c:
            var codePoint = Util.UnescapedCharacters(Options, (string)c.Value, false).Single();
            if (Rune.IsRune(new BigInteger(codePoint))) { // More readable version in the generated code.
              baseExpr = (DAST.Expression)DAST.Expression.create_Literal(DAST.Literal.create_CharLiteral(
                new Rune(codePoint)
              ));
            } else {
              baseExpr = (DAST.Expression)DAST.Expression.create_Literal(DAST.Literal.create_CharLiteralUTF16(
                codePoint
              ));
            }

            break;
          case StringLiteralExpr str:
            if (!UnicodeCharEnabled && Util.TokensWithEscapes(str.AsStringLiteral(), false) is var tokens && tokens.Any((string token) => Util.Utf16Escape.IsMatch(token))) {
              var s = Util.UnescapedCharacters(UnicodeCharEnabled, str.AsStringLiteral(), true);
              var chars = tokens.Select((string singleChar) =>
                ConvertExpressionNoStatement(new CharLiteralExpr(Token.NoToken, singleChar) { Type = Type.Char })).ToArray();
              baseExpr = (DAST.Expression)DAST.Expression.create_SeqValue(Sequence<DAST.Expression>.FromArray(chars), GenType(new CharType()));
              // We need to emit a sequence of chars literal. We first 
            } else {
              baseExpr = (DAST.Expression)DAST.Expression.create_Literal(DAST.Literal.create_StringLiteral(
                Sequence<Rune>.UnicodeFromString(str.AsStringLiteral()), str.IsVerbatim
              ));
            }
            break;
          case StaticReceiverExpr:
            var typeArgs = Sequence<DAST.Type>.FromArray(e.Type.TypeArgs.Select(GenType).ToArray());

            if (e.Type.NormalizeExpandKeepConstraints() is UserDefinedType udt && udt.ResolvedClass is DatatypeDecl dt &&
                DatatypeWrapperEraser.IsErasableDatatypeWrapper(Options, dt, out _)) {
              baseExpr = (DAST.Expression)DAST.Expression.create_Companion(PathFromTopLevel(udt.ResolvedClass), typeArgs);
            } else {
              baseExpr = (DAST.Expression)DAST.Expression.create_Companion(PathFromTopLevel(e.Type.AsTopLevelTypeWithMembers), typeArgs);
            }
            break;
          default:
            DAST.Type baseType = GenType(e.Type.NormalizeToAncestorType());

            switch (e.Value) {
              case null:
                baseExpr = (DAST.Expression)DAST.Expression.create_Literal(DAST.Literal.create_Null(GenType(e.Type)));
                break;
              case bool value:
                baseExpr = (DAST.Expression)DAST.Expression.create_Literal(DAST.Literal.create_BoolLiteral(value));
                break;
              case BigInteger integer:
                baseExpr = (DAST.Expression)DAST.Expression.create_Literal(DAST.Literal.create_IntLiteral(
                  Sequence<Rune>.UnicodeFromString(integer.ToString()),
                  baseType
                ));
                break;
              case BigDec n:
                var mantissaStr = n.Mantissa.ToString();
                var denominator = "1";
                if (n.Exponent > 0) {
                  for (var i = 0; i < n.Exponent; i++) {
                    mantissaStr += "0";
                  }
                } else {
                  for (var i = 0; i < -n.Exponent; i++) {
                    denominator += "0";
                  }
                }

                baseExpr = (DAST.Expression)DAST.Expression.create_Literal(DAST.Literal.create_DecLiteral(
                  Sequence<Rune>.UnicodeFromString(mantissaStr),
                  Sequence<Rune>.UnicodeFromString(denominator),
                  baseType
                ));
                break;
              default:
                // TODO: This may not be exhaustive
                throw new cce.UnreachableException();
            }
            break;
        }

        if (e is not StaticReceiverExpr) {
          if (e.Type.AsNewtype != null) {
            baseExpr = (DAST.Expression)DAST.Expression.create_Convert(baseExpr, GenType(EraseNewtypeLayers(e.Type.AsNewtype)),
              GenType(e.Type));
          } else if (e.Type.AsSubsetType != null) {
            baseExpr = (DAST.Expression)DAST.Expression.create_Convert(baseExpr, GenType(e.Type),
              GenType(e.Type));
          }
        }

        builder.Builder.AddExpr(baseExpr);
      } else if (emitUncompilableCode && GetStatementBuilder(wr, out var builder2)) {
        builder2.Builder.AddStatement(StatementContainer.UnsupportedToStatement($"Cannot emit literal expression {e} outside of expression context: " + wr.GetType()));
      } else {
        throw new InvalidOperationException("Cannot emit literal expression outside of expression context: " + wr.GetType());
      }
    }

    protected override void EmitStringLiteral(string str, bool isVerbatim, ConcreteSyntaxTree wr) {
      AddUnsupported(Token.NoToken, "<i>EmitStringLiteral</i>");
    }

    protected override ConcreteSyntaxTree EmitBitvectorTruncation(BitvectorType bvType, [CanBeNull] NativeType nativeType,
      bool surroundByUnchecked, ConcreteSyntaxTree wr) {
      if (nativeType != null && bvType.NativeType.Name == nativeType.Name && bvType.NativeType.Bitwidth == nativeType.Bitwidth) {
        return wr;
      }

      AddUnsupported(bvType.Origin, $"<i>EmitBitvectorTruncation from {bvType} to {nativeType}</i>");
      return wr;
    }

    protected override void EmitRotate(Expression e0, Expression e1, bool isRotateLeft, ConcreteSyntaxTree wr,
        bool inLetExprBody, ConcreteSyntaxTree wStmts, FCE_Arg_Translator tr) {
      AddUnsupportedFeature(e0.Origin, Feature.BitvectorRotateFunctions);
    }

    protected override void EmitEmptyTupleList(string tupleTypeArgs, ConcreteSyntaxTree wr) {
      AddUnsupportedFeature(Token.NoToken, Feature.NonSequentializableForallStatements);
    }

    protected override ConcreteSyntaxTree EmitIngredients(ConcreteSyntaxTree wr, string ingredients, int L,
      string tupleTypeArgs, ForallStmt s, SingleAssignStmt s0, Expression rhs) {
      AddUnsupportedFeature(Token.NoToken, Feature.NonSequentializableForallStatements);
      return wr;
    }
    protected override ConcreteSyntaxTree EmitAddTupleToList(string ingredients, string tupleTypeArgs, ConcreteSyntaxTree wr) {
      AddUnsupportedFeature(Token.NoToken, Feature.NonSequentializableForallStatements);
      return wr;
    }

    protected override void EmitTupleSelect(string prefix, int i, ConcreteSyntaxTree wr) {
      AddUnsupportedFeature(Token.NoToken, Feature.NonSequentializableForallStatements);
    }

    protected override string IdProtect(string name) {
      return PublicIdProtect(name);
    }

    public override string PublicIdProtect(string name) {
      return MangleName(name);
    }

    protected override string FullTypeName(UserDefinedType udt, MemberDecl member = null) {
      AddUnsupported(udt.Origin, "<i>FullTypeName</i>");
      return "FullTypeName";
    }

    private DAST.Type FullTypeNameAST(UserDefinedType udt, MemberDecl member = null) {
      if (udt.IsArrowType) {
        var arrow = udt.AsArrowType;
        return (DAST.Type)DAST.Type.create_Arrow(
          Sequence<DAST.Type>.FromArray(arrow.Args.Select(m => GenType(m)).ToArray()),
          GenType(arrow.Result)
        );
      } else if (udt.AsArrayType is var array && array != null) {
        return (DAST.Type)DAST.Type.create_Array(GenType(udt.TypeArgs[0]), array.Dims);
      }

      var cl = udt.ResolvedClass;
      switch (cl) {
        case TypeParameter:
          return (DAST.Type)DAST.Type.create_TypeArg(Sequence<Rune>.UnicodeFromString(IdProtect(udt.GetCompileName(Options))));
        case TupleTypeDecl:
          return (DAST.Type)DAST.Type.create_Tuple(Sequence<DAST.Type>.FromArray(
            udt.TypeArgs.Select(m => GenType(m)).ToArray()
          ));
        default:
          return TypeNameASTFromTopLevel(cl, udt.TypeArgs);
      }
    }

    private ISequence<ISequence<Rune>> PathFromTopLevel(TopLevelDecl topLevel) {
<<<<<<< HEAD
      List<ISequence<Rune>> path = new();
      path.Add(Sequence<Rune>.UnicodeFromString(topLevel.EnclosingModule.GetCompileName(Options)));
      path.Add(Sequence<Rune>.UnicodeFromString(topLevel.GetCompileName(Options)));
=======
      List<ISequence<Rune>> path = [
        Sequence<Rune>.UnicodeFromString(topLevel.EnclosingModuleDefinition.GetCompileName(Options)),
        Sequence<Rune>.UnicodeFromString(topLevel.GetCompileName(Options))
      ];
>>>>>>> 0f010ef3
      return Sequence<ISequence<Rune>>.FromArray(path.ToArray());
    }

    private DAST.NewtypeRange NativeTypeToNewtypeRange(NewtypeDecl newtypeDecl, bool overflows) {
      var nativeType = newtypeDecl.NativeType;
      return (DAST.NewtypeRange)(nativeType?.Sel switch {
        NativeType.Selection.Byte => NewtypeRange.create_U8(overflows),
        NativeType.Selection.SByte => NewtypeRange.create_I8(overflows),
        NativeType.Selection.UShort => NewtypeRange.create_U16(overflows),
        NativeType.Selection.Short => NewtypeRange.create_I16(overflows),
        NativeType.Selection.UInt => NewtypeRange.create_U32(overflows),
        NativeType.Selection.Int => NewtypeRange.create_I32(overflows),
        NativeType.Selection.ULong => NewtypeRange.create_U64(overflows),
        NativeType.Selection.Long => NewtypeRange.create_I64(overflows),
        NativeType.Selection.UDoubleLong => NewtypeRange.create_U128(overflows),
        NativeType.Selection.DoubleLong => NewtypeRange.create_I128(overflows),
        _ =>
          EraseNewtypeLayers(newtypeDecl) is BoolType
            ? NewtypeRange.create_Bool()
          : NewtypeRange.create_NoRange()
      });
    }

    private ISequence<DAST.Attribute> ParseAttributes(Attributes attributes) {
      var a = attributes;
      var result = new List<DAST.Attribute>() { };
      while (a != null) {
        var name = Sequence<Rune>.UnicodeFromString(a.Name);
        var args = new List<Sequence<Rune>>();
        foreach (var arg in a.Args) {
          if (arg is Dafny.LiteralExpr { Value: var value }) {
            var argToAdd = "";
            if (value is string s) {
              argToAdd = s;
            } else if (value is bool b) {
              argToAdd = b ? "true" : "false";
            } else if (value is BigInteger big) {
              argToAdd = big.ToString();
            } else {
              argToAdd = "unknown " + value.GetType();
            }
            args.Add((Sequence<Rune>)Sequence<Rune>.UnicodeFromString(argToAdd));
          }
        }
        result.Add((DAST.Attribute)DAST.Attribute.create_Attribute(name,
          Sequence<Sequence<Rune>>.FromArray(args.ToArray())));
        a = a.Prev;
      }

      return Sequence<DAST.Attribute>.FromArray(result.ToArray());
    }

    protected override bool IsNewtypeErased(NewtypeDecl newtypeDecl) {
      var erasedIfNewtype = true;
      if (!Attributes.ContainsBool(newtypeDecl.Attributes, "rust_erased", ref erasedIfNewtype)) {
        var hasNoMember = !newtypeDecl.Members.Any();
        erasedIfNewtype = hasNoMember;
      }

      return erasedIfNewtype;
    }

    private DAST.Type TypeNameASTFromTopLevel(TopLevelDecl topLevel, List<Type> typeArgs) {
      var path = PathFromTopLevel(topLevel);

      if (topLevel is NonNullTypeDecl non) {
        topLevel = non.Rhs.AsTopLevelTypeWithMembers;
      }

      var properMethods = new List<Sequence<Rune>>();
      var extendedTraits = new List<DAST.Type>();

      if (topLevel is TopLevelDeclWithMembers memberContainer) {
        foreach (var member in memberContainer.Members) {
          if (member.OverriddenMember == null) {
            properMethods.Add((Sequence<Rune>)Sequence<Rune>.UnicodeFromString(member.GetCompileName(Options)));
          }
        }
      }

      var erasedIfNewtype = true;
      if (topLevel is NewtypeDecl newtypeDecl) {
        erasedIfNewtype = IsNewtypeErased(newtypeDecl);
      }

      foreach (var parentType in topLevel.ParentTypes(typeArgs, true)) {
        extendedTraits.Add(GenType(parentType));
      }

      var seqProperMethods = Sequence<Sequence<Rune>>.FromArray(properMethods.ToArray());
      var seqExtendTraits = Sequence<DAST.Type>.FromArray(extendedTraits.ToArray());
      var seqTypeArgs = Sequence<DAST.Type>.FromArray(typeArgs.Select(m => GenType(m)).ToArray());

      DAST.ResolvedTypeBase resolvedTypeBase;

      if (topLevel is NewtypeDecl newType) {
        var range = NativeTypeToNewtypeRange(newType, false);
        var newtypeBase = newType.BaseType;
        resolvedTypeBase = (DAST.ResolvedTypeBase)DAST.ResolvedTypeBase.create_Newtype(
          GenType(newtypeBase), range, erasedIfNewtype);
      } else if (topLevel is TypeSynonymDecl typeSynonym) { // Also SubsetTypeDecl
        resolvedTypeBase = (DAST.ResolvedTypeBase)DAST.ResolvedTypeBase.create_SynonymType(
          GenType(typeSynonym.Rhs.Subst(typeSynonym.TypeArgs.Zip(typeArgs).ToDictionary(kv => kv.Item1, kv => kv.Item2)).NormalizeExpand()));
      } else if (topLevel is TraitDecl traitDecl) {
        var traitType = traitDecl.IsReferenceTypeDecl
          ? TraitType.create_ObjectTrait()
          : TraitType.create_GeneralTrait();
        resolvedTypeBase = (DAST.ResolvedTypeBase)DAST.ResolvedTypeBase.create_Trait(traitType);
      } else if (topLevel is DatatypeDecl dd) {
        var variances = Sequence<Variance>.FromArray(dd.TypeArgs.Select(GenTypeVariance).ToArray());
        resolvedTypeBase = (DAST.ResolvedTypeBase)DAST.ResolvedTypeBase.create_Datatype(variances);
      } else if (topLevel is ClassDecl) {
        resolvedTypeBase = (DAST.ResolvedTypeBase)DAST.ResolvedTypeBase.create_Class();
      } else {
        // SubsetTypeDecl are covered by TypeSynonymDecl
        throw new InvalidOperationException(topLevel.GetType().ToString());
      }
      var resolvedType = (DAST.ResolvedType)DAST.ResolvedType.create_ResolvedType(
        path, seqTypeArgs, resolvedTypeBase, ParseAttributes(topLevel.Attributes), seqProperMethods, seqExtendTraits);

      DAST.Type baseType = (DAST.Type)DAST.Type.create_UserDefined(resolvedType);

      return baseType;
    }

    private static Type EraseNewtypeLayers(TopLevelDecl topLevel) {
      var topLevelType = UserDefinedType.FromTopLevelDecl(topLevel.Origin, topLevel);
      return topLevelType.NormalizeToAncestorType();
    }

    // Contrary to other backends, we don't necessarily erase newtypes
    public override Type GetRuntimeType(Type tpe) {
      if (tpe.AsNewtype is { } newtypeDecl && !IsNewtypeErased(newtypeDecl)) {
        return tpe;
      }
      return base.GetRuntimeType(tpe);
    }

    public override ConcreteSyntaxTree Expr(Expression expr, bool inLetExprBody, ConcreteSyntaxTree wStmts) {
      if (currentBuilder is ExprContainer container) {
        EmitExpr(expr, inLetExprBody, new BuilderSyntaxTree<ExprContainer>(container, this), wStmts);
        return new BuilderSyntaxTree<ExprContainer>(new ExprBuffer(null), this);
      } else {
        throw new InvalidOperationException();
      }
    }

    public override void EmitExpr(Expression expr, bool inLetExprBody, ConcreteSyntaxTree wr, ConcreteSyntaxTree wStmts) {
      var actualWr = wr;
      if (currentBuilder is ExprBuffer buf && wr is not BuilderSyntaxTree<ExprContainer>) {
        // the writers are not currently wired properly for DatatypeValue
        actualWr = new BuilderSyntaxTree<ExprContainer>(buf, this);
      }
      if (
        actualWr is BuilderSyntaxTree<ExprContainer> { Builder: IfElseBuilder { Condition: null } or WhileBuilder { Condition: null } } builder &&
        expr.Type is not BoolType) {
        actualWr = EmitConversion(builder, expr.Type, new BoolType());
      }

      if (expr is DatatypeValue) {
        ExprBuffer buffer = new(currentBuilder);
        var origBuilder = currentBuilder;
        currentBuilder = buffer;
        base.EmitExpr(expr, inLetExprBody, actualWr, wStmts);

        if (currentBuilder == buffer) {
          // sometimes, we don't actually call EmitDatatypeValue
          currentBuilder = origBuilder;
        }
      } else if (expr is BinaryExpr bin) {
        var origBuilder = currentBuilder;
        base.EmitExpr(expr, inLetExprBody, actualWr, wStmts);
        currentBuilder = origBuilder;
      } else if (expr is IdentifierExpr) {
        // we don't need to create a copy of the identifier, that's language specific
        base.EmitExpr(expr, false, actualWr, wStmts);
      } else {
        base.EmitExpr(expr, inLetExprBody, actualWr, wStmts);
      }
    }

    protected override void EmitThis(ConcreteSyntaxTree wr, bool callToInheritedMember) {
      if (GetExprBuilder(wr, out var builder)) {
        builder.Builder.AddExpr((DAST.Expression)DAST.Expression.create_This());
      } else {
        throw new InvalidOperationException();
      }
    }

    protected override void EmitDatatypeValue(DatatypeValue dtv, string typeDescriptorArguments, string arguments, ConcreteSyntaxTree wr) {
      if (GetExprBuilder(wr, out var builder) && currentBuilder is ExprBuffer buf) {
        List<DAST.Expression> contents = buf.PopAll();
        currentBuilder = buf.parent; // pop early to make sure the receiving builder is in the expected state
        List<_System._ITuple2<ISequence<Rune>, DAST.Expression>> namedContents = [];

        int argI = 0;
        for (int i = 0; i < dtv.Ctor.Formals.Count; i++) {
          var destructor = dtv.Ctor.Destructors[i];
          if (destructor.IsGhost) {
            continue;
          }

          var actual = contents[argI];
          var formal = dtv.Ctor.Formals[i];
          var destructorName = GetDestructorFormalName(formal);
          namedContents.Add(_System.Tuple2<ISequence<Rune>, DAST.Expression>.create(
            Sequence<Rune>.UnicodeFromString(destructorName),
            actual
          ));

          argI++;
        }

        if (argI != contents.Count) {
          var error = "Datatype constructor "
                + dtv.Ctor.Name + " expects " + dtv.Ctor.Formals.Count + " arguments, but "
                + contents.Count + " were provided";
          if (emitUncompilableCode) {
            contents.Insert(0,
              ExprContainer.UnsupportedToExpr(
                error));
            builder.Builder.AddExpr((DAST.Expression)DAST.Expression.create_Tuple(
              Sequence<DAST.Expression>.FromArray(contents.ToArray())
              ));
            return;
          }
          throw new InvalidOperationException(error);
        }

        if (dtv.Ctor.EnclosingDatatype is TupleTypeDecl tupleDecl) {
          builder.Builder.AddExpr((DAST.Expression)DAST.Expression.create_Tuple(
            Sequence<DAST.Expression>.FromArray(namedContents.Select(x => x.dtor__1).ToArray())
          ));
        } else {
          var dtPath = PathFromTopLevel(dtv.Ctor.EnclosingDatatype);
          var dtTypeArgs = Sequence<DAST.Type>.FromArray(dtv.InferredTypeArgs.Select(m => GenType(m)).ToArray());
          var dType = GenType(dtv.Type);
          if (!dType.is_UserDefined) {
            throw new InvalidOperationException("Did not expected a non-user defined type for database values");
          }

          builder.Builder.AddExpr((DAST.Expression)DAST.Expression.create_DatatypeValue(
            dType.dtor_resolved,
            dtTypeArgs,
            Sequence<Rune>.UnicodeFromString(dtv.Ctor.GetCompileName(Options)),
            dtv.Ctor.EnclosingDatatype is CoDatatypeDecl,
            Sequence<_System._ITuple2<ISequence<Rune>, DAST.Expression>>.FromArray(namedContents.ToArray())
          ));
        }
      } else {
        throw new InvalidOperationException("Cannot emit datatype value outside of expression context: " + wr.GetType() + ", " + currentBuilder);
      }
    }

    private static string GetDestructorFormalName(Formal formal) {
      var defaultName = formal.CompileName;
      object externVal = null;
      bool hasExternVal = Attributes.ContainsMatchingValue(formal.Attributes, "extern",
        ref externVal, new List<Attributes.MatchingValueOption> {
          Attributes.MatchingValueOption.String
        }, s => throw new UnsupportedInvalidOperationException("Non-string externs for destructors"));
      var destructorName = externVal as string ?? defaultName;
      return destructorName;
    }

    protected override void GetSpecialFieldInfo(SpecialField.ID id, object idParam, Type receiverType,
        out string compiledName, out string preString, out string postString) {
      compiledName = "";
      preString = "";
      postString = "";
      switch (id) {
        case SpecialField.ID.UseIdParam:
          compiledName = (string)idParam;
          break;
        case SpecialField.ID.ArrayLength:
        case SpecialField.ID.ArrayLengthInt:
          break;
        case SpecialField.ID.Keys:
          break;
        case SpecialField.ID.Values:
          break;
        case SpecialField.ID.Items:
          break;
        default:
          AddUnsupported(receiverType.Origin, "<i>Special field: " + id + "</i>");
          break;
      }
    }

    protected override ILvalue EmitMemberSelect(Action<ConcreteSyntaxTree> obj, Type objType, MemberDecl member,
      List<TypeArgumentInstantiation> typeArgs, Dictionary<TypeParameter, Type> typeMap, Type expectedType,
      string additionalCustomParameter = null, bool internalAccess = false) {
      var objReceiver = new ExprBuffer(null);

      var memberStatus = DatatypeWrapperEraser.GetMemberStatus(Options, member);

      if (memberStatus == DatatypeWrapperEraser.MemberCompileStatus.Identity) {
        obj(new BuilderSyntaxTree<ExprContainer>(objReceiver, this));
        var objExpr = objReceiver.Finish();
        return new ExprLvalue(objExpr, null, this);
      } else if (memberStatus == DatatypeWrapperEraser.MemberCompileStatus.AlwaysTrue) {
        return new ExprLvalue((DAST.Expression)DAST.Expression.create_Literal(DAST.Literal.create_BoolLiteral(true)), null, this);
      } else if (member is DatatypeDestructor dtor) {
        obj(new BuilderSyntaxTree<ExprContainer>(objReceiver, this));
        var objExpr = objReceiver.Finish();
        if (dtor.EnclosingClass is TupleTypeDecl) {
          return new ExprLvalue((DAST.Expression)DAST.Expression.create_TupleSelect(
            objExpr,
            int.Parse(dtor.CorrespondingFormals[0].NameForCompilation), GenType(expectedType)
          ), null, this);
        } else {
          var attributes = member.Attributes ??
                           (dtor.CorrespondingFormals.Count == 1 ? dtor.CorrespondingFormals[0].Attributes : null);
          var compileName = GetExtractOverrideName(attributes, member.GetCompileName(Options));
          return new ExprLvalue((DAST.Expression)DAST.Expression.create_Select(
            objExpr,
            Sequence<Rune>.UnicodeFromString(compileName),
            FieldMutabilityOf(member),
            member.EnclosingClass is DatatypeDecl or NewtypeDecl, GenType(expectedType)
          ), (DAST.AssignLhs)DAST.AssignLhs.create_Select(
            objExpr,
            Sequence<Rune>.UnicodeFromString(member.GetCompileName(Options)),
            member is ConstantField
          ), this);
        }
      } else if (member is SpecialField { SpecialId: SpecialField.ID.ArrayLength } arraySpecial) {
        obj(EmitCoercionIfNecessary(
            objType,
            objType.IsNonNullRefType || !objType.IsRefType ? null : UserDefinedType.CreateNonNullType((UserDefinedType)objType.NormalizeExpand()),
          null, new BuilderSyntaxTree<ExprContainer>(objReceiver, this)
        ));
        var objExpr = objReceiver.Finish();

        return new ExprLvalue((DAST.Expression)DAST.Expression.create_ArrayLen(
          objExpr,
          GenType(objType),
          arraySpecial.IdParam != null ? ((int)arraySpecial.IdParam) : 0,
          false
        ), null, this);
      } else if (member is SpecialField { SpecialId: SpecialField.ID.Keys }) {
        obj(new BuilderSyntaxTree<ExprContainer>(objReceiver, this));
        var objExpr = objReceiver.Finish();
        return new ExprLvalue((DAST.Expression)DAST.Expression.create_MapKeys(
          objExpr), null, this);
      } else if (member is SpecialField { SpecialId: SpecialField.ID.Values }) {
        obj(new BuilderSyntaxTree<ExprContainer>(objReceiver, this));
        var objExpr = objReceiver.Finish();
        return new ExprLvalue((DAST.Expression)DAST.Expression.create_MapValues(
          objExpr), null, this);
      } else if (member is SpecialField { SpecialId: SpecialField.ID.Items }) {
        obj(new BuilderSyntaxTree<ExprContainer>(objReceiver, this));
        var objExpr = objReceiver.Finish();
        return new ExprLvalue((DAST.Expression)DAST.Expression.create_MapItems(
          objExpr), null, this);
      } else if (member is SpecialField sf && sf.SpecialId != SpecialField.ID.UseIdParam) {
        obj(new BuilderSyntaxTree<ExprContainer>(objReceiver, this));
        var objExpr = objReceiver.Finish();

        GetSpecialFieldInfo(sf.SpecialId, sf.IdParam, objType, out var compiledName, out _, out _);
        return new ExprLvalue((DAST.Expression)DAST.Expression.create_Select(
          objExpr,
          Sequence<Rune>.UnicodeFromString(compiledName),
          FieldMutabilityOf(member),
          member.EnclosingClass is DatatypeDecl or NewtypeDecl, GenType(expectedType)
        ), (DAST.AssignLhs)DAST.AssignLhs.create_Select(
          objExpr,
          Sequence<Rune>.UnicodeFromString(compiledName),
          member is ConstantField
        ), this);
      } else if (member is SpecialField sf2 && sf2.SpecialId == SpecialField.ID.UseIdParam && sf2.IdParam is string fieldName && fieldName.StartsWith("is_")) {
        obj(new BuilderSyntaxTree<ExprContainer>(objReceiver, this));
        var objExpr = objReceiver.Finish();

        return new ExprLvalue((DAST.Expression)DAST.Expression.create_TypeTest(
          objExpr,
          PathFromTopLevel(objType.AsTopLevelTypeWithMembers),
          Sequence<Rune>.UnicodeFromString(fieldName.Substring(3))
        ), null, this);
      } else {
        obj(new BuilderSyntaxTree<ExprContainer>(objReceiver, this));
        var objExpr = objReceiver.Finish();

        if (expectedType.IsArrowType) {
          return new ExprLvalue((DAST.Expression)DAST.Expression.create_SelectFn(
            objExpr,
            Sequence<Rune>.UnicodeFromString(member.GetCompileName(Options)),
            member.EnclosingClass is DatatypeDecl,
            member.IsStatic,
            member.IsInstanceIndependentConstant,
            Sequence<DAST.Type>.FromElements(expectedType.AsArrowType.Args.Select(GenType).ToArray())
          ), null, this);
        } else if (internalAccess && (member is ConstantField || member.EnclosingClass is TraitDecl)) {
          return new ExprLvalue((DAST.Expression)DAST.Expression.create_Select(
            objExpr,
            Sequence<Rune>.UnicodeFromString(InternalFieldPrefix + member.GetCompileName(Options)),
            FieldMutabilityOf(member, isInternal: true),
            member.EnclosingClass is DatatypeDecl or NewtypeDecl, GenType(expectedType)
          ), (DAST.AssignLhs)DAST.AssignLhs.create_Select(
            objExpr,
            Sequence<Rune>.UnicodeFromString(InternalFieldPrefix + member.GetCompileName(Options)),
            member is ConstantField
          ), this);
        } else {
          return new ExprLvalue((DAST.Expression)DAST.Expression.create_Select(
            objExpr,
            Sequence<Rune>.UnicodeFromString(member.GetCompileName(Options)),
            FieldMutabilityOf(member),
            member.EnclosingClass is DatatypeDecl or NewtypeDecl, GenType(expectedType)
          ), (DAST.AssignLhs)DAST.AssignLhs.create_Select(
            objExpr,
            Sequence<Rune>.UnicodeFromString(member.GetCompileName(Options)),
            member is ConstantField
          ), this);
        }
      }
    }

    private static _IFieldMutability FieldMutabilityOf(MemberDecl member, bool isInternal = false) {
      return member is ConstantField or DatatypeDestructor
          ? isInternal || member is DatatypeDestructor
            ? new FieldMutability_InternalClassConstantFieldOrDatatypeDestructor()
            : new FieldMutability_ConstantField()
          : new FieldMutability_ClassMutableField();
    }

    protected override ConcreteSyntaxTree EmitArraySelect(List<Action<ConcreteSyntaxTree>> indices, Type elmtType, ConcreteSyntaxTree wr) {
      if (GetExprBuilder(wr, out var builder)) {
        var indicesAST = indices.Select(i => {
          var buf = new ExprBuffer(null);
          var localWriter = new BuilderSyntaxTree<ExprContainer>(buf, this);
          i(localWriter);
          return buf.Finish();
        }).ToList();

        return new BuilderSyntaxTree<ExprContainer>(builder.Builder.Index(indicesAST, DAST.CollKind.create_Array()), this);
      } else {
        throw new InvalidOperationException();
      }
    }

    protected override ConcreteSyntaxTree EmitArraySelect(List<Expression> indices, Type elmtType, bool inLetExprBody,
        ConcreteSyntaxTree wr, ConcreteSyntaxTree wStmts) {
      if (GetExprConverter(wr, wStmts, out var builder, out var convert)) {
        var indicesAST = indices.Select(convert).ToList();

        return new BuilderSyntaxTree<ExprContainer>(builder.Builder.Index(
          indicesAST, DAST.CollKind.create_Array()), this);
      } else {
        throw new InvalidOperationException();
      }
    }

    protected override (ConcreteSyntaxTree wArray, ConcreteSyntaxTree wRhs) EmitArrayUpdate(List<Action<ConcreteSyntaxTree>> indices, Type elmtType, ConcreteSyntaxTree wr) {
      if (GetStatementBuilder(wr, out var builder)) {
        var indicesAST = indices.Select(i => {
          var buf = new ExprBuffer(null);
          var localWriter = new BuilderSyntaxTree<ExprContainer>(buf, this);
          i(localWriter);
          return buf.Finish();
        }).ToList();

        var assign = builder.Builder.Assign();

        return (new BuilderSyntaxTree<ExprContainer>(((LhsContainer)assign).Array(indicesAST), this), new BuilderSyntaxTree<ExprContainer>(assign, this));
      } else {
        throw new InvalidOperationException();
      }
    }

    protected override void EmitExprAsNativeInt(Expression expr, bool inLetExprBody, ConcreteSyntaxTree wr,
      ConcreteSyntaxTree wStmts) {
      EmitExpr(expr, inLetExprBody, wr, wStmts);
    }

    protected override void EmitIndexCollectionSelect(Expression source, Expression index, bool inLetExprBody,
      ConcreteSyntaxTree wr, ConcreteSyntaxTree wStmts) {
      var sourceBuf = new ExprBuffer(null);
      EmitExpr(source, inLetExprBody, new BuilderSyntaxTree<ExprContainer>(sourceBuf, this), wStmts);

      DAST._ICollKind collKind;
      Type indexType;
      if (source.Type.IsArrayType) {
        collKind = DAST.CollKind.create_Array();
        indexType = Type.Int;
      } else if (source.Type.NormalizeToAncestorType() is { IsMapType: true } normalized) {
        collKind = DAST.CollKind.create_Map();
        indexType = normalized.AsMapType.Domain;
      } else {
        collKind = DAST.CollKind.create_Seq();
        indexType = Type.Int;
      }

      var indexBuf = new ExprBuffer(null);
      var indexWr = EmitCoercionIfNecessary(index.Type.NormalizeExpand(), indexType, source.Origin, new BuilderSyntaxTree<ExprContainer>(indexBuf, this));
      EmitExpr(index, inLetExprBody, indexWr, wStmts);

      if (GetExprBuilder(wr, out var builder)) {
        builder.Builder.AddExpr((DAST.Expression)DAST.Expression.create_Index(
          sourceBuf.Finish(),
          collKind,
          Sequence<DAST.Expression>.FromElements(indexBuf.Finish())
        ));
      } else {
        throw new InvalidOperationException();
      }
    }

    protected static bool GetStatementBuilder(ConcreteSyntaxTree wStmts,
      out BuilderSyntaxTree<StatementContainer> statementBuilder) {
      if (wStmts is BuilderSyntaxTree<StatementContainer> s) {
        statementBuilder = s;
        return true;
      }
      statementBuilder = null;
      return false;
    }

    protected static bool GetExprBuilder(ConcreteSyntaxTree wr,
      out BuilderSyntaxTree<ExprContainer> builder) {
      if (wr is BuilderSyntaxTree<ExprContainer> exprBuilder) {
        builder = exprBuilder;
        return true;
      }
      builder = null;
      return false;
    }

    protected bool GetExprConverter(ConcreteSyntaxTree wr, ConcreteSyntaxTree wStmts,
      out BuilderSyntaxTree<ExprContainer> builder,
      out Func<Expression, DAST.Expression> converter) {
      if (wr is BuilderSyntaxTree<ExprContainer> b) {
        builder = b;
        if (wStmts is BuilderSyntaxTree<StatementContainer> s) {
          converter = (Expression expr) => ConvertExpression(expr, s);
        } else {
          var statementBuf = new NoStatementBuffer();
          var sNoStmt = new BuilderSyntaxTree<StatementContainer>(statementBuf, this);
          converter = (Expression expr) => ConvertExpression(expr, sNoStmt);
        }

        return true;
      }
      converter = null;
      builder = null;
      return false;
    }

    protected override void EmitIndexCollectionUpdate(Expression source, Expression index, Expression value,
      CollectionType resultCollectionType, bool inLetExprBody, ConcreteSyntaxTree wr, ConcreteSyntaxTree wStmts) {
      if (GetExprConverter(wr, wStmts, out var builder, out var convert)) {
        if (resultCollectionType.AsSeqType is { }) {
          builder.Builder.AddExpr((DAST.Expression)DAST.Expression.create_SeqUpdate(
            convert(source), convert(index), convert(value)
          ));
        } else if (resultCollectionType.AsMapType is { }) {
          builder.Builder.AddExpr((DAST.Expression)DAST.Expression.create_MapUpdate(
            convert(source), convert(index), convert(value)
          ));
        } else {
          AddUnsupported(source.Origin, "<i>EmitIndexCollectionUpdate for " + resultCollectionType.ToString() + "</i>");
        }
      } else {
        throw new InvalidOperationException();
      }
    }

    protected override void EmitSeqSelectRange(Expression source, Expression lo, Expression hi, bool fromArray,
      bool inLetExprBody, ConcreteSyntaxTree wr, ConcreteSyntaxTree wStmts) {
      var sourceBuf = new ExprBuffer(null);
      EmitExpr(
        source,
        inLetExprBody,
        EmitCoercionIfNecessary(
          source.Type,
          source.Type.IsNonNullRefType || !source.Type.IsRefType ? null : UserDefinedType.CreateNonNullType((UserDefinedType)source.Type.NormalizeExpand()),
          null, new BuilderSyntaxTree<ExprContainer>(sourceBuf, this)
        ),
        wStmts
      );
      var sourceExpr = sourceBuf.Finish();

      DAST.Expression loExpr = null;
      if (lo != null) {
        var loBuf = new ExprBuffer(null);
        var loWr = EmitCoercionIfNecessary(lo.Type.NormalizeExpand(), Type.Int, source.Origin, new BuilderSyntaxTree<ExprContainer>(loBuf, this));
        EmitExpr(lo, inLetExprBody, loWr, wStmts);
        loExpr = loBuf.Finish();
      }

      DAST.Expression hiExpr = null;
      if (hi != null) {
        var hiBuf = new ExprBuffer(null);
        var loWr = EmitCoercionIfNecessary(hi.Type.NormalizeExpand(), Type.Int, source.Origin, new BuilderSyntaxTree<ExprContainer>(hiBuf, this));
        EmitExpr(hi, inLetExprBody, loWr, wStmts);
        hiExpr = hiBuf.Finish();
      }

      if (GetExprBuilder(wr, out var builder)) {
        builder.Builder.AddExpr((DAST.Expression)DAST.Expression.create_IndexRange(
          sourceExpr,
          fromArray,
          loExpr != null ? Option<DAST._IExpression>.create_Some(loExpr) : Option<DAST._IExpression>.create_None(),
          hiExpr != null ? Option<DAST._IExpression>.create_Some(hiExpr) : Option<DAST._IExpression>.create_None()
        ));
      } else {
        throw new InvalidOperationException();
      }
    }

    protected override void EmitSeqConstructionExpr(SeqConstructionExpr expr, bool inLetExprBody, ConcreteSyntaxTree wr, ConcreteSyntaxTree wStmts) {
      if (GetExprConverter(wr, wStmts, out var builder, out var convert)) {
        var size = expr.N;
        if (size.Type.AsNewtype is { }) {
          size = new ConversionExpr(expr.N.Origin, size, new IntType());
        }
        builder.Builder.AddExpr((DAST.Expression)DAST.Expression.create_SeqConstruct(
          convert(size),
          convert(expr.Initializer)
        ));
      } else {
        throw new InvalidOperationException();
      }
    }

    protected override void EmitMultiSetFormingExpr(MultiSetFormingExpr expr, bool inLetExprBody, ConcreteSyntaxTree wr,
      ConcreteSyntaxTree wStmts) {
      if (GetExprConverter(wr, wStmts, out var builder, out var convert)) {
        builder.Builder.AddExpr((DAST.Expression)DAST.Expression.create_ToMultiset(
          convert(expr.E)));
      } else {
        AddUnsupportedFeature(expr.Origin, Feature.Multisets);
      }
    }

    protected override void EmitApplyExpr(Type functionType, IOrigin tok, Expression function,
        List<Expression> arguments, bool inLetExprBody, ConcreteSyntaxTree wr, ConcreteSyntaxTree wStmts) {
      if (GetExprConverter(wr, wStmts, out var builder, out var convert)) {
        builder.Builder.AddExpr((DAST.Expression)DAST.Expression.create_Apply(
          convert(function),
          Sequence<DAST.Expression>.FromArray(
            arguments.Select(arg => convert(arg)).ToArray())));
      } else {
        throw new InvalidOperationException();
      }
    }

    protected override ConcreteSyntaxTree EmitBetaRedex(List<string> boundVars, List<Expression> arguments,
      List<Type> boundTypes, Type resultType, IOrigin resultTok, bool inLetExprBody, ConcreteSyntaxTree wr,
      ref ConcreteSyntaxTree wStmts) {
      if (GetExprConverter(wr, wStmts, out var builder, out var convert)) {
        var argsAST = arguments.Select((t, i) =>
          (_System.Tuple2<DAST.Formal, DAST.Expression>)
          _System.Tuple2<DAST.Formal, DAST.Expression>.create(
            (DAST.Formal)DAST.Formal.create_Formal(Sequence<Rune>.UnicodeFromString(boundVars[i]),
              GenType(boundTypes[i]), ParseAttributes(null)), convert(t))).ToList();

        var retType = GenType(resultType);

        return new BuilderSyntaxTree<ExprContainer>(builder.Builder.BetaRedex(
          argsAST, retType
        ), this);
      } else {
        throw new InvalidOperationException();
      }
    }

    protected override void EmitDestructor(Action<ConcreteSyntaxTree> source, Formal dtor, int formalNonGhostIndex,
      DatatypeCtor ctor,
      Func<List<Type>> getTypeArgs, Type bvType, ConcreteSyntaxTree wr) {
      if (GetExprBuilder(wr, out var builder)) {
        if (DatatypeWrapperEraser.IsErasableDatatypeWrapper(Options, ctor.EnclosingDatatype, out var coreDtor)) {
          Contract.Assert(coreDtor.CorrespondingFormals.Count == 1);
          Contract.Assert(dtor == coreDtor.CorrespondingFormals[0]); // any other destructor is a ghost
          source(wr);
        } else {
          var buf = new ExprBuffer(null);
          source(new BuilderSyntaxTree<ExprContainer>(buf, this));
          var sourceAST = buf.Finish();
          if (ctor.EnclosingDatatype is TupleTypeDecl) {
            builder.Builder.AddExpr((DAST.Expression)DAST.Expression.create_TupleSelect(
              sourceAST,
              int.Parse(dtor.NameForCompilation), GenType(dtor.Type)
            ));
          } else {
            var compileName = GetExtractOverrideName(dtor.Attributes, dtor.GetOrCreateCompileName(currentIdGenerator));
            builder.Builder.AddExpr((DAST.Expression)DAST.Expression.create_Select(
              sourceAST,
              Sequence<Rune>.UnicodeFromString(compileName),
              new FieldMutability_InternalClassConstantFieldOrDatatypeDestructor(),
              true, GenType(dtor.Type)
            ));
          }
        }
      }
    }

    private static string GetExtractOverrideName(Attributes attributes, string defaultValue) {
      return ((Attributes.Find(attributes, "extern_extract") is { } extern_extract
               && extern_extract.Args.Count() == 1 && extern_extract.Args[0] is LiteralExpr { Value: string overrideName }
        ? overrideName : defaultValue));
    }

    protected override ConcreteSyntaxTree CreateLambda(List<Type> inTypes, IOrigin tok, List<string> inNames,
        Type resultType, ConcreteSyntaxTree wr, ConcreteSyntaxTree wStmts, bool untyped = false) {
      if (GetExprBuilder(wr, out var builder)) {
        var formals = new List<DAST.Formal>();
        for (int i = 0; i < inTypes.Count; ++i) {
          formals.Add((DAST.Formal)DAST.Formal.create_Formal(
            Sequence<Rune>.UnicodeFromString(inNames[i]),
            GenType(inTypes[i]), ParseAttributes(null)
          ));
        }

        var retType = GenType(resultType);

        return new BuilderSyntaxTree<StatementContainer>(builder.Builder.Lambda(formals, retType), this);
      } else {
        throw new InvalidOperationException();
      }
    }

    protected override void EmitLambdaApply(ConcreteSyntaxTree wr, out ConcreteSyntaxTree wLambda, out ConcreteSyntaxTree wArg) {
      if (GetExprBuilder(wr, out var exprBuilder)) {
        var lambda = exprBuilder.Builder.Apply();
        wLambda = new BuilderSyntaxTree<ExprContainer>(lambda, this);
        wArg = new BuilderSyntaxTree<ExprContainer>(lambda, this);
      } else {
        throw new InvalidOperationException();
      }
    }

    protected override ConcreteSyntaxTree EmitCallToIsMethod(RedirectingTypeDecl declWithConstraints, Type type, ConcreteSyntaxTree wr) {
      if (!GetExprBuilder(wr, out var builder)) {
        throw new InvalidOperationException();
      }

      if (declWithConstraints is SubsetTypeDecl subsetTypeDecl) {
        // Since this type becomes a type synonym at run-time, we simply inline the condition
        // We put it as a IIFE
        var constraint = subsetTypeDecl.Constraint;

        var statementBuf = new NoStatementBuffer();
        ConcreteSyntaxTree sNoStmt = new BuilderSyntaxTree<StatementContainer>(statementBuf, this);
        CreateIIFE(GetCompileNameNotProtected(subsetTypeDecl.Var), subsetTypeDecl.Var.Type, subsetTypeDecl.Var.Origin,
        Type.Bool, constraint.Origin, wr, ref sNoStmt, out ConcreteSyntaxTree wrRhs, out ConcreteSyntaxTree wrBody);
        if (!GetExprBuilder(wrBody, out var wrBodyBuilder)) {
          throw new InvalidOperationException();
        }
        wrBodyBuilder.Builder.AddExpr(ConvertExpression(constraint, sNoStmt));
        return wrRhs;
      }

      var signature = Sequence<_IFormal>.FromArray([
        new DAST.Formal(Sequence<Rune>.UnicodeFromString("_dummy_"), GenType(type), Sequence<DAST.Attribute>.Empty)
      ]);
      var c = builder.Builder.Call(signature);
      c.SetName((DAST.CallName)DAST.CallName.create_CallName(Sequence<Rune>.UnicodeFromString("is"),
        Option<_IType>.create_None(), Option<_IFormal>.create_None(), false, signature));
      var wrc = new BuilderSyntaxTree<ExprContainer>(c, this);
      EmitTypeName_Companion(type, wrc,
        wr, declWithConstraints.Tok, null);
      return wrc;
    }

    protected override ConcreteSyntaxTree EmitAnd(Action<ConcreteSyntaxTree> lhs, ConcreteSyntaxTree wr) {
      if (GetExprBuilder(wr, out var builder)) {
        var boolType = (DAST.Type)DAST.Type.create_Primitive(Primitive.create_Bool());
        var binOp = builder.Builder.BinOp((DAST.BinOp)DAST.BinOp.create_And(), boolType, boolType, boolType);
        lhs(new BuilderSyntaxTree<ExprContainer>(binOp, this));

        return new BuilderSyntaxTree<ExprContainer>(binOp, this);
      } else {
        throw new InvalidOperationException();
      }
    }

    protected override void EmitArrayIndexToInt(ConcreteSyntaxTree wr, out ConcreteSyntaxTree wIndex) {
      if (GetExprBuilder(wr, out var builder)) {
        var binOp = builder.Builder.Wrapper((DAST.Expression nativeArrayIndex) =>
          (DAST.Expression)DAST.Expression.create_ArrayIndexToInt(nativeArrayIndex));
        wIndex = new BuilderSyntaxTree<ExprContainer>(binOp, this);
      } else {
        throw new InvalidOperationException();
      }
    }

    protected override void EmitArrayFinalize(ConcreteSyntaxTree wr, out ConcreteSyntaxTree wrArray, Type type) {
      if (GetExprBuilder(wr, out var builder)) {
        var binOp = builder.Builder.Wrapper((DAST.Expression arrayPointer) =>
          (DAST.Expression)DAST.Expression.create_FinalizeNewArray(arrayPointer, GenType(type)));
        wrArray = new BuilderSyntaxTree<ExprContainer>(binOp, this);
      } else {
        throw new InvalidOperationException();
      }
    }

    protected override void EmitBoolBoundedPool(bool inLetExprBody, ConcreteSyntaxTree wr, ConcreteSyntaxTree wStmts) {
      if (GetExprBuilder(wr, out var exprBuilder)) {
        exprBuilder.Builder.AddExpr((DAST.Expression)DAST.Expression.create_BoolBoundedPool());
      } else {
        throw new InvalidOperationException();
      }
    }

    protected override void EmitCharBoundedPool(bool inLetExprBody, ConcreteSyntaxTree wr, ConcreteSyntaxTree wStmts) {
      AddUnsupported(Token.NoToken, "<i>EmitCharBoundedPool</i>");
    }

    protected override void EmitWiggleWaggleBoundedPool(bool inLetExprBody, ConcreteSyntaxTree wr, ConcreteSyntaxTree wStmts) {
      AddUnsupported(Token.NoToken, "<i>EmitWiggleWaggleBoundedPool</i>");
    }

    protected override void EmitSetBoundedPool(Expression of, string propertySuffix, bool inLetExprBody, ConcreteSyntaxTree wr, ConcreteSyntaxTree wStmts) {
      if (GetExprConverter(wr, wStmts, out var exprBuilder, out var convert)) {
        exprBuilder.Builder.AddExpr((DAST.Expression)DAST.Expression.create_SetBoundedPool(
          convert(of)
        ));
      } else {
        throw new InvalidOperationException();
      }
    }

    protected override void EmitMultiSetBoundedPool(Expression of, bool includeDuplicates, string propertySuffix, bool inLetExprBody, ConcreteSyntaxTree wr, ConcreteSyntaxTree wStmts) {
      if (GetExprConverter(wr, wStmts, out var exprBuilder, out var convert)) {
        exprBuilder.Builder.AddExpr((DAST.Expression)DAST.Expression.create_MultisetBoundedPool(
          convert(of), includeDuplicates
        ));
      } else {
        throw new InvalidOperationException();
      }
    }

    protected override void EmitSubSetBoundedPool(Expression of, string propertySuffix, bool inLetExprBody, ConcreteSyntaxTree wr, ConcreteSyntaxTree wStmts) {
      AddUnsupported(of.Origin, "<i>EmitSubSetBoundedPool</i>");
    }

    protected override void EmitMapBoundedPool(Expression map, string propertySuffix, bool inLetExprBody, ConcreteSyntaxTree wr, ConcreteSyntaxTree wStmts) {
      if (GetExprConverter(wr, wStmts, out var exprBuilder, out var convert)) {
        exprBuilder.Builder.AddExpr((DAST.Expression)DAST.Expression.create_MapBoundedPool(
          convert(map)
        ));
      } else {
        throw new InvalidOperationException();
      }
    }

    protected override void EmitSeqBoundedPool(Expression of, bool includeDuplicates, string propertySuffix, bool inLetExprBody, ConcreteSyntaxTree wr, ConcreteSyntaxTree wStmts) {
      if (GetExprConverter(wr, wStmts, out var exprBuilder, out var convert)) {
        exprBuilder.Builder.AddExpr((DAST.Expression)DAST.Expression.create_SeqBoundedPool(
          convert(of),
          includeDuplicates
        ));
      } else {
        throw new InvalidOperationException();
      }
    }

    protected override void EmitDatatypeBoundedPool(IVariable bv, string propertySuffix, bool inLetExprBody, ConcreteSyntaxTree wr, ConcreteSyntaxTree wStmts) {
      if (GetExprConverter(wr, wStmts, out var exprBuilder, out var convert)) {
        if (bv.Type.IsDatatype && bv.Type.AsDatatype is { } datatypeDecl) {

          var signature = Sequence<_IFormal>.FromArray([]);
          var c = exprBuilder.Builder.Call(signature);
          c.SetName((DAST.CallName)DAST.CallName.create_CallName(Sequence<Rune>.UnicodeFromString("_AllSingletonConstructors"),
            Option<_IType>.create_None(), Option<_IFormal>.create_None(), false, signature));
          var wrc = new BuilderSyntaxTree<ExprContainer>(c, this);
          EmitTypeName_Companion(bv.Type, wrc, wr, bv.Origin, null);
        } else {
          throw new InvalidOperationException("Datatype Bounded pool on non-datatype value");
        }
      } else {
        throw new InvalidOperationException();
      }
    }

    protected override void CreateIIFE(string bvName, Type bvType, IOrigin bvTok, Type bodyType, IOrigin bodyTok,
      ConcreteSyntaxTree wr, ref ConcreteSyntaxTree wStmts, out ConcreteSyntaxTree wrRhs, out ConcreteSyntaxTree wrBody) {
      if (GetExprBuilder(wr, out var builder)) {
        var iife = builder.Builder.IIFE(bvName, GenType(bvType));
        wrRhs = new BuilderSyntaxTree<ExprContainer>(iife.RhsBuilder(), this);
        wrBody = new BuilderSyntaxTree<ExprContainer>(iife, this);
      } else {
        throw new InvalidOperationException("Invalid context for IIFE: " + wr.GetType());
      }
    }

    protected override ConcreteSyntaxTree CreateIIFE0(Type resultType, IOrigin resultTok, ConcreteSyntaxTree wr,
        ConcreteSyntaxTree wStmts) {
      EmitLambdaApply(wr, out var wLambda, out var wArg);
      return CreateLambda([], null, [], resultType, wLambda, wStmts);
    }

    protected override ConcreteSyntaxTree CreateIIFE1(int source, Type resultType, IOrigin resultTok, string bvName,
        ConcreteSyntaxTree wr, ConcreteSyntaxTree wStmts) {
      EmitLambdaApply(wr, out var wLambda, out var wArg);
      var ret = CreateLambda([Type.Int], null, [bvName], resultType, wLambda, wStmts);
      EmitLiteralExpr(wArg, new LiteralExpr(null, source) {
        Type = Type.Int
      });
      return ret;
    }

    protected override void EmitUnaryExpr(ResolvedUnaryOp op, Expression expr, bool inLetExprBody, ConcreteSyntaxTree wr, ConcreteSyntaxTree wStmts) {
      if (GetExprConverter(wr, wStmts, out var container, out var convert)) {
        var dastExpr = convert(expr);
        switch (op) {
          case ResolvedUnaryOp.BoolNot: {
              container.Builder.AddExpr((DAST.Expression)DAST.Expression.create_UnOp(
                UnaryOp.create_Not(),
                dastExpr,
                new UnaryOpFormat_NoFormat()
              ));
              break;
            }
          case ResolvedUnaryOp.BitwiseNot: {
              container.Builder.AddExpr((DAST.Expression)DAST.Expression.create_UnOp(
                UnaryOp.create_BitwiseNot(),
                dastExpr,
                new UnaryOpFormat_NoFormat()
              ));
              break;
            }
          case ResolvedUnaryOp.Cardinality: {
              container.Builder.AddExpr((DAST.Expression)DAST.Expression.create_UnOp(
                UnaryOp.create_Cardinality(),
                dastExpr,
                new UnaryOpFormat_NoFormat()
              ));
              break;
            }
        }
      } else {
        AddUnsupported(expr.Origin, "<i>UnaryExpr " + op + " without expr container</i>");
      }
    }

    // A few helpers to reduce the size of expressions
    private static DAST.Expression Not(_IExpression expr, bool mergeInner = true) {
      return (DAST.Expression)DAST.Expression.create_UnOp(
        new UnaryOp_Not(),
        (DAST.Expression)expr,
        mergeInner ? new UnaryOpFormat_CombineFormat() : new UnaryOpFormat_NoFormat());
    }

    private static DAST.Expression BinaryOp(_ITypedBinOp typedOp, _IExpression left, _IExpression right, _IBinaryOpFormat format = null) {
      format ??= new BinaryOpFormat_NoFormat();

      return (DAST.Expression)DAST.Expression.create_BinOp(typedOp, left, right, format
      );
    }

    protected override void CompileBinOp(BinaryExpr.ResolvedOpcode op,
      Type e0Type, Type e1Type, IOrigin tok, Type resultType,
      out string opString,
      out string preOpString,
      out string postOpString,
      out string callString,
      out string staticCallString,
      out bool reverseArguments,
      out bool truncateResult,
      out bool convertE1_to_int,
      out bool coerceE1,
      ConcreteSyntaxTree errorWr) {
      if (errorWr is BuilderSyntaxTree<ExprContainer> builder) {
        opString = null;
        preOpString = "";
        postOpString = "";
        callString = null;
        staticCallString = null;
        reverseArguments = false;
        truncateResult = false;
        convertE1_to_int = false;
        coerceE1 = false;
        var overflows = e0Type is BitvectorType;

        opString = op switch {
          BinaryExpr.ResolvedOpcode.Iff => "==",
          BinaryExpr.ResolvedOpcode.And => "&&",
          BinaryExpr.ResolvedOpcode.Or => "||",
          BinaryExpr.ResolvedOpcode.BitwiseAnd => "&",
          BinaryExpr.ResolvedOpcode.BitwiseOr => "|",
          BinaryExpr.ResolvedOpcode.BitwiseXor => "^",
          BinaryExpr.ResolvedOpcode.Lt => "<",
          BinaryExpr.ResolvedOpcode.LtChar => "<",
          BinaryExpr.ResolvedOpcode.Le => "<=",
          BinaryExpr.ResolvedOpcode.LeChar => "<=",
          BinaryExpr.ResolvedOpcode.Ge => ">=",
          BinaryExpr.ResolvedOpcode.GeChar => ">=",
          BinaryExpr.ResolvedOpcode.Gt => ">",
          BinaryExpr.ResolvedOpcode.GtChar => ">",
          BinaryExpr.ResolvedOpcode.LeftShift => "<<",
          BinaryExpr.ResolvedOpcode.RightShift => ">>",
          BinaryExpr.ResolvedOpcode.Add => "+",
          BinaryExpr.ResolvedOpcode.Sub => "-",
          BinaryExpr.ResolvedOpcode.Mul => "*",
          BinaryExpr.ResolvedOpcode.SetEq => "==",
          BinaryExpr.ResolvedOpcode.SetNeq => "!=",
          BinaryExpr.ResolvedOpcode.MultiSetEq => "==",
          BinaryExpr.ResolvedOpcode.MultiSetNeq => "!=",
          BinaryExpr.ResolvedOpcode.SeqEq => "==",
          BinaryExpr.ResolvedOpcode.SeqNeq => "!=",
          BinaryExpr.ResolvedOpcode.MapEq => "==",
          BinaryExpr.ResolvedOpcode.MapNeq => "!=",
          BinaryExpr.ResolvedOpcode.ProperSubset => "<",
          BinaryExpr.ResolvedOpcode.ProperMultiSubset => "<",
          BinaryExpr.ResolvedOpcode.Subset => "<=",
          BinaryExpr.ResolvedOpcode.MultiSubset => "<=",
          BinaryExpr.ResolvedOpcode.Disjoint => "!!",
          BinaryExpr.ResolvedOpcode.MultiSetDisjoint => "!!",
          BinaryExpr.ResolvedOpcode.InMultiSet => "in",
          BinaryExpr.ResolvedOpcode.InMap => "in",
          BinaryExpr.ResolvedOpcode.NotInMap => "notin",
          BinaryExpr.ResolvedOpcode.Union => "+",
          BinaryExpr.ResolvedOpcode.MultiSetUnion => "+",
          BinaryExpr.ResolvedOpcode.MapMerge => "+",
          BinaryExpr.ResolvedOpcode.Intersection => "*",
          BinaryExpr.ResolvedOpcode.MultiSetIntersection => "*",
          BinaryExpr.ResolvedOpcode.MultiSetDifference => "-",
          BinaryExpr.ResolvedOpcode.MapSubtraction => "-",
          BinaryExpr.ResolvedOpcode.ProperPrefix => "<=",
          BinaryExpr.ResolvedOpcode.Prefix => "<",
          BinaryExpr.ResolvedOpcode.NeqCommon => "!=",
          _ => null
        };

        var typeLeft = GenType(e0Type);
        var typeRight = GenType(e1Type);
        var typeResult = GenType(resultType);

        object B(_IBinOp binOp) {
          return builder.Builder.BinOp((DAST.BinOp)binOp, typeLeft, typeRight, typeResult);
        }

        var opStringClosure = opString;
        object C(System.Func<DAST.Expression, DAST.Expression, DAST.Expression> callback) {
          return builder.Builder.BinOp(opStringClosure, callback);
        }

        TypedBinOp TypeOp(_IBinOp binOp) {
          return (TypedBinOp)TypedBinOp.create_TypedBinOp(binOp, typeLeft, typeRight, typeResult);
        }

        TypedBinOp TypeOpRev(_IBinOp binOp) {
          return (TypedBinOp)TypedBinOp.create_TypedBinOp(binOp, typeRight, typeLeft, typeResult);
        }

        var newBuilder = op switch {
          BinaryExpr.ResolvedOpcode.EqCommon => B((BinOp)BinOp.create_Eq(
            e0Type.IsRefType
          )),
          BinaryExpr.ResolvedOpcode.SetEq => B((BinOp)BinOp.create_Eq(false)),
          BinaryExpr.ResolvedOpcode.MapEq => B((BinOp)BinOp.create_Eq(false)),
          BinaryExpr.ResolvedOpcode.SeqEq => B((BinOp)BinOp.create_Eq(false)),
          BinaryExpr.ResolvedOpcode.MultiSetEq => B((BinOp)BinOp.create_Eq(false)),
          BinaryExpr.ResolvedOpcode.NeqCommon => C((left, right) =>
            Not(BinaryOp(
              TypeOp(BinOp.create_Eq(
                e0Type.IsRefType
              )), left, right))),
          BinaryExpr.ResolvedOpcode.SetNeq => C((left, right) =>
            Not(BinaryOp(TypeOp(BinOp.create_Eq(false)), left, right))),
          BinaryExpr.ResolvedOpcode.SeqNeq => C((left, right) =>
            Not(BinaryOp(TypeOp(BinOp.create_Eq(false)), left, right))),
          BinaryExpr.ResolvedOpcode.MapNeq => C((left, right) =>
            Not(BinaryOp(TypeOp(BinOp.create_Eq(false)), left, right))),
          BinaryExpr.ResolvedOpcode.MultiSetNeq => C((left, right) =>
            Not(BinaryOp(TypeOp(BinOp.create_Eq(false)), left, right))),

          BinaryExpr.ResolvedOpcode.Div =>
            B(NeedsEuclideanDivision(resultType) ? BinOp.create_EuclidianDiv() : BinOp.create_Div(overflows)),
          BinaryExpr.ResolvedOpcode.Mod =>
            B(NeedsEuclideanDivision(resultType) ? BinOp.create_EuclidianMod() : BinOp.create_Mod()),
          BinaryExpr.ResolvedOpcode.Imp =>
            C((left, right) =>
              BinaryOp(
                TypeOp(DAST.BinOp.create_Or()),
                Not(left, false), right, new BinaryOpFormat_ImpliesFormat()
              )),
          BinaryExpr.ResolvedOpcode.Iff =>
            C((left, right) =>
              BinaryOp(
                TypeOp(BinOp.create_Eq(false)),
                left, right, new BinaryOpFormat_EquivalenceFormat()
              )),
          BinaryExpr.ResolvedOpcode.InSet => B(DAST.BinOp.create_In()), // TODO: Differentiate?
          BinaryExpr.ResolvedOpcode.InSeq => B(DAST.BinOp.create_In()),
          BinaryExpr.ResolvedOpcode.InMap => B(DAST.BinOp.create_In()),
          BinaryExpr.ResolvedOpcode.InMultiSet => B(DAST.BinOp.create_In()),


          BinaryExpr.ResolvedOpcode.Union =>
            B(DAST.BinOp.create_SetMerge()),
          BinaryExpr.ResolvedOpcode.SetDifference =>
            B(DAST.BinOp.create_SetSubtraction()),
          BinaryExpr.ResolvedOpcode.Intersection =>
            B(DAST.BinOp.create_SetIntersection()),
          BinaryExpr.ResolvedOpcode.Disjoint =>
            B(DAST.BinOp.create_SetDisjoint()),
          BinaryExpr.ResolvedOpcode.ProperSubset =>
            B(DAST.BinOp.create_ProperSubset()),
          BinaryExpr.ResolvedOpcode.Subset =>
            B(DAST.BinOp.create_Subset()),
          BinaryExpr.ResolvedOpcode.Superset =>
            C((left, right) =>
              BinaryOp(TypeOpRev(new BinOp_Subset()), right, left,
                new BinaryOpFormat_ReverseFormat())),
          BinaryExpr.ResolvedOpcode.ProperSuperset =>
            C((left, right) =>
              BinaryOp(TypeOpRev(new BinOp_ProperSubset()), right, left,
                new BinaryOpFormat_ReverseFormat())),

          BinaryExpr.ResolvedOpcode.MultiSetUnion =>
            B(DAST.BinOp.create_MultisetMerge()),
          BinaryExpr.ResolvedOpcode.MultiSetDifference =>
            B(DAST.BinOp.create_MultisetSubtraction()),
          BinaryExpr.ResolvedOpcode.MultiSetIntersection =>
            B(DAST.BinOp.create_MultisetIntersection()),
          BinaryExpr.ResolvedOpcode.MultiSetDisjoint =>
            B(DAST.BinOp.create_MultisetDisjoint()),
          BinaryExpr.ResolvedOpcode.ProperMultiSubset =>
            B(DAST.BinOp.create_ProperSubmultiset()),
          BinaryExpr.ResolvedOpcode.MultiSubset =>
            B(DAST.BinOp.create_Submultiset()),
          BinaryExpr.ResolvedOpcode.MultiSuperset =>
            C((left, right) =>
              BinaryOp(TypeOpRev(new BinOp_Submultiset()), right, left,
                new BinaryOpFormat_ReverseFormat())),
          BinaryExpr.ResolvedOpcode.ProperMultiSuperset =>
            C((left, right) =>
              BinaryOp(TypeOpRev(new BinOp_ProperSubmultiset()), right, left,
                new BinaryOpFormat_ReverseFormat())),

          BinaryExpr.ResolvedOpcode.MapMerge =>
            B(DAST.BinOp.create_MapMerge()),
          BinaryExpr.ResolvedOpcode.MapSubtraction =>
            B(DAST.BinOp.create_MapSubtraction()),

          BinaryExpr.ResolvedOpcode.ProperPrefix =>
            B(DAST.BinOp.create_SeqProperPrefix()),
          BinaryExpr.ResolvedOpcode.Prefix =>
            B(DAST.BinOp.create_SeqPrefix()),

          BinaryExpr.ResolvedOpcode.NotInMap =>
            C((left, right) =>
              Not(BinaryOp(TypeOp(new BinOp_In()), left, right))),
          BinaryExpr.ResolvedOpcode.NotInSet =>
            C((left, right) =>
              Not(BinaryOp(TypeOp(new BinOp_In()), left, right))),
          BinaryExpr.ResolvedOpcode.NotInSeq =>
            C((left, right) =>
              Not(BinaryOp(TypeOp(new BinOp_In()), left, right))),
          BinaryExpr.ResolvedOpcode.NotInMultiSet =>
            C((left, right) =>
              Not(BinaryOp(TypeOp(new BinOp_In()), left, right))),
          BinaryExpr.ResolvedOpcode.Concat => B(BinOp.create_Concat()),
          BinaryExpr.ResolvedOpcode.And => B(BinOp.create_And()),
          BinaryExpr.ResolvedOpcode.Or => B(BinOp.create_Or()),
          BinaryExpr.ResolvedOpcode.Add => B(BinOp.create_Plus(overflows)),
          BinaryExpr.ResolvedOpcode.Sub => B(BinOp.create_Minus(overflows)),
          BinaryExpr.ResolvedOpcode.Mul => B(BinOp.create_Times(overflows)),
          BinaryExpr.ResolvedOpcode.BitwiseAnd => B(BinOp.create_BitwiseAnd()),
          BinaryExpr.ResolvedOpcode.BitwiseOr => B(BinOp.create_BitwiseOr()),
          BinaryExpr.ResolvedOpcode.BitwiseXor => B(BinOp.create_BitwiseXor()),
          BinaryExpr.ResolvedOpcode.LeftShift => B(BinOp.create_BitwiseShiftLeft()),
          BinaryExpr.ResolvedOpcode.RightShift => B(BinOp.create_BitwiseShiftRight()),
          BinaryExpr.ResolvedOpcode.Lt =>
            B(BinOp.create_Lt()),
          BinaryExpr.ResolvedOpcode.LtChar =>
            B(BinOp.create_LtChar()),
          BinaryExpr.ResolvedOpcode.Le =>
            C((left, right) =>
              Not(BinaryOp(TypeOpRev(new BinOp_Lt()), right, left,
                new BinaryOpFormat_ReverseFormat()))),
          BinaryExpr.ResolvedOpcode.LeChar =>
            C((left, right) =>
              Not(BinaryOp(TypeOpRev(new BinOp_LtChar()), right, left,
                new BinaryOpFormat_ReverseFormat()))),
          BinaryExpr.ResolvedOpcode.Gt =>
            C((left, right) =>
              BinaryOp(TypeOpRev(new BinOp_Lt()), right, left, new BinaryOpFormat_ReverseFormat())),
          BinaryExpr.ResolvedOpcode.GtChar =>
            C((left, right) =>
              BinaryOp(TypeOpRev(new BinOp_LtChar()), right, left, new BinaryOpFormat_ReverseFormat())),
          BinaryExpr.ResolvedOpcode.Ge =>
            C((left, right) =>
              Not(BinaryOp(TypeOp(new BinOp_Lt()), left, right))),
          BinaryExpr.ResolvedOpcode.GeChar =>
            C((left, right) =>
              Not(BinaryOp(TypeOp(new BinOp_LtChar()), left, right))),

          _ => B(DAST.BinOp.create_Passthrough(Sequence<Rune>.UnicodeFromString($"<b>Unsupported: <i>Operator {op}</i></b>"))),
        };

        opString = "";

        currentBuilder = newBuilder;
        // cleaned up by EmitExpr
      } else {
        throw new InvalidOperationException();
      }
    }

    public BuilderSyntaxTree<ExprContainer> WrBuffer(out ExprBuffer buf) {
      buf = new ExprBuffer(null);
      var wGuard = new BuilderSyntaxTree<ExprContainer>(buf, this);
      return wGuard;
    }
    protected override void EmitITE(Expression guard, Expression thn, Expression els, Type resultType, bool inLetExprBody, ConcreteSyntaxTree wr, ConcreteSyntaxTree wStmts) {
      if (GetExprConverter(wr, wStmts, out var builder, out var convert)) {
        DAST.Expression convertedGuard;
        if (guard.Type is BoolType) {
          if (guard is UnaryOpExpr { ResolvedOp: UnaryOpExpr.ResolvedOpcode.BoolNot, E: var innerGuard } unaryOpExpr && innerGuard.Type is not BoolType) {
            guard = unaryOpExpr.E;
          }
          convertedGuard = convert(guard);
        } else {
          EmitConversionExpr(guard, guard.Type, new BoolType(), inLetExprBody, WrBuffer(out var buf), wStmts);
          convertedGuard = buf.Finish();
        }
        builder.Builder.AddExpr((DAST.Expression)DAST.Expression.create_Ite(
          convertedGuard,
          convert(thn),
          convert(els)
        ));
      } else {
        throw new InvalidOperationException();
      }
    }

    protected override void EmitIsZero(string varName, ConcreteSyntaxTree wr) {
      AddUnsupported(Token.NoToken, "<i>EmitIsZero</i>");
    }

    protected override void EmitConversionExpr(Expression fromExpr, Type fromType, Type toType, bool inLetExprBody, ConcreteSyntaxTree wr, ConcreteSyntaxTree wStmts) {
      if (GetExprBuilder(wr, out var builder)) {
        if (toType.Equals(fromType)) {
          EmitExpr(fromExpr, inLetExprBody, builder, wStmts);
        } else {
          EmitExpr(fromExpr, inLetExprBody, EmitConversion(builder, fromType, toType), wStmts);
        }
      } else {
        throw new InvalidOperationException();
      }
    }

    private BuilderSyntaxTree<ExprContainer> EmitConversion(BuilderSyntaxTree<ExprContainer> builder, Type fromType, Type toType) {
      return new BuilderSyntaxTree<ExprContainer>(builder.Builder.Convert(
        GenType(fromType),
        GenType(toType)
      ), this);
    }

    protected override void EmitConstructorCheck(string source, DatatypeCtor ctor, ConcreteSyntaxTree wr) {
      if (GetExprBuilder(wr, out var builder)) {
        builder.Builder.AddExpr((DAST.Expression)DAST.Expression.create_TypeTest(
          DAST.Expression.create_Ident(Sequence<Rune>.UnicodeFromString(source)),
          PathFromTopLevel(ctor.EnclosingDatatype),
          Sequence<Rune>.UnicodeFromString(ctor.GetCompileName(Options))
        ));
      } else {
        throw new InvalidOperationException();
      }
    }

    protected override void EmitTypeTest(string localName, Type fromType, Type toType, IOrigin tok, ConcreteSyntaxTree wr) {
      if (GetExprBuilder(wr, out var builder)) {
        builder.Builder.AddExpr((DAST.Expression)DAST.Expression.create_Is(
          DAST.Expression.create_Ident(Sequence<Rune>.UnicodeFromString(localName)),
          GenType(fromType),
          GenType(toType)
        ));
      } else {
        throw new InvalidOperationException();
      }
    }

    protected override void EmitIsIntegerTest(Expression source, ConcreteSyntaxTree wr, ConcreteSyntaxTree wStmts) {
      AddUnsupportedFeature(source.Origin, Feature.TypeTests);
    }

    protected override void EmitIsUnicodeScalarValueTest(Expression source, ConcreteSyntaxTree wr, ConcreteSyntaxTree wStmts) {
      AddUnsupportedFeature(source.Origin, Feature.TypeTests);
    }

    protected override void EmitIsInIntegerRange(Expression source, BigInteger lo, BigInteger hi, ConcreteSyntaxTree wr, ConcreteSyntaxTree wStmts) {
      AddUnsupportedFeature(source.Origin, Feature.TypeTests);
    }

    protected override void EmitCollectionDisplay(CollectionType ct, IOrigin tok, List<Expression> elements,
      bool inLetExprBody, ConcreteSyntaxTree wr, ConcreteSyntaxTree wStmts) {
      if (GetExprConverter(wr, wStmts, out var builder, out var convert)) {
        var elementsAST = elements.Select(convert).ToArray();

        if (ct is SetType set) {
          builder.Builder.AddExpr((DAST.Expression)DAST.Expression.create_SetValue(
            Sequence<DAST.Expression>.FromArray(elementsAST)
          ));
        } else if (ct is MultiSetType multiSet) {
          builder.Builder.AddExpr((DAST.Expression)DAST.Expression.create_MultisetValue(
            Sequence<DAST.Expression>.FromArray(elementsAST)
          ));
        } else if (ct is SeqType seq) {
          builder.Builder.AddExpr((DAST.Expression)DAST.Expression.create_SeqValue(
            Sequence<DAST.Expression>.FromArray(elementsAST),
            GenType(ct.TypeArgs[0])
          ));
        } else {
          throw new InvalidOperationException();
        }
      } else {
        throw new InvalidOperationException();//TODO
      }
    }

    protected override void EmitMapDisplay(MapType mt, IOrigin tok, List<ExpressionPair> elements, bool inLetExprBody,
      ConcreteSyntaxTree wr, ConcreteSyntaxTree wStmts) {
      if (GetExprConverter(wr, wStmts, out var builder, out var converter)) {
        var elementsAST = new List<_System.Tuple2<DAST.Expression, DAST.Expression>>();
        foreach (var e in elements) {
          elementsAST.Add((_System.Tuple2<DAST.Expression, DAST.Expression>)_System.Tuple2<DAST.Expression, DAST.Expression>.create(
            converter(e.A),
            converter(e.B)
          ));
        }

        builder.Builder.AddExpr((DAST.Expression)DAST.Expression.create_MapValue(
          Sequence<_System.Tuple2<DAST.Expression, DAST.Expression>>.FromArray(elementsAST.ToArray())
        ));
      } else {
        throw new InvalidOperationException();
      }
    }

    protected override void EmitSetBuilder_New(ConcreteSyntaxTree wr, SetComprehension e, string collectionName) {
      if (GetStatementBuilder(wr, out var builder)) {
        var eType = e.Type.AsSetType;
        if (eType == null) {// dafny0/GeneralNewtypeCollections
          AddUnsupportedFeature(e.Origin, Feature.NonNativeNewtypes);
        }
        var elemType = GenType(eType.Arg);
        var setBuilderType = DAST.Type.create_SetBuilder(elemType);
        builder.Builder.AddStatement(
          (DAST.Statement)DAST.Statement.create_DeclareVar(
            Sequence<Rune>.UnicodeFromString(collectionName),
            setBuilderType,
            Option<_IExpression>.create_Some(
              DAST.Expression.create_SetBuilder(elemType)
            )
          ));
      } else {
        throw new InvalidOperationException();
      }
    }

    protected override void EmitMapBuilder_New(ConcreteSyntaxTree wr, MapComprehension e, string collectionName) {
      if (GetStatementBuilder(wr, out var builder)) {
        var eType = e.Type.AsMapType;
        var keyType = GenType(eType.Domain);
        var valueType = GenType(eType.Range);
        var mapType = DAST.Type.create_MapBuilder(keyType, valueType);
        builder.Builder.AddStatement(
          (DAST.Statement)DAST.Statement.create_DeclareVar(
            Sequence<Rune>.UnicodeFromString(collectionName),
            mapType,
            Option<_IExpression>.create_Some(
              DAST.Expression.create_MapBuilder(keyType, valueType)
              )
            ));
      } else {
        AddUnsupported(e.Origin, "<i>EmitMapBuilder_New (non-statement)</i>");
      }
      //throw new InvalidOperationException();
    }

    protected override void EmitSetBuilder_Add(CollectionType ct, string collName, Expression elmt, bool inLetExprBody,
        ConcreteSyntaxTree wr) {
      if (GetStatementBuilder(wr, out var builder)) {
        var stmtBuilder = new CallStmtBuilder(Sequence<_IFormal>.Empty);
        stmtBuilder.SetName((DAST.CallName)DAST.CallName.create_SetBuilderAdd());
        stmtBuilder.SetTypeArgs([]);
        stmtBuilder.SetOuts([]); ;
        stmtBuilder.AddExpr((DAST.Expression)DAST.Expression.create_Ident(Sequence<Rune>.UnicodeFromString(collName)));
        stmtBuilder.AddExpr(ConvertExpression(elmt, builder));
        builder.Builder.AddBuildable(stmtBuilder);
      } else {
        AddUnsupported(elmt.Origin, "<i>EmitSetBuilder_Add</i>");
      }
      //throw new InvalidOperationException();
    }

    // Normally wStmt is a BuilderSyntaxTree<StatementContainer> but it might not while the compiler is being developed
    private DAST.Expression ConvertExpression(Expression term, ConcreteSyntaxTree wStmt) {
      EmitExpr(term, false, WrBuffer(out var buffer0), wStmt);
      return buffer0.Finish();
    }

    private DAST.Expression ConvertExpressionNoStatement(Expression term) {
      var statementBuf = new NoStatementBuffer();
      var sNoStmt = new BuilderSyntaxTree<StatementContainer>(statementBuf, this);
      return ConvertExpression(term, sNoStmt);
    }

    private BuilderSyntaxTree<ExprContainer> CreateExprBuilder() {
      return WrBuffer(out _);
    }

    protected override ConcreteSyntaxTree EmitMapBuilder_Add(MapType mt, IOrigin tok, string collName, Expression term,
        bool inLetExprBody, ConcreteSyntaxTree wr) {
      if (GetStatementBuilder(wr, out var builder)) {
        var stmtBuilder = new CallStmtBuilder(Sequence<_IFormal>.Empty);
        stmtBuilder.SetName((DAST.CallName)DAST.CallName.create_MapBuilderAdd());
        stmtBuilder.SetTypeArgs([]);
        stmtBuilder.SetOuts([]); ;
        stmtBuilder.AddExpr((DAST.Expression)DAST.Expression.create_Ident(Sequence<Rune>.UnicodeFromString(collName)));
        var keyBuilder = CreateExprBuilder();
        stmtBuilder.AddBuildable((ExprBuffer)keyBuilder.Builder);
        stmtBuilder.AddExpr(ConvertExpression(term, builder));
        builder.Builder.AddBuildable(stmtBuilder);
        return keyBuilder;
      } else {
        AddUnsupported(tok, "<i>EMitMapBuilder_Add</i>");
        return WrBuffer(out _);
      }
    }

    protected override Action<ConcreteSyntaxTree> GetSubtypeCondition(string tmpVarName, Type boundVarType, IOrigin tok, ConcreteSyntaxTree wPreconditions) {
      Action<ConcreteSyntaxTree> typeTest;

      if (boundVarType.IsRefType) {
        DAST._IExpression baseExpr;
        if (boundVarType.IsObject || boundVarType.IsObjectQ) {
          baseExpr = DAST.Expression.create_Literal(DAST.Literal.create_BoolLiteral(true));
        } else {
          // typeTest = $"{tmpVarName} instanceof {TypeName(boundVarType, wPreconditions, tok)}";
          AddUnsupported(tok, "<i>TypeName</i>");
          return (ConcreteSyntaxTree w) => { };
        }

        if (boundVarType.IsNonNullRefType) {
          typeTest = wr => {
            if (GetExprBuilder(wr, out var builder)) {
              var boolType = DAST.Type.create_Primitive(Primitive.create_Bool());
              var tmpVarType = GenType(boundVarType);
              var tmpVarNotNull = DAST.Expression.create_UnOp(
                DAST.UnaryOp.create_Not(),
                DAST.Expression.create_BinOp(
                  TypedBinOp.create_TypedBinOp(DAST.BinOp.create_Eq(true), tmpVarType, tmpVarType, boolType),
                  DAST.Expression.create_Ident(Sequence<Rune>.UnicodeFromString(tmpVarName)),
                  DAST.Expression.create_Literal(DAST.Literal.create_Null(GenType(boundVarType))),
                  new BinaryOpFormat_NoFormat()), new UnaryOpFormat_CombineFormat());
              builder.Builder.AddExpr((DAST.Expression)DAST.Expression.create_BinOp(
                TypedBinOp.create_TypedBinOp(BinOp.create_And(), boolType, boolType, boolType),
                  tmpVarNotNull,
                baseExpr,
                new BinaryOpFormat_NoFormat()
              ));
            } else {
              throw new InvalidOperationException();
            }
          };
        } else {
          typeTest = wr => {
            if (GetExprBuilder(wr, out var builder)) {
              var boolType = DAST.Type.create_Primitive(Primitive.create_Bool());
              var tmpVarType = GenType(boundVarType);
              builder.Builder.AddExpr((DAST.Expression)DAST.Expression.create_BinOp(
                TypedBinOp.create_TypedBinOp(BinOp.create_Or(), boolType, boolType, boolType),
                DAST.Expression.create_BinOp(
                  TypedBinOp.create_TypedBinOp(DAST.BinOp.create_Eq(true), tmpVarType, tmpVarType, boolType),
                  DAST.Expression.create_Ident(Sequence<Rune>.UnicodeFromString(tmpVarName)),
                  DAST.Expression.create_Literal(DAST.Literal.create_Null(GenType(boundVarType))),
                  new BinaryOpFormat_NoFormat()
                ),
                baseExpr,
                new BinaryOpFormat_NoFormat()
              ));
            } else {
              throw new InvalidOperationException();
            }
          };
        }
      } else {
        typeTest = wr => EmitExpr(Expression.CreateBoolLiteral(tok, true), false, wr, null);
      }

      return typeTest;
    }

    protected override void GetCollectionBuilder_Build(CollectionType ct, IOrigin tok, string collName,
      ConcreteSyntaxTree wr, ConcreteSyntaxTree wStmt) {
      if (GetExprBuilder(wr, out var builder)) {
        var callExpr = new CallExprBuilder(Sequence<_IFormal>.Empty);
        if (ct.IsMapType) {
          callExpr.SetName((DAST.CallName)DAST.CallName.create_MapBuilderBuild());
        } else {
          callExpr.SetName((DAST.CallName)DAST.CallName.create_SetBuilderBuild());
        }

        callExpr.SetTypeArgs([]);
        callExpr.SetOuts([]); ;
        callExpr.AddExpr((DAST.Expression)DAST.Expression.create_Ident(Sequence<Rune>.UnicodeFromString(collName)));
        builder.Builder.AddBuildable(callExpr);
      } else {
        AddUnsupported(tok, "<i>GetCollectionBuilder_Build</i>");
      }
    }

    protected override (Type, Action<ConcreteSyntaxTree>) EmitIntegerRange(Type type, Action<ConcreteSyntaxTree> wLo, Action<ConcreteSyntaxTree> wHi) {
      Type result;
      if (AsNativeType(type) != null) {
        result = type;
      } else {
        result = new IntType();
      }

      return (result, (wr) => {
        wLo(WrBuffer(out var loBuf));
        wHi(WrBuffer(out var hiBuf));

        if (GetExprBuilder(wr, out var builder)) {
          builder.Builder.AddExpr((DAST.Expression)DAST.Expression.create_IntRange(
            GenType(result),
            loBuf.Finish(),
            hiBuf.Finish(),
            true
          ));
        } else {
          throw new InvalidOperationException();
        }
      }
      );
    }

    protected override void EmitNull(Type _, ConcreteSyntaxTree wr) {
      AddUnsupported(Token.NoToken, "<i>EmitNull</i>");
    }

    protected override void EmitSingleValueGenerator(Expression e, bool inLetExprBody, string type,
      ConcreteSyntaxTree wr, ConcreteSyntaxTree wStmts) {
      if (GetExprConverter(wr, wStmts, out var builder, out var convert)) {
        var eBuild = convert(e);
        builder.Builder.AddExpr((DAST.Expression)DAST.Expression.create_ExactBoundedPool(eBuild));
      } else {
        throw new InvalidOperationException();
      }
    }

    protected override void OrganizeModules(Program program, out List<ModuleDefinition> modules) {
      modules = program.CompileModules.ToList();
      modules.Sort((a, b) =>
        String.Compare(a.FullDafnyName, b.FullDafnyName, StringComparison.Ordinal));
    }

    protected override void EmitHaltRecoveryStmt(Statement body, string haltMessageVarName, Statement recoveryBody, ConcreteSyntaxTree wr) {
      TrStmt(body, wr);
    }

    protected override ConcreteSyntaxTree GetNullClassConcreteSyntaxTree() {
      return new BuilderSyntaxTree<StatementContainer>(new StatementBuffer(), this);
    }

    protected override void EmitNestedMatchExpr(NestedMatchExpr match, bool inLetExprBody, ConcreteSyntaxTree output,
      ConcreteSyntaxTree wStmts) {
      EmitExpr(match.Flattened, inLetExprBody, output, wStmts);
    }

    protected override void TrOptNestedMatchExpr(NestedMatchExpr match, Type resultType, ConcreteSyntaxTree wr, ConcreteSyntaxTree wStmts,
      bool inLetExprBody, IVariable accumulatorVar, OptimizedExpressionContinuation continuation) {
      TrExprOpt(match.Flattened, resultType, wr, wStmts, inLetExprBody, accumulatorVar, continuation);
    }

    protected override void EmitNestedMatchStmt(NestedMatchStmt match, ConcreteSyntaxTree writer) {
      TrStmt(match.Flattened, writer);
    }
  }
}<|MERGE_RESOLUTION|>--- conflicted
+++ resolved
@@ -1680,16 +1680,10 @@
     }
 
     private ISequence<ISequence<Rune>> PathFromTopLevel(TopLevelDecl topLevel) {
-<<<<<<< HEAD
-      List<ISequence<Rune>> path = new();
-      path.Add(Sequence<Rune>.UnicodeFromString(topLevel.EnclosingModule.GetCompileName(Options)));
-      path.Add(Sequence<Rune>.UnicodeFromString(topLevel.GetCompileName(Options)));
-=======
       List<ISequence<Rune>> path = [
-        Sequence<Rune>.UnicodeFromString(topLevel.EnclosingModuleDefinition.GetCompileName(Options)),
+        Sequence<Rune>.UnicodeFromString(topLevel.EnclosingModule.GetCompileName(Options)),
         Sequence<Rune>.UnicodeFromString(topLevel.GetCompileName(Options))
       ];
->>>>>>> 0f010ef3
       return Sequence<ISequence<Rune>>.FromArray(path.ToArray());
     }
 
