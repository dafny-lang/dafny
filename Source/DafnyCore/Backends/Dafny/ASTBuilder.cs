using System;
using System.Collections.Generic;
using System.Numerics;
using Dafny;
using DAST;
using DAST.Format;
using JetBrains.Annotations;
using Microsoft.CodeAnalysis;
using Microsoft.Dafny.Compilers;
using Std.Wrappers;
using Attribute = DAST.Attribute;

namespace Microsoft.Dafny.Compilers {

  interface Container {
    public void AddUnsupported(string why);
  }

  class ProgramBuilder : ModuleContainer {
    readonly List<Module> items = new();

    public void AddModule(Module item) {
      items.Add(item);
    }

    public List<Module> Finish() {
      return items;
    }

    public void AddUnsupported(string why) {
      items.Add(ModuleContainer.UnsupportedToModule(why));
    }
  }

  interface ModuleContainer : Container {
    void AddModule(Module item);

    public ModuleBuilder Module(string name, Sequence<Attribute> attributes, bool requiresExterns) {
      return new ModuleBuilder(this, name, attributes, requiresExterns);
    }

    public static Module UnsupportedToModule(string why) {
      return new Module(
        Sequence<Rune>.UnicodeFromString($"uncompilable/*{why.Replace(".", ",")}*/"),
        Sequence<Attribute>.FromElements(
          (Attribute)Attribute.create_Attribute(
            Sequence<Rune>.UnicodeFromString("extern"),
          Sequence<Sequence<Rune>>.FromElements(
            (Sequence<Rune>)Sequence<Rune>.UnicodeFromString($"uncompilable/*{why}*/")))), false,
        Std.Wrappers.Option<Sequence<ModuleItem>>.create_None());
    }
  }

  class ModuleBuilder : ClassContainer, TraitContainer, NewtypeContainer, DatatypeContainer, SynonymTypeContainer {
    readonly ModuleContainer parent;
    readonly string name;
    readonly Sequence<Attribute> attributes;
    readonly List<ModuleItem> body = new();
    private readonly bool requiresExterns;

    public ModuleBuilder(ModuleContainer parent, string name, Sequence<Attribute> attributes, bool requiresExterns) {
      this.parent = parent;
      this.name = name;
      this.attributes = attributes;
      this.requiresExterns = requiresExterns;
    }

    public void AddModule(Module item) {
      body.Add((ModuleItem)ModuleItem.create_Module(item));
    }

    public void AddClass(Class item) {
      body.Add((ModuleItem)ModuleItem.create_Class(item));
    }

    public void AddTrait(Trait item) {
      body.Add((ModuleItem)ModuleItem.create_Trait(item));
    }

    public void AddNewtype(Newtype item) {
      body.Add((ModuleItem)ModuleItem.create_Newtype(item));
    }

    public void AddDatatype(Datatype item) {
      body.Add((ModuleItem)ModuleItem.create_Datatype(item));
    }

    public object Finish() {
      parent.AddModule((Module)Module.create(
        Sequence<Rune>.UnicodeFromString(this.name),
        attributes,
        requiresExterns,
        Std.Wrappers.Option<Sequence<ModuleItem>>.create_Some((Sequence<ModuleItem>)Sequence<ModuleItem>.FromArray(body.ToArray()))
      ));

      return parent;
    }

    public void AddSynonymType(SynonymType item) {
      body.Add((ModuleItem)ModuleItem.create_SynonymType(item));
    }

    public void AddUnsupported(string why) {
      body.Add((ModuleItem)ModuleItem.create_Module(ModuleContainer.UnsupportedToModule(why)));
    }
  }

  interface ClassContainer : Container {
    void AddClass(Class item);

    public ClassBuilder Class(string name, string enclosingModule, List<DAST.TypeArgDecl> typeParams, List<DAST.Type> superClasses, ISequence<_IAttribute> attributes) {
      return new ClassBuilder(this, name, enclosingModule, typeParams, superClasses, attributes);
    }
  }



  class ClassBuilder : ClassLike {
    readonly ClassContainer parent;
    readonly string name;
    readonly string enclosingModule;
    readonly List<DAST.TypeArgDecl> typeParams;
    readonly List<DAST.Type> superClasses;
    readonly List<DAST.Field> fields = new();
    readonly List<DAST.Method> body = new();
    readonly ISequence<_IAttribute> attributes;

    public ClassBuilder(ClassContainer parent, string name, string enclosingModule, List<DAST.TypeArgDecl> typeParams, List<DAST.Type> superClasses, ISequence<_IAttribute> attributes) {
      this.parent = parent;
      this.name = name;
      this.enclosingModule = enclosingModule;
      this.typeParams = typeParams;
      this.superClasses = superClasses;
      this.attributes = attributes;
    }

    public void AddMethod(DAST.Method item) {
      body.Add(item);
    }

    public void AddField(DAST.Formal item, bool isConstant, _IOption<DAST._IExpression> defaultValue, bool isStatic) {
      fields.Add((DAST.Field)DAST.Field.create_Field(item, isConstant, defaultValue, isStatic));
    }

    public object Finish() {
      parent.AddClass((Class)Class.create(
        Sequence<Rune>.UnicodeFromString(this.name),
        Sequence<Rune>.UnicodeFromString(this.enclosingModule),
        Sequence<DAST.TypeArgDecl>.FromArray(this.typeParams.ToArray()),
        Sequence<DAST.Type>.FromArray(this.superClasses.ToArray()),
        Sequence<DAST.Field>.FromArray(this.fields.ToArray()),
        Sequence<DAST.Method>.FromArray(body.ToArray()),
        attributes
      ));
      return parent;
    }
  }

  interface TraitContainer : Container {
    void AddTrait(Trait item);

    public TraitBuilder Trait(string name, List<TypeArgDecl> typeParams, List<DAST.Type> parents,
      ISequence<_IAttribute> attributes, _ITraitType traitType) {
      return new TraitBuilder(this, name, typeParams, parents, attributes, traitType);
    }
  }

  class TraitBuilder : ClassLike {
    readonly TraitContainer parent;
    readonly string name;
    readonly List<DAST.TypeArgDecl> typeParams;
    private readonly List<DAST.Type> parents;
    readonly List<DAST.Method> body = new();
    private ISequence<_IAttribute> attributes;
    private _ITraitType traitType;

    public TraitBuilder(TraitContainer parent, string name, List<DAST.TypeArgDecl> typeParams, List<DAST.Type> parents, ISequence<_IAttribute> attributes, _ITraitType traitType) {
      this.parent = parent;
      this.name = name;
      this.typeParams = typeParams;
      this.attributes = attributes;
      this.traitType = traitType;
      this.parents = parents;
    }

    public void AddMethod(DAST.Method item) {
      // remove existing method with the same name, because we're going to define an implementation
      for (int i = 0; i < body.Count; i++) {
        if (body[i].is_Method && body[i].dtor_name.Equals(item.dtor_name)) {
          body.RemoveAt(i);
          break;
        }
      }

      body.Add(item);
    }

<<<<<<< HEAD
    public void AddField(DAST.Formal item, bool isConstant, _IOption<DAST._IExpression> defaultValue) {
      parent.AddUnsupported("var/const for trait - " + item.dtor_name);
=======
    public void AddField(DAST.Formal item, bool isConstant, _IOption<DAST._IExpression> defaultValue, bool isStatic) {
      this.parent.AddUnsupported("Field " + item.ToString());
>>>>>>> bf1aac62
    }

    public object Finish() {
      parent.AddTrait((Trait)Trait.create(
        Sequence<Rune>.UnicodeFromString(this.name),
        Sequence<DAST.TypeArgDecl>.FromArray(typeParams.ToArray()),
        traitType,
        Sequence<DAST.Type>.FromArray(parents.ToArray()),
        Sequence<DAST.Method>.FromArray(body.ToArray()),
        attributes)
      );
      return parent;
    }
  }

  interface NewtypeContainer : Container {
    void AddNewtype(Newtype item);

    public NewtypeBuilder Newtype(string name, List<DAST.TypeArgDecl> typeParams,
      DAST.Type baseType, NewtypeRange newtypeRange, Option<DAST.NewtypeConstraint> constraint, List<DAST.Statement> witnessStmts, DAST.Expression witness,
      ISequence<_IAttribute> attributes) {
      return new NewtypeBuilder(this, name, typeParams, newtypeRange, baseType, constraint, witnessStmts, witness, attributes);
    }
  }

  class NewtypeBuilder : ClassLike {
    readonly NewtypeContainer parent;
    readonly string name;
    readonly List<DAST.TypeArgDecl> typeParams;
    readonly DAST.Type baseType;
    private readonly Option<DAST.NewtypeConstraint> constraint;
    private readonly DAST.NewtypeRange newtypeRange;
    readonly List<DAST.Statement> witnessStmts;
    readonly DAST.Expression witness;
    private ISequence<_IAttribute> attributes;
    private readonly List<DAST._IMethod> methods;

    public NewtypeBuilder(NewtypeContainer parent, string name, List<TypeArgDecl> typeParams,
      NewtypeRange newtypeRange, DAST.Type baseType, Option<DAST.NewtypeConstraint> constraint, List<DAST.Statement> statements,
      DAST.Expression witness,
      ISequence<_IAttribute> attributes) {
      this.parent = parent;
      this.name = name;
      this.typeParams = typeParams;
      this.newtypeRange = newtypeRange;
      this.baseType = baseType;
      this.constraint = constraint;
      this.witnessStmts = statements;
      this.witness = witness;
      this.attributes = attributes;
      this.methods = new();
    }

    public void AddMethod(DAST.Method item) {
<<<<<<< HEAD
      parent.AddUnsupported("method for newtypes - " + item.dtor_name);
    }

    public void AddField(DAST.Formal item, bool isConstant, _IOption<DAST._IExpression> defaultValue) {
      parent.AddUnsupported("const for newtypes - " + item.dtor_name);
=======
      methods.Add(item);
    }

    public void AddField(DAST.Formal item, bool isConstant, _IOption<DAST._IExpression> defaultValue, bool isStatic) {
      parent.AddUnsupported("Datatype field " + item.ToString());
>>>>>>> bf1aac62
    }

    public object Finish() {
      parent.AddNewtype((Newtype)Newtype.create(
        Sequence<Rune>.UnicodeFromString(this.name),
        Sequence<DAST.TypeArgDecl>.FromArray(this.typeParams.ToArray()),
        this.baseType,
        newtypeRange,
        constraint,
        Sequence<DAST.Statement>.FromArray(this.witnessStmts.ToArray()),
        this.witness == null
          ? Option<DAST._IExpression>.create_None()
          : Option<DAST._IExpression>.create_Some(this.witness),
        attributes,
        Sequence<DAST._IMethod>.FromArray(methods.ToArray())
      ));
      return parent;
    }
  }

  interface SynonymTypeContainer : Container {
    void AddSynonymType(SynonymType item);

    public SynonymTypeBuilder SynonymType(string name, List<DAST.TypeArgDecl> typeParams,
      DAST.Type rhsType, List<DAST.Statement> witnessStmts, DAST.Expression witness,
      ISequence<_IAttribute> attributes) {
      return new SynonymTypeBuilder(this, name, typeParams, rhsType, witnessStmts, witness, attributes);
    }
  }

  class SynonymTypeBuilder {
    readonly SynonymTypeContainer parent;
    readonly string name;
    readonly List<DAST.TypeArgDecl> typeParams;
    readonly DAST.Type rhsType;
    readonly List<DAST.Statement> witnessStmts;
    readonly DAST.Expression witness;
    private ISequence<_IAttribute> attributes;

    public SynonymTypeBuilder(SynonymTypeContainer parent, string name, List<DAST.TypeArgDecl> typeParams,
      DAST.Type rhsType, List<DAST.Statement> statements, DAST.Expression witness,
      ISequence<_IAttribute> attributes) {
      this.parent = parent;
      this.name = name;
      this.typeParams = typeParams;
      this.rhsType = rhsType;
      this.witnessStmts = statements;
      this.witness = witness;
      this.attributes = attributes;
    }

    public object Finish() {
      parent.AddSynonymType((SynonymType)SynonymType.create(
        Sequence<Rune>.UnicodeFromString(this.name),
        Sequence<DAST.TypeArgDecl>.FromArray(this.typeParams.ToArray()),
        this.rhsType,
        Sequence<DAST.Statement>.FromArray(this.witnessStmts.ToArray()),
        this.witness == null
          ? Option<DAST._IExpression>.create_None()
          : Option<DAST._IExpression>.create_Some(this.witness),
        attributes
      ));
      return parent;
    }
  }

  interface DatatypeContainer : Container {
    void AddDatatype(Datatype item);

    public DatatypeBuilder Datatype(string name, string enclosingModule, List<TypeArgDecl> typeParams,
      List<DAST.DatatypeCtor> ctors, bool isCo, ISequence<_IAttribute> attributes, List<DAST.Type> superTraitTypes) {
      return new DatatypeBuilder(this, name, enclosingModule, typeParams, ctors, isCo, attributes, superTraitTypes);
    }
  }

  class DatatypeBuilder : ClassLike {
    readonly DatatypeContainer parent;
    readonly string name;
    readonly string enclosingModule;
    readonly List<DAST.TypeArgDecl> typeParams;
    readonly List<DAST.DatatypeCtor> ctors;
    readonly bool isCo;
    readonly List<DAST.Method> body = new();
    private ISequence<_IAttribute> attributes;
    private List<DAST.Type> superTraitTypes;

    public DatatypeBuilder(DatatypeContainer parent, string name, string enclosingModule, List<DAST.TypeArgDecl> typeParams, List<DAST.DatatypeCtor> ctors, bool isCo, ISequence<_IAttribute> attributes, List<DAST.Type> superTraitTypes) {
      this.parent = parent;
      this.name = name;
      this.typeParams = typeParams;
      this.enclosingModule = enclosingModule;
      this.ctors = ctors;
      this.isCo = isCo;
      this.attributes = attributes;
      this.superTraitTypes = superTraitTypes;
    }

    public void AddMethod(DAST.Method item) {
      body.Add(item);
    }

<<<<<<< HEAD
    public void AddField(DAST.Formal item, bool isConstant, _IOption<DAST._IExpression> defaultValue) {
      parent.AddUnsupported("const for datatypes - " + item.dtor_name);
=======
    public void AddField(DAST.Formal item, bool isConstant, _IOption<DAST._IExpression> defaultValue, bool isStatic) {
      parent.AddUnsupported("Datatype field " + item.ToString());
>>>>>>> bf1aac62
    }

    public object Finish() {
      parent.AddDatatype((Datatype)Datatype.create(
        Sequence<Rune>.UnicodeFromString(this.name),
        Sequence<Rune>.UnicodeFromString(this.enclosingModule),
        Sequence<DAST.TypeArgDecl>.FromArray(typeParams.ToArray()),
        Sequence<DAST.DatatypeCtor>.FromArray(ctors.ToArray()),
        Sequence<DAST.Method>.FromArray(body.ToArray()),
        this.isCo, attributes,
        Sequence<DAST.Type>.FromArray(superTraitTypes.ToArray())
      ));
      return parent;
    }
  }

  interface ClassLike {
    void AddMethod(DAST.Method item);

    void AddField(DAST.Formal item, bool isConstant, _IOption<DAST._IExpression> defaultValue, bool isStatic);

    public MethodBuilder Method(bool isStatic, bool hasBody, bool outVarsAreUninitFieldsToAssign, bool wasFunction,
      ISequence<ISequence<Rune>> overridingPath,
      ISequence<_IAttribute> attributes,
      string name,
      List<TypeArgDecl> typeArgs,
      Sequence<DAST.Formal> params_,
      List<DAST.Type> outTypes, List<ISequence<Rune>> outVars) {
      return new MethodBuilder(this, isStatic, hasBody, outVarsAreUninitFieldsToAssign, wasFunction, overridingPath, attributes, name, typeArgs, params_, outTypes, outVars);
    }

    public object Finish();
  }

  class MethodBuilder : StatementContainer {
    readonly ClassLike parent;
    readonly string name;
    readonly bool isStatic;
    readonly bool hasBody;
    readonly bool outVarsAreUninitFieldsToAssign;
    readonly bool wasFunction;
    readonly ISequence<ISequence<Rune>> overridingPath;
    readonly List<DAST.TypeArgDecl> typeArgs;
    readonly Sequence<DAST.Formal> params_;
    readonly List<DAST.Type> outTypes;
    readonly List<ISequence<Rune>> outVars;
    readonly List<object> body = new();
    private ISequence<_IAttribute> attributes;

    public MethodBuilder(
      ClassLike parent,
      bool isStatic, bool hasBody, bool outVarsAreUninitFieldsToAssign, bool wasFunction,
      ISequence<ISequence<Rune>> overridingPath,
      ISequence<_IAttribute> attributes,
      string name,
      List<DAST.TypeArgDecl> typeArgs,
      Sequence<DAST.Formal> params_,
      List<DAST.Type> outTypes, List<ISequence<Rune>> outVars
    ) {
      this.parent = parent;
      this.isStatic = isStatic;
      this.hasBody = hasBody;
      this.outVarsAreUninitFieldsToAssign = outVarsAreUninitFieldsToAssign;
      this.wasFunction = wasFunction;
      this.overridingPath = overridingPath;
      this.attributes = attributes;
      this.name = name;
      this.typeArgs = typeArgs;
      this.params_ = params_;
      this.outTypes = outTypes;
      this.outVars = outVars;
    }

    public List<object> ForkList() {
      var ret = new List<object>();
      body.Add(ret);
      return ret;
    }

    public void AddStatement(DAST.Statement item) {
      body.Add(item);
    }

    public void AddBuildable(BuildableStatement item) {
      body.Add(item);
    }

    public DAST.Method Build() {
      List<DAST.Statement> builtStatements = new();
      StatementContainer.RecursivelyBuild(body, builtStatements);

      return (DAST.Method)DAST.Method.create(
        attributes,
        isStatic,
        hasBody,
        outVarsAreUninitFieldsToAssign,
        wasFunction,
        overridingPath != null ? Option<ISequence<ISequence<Rune>>>.create_Some(overridingPath) : Option<ISequence<ISequence<Rune>>>.create_None(),
        Sequence<Rune>.UnicodeFromString(this.name),
        Sequence<DAST.TypeArgDecl>.FromArray(typeArgs.ToArray()),
        params_,
        Sequence<DAST.Statement>.FromArray(builtStatements.ToArray()),
        Sequence<DAST.Type>.FromArray(outTypes.ToArray()),
        outVars != null ? Option<ISequence<ISequence<Rune>>>.create_Some(Sequence<ISequence<Rune>>.FromArray(outVars.ToArray())) : Option<ISequence<ISequence<Rune>>>.create_None()
      );
    }

    public void AddUnsupported(string why) {
      AddStatement(StatementContainer.UnsupportedToStatement(why));
    }
  }

  interface StatementContainer : Container {
    void AddStatement(DAST.Statement item);

    void AddBuildable(BuildableStatement item);

    public static DAST.Statement UnsupportedToStatement(string why) {
      return (DAST.Statement)DAST.Statement.create_Print(ExprContainer.UnsupportedToExpr(why));
    }

    List<object> ForkList();

    public StatementContainer Fork() {
      return new ForkedStatementContainer(ForkList());
    }

    protected static void RecursivelyBuild(List<object> body, List<DAST.Statement> builtStatements) {
      foreach (var maybeBuilt in body) {
        if (maybeBuilt is DAST.Statement built) {
          builtStatements.Add(built);
        } else if (maybeBuilt is BuildableStatement buildable) {
          builtStatements.Add(buildable.Build());
        } else if (maybeBuilt is List<object> rec) {
          RecursivelyBuild(rec, builtStatements);
        } else {
          throw new InvalidOperationException("Unknown buildable type");
        }
      }
    }

    public void Print(DAST.Expression expr) {
      AddStatement((DAST.Statement)DAST.Statement.create_Print(expr));
    }

    public AssignBuilder Assign() {
      var ret = new AssignBuilder();
      AddBuildable(ret);
      return ret;
    }

    public DeclareBuilder DeclareAndAssign(DAST.Type type, string name) {
      var ret = new DeclareBuilder(type, name);
      AddBuildable(ret);
      return ret;
    }

    public IfElseBuilder IfElse() {
      var ret = new IfElseBuilder();
      AddBuildable(ret);
      return ret;
    }

    public WhileBuilder While() {
      var ret = new WhileBuilder();
      AddBuildable(ret);
      return ret;
    }

    public ForeachBuilder Foreach(string boundName, DAST.Type boundType) {
      var ret = new ForeachBuilder(boundName, boundType);
      AddBuildable(ret);
      return ret;
    }

    public TailRecursiveBuilder TailRecursive() {
      var ret = new TailRecursiveBuilder();
      AddBuildable(ret);
      return ret;
    }

    public CallStmtBuilder Call(ISequence<_IFormal> signature) {
      var ret = new CallStmtBuilder(signature);
      AddBuildable(ret);
      return ret;
    }

    public ReturnBuilder Return() {
      var ret = new ReturnBuilder();
      AddBuildable(ret);
      return ret;
    }

    public LabeledBuilder Labeled(string label) {
      var ret = new LabeledBuilder(label);
      AddBuildable(ret);
      return ret;
    }
  }

  interface BuildableStatement {
    DAST.Statement Build();
  }

  class ForkedStatementContainer : StatementContainer {
    readonly List<object> list;

    public ForkedStatementContainer(List<object> list) {
      this.list = list;
    }

    public void AddStatement(DAST.Statement item) {
      list.Add(item);
    }

    public void AddBuildable(BuildableStatement item) {
      list.Add(item);
    }

    public List<object> ForkList() {
      var ret = new List<object>();
      list.Add(ret);
      return ret;
    }

    public void AddUnsupported(string why) {
      AddStatement(StatementContainer.UnsupportedToStatement(why));
    }
  }

  class DeclareBuilder : ExprContainer, BuildableStatement {
    readonly DAST.Type type;
    readonly string name;
    public object value;

    public DeclareBuilder(DAST.Type type, string name) {
      this.type = type;
      this.name = name;
    }

    public void AddExpr(DAST.Expression value) {
      if (this.value != null) {
        throw new InvalidOperationException();
      } else {
        this.value = value;
      }
    }

    public void AddBuildable(BuildableExpr value) {
      if (this.value != null) {
        throw new InvalidOperationException();
      } else {
        this.value = value;
      }
    }

    public DAST.Statement Build() {
      if (this.value == null) {
        return (DAST.Statement)DAST.Statement.create_DeclareVar(
          Sequence<Rune>.UnicodeFromString(name), type, Option<DAST._IExpression>.create_None());
      } else {
        var builtValue = new List<DAST.Expression>();
        ExprContainer.RecursivelyBuild(new List<object> { value }, builtValue);
        return (DAST.Statement)DAST.Statement.create_DeclareVar(Sequence<Rune>.UnicodeFromString(name), type, Option<DAST._IExpression>.create_Some(builtValue[0]));
      }
    }

    public void AddUnsupported(string why) {
      AddExpr(Compilers.ExprContainer.UnsupportedToExpr(why));
    }
  }

  class AssignBuilder : LhsContainer, ExprContainer, BuildableStatement {
    object lhs = null;
    public object value;

    public void AddLhs(DAST.AssignLhs lhs) {
      if (this.lhs != null && this.lhs != lhs) {
        throw new InvalidOperationException("Cannot change name of variable in assignment: " + this.lhs + " -> " + lhs);
      } else {
        this.lhs = lhs;
      }
    }

    public void AddBuildable(BuildableLhs lhs) {
      if (this.lhs != null && this.lhs != lhs) {
        throw new InvalidOperationException("Cannot change name of variable in assignment: " + this.lhs + " -> " + lhs);
      } else {
        this.lhs = lhs;
      }
    }

    public void AddExpr(DAST.Expression value) {
      if (this.value != null) {
        throw new InvalidOperationException();
      } else {
        this.value = value;
      }
    }

    public void AddBuildable(BuildableExpr value) {
      if (this.value != null) {
        throw new InvalidOperationException();
      } else {
        this.value = value;
      }
    }
    public void AddUnsupported(string why) {
      AddExpr(Compilers.ExprContainer.UnsupportedToExpr(why));
    }

    public DAST.Statement Build() {

      var builtLhs = LhsContainer.Build(lhs);
      DAST.Expression rhs;
      if (this.value == null) {
        rhs = ExprContainer.UnsupportedToExpr("<i>Cannot assign null value to variable</i>: " + lhs);
      } else {
        var builtValue = new List<DAST.Expression>();
        ExprContainer.RecursivelyBuild(new List<object> { value }, builtValue);
        rhs = builtValue[0];
      }

      return (DAST.Statement)DAST.Statement.create_Assign(builtLhs, rhs);
    }
  }

  class IfElseBuilder : ExprContainer, StatementContainer, BuildableStatement {
    object condition = null;
    readonly List<object> ifBody = new();
    readonly List<object> elseBody = new();

    public object Condition => condition;

    public IfElseBuilder() { }

    public void AddExpr(DAST.Expression value) {
      if (condition != null) {
        throw new InvalidOperationException();
      } else {
        condition = value;
      }
    }

    public void AddBuildable(BuildableExpr value) {
      if (condition != null) {
        throw new InvalidOperationException();
      } else {
        condition = value;
      }
    }

    public void AddStatement(DAST.Statement item) {
      ifBody.Add(item);
    }

    public void AddBuildable(BuildableStatement item) {
      ifBody.Add(item);
    }

    public List<object> ForkList() {
      var ret = new List<object>();
      this.ifBody.Add(ret);
      return ret;
    }

    public void AddElseStatement(DAST.Statement item) {
      elseBody.Add(item);
    }

    public void AddElseBuildable(BuildableStatement item) {
      elseBody.Add(item);
    }

    public List<object> ElseForkList() {
      var ret = new List<object>();
      this.elseBody.Add(ret);
      return ret;
    }

    public ElseBuilder Else() {
      return new ElseBuilder(this);
    }

    public DAST.Statement Build() {
      List<DAST.Expression> builtCondition = new();
      ExprContainer.RecursivelyBuild(new List<object> {
        condition ?? ExprContainer.UnsupportedToExpr("<i>condition to if expression</i>")
      }, builtCondition);

      List<DAST.Statement> builtIfStatements = new();
      StatementContainer.RecursivelyBuild(ifBody, builtIfStatements);

      List<DAST.Statement> builtElseStatements = new();
      StatementContainer.RecursivelyBuild(elseBody, builtElseStatements);

      return (DAST.Statement)DAST.Statement.create_If(
        builtCondition[0],
        Sequence<DAST.Statement>.FromArray(builtIfStatements.ToArray()),
        Sequence<DAST.Statement>.FromArray(builtElseStatements.ToArray())
      );
    }

    public void AddUnsupported(string why) {
      condition = ExprContainer.UnsupportedToExpr(why);
    }
  }

  class ElseBuilder : StatementContainer {
    public readonly IfElseBuilder parent;

    public ElseBuilder(IfElseBuilder parent) {
      this.parent = parent;
    }

    public List<object> ForkList() {
      return parent.ElseForkList();
    }

    public void AddStatement(DAST.Statement item) {
      parent.AddElseStatement(item);
    }

    public void AddBuildable(BuildableStatement item) {
      parent.AddElseBuildable(item);
    }

    public void AddUnsupported(string why) {
      AddStatement(StatementContainer.UnsupportedToStatement(why));
    }
  }

  class WhileBuilder : ExprContainer, StatementContainer, BuildableStatement {
    object condition = null;
    readonly List<object> body = new();
    public object Condition => condition;

    public void AddExpr(DAST.Expression value) {
      if (condition != null) {
        throw new InvalidOperationException();
      } else {
        condition = value;
      }
    }

    public void AddBuildable(BuildableExpr value) {
      if (condition != null) {
        throw new InvalidOperationException();
      } else {
        condition = value;
      }
    }

    public void AddStatement(DAST.Statement item) {
      body.Add(item);
    }

    public void AddBuildable(BuildableStatement item) {
      body.Add(item);
    }

    public List<object> ForkList() {
      var ret = new List<object>();
      this.body.Add(ret);
      return ret;
    }

    public DAST.Statement Build() {
      List<DAST.Expression> builtCondition = new();
      ExprContainer.RecursivelyBuild(new List<object> { condition }, builtCondition);

      List<DAST.Statement> builtStatements = new();
      StatementContainer.RecursivelyBuild(body, builtStatements);

      return (DAST.Statement)DAST.Statement.create_While(
        builtCondition[0],
        Sequence<DAST.Statement>.FromArray(builtStatements.ToArray())
      );
    }

    public void AddUnsupported(string why) {
      AddStatement(StatementContainer.UnsupportedToStatement(why));
    }
  }

  class ForeachBuilder : ExprContainer, StatementContainer, BuildableStatement {
    readonly string boundName;
    readonly DAST.Type boundType;
    object over = null;
    readonly List<object> body = new();

    public ForeachBuilder(string boundName, DAST.Type boundType) {
      this.boundName = boundName;
      this.boundType = boundType;
    }

    public void AddExpr(DAST.Expression value) {
      if (over != null) {
        throw new InvalidOperationException();
      } else {
        over = value;
      }
    }

    public void AddBuildable(BuildableExpr value) {
      if (over != null) {
        throw new InvalidOperationException();
      } else {
        over = value;
      }
    }

    public void AddStatement(DAST.Statement item) {
      body.Add(item);
    }

    public void AddBuildable(BuildableStatement item) {
      body.Add(item);
    }

    public List<object> ForkList() {
      var ret = new List<object>();
      this.body.Add(ret);
      return ret;
    }

    public DAST.Statement Build() {
      List<DAST.Expression> builtOver = new();
      ExprContainer.RecursivelyBuild(new List<object> {
        over ?? ExprContainer.UnsupportedToExpr("<i>Foreach over is null</i>")
      }, builtOver);

      List<DAST.Statement> builtStatements = new();
      StatementContainer.RecursivelyBuild(body, builtStatements);

      return (DAST.Statement)DAST.Statement.create_Foreach(
        Sequence<Rune>.UnicodeFromString(boundName),
        boundType,
        builtOver[0],
        Sequence<DAST.Statement>.FromArray(builtStatements.ToArray())
      );
    }

    public void AddUnsupported(string why) {
      AddStatement(StatementContainer.UnsupportedToStatement(why));
    }
  }

  class TailRecursiveBuilder : StatementContainer, BuildableStatement {
    readonly List<object> body = new();

    public TailRecursiveBuilder() { }

    public void AddStatement(DAST.Statement item) {
      body.Add(item);
    }

    public void AddBuildable(BuildableStatement item) {
      body.Add(item);
    }

    public List<object> ForkList() {
      var ret = new List<object>();
      this.body.Add(ret);
      return ret;
    }

    public DAST.Statement Build() {
      List<DAST.Statement> builtStatements = new();
      StatementContainer.RecursivelyBuild(body, builtStatements);

      return (DAST.Statement)DAST.Statement.create_TailRecursive(
        Sequence<DAST.Statement>.FromArray(builtStatements.ToArray())
      );
    }

    public void AddUnsupported(string why) {
      AddStatement(StatementContainer.UnsupportedToStatement(why));
    }
  }

  class CallStmtBuilder : ExprContainer, BuildableStatement {
    object on = null;
    DAST.CallName name = null;
    List<DAST.Type> typeArgs = null;
    readonly List<object> args = new();
    List<ISequence<Rune>> outs = null;
    public readonly ISequence<_IFormal> Signature;

    public CallStmtBuilder(ISequence<_IFormal> signature) {
      this.Signature = signature;
    }

    public void SetName(CallName name) {
      if (this.name != null) {
        throw new InvalidOperationException();
      } else {
        this.name = name;
      }
    }

    public void SetTypeArgs(List<DAST.Type> typeArgs) {
      if (this.typeArgs != null) {
        throw new InvalidOperationException();
      } else {
        this.typeArgs = typeArgs;
      }
    }

    public void AddExpr(DAST.Expression value) {
      if (on == null) {
        on = value;
      } else {
        args.Add(value);
      }
    }

    public void AddBuildable(BuildableExpr value) {
      if (on == null) {
        on = value;
      } else {
        args.Add(value);
      }
    }

    public void SetOuts(List<ISequence<Rune>> outs) {
      if (this.outs != null) {
        throw new InvalidOperationException();
      } else {
        this.outs = outs;
      }
    }

    public DAST.Statement Build() {
      List<DAST.Expression> builtOn = new();
      ExprContainer.RecursivelyBuild(new List<object> { on }, builtOn);

      List<DAST.Expression> builtArgs = new();
      ExprContainer.RecursivelyBuild(args, builtArgs);

      return (DAST.Statement)DAST.Statement.create_Call(
        builtOn[0],
        name,
        Sequence<DAST.Type>.FromArray(typeArgs.ToArray()),
        Sequence<DAST.Expression>.FromArray(builtArgs.ToArray()),
        outs == null ? Option<ISequence<ISequence<Rune>>>.create_None() : Option<ISequence<ISequence<Rune>>>.create_Some(Sequence<ISequence<Rune>>.FromArray(outs.ToArray()))
      );
    }

    public void AddUnsupported(string why) {
      AddExpr(ExprContainer.UnsupportedToExpr(why));
    }
  }

  class ReturnBuilder : ExprContainer, BuildableStatement {
    object value = null;

    public ReturnBuilder() { }

    public void AddExpr(DAST.Expression value) {
      if (this.value != null) {
        throw new InvalidOperationException();
      } else {
        this.value = value;
      }
    }

    public void AddBuildable(BuildableExpr value) {
      if (this.value != null) {
        AddUnsupported("Second value for ReturnBuilder");
      } else {
        this.value = value;
      }
    }

    public DAST.Statement Build() {
      var builtValue = new List<DAST.Expression>();
      if (value == null) {
        return (DAST.Statement)DAST.Statement.create_EarlyReturn();
      }
      ExprContainer.RecursivelyBuild(new List<object> { value }, builtValue);

      return (DAST.Statement)DAST.Statement.create_Return(builtValue[0]);
    }

    public void AddUnsupported(string why) {
      value = ExprContainer.UnsupportedToExpr(why);
    }
  }

  class LabeledBuilder : BuildableStatement, StatementContainer {
    readonly string label;
    readonly List<object> statements = new();

    public LabeledBuilder(string label) {
      this.label = label;
    }

    public void AddStatement(DAST.Statement item) {
      statements.Add(item);
    }

    public void AddBuildable(BuildableStatement item) {
      statements.Add(item);
    }

    public StatementContainer Fork() {
      return new ForkedStatementContainer(ForkList());
    }

    public List<object> ForkList() {
      var ret = new List<object>();
      statements.Add(ret);
      return ret;
    }

    public DAST.Statement Build() {
      List<DAST.Statement> builtStatements = new();
      StatementContainer.RecursivelyBuild(statements, builtStatements);

      return (DAST.Statement)DAST.Statement.create_Labeled(
        Sequence<Rune>.UnicodeFromString(label),
        Sequence<DAST.Statement>.FromArray(builtStatements.ToArray())
      );
    }

    public void AddUnsupported(string why) {
      AddStatement(StatementContainer.UnsupportedToStatement(why));
    }
  }

  class NoStatementBuffer : StatementContainer {
    public void AddUnsupported(string why) {
      throw new Exception(why);
    }

    public void AddStatement(DAST.Statement item) {
      throw new Exception("<i>Add statements in pure expressions</i>, in a context where statements can't be added, tried to add " + item);
    }

    public void AddBuildable(BuildableStatement item) {
      throw new Exception("<i>Add buildable statements in pure expressions</i>, in a context where statements can't be added, tried to add " + item);
    }

    public List<object> ForkList() {
      throw new Exception("<i>Fork statements in pure expressions</i>, in a context where statements can't be added");
    }
  }

  class StatementBuffer : StatementContainer {
    readonly List<object> statements = new();

    public void AddStatement(DAST.Statement item) {
      statements.Add(item);
    }

    public void AddBuildable(BuildableStatement item) {
      statements.Add(item);
    }

    public List<object> ForkList() {
      var ret = new List<object>();
      statements.Add(ret);
      return ret;
    }

    public List<DAST.Statement> PopAll() {
      var builtResult = new List<DAST.Statement>();
      StatementContainer.RecursivelyBuild(statements, builtResult);

      return builtResult;
    }

    public void AddUnsupported(string why) {
      AddStatement(StatementContainer.UnsupportedToStatement(why));
    }
  }

  class ExprWrapper : ExprContainer, BuildableExpr {
    public Func<DAST.Expression, DAST.Expression> InternalWrapper;
    [CanBeNull] public object Expr;

    public ExprWrapper(Func<DAST.Expression, DAST.Expression> internalWrapper = null) {
      this.InternalWrapper = internalWrapper;
    }

    public void AddExpr(DAST.Expression item) {
      if (Expr == null) {
        Expr = item;
      } else {
        throw new InvalidOperationException("AddExpr already had an object");
      }
    }

    public void AddBuildable(BuildableExpr item) {
      if (Expr == null) {
        Expr = item;
      } else {
        throw new InvalidOperationException("AddExpr already had an object");
      }
    }

    public DAST.Expression Finish() {
      if (Expr == null) {
        return ExprContainer.UnsupportedToExpr("Expected exactly one expression for ExprWrapper, got none");
      } else if (Expr is BuildableExpr b) {
        return b.Build();
      } else if (Expr is DAST.Expression e) {
        return e;
      } else {
        return ExprContainer.UnsupportedToExpr("Expected exactly one expression for ExprWrapper, got " + Expr);
      }
    }

    public void AddUnsupported(string why) {
      AddExpr(ExprContainer.UnsupportedToExpr(why));
    }

    public DAST.Expression Build() {
      if (InternalWrapper == null) {
        return Finish();
      } else {
        return InternalWrapper(Finish());
      }
    }
  }

  class ExprBuffer : ExprContainer, BuildableExpr {
    Stack<object> exprs = new();
    public readonly object parent;

    public ExprBuffer(object returnTo) {
      this.parent = returnTo;
    }

    public void AddExpr(DAST.Expression item) {
      exprs.Push(item);
    }

    public void AddBuildable(BuildableExpr item) {
      exprs.Push(item);
    }

    public List<DAST.Expression> PopN(int n) {
      if (exprs.Count < n) {
        throw new InvalidOperationException();
      } else {
        var result = new List<object>();
        for (int i = 0; i < n; i++) {
          result.Insert(0, exprs.Pop());
        }

        var builtResult = new List<DAST.Expression>();
        ExprContainer.RecursivelyBuild(result, builtResult);

        return builtResult;
      }
    }

    public List<DAST.Expression> PopAll() {
      return PopN(exprs.Count);
    }

    public DAST.Expression Finish() {
      if (exprs.Count != 1) {
        return ExprContainer.UnsupportedToExpr("Expected exactly one expression in buffer, got " +
                                               exprs.Comma(e => e.ToString()));
      } else {
        return PopN(1)[0];
      }
    }

    public void AddUnsupported(string why) {
      AddExpr(ExprContainer.UnsupportedToExpr(why));
    }

    public DAST.Expression Build() {
      return Finish();
    }
  }

  interface ExprContainer : Container {
    void AddExpr(DAST.Expression item);

    void AddBuildable(BuildableExpr item);

    ExprWrapper Wrapper(Func<DAST.Expression, DAST.Expression> wrapper) {
      var ret = new ExprWrapper(wrapper);
      AddBuildable(ret);
      return ret;
    }

    BinOpBuilder BinOp(DAST.BinOp op, DAST.Type leftType, DAST.Type rightType, DAST.Type resType) {
      var ret = new BinOpBuilder(op, leftType, rightType, resType);
      AddBuildable(ret);
      return ret;
    }

    BinOpBuilder BinOp(string op, Func<DAST.Expression, DAST.Expression, DAST.Expression> callback) {
      var ret = new BinOpBuilder(op, callback);
      AddBuildable(ret);
      return ret;
    }

    CallExprBuilder Call(ISequence<_IFormal> signature) {
      var ret = new CallExprBuilder(signature);
      AddBuildable(ret);
      return ret;
    }

    ApplyExprBuilder Apply() {
      var ret = new ApplyExprBuilder();
      AddBuildable(ret);
      return ret;
    }

    LambdaExprBuilder Lambda(List<DAST.Formal> formals, DAST.Type retType) {
      var ret = new LambdaExprBuilder(formals, retType);
      AddBuildable(ret);
      return ret;
    }

    IIFEExprBuilder IIFE(string name, DAST.Type tpe) {
      var ret = new IIFEExprBuilder(name, tpe);
      AddBuildable(ret);
      return ret;
    }

    BetaRedexBuilder BetaRedex(List<_System.Tuple2<DAST.Formal, DAST.Expression>> bindings, DAST.Type retType) {
      var ret = new BetaRedexBuilder(bindings, retType);
      AddBuildable(ret);
      return ret;
    }

    ConvertBuilder Convert(DAST.Type fromType, DAST.Type toType) {
      var ret = new ConvertBuilder(fromType, toType);
      AddBuildable(ret);
      return ret;
    }

    IndexBuilder Index(List<DAST.Expression> indices, DAST._ICollKind collKind) {
      var ret = new IndexBuilder(indices, collKind);
      AddBuildable(ret);
      return ret;
    }

    protected static void RecursivelyBuild(List<object> body, List<DAST.Expression> builtExprs) {
      foreach (var maybeBuilt in body) {
        if (maybeBuilt is DAST.Expression built) {
          builtExprs.Add(built);
        } else if (maybeBuilt is BuildableExpr buildable) {
          builtExprs.Add(buildable.Build());
        } else {
          throw new InvalidOperationException(
            "Unknown buildable type: " +
            (maybeBuilt == null ? "NULL" :
             maybeBuilt.GetType())
            );
        }
      }
    }

    static DAST.Expression UnsupportedToExpr(string why) {
      return (DAST.Expression)DAST.Expression.create_Ident(
        Sequence<ISequence<Rune>>.UnicodeFromString($"uncompilable(\"<i>Unsupported: {why}</i>\")")
      );
    }
  }

  interface LhsContainer : Container {
    void AddLhs(DAST.AssignLhs lhs);

    void AddBuildable(BuildableLhs lhs);

    ArrayLhs Array(List<DAST.Expression> indices) {
      var ret = new ArrayLhs(indices);
      AddBuildable(ret);
      return ret;
    }

    protected static DAST.AssignLhs Build(object maybeBuilt) {
      if (maybeBuilt is DAST.AssignLhs built) {
        return built;
      } else if (maybeBuilt is BuildableLhs buildable) {
        return buildable.Build();
      } else {
        throw new InvalidOperationException("Unknown buildable type: " + maybeBuilt.GetType());
      }
    }
  }

  interface BuildableLhs {
    DAST.AssignLhs Build();
  }

  class ArrayLhs : BuildableLhs, ExprContainer {
    readonly List<DAST.Expression> indices;
    object arrayExpr = null;
    readonly System.Diagnostics.StackTrace stackTrace = new(true);

    public ArrayLhs(List<DAST.Expression> indices) {
      this.indices = indices;
    }

    public void AddExpr(DAST.Expression item) {
      if (arrayExpr != null) {
        throw new InvalidOperationException();
      } else {
        arrayExpr = item;
      }
    }

    public void AddBuildable(BuildableExpr item) {
      if (arrayExpr != null) {
        throw new InvalidOperationException();
      } else {
        arrayExpr = item;
      }
    }

    public DAST.AssignLhs Build() {
      if (arrayExpr == null) {
        Console.WriteLine(stackTrace);
      }
      var builtArrayExpr = new List<DAST.Expression>();
      ExprContainer.RecursivelyBuild(new List<object> { arrayExpr }, builtArrayExpr);

      return (DAST.AssignLhs)DAST.AssignLhs.create_Index(builtArrayExpr[0], Sequence<DAST.Expression>.FromArray(indices.ToArray()));
    }

    public void AddUnsupported(string why) {
      arrayExpr = ExprContainer.UnsupportedToExpr(why);
    }
  }

  interface BuildableExpr {
    DAST.Expression Build();
  }

  class BinOpBuilder : ExprContainer, BuildableExpr {
    private readonly Func<DAST.Expression, DAST.Expression, DAST.Expression> internalBuilder;
    readonly List<object> operands = new();
    private readonly string op;

    public BinOpBuilder(DAST.BinOp op, DAST.Type leftType, DAST.Type rightType, DAST.Type resType) {
      this.internalBuilder = (DAST.Expression left, DAST.Expression right) =>
        (DAST.Expression)DAST.Expression.create_BinOp(
          DAST.TypedBinOp.create_TypedBinOp(op, leftType, rightType, resType), left, right, new BinaryOpFormat_NoFormat());
      this.op = op.ToString();
    }

    public BinOpBuilder(string op, Func<DAST.Expression, DAST.Expression, DAST.Expression> callback) {
      this.op = op;
      internalBuilder = callback;
    }

    public void AddExpr(DAST.Expression item) {
      operands.Add(item);
    }

    public void AddBuildable(BuildableExpr item) {
      operands.Add(item);
    }

    public DAST.Expression Build() {
      var builtOperands = new List<DAST.Expression>();
      ExprContainer.RecursivelyBuild(operands, builtOperands);

      if (operands.Count != 2) {
        builtOperands.Insert(0, ExprContainer.UnsupportedToExpr(op + " with not 2 elements"));
        return (DAST.Expression)DAST.Expression.create_SetValue(
          Sequence<DAST.Expression>.FromElements(builtOperands.ToArray()));
      }

      return internalBuilder(builtOperands[0], builtOperands[1]);
    }

    public void AddUnsupported(string why) {
      AddExpr(ExprContainer.UnsupportedToExpr(why));
    }
  }

  class CallExprBuilder : ExprContainer, BuildableExpr {
    object on = null;
    DAST.CallName name = null;
    List<DAST.Type> typeArgs = null;
    readonly List<object> args = new();
    List<ISequence<Rune>> outs = null;

    public ISequence<_IFormal> Signature { get; }

    public CallExprBuilder(ISequence<_IFormal> signature) {
      Signature = signature;
    }

    public void SetName(DAST.CallName name) {
      if (this.name != null) {
        throw new InvalidOperationException();
      } else {
        this.name = name;
      }
    }

    public void SetTypeArgs(List<DAST.Type> typeArgs) {
      if (this.typeArgs != null) {
        throw new InvalidOperationException();
      } else {
        this.typeArgs = typeArgs;
      }
    }

    public void AddExpr(DAST.Expression value) {
      if (on == null) {
        on = value;
      } else {
        args.Add(value);
      }
    }

    public void AddBuildable(BuildableExpr value) {
      if (on == null) {
        on = value;
      } else {
        args.Add(value);
      }
    }

    public void SetOuts(List<ISequence<Rune>> outs) {
      if (this.outs != null) {
        throw new InvalidOperationException();
      } else {
        this.outs = outs;
      }
    }

    public DAST.Expression Build() {
      var builtOn = new List<DAST.Expression>();
      ExprContainer.RecursivelyBuild(new List<object> { on }, builtOn);

      var builtArgs = new List<DAST.Expression>();
      ExprContainer.RecursivelyBuild(args, builtArgs);

      return (DAST.Expression)DAST.Expression.create_Call(
        builtOn[0],
        name,
        Sequence<DAST.Type>.FromArray((typeArgs ?? new()).ToArray()),
        Sequence<DAST.Expression>.FromArray(builtArgs.ToArray())
      );
    }

    public void AddUnsupported(string why) {
      AddExpr(ExprContainer.UnsupportedToExpr(why));
    }
  }

  class ApplyExprBuilder : ExprContainer, BuildableExpr {
    object on = null;
    readonly List<object> args = new();

    public ApplyExprBuilder() { }

    public void AddExpr(DAST.Expression value) {
      if (on == null) {
        on = value;
      } else {
        args.Add(value);
      }
    }

    public void AddBuildable(BuildableExpr value) {
      if (on == null) {
        on = value;
      } else {
        args.Add(value);
      }
    }

    public DAST.Expression Build() {
      var builtOn = new List<DAST.Expression>();
      ExprContainer.RecursivelyBuild(new List<object> { on }, builtOn);

      var builtArgs = new List<DAST.Expression>();
      ExprContainer.RecursivelyBuild(args, builtArgs);

      return (DAST.Expression)DAST.Expression.create_Apply(
        builtOn[0],
        Sequence<DAST.Expression>.FromArray(builtArgs.ToArray())
      );
    }

    public void AddUnsupported(string why) {
      AddExpr(ExprContainer.UnsupportedToExpr(why));
    }
  }

  class LambdaExprBuilder : StatementContainer, BuildableExpr {
    readonly List<DAST.Formal> formals;
    readonly DAST.Type retType;
    readonly List<object> body = new();

    public LambdaExprBuilder(List<DAST.Formal> formals, DAST.Type retType) {
      this.formals = formals;
      this.retType = retType;
    }

    public void AddStatement(DAST.Statement item) {
      body.Add(item);
    }

    public void AddBuildable(BuildableStatement item) {
      body.Add(item);
    }

    public List<object> ForkList() {
      var ret = new List<object>();
      body.Add(ret);
      return ret;
    }

    public DAST.Expression Build() {
      var builtBody = new List<DAST.Statement>();
      StatementContainer.RecursivelyBuild(body, builtBody);

      return (DAST.Expression)DAST.Expression.create_Lambda(
        Sequence<DAST.Formal>.FromArray(formals.ToArray()),
        retType,
        Sequence<DAST.Statement>.FromArray(builtBody.ToArray())
      );
    }

    public void AddUnsupported(string why) {
      AddStatement(StatementContainer.UnsupportedToStatement(why));
    }
  }

  class IIFEExprBuilder : ExprContainer, BuildableExpr {
    readonly string name;
    readonly DAST.Type tpe;

    object body = null;
    public object value = null;

    public IIFEExprBuilder(string name, DAST.Type tpe) {
      this.name = name;
      this.tpe = tpe;
    }

    public IIFEExprRhs RhsBuilder() {
      return new IIFEExprRhs(this);
    }

    public void AddExpr(DAST.Expression item) {
      if (body != null) {
        throw new InvalidOperationException();
      } else {
        body = item;
      }
    }

    public void AddBuildable(BuildableExpr item) {
      if (body != null) {
        throw new InvalidOperationException();
      } else {
        body = item;
      }
    }

    public DAST.Expression Build() {
      var builtBody = new List<DAST.Expression>();
      ExprContainer.RecursivelyBuild(new List<object> { body ?? ExprContainer.UnsupportedToExpr("IIFEExprBuilder with empty body") }, builtBody);

      var builtValue = new List<DAST.Expression>();
      ExprContainer.RecursivelyBuild(new List<object> { value
       ?? ExprContainer.UnsupportedToExpr("IIFEExprBuilder with empty value")
       }, builtValue);

      return (DAST.Expression)DAST.Expression.create_IIFE(
        Sequence<Rune>.UnicodeFromString(name),
        tpe,
        builtValue[0],
        builtBody[0]
      );
    }

    public void AddUnsupported(string why) {
      AddExpr(ExprContainer.UnsupportedToExpr(why));
    }
  }

  class IIFEExprRhs : ExprContainer {
    readonly IIFEExprBuilder parent;

    public IIFEExprRhs(IIFEExprBuilder parent) {
      this.parent = parent;
    }

    public void AddExpr(DAST.Expression item) {
      if (parent.value != null) {
        throw new InvalidOperationException();
      } else {
        parent.value = item;
      }
    }

    public void AddBuildable(BuildableExpr item) {
      if (parent.value != null) {
        throw new InvalidOperationException();
      } else {
        parent.value = item;
      }
    }

    public void AddUnsupported(string why) {
      AddExpr(ExprContainer.UnsupportedToExpr(why));
    }
  }

  class BetaRedexBuilder : ExprContainer, BuildableExpr {
    readonly List<_System.Tuple2<DAST.Formal, DAST.Expression>> bindings;
    readonly DAST.Type retType;
    object body = null;

    public BetaRedexBuilder(List<_System.Tuple2<DAST.Formal, DAST.Expression>> bindings, DAST.Type retType) {
      this.bindings = bindings;
      this.retType = retType;
    }

    public void AddExpr(DAST.Expression item) {
      body = item;
    }

    public void AddBuildable(BuildableExpr item) {
      body = item;
    }

    public DAST.Expression Build() {
      var builtBody = new List<DAST.Expression>();
      ExprContainer.RecursivelyBuild(new List<object> { body }, builtBody);

      return (DAST.Expression)DAST.Expression.create_BetaRedex(
        Sequence<_System.Tuple2<DAST.Formal, DAST.Expression>>.FromArray(bindings.ToArray()),
        retType,
        builtBody[0]
      );
    }

    public void AddUnsupported(string why) {
      AddExpr(ExprContainer.UnsupportedToExpr(why));
    }
  }

  class ConvertBuilder : ExprContainer, BuildableExpr {
    readonly DAST.Type fromType;
    readonly DAST.Type toType;
    object value = null;

    public ConvertBuilder(DAST.Type fromType, DAST.Type toType) {
      this.fromType = fromType;
      this.toType = toType;
    }

    public void AddExpr(DAST.Expression item) {
      if (value != null) {
        throw new InvalidOperationException();
      } else {
        value = item;
      }
    }

    public void AddBuildable(BuildableExpr item) {
      if (value != null) {
        throw new InvalidOperationException();
      } else {
        value = item;
      }
    }

    public DAST.Expression Build() {
      var builtValue = new List<DAST.Expression>();
      DAST.Expression v;
      if (value == null) {
        v = ExprContainer.UnsupportedToExpr($"Conversion from {fromType} to {toType} of something missing");
      } else {
        ExprContainer.RecursivelyBuild(new List<object> { value }, builtValue);
        v = builtValue[0];
      }

      return (DAST.Expression)DAST.Expression.create_Convert(
        v,
        fromType,
        toType
      );
    }

    public void AddUnsupported(string why) {
      AddExpr(ExprContainer.UnsupportedToExpr(why));
    }
  }

  class IndexBuilder : ExprContainer, BuildableExpr {
    readonly List<DAST.Expression> indices;
    readonly DAST._ICollKind collKind;
    object value = null;

    public IndexBuilder(List<DAST.Expression> indices, DAST._ICollKind collKind) {
      this.indices = indices;
      this.collKind = collKind;
    }

    public void AddExpr(DAST.Expression item) {
      if (value != null) {
        throw new InvalidOperationException();
      } else {
        value = item;
      }
    }

    public void AddBuildable(BuildableExpr item) {
      if (value != null) {
        throw new InvalidOperationException();
      } else {
        value = item;
      }
    }

    public DAST.Expression Build() {
      var builtValue = new List<DAST.Expression>();
      ExprContainer.RecursivelyBuild(new List<object> { value }, builtValue);

      return (DAST.Expression)DAST.Expression.create_Index(
        builtValue[0],
        collKind,
        Sequence<DAST.Expression>.FromArray(indices.ToArray())
      );
    }

    public void AddUnsupported(string why) {
      AddExpr(ExprContainer.UnsupportedToExpr(why));
    }
  }

  class NativeRangeBuilder : ExprContainer, BuildableExpr {
    [CanBeNull] readonly string start;
    [CanBeNull] object bound;

    public NativeRangeBuilder(string start = null) {
      this.start = start;
      bound = null;
    }

    public void AddExpr(DAST.Expression item) {
      if (bound != null) {
        throw new InvalidOperationException();
      } else {
        bound = item;
      }
    }

    public void AddBuildable(BuildableExpr item) {
      if (bound != null) {
        throw new InvalidOperationException();
      } else {
        bound = item;
      }
    }

    public static DAST.Expression ToNativeUsize(int number) {
      var origType = DAST.Type.create_Primitive(DAST.Primitive.create_Int());
      var numberExpr = (DAST.Expression)DAST.Expression.create_Literal(
        DAST.Literal.create_IntLiteral(Sequence<Rune>.UnicodeFromString($"{number}"),
          origType)
      );
      return (DAST.Expression)DAST.Expression.create_Convert(numberExpr, origType, DAST.Type.create_UserDefined(
        DAST.ResolvedType.create_ResolvedType(
        Sequence<Sequence<Rune>>.FromElements((Sequence<Rune>)Sequence<Rune>.UnicodeFromString("usize")),
        Sequence<_IType>.Empty,
        DAST.ResolvedTypeBase.create_Newtype(origType, DAST.NewtypeRange.create_NativeArrayIndex(), true), Sequence<_IAttribute>.Empty,
        Sequence<Sequence<Rune>>.Empty, Sequence<_IType>.Empty)
      ));
    }

    public DAST.Expression Build() {
      var builtValue = new List<DAST.Expression>();
      DAST.Expression endExpr;
      if (bound == null) {
        endExpr = ExprContainer.UnsupportedToExpr($"NativeRangeBuilder has no upper bound");
      } else {
        ExprContainer.RecursivelyBuild(new List<object> { bound }, builtValue);
        endExpr = builtValue[0];
      }

      DAST.Expression startExpr;
      if (start == null) {
        startExpr = ToNativeUsize(0);
      } else {
        startExpr = (DAST.Expression)DAST.Expression.create_Ident(
          Sequence<Rune>.UnicodeFromString(start));
      }

      return (DAST.Expression)DAST.Expression.create_IntRange(
        DAST.Type.create_Primitive(DAST.Primitive.create_Native()),
        startExpr, endExpr, true);
    }

    public void AddUnsupported(string why) {
      AddExpr(ExprContainer.UnsupportedToExpr(why));
    }
  }

  class ArrayLengthBuilder : ExprContainer, BuildableExpr {
    private readonly DAST.Type arrayType;
    private readonly int dim;
    private object array;
    private readonly bool native;

    public ArrayLengthBuilder(DAST.Type arrayType, int dim, bool native) {
      this.arrayType = arrayType;
      this.dim = dim;
      this.native = native;
      array = null;
    }

    public void AddExpr(DAST.Expression item) {
      if (array != null) {
        throw new InvalidOperationException();
      } else {
        array = item;
      }
    }

    public void AddBuildable(BuildableExpr item) {
      if (array != null) {
        throw new InvalidOperationException();
      } else {
        array = item;
      }
    }

    public DAST.Expression Build() {
      var builtValue = new List<DAST.Expression>();
      DAST.Expression arrayExpr;
      if (array == null) {
        arrayExpr = ExprContainer.UnsupportedToExpr($"ArrayLengthBuilder has no array");
      } else {
        ExprContainer.RecursivelyBuild(new List<object> { array }, builtValue);
        arrayExpr = builtValue[0];
      }

      return (DAST.Expression)DAST.Expression.create_ArrayLen(
        arrayExpr, arrayType, new BigInteger(dim), native);
    }

    public void AddUnsupported(string why) {
      AddExpr(ExprContainer.UnsupportedToExpr(why));
    }
  }
}<|MERGE_RESOLUTION|>--- conflicted
+++ resolved
@@ -195,13 +195,8 @@
       body.Add(item);
     }
 
-<<<<<<< HEAD
-    public void AddField(DAST.Formal item, bool isConstant, _IOption<DAST._IExpression> defaultValue) {
-      parent.AddUnsupported("var/const for trait - " + item.dtor_name);
-=======
     public void AddField(DAST.Formal item, bool isConstant, _IOption<DAST._IExpression> defaultValue, bool isStatic) {
-      this.parent.AddUnsupported("Field " + item.ToString());
->>>>>>> bf1aac62
+      this.parent.AddUnsupported("var/const fro trait - " + item.dtor_name);
     }
 
     public object Finish() {
@@ -256,19 +251,11 @@
     }
 
     public void AddMethod(DAST.Method item) {
-<<<<<<< HEAD
-      parent.AddUnsupported("method for newtypes - " + item.dtor_name);
-    }
-
-    public void AddField(DAST.Formal item, bool isConstant, _IOption<DAST._IExpression> defaultValue) {
-      parent.AddUnsupported("const for newtypes - " + item.dtor_name);
-=======
       methods.Add(item);
     }
 
     public void AddField(DAST.Formal item, bool isConstant, _IOption<DAST._IExpression> defaultValue, bool isStatic) {
-      parent.AddUnsupported("Datatype field " + item.ToString());
->>>>>>> bf1aac62
+      parent.AddUnsupported("Newtype field " + item.dtor_name);
     }
 
     public object Finish() {
@@ -370,13 +357,8 @@
       body.Add(item);
     }
 
-<<<<<<< HEAD
-    public void AddField(DAST.Formal item, bool isConstant, _IOption<DAST._IExpression> defaultValue) {
-      parent.AddUnsupported("const for datatypes - " + item.dtor_name);
-=======
     public void AddField(DAST.Formal item, bool isConstant, _IOption<DAST._IExpression> defaultValue, bool isStatic) {
-      parent.AddUnsupported("Datatype field " + item.ToString());
->>>>>>> bf1aac62
+      parent.AddUnsupported("Datatype field " + item.dtor_name);
     }
 
     public object Finish() {
