--- conflicted
+++ resolved
@@ -27,20 +27,11 @@
       Contract.Requires(tok != null);
       Contract.Ensures(Contract.Result<Bpl.Cmd>() != null);
       string description;
-<<<<<<< HEAD
       if (options.TestGenOptions.Mode != TestGenerationOptions.Modes.None && tok.val != null && tok.val.StartsWith("#")) {
         description = $"{tok.TokenToString(options)}{(additionalInfo == null ? tok.val : (": " + additionalInfo))}";
       } else {
         description = $"{tok.TokenToString(options)}{(additionalInfo == null ? "" : (": " + additionalInfo))}";
       }
-
-=======
-      if (options.TestGenOptions.Mode != TestGenerationOptions.Modes.None && tok.val.StartsWith("#")) {
-        description = $"{tok.TokenToString(options)}{(additionalInfo == null ? ": " + tok.val[1..] : (": " + additionalInfo))}";
-      } else {
-        description = $"{tok.TokenToString(options)}{(additionalInfo == null ? "" : (": " + additionalInfo))}";
-      }
->>>>>>> 07cd687b
       Bpl.QKeyValue kv = new Bpl.QKeyValue(tok, "captureState", new List<object>() { description }, null);
       return Translator.TrAssumeCmd(tok, Bpl.Expr.True, kv);
     }
