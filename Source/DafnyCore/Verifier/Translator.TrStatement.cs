using System;
using System.Collections.Generic;
using System.Diagnostics.Contracts;
using System.Linq;
using Microsoft.Boogie;
using Bpl = Microsoft.Boogie;
using BplParser = Microsoft.Boogie.Parser;
using static Microsoft.Dafny.Util;
using PODesc = Microsoft.Dafny.ProofObligationDescription;

namespace Microsoft.Dafny {
  public partial class Translator {
    private void TrStmt(Statement stmt, BoogieStmtListBuilder builder, List<Variable> locals, ExpressionTranslator etran) {
      Contract.Requires(stmt != null);
      Contract.Requires(builder != null);
      Contract.Requires(locals != null);
      Contract.Requires(etran != null);
      Contract.Requires(codeContext != null && predef != null);
      Contract.Ensures(fuelContext == Contract.OldValue(fuelContext));

      stmtContext = StmtType.NONE;
      adjustFuelForExists = true;  // fuel for exists might need to be adjusted based on whether it's in an assert or assume stmt.
      if (stmt is PredicateStmt predicateStmt) {
        TrPredicateStmt(predicateStmt, builder, locals, etran);

      } else if (stmt is PrintStmt) {
        AddComment(builder, stmt, "print statement");
        PrintStmt s = (PrintStmt)stmt;
        foreach (var arg in s.Args) {
          TrStmt_CheckWellformed(arg, builder, locals, etran, false);
        }

      } else if (stmt is RevealStmt) {
        AddComment(builder, stmt, "reveal statement");
        var s = (RevealStmt)stmt;
        foreach (var la in s.LabeledAsserts) {
          Contract.Assert(la.E != null);  // this should have been filled in by now
          builder.Add(new Bpl.AssumeCmd(s.Tok, la.E));
        }
        TrStmtList(s.ResolvedStatements, builder, locals, etran);

      } else if (stmt is BreakStmt) {
        var s = (BreakStmt)stmt;
        AddComment(builder, stmt, $"{s.Kind} statement");
        var lbl = (s.IsContinue ? "continue_" : "after_") + s.TargetStmt.Labels.Data.AssignUniqueId(CurrentIdGenerator);
        builder.Add(new GotoCmd(s.Tok, new List<string> { lbl }));
      } else if (stmt is ReturnStmt) {
        var s = (ReturnStmt)stmt;
        AddComment(builder, stmt, "return statement");
        if (s.ReverifyPost) {
          // $_reverifyPost := true;
          builder.Add(Bpl.Cmd.SimpleAssign(s.Tok, new Bpl.IdentifierExpr(s.Tok, "$_reverifyPost", Bpl.Type.Bool), Bpl.Expr.True));
        }
        if (s.hiddenUpdate != null) {
          TrStmt(s.hiddenUpdate, builder, locals, etran);
        }
        if (codeContext is IMethodCodeContext) {
          var method = (IMethodCodeContext)codeContext;
          method.Outs.Iter(p => CheckDefiniteAssignmentReturn(stmt.Tok, p, builder));
        }
        builder.Add(new Bpl.ReturnCmd(stmt.Tok));
      } else if (stmt is YieldStmt) {
        var s = (YieldStmt)stmt;
        AddComment(builder, s, "yield statement");
        Contract.Assert(codeContext is IteratorDecl);
        var iter = (IteratorDecl)codeContext;
        // if the yield statement has arguments, do them first
        if (s.hiddenUpdate != null) {
          TrStmt(s.hiddenUpdate, builder, locals, etran);
        }
        // this.ys := this.ys + [this.y];
        var th = new ThisExpr(iter);
        Contract.Assert(iter.OutsFields.Count == iter.OutsHistoryFields.Count);
        for (int i = 0; i < iter.OutsFields.Count; i++) {
          var y = iter.OutsFields[i];
          var dafnyY = new MemberSelectExpr(s.Tok, th, y);
          var ys = iter.OutsHistoryFields[i];
          var dafnyYs = new MemberSelectExpr(s.Tok, th, ys);
          var dafnySingletonY = new SeqDisplayExpr(s.Tok, new List<Expression>() { dafnyY });
          dafnySingletonY.Type = ys.Type;  // resolve here
          var rhs = new BinaryExpr(s.Tok, BinaryExpr.Opcode.Add, dafnyYs, dafnySingletonY);
          rhs.ResolvedOp = BinaryExpr.ResolvedOpcode.Concat;
          rhs.Type = ys.Type;  // resolve here
          var cmd = Bpl.Cmd.SimpleAssign(s.Tok, etran.HeapCastToIdentifierExpr,
            ExpressionTranslator.UpdateHeap(s.Tok, etran.HeapExpr, etran.TrExpr(th), new Bpl.IdentifierExpr(s.Tok, GetField(ys)), etran.TrExpr(rhs)));
          builder.Add(cmd);
        }
        // yieldCount := yieldCount + 1;  assume yieldCount == |ys|;
        var yc = new Bpl.IdentifierExpr(s.Tok, yieldCountVariable);
        var incYieldCount = Bpl.Cmd.SimpleAssign(s.Tok, yc, Bpl.Expr.Binary(s.Tok, Bpl.BinaryOperator.Opcode.Add, yc, Bpl.Expr.Literal(1)));
        builder.Add(incYieldCount);
        builder.Add(TrAssumeCmd(s.Tok, YieldCountAssumption(iter, etran)));
        // assume $IsGoodHeap($Heap);
        builder.Add(AssumeGoodHeap(s.Tok, etran));
        // assert YieldEnsures[subst];  // where 'subst' replaces "old(E)" with "E" being evaluated in $_OldIterHeap
        var yeEtran = new ExpressionTranslator(this, predef, etran.HeapExpr, new Bpl.IdentifierExpr(s.Tok, "$_OldIterHeap", predef.HeapType));
        foreach (var p in iter.YieldEnsures) {
          bool splitHappened;  // actually, we don't care
          var ss = TrSplitExpr(p.E, yeEtran, true, out splitHappened);
          foreach (var split in ss) {
            if (RefinementToken.IsInherited(split.Tok, currentModule)) {
              // this postcondition was inherited into this module, so just ignore it
            } else if (split.IsChecked) {
              var yieldToken = new NestedToken(s.Tok, split.Tok);
              var desc = new PODesc.YieldEnsures();
              builder.Add(AssertNS(yieldToken, split.E, desc, stmt.Tok, null));
            }
          }
          builder.Add(TrAssumeCmd(stmt.Tok, yeEtran.TrExpr(p.E)));
        }
        YieldHavoc(iter.tok, iter, builder, etran);
        builder.AddCaptureState(s);

      } else if (stmt is AssignSuchThatStmt) {
        var s = (AssignSuchThatStmt)stmt;
        AddComment(builder, s, "assign-such-that statement");
        // Essentially, treat like an assert (that values for the LHS exist), a havoc (of the LHS), and an
        // assume (of the RHS).  However, we also need to check the well-formedness of the LHS and RHS.
        // The well-formedness of the LHS is done by the havoc. The well-formedness of the RHS is most
        // easily done after that havoc, but we need to be careful about two things:
        //   - We should not generate any errors for uses of LHSs. This is not an issue for fields or
        //     array elements, because they already have values before reaching the assign-such-that statement.
        //     (Note, "this.f" is not allowed as a LHS in the first division of a constructor.)
        //     For any local variable or out-parameter x that's a LHS, we create a new variable x' and
        //     substitute x' for x in the RHS before doing the well-formedness check.
        //   - The well-formedness checks need to be able to assume that each x' has a value of its
        //     type. However, this assumption must not carry over to the existence assertion, because
        //     then everything will be provable if x' is of a known-empty type. Instead, the well-formedness
        //     check is wrapped inside an "if" whose guard is the type antecedent. After the existence
        //     check, the type antecedent is assumed of the original x, the RHS is assumed, and x is
        //     marked off has having been definitely assigned.
        //
        // So, the Dafny statement
        //     E.f, x :| RHS(x);
        // is translated into the following Boogie code:
        //     var x';
        //     Tr[[ E.f := *; ]]  // this havoc is translated like a Dafny assignment statement, which means
        //                        // the well-formedness of E is checked here
        //     if (typeAntecedent(x')) {
        //       check well-formedness of RHS(x');
        //     }
        //     assert (exists x'' :: RHS(x''));  // for ":| assume", omit this line; for ":|", LHS is only allowed to contain simple variables
        //     defass#x := true;
        //     havoc x;
        //     assume RHS(x);

        var simpleLHSs = new List<IdentifierExpr>();
        Bpl.Expr typeAntecedent = Bpl.Expr.True;
        var havocLHSs = new List<Expression>();
        var havocRHSs = new List<AssignmentRhs>();
        var substMap = new Dictionary<IVariable, Expression>();
        foreach (var lhs in s.Lhss) {
          var lvalue = lhs.Resolved;
          if (lvalue is IdentifierExpr ide) {
            simpleLHSs.Add(ide);
            var wh = SetupVariableAsLocal(ide.Var, substMap, builder, locals, etran);
            typeAntecedent = BplAnd(typeAntecedent, wh);
          } else {
            havocLHSs.Add(lhs.Resolved);
            havocRHSs.Add(new HavocRhs(lhs.tok));  // note, a HavocRhs is constructed as already resolved
          }
        }
        ProcessLhss(havocLHSs, false, true, builder, locals, etran, out var lhsBuilder, out var bLhss, out _, out _, out _);
        ProcessRhss(lhsBuilder, bLhss, havocLHSs, havocRHSs, builder, locals, etran);

        // Here comes the well-formedness check
        var wellFormednessBuilder = new BoogieStmtListBuilder(this);
        var rhs = Substitute(s.Expr, null, substMap);
        TrStmt_CheckWellformed(rhs, wellFormednessBuilder, locals, etran, false);
        var ifCmd = new Bpl.IfCmd(s.Tok, typeAntecedent, wellFormednessBuilder.Collect(s.Tok), null, null);
        builder.Add(ifCmd);

        // Here comes the assert part
        if (s.AssumeToken == null) {
          substMap = new Dictionary<IVariable, Expression>();
          var bvars = new List<BoundVar>();
          foreach (var lhs in s.Lhss) {
            var l = lhs.Resolved;
            if (l is IdentifierExpr x) {
              CloneVariableAsBoundVar(x.tok, x.Var, "$as#" + x.Name, out var bv, out var ie);
              bvars.Add(bv);
              substMap.Add(x.Var, ie);
            } else {
              // other forms of LHSs have been ruled out by the resolver (it would be possible to
              // handle them, but it would involve heap-update expressions--the translation would take
              // effort, and it's not certain that the existential would be successful in verification).
              Contract.Assume(false);  // unexpected case
            }
          }

          GenerateAndCheckGuesses(s.Tok, bvars, s.Bounds, Substitute(s.Expr, null, substMap), TrTrigger(etran, s.Attributes, s.Tok, substMap), builder, etran);
        }

        // Mark off the simple variables as having definitely been assigned AND THEN havoc their values. By doing them
        // in this order, they type antecedents will in effect be assumed.
        var bHavocLHSs = new List<Bpl.IdentifierExpr>();
        foreach (var lhs in simpleLHSs) {
          MarkDefiniteAssignmentTracker(lhs, builder);
          bHavocLHSs.Add((Bpl.IdentifierExpr)etran.TrExpr(lhs));
        }
        builder.Add(new Bpl.HavocCmd(s.Tok, bHavocLHSs));

        // End by doing the assume
        builder.Add(TrAssumeCmd(s.Tok, etran.TrExpr(s.Expr)));
        builder.AddCaptureState(s);  // just do one capture state--here, at the very end (that is, don't do one before the assume)

      } else if (stmt is UpdateStmt) {
        var s = (UpdateStmt)stmt;
        // This UpdateStmt can be single-target assignment, a multi-assignment, a call statement, or
        // an array-range update.  Handle the multi-assignment here and handle the others as for .ResolvedStatements.
        var resolved = s.ResolvedStatements;
        if (resolved.Count == 1) {
          TrStmt(resolved[0], builder, locals, etran);
        } else {
          AddComment(builder, s, "update statement");
          var lhss = new List<Expression>();
          foreach (var lhs in s.Lhss) {
            lhss.Add(lhs.Resolved);
          }
          List<AssignToLhs> lhsBuilder;
          List<Bpl.IdentifierExpr> bLhss;
          // note: because we have more than one expression, we always must assign to Boogie locals in a two
          // phase operation. Thus rhssCanAffectPreviouslyKnownExpressions is just true.
          Contract.Assert(1 < lhss.Count);

          Bpl.Expr[] lhsObjs, lhsFields;
          string[] lhsNames;
          ProcessLhss(lhss, true, false, builder, locals, etran, out lhsBuilder, out bLhss, out lhsObjs, out lhsFields, out lhsNames);
          // We know that, because the translation saves to a local variable, that the RHS always need to
          // generate a new local, i.e. bLhss is just all nulls.
          Contract.Assert(Contract.ForAll(bLhss, lhs => lhs == null));
          // This generates the assignments, and gives them to us as finalRhss.
          var finalRhss = ProcessUpdateAssignRhss(lhss, s.Rhss, builder, locals, etran);
          // ProcessLhss has laid down framing conditions and the ProcessUpdateAssignRhss will check subranges (nats),
          // but we need to generate the distinctness condition (two LHS are equal only when the RHS is also
          // equal). We need both the LHS and the RHS to do this, which is why we need to do it here.
          CheckLhssDistinctness(finalRhss, s.Rhss, lhss, builder, etran, lhsObjs, lhsFields, lhsNames, s.OriginalInitialLhs);
          // Now actually perform the assignments to the LHS.
          for (int i = 0; i < lhss.Count; i++) {
            lhsBuilder[i](finalRhss[i], s.Rhss[i] is HavocRhs, builder, etran);
          }
          builder.AddCaptureState(s);
        }

      } else if (stmt is AssignOrReturnStmt) {
        AddComment(builder, stmt, "assign-or-return statement (:-)");
        AssignOrReturnStmt s = (AssignOrReturnStmt)stmt;
        TrStmtList(s.ResolvedStatements, builder, locals, etran);

      } else if (stmt is AssignStmt) {
        AddComment(builder, stmt, "assignment statement");
        AssignStmt s = (AssignStmt)stmt;
        TrAssignment(stmt, s.Lhs.Resolved, s.Rhs, builder, locals, etran);

      } else if (stmt is CallStmt) {
        AddComment(builder, stmt, "call statement");
        TrCallStmt((CallStmt)stmt, builder, locals, etran, null);

      } else if (stmt is DividedBlockStmt) {
        var s = (DividedBlockStmt)stmt;
        AddComment(builder, stmt, "divided block before new;");
        var prevDefiniteAssignmentTrackerCount = definiteAssignmentTrackers.Count;
        var tok = s.SeparatorTok ?? s.Tok;
        // a DividedBlockStmt occurs only inside a Constructor body of a class
        var cl = (ClassDecl)((Constructor)codeContext).EnclosingClass;
        var fields = Concat(cl.InheritedMembers, cl.Members).ConvertAll(member =>
          member is Field && !member.IsStatic && !member.IsInstanceIndependentConstant ? (Field)member : null);
        fields.RemoveAll(f => f == null);
        var localSurrogates = fields.ConvertAll(f => new Bpl.LocalVariable(f.tok, new TypedIdent(f.tok, SurrogateName(f), TrType(f.Type))));
        locals.AddRange(localSurrogates);
        fields.Iter(f => AddDefiniteAssignmentTrackerSurrogate(f, cl, locals, codeContext is Constructor && codeContext.IsGhost));

        Contract.Assert(!inBodyInitContext);
        inBodyInitContext = true;
        TrStmtList(s.BodyInit, builder, locals, etran);
        Contract.Assert(inBodyInitContext);
        inBodyInitContext = false;

        // The "new;" translates into an allocation of "this"
        AddComment(builder, stmt, "new;");
        fields.Iter(f => CheckDefiniteAssignmentSurrogate(s.SeparatorTok ?? s.EndTok, f, true, builder));
        fields.Iter(f => RemoveDefiniteAssignmentTrackerSurrogate(f));
        var th = new ThisExpr(cl);
        var bplThis = (Bpl.IdentifierExpr)etran.TrExpr(th);
        SelectAllocateObject(tok, bplThis, th.Type, false, builder, etran);
        for (int i = 0; i < fields.Count; i++) {
          // assume $Heap[this, f] == this.f;
          var mse = new MemberSelectExpr(tok, th, fields[i]);
          Bpl.Expr surr = new Bpl.IdentifierExpr(tok, localSurrogates[i]);
          surr = CondApplyUnbox(tok, surr, fields[i].Type, mse.Type);
          builder.Add(new Bpl.AssumeCmd(tok, Bpl.Expr.Eq(etran.TrExpr(mse), surr)));
        }
        CommitAllocatedObject(tok, bplThis, null, builder, etran);

        AddComment(builder, stmt, "divided block after new;");
        TrStmtList(s.BodyProper, builder, locals, etran);
        RemoveDefiniteAssignmentTrackers(s.Body, prevDefiniteAssignmentTrackerCount);

      } else if (stmt is BlockStmt) {
        var s = (BlockStmt)stmt;
        var prevDefiniteAssignmentTrackerCount = definiteAssignmentTrackers.Count;
        TrStmtList(s.Body, builder, locals, etran);
        RemoveDefiniteAssignmentTrackers(s.Body, prevDefiniteAssignmentTrackerCount);

      } else if (stmt is IfStmt ifStmt) {
        TrIfStmt(ifStmt, builder, locals, etran);

      } else if (stmt is AlternativeStmt) {
        AddComment(builder, stmt, "alternative statement");
        var s = (AlternativeStmt)stmt;
        var elseCase = Assert(s.Tok, Bpl.Expr.False, new PODesc.AlternativeIsComplete());
        TrAlternatives(s.Alternatives, elseCase, null, builder, locals, etran, stmt.IsGhost);

      } else if (stmt is WhileStmt whileStmt) {
        TrWhileStmt(whileStmt, builder, locals, etran);

      } else if (stmt is AlternativeLoopStmt) {
        AddComment(builder, stmt, "alternative loop statement");
        var s = (AlternativeLoopStmt)stmt;
        var tru = new LiteralExpr(s.Tok, true);
        tru.Type = Type.Bool; // resolve here
        TrLoop(s, tru,
          delegate (BoogieStmtListBuilder bld, ExpressionTranslator e) {
            TrAlternatives(s.Alternatives, null, new Bpl.BreakCmd(s.Tok, null), bld, locals, e, stmt.IsGhost);
            InsertContinueTarget(s, bld);
          },
          builder, locals, etran);

      } else if (stmt is ForLoopStmt forLoopStmt) {
        TrForLoop(forLoopStmt, builder, locals, etran);

      } else if (stmt is ModifyStmt) {
        AddComment(builder, stmt, "modify statement");
        var s = (ModifyStmt)stmt;
        // check well-formedness of the modifies clauses
        CheckFrameWellFormed(new WFOptions(), s.Mod.Expressions, locals, builder, etran);
        // check that the modifies is a subset
        CheckFrameSubset(s.Tok, s.Mod.Expressions, null, null, etran, builder, new PODesc.FrameSubset("modify statement", true), null);
        // cause the change of the heap according to the given frame
        var suffix = CurrentIdGenerator.FreshId("modify#");
        string modifyFrameName = "$Frame$" + suffix;
        var preModifyHeapVar = new Bpl.LocalVariable(s.Tok, new Bpl.TypedIdent(s.Tok, "$PreModifyHeap$" + suffix, predef.HeapType));
        locals.Add(preModifyHeapVar);
        DefineFrame(s.Tok, s.Mod.Expressions, builder, locals, modifyFrameName);
        if (s.Body == null) {
          var preModifyHeap = new Bpl.IdentifierExpr(s.Tok, preModifyHeapVar);
          // preModifyHeap := $Heap;
          builder.Add(Bpl.Cmd.SimpleAssign(s.Tok, preModifyHeap, etran.HeapExpr));
          // havoc $Heap;
          builder.Add(new Bpl.HavocCmd(s.Tok, new List<Bpl.IdentifierExpr> { etran.HeapCastToIdentifierExpr }));
          // assume $HeapSucc(preModifyHeap, $Heap);   OR $HeapSuccGhost
          builder.Add(TrAssumeCmd(s.Tok, HeapSucc(preModifyHeap, etran.HeapExpr, s.IsGhost)));
          // assume nothing outside the frame was changed
          var etranPreLoop = new ExpressionTranslator(this, predef, preModifyHeap);
          var updatedFrameEtran = new ExpressionTranslator(etran, modifyFrameName);
          builder.Add(TrAssumeCmd(s.Tok, FrameConditionUsingDefinedFrame(s.Tok, etranPreLoop, etran, updatedFrameEtran)));
        } else {
          // do the body, but with preModifyHeapVar as the governing frame
          var updatedFrameEtran = new ExpressionTranslator(etran, modifyFrameName);
          CurrentIdGenerator.Push();
          TrStmt(s.Body, builder, locals, updatedFrameEtran);
          CurrentIdGenerator.Pop();
        }
        builder.AddCaptureState(stmt);

      } else if (stmt is ForallStmt) {
        var s = (ForallStmt)stmt;
        this.fuelContext = FuelSetting.ExpandFuelContext(stmt.Attributes, stmt.Tok, this.fuelContext, this.reporter);

        CurrentIdGenerator.Push();
        if (s.Kind == ForallStmt.BodyKind.Assign) {
          AddComment(builder, stmt, "forall statement (assign)");
          Contract.Assert(s.Ens.Count == 0);
          if (s.BoundVars.Count == 0) {
            TrStmt(s.Body, builder, locals, etran);
          } else {
            var s0 = (AssignStmt)s.S0;
            var definedness = new BoogieStmtListBuilder(this);
            var updater = new BoogieStmtListBuilder(this);
            DefineFuelConstant(stmt.Tok, stmt.Attributes, definedness, etran);
            TrForallAssign(s, s0, definedness, updater, locals, etran);
            // All done, so put the two pieces together
            builder.Add(new Bpl.IfCmd(s.Tok, null, definedness.Collect(s.Tok), null, updater.Collect(s.Tok)));
            builder.AddCaptureState(stmt);
          }

        } else if (s.Kind == ForallStmt.BodyKind.Call) {
          AddComment(builder, stmt, "forall statement (call)");
          Contract.Assert(s.Ens.Count == 0);
          if (s.BoundVars.Count == 0) {
            Contract.Assert(LiteralExpr.IsTrue(s.Range));  // follows from the invariant of ForallStmt
            TrStmt(s.Body, builder, locals, etran);
          } else {
            var s0 = (CallStmt)s.S0;
            if (Attributes.Contains(s.Attributes, "_trustWellformed")) {
              TrForallStmtCall(s.Tok, s.BoundVars, s.Bounds, s.Range, null, s.ForallExpressions, s0, null, builder, locals, etran);
            } else {
              var definedness = new BoogieStmtListBuilder(this);
              DefineFuelConstant(stmt.Tok, stmt.Attributes, definedness, etran);
              var exporter = new BoogieStmtListBuilder(this);
              TrForallStmtCall(s.Tok, s.BoundVars, s.Bounds, s.Range, null, s.ForallExpressions, s0, definedness, exporter, locals, etran);
              // All done, so put the two pieces together
              builder.Add(new Bpl.IfCmd(s.Tok, null, definedness.Collect(s.Tok), null, exporter.Collect(s.Tok)));
            }
            builder.AddCaptureState(stmt);
          }

        } else if (s.Kind == ForallStmt.BodyKind.Proof) {
          AddComment(builder, stmt, "forall statement (proof)");
          var definedness = new BoogieStmtListBuilder(this);
          var exporter = new BoogieStmtListBuilder(this);
          DefineFuelConstant(stmt.Tok, stmt.Attributes, definedness, etran);
          TrForallProof(s, definedness, exporter, locals, etran);
          // All done, so put the two pieces together
          builder.Add(new Bpl.IfCmd(s.Tok, null, definedness.Collect(s.Tok), null, exporter.Collect(s.Tok)));
          builder.AddCaptureState(stmt);

        } else {
          Contract.Assert(false);  // unexpected kind
        }
        CurrentIdGenerator.Pop();
        this.fuelContext = FuelSetting.PopFuelContext();

      } else if (stmt is CalcStmt calcStmt) {
        TrCalcStmt(calcStmt, builder, locals, etran);

      } else if (stmt is ConcreteSyntaxStatement) {
        ConcreteSyntaxStatement s = (ConcreteSyntaxStatement)stmt;
        TrStmt(s.ResolvedStatement, builder, locals, etran);

      } else if (stmt is MatchStmt matchStmt) {
        TrMatchStmt(matchStmt, builder, locals, etran);

      } else if (stmt is VarDeclStmt) {
        var s = (VarDeclStmt)stmt;
        var newLocalIds = new List<Bpl.IdentifierExpr>();
        int i = 0;
        foreach (var local in s.Locals) {
          Bpl.Type varType = TrType(local.Type);
          Bpl.Expr wh = GetWhereClause(local.Tok,
            new Bpl.IdentifierExpr(local.Tok, local.AssignUniqueName(currentDeclaration.IdGenerator), varType),
            local.Type, etran, isAllocContext.Var(stmt.IsGhost, local));
          // if needed, register definite-assignment tracking for this local
          var needDefiniteAssignmentTracking = s.Update == null || s.Update is AssignSuchThatStmt;
          if (s.Update is UpdateStmt) {
            // there is an initial assignment, but we need to look out for "*" being that assignment
            var us = (UpdateStmt)s.Update;
            if (i < us.Rhss.Count && us.Rhss[i] is HavocRhs) {
              needDefiniteAssignmentTracking = true;
            }
          }
          if (!local.Type.IsNonempty) {
            // This prevents generating an unsatisfiable where clause for possibly empty types
            needDefiniteAssignmentTracking = true;
          }
          if (needDefiniteAssignmentTracking) {
            var defassExpr = AddDefiniteAssignmentTracker(local, locals);
            if (wh != null && defassExpr != null) {
              // make the "where" expression be "defass ==> wh", because we don't want to assume anything
              // before the variable has been assigned (for a variable that needs definite-assignment tracking
              // in the first place)
              wh = BplImp(defassExpr, wh);
            }
          }
          // create the variable itself (now that "wh" may mention the definite-assignment tracker)
          Bpl.LocalVariable var = new Bpl.LocalVariable(local.Tok, new Bpl.TypedIdent(local.Tok, local.AssignUniqueName(currentDeclaration.IdGenerator), varType, wh));
          var.Attributes = etran.TrAttributes(local.Attributes, null);
          newLocalIds.Add(new Bpl.IdentifierExpr(local.Tok, var));
          locals.Add(var);
          i++;
        }
        if (s.Update == null) {
          // it is necessary to do a havoc here in order to give the variable the correct allocation state
          builder.Add(new HavocCmd(s.Tok, newLocalIds));
        }
        // processing of "assumption" variables happens after the variable is possibly havocked above
        foreach (var local in s.Locals) {
          if (Attributes.Contains(local.Attributes, "assumption")) {
            Bpl.Type varType = TrType(local.Type);
            builder.Add(new AssumeCmd(local.Tok, new Bpl.IdentifierExpr(local.Tok, local.AssignUniqueName(currentDeclaration.IdGenerator), varType), new QKeyValue(local.Tok, "assumption_variable_initialization", new List<object>(), null)));
          }
        }
        if (s.Update != null) {
          TrStmt(s.Update, builder, locals, etran);
        }
      } else if (stmt is VarDeclPattern) {
        var s = (VarDeclPattern)stmt;
        foreach (var local in s.LocalVars) {
          Bpl.LocalVariable bvar = new Bpl.LocalVariable(local.Tok, new Bpl.TypedIdent(local.Tok, local.AssignUniqueName(currentDeclaration.IdGenerator), TrType(local.Type)));
          locals.Add(bvar);
          var bIe = new Bpl.IdentifierExpr(bvar.tok, bvar);
          builder.Add(new Bpl.HavocCmd(local.Tok, new List<Bpl.IdentifierExpr> { bIe }));
          Bpl.Expr wh = GetWhereClause(local.Tok, bIe, local.Type, etran, isAllocContext.Var(stmt.IsGhost, local));
          if (wh != null) {
            builder.Add(TrAssumeCmd(local.Tok, wh));
          }
        }
        var varNameGen = CurrentIdGenerator.NestedFreshIdGenerator("let#");
        var pat = s.LHS;
        var rhs = s.RHS;
        var nm = varNameGen.FreshId(string.Format("#{0}#", 0));
        var r = new Bpl.LocalVariable(pat.tok, new Bpl.TypedIdent(pat.tok, nm, TrType(rhs.Type)));
        locals.Add(r);
        var rIe = new Bpl.IdentifierExpr(rhs.tok, r);
        CheckWellformedWithResult(rhs, new WFOptions(null, false, false), rIe, pat.Expr.Type, locals, builder, etran);
        CheckCasePatternShape(pat, rIe, rhs.tok, pat.Expr.Type, builder);
        builder.Add(TrAssumeCmd(pat.tok, Bpl.Expr.Eq(etran.TrExpr(pat.Expr), rIe)));
      } else if (stmt is TryRecoverStatement haltRecoveryStatement) {
        // try/recover statements are currently internal-only AST nodes that cannot be
        // directly used in user Dafny code. They are only generated by rewriters, and verifying
        // their use is low value.
        throw new NotSupportedException("Verification of try/recover statements is not supported");
      } else {
        Contract.Assert(false); throw new cce.UnreachableException();  // unexpected statement
      }
    }

    private void TrPredicateStmt(PredicateStmt stmt, BoogieStmtListBuilder builder, List<Variable> locals, ExpressionTranslator etran) {
      Contract.Requires(stmt != null);
      Contract.Requires(builder != null);
      Contract.Requires(locals != null);
      Contract.Requires(etran != null);

      var stmtBuilder = new BoogieStmtListBuilder(this);
      string errorMessage = CustomErrorMessage(stmt.Attributes);
      this.fuelContext = FuelSetting.ExpandFuelContext(stmt.Attributes, stmt.Tok, this.fuelContext, this.reporter);
      var defineFuel = DefineFuelConstant(stmt.Tok, stmt.Attributes, stmtBuilder, etran);
      var b = defineFuel ? stmtBuilder : builder;
      if (stmt is AssertStmt || DafnyOptions.O.DisallowSoundnessCheating) {
        stmtContext = StmtType.ASSERT;
        AddComment(b, stmt, "assert statement");
        TrStmt_CheckWellformed(stmt.Expr, b, locals, etran, false);
        IToken enclosingToken = null;
        if (Attributes.Contains(stmt.Attributes, "_prependAssertToken")) {
          enclosingToken = stmt.Tok;
        }
        BoogieStmtListBuilder proofBuilder = null;
        var assertStmt = stmt as AssertStmt;
        if (assertStmt != null) {
          if (assertStmt.Proof != null) {
            proofBuilder = new BoogieStmtListBuilder(this);
            AddComment(proofBuilder, stmt, "assert statement proof");
            CurrentIdGenerator.Push();
            TrStmt(((AssertStmt)stmt).Proof, proofBuilder, locals, etran);
            CurrentIdGenerator.Pop();
          } else if (assertStmt.Label != null) {
            proofBuilder = new BoogieStmtListBuilder(this);
            AddComment(proofBuilder, stmt, "assert statement proof");
          }
        }

        bool splitHappened;
        var ss = TrSplitExpr(stmt.Expr, etran, true, out splitHappened);
        if (!splitHappened) {
          var tok = enclosingToken == null ? GetToken(stmt.Expr) : new NestedToken(enclosingToken, GetToken(stmt.Expr));
          var desc = new PODesc.AssertStatement(errorMessage);
          (proofBuilder ?? b).Add(Assert(tok, etran.TrExpr(stmt.Expr), desc, stmt.Tok,
            etran.TrAttributes(stmt.Attributes, null)));
        } else {
          foreach (var split in ss) {
            if (split.IsChecked) {
              var tok = enclosingToken == null ? split.E.tok : new NestedToken(enclosingToken, split.Tok);
              var desc = new PODesc.AssertStatement(errorMessage);
              (proofBuilder ?? b).Add(AssertNS(ToDafnyToken(tok), split.E, desc, stmt.Tok,
                etran.TrAttributes(stmt.Attributes, null))); // attributes go on every split
            }
          }
        }
        if (proofBuilder != null) {
          PathAsideBlock(stmt.Tok, proofBuilder, b);
        }
        stmtContext = StmtType.NONE; // done with translating assert stmt
        if (splitHappened || proofBuilder != null) {
          if (assertStmt != null && assertStmt.Label != null) {
            // make copies of the variables used in the assertion
            var name = "$Heap_at_" + assertStmt.Label.AssignUniqueId(CurrentIdGenerator);
            var heapAt = new Bpl.LocalVariable(stmt.Tok, new Bpl.TypedIdent(stmt.Tok, name, predef.HeapType));
            locals.Add(heapAt);
            var h = new Bpl.IdentifierExpr(stmt.Tok, heapAt);
            b.Add(Bpl.Cmd.SimpleAssign(stmt.Tok, h, etran.HeapExpr));
            var substMap = new Dictionary<IVariable, Expression>();
            foreach (var v in FreeVariablesUtil.ComputeFreeVariables(assertStmt.Expr)) {
              if (v is LocalVariable) {
                var vcopy = new LocalVariable(stmt.Tok, stmt.Tok, string.Format("##{0}#{1}", name, v.Name), v.Type, v.IsGhost);
                vcopy.type = vcopy.OptionalType; // resolve local here
                IdentifierExpr ie = new IdentifierExpr(vcopy.Tok, vcopy.AssignUniqueName(currentDeclaration.IdGenerator));
                ie.Var = vcopy;
                ie.Type = ie.Var.Type; // resolve ie here
                substMap.Add(v, ie);
                locals.Add(new Bpl.LocalVariable(vcopy.Tok,
                  new Bpl.TypedIdent(vcopy.Tok, vcopy.AssignUniqueName(currentDeclaration.IdGenerator), TrType(vcopy.Type))));
                b.Add(Bpl.Cmd.SimpleAssign(stmt.Tok, TrVar(stmt.Tok, vcopy), TrVar(stmt.Tok, v)));
              }
            }
            var exprToBeRevealed = Substitute(assertStmt.Expr, null, substMap);
            var etr = new ExpressionTranslator(etran, h);
            assertStmt.Label.E = etr.TrExpr(exprToBeRevealed);
          } else if (!defineFuel) {
            // Adding the assume stmt, resetting the stmtContext
            stmtContext = StmtType.ASSUME;
            adjustFuelForExists = true;
            b.Add(TrAssumeCmd(stmt.Tok, etran.TrExpr(stmt.Expr)));
            stmtContext = StmtType.NONE;
          }
        }
        if (defineFuel) {
          var ifCmd = new Bpl.IfCmd(stmt.Tok, null, b.Collect(stmt.Tok), null,
            null); // BUGBUG: shouldn't this first append "assume false" to "b"? (use PathAsideBlock to do this)  --KRML
          builder.Add(ifCmd);
          // Adding the assume stmt, resetting the stmtContext
          stmtContext = StmtType.ASSUME;
          adjustFuelForExists = true;
          builder.Add(TrAssumeCmd(stmt.Tok, etran.TrExpr(stmt.Expr)));
          stmtContext = StmtType.NONE;
        }
      } else if (stmt is ExpectStmt) {
        AddComment(builder, stmt, "expect statement");
        var s = (ExpectStmt)stmt;
        stmtContext = StmtType.ASSUME;
        TrStmt_CheckWellformed(s.Expr, builder, locals, etran, false);

        // Need to check the message is well-formed, assuming the expected expression
        // does NOT hold:
        //
        // if Not(TrExpr[[ s.Expr ]]) {
        //  CheckWellformed[[ s.Message ]]
        //  assume false;
        // }
        BoogieStmtListBuilder thnBuilder = new BoogieStmtListBuilder(this);
        TrStmt_CheckWellformed(s.Message, thnBuilder, locals, etran, false);
        thnBuilder.Add(TrAssumeCmd(stmt.Tok, new Bpl.LiteralExpr(stmt.Tok, false), etran.TrAttributes(stmt.Attributes, null)));
        Bpl.StmtList thn = thnBuilder.Collect(s.Tok);
        builder.Add(new Bpl.IfCmd(stmt.Tok, Bpl.Expr.Not(etran.TrExpr(s.Expr)), thn, null, null));

        stmtContext = StmtType.NONE; // done with translating expect stmt.
      } else if (stmt is AssumeStmt) {
        AddComment(builder, stmt, "assume statement");
        var s = (AssumeStmt)stmt;
        stmtContext = StmtType.ASSUME;
        TrStmt_CheckWellformed(s.Expr, builder, locals, etran, false);
        builder.Add(TrAssumeCmd(stmt.Tok, etran.TrExpr(s.Expr), etran.TrAttributes(stmt.Attributes, null)));
        stmtContext = StmtType.NONE; // done with translating assume stmt.
      }
      this.fuelContext = FuelSetting.PopFuelContext();
    }

    private void TrCalcStmt(CalcStmt stmt, BoogieStmtListBuilder builder, List<Variable> locals, ExpressionTranslator etran) {
      Contract.Requires(stmt != null);
      Contract.Requires(builder != null);
      Contract.Requires(locals != null);
      Contract.Requires(etran != null);

      /* Translate into:
        if (*) {
            assert wf(line0);
        } else if (*) {
            assume wf(line0);
            // if op is ==>: assume line0;
            hint0;
            assert wf(line1);
            assert line0 op line1;
            assume false;
        } else if (*) { ...
        } else if (*) {
            assume wf(line<n-1>);
            // if op is ==>: assume line<n-1>;
            hint<n-1>;
            assert wf(line<n>);
            assert line<n-1> op line<n>;
            assume false;
        }
        assume line<0> op line<n>;
        */
      Contract.Assert(stmt.Steps.Count == stmt.Hints.Count); // established by the resolver
      AddComment(builder, stmt, "calc statement");
      this.fuelContext = FuelSetting.ExpandFuelContext(stmt.Attributes, stmt.Tok, this.fuelContext, this.reporter);
      DefineFuelConstant(stmt.Tok, stmt.Attributes, builder, etran);
      CurrentIdGenerator.Push(); // put the entire calc statement within its own sub-branch
      if (stmt.Lines.Count > 0) {
        Bpl.IfCmd ifCmd = null;
        BoogieStmtListBuilder b;
        // if the dangling hint is empty, do not generate anything for the dummy step
        var stepCount = stmt.Hints.Last().Body.Count == 0 ? stmt.Steps.Count - 1 : stmt.Steps.Count;
        // check steps:
        for (int i = stepCount; 0 <= --i;) {
          b = new BoogieStmtListBuilder(this);
          // assume wf[line<i>]:
          AddComment(b, stmt, "assume wf[lhs]");
          CurrentIdGenerator.Push();
          assertAsAssume = true;
          TrStmt_CheckWellformed(CalcStmt.Lhs(stmt.Steps[i]), b, locals, etran, false);
          assertAsAssume = false;
          if (stmt.Steps[i] is BinaryExpr && (((BinaryExpr)stmt.Steps[i]).ResolvedOp == BinaryExpr.ResolvedOpcode.Imp)) {
            // assume line<i>:
            AddComment(b, stmt, "assume lhs");
            b.Add(TrAssumeCmd(stmt.Tok, etran.TrExpr(CalcStmt.Lhs(stmt.Steps[i]))));
          }
          // hint:
          AddComment(b, stmt, "Hint" + i.ToString());
          TrStmt(stmt.Hints[i], b, locals, etran);
          if (i < stmt.Steps.Count - 1) {
            // non-dummy step
            // check well formedness of the goal line:
            AddComment(b, stmt, "assert wf[rhs]");
            if (stmt.Steps[i] is TernaryExpr) {
              // check the prefix-equality limit
              var index = ((TernaryExpr)stmt.Steps[i]).E0;
              TrStmt_CheckWellformed(index, b, locals, etran, false);
              if (index.Type.IsNumericBased(Type.NumericPersuasion.Int)) {
                var desc = new PODesc.PrefixEqualityLimit();
                b.Add(AssertNS(index.tok, Bpl.Expr.Le(Bpl.Expr.Literal(0), etran.TrExpr(index)), desc));
              }
            }
            TrStmt_CheckWellformed(CalcStmt.Rhs(stmt.Steps[i]), b, locals, etran, false);
            bool splitHappened;
            var ss = TrSplitExpr(stmt.Steps[i], etran, true, out splitHappened);
            // assert step:
            AddComment(b, stmt, "assert line" + i.ToString() + " " + (stmt.StepOps[i] ?? stmt.Op).ToString() + " line" + (i + 1).ToString());
            if (!splitHappened) {
              b.Add(AssertNS(stmt.Lines[i + 1].tok, etran.TrExpr(stmt.Steps[i]), new PODesc.CalculationStep()));
            } else {
              foreach (var split in ss) {
                if (split.IsChecked) {
                  b.Add(AssertNS(stmt.Lines[i + 1].tok, split.E, new PODesc.CalculationStep()));
                }
              }
            }
          }
          b.Add(TrAssumeCmd(stmt.Tok, Bpl.Expr.False));
          ifCmd = new Bpl.IfCmd(stmt.Tok, null, b.Collect(stmt.Tok), ifCmd, null);
          CurrentIdGenerator.Pop();
        }
        // check well formedness of the first line:
        b = new BoogieStmtListBuilder(this);
        AddComment(b, stmt, "assert wf[initial]");
        Contract.Assert(stmt.Result != null); // established by the resolver
        TrStmt_CheckWellformed(CalcStmt.Lhs(stmt.Result), b, locals, etran, false);
        b.Add(TrAssumeCmd(stmt.Tok, Bpl.Expr.False));
        ifCmd = new Bpl.IfCmd(stmt.Tok, null, b.Collect(stmt.Tok), ifCmd, null);
        builder.Add(ifCmd);
        // assume result:
        if (stmt.Steps.Count > 1) {
          builder.Add(TrAssumeCmd(stmt.Tok, etran.TrExpr(stmt.Result)));
        }
      }
      CurrentIdGenerator.Pop();
      this.fuelContext = FuelSetting.PopFuelContext();
    }

    private void TrMatchStmt(MatchStmt stmt, BoogieStmtListBuilder builder, List<Variable> locals, ExpressionTranslator etran) {
      Contract.Requires(stmt != null);
      Contract.Requires(builder != null);
      Contract.Requires(locals != null);
      Contract.Requires(etran != null);

      TrStmt_CheckWellformed(stmt.Source, builder, locals, etran, true);
      Bpl.Expr source = etran.TrExpr(stmt.Source);
      var b = new BoogieStmtListBuilder(this);
      b.Add(TrAssumeCmd(stmt.Tok, Bpl.Expr.False));
      Bpl.StmtList els = b.Collect(stmt.Tok);
      Bpl.IfCmd ifCmd = null;
      foreach (var missingCtor in stmt.MissingCases) {
        // havoc all bound variables
        b = new BoogieStmtListBuilder(this);
        List<Variable> newLocals = new List<Variable>();
        Bpl.Expr r = CtorInvocation(stmt.Tok, missingCtor, etran, newLocals, b);
        locals.AddRange(newLocals);

        if (newLocals.Count != 0) {
          List<Bpl.IdentifierExpr> havocIds = new List<Bpl.IdentifierExpr>();
          foreach (Variable local in newLocals) {
            havocIds.Add(new Bpl.IdentifierExpr(local.tok, local));
          }
          builder.Add(new Bpl.HavocCmd(stmt.Tok, havocIds));
        }
        String missingStr = stmt.Context.FillHole(new IdCtx(new KeyValuePair<string, DatatypeCtor>(missingCtor.Name, missingCtor))).AbstractAllHoles()
          .ToString();
        var desc = new PODesc.MatchIsComplete("statement", missingStr);
        b.Add(Assert(stmt.Tok, Bpl.Expr.False, desc));

        Bpl.Expr guard = Bpl.Expr.Eq(source, r);
        ifCmd = new Bpl.IfCmd(stmt.Tok, guard, b.Collect(stmt.Tok), ifCmd, els);
        els = null;
      }
      for (int i = stmt.Cases.Count; 0 <= --i;) {
        var mc = (MatchCaseStmt)stmt.Cases[i];
        CurrentIdGenerator.Push();
        // havoc all bound variables
        b = new BoogieStmtListBuilder(this);
        List<Variable> newLocals = new List<Variable>();
        Bpl.Expr r = CtorInvocation(mc, stmt.Source.Type, etran, newLocals, b, stmt.IsGhost ? NOALLOC : ISALLOC);
        locals.AddRange(newLocals);

        if (newLocals.Count != 0) {
          List<Bpl.IdentifierExpr> havocIds = new List<Bpl.IdentifierExpr>();
          foreach (Variable local in newLocals) {
            havocIds.Add(new Bpl.IdentifierExpr(local.tok, local));
          }
          builder.Add(new Bpl.HavocCmd(mc.tok, havocIds));
        }

        // translate the body into b
        var prevDefiniteAssignmentTrackerCount = definiteAssignmentTrackers.Count;
        TrStmtList(mc.Body, b, locals, etran);
        RemoveDefiniteAssignmentTrackers(mc.Body, prevDefiniteAssignmentTrackerCount);

        Bpl.Expr guard = Bpl.Expr.Eq(source, r);
        ifCmd = new Bpl.IfCmd(mc.tok, guard, b.Collect(mc.tok), ifCmd, els);
        els = null;
        CurrentIdGenerator.Pop();
      }
      Contract.Assert(ifCmd != null); // follows from the fact that s.Cases.Count + s.MissingCases.Count != 0.
      builder.Add(ifCmd);
    }

    private void TrForLoop(ForLoopStmt stmt, BoogieStmtListBuilder builder, List<Variable> locals, ExpressionTranslator etran) {
      Contract.Requires(stmt != null);
      Contract.Requires(builder != null);
      Contract.Requires(locals != null);
      Contract.Requires(etran != null);

      AddComment(builder, stmt, "for-loop statement");

      var indexVar = stmt.LoopIndex;
      var indexVarName = indexVar.AssignUniqueName(currentDeclaration.IdGenerator);
      var dIndex = new IdentifierExpr(indexVar.tok, indexVar);
      var bIndexVar = new Bpl.LocalVariable(indexVar.tok, new Bpl.TypedIdent(indexVar.Tok, indexVarName, TrType(indexVar.Type)));
      locals.Add(bIndexVar);
      var bIndex = new Bpl.IdentifierExpr(indexVar.tok, indexVarName);

      var lo = stmt.GoingUp ? stmt.Start : stmt.End;
      var hi = stmt.GoingUp ? stmt.End : stmt.Start;
      Expression dLo = null;
      Expression dHi = null;
      Bpl.IdentifierExpr bLo = null;
      Bpl.IdentifierExpr bHi = null;
      if (lo != null) {
        var name = indexVarName + "#lo";
        var bLoVar = new Bpl.LocalVariable(lo.tok, new Bpl.TypedIdent(lo.tok, name, Bpl.Type.Int));
        locals.Add(bLoVar);
        bLo = new Bpl.IdentifierExpr(lo.tok, name);
        CheckWellformed(lo, new WFOptions(null, false), locals, builder, etran);
        builder.Add(Bpl.Cmd.SimpleAssign(lo.tok, bLo, etran.TrExpr(lo)));
        dLo = new BoogieWrapper(bLo, lo.Type);
      }
      if (hi != null) {
        var name = indexVarName + "#hi";
        var bHiVar = new Bpl.LocalVariable(hi.tok, new Bpl.TypedIdent(hi.tok, name, Bpl.Type.Int));
        locals.Add(bHiVar);
        bHi = new Bpl.IdentifierExpr(hi.tok, name);
        CheckWellformed(hi, new WFOptions(null, false), locals, builder, etran);
        builder.Add(Bpl.Cmd.SimpleAssign(hi.tok, bHi, etran.TrExpr(hi)));
        dHi = new BoogieWrapper(bHi, hi.Type);
      }

      // check lo <= hi
      if (lo != null && hi != null) {
        builder.Add(Assert(lo.tok, Bpl.Expr.Le(bLo, bHi), new PODesc.ForRangeBoundsValid()));
      }
      // check forall x :: lo <= x <= hi ==> Is(x, typ)
      {
        // The check, if needed, is performed like this:
        //   var x: int;
        //   havoc x;
        //   assume lo <= x <= hi;
        //   assert Is(x, typ);
        var tok = indexVar.tok;
        var name = indexVarName + "#x";
        var xVar = new Bpl.LocalVariable(tok, new Bpl.TypedIdent(tok, name, Bpl.Type.Int));
        var x = new Bpl.IdentifierExpr(tok, name);
        var cre = GetSubrangeCheck(x, Type.Int, indexVar.Type, out var desc);
        if (cre != null) {
          locals.Add(xVar);
          builder.Add(new Bpl.HavocCmd(tok, new List<Bpl.IdentifierExpr>() { x }));
          builder.Add(new Bpl.AssumeCmd(tok, ForLoopBounds(x, bLo, bHi)));
          builder.Add(Assert(tok, cre, new PODesc.ForRangeAssignable(desc)));
        }
      }

      // initialize the index variable
      builder.Add(Bpl.Cmd.SimpleAssign(indexVar.tok, bIndex, stmt.GoingUp ? bLo : bHi));

      // build the guard expression
      Expression guard;
      if (lo == null || hi == null) {
        guard = LiteralExpr.CreateBoolLiteral(stmt.Tok, true);
      } else {
        guard = Expression.CreateNot(stmt.Tok, Expression.CreateEq(dIndex, stmt.GoingUp ? dHi : dLo, indexVar.Type));
      }

      // free invariant lo <= i <= hi
      var freeInvariant = ForLoopBounds(bIndex, bLo, bHi);

      BodyTranslator bodyTr = null;
      if (stmt.Body != null) {
        bodyTr = delegate (BoogieStmtListBuilder bld, ExpressionTranslator e) {
          CurrentIdGenerator.Push();
          if (!stmt.GoingUp) {
            bld.Add(Bpl.Cmd.SimpleAssign(stmt.Tok, bIndex, Bpl.Expr.Sub(bIndex, Bpl.Expr.Literal(1))));
          }
          TrStmt(stmt.Body, bld, locals, e);
          InsertContinueTarget(stmt, bld);
          if (stmt.GoingUp) {
            bld.Add(Bpl.Cmd.SimpleAssign(stmt.Tok, bIndex, Bpl.Expr.Add(bIndex, Bpl.Expr.Literal(1))));
          }
          CurrentIdGenerator.Pop();
        };
      }

      TrLoop(stmt, guard, bodyTr, builder, locals, etran, freeInvariant, stmt.Decreases.Expressions.Count != 0);
    }

    private void TrWhileStmt(WhileStmt stmt, BoogieStmtListBuilder builder, List<Variable> locals, ExpressionTranslator etran) {
      Contract.Requires(stmt != null);
      Contract.Requires(builder != null);
      Contract.Requires(locals != null);
      Contract.Requires(etran != null);

      AddComment(builder, stmt, "while statement");
      this.fuelContext = FuelSetting.ExpandFuelContext(stmt.Attributes, stmt.Tok, this.fuelContext, this.reporter);
      DefineFuelConstant(stmt.Tok, stmt.Attributes, builder, etran);
      BodyTranslator bodyTr = null;
      if (stmt.Body != null) {
        bodyTr = delegate (BoogieStmtListBuilder bld, ExpressionTranslator e) {
          CurrentIdGenerator.Push();
          TrStmt(stmt.Body, bld, locals, e);
          InsertContinueTarget(stmt, bld);
          CurrentIdGenerator.Pop();
        };
      }
      TrLoop(stmt, stmt.Guard, bodyTr, builder, locals, etran);
      this.fuelContext = FuelSetting.PopFuelContext();
    }

    private void TrIfStmt(IfStmt stmt, BoogieStmtListBuilder builder, List<Variable> locals, ExpressionTranslator etran) {
      Contract.Requires(stmt != null);
      Contract.Requires(builder != null);
      Contract.Requires(locals != null);
      Contract.Requires(etran != null);

      AddComment(builder, stmt, "if statement");
      Expression guard;
      if (stmt.Guard == null) {
        guard = null;
      } else {
        guard = stmt.IsBindingGuard ? AlphaRename((ExistsExpr)stmt.Guard, "eg$") : stmt.Guard;
        TrStmt_CheckWellformed(guard, builder, locals, etran, true);
      }
      BoogieStmtListBuilder b = new BoogieStmtListBuilder(this);
      if (stmt.IsBindingGuard) {
        CurrentIdGenerator.Push();
        var exists = (ExistsExpr)stmt.Guard; // the original (that is, not alpha-renamed) guard
        IntroduceAndAssignExistentialVars(exists, b, builder, locals, etran, stmt.IsGhost);
        CurrentIdGenerator.Pop();
      }
      CurrentIdGenerator.Push();
      Bpl.StmtList thn = TrStmt2StmtList(b, stmt.Thn, locals, etran);
      CurrentIdGenerator.Pop();
      Bpl.StmtList els;
      Bpl.IfCmd elsIf = null;
      b = new BoogieStmtListBuilder(this);
      if (stmt.IsBindingGuard) {
        b.Add(TrAssumeCmd(guard.tok, Bpl.Expr.Not(etran.TrExpr(guard))));
      }
      if (stmt.Els == null) {
        els = b.Collect(stmt.Tok);
      } else {
        CurrentIdGenerator.Push();
        els = TrStmt2StmtList(b, stmt.Els, locals, etran);
        CurrentIdGenerator.Pop();
        if (els.BigBlocks.Count == 1) {
          Bpl.BigBlock bb = els.BigBlocks[0];
          if (bb.LabelName == null && bb.simpleCmds.Count == 0 && bb.ec is Bpl.IfCmd) {
            elsIf = (Bpl.IfCmd)bb.ec;
            els = null;
          }
        }
      }
      builder.Add(new Bpl.IfCmd(stmt.Tok, guard == null || stmt.IsBindingGuard ? null : etran.TrExpr(guard), thn, elsIf, els));
    }


    void TrForallProof(ForallStmt s, BoogieStmtListBuilder definedness, BoogieStmtListBuilder exporter, List<Variable> locals, ExpressionTranslator etran) {
      // Translate:
      //   forall (x,y | Range(x,y))
      //     ensures Post(x,y);
      //   {
      //     Body;
      //   }
      // as:
      //   if (*) {
      //     var x,y;
      //     havoc x,y;
      //     CheckWellformed( Range );
      //     assume Range(x,y);
      //     CheckWellformed( Post );
      //     Tr( Body );       // include only if there is a Body
      //     assert Post;      // include only if there is a Body
      //     assume false;
      //   } else {
      //     assume (forall x,y :: Range(x,y) ==> Post(x,y));
      //   }

      if (s.BoundVars.Count != 0) {
        // Note, it would be nicer (and arguably more appropriate) to do a SetupBoundVarsAsLocals
        // here (rather than a TrBoundVariables).  However, there is currently no way to apply
        // a substMap to a statement (in particular, to s.Body), so that doesn't work here.
        List<bool> freeOfAlloc = null;
        if (FrugalHeapUseX) {
          freeOfAlloc = ComprehensionExpr.BoundedPool.HasBounds(s.Bounds, ComprehensionExpr.BoundedPool.PoolVirtues.IndependentOfAlloc_or_ExplicitAlloc);
        }
        var bVars = new List<Variable>();
        var typeAntecedent = etran.TrBoundVariables(s.BoundVars, bVars, true, freeOfAlloc);
        locals.AddRange(bVars);
        var havocIds = new List<Bpl.IdentifierExpr>();
        foreach (Bpl.Variable bv in bVars) {
          havocIds.Add(new Bpl.IdentifierExpr(s.Tok, bv));
        }
        definedness.Add(new Bpl.HavocCmd(s.Tok, havocIds));
        definedness.Add(TrAssumeCmd(s.Tok, typeAntecedent));
      }
      TrStmt_CheckWellformed(s.Range, definedness, locals, etran, false);
      definedness.Add(TrAssumeCmd(s.Range.tok, etran.TrExpr(s.Range)));

      var ensuresDefinedness = new BoogieStmtListBuilder(this);
      foreach (var ens in s.Ens) {
        TrStmt_CheckWellformed(ens.E, ensuresDefinedness, locals, etran, false);
        ensuresDefinedness.Add(TrAssumeCmd(ens.E.tok, etran.TrExpr(ens.E)));
      }
      PathAsideBlock(s.Tok, ensuresDefinedness, definedness);

      if (s.Body != null) {
        TrStmt(s.Body, definedness, locals, etran);

        // check that postconditions hold
        foreach (var ens in s.Ens) {
          bool splitHappened;  // we actually don't care
          foreach (var split in TrSplitExpr(ens.E, etran, true, out splitHappened)) {
            if (split.IsChecked) {
              definedness.Add(Assert(split.Tok, split.E, new PODesc.ForallPostcondition()));
            }
          }
        }
      }

      definedness.Add(TrAssumeCmd(s.Tok, Bpl.Expr.False));

      // Now for the other branch, where the ensures clauses are exported.
      // If the forall body has side effect such as call to a reveal function,
      // it needs to be exported too.
      var se = s.Body == null ? Bpl.Expr.True : TrFunctionSideEffect(s.Body, etran);
      var substMap = new Dictionary<IVariable, Expression>();
      var p = Substitute(s.ForallExpressions[0], null, substMap);
      var qq = etran.TrExpr(p);
      if (s.BoundVars.Count != 0) {
        exporter.Add(TrAssumeCmd(s.Tok, BplAnd(se, qq)));
      } else {
        exporter.Add(TrAssumeCmd(s.Tok, BplAnd(se, ((Bpl.ForallExpr)qq).Body)));
      }
    }

    /// <summary>
    /// "lhs" is expected to be a resolved form of an expression, i.e., not a concrete-syntax expression.
    /// </summary>
    void TrAssignment(Statement stmt, Expression lhs, AssignmentRhs rhs,
      BoogieStmtListBuilder builder, List<Variable> locals, ExpressionTranslator etran) {
      Contract.Requires(stmt != null);
      Contract.Requires(lhs != null);
      Contract.Requires(!(lhs is ConcreteSyntaxExpression));
      Contract.Requires(!(lhs is SeqSelectExpr && !((SeqSelectExpr)lhs).SelectOne));  // these were once allowed, but their functionality is now provided by 'forall' statements
      Contract.Requires(rhs != null);
      Contract.Requires(builder != null);
      Contract.Requires(cce.NonNullElements(locals));
      Contract.Requires(etran != null);
      Contract.Requires(predef != null);

      List<AssignToLhs> lhsBuilder;
      List<Bpl.IdentifierExpr> bLhss;
      var lhss = new List<Expression>() { lhs };
      Bpl.Expr[] ignore1, ignore2;
      string[] ignore3;
      ProcessLhss(lhss, rhs.CanAffectPreviouslyKnownExpressions, true, builder, locals, etran,
        out lhsBuilder, out bLhss, out ignore1, out ignore2, out ignore3);
      Contract.Assert(lhsBuilder.Count == 1 && bLhss.Count == 1);  // guaranteed by postcondition of ProcessLhss

      var rhss = new List<AssignmentRhs>() { rhs };
      ProcessRhss(lhsBuilder, bLhss, lhss, rhss, builder, locals, etran);
      builder.AddCaptureState(stmt);
    }

    void TrForallAssign(ForallStmt s, AssignStmt s0,
      BoogieStmtListBuilder definedness, BoogieStmtListBuilder updater, List<Variable> locals, ExpressionTranslator etran) {
      // The statement:
      //   forall (x,y | Range(x,y)) {
      //     (a)   E(x,y) . f :=  G(x,y);
      //     (b)   A(x,y) [ I0(x,y), I1(x,y), ... ] :=  G(x,y);
      //   }
      // translate into:
      //   if (*) {
      //     // check definedness of Range
      //     var x,y;
      //     havoc x,y;
      //     CheckWellformed( Range );
      //     assume Range;
      //     // check definedness of the other expressions
      //     (a)
      //       CheckWellformed( E.F );
      //       check that E.f is in the modifies frame;
      //       CheckWellformed( G );
      //       check nat restrictions for the RHS
      //     (b)
      //       CheckWellformed( A[I0,I1,...] );
      //       check that A[I0,I1,...] is in the modifies frame;
      //       CheckWellformed( G );
      //       check nat restrictions for the RHS
      //     // check for duplicate LHSs
      //     var x', y';
      //     havoc x', y';
      //     assume Range[x,y := x',y'];
      //     assume !(x == x' && y == y');
      //     (a)
      //       assert E(x,y) != E(x',y') || G(x,y) == G(x',y');
      //     (b)
      //       assert !( A(x,y)==A(x',y') && I0(x,y)==I0(x',y') && I1(x,y)==I1(x',y') && ... ) || G(x,y) == G(x',y');
      //
      //     assume false;
      //
      //   } else {
      //     var oldHeap := $Heap;
      //     havoc $Heap;
      //     assume $HeapSucc(oldHeap, $Heap);
      //     (a)
      //       assume (forall<alpha> o: ref, F: Field alpha ::
      //         { $Heap[o,F] }
      //         $Heap[o,F] = oldHeap[o,F] ||
      //         (exists x,y :: Range(x,y) && o == E(x,y) && F = f));
      //       assume (forall x,y ::  Range ==> $Heap[ E[$Heap:=oldHeap], F] == G[$Heap:=oldHeap]); (**)
      //     (b)
      //       assume (forall<alpha> o: ref, F: Field alpha ::
      //         { $Heap[o,F] }
      //         $Heap[o,F] = oldHeap[o,F] ||
      //         (exists x,y :: Range(x,y) && o == A(x,y) && F = Index(I0,I1,...)));
      //       assume (forall x,y ::  Range ==> $Heap[ A[$Heap:=oldHeap], Index(I0,I1,...)] == G[$Heap:=oldHeap]); (**)
      //   }
      //
      // Note: In order to get a good trigger for the quantifiers (**), we will attempt to make the parameters
      // that select from $Heap in the LHS of the equalities as plain as possible.  This involves taking the inverse
      // of an expression, which isn't always easy or possible, so we settle for handling some common cases.  In
      // particular, we change:
      //   0: forall i | R(i) { F(i).f := E(i); }
      //   1: forall i | R(i) { A[F(i)] := E(i); }
      //   2: forall i | R(i) { F(i)[N] := E(i); }
      // where f is some field and A and N are expressions that do not depend on i, into:
      //   0: forall j | Q(j) { j.f := E(F-1(j)); }
      //   1: forall j | Q(j) { A[j] := E(F-1(j)); }
      //   2: forall j | Q(j) { j[N] := E(F-1(j)); }
      // where we ensure that, for all i and j:
      //   R(i) && j == F(i)    <==>    Q(j) && F-1(j) == i
      // If the transformation succeeds, we use, respectively, j.f, A[j], and j[N] (each evaluated in the new heap) as
      // the trigger of the quantifier generated.

      var substMap = SetupBoundVarsAsLocals(s.BoundVars, definedness, locals, etran);
      Expression range = Substitute(s.Range, null, substMap);
      TrStmt_CheckWellformed(range, definedness, locals, etran, false);
      definedness.Add(TrAssumeCmd(s.Range.tok, etran.TrExpr(range)));

      var lhs = Substitute(s0.Lhs.Resolved, null, substMap);
      TrStmt_CheckWellformed(lhs, definedness, locals, etran, false);
      Bpl.Expr obj, F;
      string description = GetObjFieldDetails(lhs, etran, out obj, out F);
      definedness.Add(Assert(lhs.tok, Bpl.Expr.SelectTok(lhs.tok, etran.TheFrame(lhs.tok), obj, F),
        new PODesc.Modifiable(description)));
      if (s0.Rhs is ExprRhs) {
        var r = (ExprRhs)s0.Rhs;
        var rhs = Substitute(r.Expr, null, substMap);
        TrStmt_CheckWellformed(rhs, definedness, locals, etran, false);
        // check nat restrictions for the RHS
        Type lhsType;
        if (lhs is MemberSelectExpr) {
          lhsType = ((MemberSelectExpr)lhs).Type;
        } else if (lhs is SeqSelectExpr) {
          lhsType = ((SeqSelectExpr)lhs).Type;
        } else {
          lhsType = ((MultiSelectExpr)lhs).Type;
        }
        var translatedRhs = etran.TrExpr(rhs);
        CheckSubrange(r.Tok, translatedRhs, rhs.Type, lhsType, definedness);
        if (lhs is MemberSelectExpr) {
          var fse = (MemberSelectExpr)lhs;
          var field = fse.Member as Field;
          Contract.Assert(field != null);
          Check_NewRestrictions(fse.tok, obj, field, translatedRhs, definedness, etran);
        }
      }

      // check for duplicate LHSs
      if (s0.Rhs is ExprRhs) {  // if Rhs denotes a havoc, then no duplicate check is performed
        var substMapPrime = SetupBoundVarsAsLocals(s.BoundVars, definedness, locals, etran);
        var lhsPrime = Substitute(s0.Lhs.Resolved, null, substMapPrime);
        range = Substitute(s.Range, null, substMapPrime);
        definedness.Add(TrAssumeCmd(range.tok, etran.TrExpr(range)));
        // assume !(x == x' && y == y');
        Bpl.Expr eqs = Bpl.Expr.True;
        foreach (var bv in s.BoundVars) {
          var x = substMap[bv];
          var xPrime = substMapPrime[bv];
          // TODO: in the following line, is the term equality okay, or does it have to include things like Set#Equal sometimes too?
          eqs = BplAnd(eqs, Bpl.Expr.Eq(etran.TrExpr(x), etran.TrExpr(xPrime)));
        }
        definedness.Add(TrAssumeCmd(s.Tok, Bpl.Expr.Not(eqs)));
        Bpl.Expr objPrime, FPrime;
        GetObjFieldDetails(lhsPrime, etran, out objPrime, out FPrime);
        var Rhs = ((ExprRhs)s0.Rhs).Expr;
        var rhs = etran.TrExpr(Substitute(Rhs, null, substMap));
        var rhsPrime = etran.TrExpr(Substitute(Rhs, null, substMapPrime));
        definedness.Add(Assert(s0.Tok,
          Bpl.Expr.Or(
            Bpl.Expr.Or(Bpl.Expr.Neq(obj, objPrime), Bpl.Expr.Neq(F, FPrime)),
            Bpl.Expr.Eq(rhs, rhsPrime)),
          new PODesc.ForallLHSUnique()));
      }

      definedness.Add(TrAssumeCmd(s.Tok, Bpl.Expr.False));

      // Now for the translation of the update itself

      Bpl.IdentifierExpr prevHeap = GetPrevHeapVar_IdExpr(s.Tok, locals);
      var prevEtran = new ExpressionTranslator(this, predef, prevHeap);
      updater.Add(Bpl.Cmd.SimpleAssign(s.Tok, prevHeap, etran.HeapExpr));
      updater.Add(new Bpl.HavocCmd(s.Tok, new List<Bpl.IdentifierExpr> { etran.HeapCastToIdentifierExpr }));
      updater.Add(TrAssumeCmd(s.Tok, HeapSucc(prevHeap, etran.HeapExpr)));

      // Here comes:
      //   assume (forall<alpha> o: ref, f: Field alpha ::
      //     { $Heap[o,f] }
      //     $Heap[o,f] = oldHeap[o,f] ||
      //     (exists x,y :: Range(x,y)[$Heap:=oldHeap] &&
      //                    o == Object(x,y)[$Heap:=oldHeap] && f == Field(x,y)[$Heap:=oldHeap]));
      Bpl.TypeVariable alpha = new Bpl.TypeVariable(s.Tok, "alpha");
      Bpl.BoundVariable oVar = new Bpl.BoundVariable(s.Tok, new Bpl.TypedIdent(s.Tok, "$o", predef.RefType));
      Bpl.IdentifierExpr o = new Bpl.IdentifierExpr(s.Tok, oVar);
      Bpl.BoundVariable fVar = new Bpl.BoundVariable(s.Tok, new Bpl.TypedIdent(s.Tok, "$f", predef.FieldName(s.Tok, alpha)));
      Bpl.IdentifierExpr f = new Bpl.IdentifierExpr(s.Tok, fVar);
      Bpl.Expr heapOF = ExpressionTranslator.ReadHeap(s.Tok, etran.HeapExpr, o, f);
      Bpl.Expr oldHeapOF = ExpressionTranslator.ReadHeap(s.Tok, prevHeap, o, f);
      List<bool> freeOfAlloc = null;
      if (FrugalHeapUseX) {
        freeOfAlloc = ComprehensionExpr.BoundedPool.HasBounds(s.Bounds, ComprehensionExpr.BoundedPool.PoolVirtues.IndependentOfAlloc_or_ExplicitAlloc);
      }
      List<Variable> xBvars = new List<Variable>();
      var xBody = etran.TrBoundVariables(s.BoundVars, xBvars, false, freeOfAlloc);
      xBody = BplAnd(xBody, prevEtran.TrExpr(s.Range));
      Bpl.Expr xObj, xField;
      GetObjFieldDetails(s0.Lhs.Resolved, prevEtran, out xObj, out xField);
      xBody = BplAnd(xBody, Bpl.Expr.Eq(o, xObj));
      xBody = BplAnd(xBody, Bpl.Expr.Eq(f, xField));
      //TRIG (exists k#2: int :: (k#2 == LitInt(0 - 3) || k#2 == LitInt(4)) && $o == read($prevHeap, this, _module.MyClass.arr) && $f == MultiIndexField(IndexField(i#0), j#0))
      Bpl.Expr xObjField = new Bpl.ExistsExpr(s.Tok, xBvars, xBody);  // LL_TRIGGER
      Bpl.Expr body = Bpl.Expr.Or(Bpl.Expr.Eq(heapOF, oldHeapOF), xObjField);
      var tr = new Trigger(s.Tok, true, new List<Expr>() { heapOF });
      Bpl.Expr qq = new Bpl.ForallExpr(s.Tok, new List<TypeVariable> { alpha }, new List<Variable> { oVar, fVar }, null, tr, body);
      updater.Add(TrAssumeCmd(s.Tok, qq));

      if (s.ForallExpressions != null) {
        foreach (ForallExpr expr in s.ForallExpressions) {
          BinaryExpr term = (BinaryExpr)expr.Term;
          Contract.Assert(term != null);
          var e0 = ((BinaryExpr)term).E0.Resolved;
          var e1 = ((BinaryExpr)term).E1;
          qq = TrForall_NewValueAssumption(expr.tok, expr.BoundVars, expr.Bounds, expr.Range, e0, e1, expr.Attributes, etran, prevEtran);
          updater.Add(TrAssumeCmd(s.Tok, qq));
        }
      }
    }

    /// <summary>
    /// Generate:
    ///   assume (forall x,y :: Range(x,y)[$Heap:=oldHeap] ==>
    ///                         $Heap[ Object(x,y)[$Heap:=oldHeap], Field(x,y)[$Heap:=oldHeap] ] == G[$Heap:=oldHeap] ));
    /// where
    ///   x,y           represent boundVars
    ///   Object(x,y)   is the first part of lhs
    ///   Field(x,y)    is the second part of lhs
    ///   G             is rhs
    /// If lhsAsTrigger is true, then use the LHS of the equality above as the trigger; otherwise, don't specify any trigger.
    /// </summary>
    private Bpl.Expr TrForall_NewValueAssumption(IToken tok, List<BoundVar> boundVars, List<ComprehensionExpr.BoundedPool> bounds, Expression range, Expression lhs, Expression rhs, Attributes attributes, ExpressionTranslator etran, ExpressionTranslator prevEtran) {
      Contract.Requires(tok != null);
      Contract.Requires(boundVars != null);
      Contract.Requires(!FrugalHeapUseX || bounds != null);
      Contract.Requires(range != null);
      Contract.Requires(lhs != null);
      Contract.Requires(rhs != null);
      Contract.Requires(etran != null);
      Contract.Requires(prevEtran != null);

      List<bool> freeOfAlloc = null;
      if (FrugalHeapUseX) {
        freeOfAlloc = ComprehensionExpr.BoundedPool.HasBounds(bounds, ComprehensionExpr.BoundedPool.PoolVirtues.IndependentOfAlloc_or_ExplicitAlloc);
      }
      var xBvars = new List<Variable>();
      Bpl.Expr xAnte = etran.TrBoundVariables(boundVars, xBvars, false, freeOfAlloc);
      xAnte = BplAnd(xAnte, prevEtran.TrExpr(range));
      var g = prevEtran.TrExpr(rhs);
      Bpl.Expr obj, field;
      GetObjFieldDetails(lhs, prevEtran, out obj, out field);
      var xHeapOF = ExpressionTranslator.ReadHeap(tok, etran.HeapExpr, obj, field);

      Type lhsType = lhs is MemberSelectExpr ? ((MemberSelectExpr)lhs).Type : null;
      g = CondApplyBox(rhs.tok, g, rhs.Type, lhsType);

      Bpl.Trigger tr = null;
      var argsEtran = etran.WithNoLits();
      foreach (var aa in attributes.AsEnumerable()) {
        if (aa.Name == "trigger") {
          List<Bpl.Expr> tt = new List<Bpl.Expr>();
          foreach (var arg in aa.Args) {
            if (arg == lhs) {
              tt.Add(xHeapOF);
            } else {
              tt.Add(argsEtran.TrExpr(arg));
            }
          }
          tr = new Bpl.Trigger(tok, true, tt, tr);
        }
      }
      return new Bpl.ForallExpr(tok, xBvars, tr, Bpl.Expr.Imp(xAnte, Bpl.Expr.Eq(xHeapOF, g)));
    }

    void TrLoop(LoopStmt s, Expression Guard, BodyTranslator/*?*/ bodyTr,
                BoogieStmtListBuilder builder, List<Variable> locals, ExpressionTranslator etran,
                Bpl.Expr freeInvariant = null, bool includeTerminationCheck = true) {
      Contract.Requires(s != null);
      Contract.Requires(builder != null);
      Contract.Requires(locals != null);
      Contract.Requires(etran != null);

      var suffix = CurrentIdGenerator.FreshId("loop#");

      var theDecreases = s.Decreases.Expressions;

      Bpl.LocalVariable preLoopHeapVar = new Bpl.LocalVariable(s.Tok, new Bpl.TypedIdent(s.Tok, "$PreLoopHeap$" + suffix, predef.HeapType));
      locals.Add(preLoopHeapVar);
      Bpl.IdentifierExpr preLoopHeap = new Bpl.IdentifierExpr(s.Tok, preLoopHeapVar);
      ExpressionTranslator etranPreLoop = new ExpressionTranslator(this, predef, preLoopHeap);
      ExpressionTranslator updatedFrameEtran;
      string loopFrameName = "$Frame$" + suffix;
      if (s.Mod.Expressions != null) {
        updatedFrameEtran = new ExpressionTranslator(etran, loopFrameName);
      } else {
        updatedFrameEtran = etran;
      }

      if (s.Mod.Expressions != null) { // check well-formedness and that the modifies is a subset
        CheckFrameWellFormed(new WFOptions(), s.Mod.Expressions, locals, builder, etran);
        CheckFrameSubset(s.Tok, s.Mod.Expressions, null, null, etran, builder, new PODesc.FrameSubset("loop modifies clause", true), null);
        DefineFrame(s.Tok, s.Mod.Expressions, builder, locals, loopFrameName);
      }
      builder.Add(Bpl.Cmd.SimpleAssign(s.Tok, preLoopHeap, etran.HeapExpr));

      var daTrackersMonotonicity = new List<Tuple<Bpl.IdentifierExpr, Bpl.IdentifierExpr>>();
      foreach (var dat in definiteAssignmentTrackers.Values) {  // TODO: the order is non-deterministic and may change between invocations of Dafny
        var preLoopDat = new Bpl.LocalVariable(dat.tok, new Bpl.TypedIdent(dat.tok, "preLoop$" + suffix + "$" + dat.Name, dat.Type));
        locals.Add(preLoopDat);
        var ie = new Bpl.IdentifierExpr(s.Tok, preLoopDat);
        daTrackersMonotonicity.Add(new Tuple<Bpl.IdentifierExpr, Bpl.IdentifierExpr>(ie, dat));
        builder.Add(Bpl.Cmd.SimpleAssign(s.Tok, ie, dat));
      }

      List<Bpl.Expr> initDecr = null;
      if (!Contract.Exists(theDecreases, e => e is WildcardExpr)) {
        initDecr = RecordDecreasesValue(theDecreases, builder, locals, etran, "$decr_init$" + suffix);
      }

      // The variable w is used to coordinate the definedness checking of the loop invariant.
      // It is also used for body-less loops to turn off invariant checking after the generated body.
      Bpl.LocalVariable wVar = new Bpl.LocalVariable(s.Tok, new Bpl.TypedIdent(s.Tok, "$w$" + suffix, Bpl.Type.Bool));
      Bpl.IdentifierExpr w = new Bpl.IdentifierExpr(s.Tok, wVar);
      locals.Add(wVar);
      // havoc w;
      builder.Add(new Bpl.HavocCmd(s.Tok, new List<Bpl.IdentifierExpr> { w }));

      List<Bpl.PredicateCmd> invariants = new List<Bpl.PredicateCmd>();
      if (freeInvariant != null) {
        invariants.Add(new Bpl.AssumeCmd(freeInvariant.tok, freeInvariant));
      }
      BoogieStmtListBuilder invDefinednessBuilder = new BoogieStmtListBuilder(this);
      foreach (AttributedExpression loopInv in s.Invariants) {
        string errorMessage = CustomErrorMessage(loopInv.Attributes);
        TrStmt_CheckWellformed(loopInv.E, invDefinednessBuilder, locals, etran, false);
        invDefinednessBuilder.Add(TrAssumeCmd(loopInv.E.tok, etran.TrExpr(loopInv.E)));

        invariants.Add(TrAssumeCmd(loopInv.E.tok, Bpl.Expr.Imp(w, CanCallAssumption(loopInv.E, etran))));
        bool splitHappened;
        var ss = TrSplitExpr(loopInv.E, etran, false, out splitHappened);
        if (!splitHappened) {
          var wInv = Bpl.Expr.Imp(w, etran.TrExpr(loopInv.E));
          invariants.Add(Assert(loopInv.E.tok, wInv, new PODesc.LoopInvariant(errorMessage)));
        } else {
          foreach (var split in ss) {
            var wInv = Bpl.Expr.Binary(split.E.tok, BinaryOperator.Opcode.Imp, w, split.E);
            if (split.IsChecked) {
              invariants.Add(Assert(split.Tok, wInv, new PODesc.LoopInvariant(errorMessage)));  // TODO: it would be fine to have this use {:subsumption 0}
            } else {
              invariants.Add(TrAssumeCmd(split.E.tok, wInv));
            }
          }
        }
      }
      // check definedness of decreases clause
      foreach (Expression e in theDecreases) {
        TrStmt_CheckWellformed(e, invDefinednessBuilder, locals, etran, true);
      }
      if (codeContext is IMethodCodeContext) {
        var modifiesClause = ((IMethodCodeContext)codeContext).Modifies.Expressions;
        if (codeContext is IteratorDecl) {
          // add "this" to the explicit modifies clause
          var explicitModifies = modifiesClause;
          modifiesClause = new List<FrameExpression>();
          modifiesClause.Add(new FrameExpression(s.Tok, new ThisExpr((IteratorDecl)codeContext), null));
          modifiesClause.AddRange(explicitModifies);
        }
        // include boilerplate invariants
        foreach (BoilerplateTriple tri in GetTwoStateBoilerplate(s.Tok, modifiesClause, s.IsGhost, codeContext.AllowsAllocation, etranPreLoop, etran, etran.Old)) {
          if (tri.IsFree) {
            invariants.Add(TrAssumeCmd(s.Tok, tri.Expr));
          } else {
            Contract.Assert(tri.ErrorMessage != null);  // follows from BoilerplateTriple invariant
            invariants.Add(Assert(s.Tok, tri.Expr, new PODesc.BoilerplateTriple(tri.ErrorMessage)));
          }
        }
        // add a free invariant which says that the heap hasn't changed outside of the modifies clause.
        invariants.Add(TrAssumeCmd(s.Tok, FrameConditionUsingDefinedFrame(s.Tok, etranPreLoop, etran, updatedFrameEtran)));
        // for iterators, add "fresh(_new)" as an invariant
        if (codeContext is IteratorDecl iter) {
          var th = new ThisExpr(iter);
          var thisDotNew = new MemberSelectExpr(s.Tok, th, iter.Member_New);
          var fr = new FreshExpr(s.Tok, thisDotNew);
          fr.Type = Type.Bool;
          invariants.Add(TrAssertCmd(s.Tok, etran.TrExpr(fr)));
        }
      }

      // include a free invariant that says that all definite-assignment trackers have only become more "true"
      foreach (var pair in daTrackersMonotonicity) {
        Bpl.Expr monotonic = Bpl.Expr.Imp(pair.Item1, pair.Item2);
        invariants.Add(TrAssumeCmd(s.Tok, monotonic));
      }

      // include a free invariant that says that all completed iterations so far have only decreased the termination metric
      if (initDecr != null) {
        var toks = new List<IToken>();
        var types = new List<Type>();
        var decrs = new List<Expr>();
        foreach (Expression e in theDecreases) {
          toks.Add(e.tok);
          types.Add(e.Type.NormalizeExpand());
          decrs.Add(etran.TrExpr(e));
        }
        Bpl.Expr decrCheck = DecreasesCheck(toks, types, types, decrs, initDecr, null, null, true, false);
        invariants.Add(TrAssumeCmd(s.Tok, decrCheck));
      }

      var loopBodyBuilder = new BoogieStmtListBuilder(this);
      loopBodyBuilder.AddCaptureState(s.Tok, true, "after some loop iterations");

      // As the first thing inside the loop, generate:  if (!w) { CheckWellformed(inv); assume false; }
      invDefinednessBuilder.Add(TrAssumeCmd(s.Tok, Bpl.Expr.False));
      loopBodyBuilder.Add(new Bpl.IfCmd(s.Tok, Bpl.Expr.Not(w), invDefinednessBuilder.Collect(s.Tok), null, null));

      // Generate:  CheckWellformed(guard); if (!guard) { break; }
      // but if this is a body-less loop, put all of that inside:  if (*) { ... }
      // Without this, Boogie's abstract interpreter may figure out that the loop guard is always false
      // on entry to the loop, and then Boogie wouldn't consider this a loop at all. (See also comment
      // in methods GuardAlwaysHoldsOnEntry_BodyLessLoop and GuardAlwaysHoldsOnEntry_LoopWithBody in
      // Test/dafny0/DirtyLoops.dfy.)
      var isBodyLessLoop = s is OneBodyLoopStmt && ((OneBodyLoopStmt)s).BodySurrogate != null;
      var whereToBuildLoopGuard = isBodyLessLoop ? new BoogieStmtListBuilder(this) : loopBodyBuilder;
      Bpl.Expr guard = null;
      if (Guard != null) {
        TrStmt_CheckWellformed(Guard, whereToBuildLoopGuard, locals, etran, true);
        guard = Bpl.Expr.Not(etran.TrExpr(Guard));
      }
      var guardBreak = new BoogieStmtListBuilder(this);
      guardBreak.Add(new Bpl.BreakCmd(s.Tok, null));
      whereToBuildLoopGuard.Add(new Bpl.IfCmd(s.Tok, guard, guardBreak.Collect(s.Tok), null, null));
      if (isBodyLessLoop) {
        loopBodyBuilder.Add(new Bpl.IfCmd(s.Tok, null, whereToBuildLoopGuard.Collect(s.Tok), null, null));
      }

      if (bodyTr != null) {
        // termination checking
        if (Contract.Exists(theDecreases, e => e is WildcardExpr)) {
          // omit termination checking for this loop
          bodyTr(loopBodyBuilder, updatedFrameEtran);
        } else {
          List<Bpl.Expr> oldBfs = RecordDecreasesValue(theDecreases, loopBodyBuilder, locals, etran, "$decr$" + suffix);
          // time for the actual loop body
          bodyTr(loopBodyBuilder, updatedFrameEtran);
          // check definedness of decreases expressions
          var toks = new List<IToken>();
          var types = new List<Type>();
          var decrs = new List<Expr>();
          foreach (Expression e in theDecreases) {
            toks.Add(e.tok);
            types.Add(e.Type.NormalizeExpand());
            decrs.Add(etran.TrExpr(e));
          }
          if (includeTerminationCheck) {
            AddComment(loopBodyBuilder, s, "loop termination check");
            Bpl.Expr decrCheck = DecreasesCheck(toks, types, types, decrs, oldBfs, loopBodyBuilder, " at end of loop iteration", false, false);
            loopBodyBuilder.Add(Assert(s.Tok, decrCheck, new PODesc.Terminates(s.InferredDecreases, true)));
          }
        }
      } else if (isBodyLessLoop) {
        var bodySurrogate = ((OneBodyLoopStmt)s).BodySurrogate;
        // This is a body-less loop. Havoc the targets and then set w to false, to make the loop-invariant
        // maintenance check vaccuous.
        var bplTargets = bodySurrogate.LocalLoopTargets.ConvertAll(v => TrVar(s.Tok, v));
        if (bodySurrogate.UsesHeap) {
          bplTargets.Add(etran.HeapCastToIdentifierExpr);
        }
        loopBodyBuilder.Add(new Bpl.HavocCmd(s.Tok, bplTargets));
        loopBodyBuilder.Add(Bpl.Cmd.SimpleAssign(s.Tok, w, Bpl.Expr.False));
      }
      // Finally, assume the well-formedness of the invariant (which has been checked once and for all above), so that the check
      // of invariant-maintenance can use the appropriate canCall predicates. Note, it is important (see Test/git-issues/git-issue-1812.dfy)
      // that each CanCall assumption uses the preceding invariants as antecedents--this is achieved by treating all "invariant"
      // declarations as one big conjunction, because then CanCallAssumption will add the needed antecedents.
      if (s.Invariants.Any()) {
        var allInvariants = s.Invariants.Select(inv => inv.E).Aggregate((a, b) => Expression.CreateAnd(a, b));
        loopBodyBuilder.Add(TrAssumeCmd(s.Tok, CanCallAssumption(allInvariants, etran)));
      }

      Bpl.StmtList body = loopBodyBuilder.Collect(s.Tok);
      builder.Add(new Bpl.WhileCmd(s.Tok, Bpl.Expr.True, invariants, body));
    }

    void InsertContinueTarget(LoopStmt loop, BoogieStmtListBuilder builder) {
      Contract.Requires(loop != null);
      Contract.Requires(builder != null);
      if (loop.Labels != null) {
        builder.AddLabelCmd("continue_" + loop.Labels.Data.AssignUniqueId(CurrentIdGenerator));
      }
    }

    void TrAlternatives(List<GuardedAlternative> alternatives, Bpl.Cmd elseCase0, Bpl.StructuredCmd elseCase1,
                        BoogieStmtListBuilder builder, List<Variable> locals, ExpressionTranslator etran, bool isGhost) {
      Contract.Requires(alternatives != null);
      Contract.Requires((elseCase0 == null) != (elseCase1 == null));  // ugly way of doing a type union
      Contract.Requires(builder != null);
      Contract.Requires(locals != null);
      Contract.Requires(etran != null);

      if (alternatives.Count == 0) {
        if (elseCase0 != null) {
          builder.Add(elseCase0);
        } else {
          builder.Add(elseCase1);
        }
        return;
      }

      // alpha-rename any binding guards
      var guards = alternatives.ConvertAll(alt => alt.IsBindingGuard ? AlphaRename((ExistsExpr)alt.Guard, "eg$") : alt.Guard);

      // build the negation of the disjunction of all guards (that is, the conjunction of their negations)
      Bpl.Expr noGuard = Bpl.Expr.True;
      var b = new BoogieStmtListBuilder(this);
      foreach (var g in guards) {
        b.Add(TrAssumeCmd(g.tok, CanCallAssumption(g, etran)));
        noGuard = BplAnd(noGuard, Bpl.Expr.Not(etran.TrExpr(g)));
      }

      var elseTok = elseCase0 != null ? elseCase0.tok : elseCase1.tok;
      b.Add(TrAssumeCmd(elseTok, noGuard));
      if (elseCase0 != null) {
        b.Add(elseCase0);
      } else {
        b.Add(elseCase1);
      }
      Bpl.StmtList els = b.Collect(elseTok);

      Bpl.IfCmd elsIf = null;
      for (int i = alternatives.Count; 0 <= --i;) {
        Contract.Assert(elsIf == null || els == null);  // loop invariant
        CurrentIdGenerator.Push();
        var alternative = alternatives[i];
        b = new BoogieStmtListBuilder(this);
        TrStmt_CheckWellformed(guards[i], b, locals, etran, true);
        if (alternative.IsBindingGuard) {
          var exists = (ExistsExpr)alternative.Guard;  // the original (that is, not alpha-renamed) guard
          IntroduceAndAssignExistentialVars(exists, b, builder, locals, etran, isGhost);
        } else {
          b.Add(new AssumeCmd(alternative.Guard.tok, etran.TrExpr(alternative.Guard)));
        }
        var prevDefiniteAssignmentTrackerCount = definiteAssignmentTrackers.Count;
        TrStmtList(alternative.Body, b, locals, etran);
        RemoveDefiniteAssignmentTrackers(alternative.Body, prevDefiniteAssignmentTrackerCount);
        Bpl.StmtList thn = b.Collect(alternative.Tok);
        elsIf = new Bpl.IfCmd(alternative.Tok, null, thn, elsIf, els);
        els = null;
        CurrentIdGenerator.Pop();
      }
      Contract.Assert(elsIf != null && els == null); // follows from loop invariant and the fact that there's more than one alternative
      builder.Add(elsIf);
    }

    void TrCallStmt(CallStmt s, BoogieStmtListBuilder builder, List<Variable> locals, ExpressionTranslator etran, Bpl.IdentifierExpr actualReceiver) {
      Contract.Requires(s != null);
      Contract.Requires(builder != null);
      Contract.Requires(locals != null);
      Contract.Requires(etran != null);
      Contract.Requires(!(s.Method is Constructor) || (s.Lhs.Count == 0 && actualReceiver != null));

      List<AssignToLhs> lhsBuilders;
      List<Bpl.IdentifierExpr> bLhss;
      var tySubst = s.MethodSelect.TypeArgumentSubstitutionsWithParents();
      ProcessLhss(s.Lhs, true, true, builder, locals, etran, out lhsBuilders, out bLhss,
        out _, out _, out _, s.OriginalInitialLhs);
      Contract.Assert(s.Lhs.Count == lhsBuilders.Count);
      Contract.Assert(s.Lhs.Count == bLhss.Count);
      var lhsTypes = new List<Type>();
      if (s.Method is Constructor) {
        lhsTypes.Add(s.Receiver.Type);
        bLhss.Add(actualReceiver);
      } else {
        for (int i = 0; i < s.Lhs.Count; i++) {
          var lhs = s.Lhs[i];
          lhsTypes.Add(lhs.Type);
          builder.Add(new CommentCmd("TrCallStmt: Adding lhs with type " + lhs.Type));
          if (bLhss[i] == null) {  // (in the current implementation, the second parameter "true" to ProcessLhss implies that all bLhss[*] will be null)
            // create temporary local and assign it to bLhss[i]
            string nm = CurrentIdGenerator.FreshId("$rhs##");
<<<<<<< HEAD
            var formalOutType = TypeUtil.SubstType(s.Method.Outs[i].Type, tySubst);
=======
            var formalOutType = s.Method.Outs[i].Type.Subst(tySubst);
>>>>>>> 3b6c8765
            var ty = TrType(formalOutType);
            Bpl.LocalVariable var = new Bpl.LocalVariable(lhs.tok, new Bpl.TypedIdent(lhs.tok, nm, ty));
            locals.Add(var);
            bLhss[i] = new Bpl.IdentifierExpr(lhs.tok, var.Name, ty);
          }
        }
      }
      Bpl.IdentifierExpr initHeap = null;
      if (codeContext is IteratorDecl) {
        // var initHeap := $Heap;
        var initHeapVar = new Bpl.LocalVariable(s.Tok, new Bpl.TypedIdent(s.Tok, CurrentIdGenerator.FreshId("$initHeapCallStmt#"), predef.HeapType));
        locals.Add(initHeapVar);
        initHeap = new Bpl.IdentifierExpr(s.Tok, initHeapVar);
        // initHeap := $Heap;
        builder.Add(Bpl.Cmd.SimpleAssign(s.Tok, initHeap, etran.HeapExpr));
      }
      builder.Add(new CommentCmd("TrCallStmt: Before ProcessCallStmt"));
      ProcessCallStmt(GetToken(s), tySubst, GetTypeParams(s.Method), s.Receiver, actualReceiver, s.Method, s.MethodSelect.AtLabel, s.Args, bLhss, lhsTypes, builder, locals, etran);
      builder.Add(new CommentCmd("TrCallStmt: After ProcessCallStmt"));
      for (int i = 0; i < lhsBuilders.Count; i++) {
        var lhs = s.Lhs[i];
        Type lhsType, rhsTypeConstraint;
        if (lhs is IdentifierExpr) {
          var ide = (IdentifierExpr)lhs;
          lhsType = ide.Var.Type;
          rhsTypeConstraint = lhsType;
        } else if (lhs is MemberSelectExpr) {
          var fse = (MemberSelectExpr)lhs;
          var field = (Field)fse.Member;
          Contract.Assert(field != null);
          Contract.Assert(VisibleInScope(field));
          lhsType = field.Type;
<<<<<<< HEAD
          rhsTypeConstraint = TypeUtil.SubstType(lhsType, fse.TypeArgumentSubstitutionsWithParents());
=======
          rhsTypeConstraint = lhsType.Subst(fse.TypeArgumentSubstitutionsWithParents());
>>>>>>> 3b6c8765
        } else if (lhs is SeqSelectExpr) {
          var e = (SeqSelectExpr)lhs;
          lhsType = null;  // for arrays, always make sure the value assigned is boxed
          rhsTypeConstraint = e.Seq.Type.TypeArgs[0];
        } else {
          var e = (MultiSelectExpr)lhs;
          lhsType = null;  // for arrays, always make sure the value assigned is boxed
          rhsTypeConstraint = e.Array.Type.TypeArgs[0];
        }

        Bpl.Expr bRhs = bLhss[i];  // the RHS (bRhs) of the assignment to the actual call-LHS (lhs) was a LHS (bLhss[i]) in the Boogie call statement
<<<<<<< HEAD
        CheckSubrange(lhs.tok, bRhs, TypeUtil.SubstType(s.Method.Outs[i].Type, tySubst), rhsTypeConstraint, builder);
=======
        CheckSubrange(lhs.tok, bRhs, s.Method.Outs[i].Type.Subst(tySubst), rhsTypeConstraint, builder);
>>>>>>> 3b6c8765
        bRhs = CondApplyBox(lhs.tok, bRhs, lhs.Type, lhsType);

        lhsBuilders[i](bRhs, false, builder, etran);
      }
      if (codeContext is IteratorDecl) {
        var iter = (IteratorDecl)codeContext;
        Contract.Assert(initHeap != null);
        RecordNewObjectsIn_New(s.Tok, iter, initHeap, etran.HeapCastToIdentifierExpr, builder, locals, etran);
      }
      builder.AddCaptureState(s);
    }

    void ProcessCallStmt(IToken tok,
      Dictionary<TypeParameter, Type> tySubst, List<TypeParameter> tyArgs,
      Expression dafnyReceiver, Bpl.Expr bReceiver,
      Method method, Label/*?*/ atLabel, List<Expression> Args,
      List<Bpl.IdentifierExpr> Lhss, List<Type> LhsTypes,
      BoogieStmtListBuilder builder, List<Variable> locals, ExpressionTranslator etran) {

      Contract.Requires(tok != null);
      Contract.Requires(dafnyReceiver != null || bReceiver != null);
      Contract.Requires(method != null);
      Contract.Requires(VisibleInScope(method));
      Contract.Requires(method is TwoStateLemma || atLabel == null);
      Contract.Requires(Args != null);
      Contract.Requires(Lhss != null);
      Contract.Requires(LhsTypes != null);
      // Note, a Dafny class constructor is declared to have no output parameters, but it is encoded in Boogie as
      // having an output parameter.
      Contract.Requires(method is Constructor || method.Outs.Count == Lhss.Count);
      Contract.Requires(method is Constructor || method.Outs.Count == LhsTypes.Count);
      Contract.Requires(!(method is Constructor) || (method.Outs.Count == 0 && Lhss.Count == 1 && LhsTypes.Count == 1));
      Contract.Requires(builder != null);
      Contract.Requires(locals != null);
      Contract.Requires(etran != null);
      Contract.Requires(tySubst != null);
      Contract.Requires(tyArgs != null);
      Contract.Requires(tyArgs.Count <= tySubst.Count);  // more precisely, the members of tyArgs are required to be keys of tySubst, but this is a cheap sanity test

      // Figure out if the call is recursive or not, which will be used below to determine the need for a
      // termination check and the need to include an implicit _k-1 argument.
      bool isRecursiveCall = false;
      // consult the call graph to figure out if this is a recursive call
      var module = method.EnclosingClass.EnclosingModuleDefinition;
      if (codeContext != null && module == currentModule) {
        // Note, prefix lemmas are not recorded in the call graph, but their corresponding greatest lemmas are.
        // Similarly, an iterator is not recorded in the call graph, but its MoveNext method is.
        ICallable cllr =
          codeContext is PrefixLemma ? ((PrefixLemma)codeContext).ExtremeLemma :
          codeContext is IteratorDecl ? ((IteratorDecl)codeContext).Member_MoveNext :
          codeContext;
        if (ModuleDefinition.InSameSCC(method, cllr)) {
          isRecursiveCall = true;
        }
      }

      MethodTranslationKind kind;
      var callee = method;
      if (method is ExtremeLemma && isRecursiveCall) {
        kind = MethodTranslationKind.CoCall;
        callee = ((ExtremeLemma)method).PrefixLemma;
      } else if (method is PrefixLemma) {
        // an explicit call to a prefix lemma is allowed only inside the SCC of the corresponding greatest lemma,
        // so we consider this to be a co-call
        kind = MethodTranslationKind.CoCall;
      } else {
        kind = MethodTranslationKind.Call;
      }


      var ins = new List<Bpl.Expr>();
      if (callee is TwoStateLemma) {
        ins.Add(etran.OldAt(atLabel).HeapExpr);
        ins.Add(etran.HeapExpr);
      }
      // Add type arguments
      ins.AddRange(trTypeArgs(tySubst, tyArgs));

      // Translate receiver argument, if any
      Expression receiver = bReceiver == null ? dafnyReceiver : new BoogieWrapper(bReceiver, dafnyReceiver.Type);
      if (!method.IsStatic && !(method is Constructor)) {
        if (bReceiver == null) {
          TrStmt_CheckWellformed(dafnyReceiver, builder, locals, etran, true);
          if (!(dafnyReceiver is ThisExpr)) {
            CheckNonNull(dafnyReceiver.tok, dafnyReceiver, builder, etran, null);
          }
        }
        ins.Add(etran.TrExpr(receiver));
      } else if (receiver is StaticReceiverExpr stexpr) {
        if (stexpr.OriginalResolved != null) {
          TrStmt_CheckWellformed(stexpr.OriginalResolved, builder, locals, etran, true);
        }
      }

      // Ideally, the modifies and decreases checks would be done after the precondition check,
      // but Boogie doesn't give us a hook for that.  So, we set up our own local variables here to
      // store the actual parameters.
      // Create a local variable for each formal parameter, and assign each actual parameter to the corresponding local
      var substMap = new Dictionary<IVariable, Expression>();
      for (int i = 0; i < callee.Ins.Count; i++) {
        var formal = callee.Ins[i];
<<<<<<< HEAD
        var local = new LocalVariable(formal.tok, formal.tok, formal.Name + "#", TypeUtil.SubstType(formal.Type, tySubst), formal.IsGhost);
=======
        var local = new LocalVariable(formal.tok, formal.tok, formal.Name + "#", formal.Type.Subst(tySubst), formal.IsGhost);
>>>>>>> 3b6c8765
        local.type = local.OptionalType;  // resolve local here
        var ie = new IdentifierExpr(local.Tok, local.AssignUniqueName(currentDeclaration.IdGenerator));
        ie.Var = local; ie.Type = ie.Var.Type;  // resolve ie here
        substMap.Add(formal, ie);
        locals.Add(new Bpl.LocalVariable(local.Tok, new Bpl.TypedIdent(local.Tok, local.AssignUniqueName(currentDeclaration.IdGenerator), TrType(local.Type))));

        var param = (Bpl.IdentifierExpr)etran.TrExpr(ie);  // TODO: is this cast always justified?
        Bpl.Expr bActual;
        if (i == 0 && method is ExtremeLemma && isRecursiveCall) {
          // Treat this call to M(args) as a call to the corresponding prefix lemma M#(_k - 1, args), so insert an argument here.
          var k = ((PrefixLemma)callee).K;
          var bplK = new Bpl.IdentifierExpr(k.tok, k.AssignUniqueName(currentDeclaration.IdGenerator), TrType(k.Type));
          if (k.Type.IsBigOrdinalType) {
            bActual = FunctionCall(k.tok, "ORD#Minus", predef.BigOrdinalType,
              bplK,
              FunctionCall(k.tok, "ORD#FromNat", predef.BigOrdinalType, Bpl.Expr.Literal(1)));
          } else {
            bActual = Bpl.Expr.Sub(bplK, Bpl.Expr.Literal(1));
          }
        } else {
          Expression actual;
          if (method is ExtremeLemma && isRecursiveCall) {
            actual = Args[i - 1];
          } else {
            actual = Args[i];
          }
          if (!(actual is DefaultValueExpression)) {
            TrStmt_CheckWellformed(actual, builder, locals, etran, true);
          }
          builder.Add(new CommentCmd("ProcessCallStmt: CheckSubrange"));
          // Check the subrange without boxing
          var beforeBox = etran.TrExpr(actual);
<<<<<<< HEAD
          CheckSubrange(actual.tok, beforeBox, actual.Type, TypeUtil.SubstType(formal.Type, tySubst), builder);
          bActual = CondApplyBox(actual.tok, beforeBox, actual.Type, TypeUtil.SubstType(formal.Type, tySubst));
        }
        Bpl.Cmd cmd = Bpl.Cmd.SimpleAssign(formal.tok, param, bActual);
        builder.Add(cmd);
        ins.Add(CondApplyBox(ToDafnyToken(param.tok), param, TypeUtil.SubstType(formal.Type, tySubst), formal.Type));
=======
          CheckSubrange(actual.tok, beforeBox, actual.Type, formal.Type.Subst(tySubst), builder);
          bActual = CondApplyBox(actual.tok, beforeBox, actual.Type, formal.Type.Subst(tySubst));
        }
        Bpl.Cmd cmd = Bpl.Cmd.SimpleAssign(formal.tok, param, bActual);
        builder.Add(cmd);
        ins.Add(CondApplyBox(ToDafnyToken(param.tok), param, formal.Type.Subst(tySubst), formal.Type));
>>>>>>> 3b6c8765
      }

      // Check that every parameter is available in the state in which the method is invoked; this means checking that it has
      // the right type and is allocated.  These checks usually hold trivially, on account of that the Dafny language only gives
      // access to expressions of the appropriate type and that are allocated in the current state.  However, if the method is
      // invoked in the 'old' state or if the method invoked is a two-state lemma with a non-new parameter, then we need to
      // check that its arguments were all available at that time as well.
      if (etran.UsesOldHeap) {
        if (!method.IsStatic && !(method is Constructor)) {
          Bpl.Expr wh = GetWhereClause(receiver.tok, etran.TrExpr(receiver), receiver.Type, etran, ISALLOC, true);
          if (wh != null) {
            var desc = new PODesc.IsAllocated("receiver argument", "in the state in which the method is invoked");
            builder.Add(Assert(receiver.tok, wh, desc));
          }
        }
        for (int i = 0; i < Args.Count; i++) {
          Expression ee = Args[i];
          Bpl.Expr wh = GetWhereClause(ee.tok, etran.TrExpr(ee), ee.Type, etran, ISALLOC, true);
          if (wh != null) {
            var desc = new PODesc.IsAllocated("argument", "in the state in which the method is invoked");
            builder.Add(Assert(ee.tok, wh, desc));
          }
        }
      } else if (method is TwoStateLemma) {
        if (!method.IsStatic) {
          Bpl.Expr wh = GetWhereClause(receiver.tok, etran.TrExpr(receiver), receiver.Type, etran.OldAt(atLabel), ISALLOC, true);
          if (wh != null) {
            var desc = new PODesc.IsAllocated("receiver argument", "in the two-state lemma's previous state");
            builder.Add(Assert(receiver.tok, wh, desc));
          }
        }
        Contract.Assert(callee.Ins.Count == Args.Count);
        for (int i = 0; i < Args.Count; i++) {
          var formal = callee.Ins[i];
          if (formal.IsOld) {
            Expression ee = Args[i];
            Bpl.Expr wh = GetWhereClause(ee.tok, etran.TrExpr(ee), ee.Type, etran.OldAt(atLabel), ISALLOC, true);
            if (wh != null) {
              var pIdx = Args.Count == 1 ? "" : " at index " + i;
              var desc = new PODesc.IsAllocated($"parameter{pIdx} ('{formal.Name}')", "in the two-state lemma's previous state");
              builder.Add(Assert(ee.tok, wh, desc));
            }
          }
        }
      }

      // Check modifies clause of a subcall is a subset of the current frame.
      if (codeContext is IMethodCodeContext) {
        var s = new Substituter(null, new Dictionary<IVariable, Expression>(), tySubst);
        CheckFrameSubset(tok, callee.Mod.Expressions.ConvertAll(s.SubstFrameExpr),
          receiver, substMap, etran, builder, new PODesc.FrameSubset("call", true), null);
      }

      // Check termination
      if (isRecursiveCall) {
        Contract.Assert(codeContext != null);
        if (codeContext is DatatypeDecl) {
          builder.Add(Assert(tok, Bpl.Expr.False, new PODesc.IsNonRecursive()));
        } else {
          List<Expression> contextDecreases = codeContext.Decreases.Expressions;
          List<Expression> calleeDecreases = callee.Decreases.Expressions;
          CheckCallTermination(tok, contextDecreases, calleeDecreases, null, receiver, substMap, tySubst, etran, etran.Old, builder, codeContext.InferredDecreases, null);
        }
      }

      // Create variables to hold the output parameters of the call, so that appropriate unboxes can be introduced.
      var outs = new List<Bpl.IdentifierExpr>();
      var tmpOuts = new List<Bpl.IdentifierExpr>();
      if (method is Constructor) {
        tmpOuts.Add(null);
        outs.Add(Lhss[0]);
      } else {
        for (int i = 0; i < Lhss.Count; i++) {
          var bLhs = Lhss[i];
          if (ModeledAsBoxType(callee.Outs[i].Type) && !ModeledAsBoxType(LhsTypes[i])) {
            // we need an Unbox
            Bpl.LocalVariable var = new Bpl.LocalVariable(bLhs.tok, new Bpl.TypedIdent(bLhs.tok, CurrentIdGenerator.FreshId("$tmp##"), predef.BoxType));
            locals.Add(var);
            Bpl.IdentifierExpr varIdE = new Bpl.IdentifierExpr(bLhs.tok, var.Name, predef.BoxType);
            tmpOuts.Add(varIdE);
            outs.Add(varIdE);
          } else {
            tmpOuts.Add(null);
            outs.Add(bLhs);
          }
        }
      }

      builder.Add(new CommentCmd("ProcessCallStmt: Make the call"));
      // Make the call
      AddReferencedMember(callee);
      Bpl.CallCmd call = Call(tok, MethodName(callee, kind), ins, outs);
      if (module != currentModule && RefinementToken.IsInherited(tok, currentModule) && (codeContext == null || !codeContext.MustReverify)) {
        // The call statement is inherited, so the refined module already checked that the precondition holds.  Note,
        // preconditions are not allowed to be strengthened, except if they use a predicate whose body has been strengthened.
        // But if the callee sits in a different module, then any predicate it uses will be treated as opaque (that is,
        // uninterpreted) anyway, so the refined module will have checked the call precondition for all possible definitions
        // of the predicate.
        call.IsFree = true;
      }
      builder.Add(call);

      // Unbox results as needed
      for (int i = 0; i < Lhss.Count; i++) {
        Bpl.IdentifierExpr bLhs = Lhss[i];
        Bpl.IdentifierExpr tmpVarIdE = tmpOuts[i];
        if (tmpVarIdE != null) {
          // Instead of an assignment:
          //    e := UnBox(tmpVar);
          // we use:
          //    havoc e; assume e == UnBox(tmpVar);
          // because that will reap the benefits of e's where clause, so that some additional type information will be known about
          // the out-parameter.
          Bpl.Cmd cmd = new Bpl.HavocCmd(bLhs.tok, new List<Bpl.IdentifierExpr> { bLhs });
          builder.Add(cmd);
          cmd = TrAssumeCmd(bLhs.tok, Bpl.Expr.Eq(bLhs, FunctionCall(bLhs.tok, BuiltinFunction.Unbox, TrType(LhsTypes[i]), tmpVarIdE)));
          builder.Add(cmd);
        }
      }
    }

    void TrForallStmtCall(IToken tok, List<BoundVar> boundVars, List<ComprehensionExpr.BoundedPool> bounds,
      Expression range, ExpressionConverter additionalRange, List<Expression> forallExpressions, CallStmt s0,
      BoogieStmtListBuilder definedness, BoogieStmtListBuilder exporter, List<Variable> locals, ExpressionTranslator etran) {
      Contract.Requires(tok != null);
      Contract.Requires(boundVars != null);
      Contract.Requires(bounds != null);
      Contract.Requires(range != null);
      // additionalRange is allowed to be null
      Contract.Requires(s0 != null);
      // definedness is allowed to be null
      Contract.Requires(exporter != null);
      Contract.Requires(locals != null);
      Contract.Requires(etran != null);

      // Translate:
      //   forall (x,y | Range(x,y)) {
      //     E(x,y) . M( Args(x,y) );
      //   }
      // as:
      //   if (*) {
      //     var x,y;
      //     havoc x,y;
      //     CheckWellformed( Range );
      //     assume Range(x,y);
      //     assume additionalRange;
      //     Tr( Call );
      //     assume false;
      //   } else {
      //     initHeap := $Heap;
      //     advance $Heap, Tick;
      //     assume (forall x,y :: (Range(x,y) && additionalRange)[INIT] &&
      //                           ==> Post[old($Heap) := initHeap]( E(x,y)[INIT], Args(x,y)[INIT] ));
      //   }
      // where Post(this,args) is the postcondition of method M and
      // INIT is the substitution [old($Heap),$Heap := old($Heap),initHeap].

      if (definedness != null) {
        if (boundVars.Count != 0) {
          // Note, it would be nicer (and arguably more appropriate) to do a SetupBoundVarsAsLocals
          // here (rather than a TrBoundVariables).  However, there is currently no way to apply
          // a substMap to a statement (in particular, to s.Body), so that doesn't work here.
          List<bool> freeOfAlloc = null;
          if (FrugalHeapUseX) {
            freeOfAlloc = ComprehensionExpr.BoundedPool.HasBounds(bounds, ComprehensionExpr.BoundedPool.PoolVirtues.IndependentOfAlloc_or_ExplicitAlloc);
          }
          List<Variable> bvars = new List<Variable>();
          var ante = etran.TrBoundVariables(boundVars, bvars, true, freeOfAlloc);
          locals.AddRange(bvars);
          var havocIds = new List<Bpl.IdentifierExpr>();
          foreach (Bpl.Variable bv in bvars) {
            havocIds.Add(new Bpl.IdentifierExpr(tok, bv));
          }
          definedness.Add(new Bpl.HavocCmd(tok, havocIds));
          definedness.Add(TrAssumeCmd(tok, ante));
        }
        TrStmt_CheckWellformed(range, definedness, locals, etran, false);
        definedness.Add(TrAssumeCmd(range.tok, etran.TrExpr(range)));
        if (additionalRange != null) {
          var es = additionalRange(new Dictionary<IVariable, Expression>(), etran);
          definedness.Add(TrAssumeCmd(es.tok, es));
        }

        TrStmt(s0, definedness, locals, etran);

        definedness.Add(TrAssumeCmd(tok, Bpl.Expr.False));
      }

      // Now for the other branch, where the postcondition of the call is exported.
      {
        var initHeapVar = new Bpl.LocalVariable(tok, new Bpl.TypedIdent(tok, CurrentIdGenerator.FreshId("$initHeapForallStmt#"), predef.HeapType));
        locals.Add(initHeapVar);
        var initHeap = new Bpl.IdentifierExpr(tok, initHeapVar);
        var initEtran = new ExpressionTranslator(this, predef, initHeap, etran.Old.HeapExpr);
        // initHeap := $Heap;
        exporter.Add(Bpl.Cmd.SimpleAssign(tok, initHeap, etran.HeapExpr));
        var heapIdExpr = etran.HeapCastToIdentifierExpr;
        // advance $Heap, Tick;
        exporter.Add(new Bpl.HavocCmd(tok, new List<Bpl.IdentifierExpr> { heapIdExpr, etran.Tick() }));
        Contract.Assert(s0.Method.Mod.Expressions.Count == 0);  // checked by the resolver
        foreach (BoilerplateTriple tri in GetTwoStateBoilerplate(tok, new List<FrameExpression>(), s0.IsGhost, s0.Method.AllowsAllocation, initEtran, etran, initEtran)) {
          if (tri.IsFree) {
            exporter.Add(TrAssumeCmd(tok, tri.Expr));
          }
        }
        if (codeContext is IteratorDecl) {
          var iter = (IteratorDecl)codeContext;
          RecordNewObjectsIn_New(tok, iter, initHeap, heapIdExpr, exporter, locals, etran);
        }

        // Note, in the following, we need to do a bit of a song and dance.  The actual arguments of the
        // call should be translated using "initEtran", whereas the method postcondition should be translated
        // using "callEtran".  To accomplish this, we translate the argument and then tuck the resulting
        // Boogie expressions into BoogieExprWrappers that are used in the DafnyExpr-to-DafnyExpr substitution.
        var bvars = new List<Variable>();
        Dictionary<IVariable, Expression> substMap;
        Bpl.Trigger antitriggerBoundVarTypes;
        Bpl.Expr ante;
        var argsSubstMap = new Dictionary<IVariable, Expression>();  // maps formal arguments to actuals
        Contract.Assert(s0.Method.Ins.Count == s0.Args.Count);
        var callEtran = new ExpressionTranslator(this, predef, etran.HeapExpr, initHeap);
        Bpl.Expr post = Bpl.Expr.True;
        Bpl.Trigger tr;
        if (forallExpressions != null) {
          // translate based on the forallExpressions since the triggers are computed based on it already.
          QuantifierExpr expr = (QuantifierExpr)forallExpressions[0];
          while (expr.SplitQuantifier != null) {
            expr = (QuantifierExpr)expr.SplitQuantifierExpression;
          }
          boundVars = expr.BoundVars;
          ante = initEtran.TrBoundVariablesRename(boundVars, bvars, out substMap, out antitriggerBoundVarTypes);
          ante = BplAnd(ante, initEtran.TrExpr(Substitute(expr.Range, null, substMap)));
          if (additionalRange != null) {
            ante = BplAnd(ante, additionalRange(substMap, initEtran));
          }
          tr = TrTrigger(callEtran, expr.Attributes, expr.tok, bvars, substMap, s0.MethodSelect.TypeArgumentSubstitutionsWithParents());
          post = callEtran.TrExpr(Substitute(expr.Term, null, substMap));
        } else {
          ante = initEtran.TrBoundVariablesRename(boundVars, bvars, out substMap, out antitriggerBoundVarTypes);
          for (int i = 0; i < s0.Method.Ins.Count; i++) {
            var arg = Substitute(s0.Args[i], null, substMap, s0.MethodSelect.TypeArgumentSubstitutionsWithParents());  // substitute the renamed bound variables for the declared ones
            argsSubstMap.Add(s0.Method.Ins[i], new BoogieWrapper(initEtran.TrExpr(arg), s0.Args[i].Type));
          }
          ante = BplAnd(ante, initEtran.TrExpr(Substitute(range, null, substMap)));
          if (additionalRange != null) {
            ante = BplAnd(ante, additionalRange(substMap, initEtran));
          }
          var receiver = new BoogieWrapper(initEtran.TrExpr(Substitute(s0.Receiver, null, substMap, s0.MethodSelect.TypeArgumentSubstitutionsWithParents())), s0.Receiver.Type);
          foreach (var ens in s0.Method.Ens) {
            var p = Substitute(ens.E, receiver, argsSubstMap, s0.MethodSelect.TypeArgumentSubstitutionsWithParents());  // substitute the call's actuals for the method's formals
            post = BplAnd(post, callEtran.TrExpr(p));
          }
          tr = antitriggerBoundVarTypes;
        }

        // TRIG (forall $ih#s0#0: Seq Box :: $Is($ih#s0#0, TSeq(TChar)) && $IsAlloc($ih#s0#0, TSeq(TChar), $initHeapForallStmt#0) && Seq#Length($ih#s0#0) != 0 && Seq#Rank($ih#s0#0) < Seq#Rank(s#0) ==> (forall i#2: int :: true ==> LitInt(0) <= i#2 && i#2 < Seq#Length($ih#s0#0) ==> char#ToInt(_module.CharChar.MinChar($LS($LZ), $Heap, this, $ih#s0#0)) <= char#ToInt($Unbox(Seq#Index($ih#s0#0, i#2)): char)))
        // TRIG (forall $ih#pat0#0: Seq Box, $ih#a0#0: Seq Box :: $Is($ih#pat0#0, TSeq(_module._default.Same0$T)) && $IsAlloc($ih#pat0#0, TSeq(_module._default.Same0$T), $initHeapForallStmt#0) && $Is($ih#a0#0, TSeq(_module._default.Same0$T)) && $IsAlloc($ih#a0#0, TSeq(_module._default.Same0$T), $initHeapForallStmt#0) && Seq#Length($ih#pat0#0) <= Seq#Length($ih#a0#0) && Seq#SameUntil($ih#pat0#0, $ih#a0#0, Seq#Length($ih#pat0#0)) && (Seq#Rank($ih#pat0#0) < Seq#Rank(pat#0) || (Seq#Rank($ih#pat0#0) == Seq#Rank(pat#0) && Seq#Rank($ih#a0#0) < Seq#Rank(a#0))) ==> _module.__default.IsRelaxedPrefixAux(_module._default.Same0$T, $LS($LZ), $Heap, $ih#pat0#0, $ih#a0#0, LitInt(1)))'
        // TRIG (forall $ih#m0#0: DatatypeType, $ih#n0#0: DatatypeType :: $Is($ih#m0#0, Tclass._module.Nat()) && $IsAlloc($ih#m0#0, Tclass._module.Nat(), $initHeapForallStmt#0) && $Is($ih#n0#0, Tclass._module.Nat()) && $IsAlloc($ih#n0#0, Tclass._module.Nat(), $initHeapForallStmt#0) && Lit(true) && (DtRank($ih#m0#0) < DtRank(m#0) || (DtRank($ih#m0#0) == DtRank(m#0) && DtRank($ih#n0#0) < DtRank(n#0))) ==> _module.__default.mult($LS($LZ), $Heap, $ih#m0#0, _module.__default.plus($LS($LZ), $Heap, $ih#n0#0, $ih#n0#0)) == _module.__default.mult($LS($LZ), $Heap, _module.__default.plus($LS($LZ), $Heap, $ih#m0#0, $ih#m0#0), $ih#n0#0))
        var qq = new Bpl.ForallExpr(tok, bvars, tr, Bpl.Expr.Imp(ante, post));  // TODO: Add a SMART_TRIGGER here.  If we can't find one, abort the attempt to do induction automatically
        exporter.Add(TrAssumeCmd(tok, qq));
      }
    }

    void RecordNewObjectsIn_New(IToken tok, IteratorDecl iter, Bpl.Expr initHeap, Bpl.IdentifierExpr currentHeap,
      BoogieStmtListBuilder builder, List<Variable> locals, ExpressionTranslator etran) {
      Contract.Requires(tok != null);
      Contract.Requires(iter != null);
      Contract.Requires(initHeap != null);
      Contract.Requires(currentHeap != null);
      Contract.Requires(builder != null);
      Contract.Requires(locals != null);
      Contract.Requires(etran != null);
      // Add all newly allocated objects to the set this._new
      var updatedSet = new Bpl.LocalVariable(iter.tok, new Bpl.TypedIdent(iter.tok, CurrentIdGenerator.FreshId("$iter_newUpdate"), predef.SetType(iter.tok, true, predef.BoxType)));
      locals.Add(updatedSet);
      var updatedSetIE = new Bpl.IdentifierExpr(iter.tok, updatedSet);
      // call $iter_newUpdate := $IterCollectNewObjects(initHeap, $Heap, this, _new);
      var th = new Bpl.IdentifierExpr(iter.tok, etran.This, predef.RefType);
      var nwField = new Bpl.IdentifierExpr(tok, GetField(iter.Member_New));
      Bpl.Cmd cmd = new CallCmd(iter.tok, "$IterCollectNewObjects",
        new List<Bpl.Expr>() { initHeap, etran.HeapExpr, th, nwField },
        new List<Bpl.IdentifierExpr>() { updatedSetIE });
      builder.Add(cmd);
      // $Heap[this, _new] := $iter_newUpdate;
      cmd = Bpl.Cmd.SimpleAssign(iter.tok, currentHeap, ExpressionTranslator.UpdateHeap(iter.tok, currentHeap, th, nwField, updatedSetIE));
      builder.Add(cmd);
      // assume $IsGoodHeap($Heap)
      builder.Add(AssumeGoodHeap(tok, etran));
    }

    private string GetObjFieldDetails(Expression lhs, ExpressionTranslator etran, out Bpl.Expr obj, out Bpl.Expr F) {
      string description;
      if (lhs is MemberSelectExpr) {
        var fse = (MemberSelectExpr)lhs;
        obj = etran.TrExpr(fse.Obj);
        F = GetField(fse);
        description = "an object field";
      } else if (lhs is SeqSelectExpr) {
        var sel = (SeqSelectExpr)lhs;
        obj = etran.TrExpr(sel.Seq);
        var idx = etran.TrExpr(sel.E0);
        idx = ConvertExpression(sel.E0.tok, idx, sel.E0.Type, Type.Int);
        F = FunctionCall(sel.tok, BuiltinFunction.IndexField, null, idx);
        description = "an array element";
      } else {
        MultiSelectExpr mse = (MultiSelectExpr)lhs;
        obj = etran.TrExpr(mse.Array);
        F = etran.GetArrayIndexFieldName(mse.tok, mse.Indices);
        description = "an array element";
      }
      return description;
    }
  }
}<|MERGE_RESOLUTION|>--- conflicted
+++ resolved
@@ -1632,11 +1632,7 @@
           if (bLhss[i] == null) {  // (in the current implementation, the second parameter "true" to ProcessLhss implies that all bLhss[*] will be null)
             // create temporary local and assign it to bLhss[i]
             string nm = CurrentIdGenerator.FreshId("$rhs##");
-<<<<<<< HEAD
-            var formalOutType = TypeUtil.SubstType(s.Method.Outs[i].Type, tySubst);
-=======
             var formalOutType = s.Method.Outs[i].Type.Subst(tySubst);
->>>>>>> 3b6c8765
             var ty = TrType(formalOutType);
             Bpl.LocalVariable var = new Bpl.LocalVariable(lhs.tok, new Bpl.TypedIdent(lhs.tok, nm, ty));
             locals.Add(var);
@@ -1669,11 +1665,7 @@
           Contract.Assert(field != null);
           Contract.Assert(VisibleInScope(field));
           lhsType = field.Type;
-<<<<<<< HEAD
-          rhsTypeConstraint = TypeUtil.SubstType(lhsType, fse.TypeArgumentSubstitutionsWithParents());
-=======
           rhsTypeConstraint = lhsType.Subst(fse.TypeArgumentSubstitutionsWithParents());
->>>>>>> 3b6c8765
         } else if (lhs is SeqSelectExpr) {
           var e = (SeqSelectExpr)lhs;
           lhsType = null;  // for arrays, always make sure the value assigned is boxed
@@ -1685,11 +1677,7 @@
         }
 
         Bpl.Expr bRhs = bLhss[i];  // the RHS (bRhs) of the assignment to the actual call-LHS (lhs) was a LHS (bLhss[i]) in the Boogie call statement
-<<<<<<< HEAD
-        CheckSubrange(lhs.tok, bRhs, TypeUtil.SubstType(s.Method.Outs[i].Type, tySubst), rhsTypeConstraint, builder);
-=======
         CheckSubrange(lhs.tok, bRhs, s.Method.Outs[i].Type.Subst(tySubst), rhsTypeConstraint, builder);
->>>>>>> 3b6c8765
         bRhs = CondApplyBox(lhs.tok, bRhs, lhs.Type, lhsType);
 
         lhsBuilders[i](bRhs, false, builder, etran);
@@ -1791,11 +1779,7 @@
       var substMap = new Dictionary<IVariable, Expression>();
       for (int i = 0; i < callee.Ins.Count; i++) {
         var formal = callee.Ins[i];
-<<<<<<< HEAD
-        var local = new LocalVariable(formal.tok, formal.tok, formal.Name + "#", TypeUtil.SubstType(formal.Type, tySubst), formal.IsGhost);
-=======
         var local = new LocalVariable(formal.tok, formal.tok, formal.Name + "#", formal.Type.Subst(tySubst), formal.IsGhost);
->>>>>>> 3b6c8765
         local.type = local.OptionalType;  // resolve local here
         var ie = new IdentifierExpr(local.Tok, local.AssignUniqueName(currentDeclaration.IdGenerator));
         ie.Var = local; ie.Type = ie.Var.Type;  // resolve ie here
@@ -1828,21 +1812,12 @@
           builder.Add(new CommentCmd("ProcessCallStmt: CheckSubrange"));
           // Check the subrange without boxing
           var beforeBox = etran.TrExpr(actual);
-<<<<<<< HEAD
-          CheckSubrange(actual.tok, beforeBox, actual.Type, TypeUtil.SubstType(formal.Type, tySubst), builder);
-          bActual = CondApplyBox(actual.tok, beforeBox, actual.Type, TypeUtil.SubstType(formal.Type, tySubst));
-        }
-        Bpl.Cmd cmd = Bpl.Cmd.SimpleAssign(formal.tok, param, bActual);
-        builder.Add(cmd);
-        ins.Add(CondApplyBox(ToDafnyToken(param.tok), param, TypeUtil.SubstType(formal.Type, tySubst), formal.Type));
-=======
           CheckSubrange(actual.tok, beforeBox, actual.Type, formal.Type.Subst(tySubst), builder);
           bActual = CondApplyBox(actual.tok, beforeBox, actual.Type, formal.Type.Subst(tySubst));
         }
         Bpl.Cmd cmd = Bpl.Cmd.SimpleAssign(formal.tok, param, bActual);
         builder.Add(cmd);
         ins.Add(CondApplyBox(ToDafnyToken(param.tok), param, formal.Type.Subst(tySubst), formal.Type));
->>>>>>> 3b6c8765
       }
 
       // Check that every parameter is available in the state in which the method is invoked; this means checking that it has
