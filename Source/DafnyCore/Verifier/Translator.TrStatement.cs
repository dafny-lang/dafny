--- conflicted
+++ resolved
@@ -769,12 +769,8 @@
           }
           builder.Add(new Bpl.HavocCmd(stmt.Tok, havocIds));
         }
-<<<<<<< HEAD
-        String missingStr = stmt.Context.FillHole(new IdCtx(missingCtor)).AbstractAllHoles().ToString();
-=======
         String missingStr = stmt.Context.FillHole(new IdCtx(missingCtor)).AbstractAllHoles()
           .ToString();
->>>>>>> ce3edc5a
         var desc = new PODesc.MatchIsComplete("statement", missingStr);
         b.Add(Assert(stmt.Tok, Bpl.Expr.False, desc));
 
