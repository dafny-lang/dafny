--- conflicted
+++ resolved
@@ -1016,44 +1016,25 @@
 
     } else {
       // $Is(o, ..)
-<<<<<<< HEAD
       var isPredicate = MkIs(o, typeTerm, ModeledAsBoxType(baseType));
       var trigger = BplTrigger(isPredicate);
-      var etran = new ExpressionTranslator(this, Predef, NewOneHeapExpr(dd.Tok), null);
+      var etran = new ExpressionTranslator(this, Predef, NewOneHeapExpr(dd.Origin), null);
       Bpl.Expr parentConstraint;
       Expression condition;
       if (baseType.IsNumericBased() || baseType.IsBitVectorType || baseType.IsBoolType || baseType.IsCharType) {
         // optimize this to only use the numeric/bitvector constraint, not the whole $Is thing on the base type
         parentConstraint = Bpl.Expr.True;
-        var udt = UserDefinedType.FromTopLevelDecl(dd.Tok, dd);
+        var udt = UserDefinedType.FromTopLevelDecl(dd.Origin, dd);
         var idExpr = Expression.CreateIdentExpr(dd.Var ?? c);
         condition = ModuleResolver.GetImpliedTypeConstraint(idExpr, udt);
-=======
-      is_o = MkIs(o, o_ty, ModeledAsBoxType(baseType));
-      trigger = BplTrigger(is_o);
-      var etran = new ExpressionTranslator(this, Predef, NewOneHeapExpr(dd.Origin), null);
-      Bpl.Expr parentConstraint, constraint;
-      if (baseType.IsNumericBased() || baseType.IsBitVectorType || baseType.IsBoolType || baseType.IsCharType) {
-        // optimize this to only use the numeric/bitvector constraint, not the whole $Is thing on the base type
-        parentConstraint = Bpl.Expr.True;
-        var udt = UserDefinedType.FromTopLevelDecl(dd.Origin, dd);
-        var substitutee = Expression.CreateIdentExpr(dd.Var ?? c);
-        constraint = etran.TrExpr(ModuleResolver.GetImpliedTypeConstraint(substitutee, udt));
->>>>>>> a88767fb
       } else {
         parentConstraint = MkIs(o, baseType);
         if (dd is NonNullTypeDecl) {
           trigger.Next = BplTrigger(parentConstraint);
         }
-<<<<<<< HEAD
-        condition = dd.Constraint ?? Expression.CreateBoolLiteral(dd.Tok, true);
-=======
-        // conjoin the constraint
-        constraint = etran.TrExpr(dd.Constraint ?? Expression.CreateBoolLiteral(dd.Origin, true));
->>>>>>> a88767fb
-      }
-
-<<<<<<< HEAD
+        condition = dd.Constraint ?? Expression.CreateBoolLiteral(dd.Origin, true);
+      }
+
       var constraintCanCall = etran.CanCallAssumption(condition);
       if (ArrowType.IsPartialArrowTypeName(dd.Name)) {
         // Hack for now. TODO: The resolver currently sets up the constraint of a partial arrow as being
@@ -1067,19 +1048,15 @@
 
       var rhs = BplAnd(parentConstraint, BplAnd(constraintCanCall, constraint));
       var body = canCallIsJustTrue ? BplIff(isPredicate, rhs) : BplImp(isPredicate, rhs);
-      var axiom = new Bpl.Axiom(dd.Tok, BplForall(vars, trigger, body), comment);
+      var axiom = new Bpl.Axiom(dd.Origin, BplForall(vars, trigger, body), comment);
       AddOtherDefinition(GetOrCreateTypeConstructor(dd), axiom);
 
       if (!canCallIsJustTrue) {
         body = BplImp(BplAnd(parentConstraint, BplImp(constraintCanCall, constraint)), isPredicate);
-        axiom = new Bpl.Axiom(dd.Tok, BplForall(vars, BplTrigger(isPredicate), body), null);
+        axiom = new Bpl.Axiom(dd.Origin, BplForall(vars, BplTrigger(isPredicate), body), null);
         AddOtherDefinition(GetOrCreateTypeConstructor(dd), axiom);
       }
     }
-=======
-    var axiom = new Bpl.Axiom(dd.Origin, BplForall(vars, trigger, body), comment);
-    AddOtherDefinition(GetOrCreateTypeConstructor(dd), axiom);
->>>>>>> a88767fb
   }
 
 
