--- conflicted
+++ resolved
@@ -1154,13 +1154,9 @@
       return BoxIfNecessary(r.tok, r, fromType);
     } else if (fromType.IsTraitType) {
       // cast from a non-reference trait
-<<<<<<< HEAD
       return UnboxUnlessInherentlyBoxed(r, toType);
-=======
-      return UnboxIfBoxed(r, toType);
     } else if (fromType.Equals(toType)) {
       return r;
->>>>>>> 745b2f0b
     } else {
       Contract.Assert(false, $"No translation implemented from {fromType} to {toType}");
     }
