--- conflicted
+++ resolved
@@ -17,7 +17,7 @@
   public partial class BoogieGenerator {
     public partial class ExpressionTranslator {
 
-      private Expr LetCanCallAssumption(LetExpr expr) {
+      private Expr LetCanCallAssumption(LetExpr expr, CanCallOptions cco) {
         if (!expr.Exact) {
           // CanCall[[ var b0,b1 :| RHS(b0,b1,g); Body(b0,b1,g,h) ]] =
           //   $let$canCall(g) &&
@@ -35,7 +35,7 @@
             substMap.Add(bv, call);
           }
           var p = Substitute(expr.Body, null, substMap);
-          var cc = BplAnd(canCall, CanCallAssumption(p));
+          var cc = BplAnd(canCall, CanCallAssumption(p, cco));
           return cc;
         } else {
           // CanCall[[ var b := RHS(g); Body(b,g,h) ]] =
@@ -43,7 +43,7 @@
           //   (var lhs0,lhs1,... := rhs0,rhs1,...;  CanCall[[ Body ]])
           Boogie.Expr canCallRHS = Boogie.Expr.True;
           foreach (var rhs in expr.RHSs) {
-            canCallRHS = BplAnd(canCallRHS, CanCallAssumption(rhs));
+            canCallRHS = BplAnd(canCallRHS, CanCallAssumption(rhs, cco));
           }
 
           var bodyCanCall = CanCallAssumption(expr.Body);
@@ -195,20 +195,6 @@
             var canCallFunction = AddLetSuchThatCanCallFunction(e, info);
             AddLetSuchThenCanCallAxiom(e, info, canCallFunction);
 
-<<<<<<< HEAD
-      Bpl.Trigger tr = null;
-      Dictionary<IVariable, Expression> substMap = new Dictionary<IVariable, Expression>();
-      Bpl.Expr antecedent = Bpl.Expr.True;
-      foreach (var bv in e.BoundVars) {
-        // create a call to $let$x(g)
-        var call = FunctionCall(e.tok, info.SkolemFunctionName(bv), TrType(bv.Type), gExprs);
-        tr = new Bpl.Trigger(e.tok, true, new List<Bpl.Expr> { call }, tr);
-        substMap.Add(bv, new BoogieWrapper(call, bv.Type));
-        if (!bv.Type.IsTypeParameter) {
-          Bpl.Expr wh = GetWhereClause(bv.tok, call, bv.Type, etranCC, NOALLOC);
-          if (wh != null) {
-            antecedent = BplAnd(antecedent, wh);
-=======
             // now that we've declared the functions and axioms, let's prepare the let-such-that desugaring
             {
               var etran = new ExpressionTranslator(BoogieGenerator, predef, e.tok, null);
@@ -225,7 +211,6 @@
               expr.Type = e.Type; // resolve here
               e.SetTranslationDesugaring(BoogieGenerator, expr);
             }
->>>>>>> d8868e59
           }
         }
 
@@ -246,14 +231,6 @@
         return canCallFunction;
       }
 
-<<<<<<< HEAD
-      var canCall = FunctionCall(e.tok, info.CanCallFunctionName(), Bpl.Type.Bool, gExprs);
-      var p = Substitute(e.RHSs[0], receiverReplacement, substMap);
-      var canCallBody = etranCC.CanCallAssumption(p);
-      Bpl.Expr ax = BplImp(canCall, BplAnd(antecedent, BplAnd(canCallBody, etranCC.TrExpr(p))));
-      ax = BplForall(gg, tr, ax);
-      AddOtherDefinition(canCallFunction, new Bpl.Axiom(e.tok, ax));
-=======
       private void AddLetSuchThenCanCallAxiom(LetExpr e, LetSuchThatExprInfo info, Bpl.Function canCallFunction) {
         var etranCC =
           new ExpressionTranslator(BoogieGenerator, predef, info.HeapExpr(BoogieGenerator, false), info.HeapExpr(BoogieGenerator, true), null);
@@ -272,7 +249,7 @@
           var call = FunctionCall(e.tok, info.SkolemFunctionName(bv), BoogieGenerator.TrType(bv.Type), gExprs);
           tr = new Bpl.Trigger(e.tok, true, new List<Bpl.Expr> { call }, tr);
           substMap.Add(bv, new BoogieWrapper(call, bv.Type));
-          if (!(bv.Type.IsTypeParameter)) {
+          if (!bv.Type.IsTypeParameter) {
             Bpl.Expr wh = BoogieGenerator.GetWhereClause(bv.tok, call, bv.Type, etranCC, NOALLOC);
             if (wh != null) {
               antecedent = BplAnd(antecedent, wh);
@@ -297,11 +274,11 @@
 
         var canCall = FunctionCall(e.tok, info.CanCallFunctionName(), Bpl.Type.Bool, gExprs);
         var p = Substitute(e.RHSs[0], receiverReplacement, substMap);
-        Bpl.Expr ax = BplImp(canCall, BplAnd(antecedent, etranCC.TrExpr(p)));
+        var canCallBody = etranCC.CanCallAssumption(p);
+        Bpl.Expr ax = BplImp(canCall, BplAnd(antecedent, BplAnd(canCallBody, etranCC.TrExpr(p))));
         ax = BplForall(gg, tr, ax);
         BoogieGenerator.AddOtherDefinition(canCallFunction, new Bpl.Axiom(e.tok, ax));
       }
->>>>>>> d8868e59
     }
 
     public Dictionary<LetExpr, LetSuchThatExprInfo> letSuchThatExprInfo = new();
