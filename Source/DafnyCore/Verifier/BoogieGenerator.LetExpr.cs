﻿//-----------------------------------------------------------------------------
//
// Copyright (C) Microsoft Corporation.  All Rights Reserved.
// Copyright by the contributors to the Dafny Project
// SPDX-License-Identifier: MIT
//
//-----------------------------------------------------------------------------
using System;
using System.Collections.Generic;
using System.Linq;
using System.Diagnostics.Contracts;
using Bpl = Microsoft.Boogie;
using Microsoft.Boogie;
using static Microsoft.Dafny.Util;

namespace Microsoft.Dafny {
  public partial class BoogieGenerator {
    public partial class ExpressionTranslator {

      private Expr LetCanCallAssumption(LetExpr expr, CanCallOptions cco) {
        if (!expr.Exact) {
          // CanCall[[ var b0,b1 :| RHS(b0,b1,g); Body(b0,b1,g,h) ]] =
          //   $let$canCall(g) &&
          //   CanCall[[ Body($let$b0(g), $let$b1(g), h) ]]
          LetDesugaring(expr);  // call LetDesugaring to prepare the desugaring and populate letSuchThatExprInfo with something for e
          var info = BoogieGenerator.letSuchThatExprInfo[expr];
          // $let$canCall(g)
          var canCall = info.CanCallFunctionCall(BoogieGenerator, this);
          Dictionary<IVariable, Expression> substMap = new Dictionary<IVariable, Expression>();
          foreach (var bv in expr.BoundVars) {
            // create a call to $let$x(g)
            var args = info.SkolemFunctionArgs(bv, BoogieGenerator, this);
            var call = new BoogieFunctionCall(bv.Origin, info.SkolemFunctionName(bv), info.UsesHeap, info.UsesOldHeap, info.UsesHeapAt, args.Item1, args.Item2);
            call.Type = bv.Type;
            substMap.Add(bv, call);
          }
          var p = Substitute(expr.Body, null, substMap);
          var cc = BplAnd(canCall, CanCallAssumption(p, cco));
          return cc;
        } else {
          // CanCall[[ var b := RHS(g); Body(b,g,h) ]] =
          //   CanCall[[ RHS(g) ]] &&
          //   (var lhs0,lhs1,... := rhs0,rhs1,...;  CanCall[[ Body ]])
          Boogie.Expr canCallRHS = Boogie.Expr.True;
          foreach (var rhs in expr.RHSs) {
            canCallRHS = BplAnd(canCallRHS, CanCallAssumption(rhs, cco));
          }

          var bodyCanCall = CanCallAssumption(expr.Body);
          // We'd like to compute the free variables if "bodyCanCall". It would be nice to use the Boogie
          // routine Bpl.Expr.ComputeFreeVariables for this purpose. However, calling it requires the Boogie
          // expression to be resolved. Instead, we do the cheesy thing of computing the set of names of
          // free variables in "bodyCanCall".
          var vis = new VariableNameVisitor();
          vis.Visit(bodyCanCall);

          List<Boogie.Variable> lhssAll;
          List<Boogie.Expr> rhssAll;
          TrLetExprPieces(expr, out lhssAll, out rhssAll);
          Contract.Assert(lhssAll.Count == rhssAll.Count);

          // prune lhss,rhss to contain only those pairs where the LHS is used in the body
          var lhssPruned = new List<Boogie.Variable>();
          var rhssPruned = new List<Boogie.Expr>();
          for (var i = 0; i < lhssAll.Count; i++) {
            var bv = lhssAll[i];
            if (vis.Names.Contains(bv.Name)) {
              lhssPruned.Add(bv);
              rhssPruned.Add(rhssAll[i]);
            }
          }
          Boogie.Expr let = lhssPruned.Count == 0 ? bodyCanCall : new Boogie.LetExpr(expr.Origin, lhssPruned, rhssPruned, null, bodyCanCall);
          return BplAnd(canCallRHS, let);
        }
      }

      private Expr TrLetExpr(LetExpr letExpr) {
        if (!letExpr.Exact) {
          var d = LetDesugaring(letExpr);
          return TrExpr(d);
        } else {
          TrLetExprPieces(letExpr, out var lhss, out var rhss);
          // in the translation of body, treat a let-bound variable as IsLit if its RHS definition is IsLit
          Contract.Assert(lhss.Count == rhss.Count); // this is a postcondition of TrLetExprPieces
          var previousCount = BoogieGenerator.letBoundVariablesWithLitRHS.Count;
          for (var i = 0; i < lhss.Count; i++) {
            if (BoogieGenerator.IsLit(rhss[i])) {
              BoogieGenerator.letBoundVariablesWithLitRHS.Add(lhss[i].Name);
            }

            i++;
          }

          var body = TrExpr(letExpr.Body);
          foreach (var v in lhss) {
            BoogieGenerator.letBoundVariablesWithLitRHS.Remove(v.Name);
          }

          Contract.Assert(previousCount == BoogieGenerator.letBoundVariablesWithLitRHS.Count);
          // in the following, use the token for Body instead of the token for the whole let expression; this gives better error locations
          return new Boogie.LetExpr(GetToken(letExpr.Body), lhss, rhss, null, body);
        }
      }

      public void TrLetExprPieces(LetExpr let, out List<Boogie.Variable> lhss, out List<Boogie.Expr> rhss) {
        Contract.Requires(let != null);
        var substMap = new Dictionary<IVariable, Expression>();
        for (int i = 0; i < let.LHSs.Count; i++) {
          var rhs = TrExpr(let.RHSs[i]);
          var toType = let.LHSs[i].Var?.Type ?? let.LHSs[i].Expr.Type;
          rhs = BoogieGenerator.CondApplyBox(rhs.tok, rhs, let.RHSs[i].Type, toType);
          BoogieGenerator.AddCasePatternVarSubstitutions(let.LHSs[i], rhs, substMap);
        }
        lhss = new List<Boogie.Variable>();
        rhss = new List<Boogie.Expr>();
        foreach (var v in let.BoundVars) {
          var rhs = substMap[v];  // this should succeed (that is, "v" is in "substMap"), because the AddCasePatternVarSubstitutions calls above should have added a mapping for each bound variable in let.BoundVars
          var bv = BplBoundVar(v.AssignUniqueName(BoogieGenerator.CurrentDeclaration.IdGenerator), BoogieGenerator.TrType(v.Type), out var bvIde);
          lhss.Add(bv);
          rhss.Add(TrExpr(rhs));
        }
      }

      /// <summary>
      /// Fills in, if necessary, the e.translationDesugaring field, and returns it.
      /// Also, makes sure that letSuchThatExprInfo maps e to something.
      /// </summary>
      public Expression LetDesugaring(LetExpr e) {
        Contract.Requires(e != null);
        Contract.Requires(!e.Exact);
        Contract.Ensures(Contract.Result<Expression>() != null);
        if (e.GetTranslationDesugaring(BoogieGenerator) == null) {
          // For let-such-that expression:
          //   var x:X, y:Y :| P(x,y,g); F(...)
          // where
          //   - g has type G, and
          //   - tt* denotes the list of type variables in the types X and Y and expression F(...),
          // declare a function for each bound variable:
          //   function $let$x(Ty*, G): X;
          //   function $let$y(Ty*, G): Y;
          //   function $let_canCall(Ty*, G): bool;
          // and add an axiom about these functions:
          //   axiom (forall tt*:Ty*, g:G ::
          //            { $let$x(tt*, g) }
          //            { $let$y(tt*, g) }
          //            $let$_canCall(tt*, g)) ==>
          //            P($let$x(tt*, g), $let$y(tt*, g), g));
          // and create the desugaring:
          //   var x:X, y:Y := $let$x(tt*, g), $let$y(tt*, g); F(...)
          if (e is SubstLetExpr) {
            // desugar based on the original letexpr.
            var expr = (SubstLetExpr)e;
            var orgExpr = expr.orgExpr;
            Expression d = LetDesugaring(orgExpr);
            e.SetTranslationDesugaring(BoogieGenerator, Substitute(d, null, expr.substMap, expr.typeMap));
            var orgInfo = BoogieGenerator.letSuchThatExprInfo[orgExpr];
            BoogieGenerator.letSuchThatExprInfo.Add(expr, new LetSuchThatExprInfo(orgInfo, BoogieGenerator, expr.substMap, expr.typeMap));
          } else {
            // First, determine "g" as a list of Dafny variables FVs plus possibly this, $Heap, and old($Heap),
            // and determine "tt*" as a list of Dafny type variables
            LetSuchThatExprInfo info;
            {
              var FVs = new HashSet<IVariable>();
              bool usesHeap = false, usesOldHeap = false;
              var FVsHeapAt = new HashSet<Label>();
              Type usesThis = null;
              FreeVariablesUtil.ComputeFreeVariables(options, e.RHSs[0], FVs, ref usesHeap, ref usesOldHeap, FVsHeapAt,
                ref usesThis, false);
              var FTVs = new HashSet<TypeParameter>();
              foreach (var bv in e.BoundVars) {
                FVs.Remove(bv);
                ComputeFreeTypeVariables(bv.Type, FTVs);
              }

              ComputeFreeTypeVariables(e.RHSs[0], FTVs);
              info = new LetSuchThatExprInfo(e.Origin, BoogieGenerator.letSuchThatExprInfo.Count, FVs.ToList(), FTVs.ToList(), usesHeap,
                usesOldHeap, FVsHeapAt, usesThis, BoogieGenerator.CurrentDeclaration);
              BoogieGenerator.letSuchThatExprInfo.Add(e, info);
            }

            foreach (var bv in e.BoundVars) {
              Bpl.Variable resType = new Bpl.Formal(bv.Origin,
                new Bpl.TypedIdent(bv.Origin, Bpl.TypedIdent.NoName, BoogieGenerator.TrType(bv.Type)), false);
              Bpl.Expr ante;
              List<Variable> formals = info.GAsVars(BoogieGenerator, true, out ante, null);
              var fn = new Bpl.Function(bv.Origin, info.SkolemFunctionName(bv), formals, resType);

              if (BoogieGenerator.InsertChecksums) {
                BoogieGenerator.InsertChecksum(e.Body, fn);
              }

              BoogieGenerator.sink.AddTopLevelDeclaration(fn);
            }

            var canCallFunction = AddLetSuchThatCanCallFunction(e, info);
            AddLetSuchThenCanCallAxiom(e, info, canCallFunction);

            // now that we've declared the functions and axioms, let's prepare the let-such-that desugaring
            {
              var etran = new ExpressionTranslator(BoogieGenerator, Predef, e.Origin, null);
              var rhss = new List<Expression>();
              foreach (var bv in e.BoundVars) {
                var args = info.SkolemFunctionArgs(bv, BoogieGenerator, etran);
                var rhs = new BoogieFunctionCall(bv.Origin, info.SkolemFunctionName(bv), info.UsesHeap, info.UsesOldHeap,
                  info.UsesHeapAt, args.Item1, args.Item2);
                rhs.Type = bv.Type;
                rhss.Add(rhs);
              }

              var expr = new LetExpr(e.Origin, e.LHSs, rhss, e.Body, true);
              expr.Type = e.Type; // resolve here
              e.SetTranslationDesugaring(BoogieGenerator, expr);
            }
          }
        }

        return e.GetTranslationDesugaring(BoogieGenerator);
      }

      private Bpl.Function AddLetSuchThatCanCallFunction(LetExpr e, LetSuchThatExprInfo info) {
        Bpl.Variable resType = new Bpl.Formal(e.Origin, new Bpl.TypedIdent(e.Origin, Bpl.TypedIdent.NoName, Bpl.Type.Bool),
          false);
        List<Variable> formals = info.GAsVars(BoogieGenerator, true, out var ante, null);
        var canCallFunction = new Bpl.Function(e.Origin, info.CanCallFunctionName(), formals, resType);

        if (BoogieGenerator.InsertChecksums) {
          BoogieGenerator.InsertChecksum(e.Body, canCallFunction);
        }

        BoogieGenerator.sink.AddTopLevelDeclaration(canCallFunction);
        return canCallFunction;
      }

      private void AddLetSuchThenCanCallAxiom(LetExpr e, LetSuchThatExprInfo info, Bpl.Function canCallFunction) {
        var etranCC =
          new ExpressionTranslator(BoogieGenerator, Predef, info.HeapExpr(BoogieGenerator, false), info.HeapExpr(BoogieGenerator, true), null);
        Bpl.Expr typeAntecedents; // later ignored
        List<Variable> gg = info.GAsVars(BoogieGenerator, false, out typeAntecedents, etranCC);
        var gExprs = new List<Bpl.Expr>();
        foreach (Bpl.Variable g in gg) {
          gExprs.Add(new Bpl.IdentifierExpr(g.tok, g));
        }

        Bpl.Trigger tr = null;
        Dictionary<IVariable, Expression> substMap = new Dictionary<IVariable, Expression>();
        Bpl.Expr antecedent = Bpl.Expr.True;
        foreach (var bv in e.BoundVars) {
          // create a call to $let$x(g)
          var call = FunctionCall(e.Origin, info.SkolemFunctionName(bv), BoogieGenerator.TrType(bv.Type), gExprs);
          tr = new Bpl.Trigger(e.Origin, true, new List<Bpl.Expr> { call }, tr);
          substMap.Add(bv, new BoogieWrapper(call, bv.Type));
<<<<<<< HEAD
          if (!bv.Type.IsTypeParameter) {
            Bpl.Expr wh = BoogieGenerator.GetWhereClause(bv.Tok, call, bv.Type, etranCC, NOALLOC);
=======
          if (!(bv.Type.IsTypeParameter)) {
            Bpl.Expr wh = BoogieGenerator.GetWhereClause(bv.Origin, call, bv.Type, etranCC, NOALLOC);
>>>>>>> a88767fb
            if (wh != null) {
              antecedent = BplAnd(antecedent, wh);
            }
          }
        }

        var i = info.FTVs.Count + (info.UsesHeap ? 1 : 0) + (info.UsesOldHeap ? 1 : 0) + info.UsesHeapAt.Count;
        Expression receiverReplacement;
        if (info.ThisType == null) {
          receiverReplacement = null;
        } else {
          receiverReplacement = new BoogieWrapper(gExprs[i], info.ThisType);
          i++;
        }

        foreach (var fv in info.FVs) {
          var ge = gExprs[i];
          substMap.Add(fv, new BoogieWrapper(ge, fv.Type));
          i++;
        }

        var canCall = FunctionCall(e.Origin, info.CanCallFunctionName(), Bpl.Type.Bool, gExprs);
        var p = Substitute(e.RHSs[0], receiverReplacement, substMap);
        var canCallBody = etranCC.CanCallAssumption(p);
        Bpl.Expr ax = BplImp(canCall, BplAnd(antecedent, BplAnd(canCallBody, etranCC.TrExpr(p))));
        ax = BplForall(gg, tr, ax);
        BoogieGenerator.AddOtherDefinition(canCallFunction, new Bpl.Axiom(e.Origin, ax));
      }
    }

    public Dictionary<LetExpr, LetSuchThatExprInfo> letSuchThatExprInfo = new();

    public class LetSuchThatExprInfo {
      public readonly IOrigin Tok;
      public readonly int LetId;
      public readonly List<IVariable> FVs;

      public readonly List<Expression>
        FV_Exprs; // these are what initially were the free variables, but they may have undergone substitution so they are here Expression's.

      public readonly List<TypeParameter> FTVs;
      public readonly List<Type> FTV_Types;
      public readonly bool UsesHeap;
      public readonly bool UsesOldHeap;
      public readonly List<Label> UsesHeapAt;
      public readonly Type ThisType; // null if 'this' is not used

      public LetSuchThatExprInfo(IOrigin tok, int uniqueLetId,
        List<IVariable> freeVariables, List<TypeParameter> freeTypeVars,
        bool usesHeap, bool usesOldHeap, ISet<Label> usesHeapAt, Type thisType, Declaration currentDeclaration) {
        Tok = tok;
        LetId = uniqueLetId;
        FTVs = freeTypeVars;
        FTV_Types = Map(freeTypeVars, tt => (Type)new UserDefinedType(tt));
        FVs = freeVariables;
        FV_Exprs = new List<Expression>();
        foreach (var v in FVs) {
          var idExpr = new IdentifierExpr(v.Origin, v.AssignUniqueName(currentDeclaration.IdGenerator));
          idExpr.Var = v;
          idExpr.Type = v.Type; // resolve here
          FV_Exprs.Add(idExpr);
        }

        UsesHeap = usesHeap;
        UsesOldHeap = usesOldHeap;
        // we convert the set of heap-at variables to a list here, once and for all; the order itself is not material, what matters is that we always use the same order
        UsesHeapAt = new List<Label>(usesHeapAt);
        ThisType = thisType;
      }

      public LetSuchThatExprInfo(LetSuchThatExprInfo template, BoogieGenerator boogieGenerator,
        Dictionary<IVariable, Expression> substMap,
        Dictionary<TypeParameter, Type> typeMap) {
        Contract.Requires(template != null);
        Contract.Requires(boogieGenerator != null);
        Contract.Requires(substMap != null);
        Tok = template.Tok;
        LetId = template.LetId; // reuse the ID, which ensures we get the same $let functions
        FTVs = template.FTVs;
        FTV_Types = template.FTV_Types.ConvertAll(t => t.Subst(typeMap));
        FVs = template.FVs;
        FV_Exprs = template.FV_Exprs.ConvertAll(e => BoogieGenerator.Substitute(e, null, substMap, typeMap));
        UsesHeap = template.UsesHeap;
        UsesOldHeap = template.UsesOldHeap;
        UsesHeapAt = template.UsesHeapAt;
        ThisType = template.ThisType;
      }

      public Tuple<List<Expression>, List<Type>> SkolemFunctionArgs(BoundVar bv, BoogieGenerator boogieGenerator,
        ExpressionTranslator etran) {
        Contract.Requires(bv != null);
        Contract.Requires(boogieGenerator != null);
        Contract.Requires(etran != null);
        var args = new List<Expression>();
        if (ThisType != null) {
          var th = new ThisExpr(bv.Origin);
          th.Type = ThisType;
          args.Add(th);
        }

        args.AddRange(FV_Exprs);
        return Tuple.Create(args, new List<Type>(FTV_Types));
      }

      public string SkolemFunctionName(BoundVar bv) {
        Contract.Requires(bv != null);
        return string.Format("$let#{0}_{1}", LetId, bv.Name);
      }

      public Bpl.Expr CanCallFunctionCall(BoogieGenerator boogieGenerator, ExpressionTranslator etran) {
        Contract.Requires(boogieGenerator != null);
        Contract.Requires(etran != null);
        var gExprs = new List<Bpl.Expr>();
        gExprs.AddRange(Map(FTV_Types, tt => boogieGenerator.TypeToTy(tt)));
        if (UsesHeap) {
          gExprs.Add(etran.HeapExpr);
        }

        if (UsesOldHeap) {
          gExprs.Add(etran.Old.HeapExpr);
        }

        foreach (var heapAtLabel in UsesHeapAt) {
          Bpl.Expr ve;
          var bv = BplBoundVar("$Heap_at_" + heapAtLabel.AssignUniqueId(boogieGenerator.CurrentIdGenerator),
            boogieGenerator.Predef.HeapType, out ve);
          gExprs.Add(ve);
        }

        if (ThisType != null) {
          var th = new Bpl.IdentifierExpr(Tok, etran.This);
          gExprs.Add(th);
        }

        foreach (var v in FV_Exprs) {
          gExprs.Add(etran.TrExpr(v));
        }

        return FunctionCall(Tok, CanCallFunctionName(), Bpl.Type.Bool, gExprs);
      }

      public string CanCallFunctionName() {
        return string.Format("$let#{0}$canCall", LetId);
      }

      public Bpl.Expr HeapExpr(BoogieGenerator boogieGenerator, bool old) {
        Contract.Requires(boogieGenerator != null);
        return new Bpl.IdentifierExpr(Tok, old ? "$heap$old" : "$heap", boogieGenerator.Predef.HeapType);
      }

      /// <summary>
      /// "wantFormals" means the returned list will consist of all in-parameters.
      /// "!wantFormals" means the returned list will consist of all bound variables.
      /// Guarantees that, in the list returned, "this" is the parameter immediately following
      /// the (0, 1, or 2) heap arguments, if there is a "this" parameter at all.
      /// Note, "typeAntecedents" is meaningfully filled only if "etran" is not null.
      /// </summary>
      public List<Variable> GAsVars(BoogieGenerator boogieGenerator, bool wantFormals, out Bpl.Expr typeAntecedents,
        ExpressionTranslator etran) {
        Contract.Requires(boogieGenerator != null);
        var vv = new List<Variable>();
        // first, add the type variables
        vv.AddRange(Map(FTVs, tp => NewVar(NameTypeParam(tp), boogieGenerator.Predef.Ty, wantFormals)));
        typeAntecedents = Bpl.Expr.True;
        if (UsesHeap) {
          var nv = NewVar("$heap", boogieGenerator.Predef.HeapType, wantFormals);
          vv.Add(nv);
          if (etran != null) {
            var isGoodHeap = boogieGenerator.FunctionCall(Tok, BuiltinFunction.IsGoodHeap, null,
              new Bpl.IdentifierExpr(Tok, nv));
            typeAntecedents = BplAnd(typeAntecedents, isGoodHeap);
          }
        }

        if (UsesOldHeap) {
          var nv = NewVar("$heap$old", boogieGenerator.Predef.HeapType, wantFormals);
          vv.Add(nv);
          if (etran != null) {
            var isGoodHeap = boogieGenerator.FunctionCall(Tok, BuiltinFunction.IsGoodHeap, null,
              new Bpl.IdentifierExpr(Tok, nv));
            typeAntecedents = BplAnd(typeAntecedents, isGoodHeap);
          }
        }

        foreach (var heapAtLabel in UsesHeapAt) {
          var nv = NewVar("$Heap_at_" + heapAtLabel.AssignUniqueId(boogieGenerator.CurrentIdGenerator),
            boogieGenerator.Predef.HeapType, wantFormals);
          vv.Add(nv);
          if (etran != null) {
            // TODO: It's not clear to me that $IsGoodHeap predicates are needed for these axioms. (Same comment applies above for $heap$old.)
            // But $HeapSucc relations among the various heap variables appears not needed for either soundness or completeness, since the
            // let-such-that functions will always be invoked on arguments for which these properties are known.
            var isGoodHeap = boogieGenerator.FunctionCall(Tok, BuiltinFunction.IsGoodHeap, null,
              new Bpl.IdentifierExpr(Tok, nv));
            typeAntecedents = BplAnd(typeAntecedents, isGoodHeap);
          }
        }

        if (ThisType != null) {
          var nv = NewVar("this", boogieGenerator.TrType(ThisType), wantFormals);
          vv.Add(nv);
          if (etran != null) {
            var th = new Bpl.IdentifierExpr(Tok, nv);
            typeAntecedents = BplAnd(typeAntecedents, boogieGenerator.ReceiverNotNull(th));
            var wh = boogieGenerator.GetWhereClause(Tok, th, ThisType, etran, NOALLOC);
            if (wh != null) {
              typeAntecedents = BplAnd(typeAntecedents, wh);
            }
          }
        }

        foreach (var v in FVs) {
          var nv = NewVar(v.Name, boogieGenerator.TrType(v.Type), wantFormals);
          vv.Add(nv);
          if (etran != null) {
            var wh = boogieGenerator.GetWhereClause(Tok, new Bpl.IdentifierExpr(Tok, nv), v.Type, etran, NOALLOC);
            if (wh != null) {
              typeAntecedents = BplAnd(typeAntecedents, wh);
            }
          }
        }

        return vv;
      }

      Bpl.Variable NewVar(string name, Bpl.Type type, bool wantFormal) {
        Contract.Requires(name != null);
        Contract.Requires(type != null);
        if (wantFormal) {
          return new Bpl.Formal(Tok, new Bpl.TypedIdent(Tok, name, type), true);
        } else {
          return new Bpl.BoundVariable(Tok, new Bpl.TypedIdent(Tok, name, type));
        }
      }
    }
  }
}<|MERGE_RESOLUTION|>--- conflicted
+++ resolved
@@ -249,13 +249,8 @@
           var call = FunctionCall(e.Origin, info.SkolemFunctionName(bv), BoogieGenerator.TrType(bv.Type), gExprs);
           tr = new Bpl.Trigger(e.Origin, true, new List<Bpl.Expr> { call }, tr);
           substMap.Add(bv, new BoogieWrapper(call, bv.Type));
-<<<<<<< HEAD
           if (!bv.Type.IsTypeParameter) {
-            Bpl.Expr wh = BoogieGenerator.GetWhereClause(bv.Tok, call, bv.Type, etranCC, NOALLOC);
-=======
-          if (!(bv.Type.IsTypeParameter)) {
             Bpl.Expr wh = BoogieGenerator.GetWhereClause(bv.Origin, call, bv.Type, etranCC, NOALLOC);
->>>>>>> a88767fb
             if (wh != null) {
               antecedent = BplAnd(antecedent, wh);
             }
