﻿//-----------------------------------------------------------------------------
//
// Copyright (C) Microsoft Corporation.  All Rights Reserved.
// Copyright by the contributors to the Dafny Project
// SPDX-License-Identifier: MIT
//
//-----------------------------------------------------------------------------
using System;
using System.Collections.Generic;
using System.Collections.Immutable;
using System.Linq;
using System.Numerics;
using System.Diagnostics.Contracts;
using Bpl = Microsoft.Boogie;
using BplParser = Microsoft.Boogie.Parser;
using System.Text;
using System.Threading;
using DafnyCore;
using Microsoft.Boogie;
using static Microsoft.Dafny.Util;
using DafnyCore.Verifier;
using JetBrains.Annotations;
using Microsoft.Dafny;
using Microsoft.Dafny.Triggers;
using PODesc = Microsoft.Dafny.ProofObligationDescription;
using static Microsoft.Dafny.GenericErrors;

namespace Microsoft.Dafny {
  public partial class BoogieGenerator {
    private DafnyOptions options;
    public DafnyOptions Options => options;
    public const string NameSeparator = "$$";
    public const string CallPrefix = "Call";
    private HashSet<Uri> filesWhereOnlyMembersAreVerified = new();

    ErrorReporter reporter;
    // TODO(wuestholz): Enable this once Dafny's recommended Z3 version includes changeset 0592e765744497a089c42021990740f303901e67.
    public bool UseOptimizationInZ3 { get; set; }

    void AddOtherDefinition(Bpl.Declaration declaration, Axiom axiom) {
      sink.AddTopLevelDeclaration(axiom);

      // Axioms that have triggers and bound variables do not need to be inside
      // uses clauses. Putting such axioms inside uses clauses weakens pruning
      // when the trigger contains more than one function or constant symbol combined.
      // The early return would happen whenever axiom is of the form:
      // axiom (<quantifier> <(optionally) type variables> <at least one dummy variable> :: { ... } ...
      if (axiom.Expr is Microsoft.Boogie.QuantifierExpr qe && qe.Dummies != null && qe.Dummies.Any() &&
          qe.Triggers != null && qe.Triggers.Tr != null && qe.Triggers.Tr.Any()) {
        return;
      }

      switch (declaration) {
        case null:
          break;
        case Boogie.Function boogieFunction:
          boogieFunction.OtherDefinitionAxioms.Add(axiom);
          break;
        case Boogie.Constant boogieConstant:
          boogieConstant.DefinitionAxioms.Add(axiom);
          break;
        default: throw new ArgumentException("Declaration must be a function or constant");
      }
    }

    public class TranslatorFlags {
      public TranslatorFlags(DafnyOptions options) {
        InsertChecksums = 0 < options.VerifySnapshots;
      }

      public bool InsertChecksums { get; init; }
      public string UniqueIdPrefix = null;
      public bool ReportRanges = false;
    }

    [NotDelayed]
    public BoogieGenerator(ErrorReporter reporter, ProofDependencyManager depManager, TranslatorFlags flags = null) {
      this.options = reporter.Options;
      this.flags = new TranslatorFlags(options);
      this.proofDependencies = depManager;
      this.reporter = reporter;
      if (flags == null) {
        flags = new TranslatorFlags(options) {
          ReportRanges = options.Get(Snippets.ShowSnippets)
        };
      }
      this.flags = flags;
      Bpl.Program boogieProgram = ReadPrelude();
      if (boogieProgram != null) {
        sink = boogieProgram;
        foreach (var function in boogieProgram.TopLevelDeclarations.OfType<Bpl.Function>()) {
          function.AlwaysRevealed = true;
        }
        Predef = FindPredefinedDecls(boogieProgram);
      }
    }

    public void SetReporter(ErrorReporter reporter) {
      this.reporter = reporter;
    }

    private void EstablishModuleScope(ModuleDefinition systemModule, ModuleDefinition m) {
      currentScope = new VisibilityScope();
      verificationScope = new VisibilityScope();

      currentScope.Augment(m.VisibilityScope);
      verificationScope.Augment(currentScope);

      currentScope.Augment(systemModule.VisibilityScope);
      foreach (var decl in m.TopLevelDecls) {
        if (decl is ModuleDecl && !(decl is ModuleExportDecl)) {
          var mdecl = (ModuleDecl)decl;
          currentScope.Augment(mdecl.AccessibleSignature().VisibilityScope);
        }
      }

    }

    // translation state
    readonly Dictionary<TopLevelDecl/*!*/, Bpl.Constant/*!*/>/*!*/ classes = new Dictionary<TopLevelDecl/*!*/, Bpl.Constant/*!*/>();
    readonly Dictionary<TopLevelDecl, string>/*!*/ classConstants = new Dictionary<TopLevelDecl, string>();
    readonly Dictionary<Function, string> functionHandles = new Dictionary<Function, string>();
    readonly List<FuelConstant> functionFuel = new List<FuelConstant>();
    readonly Dictionary<Function, Bpl.Expr> functionReveals = new();
    readonly Dictionary<Field/*!*/, Bpl.Constant/*!*/>/*!*/ fields = new Dictionary<Field/*!*/, Bpl.Constant/*!*/>();
    readonly Dictionary<Field/*!*/, Bpl.Function/*!*/>/*!*/ fieldFunctions = new Dictionary<Field/*!*/, Bpl.Function/*!*/>();
    readonly Dictionary<string, Bpl.Constant> fieldConstants = new Dictionary<string, Constant>();
    readonly Dictionary<string, Bpl.Constant> tytagConstants = new Dictionary<string, Constant>();

    private ProofDependencyManager proofDependencies;

    // optimizing translation
    readonly ISet<MemberDecl> referencedMembers = new HashSet<MemberDecl>();

    public void AddReferencedMember(MemberDecl m) {
      if (m is Method && !InVerificationScope(m)) {
        referencedMembers.Add(m);
      }
    }

    FuelContext fuelContext = null;
    public IsAllocContext IsAllocContext { get; set; } = null;
    Program program;

    [ContractInvariantMethod]
    void ObjectInvariant() {
      Contract.Invariant(cce.NonNullDictionaryAndValues(classes));
      Contract.Invariant(cce.NonNullDictionaryAndValues(fields));
      Contract.Invariant(cce.NonNullDictionaryAndValues(fieldFunctions));
      Contract.Invariant(codeContext == null || codeContext.EnclosingModule == currentModule);
    }

    [System.Diagnostics.Contracts.Pure]
    bool VisibleInScope(Declaration d) {
      Contract.Requires(d != null);
      if (d is ClassLikeDecl { NonNullTypeDecl: { } nntd }) {
        // "provides" is recorded in the non-null type declaration, not the class
        return nntd.IsVisibleInScope(currentScope);
      }
      return d.IsVisibleInScope(currentScope);
    }

    [System.Diagnostics.Contracts.Pure]
    bool VisibleInScope(Type t) {
      if (t is UserDefinedType udt && udt.ResolvedClass != null && !t.IsTypeParameter) {
        return VisibleInScope(udt.ResolvedClass);
      }
      return true;
    }

    [System.Diagnostics.Contracts.Pure]
    bool RevealedInScope(Declaration d) {
      Contract.Requires(d != null);
      return d.IsRevealedInScope(currentScope);
    }

    [System.Diagnostics.Contracts.Pure]
    bool RevealedInScope(RevealableTypeDecl d) {
      Contract.Requires(d != null);
      return RevealedInScope(d.AsTopLevelDecl);
    }

    [System.Diagnostics.Contracts.Pure]
    bool InVerificationScope(Declaration d) {
      Contract.Requires(d != null);
      if (!d.ShouldVerify(program.Compilation)) {
        return false;
      }

      if (d.IsVisibleInScope(verificationScope)) {
        Contract.Assert(d.IsRevealedInScope(verificationScope));
        if (d is MemberDecl m && m.EnclosingClass.EnclosingModuleDefinition is { IsFacade: true }) {
          return false;
        }

        return true;
      }
      return false;
    }

    [System.Diagnostics.Contracts.Pure]
    bool InVerificationScope(RedirectingTypeDecl d) {
      Contract.Requires(d != null);
      Contract.Requires(d is Declaration);
      return InVerificationScope((Declaration)d);
    }

    private Bpl.Program sink;
    private VisibilityScope currentScope;
    private VisibilityScope verificationScope;
    private Dictionary<Declaration, Bpl.Function> declarationMapping = new();

    public PredefinedDecls Predef { get; }

    private TranslatorFlags flags;
    private bool InsertChecksums { get { return flags.InsertChecksums; } }
    private string UniqueIdPrefix { get { return flags.UniqueIdPrefix; } }

    public class PredefinedDecls {
      public readonly Bpl.Type CharType;
      public readonly Bpl.Type RefType;
      public readonly Bpl.Type BoxType;
      public readonly Bpl.Type SetType;
      public readonly Bpl.Type ISetType;
      public readonly Bpl.Type MultiSetType;
      public readonly Bpl.Type SeqType;
      public readonly Bpl.Type MapType;
      public readonly Bpl.Type IMapType;
      public Bpl.Type BigOrdinalType {
        get { return BoxType; }
      }
      public readonly Bpl.Function ArrayLength;
      public readonly Bpl.Function RealFloor;
      public readonly Bpl.Function ORDINAL_IsLimit;
      public readonly Bpl.Function ORDINAL_IsSucc;
      public readonly Bpl.Function ORDINAL_Offset;
      public readonly Bpl.Function ORDINAL_IsNat;
      public readonly Bpl.Function MapDomain;
      public readonly Bpl.Function IMapDomain;
      public readonly Bpl.Function MapValues;
      public readonly Bpl.Function IMapValues;
      public readonly Bpl.Function MapItems;
      public readonly Bpl.Function IMapItems;
      public readonly Bpl.Function ObjectTypeConstructor;
      public readonly Bpl.Function Tuple2TypeConstructor;
      public readonly Bpl.Function Tuple2Destructors0;
      public readonly Bpl.Function Tuple2Destructors1;
      public readonly Bpl.Function Tuple2Constructor;
      private readonly Bpl.TypeCtorDecl seqTypeCtor;
      public readonly Bpl.Type Bv0Type;
      readonly Bpl.TypeCtorDecl fieldName;
      public readonly Bpl.Type HeapType;
      public readonly string HeapVarName;
      public readonly Bpl.Type ClassNameType;
      public readonly Bpl.Type NameFamilyType;
      public readonly Bpl.Type DatatypeType;
      public readonly Bpl.Type HandleType;
      public readonly Bpl.Type LayerType;
      public readonly Bpl.Type DtCtorId;
      public readonly Bpl.Type Ty;
      public readonly Bpl.Type TyTag;
      public readonly Bpl.Type TyTagFamily;
      public readonly Bpl.Expr Null;
      public readonly Bpl.Constant AllocField;
      [ContractInvariantMethod]
      void ObjectInvariant() {
        Contract.Invariant(CharType != null);
        Contract.Invariant(RefType != null);
        Contract.Invariant(BoxType != null);
        Contract.Invariant(SetType != null);
        Contract.Invariant(ISetType != null);
        Contract.Invariant(MultiSetType != null);
        Contract.Invariant(SeqType != null);
        Contract.Invariant(MapType != null);
        Contract.Invariant(IMapType != null);
        Contract.Invariant(ArrayLength != null);
        Contract.Invariant(RealFloor != null);
        Contract.Invariant(ORDINAL_IsLimit != null);
        Contract.Invariant(ORDINAL_IsSucc != null);
        Contract.Invariant(ORDINAL_Offset != null);
        Contract.Invariant(ORDINAL_IsNat != null);
        Contract.Invariant(MapDomain != null);
        Contract.Invariant(IMapDomain != null);
        Contract.Invariant(MapValues != null);
        Contract.Invariant(IMapValues != null);
        Contract.Invariant(MapItems != null);
        Contract.Invariant(IMapItems != null);
        Contract.Invariant(Tuple2Destructors0 != null);
        Contract.Invariant(Tuple2Destructors1 != null);
        Contract.Invariant(Tuple2Constructor != null);
        Contract.Invariant(seqTypeCtor != null);
        Contract.Invariant(fieldName != null);
        Contract.Invariant(HeapVarName != null);
        Contract.Invariant(ClassNameType != null);
        Contract.Invariant(NameFamilyType != null);
        Contract.Invariant(DatatypeType != null);
        Contract.Invariant(HandleType != null);
        Contract.Invariant(LayerType != null);
        Contract.Invariant(DtCtorId != null);
        Contract.Invariant(Ty != null);
        Contract.Invariant(TyTag != null);
        Contract.Invariant(TyTagFamily != null);
        Contract.Invariant(Null != null);
        Contract.Invariant(AllocField != null);
      }

      public Bpl.Type FieldName(Bpl.IToken tok) {
        Contract.Requires(tok != null);
        Contract.Ensures(Contract.Result<Bpl.Type>() != null);

        return new Bpl.CtorType(tok, fieldName, new List<Bpl.Type> { });
      }

      public Bpl.IdentifierExpr Alloc(Bpl.IToken tok) {
        Contract.Requires(tok != null);
        Contract.Ensures(Contract.Result<Bpl.IdentifierExpr>() != null);

        return new Bpl.IdentifierExpr(tok, AllocField);
      }

      public PredefinedDecls(Bpl.TypeCtorDecl charType, Bpl.TypeCtorDecl refType, Bpl.TypeCtorDecl boxType,
                             Bpl.TypeCtorDecl setTypeCtor, Bpl.TypeSynonymDecl isetTypeCtor, Bpl.TypeCtorDecl multiSetTypeCtor,
                             Bpl.TypeCtorDecl mapTypeCtor, Bpl.TypeCtorDecl imapTypeCtor,
                             Bpl.Function arrayLength, Bpl.Function realFloor,
                             Bpl.Function ORD_isLimit, Bpl.Function ORD_isSucc, Bpl.Function ORD_offset, Bpl.Function ORD_isNat,
                             Bpl.Function mapDomain, Bpl.Function imapDomain,
                             Bpl.Function mapValues, Bpl.Function imapValues, Bpl.Function mapItems, Bpl.Function imapItems,
                             Bpl.Function objectTypeConstructor,
                             Bpl.Function tuple2Destructors0, Bpl.Function tuple2Destructors1, Bpl.Function tuple2Constructor, Bpl.Function tuple2TypeConstructor,
                             Bpl.TypeCtorDecl seqTypeCtor, Bpl.TypeSynonymDecl bv0TypeDecl,
                             Bpl.TypeCtorDecl fieldNameType, Bpl.TypeCtorDecl tyType, Bpl.TypeCtorDecl tyTagType, Bpl.TypeCtorDecl tyTagFamilyType,
                             Bpl.GlobalVariable heap, Bpl.TypeCtorDecl classNameType, Bpl.TypeCtorDecl nameFamilyType,
                             Bpl.TypeCtorDecl datatypeType, Bpl.TypeCtorDecl handleType, Bpl.TypeCtorDecl layerType, Bpl.TypeCtorDecl dtCtorId,
                             Bpl.Constant allocField) {
        #region Non-null preconditions on parameters
        Contract.Requires(charType != null);
        Contract.Requires(refType != null);
        Contract.Requires(boxType != null);
        Contract.Requires(setTypeCtor != null);
        Contract.Requires(isetTypeCtor != null);
        Contract.Requires(multiSetTypeCtor != null);
        Contract.Requires(mapTypeCtor != null);
        Contract.Requires(imapTypeCtor != null);
        Contract.Requires(arrayLength != null);
        Contract.Requires(realFloor != null);
        Contract.Requires(ORD_isLimit != null);
        Contract.Requires(ORD_isSucc != null);
        Contract.Requires(ORD_offset != null);
        Contract.Requires(ORD_isNat != null);
        Contract.Requires(mapDomain != null);
        Contract.Requires(imapDomain != null);
        Contract.Requires(mapValues != null);
        Contract.Requires(imapValues != null);
        Contract.Requires(mapItems != null);
        Contract.Requires(imapItems != null);
        Contract.Requires(tuple2Destructors0 != null);
        Contract.Requires(tuple2Destructors1 != null);
        Contract.Requires(tuple2Constructor != null);
        Contract.Requires(seqTypeCtor != null);
        Contract.Requires(bv0TypeDecl != null);
        Contract.Requires(fieldNameType != null);
        Contract.Requires(heap != null);
        Contract.Requires(classNameType != null);
        Contract.Requires(datatypeType != null);
        Contract.Requires(layerType != null);
        Contract.Requires(dtCtorId != null);
        Contract.Requires(allocField != null);
        Contract.Requires(tyType != null);
        Contract.Requires(tyTagType != null);
        Contract.Requires(tyTagFamilyType != null);
        #endregion

        this.CharType = new Bpl.CtorType(Token.NoToken, charType, new List<Bpl.Type>());
        Bpl.CtorType refT = new Bpl.CtorType(Token.NoToken, refType, new List<Bpl.Type>());
        this.RefType = refT;
        this.BoxType = new Bpl.CtorType(Token.NoToken, boxType, new List<Bpl.Type>());
        this.SetType = new Bpl.CtorType(Token.NoToken, setTypeCtor, new List<Bpl.Type> { });
        this.ISetType = new Bpl.TypeSynonymAnnotation(Token.NoToken, isetTypeCtor, new List<Bpl.Type> { });
        this.MultiSetType = new Bpl.CtorType(Token.NoToken, multiSetTypeCtor, new List<Bpl.Type> { });
        this.SeqType = new Bpl.CtorType(Token.NoToken, seqTypeCtor, new List<Bpl.Type> { });
        this.MapType = new Bpl.CtorType(Token.NoToken, mapTypeCtor, new List<Bpl.Type> { });
        this.IMapType = new Bpl.CtorType(Token.NoToken, imapTypeCtor, new List<Bpl.Type> { });
        this.ArrayLength = arrayLength;
        this.RealFloor = realFloor;
        this.ORDINAL_IsLimit = ORD_isLimit;
        this.ORDINAL_IsSucc = ORD_isSucc;
        this.ORDINAL_Offset = ORD_offset;
        this.ORDINAL_IsNat = ORD_isNat;
        this.MapDomain = mapDomain;
        this.IMapDomain = imapDomain;
        this.MapValues = mapValues;
        this.IMapValues = imapValues;
        this.MapItems = mapItems;
        this.IMapItems = imapItems;
        this.ObjectTypeConstructor = objectTypeConstructor;
        this.Tuple2Destructors0 = tuple2Destructors0;
        this.Tuple2Destructors1 = tuple2Destructors1;
        this.Tuple2Constructor = tuple2Constructor;
        this.Tuple2TypeConstructor = tuple2TypeConstructor;
        this.seqTypeCtor = seqTypeCtor;
        this.Bv0Type = new Bpl.TypeSynonymAnnotation(Token.NoToken, bv0TypeDecl, new List<Bpl.Type>());
        this.fieldName = fieldNameType;
        this.HeapType = heap.TypedIdent.Type;
        this.HeapVarName = heap.Name;
        this.Ty = new Bpl.CtorType(Token.NoToken, tyType, new List<Bpl.Type>());
        this.TyTag = new Bpl.CtorType(Token.NoToken, tyTagType, new List<Bpl.Type>());
        this.TyTagFamily = new Bpl.CtorType(Token.NoToken, tyTagFamilyType, new List<Bpl.Type>());
        this.ClassNameType = new Bpl.CtorType(Token.NoToken, classNameType, new List<Bpl.Type>());
        this.NameFamilyType = new Bpl.CtorType(Token.NoToken, nameFamilyType, new List<Bpl.Type>());
        this.DatatypeType = new Bpl.CtorType(Token.NoToken, datatypeType, new List<Bpl.Type>());
        this.HandleType = new Bpl.CtorType(Token.NoToken, handleType, new List<Bpl.Type>());
        this.LayerType = new Bpl.CtorType(Token.NoToken, layerType, new List<Bpl.Type>());
        this.DtCtorId = new Bpl.CtorType(Token.NoToken, dtCtorId, new List<Bpl.Type>());
        this.AllocField = allocField;
        this.Null = new Bpl.IdentifierExpr(Token.NoToken, "null", refT);
      }
    }

    PredefinedDecls FindPredefinedDecls(Bpl.Program prog) {
      Contract.Requires(prog != null);
      if (prog.Resolve(options) != 0) {
        options.OutputWriter.WriteLine("Error: resolution errors encountered in Dafny prelude");
        return null;
      }

      Bpl.TypeCtorDecl charType = null;
      Bpl.TypeCtorDecl refType = null;
      Bpl.TypeCtorDecl setTypeCtor = null;
      Bpl.TypeSynonymDecl isetTypeCtor = null;
      Bpl.TypeCtorDecl multiSetTypeCtor = null;
      Bpl.Function arrayLength = null;
      Bpl.Function realFloor = null;
      Bpl.Function ORDINAL_isLimit = null;
      Bpl.Function ORDINAL_isSucc = null;
      Bpl.Function ORDINAL_offset = null;
      Bpl.Function ORDINAL_isNat = null;
      Bpl.Function mapDomain = null;
      Bpl.Function imapDomain = null;
      Bpl.Function mapValues = null;
      Bpl.Function imapValues = null;
      Bpl.Function mapItems = null;
      Bpl.Function imapItems = null;
      Bpl.Function objectTypeConstructor = null;
      Bpl.Function tuple2TypeConstructor = null;
      Bpl.Function tuple2Destructors0 = null;
      Bpl.Function tuple2Destructors1 = null;
      Bpl.Function tuple2Constructor = null;
      Bpl.TypeCtorDecl seqTypeCtor = null;
      Bpl.TypeCtorDecl fieldNameType = null;
      Bpl.TypeCtorDecl classNameType = null;
      Bpl.TypeSynonymDecl bv0TypeDecl = null;
      Bpl.TypeCtorDecl tyType = null;
      Bpl.TypeCtorDecl tyTagType = null;
      Bpl.TypeCtorDecl tyTagFamilyType = null;
      Bpl.TypeCtorDecl nameFamilyType = null;
      Bpl.TypeCtorDecl datatypeType = null;
      Bpl.TypeCtorDecl handleType = null;
      Bpl.TypeCtorDecl layerType = null;
      Bpl.TypeCtorDecl dtCtorId = null;
      Bpl.TypeCtorDecl boxType = null;
      Bpl.TypeCtorDecl mapTypeCtor = null;
      Bpl.TypeCtorDecl imapTypeCtor = null;
      Bpl.GlobalVariable heap = null;
      Bpl.Constant allocField = null;
      foreach (var d in prog.TopLevelDeclarations) {
        if (d is Bpl.TypeCtorDecl) {
          Bpl.TypeCtorDecl dt = (Bpl.TypeCtorDecl)d;
          if (dt.Name == "Seq") {
            seqTypeCtor = dt;
          } else if (dt.Name == "Field") {
            fieldNameType = dt;
          } else if (dt.Name == "ClassName") {
            classNameType = dt;
          } else if (dt.Name == "Ty") {
            tyType = dt;
          } else if (dt.Name == "TyTag") {
            tyTagType = dt;
          } else if (dt.Name == "TyTagFamily") {
            tyTagFamilyType = dt;
          } else if (dt.Name == "DatatypeType") {
            datatypeType = dt;
          } else if (dt.Name == "HandleType") {
            handleType = dt;
          } else if (dt.Name == "LayerType") {
            layerType = dt;
          } else if (dt.Name == "DtCtorId") {
            dtCtorId = dt;
          } else if (dt.Name == "char") {
            charType = dt;
          } else if (dt.Name == "ref") {
            refType = dt;
          } else if (dt.Name == "NameFamily") {
            nameFamilyType = dt;
          } else if (dt.Name == "Box") {
            boxType = dt;
          } else if (dt.Name == "Set") {
            setTypeCtor = dt;
          } else if (dt.Name == "MultiSet") {
            multiSetTypeCtor = dt;
          } else if (dt.Name == "Map") {
            mapTypeCtor = dt;
          } else if (dt.Name == "IMap") {
            imapTypeCtor = dt;
          }
        } else if (d is Bpl.TypeSynonymDecl) {
          Bpl.TypeSynonymDecl dt = (Bpl.TypeSynonymDecl)d;
          if (dt.Name == "ISet") {
            isetTypeCtor = dt;
          } else if (dt.Name == "Bv0") {
            bv0TypeDecl = dt;
          }
        } else if (d is Bpl.Constant) {
          Bpl.Constant c = (Bpl.Constant)d;
          if (c.Name == "alloc") {
            allocField = c;
          }
        } else if (d is Bpl.GlobalVariable) {
          Bpl.GlobalVariable v = (Bpl.GlobalVariable)d;
          if (v.Name == "$Heap") {
            heap = v;
          }
        } else if (d is Bpl.Function) {
          var f = (Bpl.Function)d;
          if (f.Name == "_System.array.Length") {
            arrayLength = f;
          } else if (f.Name == "_System.real.Floor") {
            realFloor = f;
          } else if (f.Name == "ORD#IsLimit") {
            ORDINAL_isLimit = f;
          } else if (f.Name == "ORD#IsSucc") {
            ORDINAL_isSucc = f;
          } else if (f.Name == "ORD#Offset") {
            ORDINAL_offset = f;
          } else if (f.Name == "ORD#IsNat") {
            ORDINAL_isNat = f;
          } else if (f.Name == "Map#Domain") {
            mapDomain = f;
          } else if (f.Name == "IMap#Domain") {
            imapDomain = f;
          } else if (f.Name == "Map#Values") {
            mapValues = f;
          } else if (f.Name == "IMap#Values") {
            imapValues = f;
          } else if (f.Name == "Map#Items") {
            mapItems = f;
          } else if (f.Name == "IMap#Items") {
            imapItems = f;
          } else if (f.Name == "_System.Tuple2._0") {
            tuple2Destructors0 = f;
          } else if (f.Name == "_System.Tuple2._1") {
            tuple2Destructors1 = f;
          } else if (f.Name == "#_System._tuple#2._#Make2") {
            tuple2Constructor = f;
          } else if (f.Name == "Tclass._System.Tuple2") {
            tuple2TypeConstructor = f;
          } else if (f.Name == "Tclass._System.object?") {
            objectTypeConstructor = f;
          }
        }
      }
      if (seqTypeCtor == null) {
        options.OutputWriter.WriteLine("Error: Dafny prelude is missing declaration of type Seq");
      } else if (setTypeCtor == null) {
        options.OutputWriter.WriteLine("Error: Dafny prelude is missing declaration of type Set");
      } else if (isetTypeCtor == null) {
        options.OutputWriter.WriteLine("Error: Dafny prelude is missing declaration of type ISet");
      } else if (multiSetTypeCtor == null) {
        options.OutputWriter.WriteLine("Error: Dafny prelude is missing declaration of type MultiSet");
      } else if (mapTypeCtor == null) {
        options.OutputWriter.WriteLine("Error: Dafny prelude is missing declaration of type Map");
      } else if (imapTypeCtor == null) {
        options.OutputWriter.WriteLine("Error: Dafny prelude is missing declaration of type IMap");
      } else if (arrayLength == null) {
        options.OutputWriter.WriteLine("Error: Dafny prelude is missing declaration of function _System.array.Length");
      } else if (realFloor == null) {
        options.OutputWriter.WriteLine("Error: Dafny prelude is missing declaration of function _System.real.Floor");
      } else if (ORDINAL_isLimit == null) {
        options.OutputWriter.WriteLine("Error: Dafny prelude is missing declaration of function ORD#IsLimit");
      } else if (ORDINAL_isSucc == null) {
        options.OutputWriter.WriteLine("Error: Dafny prelude is missing declaration of function ORD#IsSucc");
      } else if (ORDINAL_offset == null) {
        options.OutputWriter.WriteLine("Error: Dafny prelude is missing declaration of function ORD#Offset");
      } else if (ORDINAL_isNat == null) {
        options.OutputWriter.WriteLine("Error: Dafny prelude is missing declaration of function ORD#IsNat");
      } else if (mapDomain == null) {
        options.OutputWriter.WriteLine("Error: Dafny prelude is missing declaration of function Map#Domain");
      } else if (imapDomain == null) {
        options.OutputWriter.WriteLine("Error: Dafny prelude is missing declaration of function IMap#Domain");
      } else if (mapValues == null) {
        options.OutputWriter.WriteLine("Error: Dafny prelude is missing declaration of function Map#Values");
      } else if (imapValues == null) {
        options.OutputWriter.WriteLine("Error: Dafny prelude is missing declaration of function IMap#Values");
      } else if (mapItems == null) {
        options.OutputWriter.WriteLine("Error: Dafny prelude is missing declaration of function Map#Items");
      } else if (imapItems == null) {
        options.OutputWriter.WriteLine("Error: Dafny prelude is missing declaration of function IMap#Items");
      } else if (tuple2Destructors0 == null) {
        options.OutputWriter.WriteLine("Error: Dafny prelude is missing declaration of function _System.Tuple2._0");
      } else if (tuple2Destructors1 == null) {
        options.OutputWriter.WriteLine("Error: Dafny prelude is missing declaration of function _System.Tuple2._1");
      } else if (tuple2Constructor == null) {
        options.OutputWriter.WriteLine("Error: Dafny prelude is missing declaration of function #_System._tuple#2._#Make2");
      } else if (bv0TypeDecl == null) {
        options.OutputWriter.WriteLine("Error: Dafny prelude is missing declaration of type Bv0");
      } else if (fieldNameType == null) {
        options.OutputWriter.WriteLine("Error: Dafny prelude is missing declaration of type Field");
      } else if (classNameType == null) {
        options.OutputWriter.WriteLine("Error: Dafny prelude is missing declaration of type ClassName");
      } else if (tyType == null) {
        options.OutputWriter.WriteLine("Error: Dafny prelude is missing declaration of type Ty");
      } else if (tyTagType == null) {
        options.OutputWriter.WriteLine("Error: Dafny prelude is missing declaration of type TyTag");
      } else if (tyTagFamilyType == null) {
        options.OutputWriter.WriteLine("Error: Dafny prelude is missing declaration of type TyTagFamily");
      } else if (nameFamilyType == null) {
        options.OutputWriter.WriteLine("Error: Dafny prelude is missing declaration of type NameFamily");
      } else if (datatypeType == null) {
        options.OutputWriter.WriteLine("Error: Dafny prelude is missing declaration of type DatatypeType");
      } else if (handleType == null) {
        options.OutputWriter.WriteLine("Error: Dafny prelude is missing declaration of type HandleType");
      } else if (layerType == null) {
        options.OutputWriter.WriteLine("Error: Dafny prelude is missing declaration of type LayerType");
      } else if (dtCtorId == null) {
        options.OutputWriter.WriteLine("Error: Dafny prelude is missing declaration of type DtCtorId");
      } else if (charType == null) {
        options.OutputWriter.WriteLine("Error: Dafny prelude is missing declaration of type char");
      } else if (refType == null) {
        options.OutputWriter.WriteLine("Error: Dafny prelude is missing declaration of type ref");
      } else if (boxType == null) {
        options.OutputWriter.WriteLine("Error: Dafny prelude is missing declaration of type Box");
      } else if (heap == null) {
        options.OutputWriter.WriteLine("Error: Dafny prelude is missing declaration of $Heap");
      } else if (allocField == null) {
        options.OutputWriter.WriteLine("Error: Dafny prelude is missing declaration of constant alloc");
      } else if (tuple2TypeConstructor == null) {
        options.OutputWriter.WriteLine("Error: Dafny prelude is missing declaration of tuple2TypeConstructor");
      } else if (objectTypeConstructor == null) {
        options.OutputWriter.WriteLine("Error: Dafny prelude is missing declaration of objectTypeConstructor");
      } else {
        return new PredefinedDecls(charType, refType, boxType,
                                   setTypeCtor, isetTypeCtor, multiSetTypeCtor,
                                   mapTypeCtor, imapTypeCtor,
                                   arrayLength, realFloor,
                                   ORDINAL_isLimit, ORDINAL_isSucc, ORDINAL_offset, ORDINAL_isNat,
                                   mapDomain, imapDomain,
                                   mapValues, imapValues, mapItems, imapItems,
                                   objectTypeConstructor,
                                   tuple2Destructors0, tuple2Destructors1, tuple2Constructor, tuple2TypeConstructor,
                                   seqTypeCtor, bv0TypeDecl,
                                   fieldNameType, tyType, tyTagType, tyTagFamilyType,
                                   heap, classNameType, nameFamilyType,
                                   datatypeType, handleType, layerType, dtCtorId,
                                   allocField);
      }
      return null;
    }

    Bpl.Program ReadPrelude() {
      string preludePath = options.DafnyPrelude;
      if (preludePath == null) {
        //using (System.IO.Stream stream = cce.NonNull( System.Reflection.Assembly.GetExecutingAssembly().GetManifestResourceStream("DafnyPrelude.bpl")) // Use this once Spec#/VSIP supports designating a non-.resx project item as an embedded resource
        string codebase = cce.NonNull(System.IO.Path.GetDirectoryName(cce.NonNull(System.Reflection.Assembly.GetExecutingAssembly().Location)));
        preludePath = System.IO.Path.Combine(codebase, "DafnyPrelude.bpl");
      }

      var defines = new List<string>();
      if (6 <= options.ArithMode) {
        defines.Add("ARITH_DISTR");
      }
      if (8 <= options.ArithMode) {
        defines.Add("ARITH_MUL_DIV_MOD");
      }
      if (9 <= options.ArithMode) {
        defines.Add("ARITH_MUL_SIGN");
      }
      if (10 <= options.ArithMode) {
        defines.Add("ARITH_MUL_COMM");
        defines.Add("ARITH_MUL_ASSOC");
      }
      if (options.Get(CommonOptionBag.UnicodeCharacters)) {
        defines.Add("UNICODE_CHAR");
      }
      int errorCount = BplParser.Parse(preludePath, defines, out var prelude);
      if (prelude == null || errorCount > 0) {
        return null;
      } else {
        return prelude;
      }
    }

    public Bpl.IdentifierExpr TrVar(IOrigin tok, IVariable var) {
      Contract.Requires(var != null);
      Contract.Requires(tok != null);
      Contract.Ensures(Contract.Result<Bpl.IdentifierExpr>() != null);
      return new Bpl.IdentifierExpr(tok, var.AssignUniqueName(CurrentDeclaration.IdGenerator), TrType(var.Type));
    }

    public Bpl.Program DoTranslation(Program p, ModuleDefinition forModule) {
      if (sink == null) {
        return new Bpl.Program();
      }

      foreach (var plugin in p.Options.Plugins) {
        foreach (var rewriter in plugin.GetRewriters(p.Reporter)) {
          rewriter.PreVerify(forModule);
        }
      }

      program = p;
      this.forModule = forModule;
      triggersCollector = new TriggersCollector(new Dictionary<Expression, HashSet<OldExpr>>(), options, forModule);
      Type.EnableScopes();

      EstablishModuleScope(p.SystemModuleManager.SystemModule, forModule);
      Type.PushScope(this.currentScope);

      foreach (var w in program.SystemModuleManager.Bitwidths) {
        // type axioms
        AddBitvectorTypeAxioms(w);
        // bitwise operations
        AddBitvectorFunction(w, "and_bv", "bvand");
        AddBitvectorFunction(w, "or_bv", "bvor");
        AddBitvectorFunction(w, "xor_bv", "bvxor");  // Z3 supports this, but it seems not to be in the SMT-LIB 2 standard
        AddBitvectorFunction(w, "not_bv", "bvnot", false);
        // arithmetic operations
        AddBitvectorFunction(w, "add_bv", "bvadd");
        AddBitvectorFunction(w, "sub_bv", "bvsub");  // Z3 supports this, but it seems not to be in the SMT-LIB 2 standard
        AddBitvectorFunction(w, "mul_bv", "bvmul");
        AddBitvectorFunction(w, "div_bv", "bvudiv");
        AddBitvectorFunction(w, "mod_bv", "bvurem");
        // comparisons
        AddBitvectorFunction(w, "lt_bv", "bvult", true, Bpl.Type.Bool, false);
        AddBitvectorFunction(w, "le_bv", "bvule", true, Bpl.Type.Bool, true);  // Z3 supports this, but it seems not to be in the SMT-LIB 2 standard
        AddBitvectorFunction(w, "ge_bv", "bvuge", true, Bpl.Type.Bool, true);  // Z3 supports this, but it seems not to be in the SMT-LIB 2 standard
        AddBitvectorFunction(w, "gt_bv", "bvugt", true, Bpl.Type.Bool, false);  // Z3 supports this, but it seems not to be in the SMT-LIB 2 standard
        // shifts
        AddBitvectorShiftFunction(w, "LeftShift_bv", "bvshl");
        AddBitvectorShiftFunction(w, "RightShift_bv", "bvlshr");
        // rotates
        AddBitvectorShiftFunction(w, "LeftRotate_bv", "ext_rotate_left");
        AddBitvectorShiftFunction(w, "RightRotate_bv", "ext_rotate_right");
        // conversion functions
        AddBitvectorNatConversionFunction(w);
      }

      foreach (TopLevelDecl d in program.SystemModuleManager.SystemModule.TopLevelDecls) {
        CurrentDeclaration = d;
        if (d is AbstractTypeDecl abstractType) {
          GetOrCreateTypeConstructor(abstractType);
          AddClassMembers(abstractType, true, true);
        } else if (d is NewtypeDecl) {
          var dd = (NewtypeDecl)d;
          AddTypeDecl(dd);
          AddClassMembers(dd, true, true);
        } else if (d is SubsetTypeDecl) {
          AddTypeDecl((SubsetTypeDecl)d);
        } else if (d is TypeSynonymDecl) {
          // do nothing, just bypass type synonyms in the translation
        } else if (d is DatatypeDecl) {
          var dd = (DatatypeDecl)d;
          AddDatatype(dd);
          AddClassMembers(dd, true, true);
        } else if (d is ArrowTypeDecl) {
          var ad = (ArrowTypeDecl)d;
          GetClassTyCon(ad);
          AddArrowTypeAxioms(ad);
        } else if (d is ClassLikeDecl) {
          var cl = (ClassLikeDecl)d;
          AddClassMembers(cl, true, true);
          if (cl.NonNullTypeDecl != null) {
            AddTypeDecl(cl.NonNullTypeDecl);
          }
        } else {
          Contract.Assert(d is ValuetypeDecl);
        }
      }

      ComputeFunctionFuel(); // compute which function needs fuel constants.

      //translate us first
      List<ModuleDefinition> mods = program.RawModules().ToList();
      mods.Remove(forModule);
      mods.Insert(0, forModule);

      var visibleTopLevelDecls =
        mods.SelectMany(m => m.TopLevelDecls.Where(VisibleInScope)).ToList();

      foreach (var d in visibleTopLevelDecls) {
        if (d is TopLevelDeclWithMembers memberContainer) {
          foreach (var member in memberContainer.Members) {
            if (Attributes.Contains(member.Attributes, "only")) {
              filesWhereOnlyMembersAreVerified.Add(member.Origin.Uri);
            }
          }
        }
      }

      foreach (TopLevelDecl d in visibleTopLevelDecls) {
        CurrentDeclaration = d;
        if (d is AbstractTypeDecl abstractType) {
          AddClassMembers(abstractType, true, true);
        } else if (d is ModuleDecl) {
          // submodules have already been added as a top level module, ignore this.
        } else if (d is RevealableTypeDecl revealableTypeDecl) {
          AddRevealableTypeDecl(revealableTypeDecl);
        } else {
          Contract.Assert(false);
        }
      }

      filesWhereOnlyMembersAreVerified = new();

      AddTraitParentAxioms();

      foreach (var c in tytagConstants.Values) {
        sink.AddTopLevelDeclaration(c);
      }
      foreach (var c in fieldConstants.Values) {
        sink.AddTopLevelDeclaration(c);
      }

      if (InsertChecksums) {
        foreach (var impl in sink.Implementations) {
          if (impl.FindAttribute("checksum") == null) {
            impl.AddAttribute("checksum", "stable");
          }
        }
        foreach (var func in sink.Functions) {
          if (func.FindAttribute("checksum") == null) {
            func.AddAttribute("checksum", "stable");
          }
        }
      }

      Type.PopScope(this.currentScope);
      Type.DisableScopes();
      return sink;

    }

    // Don't verify modules which only contain other modules
    public static bool ShouldVerifyModule(Program program, ModuleDefinition m) {
      if (!m.ShouldVerify(program.Compilation)) {
        return false;
      }

      foreach (var top in m.TopLevelDecls) {
        if (top is DefaultClassDecl) {
          if (((DefaultClassDecl)top).Members.Count > 0) {
            return true;
          }
        } else if (!(top is ModuleDecl)) {
          return true;
        }
      }
      return false;
    }

    public static IEnumerable<ModuleDefinition> VerifiableModules(Program p) {
      return p.RawModules().Where(m => ShouldVerifyModule(p, m));
    }

    public static IEnumerable<Tuple<string, Bpl.Program>> Translate(Program p, ErrorReporter reporter, TranslatorFlags flags = null) {
      Contract.Requires(p != null);
      Contract.Requires(p.ModuleSigs.Count > 0);

      Type.ResetScopes();

      foreach (ModuleDefinition outerModule in VerifiableModules(p)) {
        var translator = new BoogieGenerator(reporter, p.ProofDependencyManager, flags);

        if (translator.sink == null || translator.sink == null) {
          // something went wrong during construction, which reads the prelude; an error has
          // already been printed, so just return an empty program here (which is non-null)
          yield return new Tuple<string, Bpl.Program>(outerModule.SanitizedName, new Bpl.Program());
        }
        yield return new Tuple<string, Bpl.Program>(outerModule.SanitizedName, translator.DoTranslation(p, outerModule));
      }
    }

    /// <summary>
    /// Declare and add to the sink a Boogie function named "namePrefix + w".
    /// If "binary", then the function takes two arguments; otherwise, it takes one.  Arguments have the type
    /// corresponding to the Dafny type for w-width bitvectors.
    /// The function's result type is the same as the argument type, unless "resultType" is non-null, in which
    /// case the function's result type is "resultType".
    /// For w > 0:
    ///     Attach an attribute {:bvbuiltin smtFunctionName}.
    /// For w == 0:
    ///     Attach an attribute {:inline} and add a .Body to the function.
    ///     If "resultType" is null, then use 0 as the body; otherwise, use "bodyForBv0" as the body (which
    ///     assumes "resultType" is actually Bpl.Type.Bool).
    /// </summary>
    private void AddBitvectorFunction(int w, string namePrefix, string smtFunctionName, bool binary = true, Bpl.Type resultType = null, bool bodyForBv0 = false) {
      Contract.Requires(0 <= w);
      Contract.Requires(namePrefix != null);
      Contract.Requires(smtFunctionName != null);
      var tok = Token.NoToken;
      var t = BplBvType(w);
      List<Bpl.Variable> args;
      if (binary) {
        var a0 = BplFormalVar(null, t, true);
        var a1 = BplFormalVar(null, t, true);
        args = new List<Variable>() { a0, a1 };
      } else {
        var a0 = BplFormalVar(null, t, true);
        args = new List<Variable>() { a0 };
      }
      var r = BplFormalVar(null, resultType ?? t, false);
      Bpl.QKeyValue attr;
      if (w == 0) {
        attr = InlineAttribute(tok);
      } else {
        attr = new Bpl.QKeyValue(tok, "bvbuiltin", new List<object>() { smtFunctionName }, null);
      }
      var func = new Bpl.Function(tok, namePrefix + w, new List<TypeVariable>(), args, r, null, attr);
      if (w == 0) {
        if (resultType != null) {
          func.Body = Bpl.Expr.Literal(bodyForBv0);
        } else {
          func.Body = BplBvLiteralExpr(tok, BaseTypes.BigNum.ZERO, w);
        }
      }
      sink.AddTopLevelDeclaration(func);
    }

    private void AddBitvectorShiftFunction(int w, string namePrefix, string smtFunctionName) {
      Contract.Requires(0 <= w);
      Contract.Requires(namePrefix != null);
      Contract.Requires(smtFunctionName != null);
      var tok = Token.NoToken;
      var t = BplBvType(w);
      List<Bpl.Variable> args;
      var a0 = BplFormalVar(null, t, true);
      var a1 = BplFormalVar(null, t, true);
      args = new List<Variable>() { a0, a1 };
      var r = BplFormalVar(null, t, false);
      Bpl.QKeyValue attr;
      if (w == 0) {
        attr = InlineAttribute(tok);
      } else {
        attr = new Bpl.QKeyValue(tok, "bvbuiltin", new List<object>() { smtFunctionName }, null);
      }
      var func = new Bpl.Function(tok, namePrefix + w, new List<TypeVariable>(), args, r, null, attr);
      if (w == 0) {
        func.Body = BplBvLiteralExpr(tok, BaseTypes.BigNum.ZERO, w);
      }
      sink.AddTopLevelDeclaration(func);
    }

    private void AddBitvectorNatConversionFunction(int w) {
      Contract.Requires(0 <= w);
      var tok = Token.NoToken;
      var bv = BplBvType(w);
      Bpl.QKeyValue attr;
      Bpl.Function func;

      // function {:bvbuiltin "(_ int2bv 67)"} nat_to_bv67(int) : bv67;
      // OR:
      // function {:inline} nat_to_bv0(int) : Bv0 { ZERO }
      if (w == 0) {
        attr = InlineAttribute(tok);
      } else {
        var smt_int2bv = string.Format("(_ int2bv {0})", w);
        attr = new Bpl.QKeyValue(tok, "bvbuiltin", new List<object>() { smt_int2bv }, null);  // SMT-LIB 2 calls this function nat2bv, but Z3 apparently calls it int2bv
      }
      func = new Bpl.Function(tok, "nat_to_bv" + w, new List<TypeVariable>(),
        new List<Variable>() { BplFormalVar(null, Bpl.Type.Int, true) }, BplFormalVar(null, bv, false),
        null, attr);
      if (w == 0) {
        func.Body = BplBvLiteralExpr(tok, BaseTypes.BigNum.ZERO, w);
      }
      sink.AddTopLevelDeclaration(func);

      if (w == 0) {
        // function {:inline} nat_from_bv0_smt(Bv0) : int { 0 }
        attr = InlineAttribute(tok);
        func = new Bpl.Function(tok, "nat_from_bv" + w, new List<TypeVariable>(),
          new List<Variable>() { BplFormalVar(null, bv, true) }, BplFormalVar(null, Bpl.Type.Int, false),
          null, attr);
        func.Body = Bpl.Expr.Literal(0);
        sink.AddTopLevelDeclaration(func);
      } else {
        // function {:bvbuiltin "bv2int"} smt_nat_from_bv67(bv67) : int;
        attr = new Bpl.QKeyValue(tok, "bvbuiltin", new List<object>() { "bv2int" }, null);  // SMT-LIB 2 calls this function bv2nat, but Z3 apparently calls it bv2int
        var smtFunc = new Bpl.Function(tok, "smt_nat_from_bv" + w, new List<TypeVariable>(),
          new List<Variable>() { BplFormalVar(null, bv, true) }, BplFormalVar(null, Bpl.Type.Int, false),
          null, attr);
        sink.AddTopLevelDeclaration(smtFunc);
        // function nat_from_bv67(bv67) : int;
        func = new Bpl.Function(tok, "nat_from_bv" + w, new List<TypeVariable>(),
          new List<Variable>() { BplFormalVar(null, bv, true) }, BplFormalVar(null, Bpl.Type.Int, false),
          null, null);
        sink.AddTopLevelDeclaration(func);
        // axiom (forall b: bv67 :: { nat_from_bv67(b) }
        //          0 <= nat_from_bv67(b) && nat_from_bv67(b) < 0x8_0000_0000_0000_0000 &&
        //          nat_from_bv67(b) == smt_nat_from_bv67(b));
        var bVar = new Bpl.BoundVariable(tok, new Bpl.TypedIdent(tok, "b", BplBvType(w)));
        var b = new Bpl.IdentifierExpr(tok, bVar);
        var bv2nat = FunctionCall(tok, "nat_from_bv" + w, Bpl.Type.Int, b);
        var smt_bv2nat = FunctionCall(tok, "smt_nat_from_bv" + w, Bpl.Type.Int, b);
        var body = BplAnd(BplAnd(
          Bpl.Expr.Le(Bpl.Expr.Literal(0), bv2nat),
          Bpl.Expr.Lt(bv2nat, Bpl.Expr.Literal(BaseTypes.BigNum.FromBigInt(BigInteger.One << w)))),
          Bpl.Expr.Eq(bv2nat, smt_bv2nat));
        var ax = new Bpl.ForallExpr(tok, new List<Variable>() { bVar }, BplTrigger(bv2nat), body);
        sink.AddTopLevelDeclaration(new Bpl.Axiom(tok, ax));
      }
    }

    private void ComputeFunctionFuel() {
      foreach (ModuleDefinition m in program.RawModules()) {
        foreach (TopLevelDecl d in m.TopLevelDecls) {
          if (d is TopLevelDeclWithMembers) {
            var c = (TopLevelDeclWithMembers)d;
            foreach (MemberDecl member in c.Members) {
              if (member is Function && RevealedInScope(member)) {
                Function f = (Function)member;
                // declare the fuel constant
                if (f.IsFueled) {
                  // const BaseFuel_FunctionA : LayerType
                  Bpl.Constant baseFuel = new Bpl.Constant(f.Origin, new Bpl.TypedIdent(f.Origin, "BaseFuel_" + f.FullName, Predef.LayerType), false);
                  sink.AddTopLevelDeclaration(baseFuel);
                  Bpl.Expr baseFuel_expr = new Bpl.IdentifierExpr(f.Origin, baseFuel);
                  // const StartFuel_FunctionA : LayerType
                  Bpl.Constant startFuel = new Bpl.Constant(f.Origin, new Bpl.TypedIdent(f.Origin, "StartFuel_" + f.FullName, Predef.LayerType), false);
                  sink.AddTopLevelDeclaration(startFuel);
                  Bpl.Expr startFuel_expr = new Bpl.IdentifierExpr(f.Origin, startFuel);
                  // const StartFuelAssert_FunctionA : LayerType
                  Bpl.Constant startFuelAssert = new Bpl.Constant(f.Origin, new Bpl.TypedIdent(f.Origin, "StartFuelAssert_" + f.FullName, Predef.LayerType), false);
                  sink.AddTopLevelDeclaration(startFuelAssert);
                  Bpl.Expr startFuelAssert_expr = new Bpl.IdentifierExpr(f.Origin, startFuelAssert);
                  this.functionFuel.Add(new FuelConstant(f, baseFuel_expr, startFuel_expr, startFuelAssert_expr));
                }

                if (f.IsOpaque || f.IsMadeImplicitlyOpaque(options)) {
                  CreateRevealableConstant(f);
                }
              }
            }
          }
        }
      }
    }

    private void CreateRevealableConstant(Function f) {
      if (!this.functionReveals.ContainsKey(f)) {
        // const reveal_FunctionA : bool
        Bpl.Constant revealTrigger =
          new Bpl.Constant(f.Origin, new Bpl.TypedIdent(f.Origin, HideRevealStmt.RevealLemmaPrefix + f.FullName, Bpl.Type.Bool), false);
        sink.AddTopLevelDeclaration(revealTrigger);
        Bpl.Expr revealTrigger_expr = new Bpl.IdentifierExpr(f.Origin, revealTrigger);
        this.functionReveals[f] = revealTrigger_expr;

        // If this is an override, generate:
        //     axiom reveal_FunctionA ==> reveal_FunctionParent;
        if (f.OverriddenFunction is { IsOpaque: true }) {
          var revealParent = GetRevealConstant(f.OverriddenFunction);
          var implication = BplImp(revealTrigger_expr, revealParent);
          AddOtherDefinition(revealTrigger, new Axiom(f.Origin, implication));
        }
      }
    }

    /// <summary>
    /// For every revealed type (class or trait) C<T> that extends a trait J<G(T)>, add:
    ///   axiom (forall T: Ty, $o: ref ::
    ///       { $Is($o, C(T)) }
    ///       $o != null && $Is($o, C(T)) ==> $Is($o, J(G(T)));
    ///   axiom (forall T: Ty, $Heap: Heap, $o: ref ::
    ///       { $IsAlloc($o, C(T), $Heap) }
    ///       $o != null && $IsAlloc($o, C(T), $Heap) ==> $IsAlloc($o, J(G(T)), $Heap);
    /// Note:
    ///   It is sometimes useful also to be able to determine the _absence_ of trait-parent relationships.
    ///   For example, suppose one can tell from the looking at the "extends" clauses in a program
    ///   that a class C does not (directly or transitively) extend a trait T. Then, given variables c and t
    ///   of static types C and T, respectively, the verifier should be able to infer c != t. This is not
    ///   possible with the axioms below. It will require an axiomatization of _all_ possible parent traits, not just
    ///   saying that some are possible. When this becomes needed, the axiomatization will need to be
    ///   embellished.
    /// </summary>
    private void AddTraitParentAxioms() {
      foreach (ModuleDefinition m in program.RawModules()) {
        foreach (var c in m.TopLevelDecls.OfType<TopLevelDeclWithMembers>().Where(RevealedInScope)) {
          foreach (var parentTypeInExtendsClause in c.ParentTraits) {
            var childType = UserDefinedType.FromTopLevelDecl(c.Origin, c);
            var parentType = (UserDefinedType)parentTypeInExtendsClause;
            if (parentType.IsRefType) {
              // use the nullable versions of the types
              Contract.Assert(childType.IsRefType);
              parentType = UserDefinedType.CreateNullableType(parentType);
            } else {
              childType = UserDefinedType.CreateNonNullTypeIfReferenceType(childType);
            }

            var bvarsTypeParameters = MkTyParamBinders(GetTypeParams(c), out _);

            // axioms with "$IsBox(...) ==> ..." and "$IsAllocBox(...) ==> ..."
            TypeBoundAxiomExpressions(c.Origin, bvarsTypeParameters, childType, new List<Type>() { parentType },
              out var isBoxExpr, out var isAllocBoxExpr);

            var heapVar = BplBoundVar("$heap", Predef.HeapType, out var heap);
            var oVar = BplBoundVar("$o", TrType(childType), out var o);

            var oj = BoxifyForTraitParent(c.Origin, o, ((UserDefinedType)parentType.NormalizeExpand()).ResolvedClass, childType);

            // axiom (forall T: Ty, $o: ref ::
            //     { $Is($o, C(T)) }
            //     $Is($o, C(T)) ==> $Is($o, J(G(T)));
            var isC = MkIs(o, childType);
            var isJ = MkIs(oj, parentType);
            var bvs = new List<Bpl.Variable>();
            bvs.AddRange(bvarsTypeParameters);
            bvs.Add(oVar);
            var tr = BplTrigger(isC);
            var body = BplImp(isC, isJ);

            sink.AddTopLevelDeclaration(new Bpl.Axiom(c.Origin, new Bpl.ForallExpr(c.Origin, bvs, tr, body),
              $"type axiom for trait parent: {childType.Name} extends {parentType}"));
            sink.AddTopLevelDeclaration(new Bpl.Axiom(c.Origin, isBoxExpr));

            // axiom (forall T: Ty, $Heap: Heap, $o: ref ::
            //     { $IsAlloc($o, C(T), $Heap) }
            //     $IsAlloc($o, C(T), $Heap) ==> $IsAlloc($o, J(G(T)), $Heap);
            var isAllocC = MkIsAlloc(o, childType, heap);
            var isAllocJ = MkIsAlloc(oj, parentType, heap);
            bvs = new List<Bpl.Variable>();
            bvs.AddRange(bvarsTypeParameters);
            bvs.Add(oVar);
            bvs.Add(heapVar);
            tr = BplTrigger(isAllocC);
            body = BplImp(isAllocC, isAllocJ);
            sink.AddTopLevelDeclaration(new Bpl.Axiom(c.Origin, new Bpl.ForallExpr(c.Origin, bvs, tr, body),
              $"allocation axiom for trait parent: {childType.Name} extends {parentType}"));
            sink.AddTopLevelDeclaration(new Bpl.Axiom(c.Origin, isAllocBoxExpr));
          }
        }
      }
    }

    /// <summary>
    /// Construct an expression denoting the equality of e0 and e1, taking advantage of
    /// any available extensional equality based on the given Dafny type.
    /// </summary>
    public Expr TypeSpecificEqual(IOrigin tok, Dafny.Type type, Expr e0, Expr e1) {
      Contract.Requires(tok != null);
      Contract.Requires(type != null);
      Contract.Requires(e0 != null);
      Contract.Requires(e1 != null);

      type = type.NormalizeToAncestorType();
      if (type.AsSetType != null) {
        var finite = type.NormalizeToAncestorType().AsSetType.Finite;
        return FunctionCall(tok, finite ? BuiltinFunction.SetEqual : BuiltinFunction.ISetEqual, null, e0, e1);
      } else if (type.AsMapType != null) {
        var finite = type.AsMapType.Finite;
        return FunctionCall(tok, finite ? BuiltinFunction.MapEqual : BuiltinFunction.IMapEqual, null, e0, e1);
      } else if (type.AsMultiSetType != null) {
        return FunctionCall(tok, BuiltinFunction.MultiSetEqual, null, e0, e1);
      } else if (type.AsSeqType != null) {
        return FunctionCall(tok, BuiltinFunction.SeqEqual, null, e0, e1);
      } else if (type.IsIndDatatype) {
        return FunctionCall(tok, type.AsIndDatatype.FullSanitizedName + "#Equal", Bpl.Type.Bool, e0, e1);
      } else {
        return Bpl.Expr.Eq(e0, e1);
      }
    }

    /// <summary>
    /// Return a sequence of expressions whose conjunction denotes a memberwise equality of "dt".  Recursive
    /// codatatype equalities are written in one of the following ways:
    /// If the codatatype equality is on a type outside the SCC of "dt", then resort to ordinary equality.
    /// Else if the k==null, then:
    ///   Depending on "limited", use the #2, #1, or #0 (limited) form of codatatype equality.
    /// Else:
    ///   Depending on "limited", use the #2, #1, or #0 (limited) form of prefix equality, passing "k"
    ///   as the first argument.
    /// </summary>
    IEnumerable<Bpl.Expr> CoPrefixEquality(IOrigin tok, CoDatatypeDecl dt, List<Type> largs, List<Type> rargs, Bpl.Expr k, Bpl.Expr l, Bpl.Expr A, Bpl.Expr B, bool conjuncts = false) {
      Contract.Requires(tok != null);
      Contract.Requires(dt != null);
      Contract.Requires(A != null);
      Contract.Requires(B != null);
      Contract.Requires(l != null);
      Contract.Requires(Predef != null);
      var etran = new ExpressionTranslator(this, Predef, dt.Origin, dt);
      // For example, for possibly infinite lists:
      //     codatatype SList<T> = Nil | SCons(head: T, tail: SList<T>);
      // produce with conjucts=false (default):
      //   (A.Nil? && B.Nil?) ||
      //   (A.Cons? && B.Cons? && A.head == B.head && Equal(k, A.tail, B.tail))
      //
      // with conjuncts=true:
      //   (A.Nil? ==> B.Nil?) &&
      //   (A.Cons? ==> (B.Cons? && A.head == B.head && Equal(k, A.tail, B.tail)))

      Dictionary<TypeParameter, Type> lsu = Util.Dict(GetTypeParams(dt), largs);
      Dictionary<TypeParameter, Type> rsu = Util.Dict(GetTypeParams(dt), rargs);

      foreach (var ctor in dt.Ctors) {
        Bpl.Expr aq = new Bpl.NAryExpr(tok, new Bpl.FunctionCall(GetReadonlyField(ctor.QueryField)), new List<Bpl.Expr> { A });
        Bpl.Expr bq = new Bpl.NAryExpr(tok, new Bpl.FunctionCall(GetReadonlyField(ctor.QueryField)), new List<Bpl.Expr> { B });
        Bpl.Expr chunk = Bpl.Expr.True;
        foreach (var dtor in ctor.Destructors) {  // note, ctor.Destructors has a field for every constructor parameter, whether or not the parameter was named in the source
          var a = new Bpl.NAryExpr(tok, new Bpl.FunctionCall(GetReadonlyField(dtor)), new List<Bpl.Expr> { A });
          var b = new Bpl.NAryExpr(tok, new Bpl.FunctionCall(GetReadonlyField(dtor)), new List<Bpl.Expr> { B });
          var ty = dtor.Type;
          Bpl.Expr q;
          var codecl = ty.AsCoDatatype;
          if (codecl != null && codecl.SscRepr == dt.SscRepr) {
            var lexprs = Map(ty.TypeArgs, tt => tt.Subst(lsu));
            var rexprs = Map(ty.TypeArgs, tt => tt.Subst(rsu));
            q = CoEqualCall(codecl, lexprs, rexprs, k, l, a, b);
          } else {
            // ordinary equality; let the usual translation machinery figure out the translation
            var tyA = ty.Subst(lsu);
            var tyB = ty.Subst(rsu);
            var aa = CondApplyUnbox(tok, a, ty, tyA);
            var bb = CondApplyUnbox(tok, b, ty, tyB);
            var equal = new BinaryExpr(tok, BinaryExpr.Opcode.Eq, new BoogieWrapper(aa, tyA), new BoogieWrapper(bb, tyB));
            equal.ResolvedOp = ModuleResolver.ResolveOp(equal.Op, tyA, tyB);  // resolve here
            equal.Type = Type.Bool;  // resolve here
            q = etran.TrExpr(equal);
          }
          chunk = BplAnd(chunk, q);
        }
        if (conjuncts) {
          yield return Bpl.Expr.Binary(new NestedOrigin(tok, ctor.Origin), BinaryOperator.Opcode.Imp, aq, BplAnd(bq, chunk));
        } else {
          yield return BplAnd(BplAnd(aq, bq), BplImp(BplAnd(aq, bq), chunk));
        }
      }
    }

    public Bpl.Expr LayerSucc(Bpl.Expr e, int amt = 1) {
      if (amt == 0) {
        return e;
      } else if (amt > 0) {
        return FunctionCall(e.tok, BuiltinFunction.LayerSucc, null, LayerSucc(e, amt - 1));
      } else {
        Contract.Assert(false);
        return null;
      }
    }

    // Makes a call to equality, if k is null, or otherwise prefix equality. For codatatypes.
    Bpl.Expr CoEqualCall(CoDatatypeDecl codecl, List<Bpl.Expr> largs, List<Bpl.Expr> rargs, Bpl.Expr k, Bpl.Expr l, Bpl.Expr A, Bpl.Expr B, Bpl.IToken tok = null) {
      Contract.Requires(codecl != null);
      Contract.Requires(largs != null);
      Contract.Requires(rargs != null);
      Contract.Requires(l != null);
      Contract.Requires(A != null);
      Contract.Requires(B != null);
      if (tok == null) {
        tok = A.tok;
      }
      List<Bpl.Expr> args = Concat(largs, rargs);
      if (k != null) {
        args.Add(k);
      }
      args.AddRange(new List<Bpl.Expr> { l, A, B });
      var fn = k == null ? CoEqualName(codecl) : CoPrefixName(codecl);
      return FunctionCall(tok, fn, Bpl.Type.Bool, args);
    }

    // Same as above, but with Dafny-typed type-argument lists
    Bpl.Expr CoEqualCall(CoDatatypeDecl codecl, List<Type> largs, List<Type> rargs, Bpl.Expr k, Bpl.Expr l, Bpl.Expr A, Bpl.Expr B, IOrigin tok = null) {
      Contract.Requires(codecl != null);
      Contract.Requires(largs != null);
      Contract.Requires(rargs != null);
      Contract.Requires(l != null);
      Contract.Requires(A != null);
      Contract.Requires(B != null);
      return CoEqualCall(codecl, Map(largs, TypeToTy), Map(rargs, TypeToTy), k, l, A, B, tok);
    }

    static string CoEqualName(CoDatatypeDecl codecl) {
      Contract.Requires(codecl != null);
      return "$Eq#" + codecl.FullSanitizedName;
    }

    static string CoPrefixName(CoDatatypeDecl codecl) {
      Contract.Requires(codecl != null);
      return "$PrefixEq#" + codecl.FullSanitizedName;
    }

    void CreateBoundVariables<VT>(List<VT> formals, out List<Variable> bvs, out List<Bpl.Expr> args) where VT : IVariable {
      Contract.Requires(formals != null);
      Contract.Ensures(Contract.ValueAtReturn(out bvs).Count == Contract.ValueAtReturn(out args).Count);
      Contract.Ensures(Contract.ValueAtReturn(out bvs) != null);
      Contract.Ensures(cce.NonNullElements(Contract.ValueAtReturn(out args)));

      var varNameGen = CurrentIdGenerator.NestedFreshIdGenerator("a#");
      bvs = new List<Variable>();
      args = new List<Bpl.Expr>();
      foreach (var arg in formals) {
        Contract.Assert(arg != null);
        var nm = varNameGen.FreshId(string.Format("#{0}#", bvs.Count));
        Bpl.Variable bv = new Bpl.BoundVariable(arg.Origin, new Bpl.TypedIdent(arg.Origin, nm, TrType(arg.Type)));
        bvs.Add(bv);
        args.Add(new Bpl.IdentifierExpr(arg.Origin, bv));
      }
    }

    // This one says that this is /directly/ allocated, not that its "children" are,
    // i.e. h[x, alloc]
    public Bpl.Expr IsAlloced(IOrigin tok, Bpl.Expr heapExpr, Bpl.Expr e) {
      Contract.Requires(tok != null);
      Contract.Requires(heapExpr != null);
      Contract.Requires(e != null);
      Contract.Ensures(Contract.Result<Bpl.Expr>() != null);

      return ApplyUnbox(tok, ReadHeap(tok, heapExpr, e, Predef.Alloc(tok)), Bpl.Type.Bool);
    }

    /// <summary>
    /// Returns read(heap: Heap, r: ref, f: Field) : Box.
    /// </summary>
    public Bpl.Expr ReadHeap(IOrigin tok, Expr heap, Expr r, Expr f) {
      Contract.Requires(tok != null);
      Contract.Requires(heap != null);
      Contract.Requires(r != null);
      Contract.Requires(f != null);
      Contract.Ensures(Contract.Result<Bpl.NAryExpr>() != null);

      var res = new Bpl.NAryExpr(tok,
        new Bpl.FunctionCall(new Bpl.IdentifierExpr(tok, "read", Predef.BoxType)),
        new List<Bpl.Expr> { heap, r, f });
      res.Type = Predef.BoxType;
      return res;
    }

    public Bpl.NAryExpr ReadHeap(IOrigin tok, Expr heap, Expr r) {
      Contract.Requires(tok != null);
      Contract.Requires(heap != null);
      Contract.Requires(r != null);
      Contract.Ensures(Contract.Result<Bpl.NAryExpr>() != null);
      return new Bpl.NAryExpr(tok, new Bpl.MapSelect(tok, 1), new List<Bpl.Expr> { heap, r });
    }

    /// <summary>
    /// Returns update(h: Heap, r: ref, f: Field, v: Box) : Heap.
    /// </summary>
    public Boogie.NAryExpr UpdateHeap(IOrigin tok, Expr heap, Expr r, Expr f, Expr v) {
      Contract.Requires(tok != null);
      Contract.Requires(heap != null);
      Contract.Requires(r != null);
      Contract.Requires(f != null);
      Contract.Requires(v != null);
      Contract.Ensures(Contract.Result<Boogie.NAryExpr>() != null);


      return new Boogie.NAryExpr(tok,
        new Boogie.FunctionCall(new Boogie.IdentifierExpr(tok, "update", heap.Type)),
        new List<Boogie.Expr> { heap, r, f, ApplyBox(tok, v) });
    }

    public Bpl.Expr DType(Bpl.Expr e, Bpl.Expr type) {
      return Bpl.Expr.Eq(FunctionCall(e.tok, BuiltinFunction.DynamicType, null, e), type);
    }

    public Bpl.Expr GetArrayIndexFieldName(IOrigin tok, List<Bpl.Expr> indices) {
      Bpl.Expr fieldName = null;
      foreach (Bpl.Expr index in indices) {
        if (fieldName == null) {
          // the index in dimension 0:  IndexField(index0)
          fieldName = FunctionCall(tok, BuiltinFunction.IndexField, null, index);
        } else {
          // the index in dimension n:  MultiIndexField(...field name for first n indices..., index_n)
          fieldName = FunctionCall(tok, BuiltinFunction.MultiIndexField, null, fieldName, index);
        }
      }
      return fieldName;
    }

    /// <summary>
    /// Returns true if the body of function "f" is available in module "context".
    /// This happens when the following conditions all hold:
    ///   - "f" has a body
    ///   - "f" is not opaque
    /// </summary>
    bool FunctionBodyIsAvailable(Function f, ModuleDefinition context, VisibilityScope scope) {
      Contract.Requires(f != null);
      Contract.Requires(context != null);
      return f.Body != null && !IsOpaque(f, options) && f.IsRevealedInScope(scope);
    }
    public static bool IsOpaque(MemberDecl f, DafnyOptions options) {
      Contract.Requires(f != null);
      if (f is Function f1) {
        return Attributes.Contains(f.Attributes, "opaque") || f.IsOpaque || f1.IsMadeImplicitlyOpaque(options);
      } else {
        return Attributes.Contains(f.Attributes, "opaque") || f.IsOpaque;
      }
    }
    static bool IsOpaqueRevealLemma(Method m) {
      Contract.Requires(m != null);
      return Attributes.Contains(m.Attributes, "opaque_reveal");
    }


    void AddEnsures(List<Bpl.Ensures> list, Bpl.Ensures ens) {
      list.Add(ens);
      if (!ens.Free) {
        this.assertionCount++;
      }
    }

    private Implementation AddImplementationWithAttributes(IOrigin tok, Procedure proc, List<Variable> inParams,
      List<Variable> outParams, Variables localVariables, StmtList stmts, QKeyValue kv) {
      Bpl.Implementation impl = new Bpl.Implementation(tok, proc.Name,
        new List<Bpl.TypeVariable>(), inParams, outParams,
        localVariables.Values.ToList<Variable>(), stmts, kv);
      AddVerboseNameAttribute(impl, proc.VerboseName);
      if (options.IsUsingZ3()) {
        if (DisableNonLinearArithmetic) {
          AddSmtOptionAttribute(impl, "smt.arith.nl", "false");
        }

        AddSmtOptionAttribute(impl, "smt.arith.solver", ArithmeticSolver.ToString());
      }
      sink.AddTopLevelDeclaration(impl);
      return impl;
    }

    bool EmitImplementation(Attributes attributes) {
      // emit the impl only when there are proof obligations
      if (assertionCount > 0) {
        return true;
      } else {
        return false;
      }
    }

    private void Reset() {
      currentModule = null;
      codeContext = null;
      CurrentIdGenerator.Reset();
      _tmpIEs.Clear();
      assertionCount = 0;
      DefiniteAssignmentTrackers.Clear();
    }

    public static Bpl.QKeyValue InlineAttribute(Bpl.IToken tok, Bpl.QKeyValue/*?*/ next = null) {
      Contract.Requires(tok != null);
      return new QKeyValue(tok, "inline", new List<object>(), next);
    }

    public static Bpl.QKeyValue AlwaysAssumeAttribute(Bpl.IToken tok, Bpl.QKeyValue next = null) {
      Contract.Requires(tok != null);
      return new QKeyValue(tok, "always_assume", new List<object>(), next);
    }

    class Specialization {
      public readonly List<Formal/*!*/> Formals;
      public readonly List<Expression/*!*/> ReplacementExprs;
      public readonly List<BoundVar/*!*/> ReplacementFormals;
      public readonly Dictionary<IVariable, Expression> SubstMap;
      readonly BoogieGenerator boogieGenerator;
      [ContractInvariantMethod]
      void ObjectInvariant() {
        Contract.Invariant(cce.NonNullElements(Formals));
        Contract.Invariant(cce.NonNullElements(ReplacementExprs));
        Contract.Invariant(Formals.Count == ReplacementExprs.Count);
        Contract.Invariant(cce.NonNullElements(ReplacementFormals));
        Contract.Invariant(SubstMap != null);
      }

      public Specialization(IVariable formal, MatchCase mc, Specialization prev, BoogieGenerator boogieGenerator) {
        Contract.Requires(formal is Formal || formal is BoundVar);
        Contract.Requires(mc != null);
        Contract.Requires(prev == null || formal is BoundVar || !prev.Formals.Contains((Formal)formal));
        Contract.Requires(boogieGenerator != null);

        this.boogieGenerator = boogieGenerator;

        List<Expression> rArgs = new List<Expression>();
        foreach (BoundVar p in mc.Arguments) {
          IdentifierExpr ie = new IdentifierExpr(p.Origin, p.AssignUniqueName(boogieGenerator.CurrentDeclaration.IdGenerator));
          ie.Var = p; ie.Type = ie.Var.Type;  // resolve it here
          rArgs.Add(ie);
        }
        // create and resolve datatype value
        var r = new DatatypeValue(mc.Origin, mc.Ctor.EnclosingDatatype.Name, mc.Ctor.Name, rArgs);
        r.Ctor = mc.Ctor;
        r.Type = new UserDefinedType(mc.Origin, mc.Ctor.EnclosingDatatype.Name, new List<Type>()/*this is not right, but it seems like it won't matter here*/);

        Dictionary<IVariable, Expression> substMap = new Dictionary<IVariable, Expression>();
        substMap.Add(formal, r);

        // Fill in the fields
        Formals = new List<Formal>();
        ReplacementExprs = new List<Expression>();
        ReplacementFormals = new List<BoundVar>();
        SubstMap = new Dictionary<IVariable, Expression>();
        if (prev != null) {
          Formals.AddRange(prev.Formals);
          foreach (var e in prev.ReplacementExprs) {
            ReplacementExprs.Add(BoogieGenerator.Substitute(e, null, substMap));
          }
          foreach (var rf in prev.ReplacementFormals) {
            if (rf != formal) {
              ReplacementFormals.Add(rf);
            }
          }
          foreach (var entry in prev.SubstMap) {
            SubstMap.Add(entry.Key, BoogieGenerator.Substitute(entry.Value, null, substMap));
          }
        }
        if (formal is Formal) {
          Formals.Add((Formal)formal);
          ReplacementExprs.Add(r);
        }
        ReplacementFormals.AddRange(mc.Arguments);
        SubstMap.Add(formal, r);
      }
    }

    (int olderParameterCount, Bpl.Expr olderCondition) OlderCondition(Function f, Bpl.Expr funcAppl, List<Bpl.Variable> inParams) {
      Contract.Requires(f != null);
      Contract.Requires(funcAppl != null);
      Contract.Requires(inParams != null);

      var olderParameterCount = f.Ins.Count(formal => formal.IsOlder);
      if (olderParameterCount == 0) {
        // nothing to do
        return (olderParameterCount, Bpl.Expr.True);
      }

      // For a function F(older x: X, y: Y), generate:
      //     (forall h: Heap :: { OlderTag(h) }
      //         IsGoodHeap(h) && OlderTag(h) && F(x, y) && IsAlloc(y, Y, h)
      //         ==>  IsAlloc(x, X, h))
      var heapVar = BplBoundVar("$olderHeap", Predef.HeapType, out var heap);
      var etran = new ExpressionTranslator(this, Predef, heap, f);

      var isGoodHeap = FunctionCall(f.Origin, BuiltinFunction.IsGoodHeap, null, heap);
      var olderTag = FunctionCall(f.Origin, "$OlderTag", Bpl.Type.Bool, heap);
      Bpl.Expr older = Bpl.Expr.True;
      Bpl.Expr newer = Bpl.Expr.True;
      var i = 0;
      if (!f.IsStatic) {
        var th = new Bpl.IdentifierExpr(f.Origin, inParams[i]);
        i++;
        var wh = GetWhereClause(f.Origin, th, ModuleResolver.GetReceiverType(f.Origin, f), etran, ISALLOC, true);
        newer = BplAnd(newer, wh);
      }
      foreach (var formal in f.Ins) {
        var p = new Bpl.IdentifierExpr(f.Origin, inParams[i]);
        i++;
        var wh = GetWhereClause(formal.Origin, p, formal.Type, etran, ISALLOC, true);
        if (wh != null) {
          if (formal.IsOlder) {
            older = BplAnd(older, wh);
          } else {
            newer = BplAnd(newer, wh);
          }
        }
      }
      Contract.Assert(i == inParams.Count); // we should have used all the given inParams by now

      var body = BplImp(BplAnd(BplAnd(isGoodHeap, olderTag), BplAnd(funcAppl, newer)), older);
      var tr = new Bpl.Trigger(f.Origin, true, new List<Bpl.Expr> { olderTag });
      var olderCondition = new Bpl.ForallExpr(f.Origin, new List<Bpl.TypeVariable>(), new List<Variable>() { heapVar }, null, tr, body);
      return (olderParameterCount, olderCondition);
    }

    Bpl.Expr AxiomActivation(Function f, ExpressionTranslator etran, bool strict = false) {
      Contract.Requires(f != null);
      Contract.Requires(etran != null);
      Contract.Requires(VisibleInScope(f));
      if (InVerificationScope(f)) {
        if (strict) {
          return Bpl.Expr.Lt(Bpl.Expr.Literal(forModule.CallGraph.GetSCCRepresentativePredecessorCount(f)), etran.FunctionContextHeight());
        } else {
          return Bpl.Expr.Le(Bpl.Expr.Literal(forModule.CallGraph.GetSCCRepresentativePredecessorCount(f)), etran.FunctionContextHeight());
        }
      } else {
        return Bpl.Expr.True;
      }
    }


    Bpl.Type TrReceiverType(MemberDecl f) {
      Contract.Requires(f != null);
      return TrType(ModuleResolver.GetReceiverType(f.Origin, f));
    }

    Bpl.Expr ReceiverNotNull(Bpl.Expr th) {
      Contract.Requires(th != null);
      if (th.Type == Predef.RefType) {
        return Bpl.Expr.Neq(th, Predef.Null);
      } else {
        return Bpl.Expr.True;
      }
    }

    void AddFuelSuccSynonymAxiom(Function f, bool forHandle = false) {
      Contract.Requires(f != null);
      Contract.Requires(f.IsFuelAware());
      Contract.Requires(sink != null && Predef != null);
      // axiom  // layer synonym axiom
      //   (forall s, $Heap, formals ::
      //       { f(Succ(s), $Heap, formals) }
      //       f(Succ(s), $Heap, formals) == f(s, $Heap, formals));

      List<Bpl.Expr> tyargs;
      var formals = MkTyParamBinders(GetTypeParams(f), out tyargs);
      var args1 = new List<Bpl.Expr>(tyargs);
      var args0 = new List<Bpl.Expr>(tyargs);

      var bv = new Bpl.BoundVariable(f.Origin, new Bpl.TypedIdent(f.Origin, "$ly", Predef.LayerType));
      formals.Add(bv);
      var s = new Bpl.IdentifierExpr(f.Origin, bv);
      args1.Add(FunctionCall(f.Origin, BuiltinFunction.LayerSucc, null, s));
      args0.Add(s);
      if (f.IsOpaque || f.IsMadeImplicitlyOpaque(options)) {
        var bvReveal = new Bpl.BoundVariable(f.Origin, new Bpl.TypedIdent(f.Origin, "$reveal", Boogie.Type.Bool));
        formals.Add(bvReveal);
        var sReveal = new Bpl.IdentifierExpr(f.Origin, bvReveal);
        args1.Add(sReveal);
        args0.Add(sReveal);
      }

      if (f is TwoStateFunction) {
        bv = new Bpl.BoundVariable(f.Origin, new Bpl.TypedIdent(f.Origin, "$prevHeap", Predef.HeapType));
        formals.Add(bv);
        s = new Bpl.IdentifierExpr(f.Origin, bv);
        args1.Add(s);
        args0.Add(s);
      }
      if (!forHandle && f.ReadsHeap) {
        bv = new Bpl.BoundVariable(f.Origin, new Bpl.TypedIdent(f.Origin, Predef.HeapVarName, Predef.HeapType));
        formals.Add(bv);
        s = new Bpl.IdentifierExpr(f.Origin, bv);
        args1.Add(s);
        args0.Add(s);
      }

      if (!f.IsStatic) {
        bv = new Bpl.BoundVariable(f.Origin, new Bpl.TypedIdent(f.Origin, "this", TrReceiverType(f)));
        formals.Add(bv);
        s = new Bpl.IdentifierExpr(f.Origin, bv);
        args1.Add(s);
        args0.Add(s);
      }
      if (!forHandle) {
        foreach (var p in f.Ins) {
          bv = new Bpl.BoundVariable(p.Origin, new Bpl.TypedIdent(p.Origin, p.AssignUniqueName(f.IdGenerator), TrType(p.Type)));
          formals.Add(bv);
          s = new Bpl.IdentifierExpr(f.Origin, bv);
          args1.Add(s);
          args0.Add(s);
        }
      }

      var name = forHandle ? f.FullSanitizedName + "#Handle" : f.FullSanitizedName;
      var funcID = new Bpl.FunctionCall(new Bpl.IdentifierExpr(f.Origin, name, TrType(f.ResultType)));
      var funcAppl1 = new Bpl.NAryExpr(f.Origin, funcID, args1);
      var funcAppl0 = new Bpl.NAryExpr(f.Origin, funcID, args0);

      Bpl.Trigger tr = new Bpl.Trigger(f.Origin, true, new List<Bpl.Expr> { funcAppl1 });
      Bpl.Expr ax = new Bpl.ForallExpr(f.Origin, new List<Bpl.TypeVariable>(), formals, null, tr, Bpl.Expr.Eq(funcAppl1, funcAppl0));
      AddOtherDefinition(GetOrCreateFunction(f), new Bpl.Axiom(f.Origin, ax, "layer synonym axiom"));
    }

    void AddFuelZeroSynonymAxiom(Function f) {
      // axiom  // fuel axiom
      //   (forall s, $Heap, formals ::
      //       { f(AsFuelBottom(s), $Heap, formals) }
      //       f(s, $Heap, formals) == f($LZ, $Heap, formals));
      Contract.Requires(f != null);
      Contract.Requires(f.IsFuelAware());
      Contract.Requires(sink != null && Predef != null);

      List<Bpl.Expr> tyargs;
      var formals = MkTyParamBinders(GetTypeParams(f), out tyargs);
      var args2 = new List<Bpl.Expr>(tyargs);
      var args1 = new List<Bpl.Expr>(tyargs);
      var args0 = new List<Bpl.Expr>(tyargs);

      var bv = new Bpl.BoundVariable(f.Origin, new Bpl.TypedIdent(f.Origin, "$ly", Predef.LayerType));
      formals.Add(bv);
      var s = new Bpl.IdentifierExpr(f.Origin, bv);
      args2.Add(FunctionCall(f.Origin, BuiltinFunction.AsFuelBottom, null, s));
      args1.Add(s);
      args0.Add(new Bpl.IdentifierExpr(f.Origin, "$LZ", Predef.LayerType)); // $LZ
      if (f.IsOpaque || f.IsMadeImplicitlyOpaque(options)) {
        var bvReveal = new Bpl.BoundVariable(f.Origin, new Bpl.TypedIdent(f.Origin, "$reveal", Boogie.Type.Bool));
        formals.Add(bvReveal);
        var sReveal = new Bpl.IdentifierExpr(f.Origin, bvReveal);
        args2.Add(sReveal);
        args1.Add(sReveal);
        args0.Add(sReveal);
      }

      if (f is TwoStateFunction) {
        bv = new Bpl.BoundVariable(f.Origin, new Bpl.TypedIdent(f.Origin, "$prevHeap", Predef.HeapType));
        formals.Add(bv);
        s = new Bpl.IdentifierExpr(f.Origin, bv);
        args2.Add(s);
        args1.Add(s);
        args0.Add(s);
      }
      if (f.ReadsHeap) {
        bv = new Bpl.BoundVariable(f.Origin, new Bpl.TypedIdent(f.Origin, Predef.HeapVarName, Predef.HeapType));
        formals.Add(bv);
        s = new Bpl.IdentifierExpr(f.Origin, bv);
        args2.Add(s);
        args1.Add(s);
        args0.Add(s);
      }

      if (!f.IsStatic) {
        bv = new Bpl.BoundVariable(f.Origin, new Bpl.TypedIdent(f.Origin, "this", TrReceiverType(f)));
        formals.Add(bv);
        s = new Bpl.IdentifierExpr(f.Origin, bv);
        args2.Add(s);
        args1.Add(s);
        args0.Add(s);
      }
      foreach (var p in f.Ins) {
        bv = new Bpl.BoundVariable(p.Origin, new Bpl.TypedIdent(p.Origin, p.AssignUniqueName(f.IdGenerator), TrType(p.Type)));
        formals.Add(bv);
        s = new Bpl.IdentifierExpr(f.Origin, bv);
        args2.Add(s);
        args1.Add(s);
        args0.Add(s);
      }

      var funcID = new Bpl.FunctionCall(new Bpl.IdentifierExpr(f.Origin, f.FullSanitizedName, TrType(f.ResultType)));
      var funcAppl2 = new Bpl.NAryExpr(f.Origin, funcID, args2);
      var funcAppl1 = new Bpl.NAryExpr(f.Origin, funcID, args1);
      var funcAppl0 = new Bpl.NAryExpr(f.Origin, funcID, args0);

      Bpl.Trigger tr = new Bpl.Trigger(f.Origin, true, new List<Bpl.Expr> { funcAppl2 });
      Bpl.Expr ax = new Bpl.ForallExpr(f.Origin, new List<Bpl.TypeVariable>(), formals, null, tr, Bpl.Expr.Eq(funcAppl1, funcAppl0));
      AddOtherDefinition(GetOrCreateFunction(f), (new Bpl.Axiom(f.Origin, ax, "fuel synonym axiom")));
    }

    Bpl.Expr InSeqRange(IOrigin tok, Bpl.Expr index, Type indexType, Bpl.Expr seq, bool isSequence, Bpl.Expr lowerBound, bool includeUpperBound) {
      Contract.Requires(tok != null);
      Contract.Requires(index != null);
      Contract.Requires(indexType != null);
      Contract.Requires(seq != null);
      Contract.Ensures(Contract.Result<Bpl.Expr>() != null);

      if (indexType.IsBitVectorType) {
        index = ConvertExpression(tok, index, indexType, Type.Int);
      }
      Bpl.Expr lower;
      if (indexType.IsBitVectorType && lowerBound == null) {
        lower = Bpl.Expr.True;  // bitvectors are always non-negative
      } else {
        lower = Bpl.Expr.Le(lowerBound ?? Bpl.Expr.Literal(0), index);
      }
      Bpl.Expr length = isSequence ?
        FunctionCall(tok, BuiltinFunction.SeqLength, null, seq) :
        ArrayLength(tok, seq, 1, 0);
      Bpl.Expr upper;
      if (includeUpperBound) {
        upper = Bpl.Expr.Le(index, length);
      } else {
        upper = Bpl.Expr.Lt(index, length);
      }
      return BplAnd(lower, upper);
    }

    ModuleDefinition currentModule = null;  // the module whose members are currently being translated
    ModuleDefinition forModule = null;  // the root module
    ICallable codeContext = null;  // the method/iterator whose implementation is currently being translated or the function whose specification is being checked for well-formedness
    Bpl.LocalVariable yieldCountVariable = null;  // non-null when an iterator body is being translated
    bool inBodyInitContext = false;  // true during the translation of the .BodyInit portion of a divided constructor body

    public ImmutableDictionary<string, Bpl.IdentifierExpr> DefiniteAssignmentTrackers { get; set; } = ImmutableDictionary<string, Bpl.IdentifierExpr>.Empty;

    Func<IOrigin, bool> assertionOnlyFilter = null; // generate assume statements instead of assert statements if not targeted by {:only}
    public enum StmtType { NONE, ASSERT, ASSUME };
    public StmtType stmtContext = StmtType.NONE;  // the Statement that is currently being translated
    public bool adjustFuelForExists = true;  // fuel need to be adjusted for exists based on whether exists is in assert or assume stmt.

    public readonly VerificationIdGenerator defaultIdGenerator = new VerificationIdGenerator();

    public VerificationIdGenerator CurrentIdGenerator {
      get {
        var decl = codeContext as Declaration;
        if (decl != null) {
          return decl.IdGenerator;
        }
        return defaultIdGenerator;
      }
    }

    Dictionary<string, Bpl.IdentifierExpr> _tmpIEs = new Dictionary<string, Bpl.IdentifierExpr>();

    public int assertionCount = 0;

    Bpl.IdentifierExpr GetTmpVar_IdExpr(Bpl.IToken tok, string name, Bpl.Type ty, Variables locals)  // local variable that's shared between statements that need it
    {
      Contract.Requires(tok != null);
      Contract.Requires(name != null);
      Contract.Requires(ty != null);
      Contract.Requires(locals != null);
      Contract.Ensures(Contract.Result<Bpl.IdentifierExpr>() != null);

      Bpl.IdentifierExpr ie;
      if (_tmpIEs.TryGetValue(name, out ie)) {
        Contract.Assume(ie.Type.Equals(ty));
      } else {
        // the "tok" and "ty" of the first request for this variable is the one we use
        var v = locals.GetOrAdd(new Bpl.LocalVariable(tok, new Bpl.TypedIdent(tok, name, ty)));  // important for the "$nw" client: no where clause (see GetNewVar_IdExpr)
        ie = new Bpl.IdentifierExpr(tok, v);
        _tmpIEs.Add(name, ie);
      }
      return ie;
    }

    Bpl.IdentifierExpr GetPrevHeapVar_IdExpr(IOrigin tok, Variables locals)  // local variable that's shared between statements that need it
    {
      Contract.Requires(tok != null);
      Contract.Requires(locals != null); Contract.Requires(Predef != null);
      Contract.Ensures(Contract.Result<Bpl.IdentifierExpr>() != null);

      return GetTmpVar_IdExpr(tok, "$prevHeap", Predef.HeapType, locals);
    }

    Bpl.IdentifierExpr GetNewVar_IdExpr(IOrigin tok, Variables locals)  // local variable that's shared between statements that need it
    {
      Contract.Requires(tok != null);
      Contract.Requires(locals != null);
      Contract.Requires(Predef != null);
      Contract.Ensures(Contract.Result<Bpl.IdentifierExpr>() != null);

      // important: the following declaration produces no where clause (that's why we're going through the trouble of setting of this variable in the first place)
      return GetTmpVar_IdExpr(tok, "$nw", Predef.RefType, locals);
    }

    /// <summary>
    /// Returns an expression whose value is the same as "expr", but that is guaranteed to preserve the its value passed
    /// the evaluation of other expressions.  If necessary, a new local variable called "name" with type "ty" is added to "locals" and
    /// assigned in "builder" to be used to hold the value of "expr".  It is assumed that all requests for a given "name"
    /// have the same type "ty" and that these variables can be shared.
    /// As an optimization, if "otherExprsCanAffectPreviouslyKnownExpressions" is "false", then "expr" itself is returned.
    /// </summary>
    Bpl.Expr SaveInTemp(Bpl.Expr expr, bool otherExprsCanAffectPreviouslyKnownExpressions, string name, Bpl.Type ty, BoogieStmtListBuilder builder, Variables locals) {
      Contract.Requires(expr != null);
      Contract.Requires(name != null);
      Contract.Requires(ty != null);
      Contract.Requires(locals != null);
      Contract.Ensures(Contract.Result<Bpl.Expr>() != null);

      if (otherExprsCanAffectPreviouslyKnownExpressions) {
        var save = GetTmpVar_IdExpr(expr.tok, name, ty, locals);
        builder.Add(Bpl.Cmd.SimpleAssign(expr.tok, save, expr));
        return save;
      } else {
        return expr;
      }
    }

    void InitializeFuelConstant(IOrigin tok, BoogieStmtListBuilder builder, ExpressionTranslator etran) {
      if (this.functionFuel.Count > 0) {
        builder.Add(new CommentCmd("initialize fuel constant"));
      }
      FuelContext fuelContext = this.fuelContext;
      foreach (FuelConstant fuelConstant in this.functionFuel) {
        Function f = fuelConstant.f;
        Bpl.Expr baseFuel = fuelConstant.baseFuel;
        Bpl.Expr startFuel = fuelConstant.startFuel;
        Bpl.Expr startFuelAssert = fuelConstant.startFuelAssert;
        // find out what the initial value should be
        FuelSettingPair settings;
        var found = fuelContext.TryGetValue(f, out settings);
        if (!found) {
          // If the context doesn't define fuel for this function, check for a fuel attribute (which supplies a default value if none is found)
          settings = FuelSetting.FuelAttrib(f, out found);
        }

        if (settings.low == 0 && settings.high == 0) {
          // Don't say anything about what startFuel and startFuel are set to
          // Just add the fixpoints that allow us to shortcut to LZ:
          // assume AsFuelBottom(startFuel) == startFuel
          // assume AsFuelBottom(startFuelAssert) == startFuelAssert
          builder.Add(TrAssumeCmd(tok, Bpl.Expr.Eq(FunctionCall(f.Origin, BuiltinFunction.AsFuelBottom, null, startFuel), startFuel)));
          builder.Add(TrAssumeCmd(tok, Bpl.Expr.Eq(FunctionCall(f.Origin, BuiltinFunction.AsFuelBottom, null, startFuelAssert), startFuelAssert)));
        } else {
          Bpl.Expr layer = etran.layerInterCluster.LayerN(settings.low, baseFuel);
          Bpl.Expr layerAssert = etran.layerInterCluster.LayerN(settings.high, baseFuel);
          builder.Add(TrAssumeCmd(tok, Bpl.Expr.Eq(startFuel, layer)));
          builder.Add(TrAssumeCmd(tok, Bpl.Expr.Eq(startFuelAssert, layerAssert)));
          // assume AsFuelBottom(BaseFuel_F) == BaseFuel_F;
          builder.Add(TrAssumeCmd(tok, Bpl.Expr.Eq(FunctionCall(f.Origin, BuiltinFunction.AsFuelBottom, null, baseFuel), baseFuel)));
        }
      }
    }

    bool DefineFuelConstant(IOrigin tok, Attributes attribs, BoogieStmtListBuilder builder, ExpressionTranslator etran) {
      bool defineFuel = false;
      builder.Add(new CommentCmd("Assume Fuel Constant"));
      FuelContext fuelContext = new FuelContext();
      FuelSetting.FindFuelAttributes(attribs, fuelContext);
      foreach (KeyValuePair<Function, FuelSettingPair> fuel in fuelContext) {
        Function f = fuel.Key;
        FuelSettingPair settings = fuel.Value;
        FuelConstant fuelConstant = this.functionFuel.Find(x => x.f == f);
        if (fuelConstant != null) {
          Bpl.Expr startFuel = fuelConstant.startFuel;
          Bpl.Expr startFuelAssert = fuelConstant.startFuelAssert;
          Bpl.Expr moreFuel_expr = fuelConstant.MoreFuel(sink, Predef, f.IdGenerator);
          Bpl.Expr layer = etran.layerInterCluster.LayerN(settings.low, moreFuel_expr);
          Bpl.Expr layerAssert = etran.layerInterCluster.LayerN(settings.high, moreFuel_expr);
          builder.Add(TrAssumeCmd(tok, Bpl.Expr.Eq(startFuel, layer)));
          builder.Add(TrAssumeCmd(tok, Bpl.Expr.Eq(startFuelAssert, layerAssert)));
          defineFuel = true;
        }
      }
      return defineFuel;
    }

    internal static AssumeCmd optimizeExpr(bool minimize, Expression expr, IOrigin tok, ExpressionTranslator etran) {
      Contract.Requires(expr != null);
      Contract.Requires(expr.Type.IsIntegerType || expr.Type.IsRealType);
      Contract.Requires(tok != null && etran != null);

      var assumeCmd = new AssumeCmd(tok, Expr.True);
      assumeCmd.Attributes = new QKeyValue(expr.Origin, (minimize ? "minimize" : "maximize"), new List<object> { etran.TrExpr(expr) }, null);
      return assumeCmd;
    }

    /// <summary>
    /// Return type arguments for function "f", where any type parameters are in terms of
    /// the context of "overridingFunction ?? f".
    ///
    /// In more symbols, suppose "f" is declared as follows:
    ///     class/trait Tr[A,B] {
    ///       function f[C,D](...): ...
    ///     }
    /// When "overridingFunction" is null, return:
    ///     [A, B, C, D]
    /// When "overridingFunction" is non-null and stands for:
    ///     class/trait Cl[G] extends Tr[X(G),Y(G)] {
    ///       function f[R,S](...): ...
    ///     }
    /// return:
    ///     [X(G), Y(G), R, S]
    ///
    /// See also GetTypeArgumentSubstitutionMap.
    /// </summary>
    private static List<Type> GetTypeArguments(Function f, Function/*?*/ overridingFunction) {
      Contract.Requires(f != null);
      Contract.Requires(overridingFunction == null || overridingFunction.EnclosingClass is TopLevelDeclWithMembers);
      Contract.Requires(overridingFunction == null || f.TypeArgs.Count == overridingFunction.TypeArgs.Count);

      List<Type> tyargs;
      if (overridingFunction == null) {
        tyargs = f.EnclosingClass.TypeArgs.ConvertAll(tp => (Type)new UserDefinedType(tp.Origin, tp));
      } else {
        var cl = (TopLevelDeclWithMembers)overridingFunction.EnclosingClass;
        var typeMap = cl.ParentFormalTypeParametersToActuals;
        tyargs = f.EnclosingClass.TypeArgs.ConvertAll(tp => typeMap[tp]);
      }
      tyargs.AddRange((overridingFunction ?? f).TypeArgs.ConvertAll(tp => new UserDefinedType(tp.Origin, tp)));
      return tyargs;
    }

    private void InsertChecksum(DatatypeDecl d, Bpl.Declaration decl) {
      Contract.Requires(VisibleInScope(d));
      byte[] data;
      using (var writer = new System.IO.StringWriter()) {
        var printer = new Printer(writer, options);
        printer.PrintDatatype(d, 0, null);
        data = Encoding.UTF8.GetBytes(writer.ToString());
      }

      InsertChecksum(decl, data);
    }

    private void InsertChecksum(Expression e, Bpl.Declaration decl) {
      byte[] data;
      using (var writer = new System.IO.StringWriter()) {
        var printer = new Printer(writer, options);
        printer.PrintExpression(e, false);
        data = Encoding.UTF8.GetBytes(writer.ToString());
      }

      InsertChecksum(decl, data);
    }

    private void InsertChecksum(Function f, Bpl.Declaration decl, bool specificationOnly = false) {
      Contract.Requires(f != null);
      Contract.Requires(decl != null);
      Contract.Requires(VisibleInScope(f));
      byte[] data;
      using (var writer = new System.IO.StringWriter()) {
        var printer = new Printer(writer, options);
        writer.Write(f.GetFunctionDeclarationKeywords(options));
        printer.PrintAttributes(f.Attributes, false, -1);
        printer.PrintFormals(f.Ins, f);
        writer.Write(": ");
        printer.PrintType(f.ResultType);
        printer.PrintSpec("", f.Req, 0);
        printer.PrintFrameSpecLine("", f.Reads, 0);
        printer.PrintSpec("", f.Ens, 0);
        printer.PrintDecreasesSpec(f.Decreases, 0);
        writer.WriteLine();
        if (!specificationOnly && f.Body != null && RevealedInScope(f)) {
          printer.PrintExpression(f.Body, false);
        }
        data = Encoding.UTF8.GetBytes(writer.ToString());
      }

      InsertChecksum(decl, data);
    }

    private void InsertChecksum(Bpl.Declaration decl, byte[] data) {
      Contract.Requires(decl != null);
      Contract.Requires(data != null);
      var md5 = System.Security.Cryptography.MD5.Create();
      var hashedData = md5.ComputeHash(data);
      var checksum = BitConverter.ToString(hashedData);

      decl.AddAttribute("checksum", checksum);

      InsertUniqueIdForImplementation(decl);
    }

    public void InsertUniqueIdForImplementation(Bpl.Declaration decl) {
      var impl = decl as Bpl.Implementation;
      var prefix = UniqueIdPrefix ?? (decl.tok.filename == null ? "" : System.Text.RegularExpressions.Regex.Replace(decl.tok.filename, @".v\d+.dfy", ".dfy"));
      if (impl != null && !string.IsNullOrEmpty(prefix)) {
        decl.AddAttribute("id", prefix + ":" + impl.Name + ":0");
      }
    }

    void GenerateImplPrelude(Method m, bool wellformednessProc, List<Variable> inParams, List<Variable> outParams,
                             BoogieStmtListBuilder builder, Variables localVariables, ExpressionTranslator etran) {
      Contract.Requires(m != null);
      Contract.Requires(inParams != null);
      Contract.Requires(outParams != null);
      Contract.Requires(builder != null);
      Contract.Requires(localVariables != null);
      Contract.Requires(Predef != null);
      Contract.Requires(wellformednessProc || m.Body != null);

      if (m is TwoStateLemma) {
        // $Heap := current$Heap;
        var heap = ExpressionTranslator.HeapIdentifierExpr(Predef, m.Origin);
        builder.Add(Bpl.Cmd.SimpleAssign(m.Origin, heap, new Bpl.IdentifierExpr(m.Origin, "current$Heap", Predef.HeapType)));
      }

      // set up the information used to verify the method's reads and modifies clauses
      if (etran.readsFrame != null) {
        DefineFrame(m.Origin, etran.ReadsFrame(m.Origin), m.Reads.Expressions, builder, localVariables, null);
      }
      DefineFrame(m.Origin, etran.ModifiesFrame(m.Origin), m.Mod.Expressions, builder, localVariables, null);
      if (wellformednessProc) {
        builder.AddCaptureState(m.Origin, false, "initial state");
      } else {
        Contract.Assert(m.Body != null);  // follows from precondition and the if guard
        // use the position immediately after the open-curly-brace of the body
        builder.AddCaptureState(m.Body.Origin, true, "initial state");
      }
    }

    public void DefineFrame(IOrigin/*!*/ tok, Boogie.IdentifierExpr frameIdentifier, List<FrameExpression/*!*/>/*!*/ frameClause,
      BoogieStmtListBuilder/*!*/ builder, Variables localVariables, string name, ExpressionTranslator/*?*/ etran = null) {
      Contract.Requires(tok != null);
      Contract.Requires(frameIdentifier != null);
      Contract.Requires(frameIdentifier.Type != null);
      Contract.Requires(cce.NonNullElements(frameClause));
      Contract.Requires(builder != null);
      Contract.Requires(Predef != null);

      if (etran == null) {
        // This is the common case. It means that the frame will be defined in terms of the usual variable $Heap.
        // The one case where a frame is needed for a different heap is for lambda expressions, because they may
        // sit inside of an "old" expression.
        etran = new ExpressionTranslator(this, Predef, tok, null);
      }
      // Declare a local variable $_Frame: [ref, Field]bool
      var frame = localVariables.GetOrAdd(new Bpl.LocalVariable(tok, new Bpl.TypedIdent(tok, name ?? frameIdentifier.Name, frameIdentifier.Type)));
      // $_Frame := (lambda $o: ref, $f: Field :: $o != null && $Heap[$o,alloc] ==> ($o,$f) in Modifies/Reads-Clause);
      // $_Frame := (lambda $o: ref, $f: Field :: $o != null                    ==> ($o,$f) in Modifies/Reads-Clause);
      Bpl.BoundVariable oVar = new Bpl.BoundVariable(tok, new Bpl.TypedIdent(tok, "$o", Predef.RefType));
      Bpl.IdentifierExpr o = new Bpl.IdentifierExpr(tok, oVar);
      Bpl.BoundVariable fVar = new Bpl.BoundVariable(tok, new Bpl.TypedIdent(tok, "$f", Predef.FieldName(tok)));
      Bpl.IdentifierExpr f = new Bpl.IdentifierExpr(tok, fVar);
      Bpl.Expr oNotNull = Bpl.Expr.Neq(o, Predef.Null);
      Bpl.Expr ante = BplAnd(oNotNull, etran.IsAlloced(tok, o));
      Bpl.Expr consequent = InRWClause(tok, o, f, frameClause, etran, null, null);
      Bpl.Expr lambda = new Bpl.LambdaExpr(tok, new List<TypeVariable>(), new List<Variable> { oVar, fVar }, null,
                                           BplImp(ante, consequent));

      builder.Add(Bpl.Cmd.SimpleAssign(tok, new Bpl.IdentifierExpr(tok, frame), lambda));
    }

    public void CheckFrameSubset(IOrigin tok, List<FrameExpression> calleeFrame,
                          Expression receiverReplacement, Dictionary<IVariable, Expression /*!*/> substMap,
                          ExpressionTranslator /*!*/ etran, Boogie.IdentifierExpr /*!*/ enclosingFrame,
                          BoogieStmtListBuilder /*!*/ builder,
                          ProofObligationDescription desc,
                          Bpl.QKeyValue kv) {
      CheckFrameSubset(tok, calleeFrame, receiverReplacement, substMap, etran, enclosingFrame,
        (t, e, d, q) => builder.Add(Assert(t, e, d, builder.Context, q)),
        (t, e) => builder.Add(TrAssumeCmd(t, e)),
        desc, kv);
    }

    void CheckFrameSubset(IOrigin tok, List<FrameExpression> calleeFrame,
                          Expression receiverReplacement, Dictionary<IVariable, Expression/*!*/> substMap,
                          ExpressionTranslator/*!*/ etran, Boogie.IdentifierExpr /*!*/ enclosingFrame,
                          Action<IOrigin, Bpl.Expr, ProofObligationDescription, Bpl.QKeyValue> makeAssert,
                          Action<IOrigin, Bpl.Expr> makeAssume,
                          ProofObligationDescription desc,
                          Bpl.QKeyValue kv) {
      Contract.Requires(tok != null);
      Contract.Requires(calleeFrame != null);
      Contract.Requires(receiverReplacement == null || substMap != null);
      Contract.Requires(etran != null);
      Contract.Requires(makeAssert != null);
      Contract.Requires(Predef != null);

      foreach (var frameExpression in calleeFrame) {
        var e = substMap != null ? Substitute(frameExpression.E, receiverReplacement, substMap) : frameExpression.E;
        makeAssume(frameExpression.Origin, etran.CanCallAssumption(e));
      }

      // emit: assert (forall o: ref, f: Field :: o != null && $Heap[o,alloc] && (o,f) in subFrame ==> enclosingFrame[o,f]);
      var oVar = new Bpl.BoundVariable(tok, new Bpl.TypedIdent(tok, "$o", Predef.RefType));
      var o = new Bpl.IdentifierExpr(tok, oVar);
      var fVar = new Bpl.BoundVariable(tok, new Bpl.TypedIdent(tok, "$f", Predef.FieldName(tok)));
      var f = new Bpl.IdentifierExpr(tok, fVar);
      var ante = Bpl.Expr.And(Bpl.Expr.Neq(o, Predef.Null), etran.IsAlloced(tok, o));
      var oInCallee = InRWClause(tok, o, f, calleeFrame, etran, receiverReplacement, substMap);
      var inEnclosingFrame = Bpl.Expr.Select(enclosingFrame, o, f);

      var q = new Bpl.ForallExpr(tok, new List<TypeVariable>(), new List<Variable> { oVar, fVar },
                                      BplImp(BplAnd(ante, oInCallee), inEnclosingFrame));
      if (IsExprAlways(q, true)) {
        return;
      }
      makeAssert(tok, q, desc, kv);
    }

    void CheckFrameEmpty(IOrigin tok,
                         ExpressionTranslator/*!*/ etran, Boogie.IdentifierExpr /*!*/ frame,
                         BoogieStmtListBuilder/*!*/ builder, ProofObligationDescription desc,
                         Bpl.QKeyValue kv) {
      Contract.Requires(tok != null);
      Contract.Requires(etran != null);
      Contract.Requires(frame != null);
      Contract.Requires(etran != null);
      Contract.Requires(Predef != null);

      // emit: assert (forall o: ref, f: Field :: o != null && $Heap[o,alloc] ==> !frame[o,f]);
      var oVar = new Bpl.BoundVariable(tok, new Bpl.TypedIdent(tok, "$o", Predef.RefType));
      var o = new Bpl.IdentifierExpr(tok, oVar);
      var fVar = new Bpl.BoundVariable(tok, new Bpl.TypedIdent(tok, "$f", Predef.FieldName(tok)));
      var f = new Bpl.IdentifierExpr(tok, fVar);
      var ante = BplAnd(Bpl.Expr.Neq(o, Predef.Null), etran.IsAlloced(tok, o));
      var inFrame = Bpl.Expr.Select(frame, o, f);
      var notInFrame = Bpl.Expr.Not(inFrame);

      var q = new Bpl.ForallExpr(tok, new List<TypeVariable>(), new List<Variable> { oVar, fVar },
        BplImp(ante, notInFrame));
      if (IsExprAlways(q, true)) {
        return;
      }
      builder.Add(Assert(tok, q, desc, builder.Context, kv));
    }

    /// <summary>
    /// Returns true if it can statically determine that the expression q always evaluates to truth
    /// </summary>
    /// <param name="q">The expression</param>
    /// <param name="truth">The expected truth value that q might always have</param>
    /// <returns>True if q is always of the boolean value "truth"</returns>
    public static bool IsExprAlways(Bpl.Expr q, bool truth) {
      if (q is Bpl.ForallExpr forallExpr) {
        return truth && IsExprAlways(forallExpr.Body, true);
      }
      if (q is Bpl.ExistsExpr existsExpr) {
        return !truth && IsExprAlways(existsExpr.Body, false);
      }
      if (q is Bpl.LiteralExpr { isBool: true } lit && lit.asBool == truth) {
        return true;
      }

      if (q is Bpl.NAryExpr n) {
        if (n.Fun is Bpl.BinaryOperator op && n.Args.Count == 2) {
          switch (op.Op) {
            case BinaryOperator.Opcode.And:
              return truth
                ? IsExprAlways(n.Args[0], true) && IsExprAlways(n.Args[1], true)
                : IsExprAlways(n.Args[0], false) || IsExprAlways(n.Args[1], false);
            case BinaryOperator.Opcode.Or:
              return truth
                ? IsExprAlways(n.Args[0], true) || IsExprAlways(n.Args[1], true)
                : IsExprAlways(n.Args[0], false) && IsExprAlways(n.Args[1], false);
            case BinaryOperator.Opcode.Imp:
              return truth
                ? IsExprAlways(n.Args[0], false) || IsExprAlways(n.Args[1], true)
                : IsExprAlways(n.Args[0], true) && IsExprAlways(n.Args[1], false);
          }
        } else if (n.Fun is Bpl.UnaryOperator uop && n.Args.Count == 1) {
          switch (uop.Op) {
            case UnaryOperator.Opcode.Not:
              return IsExprAlways(n.Args[0], !truth);
          }
        }
      }

      return false;
    }

    Bpl.Expr InRWClause(IOrigin tok, Bpl.Expr o, Bpl.Expr f, List<FrameExpression> rw, ExpressionTranslator etran,
                        Expression receiverReplacement, Dictionary<IVariable, Expression> substMap) {
      Contract.Requires(tok != null);
      Contract.Requires(o != null);
      // Contract.Requires(f != null); // f == null means approximate
      Contract.Requires(etran != null);
      Contract.Requires(cce.NonNullElements(rw));
      Contract.Requires(substMap == null || cce.NonNullDictionaryAndValues(substMap));
      Contract.Requires(Predef != null);
      Contract.Requires(receiverReplacement == null || substMap != null);
      Contract.Ensures(Contract.Result<Bpl.Expr>() != null);
      return InRWClause(tok, o, f, rw, false, etran, receiverReplacement, substMap);
    }
    Bpl.Expr InRWClause(IOrigin tok, Bpl.Expr o, Bpl.Expr f, List<FrameExpression> rw, bool useInUnchanged,
                        ExpressionTranslator etran,
                        Expression receiverReplacement, Dictionary<IVariable, Expression> substMap) {
      Contract.Requires(tok != null);
      Contract.Requires(o != null);
      // Contract.Requires(f != null); // f == null means approximate
      Contract.Requires(etran != null);
      Contract.Requires(cce.NonNullElements(rw));
      Contract.Requires(substMap == null || cce.NonNullDictionaryAndValues(substMap));
      Contract.Requires(Predef != null);
      Contract.Requires(receiverReplacement == null || substMap != null);
      Contract.Ensures(Contract.Result<Bpl.Expr>() != null);
      var boxO = FunctionCall(tok, BuiltinFunction.Box, null, o);
      return InRWClause_Aux(tok, o, boxO, f, rw, useInUnchanged, etran, receiverReplacement, substMap);
    }

    /// <summary>
    /// By taking both an "o" and a "boxO" parameter, the caller has a choice of passing in either
    /// "o, Box(o)" for some "o" or "Unbox(bx), bx" for some "bx".
    /// </summary>
    Bpl.Expr InRWClause_Aux(IOrigin tok, Bpl.Expr o, Bpl.Expr boxO, Bpl.Expr f, List<FrameExpression> rw, bool usedInUnchanged,
                        ExpressionTranslator etran,
                        Expression receiverReplacement, Dictionary<IVariable, Expression> substMap) {
      Contract.Requires(tok != null);
      Contract.Requires(o != null);
      Contract.Requires(boxO != null);
      // Contract.Requires(f != null); // f == null means approximate
      Contract.Requires(etran != null);
      Contract.Requires(cce.NonNullElements(rw));
      Contract.Requires(substMap == null || cce.NonNullDictionaryAndValues(substMap));
      Contract.Requires(Predef != null);
      Contract.Requires((substMap == null && receiverReplacement == null) || substMap != null);
      Contract.Ensures(Contract.Result<Bpl.Expr>() != null);

      // requires o to denote an expression of type RefType
      // "rw" is allowed to contain a WildcardExpr

      Bpl.Expr disjunction = Bpl.Expr.False;
      foreach (FrameExpression rwComponent in rw) {
        Expression e = rwComponent.E;
        if (substMap != null) {
          e = Substitute(e, receiverReplacement, substMap);
        }

        Bpl.Expr disjunct;
        var eType = e.Type.NormalizeToAncestorType();
        if (e is WildcardExpr) {
          // For /allocated:{0,1,3}, "function f(...)... reads *"
          // is more useful if "reads *" excludes unallocated references,
          // because otherwise, "reads *" lets f depend on unallocated state,
          // which means that f may change whenever any new allocation occurs,
          // which is generally undesirable.  Also, Dafny doesn't let you
          // say "reads set o :: allocated(o)", so it's hard to work around
          // this issue.
          disjunct = etran.IsAlloced(tok, o);
        } else if (eType is SetType setType) {
          // e[Box(o)]
          bool pr;
          disjunct = etran.TrInSet_Aux(tok, o, boxO, e, setType.Finite, true, out pr);
        } else if (eType is MultiSetType) {
          // e[Box(o)] > 0
          disjunct = etran.TrInMultiSet_Aux(tok, o, boxO, e, true);
        } else if (eType is SeqType) {
          // (exists i: int :: 0 <= i && i < Seq#Length(e) && Seq#Index(e,i) == Box(o))
          Bpl.Variable iVar = new Bpl.BoundVariable(tok, new Bpl.TypedIdent(tok, "$i", Bpl.Type.Int));
          Bpl.Expr i = new Bpl.IdentifierExpr(tok, iVar);
          Bpl.Expr iBounds = InSeqRange(tok, i, Type.Int, etran.TrExpr(e), true, null, false);
          Bpl.Expr XsubI = FunctionCall(tok, BuiltinFunction.SeqIndex, Predef.BoxType, etran.TrExpr(e), i);
          // TODO: the equality in the next line should be changed to one that understands extensionality
          //TRIG (exists $i: int :: 0 <= $i && $i < Seq#Length(read($h0, this, _module.DoublyLinkedList.Nodes)) && Seq#Index(read($h0, this, _module.DoublyLinkedList.Nodes), $i) == $Box($o))
          disjunct = new Bpl.ExistsExpr(tok, new List<Variable> { iVar }, BplAnd(iBounds, Bpl.Expr.Eq(XsubI, boxO)));  // LL_TRIGGER
        } else {
          // o == e
          disjunct = Bpl.Expr.Eq(o, etran.TrExpr(e));
        }
        if (rwComponent.Field != null && f != null) {
          Bpl.Expr q = Bpl.Expr.Eq(f, new Bpl.IdentifierExpr(rwComponent.E.Origin, GetField(rwComponent.Field)));
          if (usedInUnchanged) {
            q = BplOr(q,
              Bpl.Expr.Eq(f, new Bpl.IdentifierExpr(rwComponent.E.Origin, Predef.AllocField)));
          }
          disjunct = BplAnd(disjunct, q);
        }
        disjunction = BplOr(disjunction, disjunct);
      }
      return disjunction;
    }

    public Bpl.Expr CtorInvocation(IOrigin tok, DatatypeCtor ctor, ExpressionTranslator etran,
      Variables locals, BoogieStmtListBuilder localTypeAssumptions) {
      Contract.Requires(tok != null);
      Contract.Requires(ctor != null);
      Contract.Requires(etran != null);
      Contract.Requires(locals != null);
      Contract.Requires(localTypeAssumptions != null);
      Contract.Requires(Predef != null);
      Contract.Ensures(Contract.Result<Bpl.Expr>() != null);

      // create local variables for the formals
      var varNameGen = CurrentIdGenerator.NestedFreshIdGenerator("a#");
      var args = new List<Bpl.Expr>();
      foreach (Formal arg in ctor.Formals) {
        Contract.Assert(arg != null);
        var nm = varNameGen.FreshId(string.Format("#{0}#", args.Count));
        var bv = locals.GetOrAdd(new Bpl.LocalVariable(arg.Origin, new Bpl.TypedIdent(arg.Origin, nm, TrType(arg.Type))));
        args.Add(new Bpl.IdentifierExpr(arg.Origin, bv));
      }

      Bpl.IdentifierExpr id = new Bpl.IdentifierExpr(tok, ctor.FullName, Predef.DatatypeType);
      return new Bpl.NAryExpr(tok, new Bpl.FunctionCall(id), args);
    }

    void AddCasePatternVarSubstitutions(CasePattern<BoundVar> pat, Bpl.Expr rhs, Dictionary<IVariable, Expression> substMap) {
      Contract.Requires(pat != null);
      Contract.Requires(rhs != null);
      Contract.Requires(substMap != null);
      if (pat.Var != null) {
        substMap.Add(pat.Var, new BoogieWrapper(rhs, pat.Var.Type));
      } else if (pat.Arguments != null) {
        Contract.Assert(pat.Ctor != null);  // follows from successful resolution
        Contract.Assert(pat.Arguments.Count == pat.Ctor.Destructors.Count);  // follows from successful resolution
        for (int i = 0; i < pat.Arguments.Count; i++) {
          var arg = pat.Arguments[i];
          var dtor = pat.Ctor.Destructors[i];
          var r = new Bpl.NAryExpr(pat.Origin, new Bpl.FunctionCall(GetReadonlyField(dtor)), new List<Bpl.Expr> { rhs });
          var de = CondApplyUnbox(pat.Origin, r, dtor.Type, arg.Expr.Type);
          AddCasePatternVarSubstitutions(arg, de, substMap);
        }
      }
    }

    /// <summary>
    /// If "expr" is a binary boolean operation, then try to re-associate it to make the left argument smaller.
    /// If it is possible, then "true" is returned and "expr" returns as the re-associated expression (no boolean simplifications are performed).
    /// If not, then "false" is returned and "expr" is unchanged.
    /// </summary>
    bool ReAssociateToTheRight(ref Expression expr) {
      if (expr is BinaryExpr top && Expression.StripParens(top.E0) is BinaryExpr left) {
        // We have an expression of the form "(A oo B) pp C"
        var A = left.E0;
        var oo = left.ResolvedOp;
        var B = left.E1;
        var pp = top.ResolvedOp;
        var C = top.E1;

        if (oo == BinaryExpr.ResolvedOpcode.And && pp == BinaryExpr.ResolvedOpcode.And) {
          // rewrite    (A && B) && C    into    A && (B && C)
          expr = Expression.CreateAnd(A, Expression.CreateAnd(B, C, false), false);
          return true;
        } else if (oo == BinaryExpr.ResolvedOpcode.And && pp == BinaryExpr.ResolvedOpcode.Imp) {
          // rewrite    (A && B) ==> C    into    A ==> (B ==> C)
          expr = Expression.CreateImplies(A, Expression.CreateImplies(B, C, false), false);
          return true;
        } else if (oo == BinaryExpr.ResolvedOpcode.Or && pp == BinaryExpr.ResolvedOpcode.Or) {
          // rewrite    (A || B) || C    into    A || (B || C)
          expr = Expression.CreateOr(A, Expression.CreateOr(B, C, false), false);
          return true;
        } else if (oo == BinaryExpr.ResolvedOpcode.Imp && pp == BinaryExpr.ResolvedOpcode.Or) {
          // rewrite    (A ==> B) || C    into    A ==> (B || C)
          expr = Expression.CreateImplies(A, Expression.CreateOr(B, C, false), false);
          return true;
        }
      }
      return false;
    }

    void CheckCasePatternShape<VT>(CasePattern<VT> pat, Expression dRhs, Bpl.Expr rhs, IOrigin rhsTok, Type rhsType, BoogieStmtListBuilder builder)
      where VT : class, IVariable {
      Contract.Requires(pat != null);
      Contract.Requires(rhs != null);
      Contract.Requires(rhsTok != null);
      Contract.Requires(rhsType != null);
      Contract.Requires(builder != null);
      if (pat.Var != null) {
        CheckSubrange(rhsTok, rhs, rhsType, pat.Var.Type, dRhs, builder);
      } else if (pat.Arguments != null) {
        Contract.Assert(pat.Ctor != null);  // follows from successful resolution
        Contract.Assert(pat.Arguments.Count == pat.Ctor.Destructors.Count);  // follows from successful resolution
        rhsType = rhsType.Normalize();
        Contract.Assert(rhsType is UserDefinedType && ((UserDefinedType)rhsType).ResolvedClass != null);
        var rhsTypeUdt = (UserDefinedType)rhsType;
        var typeSubstMap = TypeParameter.SubstitutionMap(rhsTypeUdt.ResolvedClass.TypeArgs, rhsTypeUdt.TypeArgs);

        var ctor = pat.Ctor;
        var correctConstructor = FunctionCall(pat.Origin, ctor.QueryField.FullSanitizedName, Bpl.Type.Bool, rhs);
        if (ctor.EnclosingDatatype.Ctors.Count == 1) {
          // There is only one constructor, so the value must have been constructed by it; might as well assume that here.
          builder.Add(TrAssumeCmd(pat.Origin, correctConstructor));
        } else {
          builder.Add(Assert(pat.Origin, correctConstructor, new PatternShapeIsValid(dRhs, ctor.Name), builder.Context));
        }
        for (int i = 0; i < pat.Arguments.Count; i++) {
          var arg = pat.Arguments[i];
          var dtor = ctor.Destructors[i];

          var r = new Bpl.NAryExpr(arg.Origin, new Bpl.FunctionCall(GetReadonlyField(dtor)), new List<Bpl.Expr> { rhs });
          Type argType = dtor.Type.Subst(typeSubstMap);
          var de = CondApplyUnbox(arg.Origin, r, dtor.Type, argType);
          CheckCasePatternShape(arg, arg.Expr, de, arg.Origin, argType, builder);
        }
      }
    }

    void CheckNonNull(IOrigin tok, Expression e, BoogieStmtListBuilder builder, ExpressionTranslator etran, Bpl.QKeyValue kv) {
      Contract.Requires(tok != null);
      Contract.Requires(e != null);
      Contract.Requires(builder != null);
      Contract.Requires(etran != null);
      Contract.Requires(Predef != null);

      if (!e.Type.IsRefType) {
        // nothing to do
      } else if (e is ThisExpr) {
        // already known to be non-null
      } else if (e is StaticReceiverExpr) {
        // also ok
      } else {
        builder.Add(Assert(tok, Bpl.Expr.Neq(etran.TrExpr(e), Predef.Null),
          new NonNull("target object", e), builder.Context, kv));
      }
    }

    void CheckFunctionSelectWF(string what, BoogieStmtListBuilder builder, ExpressionTranslator etran, Expression e, string hint) {
      if (e is MemberSelectExpr sel && sel.Member is Function fn) {
        Bpl.Expr assertion = !InVerificationScope(fn) ? Bpl.Expr.True : Bpl.Expr.Not(etran.HeightContext(fn));
        builder.Add(Assert(GetToken(e), assertion, new ValidInRecursion(what, hint), builder.Context));
      }
    }

    void CloneVariableAsBoundVar(IOrigin tok, IVariable iv, string prefix, out BoundVar bv, out IdentifierExpr ie) {
      Contract.Requires(tok != null);
      Contract.Requires(iv != null);
      Contract.Requires(prefix != null);
      Contract.Ensures(Contract.ValueAtReturn(out bv) != null);
      Contract.Ensures(Contract.ValueAtReturn(out ie) != null);

      bv = new BoundVar(tok, CurrentIdGenerator.FreshId(prefix), iv.Type); // use this temporary variable counter, but for a Dafny name (the idea being that the number and the initial "_" in the name might avoid name conflicts)
      ie = new IdentifierExpr(tok, bv.Name) {
        Var = bv, // resolve here
        Type = bv.Type // resolve here
      };
    }

    // Use trType to translate types in the args list
    Bpl.Expr ClassTyCon(UserDefinedType cl, List<Bpl.Expr> args) {
      Contract.Requires(cl != null);
      Contract.Requires(cce.NonNullElements(args));
      return ClassTyCon(cl.ResolvedClass, args);
    }

    Bpl.Expr ClassTyCon(TopLevelDecl cl, List<Bpl.Expr> args) {
      Contract.Requires(cl != null);
      Contract.Requires(cce.NonNullElements(args));
      return FunctionCall(cl.Origin, GetClassTyCon(cl), Predef.Ty, args);
    }

    // Takes a Bpl.Constant, which typically will be one from GetClass,
    // or some built-in type which has a class name, like Arrays or Arrows.
    // Note: Prefer to call ClassTyCon or TypeToTy instead.
    private string GetClassTyCon(TopLevelDecl dl) {
      Contract.Requires(dl != null);
      if (dl is InternalTypeSynonymDecl isyn) {
        dl = ((UserDefinedType)isyn.Rhs).ResolvedClass;
      }
      string name;
      if (classConstants.TryGetValue(dl, out name)) {
        Contract.Assert(name != null);
      } else {
        name = AddTyAxioms(dl);
        classConstants.Add(dl, name);
      }
      return name;
    }

    public string Handle(int arity) {
      return "Handle" + arity;
    }

    public static string Apply(int arity) {
      return "Apply" + arity;
    }

    public static string Requires(int arity) {
      return "Requires" + arity;
    }

    public static string Reads(int arity) {
      return "Reads" + arity;
    }

    public string RequiresName(Function f) {
      return f.FullSanitizedName + "#requires";
    }

    private Expr NewOneHeapExpr(IOrigin tok) {
      return new Bpl.IdentifierExpr(tok, "$OneHeap", Predef.HeapType);
    }

    /// <summary>
    /// For expression "e" that is expected to come from a modifies/unchanged frame, return information
    /// that is useful for checking every reference from "e". More precisely,
    ///  * If "e" denotes a reference, then return
    ///       -- "description" as the string "object",
    ///       -- "type" as the type of that reference,
    ///       -- "obj" as the translation of that reference, and
    ///       -- "antecedent" as "true".
    ///  * If "e" denotes a set of references, then return
    ///       -- "description" as the string "set element",
    ///       -- "type" as the element type of that set,
    ///       -- "obj" as a new identifier of type "type", and
    ///       -- "antecedent" as "obj in e".
    ///  * If "e" denotes a multiset of references, then return
    ///       -- "description" as the string "multiset element",
    ///       -- "type" as the element type of that multiset,
    ///       -- "obj" as a new identifier of type "type", and
    ///       -- "antecedent" as "e[obj] > 0".
    ///  * If "e" denotes a sequence of references, then return
    ///       -- "description" as the string "sequence element",
    ///       -- "type" as the element type of that sequence,
    ///       -- "obj" as an expression "e[i]", where "i" is a new identifier, and
    ///       -- "antecedent" as "0 <= i < |e|".
    /// </summary>
    void EachReferenceInFrameExpression(Expression e, Variables locals, BoogieStmtListBuilder builder, ExpressionTranslator etran,
      out string description, out Type type, out Bpl.Expr obj, out Bpl.Expr antecedent) {
      Contract.Requires(e != null);
      Contract.Requires(locals != null);
      Contract.Requires(builder != null);
      Contract.Requires(etran != null);

      if (e.Type.IsRefType) {
        description = "object";
        type = e.Type;
        obj = etran.TrExpr(e);
        antecedent = Bpl.Expr.True;
        return;
      }

      var eType = e.Type.NormalizeToAncestorType();
      var isSetType = eType.AsSetType != null;
      var isMultisetType = eType.AsMultiSetType != null;
      Contract.Assert(isSetType || isMultisetType || eType.AsSeqType != null);
      var sType = eType.AsCollectionType;
      Contract.Assert(sType != null);
      type = sType.Arg;
      // var $x
      var name = CurrentIdGenerator.FreshId("$unchanged#x");
      var xVar = locals.GetOrAdd(new Bpl.LocalVariable(e.Origin, new Bpl.TypedIdent(e.Origin, name, isSetType || isMultisetType ? TrType(type) : Bpl.Type.Int)));
      var x = new Bpl.IdentifierExpr(e.Origin, xVar);
      // havoc $x
      builder.Add(new Bpl.HavocCmd(e.Origin, new List<Bpl.IdentifierExpr>() { x }));

      var s = etran.TrExpr(e);
      if (isSetType) {
        description = "set element";
        obj = x;
        antecedent = IsSetMember(e.Origin, s, BoxIfNecessary(e.Origin, x, type), eType.NormalizeToAncestorType().AsSetType.Finite);
      } else if (isMultisetType) {
        description = "multiset element";
        obj = x;
        antecedent = Boogie.Expr.Gt(MultisetMultiplicity(e.Origin, s, BoxIfNecessary(e.Origin, x, type)), Boogie.Expr.Literal(0));
      } else {
        description = "sequence element";
        obj = UnboxUnlessInherentlyBoxed(FunctionCall(e.Origin, BuiltinFunction.SeqIndex, Predef.BoxType, s, x), type);
        antecedent = InSeqRange(e.Origin, x, Type.Int, s, true, null, false);
      }
    }

    private Bpl.Expr IsSetMember(IToken tok, Bpl.Expr set, Bpl.Expr boxedElement, bool isFiniteSet) {
      if (isFiniteSet) {
        return FunctionCall(tok, BuiltinFunction.SetIsMember, null, set, boxedElement);
      } else {
        return Bpl.Expr.SelectTok(tok, set, boxedElement);
      }
    }

    private Bpl.Expr MultisetMultiplicity(IToken tok, Bpl.Expr multiset, Bpl.Expr boxedElement) {
      return FunctionCall(tok, BuiltinFunction.MultiSetMultiplicity, null, multiset, boxedElement);
    }

    private Bpl.Expr UpdateMultisetMultiplicity(IToken tok, Bpl.Expr multiset, Bpl.Expr boxedElement, Bpl.Expr newMultiplicity) {
      return FunctionCall(tok, BuiltinFunction.MultiSetUpdateMultiplicity, null, multiset, boxedElement, newMultiplicity);
    }

    private Bpl.Function GetOrCreateTypeConstructor(TopLevelDecl td) {
      if (declarationMapping.TryGetValue(td, out var result)) {
        return result;
      }

      Bpl.Function func;
      if (td is TraitDecl { IsObjectTrait: true }) {
        // the type constructor for "object" is in DafnyPrelude.bpl
        func = Predef.ObjectTypeConstructor;
      } else if (td is TupleTypeDecl ttd && ttd.Dims == 2 && ttd.NonGhostDims == 2) {
        // the type constructor for "Tuple2" is in DafnyPrelude.bpl
        func = this.Predef.Tuple2TypeConstructor;
      } else {
        var inner_name = GetClass(td).TypedIdent.Name;
        string name = "T" + inner_name;

        Bpl.Variable tyVarOut = BplFormalVar(null, Predef.Ty, false);
        var args = td.TypeArgs.ConvertAll(_ => (Bpl.Variable)BplFormalVar(null, Predef.Ty, true));
        func = new Bpl.Function(td.Origin, name, args, tyVarOut);
        sink.AddTopLevelDeclaration(func);

        if (td is AbstractTypeDecl or InternalTypeSynonymDecl) {
          // axiom (forall T0, T1, ... { T(T0, T1, T2) } :: WhereClause( T(T0, T1, T2) ));
          var argBoundVars = new List<Bpl.Variable>();
          var argExprs = td.TypeArgs.ConvertAll(ta => BplBoundVar(ta.Name, Predef.Ty, argBoundVars));
          var funcAppl = FunctionCall(td.Origin, name, Predef.Ty, argExprs);
          var characteristics = td is AbstractTypeDecl ? ((AbstractTypeDecl)td).Characteristics : ((InternalTypeSynonymDecl)td).Characteristics;
          var whereClause = GetTyWhereClause(funcAppl, characteristics);
          if (whereClause != null) {
            Bpl.Expr axiom;
            if (td.TypeArgs.Count == 0) {
              axiom = whereClause;
            } else {
              var tr = new Bpl.Trigger(td.Origin, true, new List<Bpl.Expr> { funcAppl });
              axiom = new Bpl.ForallExpr(td.Origin, new List<Bpl.TypeVariable>(), argBoundVars, null, tr, whereClause);
            }
            AddOtherDefinition(func, BplAxiom(axiom));
          }
        }
      }

      declarationMapping[td] = func;
      return func;
    }

    Bpl.Constant GetClass(TopLevelDecl cl) {
      Contract.Requires(cl != null);
      Contract.Requires(Predef != null);
      Contract.Ensures(Contract.Result<Bpl.Constant>() != null);

      if (classes.TryGetValue(cl, out var cc)) {
        Contract.Assert(cc != null);
      } else {
        var name = cl.FullSanitizedName;
        if (cl is ClassLikeDecl { NonNullTypeDecl: { } }) {
          name = name + "?";  // TODO: this doesn't seem like the best place to do this name transformation
        }
        cc = new Bpl.Constant(cl.Origin, new Bpl.TypedIdent(cl.Origin, "class." + name, Predef.ClassNameType), !cl.EnclosingModuleDefinition.IsFacade);
        classes.Add(cl, cc);
      }
      return cc;
    }

    Bpl.Constant GetFieldNameFamily(string n) {
      Contract.Requires(n != null);
      Contract.Requires(Predef != null);
      Contract.Ensures(Contract.Result<Bpl.Constant>() != null);

      if (fieldConstants.TryGetValue(n, out var cc)) {
        Contract.Assert(cc != null);
      } else {
        cc = new Bpl.Constant(Token.NoToken, new Bpl.TypedIdent(Token.NoToken, "field$" + n, Predef.NameFamilyType), true);
        fieldConstants.Add(n, cc);
      }
      return cc;
    }

    /// <summary>
    /// This method is expected to be called just once for each function in the program.
    /// </summary>
    Bpl.Function GetOrCreateFunction(Function f) {
      if (declarationMapping.TryGetValue(f, out var result)) {
        return result;
      }

      Contract.Requires(f != null);
      Contract.Requires(Predef != null && sink != null);

      var func = GetFunctionBoogieDefinition(f);
      sink.AddTopLevelDeclaration(func);

      sink.AddTopLevelDeclaration(GetCanCallFunction(f));

      declarationMapping[f] = func;
      return func;
    }

    private Bpl.Function GetFunctionBoogieDefinition(Function f) {
      Bpl.Function func;
      {
        var formals = new List<Variable>();
        formals.AddRange(MkTyParamFormals(GetTypeParams(f), false));
        if (f.IsFuelAware()) {
          formals.Add(new Bpl.Formal(f.Origin, new Bpl.TypedIdent(f.Origin, "$ly", Predef.LayerType), true));
        }

        if (f.IsOpaque || f.IsMadeImplicitlyOpaque(options)) {
          formals.Add(new Bpl.Formal(f.Origin, new Bpl.TypedIdent(f.Origin, "$reveal", Boogie.Type.Bool), true));
        }
        if (f is TwoStateFunction) {
          formals.Add(new Bpl.Formal(f.Origin, new Bpl.TypedIdent(f.Origin, "$prevHeap", Predef.HeapType), true));
        }
        if (f.ReadsHeap) {
          formals.Add(new Bpl.Formal(f.Origin, new Bpl.TypedIdent(f.Origin, "$heap", Predef.HeapType), true));
        }
        if (!f.IsStatic) {
          formals.Add(new Bpl.Formal(f.Origin, new Bpl.TypedIdent(f.Origin, "this", TrReceiverType(f)), true));
        }
        foreach (var p in f.Ins) {
          formals.Add(new Bpl.Formal(p.Origin, new Bpl.TypedIdent(p.Origin, p.AssignUniqueName(f.IdGenerator), TrType(p.Type)), true));
        }
        var res = new Bpl.Formal(f.Origin, new Bpl.TypedIdent(f.Origin, Bpl.TypedIdent.NoName, TrType(f.ResultType)), false);
        func = new Bpl.Function(new FromDafnyNode(f), f.FullSanitizedName, new List<Bpl.TypeVariable>(), formals, res, "function declaration for " + f.FullName);
        if (InsertChecksums) {
          InsertChecksum(f, func);
        }
      }
      return func;
    }

    private Bpl.Function GetCanCallFunction(Function f) {
      Bpl.Function canCallF;
      {
        var formals = new List<Variable>();
        formals.AddRange(MkTyParamFormals(GetTypeParams(f), false));
        if (f is TwoStateFunction) {
          formals.Add(new Bpl.Formal(f.Origin, new Bpl.TypedIdent(f.Origin, "$prevHeap", Predef.HeapType), true));
        }
        if (f.ReadsHeap) {
          formals.Add(new Bpl.Formal(f.Origin, new Bpl.TypedIdent(f.Origin, "$heap", Predef.HeapType), true));
        }
        if (!f.IsStatic) {
          formals.Add(new Bpl.Formal(f.Origin, new Bpl.TypedIdent(f.Origin, "this", TrReceiverType(f)), true));
        }
        foreach (var p in f.Ins) {
          formals.Add(new Bpl.Formal(p.Origin, new Bpl.TypedIdent(p.Origin, p.AssignUniqueName(f.IdGenerator), TrType(p.Type)), true));
        }
        var res = new Bpl.Formal(f.Origin, new Bpl.TypedIdent(f.Origin, Bpl.TypedIdent.NoName, Bpl.Type.Bool), false);
        canCallF = new Bpl.Function(f.Origin, f.FullSanitizedName + "#canCall", new List<Bpl.TypeVariable>(), formals, res);
      }
      return canCallF;
    }

    /// <summary>
    /// A method can have several translations, suitable for different purposes.
    /// SpecWellformedness
    ///    This procedure is suitable for the wellformedness check of the
    ///    method's specification.
    ///    This means the pre- and postconditions are not filled in, since the
    ///    body of the procedure is going to check that these are well-formed in
    ///    the first place.
    /// InterModuleCall
    ///    This procedure is suitable for inter-module callers.
    ///    This means that predicate definitions inlined only for non-protected predicates.
    /// IntraModuleCall
    ///    This procedure is suitable for non-co-call intra-module callers.
    ///    This means that predicates can be inlined in the usual way.
    /// CoCall
    ///    This procedure is suitable for (intra-module) co-calls.
    ///    In these calls, some uses of greatest predicates may be replaced by
    ///    proof certificates.  Note, unless the method is a greatest lemma, there
    ///    is no reason to include a procedure for co-calls.
    /// Implementation
    ///    This procedure is suitable for checking the implementation of the
    ///    method.
    ///    If the method has no body, there is no reason to include this kind
    ///    of procedure.
    ///
    /// Note that SpecWellformedness and Implementation have procedure implementations
    /// but no callers, and vice versa for InterModuleCall, IntraModuleCall, and CoCall.
    /// </summary>
    enum MethodTranslationKind { SpecWellformedness, Call, CoCall, Implementation, OverrideCheck }

    private static readonly Dictionary<MethodTranslationKind, string> kindSanitizedPrefix =
      new() {
        { MethodTranslationKind.SpecWellformedness, "CheckWellFormed" },
        { MethodTranslationKind.Call, CallPrefix },
        { MethodTranslationKind.CoCall, "CoCall" },
        { MethodTranslationKind.Implementation, "Impl" },
        { MethodTranslationKind.OverrideCheck, "OverrideCheck" },
      };

    static string MethodName(ICodeContext m, MethodTranslationKind kind) {
      Contract.Requires(m != null);
      return $"{kindSanitizedPrefix[kind]}{NameSeparator}{m.FullSanitizedName}";
    }

    private static readonly Dictionary<MethodTranslationKind, string> kindDescription =
      new() {
        {MethodTranslationKind.SpecWellformedness, "well-formedness"},
        {MethodTranslationKind.Call, "call"},
        {MethodTranslationKind.CoCall, "co-call"},
        {MethodTranslationKind.Implementation, "correctness"},
        {MethodTranslationKind.OverrideCheck, "override check"},
      };

    static string MethodVerboseName(string fullName, MethodTranslationKind kind) {
      Contract.Requires(fullName != null);
      return $"{fullName} ({kindDescription[kind]})";
    }

    private static void AddVerboseNameAttribute(Bpl.NamedDeclaration boogieDecl, string dafnyName, MethodTranslationKind kind) {
      var verboseName = MethodVerboseName(dafnyName, kind);
      AddVerboseNameAttribute(boogieDecl, verboseName);
    }

    private static void AddVerboseNameAttribute(Bpl.NamedDeclaration targetDecl, string verboseName) {
      targetDecl.AddAttribute("verboseName", new object[] { verboseName });
    }

    private static void AddSmtOptionAttribute(Bpl.NamedDeclaration targetDecl, string name, string value) {
      targetDecl.Attributes = new QKeyValue(targetDecl.tok, "smt_option", new List<object>() { name, value }, targetDecl.Attributes);
    }

    private static CallCmd Call(BodyTranslationContext context, IOrigin tok, string methodName,
      List<Expr> ins, List<Bpl.IdentifierExpr> outs) {
      Contract.Requires(tok != null);
      Contract.Requires(methodName != null);
      Contract.Requires(ins != null);
      Contract.Requires(outs != null);

      var call = new CallCmd(tok, methodName, ins, outs) {
        IsFree = context.AssertMode == AssertMode.Assume
      };
      // CLEMENT enable this: call.ErrorData = "possible violation of function precondition";
      return call;
    }

    private void GenerateMethodParameters(IOrigin tok, Method m, MethodTranslationKind kind, ExpressionTranslator etran,
      List<Variable> inParams, out Variables outParams) {
      GenerateMethodParametersChoose(tok, m, kind, !m.IsStatic, true, true, etran, inParams, out outParams);
    }

    private void GenerateMethodParametersChoose(IOrigin tok, IMethodCodeContext m, MethodTranslationKind kind, bool includeReceiver, bool includeInParams, bool includeOutParams,
      ExpressionTranslator etran, List<Variable> inParams, out Variables outParams) {
      outParams = new Variables();
      // Add type parameters first, always!
      inParams.AddRange(MkTyParamFormals(GetTypeParams(m), true));
      if (includeReceiver) {
        var receiverType = m is MemberDecl ? ModuleResolver.GetReceiverType(tok, (MemberDecl)m) : ModuleResolver.GetThisType(tok, (IteratorDecl)m);
        Contract.Assert(VisibleInScope(receiverType));

        Bpl.Expr wh;
        var receiver = new Bpl.IdentifierExpr(tok, "this", TrType(receiverType));
        if (m is Constructor && kind is MethodTranslationKind.Implementation or MethodTranslationKind.SpecWellformedness) {
          // For constructors, the typical "where" condition is added in an assumption in the body, rather than in the parameter declaration itself
          wh = null;
        } else {
          wh = BplAnd(
            ReceiverNotNull(receiver),
            (m is TwoStateLemma ? etran.Old : etran).GoodRef(tok, receiver, receiverType));
        }
        // for class constructors, the receiver is encoded as an output parameter
        Bpl.Formal thVar = new Bpl.Formal(tok, new Bpl.TypedIdent(tok, "this", TrType(receiverType), wh),
          m is not Constructor);
        if (thVar.InComing) {
          inParams.Add(thVar);
        } else {
          outParams.GetOrAdd(thVar);
        }
      }
      if (includeInParams) {
        foreach (Formal p in m.Ins) {
          Contract.Assert(VisibleInScope(p.Type));
          Bpl.Type varType = TrType(p.Type);
          Bpl.Expr wh = GetExtendedWhereClause(p.Origin,
            new Bpl.IdentifierExpr(p.Origin, p.AssignUniqueName(CurrentDeclaration.IdGenerator), varType),
            p.Type, p.IsOld ? etran.Old : etran, IsAllocContext.Var(p));
          inParams.Add(new Bpl.Formal(p.Origin, new Bpl.TypedIdent(p.Origin, p.AssignUniqueName(CurrentDeclaration.IdGenerator), varType, wh), true));
        }
      }
      if (includeOutParams) {
        var beforeTrackers = DefiniteAssignmentTrackers;
        Contract.Assume(DefiniteAssignmentTrackers.Count == 0);
        foreach (Formal p in m.Outs) {
          Contract.Assert(VisibleInScope(p.Type));
          Contract.Assert(!p.IsOld);  // out-parameters are never old (perhaps we want to relax this condition in the future)
          Bpl.Type varType = TrType(p.Type);
          Bpl.Expr wh = GetWhereClause(p.Origin,
            new Bpl.IdentifierExpr(p.Origin, p.AssignUniqueName(CurrentDeclaration.IdGenerator), varType),
            p.Type, etran, IsAllocContext.Var(p));
          if (kind == MethodTranslationKind.Implementation) {
            var tracker = AddDefiniteAssignmentTracker(p, outParams, true, m.IsGhost);
            if (wh != null && tracker != null) {
              wh = BplImp(tracker, wh);
            }
          }
          outParams.GetOrAdd(new Bpl.Formal(p.Origin, new Bpl.TypedIdent(p.Origin, p.AssignUniqueName(CurrentDeclaration.IdGenerator), varType, wh), false));
          DefiniteAssignmentTrackers = beforeTrackers;
        }

        if (kind == MethodTranslationKind.Implementation) {
          outParams.GetOrAdd(new Bpl.Formal(tok, new Bpl.TypedIdent(tok, "$_reverifyPost", Bpl.Type.Bool), false));
        }
      }
    }

    class BoilerplateTriple {  // a triple that is now a quintuple
      [ContractInvariantMethod]
      void ObjectInvariant() {
        Contract.Invariant(tok != null);
        Contract.Invariant(Expr != null);
        Contract.Invariant(IsFree || ErrorMessage != null);
      }

      public readonly IOrigin tok;
      public readonly bool IsFree;
      public readonly Bpl.Expr Expr;
      public readonly string ErrorMessage;
      public readonly string SuccessMessage;
      public readonly string Comment;


      public BoilerplateTriple(IOrigin tok, bool isFree, Bpl.Expr expr, string errorMessage, string successMessage, string comment) {
        Contract.Requires(tok != null);
        Contract.Requires(expr != null);
        Contract.Requires(isFree || errorMessage != null);
        this.tok = tok;
        IsFree = isFree;
        Expr = expr;
        ErrorMessage = errorMessage;
        SuccessMessage = successMessage;
        Comment = comment;
      }
    }

    /// <summary>
    /// There are 3 states of interest when generating two-state boilerplate:
    ///  S0. the beginning of the method or loop, which is where the modifies clause is interpreted
    ///  S1. the pre-state of the two-state interval
    ///  S2. the post-state of the two-state interval
    /// This method assumes that etranPre denotes S1, etran denotes S2, and that etranMod denotes S0.
    /// </summary>
    List<BoilerplateTriple/*!*/>/*!*/ GetTwoStateBoilerplate(IOrigin/*!*/ tok,
      List<FrameExpression/*!*/>/*!*/ modifiesClause, bool isGhostContext, bool canAllocate,
      ExpressionTranslator/*!*/ etranPre, ExpressionTranslator/*!*/ etran, ExpressionTranslator/*!*/ etranMod) {
      Contract.Requires(tok != null);
      Contract.Requires(modifiesClause != null);
      Contract.Requires(etranPre != null);
      Contract.Requires(etran != null);
      Contract.Ensures(cce.NonNullElements(Contract.Result<List<BoilerplateTriple>>()));

      var boilerplate = new List<BoilerplateTriple>();
      if (!canAllocate && modifiesClause.Count == 0) {
        // plain and simple:  S1 == S2
        boilerplate.Add(new BoilerplateTriple(tok, true, Bpl.Expr.Eq(etranPre.HeapExpr, etran.HeapExpr), null, null, "frame condition"));
      } else {
        bool fieldGranularity = true;
        bool objectGranularity = !fieldGranularity;
        // the frame condition, which is free since it is checked with every heap update and call
        boilerplate.Add(new BoilerplateTriple(tok, true, FrameCondition(tok, modifiesClause, canAllocate, FrameExpressionUse.Modifies, etranPre, etran, etranMod, objectGranularity), null, null, "frame condition: object granularity"));
        if (modifiesClause.Exists(fe => fe.FieldName != null)) {
          boilerplate.Add(new BoilerplateTriple(tok, true, FrameCondition(tok, modifiesClause, canAllocate, FrameExpressionUse.Modifies, etranPre, etran, etranMod, fieldGranularity), null, null, "frame condition: field granularity"));
        }
        // HeapSucc(S1, S2) or HeapSuccGhost(S1, S2)
        Bpl.Expr heapSucc = HeapSucc(etranPre.HeapExpr, etran.HeapExpr, isGhostContext);
        boilerplate.Add(new BoilerplateTriple(tok, true, heapSucc, null, null, "boilerplate"));
      }
      return boilerplate;
    }

    /// <summary>
    /// There are 3 states of interest when generating a frame condition:
    ///  S0. the beginning of the method/loop, which is where the frame is interpreted
    ///  S1. the pre-state of the two-state interval
    ///  S2. the post-state of the two-state interval
    /// This method assumes that etranPre denotes S1, etran denotes S2, and that etranMod denotes S0.
    /// "use" being "Modifies" says to produce this frame condition:
    ///      if it's not in the frame, then it is unchanged
    /// "use" being "Reads" says to produce this frame condition:
    ///      if it's in the frame, then it is unchanged
    /// "use" being "Unchanged" says to produce this frame condition:
    ///      if it's in the frame, then it is unchanged,
    ///      and if it has a field designation, then furthermore 'alloc' is unchanged
    /// </summary>
    Bpl.Expr/*!*/ FrameCondition(IOrigin/*!*/ tok, List<FrameExpression/*!*/>/*!*/ frame, bool canAllocate, FrameExpressionUse use,
      ExpressionTranslator/*!*/ etranPre, ExpressionTranslator/*!*/ etran, ExpressionTranslator/*!*/ etranMod, bool fieldGranularity) {
      Contract.Requires(tok != null);
      Contract.Requires(etran != null);
      Contract.Requires(etranPre != null);
      Contract.Requires(cce.NonNullElements(frame));
      Contract.Requires(Predef != null);
      Contract.Ensures(Contract.Result<Bpl.Expr>() != null);

      // read is handled in AddFrameAxiom
      //
      // if field granularity:
      // generate:
      //  (forall o: ref, f: Field :: { $Heap[o][f] }
      //      o != null
      // #if use==Modifies
      //      && old($Heap)[o][alloc]                     // include only in contexts that can allocate
      // #endif
      //      ==>
      // #if use==Modifies
      //        $Heap[o][f] == PreHeap[o][f] ||
      //        (o,f) in modifiesClause)
      // #else
      //        (o,f) in readsClause
      // #if use==Unchanged
      //        or f==alloc && there's some f' such that (o,f') in readsClause
      // #endif
      //        ==>
      //        $Heap[o][f] == PreHeap[o][f])
      // #endif
      //
      // if object granularity:
      // generate:
      //  (forall o: ref :: { $Heap[o] }
      //      o != null
      // #if use==Modifies
      //      && old($Heap)[o][alloc]                     // include only in contexts that can allocate
      // #endif
      //      ==>
      // #if use==Modifies
      //        $Heap[o] == PreHeap[o] ||
      //        o in modifiesClause)
      // #else
      //        o in readsClause
      //        ==>
      //        $Heap[o] == PreHeap[o])
      // #endif
      var oVar = new Bpl.BoundVariable(tok, new Bpl.TypedIdent(tok, "$o", Predef.RefType));
      var o = new Bpl.IdentifierExpr(tok, oVar);

      Bpl.Expr f;
      List<Variable> quantifiedVars;
      List<TypeVariable> typeVars;
      Bpl.Expr heapOF;
      Bpl.Expr preHeapOF;
      if (fieldGranularity) {
        typeVars = new List<TypeVariable> { };
        var fVar = new Bpl.BoundVariable(tok, new Bpl.TypedIdent(tok, "$f", Predef.FieldName(tok)));
        f = new Bpl.IdentifierExpr(tok, fVar);
        quantifiedVars = new List<Variable> { oVar, fVar };
        heapOF = ReadHeap(tok, etran.HeapExpr, o, f);
        preHeapOF = ReadHeap(tok, etranPre.HeapExpr, o, f);
      } else {
        // object granularity
        typeVars = new List<TypeVariable>();
        f = null;
        quantifiedVars = new List<Variable> { oVar };
        heapOF = ReadHeap(tok, etran.HeapExpr, o);
        preHeapOF = ReadHeap(tok, etranPre.HeapExpr, o);  // Box type is Bpl.Type.Bool, but no need to unbox for equality check
      }

      Bpl.Expr ante = Bpl.Expr.Neq(o, Predef.Null);
      if (canAllocate && use == FrameExpressionUse.Modifies) {
        ante = BplAnd(ante, etranMod.IsAlloced(tok, o));
      }
      var eq = Bpl.Expr.Eq(heapOF, preHeapOF);
      var ofInFrame = InRWClause(tok, o, f, frame, use == FrameExpressionUse.Unchanged, etranMod, null, null);
      Bpl.Expr consequent = use == FrameExpressionUse.Modifies ? BplOr(eq, ofInFrame) : BplImp(ofInFrame, eq);

      var tr = new Bpl.Trigger(tok, true, new List<Bpl.Expr> { heapOF });
      return new Bpl.ForallExpr(tok, typeVars, quantifiedVars, null, tr, BplImp(ante, consequent));
    }

    Bpl.Expr/*!*/ FrameConditionUsingDefinedFrame(IOrigin/*!*/ tok, ExpressionTranslator/*!*/ etranPre, ExpressionTranslator/*!*/ etran, ExpressionTranslator/*!*/ etranMod, Boogie.IdentifierExpr frameExpr) {
      Contract.Requires(tok != null);
      Contract.Requires(etran != null);
      Contract.Requires(etranPre != null);
      Contract.Requires(Predef != null);
      Contract.Ensures(Contract.Result<Bpl.Expr>() != null);

      // generate:
      //  (forall o: ref, f: Field :: { $Heap[o,f] }
      //      o != null && old($Heap)[o,alloc] ==>
      //        $Heap[o,f] == PreHeap[o,f] ||
      //        $_Frame[o,f])
      Bpl.BoundVariable oVar = new Bpl.BoundVariable(tok, new Bpl.TypedIdent(tok, "$o", Predef.RefType));
      Bpl.IdentifierExpr o = new Bpl.IdentifierExpr(tok, oVar);
      Bpl.BoundVariable fVar = new Bpl.BoundVariable(tok, new Bpl.TypedIdent(tok, "$f", Predef.FieldName(tok)));
      Bpl.IdentifierExpr f = new Bpl.IdentifierExpr(tok, fVar);

      Bpl.Expr heapOF = ReadHeap(tok, etran.HeapExpr, o, f);
      Bpl.Expr preHeapOF = ReadHeap(tok, etranPre.HeapExpr, o, f);
      Bpl.Expr ante = BplAnd(Bpl.Expr.Neq(o, Predef.Null), etranPre.IsAlloced(tok, o));
      Bpl.Expr consequent = Bpl.Expr.Eq(heapOF, preHeapOF);

      consequent = BplOr(consequent, Bpl.Expr.SelectTok(tok, frameExpr, o, f));

      Bpl.Trigger tr = new Bpl.Trigger(tok, true, new List<Bpl.Expr> { heapOF });
      return new Bpl.ForallExpr(tok, new List<TypeVariable>(), new List<Variable> { oVar, fVar }, null, tr, BplImp(ante, consequent));
    }
    // ----- Type ---------------------------------------------------------------------------------

    static Type NormalizeToVerificationTypeRepresentation(Type type) {
      while (true) {
        type = type.NormalizeExpand();
        if (type is TypeProxy) {
          Contract.Assume(false);  // we assume that all proxies have been dealt with in the resolver
        }
        if (type.AsNewtype is not { } newtypeDecl) {
          break;
        }
        type = newtypeDecl.RhsWithArgument(type.TypeArgs);  // the Boogie type to be used for the newtype is the same as for the base type
      }
      return type;
    }

    // Translates a type into the representation Boogie type,
    // c.f. TypeToTy which translates a type to its Boogie expression
    // to be used in $Is and $IsAlloc.
    public Bpl.Type TrType(Type type) {
      Contract.Requires(type != null);
      Contract.Requires(Predef != null);
      Contract.Ensures(Contract.Result<Bpl.Type>() != null);

      type = NormalizeToVerificationTypeRepresentation(type);

      if (type is BoolType) {
        return Bpl.Type.Bool;
      } else if (type is CharType) {
        return Predef.CharType;
      } else if (type is IntType) {
        return Bpl.Type.Int;
      } else if (type is RealType) {
        return Bpl.Type.Real;
      } else if (type is BigOrdinalType) {
        return Predef.BigOrdinalType;
      } else if (type is BitvectorType) {
        var t = (BitvectorType)type;
        return BplBvType(t.Width);
      } else if (type is IteratorDecl.EverIncreasingType) {
        return Bpl.Type.Int;
      } else if (type is ArrowType) {
        return Predef.HandleType;
      } else if (type.IsTypeParameter || type.IsAbstractType) {
        return Predef.BoxType;
      } else if (type.IsInternalTypeSynonym) {
        return Predef.BoxType;
      } else if (type.IsRefType) {
        // object and class types translate to ref
        return Predef.RefType;
      } else if (type is UserDefinedType { ResolvedClass: TraitDecl }) {
        // non-reference trait type
        return Predef.BoxType;
      } else if (type.IsDatatype) {
        return Predef.DatatypeType;
      } else if (type is SetType) {
        return ((SetType)type).Finite ? Predef.SetType : Predef.ISetType;
      } else if (type is MultiSetType) {
        return Predef.MultiSetType;
      } else if (type is MapType) {
        return ((MapType)type).Finite ? Predef.MapType : Predef.IMapType;
      } else if (type is SeqType) {
        return Predef.SeqType;
      } else {
        Contract.Assert(false); throw new cce.UnreachableException();  // unexpected type
      }
    }

    public Bpl.Expr AdaptBoxing(Bpl.IToken tok, Bpl.Expr e, Type fromType, Type toType) {
      if (fromType.IsTypeParameter) {
        return CondApplyUnbox(tok, e, fromType, toType);
      } else {
        return CondApplyBox(tok, e, fromType, toType);
      }
    }

    public Bpl.Expr CondApplyBox(Bpl.IToken tok, Bpl.Expr e, Type fromType, Type toType) {
      Contract.Requires(tok != null);
      Contract.Requires(e != null);
      Contract.Requires(fromType != null);
      Contract.Ensures(Contract.Result<Bpl.Expr>() != null);

      if (!ModeledAsBoxType(fromType) && (toType == null || ModeledAsBoxType(toType))) {
        // if "e" denotes "Unbox(E): T", then just return "E"
        if (e is Bpl.NAryExpr { Fun: Bpl.TypeCoercion } coerce) {
          Contract.Assert(coerce.Args.Count == 1);
          Contract.Assert(Bpl.Type.Equals(((Bpl.TypeCoercion)coerce.Fun).Type, TrType(fromType)));
          if (coerce.Args[0] is Bpl.NAryExpr { Fun: Bpl.FunctionCall { FunctionName: UnboxFunctionName } } call) {
            Contract.Assert(call.Args.Count == 1);
            return call.Args[0];
          }
        }
        // return "Box(e)"
        return FunctionCall(tok, BuiltinFunction.Box, null, e);
      } else {
        return e;
      }
    }

    public Bpl.Expr BoxIfNecessary(Bpl.IToken tok, Bpl.Expr e, Type fromType) {
      Contract.Requires(tok != null);
      Contract.Requires(e != null);
      Contract.Requires(fromType != null);
      Contract.Ensures(Contract.Result<Bpl.Expr>() != null);

      return CondApplyBox(tok, e, fromType, null);
    }

    public Bpl.Expr CondApplyUnbox(Bpl.IToken tok, Bpl.Expr e, Type fromType, Type toType) {
      Contract.Requires(tok != null);
      Contract.Requires(e != null);
      Contract.Requires(fromType != null);
      Contract.Requires(toType != null);
      Contract.Ensures(Contract.Result<Bpl.Expr>() != null);

      if (ModeledAsBoxType(fromType) && !ModeledAsBoxType(toType)) {
        return FunctionCall(tok, BuiltinFunction.Unbox, TrType(toType), e);
      } else {
        return e;
      }
    }

    /// <summary>
    ///   If the type is not normally boxed, insert a box around it.
    ///   For lambda functions.
    /// </summary>
    public Bpl.Expr BoxIfNotNormallyBoxed(Bpl.IToken tok, Bpl.Expr e, Type t) {
      if (!ModeledAsBoxType(t)) {
        return ApplyBox(tok, e);
      } else {
        return e;
      }
    }

    /// <summary>
    ///   If the passed expression is not already boxed, box it.
    /// </summary>
    public Bpl.Expr ApplyBox(Bpl.IToken tok, Bpl.Expr e) {
      Contract.Assert(tok != null);
      Contract.Assert(e != null);
      if (e.Type == Predef.BoxType || e is NAryExpr { Fun.FunctionName: BoxFunctionName }) {
        return e;
      }
      return FunctionCall(tok, BuiltinFunction.Box, null, e);
    }

    /// <summary>
    ///   If the expression is boxed, but the type is not boxed, this unboxes it.
    ///   For lambda functions.
    /// </summary>
    public Bpl.Expr UnboxUnlessInherentlyBoxed(Bpl.Expr e, Type t) {
      if (!ModeledAsBoxType(t)) {
        return FunctionCall(e.tok, BuiltinFunction.Unbox, TrType(t), e);
      } else {
        return e;
      }
    }

    public Expr UnboxUnlessBoxType(IOrigin tok, Expr e, Type type) {
      return TrType(type) == Predef.BoxType ? e : ApplyUnbox(tok, e, TrType(type));
    }

    /// <summary>
    ///   Unboxes an expression with the Box type.
    /// </summary>
    public Bpl.Expr ApplyUnbox(Bpl.IToken tok, Bpl.Expr e, Bpl.Type ty) {
      Contract.Assert(e != null);
      Contract.Assert(ty != null);
      Contract.Assert(tok != null);
      Contract.Assert((e.Type != null && e.Type.Equals(Predef.BoxType) ||
                      (e.ShallowType != null && e.ShallowType.Equals(Predef.BoxType))));
      return FunctionCall(tok, BuiltinFunction.Unbox, ty, e);
    }

    public Boogie.Expr BoxifyForTraitParent(Bpl.IToken tok, Boogie.Expr obj, MemberDecl member, Type fromType) {
      return BoxifyForTraitParent(tok, obj, member.EnclosingClass, fromType);
    }

    public Boogie.Expr BoxifyForTraitParent(Bpl.IToken tok, Boogie.Expr obj, TopLevelDecl topLevelDecl, Type fromType) {
      if (topLevelDecl is TraitDecl { IsReferenceTypeDecl: false }) {
        return BoxIfNecessary(tok, obj, fromType);
      }
      return obj;
    }

    public static bool ModeledAsBoxType(Type t) {
      Contract.Requires(t != null);
      t = NormalizeToVerificationTypeRepresentation(t);
      if (t is TypeProxy) {
        // unresolved proxy
        return false;
      }
      var res = t.IsTypeParameter || (t.IsTraitType && !t.IsRefType) || t.IsAbstractType || t.IsInternalTypeSynonym;
      Contract.Assert(t.IsArrowType ? !res : true);
      return res;
    }

    /// <summary>
    /// This method returns "expr" after stripping off any type coercions and box/unbox functions.
    /// </summary>
    public static Boogie.Expr StripBoxAdjustments(Boogie.Expr expr) {
      while (expr is Boogie.NAryExpr { Fun: Boogie.FunctionCall { FunctionName: BoxFunctionName or UnboxFunctionName } or Boogie.TypeCoercion } nAryExpr) {
        Contract.Assert(nAryExpr.Args.Count == 1);
        expr = nAryExpr.Args[0];
      }
      return expr;
    }

    // ----- Statement ----------------------------------------------------------------------------

    /// <summary>
    /// A ForceCheckToken is a token wrapper whose purpose is to hide inheritance.
    /// </summary>
    public class ForceCheckOrigin : OriginWrapper {
      public ForceCheckOrigin(IOrigin tok)
        : base(tok) {
        Contract.Requires(tok != null);
      }
      public static IOrigin Unwrap(IOrigin tok) {
        Contract.Requires(tok != null);
        Contract.Ensures(Contract.Result<IOrigin>() != null);
        var ftok = tok as ForceCheckOrigin;
        return ftok != null ? ftok.WrappedToken : tok;
      }

      public override IOrigin WithVal(string newVal) {
        return new ForceCheckOrigin(WrappedToken.WithVal(newVal));
      }

      public override bool IsInherited(ModuleDefinition m) {
        return false;
      }
    }

    public Bpl.PredicateCmd Assert(IOrigin tok, Bpl.Expr condition, ProofObligationDescription description,
      BodyTranslationContext context, Bpl.QKeyValue kv = null) {
      return Assert(tok, condition, description, tok, context, kv);
    }

    private PredicateCmd Assert(IOrigin tok, Expr condition, ProofObligationDescription description,
      IOrigin refinesToken, BodyTranslationContext context, QKeyValue kv = null) {
      Contract.Requires(tok != null);
      Contract.Requires(condition != null);
      Contract.Ensures(Contract.Result<Bpl.PredicateCmd>() != null);

      Bpl.PredicateCmd cmd;
      if (context.AssertMode == AssertMode.Assume
          || (assertionOnlyFilter != null && !assertionOnlyFilter(tok))
          || (refinesToken.IsInherited(currentModule) && codeContext is not { MustReverify: true })) {
        // produce an assume instead
        cmd = TrAssumeCmd(tok, condition, kv);
        proofDependencies?.AddProofDependencyId(cmd, tok, new AssumedProofObligationDependency(tok, description));
      } else {
        cmd = TrAssertCmdDesc(ForceCheckOrigin.Unwrap(tok), condition, description, kv);
        proofDependencies?.AddProofDependencyId(cmd, tok, new ProofObligationDependency(tok, description));
      }
      return cmd;
    }

    PredicateCmd AssertAndForget(BodyTranslationContext context, IOrigin tok, Bpl.Expr condition, ProofObligationDescription desc) {
      return AssertAndForget(context, tok, condition, desc, tok, null);
    }

    PredicateCmd AssertAndForget(BodyTranslationContext context, IOrigin tok, Bpl.Expr condition, ProofObligationDescription desc, IOrigin refinesTok, Bpl.QKeyValue kv) {
      Contract.Requires(tok != null);
      Contract.Requires(desc != null);
      Contract.Requires(condition != null);
      Contract.Ensures(Contract.Result<Bpl.PredicateCmd>() != null);

      PredicateCmd cmd;
      if (context.AssertMode == AssertMode.Assume ||
          (assertionOnlyFilter != null && !assertionOnlyFilter(tok)) ||
          (refinesTok.IsInherited(currentModule) && (codeContext == null || !codeContext.MustReverify))) {
        // produce a "skip" instead
        cmd = TrAssumeCmd(tok, Bpl.Expr.True, kv);
      } else {
        tok = ForceCheckOrigin.Unwrap(tok);
        var args = new List<object>();
        args.Add(Bpl.Expr.Literal(0));
        cmd = TrAssertCmdDesc(tok, condition, desc, new Bpl.QKeyValue(tok, "subsumption", args, kv));
        proofDependencies?.AddProofDependencyId(cmd, tok, new ProofObligationDependency(tok, desc));
      }

      return cmd;
    }

    Bpl.Ensures EnsuresWithDependencies(IOrigin tok, bool free, Expression dafnyCondition, Bpl.Expr condition, string errorMessage, string successMessage, string comment) {
      Contract.Requires(tok != null);
      Contract.Requires(dafnyCondition != null);
      Contract.Ensures(Contract.Result<Bpl.Ensures>() != null);

      var ens = Ensures(tok, free, dafnyCondition, condition, errorMessage, successMessage, comment);
      proofDependencies?.AddProofDependencyId(ens, tok, new EnsuresDependency(tok, dafnyCondition));
      return ens;
    }
    Bpl.Ensures FreeEnsures(IOrigin tok, Bpl.Expr condition, string comment, bool alwaysAssume = false) {
      var kv = alwaysAssume ? AlwaysAssumeAttribute(tok) : null;
      return Ensures(tok, true, null, condition, null, null, comment, kv);
    }


    Bpl.Ensures Ensures(IOrigin tok, bool free, Expression dafnyCondition, Bpl.Expr condition, string errorMessage, string successMessage, string comment, QKeyValue kv = null) {
      Contract.Requires(tok != null);
      Contract.Requires(condition != null);
      Contract.Ensures(Contract.Result<Bpl.Ensures>() != null);

      var unwrappedToken = ForceCheckOrigin.Unwrap(tok);
      Bpl.Ensures ens = new Bpl.Ensures(unwrappedToken, free, condition, comment, kv);
      var description = new EnsuresDescription(dafnyCondition, errorMessage, successMessage);
      ens.Description = description;
      if (!free) {
        ReportAssertion(unwrappedToken, description);
      }
      return ens;
    }

    Bpl.Requires RequiresWithDependencies(IOrigin tok, bool free, Expression dafnyCondition, Bpl.Expr condition, string errorMessage, string successMessage, string comment) {
      Contract.Requires(tok != null);
      Contract.Requires(dafnyCondition != null);
      Contract.Ensures(Contract.Result<Bpl.Ensures>() != null);

      var req = Requires(tok, free, dafnyCondition, condition, errorMessage, successMessage, comment);
      proofDependencies?.AddProofDependencyId(req, tok, new RequiresDependency(tok, dafnyCondition));
      return req;
    }
    Bpl.Requires FreeRequires(IOrigin tok, Bpl.Expr bCondition, string comment, bool alwaysAssume = false) {
      var kv = alwaysAssume ? AlwaysAssumeAttribute(tok) : null;
      return Requires(tok, true, null, bCondition, null, null, comment, kv);
    }

    Bpl.Requires Requires(IOrigin tok, bool free, Expression dafnyCondition, Bpl.Expr bCondition, string errorMessage, string successMessage, string comment, QKeyValue kv = null) {
      Contract.Requires(tok != null);
      Contract.Requires(bCondition != null);
      Contract.Ensures(Contract.Result<Bpl.Requires>() != null);
      Bpl.Requires req = new Bpl.Requires(ForceCheckOrigin.Unwrap(tok), free, bCondition, comment, kv);
      req.Description = new RequiresDescription(dafnyCondition, errorMessage, successMessage);
      return req;
    }

    public Bpl.StmtList TrStmt2StmtList(BoogieStmtListBuilder builder,
      Statement block, Variables locals, ExpressionTranslator etran, bool introduceScope = false) {
      Contract.Requires(builder != null);
      Contract.Requires(block != null);
      Contract.Requires(locals != null);
      Contract.Requires(etran != null);
      Contract.Requires(codeContext != null && Predef != null);
      Contract.Ensures(Contract.Result<Bpl.StmtList>() != null);

      TrStmtList(new List<Statement> { block }, builder, locals, etran, introduceScope ? block.Origin : null, processLabels: false);
      return builder.Collect(block.Origin);  // TODO: would be nice to have an end-curly location for "block"
    }

    /// <summary>
    /// Add to "builder" the following:
    ///     if (*) { S ; assume false; }
    /// where "S" is the given "builderToCollect".  This method consumes what has been built up in "builderToCollect".
    /// </summary>
    public void PathAsideBlock(IOrigin tok, BoogieStmtListBuilder builderToCollect, BoogieStmtListBuilder builder) {
      Contract.Requires(tok != null);
      Contract.Requires(builderToCollect != null);
      Contract.Requires(builderToCollect != null);

      if (!builderToCollect.Commands.Any()) {
        return;
      }
      builderToCollect.Add(new AssumeCmd(tok, Bpl.Expr.False));
      var ifCmd = new IfCmd(tok, null, builderToCollect.Collect(tok), null, null);
      builder.Add(ifCmd);
    }

    (string, string) CustomErrorMessage(Attributes attrs) {
      if (attrs == null) { return (null, null); }
      List<Expression> args = Attributes.FindExpressions(attrs, "error");
      if (args == null) { return (null, null); }
      if (args.Count > 0) {
        var lErr = (string)(args[0] as StringLiteralExpr)?.Value;
        var lSucc = args.Count > 1 ? (string)(args[1] as StringLiteralExpr).Value : null;
        return (lErr, lSucc);
      } else {
        return (null, null);
      }
    }

    /// <summary>
    /// Generates a Boogie expression "lo <= x <= hi", but leaving the lo/hi bound if null.
    /// </summary>
    private static Bpl.Expr ForLoopBounds(Bpl.Expr x, Bpl.Expr/*?*/ lo, Bpl.Expr/*?*/ hi) {
      Bpl.Expr r = Bpl.Expr.True;
      if (lo != null) {
        r = BplAnd(r, Bpl.Expr.Le(lo, x));
      }
      if (hi != null) {
        r = BplAnd(r, Bpl.Expr.Le(x, hi));
      }
      return r;
    }

    delegate Bpl.Expr ExpressionConverter(Dictionary<IVariable, Expression> substMap, ExpressionTranslator etran);

    // Note: not trying to reduce duplication between this and TrAssertCmdDesc because this one should ultimately be removed.
    Bpl.AssertCmd TrAssertCmd(IOrigin tok, Bpl.Expr expr, Bpl.QKeyValue attributes = null) {
      // TODO: move the following comment once this method disappears

      // It may be that "expr" is a Lit expression. It might seem we don't need a Lit expression
      // around the boolean expression that is being asserted. However, we keep it. For one,
      // it doesn't change the semantics of the assert command. More importantly, leaving
      // a Lit around the expression is useful to avoid sending an "assert false;" to Boogie--since
      // Boogie looks especially for "assert false;" commands and processes them in such a way
      // that loops no longer are loops (which is confusing for Dafny users).
      return attributes == null ? new Bpl.AssertCmd(tok, expr) : new Bpl.AssertCmd(tok, expr, attributes);
    }

    Bpl.AssertCmd TrAssertCmdDesc(IOrigin tok, Bpl.Expr expr,
      ProofObligationDescription description, Bpl.QKeyValue attributes = null) {
      ReportAssertion(tok, description);
      return new Bpl.AssertCmd(tok, expr, description, attributes);
    }

    private ISet<(Uri, int)> reportedAssertions = new HashSet<(Uri, int)>();
    private void ReportAssertion(IOrigin tok, ProofObligationDescription description) {
      if (!reportedAssertions.Add((tok.Uri, tok.pos))) {
        return;
      }

      if (options.Get(CommonOptionBag.ShowAssertions) > CommonOptionBag.AssertionShowMode.None && description.IsImplicit) {
        reporter.Info(MessageSource.Translator, ToDafnyToken(false, tok), "Implicit assertion: " + description.ShortDescription, "isAssertion");
      } else if (options.Get(CommonOptionBag.ShowAssertions) == CommonOptionBag.AssertionShowMode.All) {
        reporter.Info(MessageSource.Translator, ToDafnyToken(false, tok), "Explicit assertion: " + description.ShortDescription, "isAssertion");
      }
    }

    delegate void BodyTranslator(BoogieStmtListBuilder builder, ExpressionTranslator etr);

    List<Bpl.Expr> TrTypeArgs(Dictionary<TypeParameter, Type> tySubst, List<TypeParameter> tyArgs) {
      var res = new List<Bpl.Expr>();
      foreach (var p in tyArgs) {
        res.Add(TypeToTy(tySubst[p]));
      }
      return res;
    }

    Dictionary<IVariable, Expression> SetupBoundVarsAsLocals(List<BoundVar> boundVars, out Bpl.Expr typeAntecedent,
      BoogieStmtListBuilder builder, Variables locals, ExpressionTranslator etran,
      string nameSuffix = null) {
      Contract.Requires(boundVars != null);
      Contract.Requires(builder != null);
      Contract.Requires(locals != null);
      Contract.Requires(etran != null);
      Contract.Ensures(Contract.ValueAtReturn(out typeAntecedent) != null);

      typeAntecedent = Bpl.Expr.True;
      var substMap = new Dictionary<IVariable, Expression>();
      foreach (BoundVar bv in boundVars) {
        LocalVariable local = new LocalVariable(bv.Origin, nameSuffix == null ? bv.Name : bv.Name + nameSuffix, bv.Type, bv.IsGhost);
        local.type = local.SyntacticType;  // resolve local here
        IdentifierExpr ie = new IdentifierExpr(local.Origin, local.AssignUniqueName(CurrentDeclaration.IdGenerator));
        ie.Var = local; ie.Type = ie.Var.Type;  // resolve ie here
        substMap.Add(bv, ie);
        Bpl.LocalVariable bvar = new Bpl.LocalVariable(local.Origin, new Bpl.TypedIdent(local.Origin, local.AssignUniqueName(CurrentDeclaration.IdGenerator), TrType(local.Type)));
        locals.GetOrAdd(bvar);
        var bIe = new Bpl.IdentifierExpr(bvar.tok, bvar);
        builder.Add(new Bpl.HavocCmd(bv.Origin, new List<Bpl.IdentifierExpr> { bIe }));
        Bpl.Expr wh = GetWhereClause(bv.Origin, bIe, local.Type, etran, IsAllocType.ISALLOC);
        if (wh != null) {
          typeAntecedent = BplAnd(typeAntecedent, wh);
        }
      }
      return substMap;
    }

    Dictionary<IVariable, Expression> SetupBoundVarsAsLocals(List<BoundVar> boundVars, BoogieStmtListBuilder builder,
      Variables locals, ExpressionTranslator etran,
      string nameSuffix = null) {
      Contract.Requires(boundVars != null);
      Contract.Requires(builder != null);
      Contract.Requires(locals != null);
      Contract.Requires(etran != null);

      var substMap = SetupBoundVarsAsLocals(boundVars, out var typeAntecedent, builder, locals, etran, nameSuffix);
      builder.Add(TrAssumeCmd(typeAntecedent.tok, typeAntecedent));
      return substMap;
    }

    /// <summary>
    /// Clone Dafny variable "v" into a new Dafny local variable "l".
    /// Add to "substMap" the substitution from "v" to an IdentifierExpr for "l".
    /// Also, generate a Boogie variable "bvar" for "l", add "bvar" to "locals", and
    /// emit to "builder" a havoc statement for "bvar". The type antecedent for "bvar"
    /// is NOT emitted; rather, it is returned by this method.
    /// </summary>
    Bpl.Expr SetupVariableAsLocal(IVariable v, Dictionary<IVariable, Expression> substMap,
      BoogieStmtListBuilder builder, Variables locals, ExpressionTranslator etran) {
      Contract.Requires(v != null);
      Contract.Requires(substMap != null);
      Contract.Requires(builder != null);
      Contract.Requires(locals != null);
      Contract.Requires(etran != null);

      var local = new LocalVariable(v.Origin, v.Name, v.Type, v.IsGhost);
      local.type = local.SyntacticType;  // resolve local here
      var ie = new IdentifierExpr(local.Origin, local.AssignUniqueName(CurrentDeclaration.IdGenerator));
      ie.Var = local; ie.Type = ie.Var.Type;  // resolve ie here
      substMap.Add(v, ie);

      var bvar = new Bpl.LocalVariable(local.Origin, new Bpl.TypedIdent(local.Origin, local.AssignUniqueName(CurrentDeclaration.IdGenerator), TrType(local.Type)));
      locals.GetOrAdd(bvar);
      var bIe = new Bpl.IdentifierExpr(bvar.tok, bvar);
      builder.Add(new Bpl.HavocCmd(v.Origin, new List<Bpl.IdentifierExpr> { bIe }));
      var wh = GetWhereClause(v.Origin, bIe, local.Type, etran, ISALLOC);
      return wh ?? Bpl.Expr.True;
    }

    List<Bpl.Expr> RecordDecreasesValue(List<Expression> decreases, BoogieStmtListBuilder builder, Variables locals, ExpressionTranslator etran, string varPrefix) {
      Contract.Requires(locals != null);
      Contract.Requires(etran != null);
      Contract.Requires(varPrefix != null);
      Contract.Requires(builder != null);
      Contract.Requires(decreases != null);
      List<Bpl.Expr> oldBfs = new List<Bpl.Expr>();
      var idGen = new VerificationIdGenerator();
      foreach (Expression e in decreases) {
        Contract.Assert(e != null);
        Bpl.LocalVariable bfVar = new Bpl.LocalVariable(e.Origin, new Bpl.TypedIdent(e.Origin, idGen.FreshId(varPrefix), TrType(cce.NonNull(e.Type))));
        locals.GetOrAdd(bfVar);
        Bpl.IdentifierExpr bf = new Bpl.IdentifierExpr(e.Origin, bfVar);
        oldBfs.Add(bf);
        // record value of each decreases expression at beginning of the loop iteration
        Bpl.Cmd cmd = Bpl.Cmd.SimpleAssign(e.Origin, bf, etran.TrExpr(e));
        builder.Add(cmd);
      }
      return oldBfs;
    }


    public static void AddComment(BoogieStmtListBuilder builder, Statement stmt, string comment) {
      Contract.Requires(builder != null);
      Contract.Requires(stmt != null);
      Contract.Requires(comment != null);
      builder.Add(new Bpl.CommentCmd(string.Format("----- {0} ----- {1}({2},{3})", comment, stmt.Origin.Filepath, stmt.Origin.line, stmt.Origin.col)));
    }

    /// <summary>
    /// Therefore, these properties are applied to method in-parameters.
    /// For now, this only allows you to case split on incoming data type values.
    /// This used to add IsGood[Multi]Set_Extendend, but that is always
    /// added for sets & multisets now in the prelude.
    /// </summary>
    Bpl.Expr GetExtendedWhereClause(IOrigin tok, Bpl.Expr x, Type type, ExpressionTranslator etran, IsAllocType alloc) {
      Contract.Requires(tok != null);
      Contract.Requires(x != null);
      Contract.Requires(type != null);
      Contract.Requires(etran != null);
      Contract.Requires(Predef != null);
      var r = GetWhereClause(tok, x, type, etran, alloc);
      type = type.NormalizeExpand();
      if (type.IsDatatype) {
        UserDefinedType udt = (UserDefinedType)type;
        var oneOfTheCases = FunctionCall(tok, "$IsA#" + udt.ResolvedClass.FullSanitizedName, Bpl.Type.Bool, x);
        return BplAnd(r, oneOfTheCases);
      } else {
        return r;
      }
    }

    /// <summary>
    /// Translates an AST Type to a Boogie expression of type Ty.
    /// </summary>
    Bpl.Expr TypeToTy(Type type) {
      Contract.Requires(type != null);
      Contract.Ensures(Contract.Result<Bpl.Expr>() != null);

      type = type.NormalizeExpandKeepConstraints();

      if (type.IsTypeParameter) {
        var udt = (UserDefinedType)type;
        return TrTypeParameter((TypeParameter)udt.ResolvedClass);
      } else if (type.IsAbstractType) {
        var udt = (UserDefinedType)type;
        return TrAbstractType((AbstractTypeDecl)udt.ResolvedClass, udt.TypeArgs);
      } else if (type is UserDefinedType) {
        // Classes, (co-)datatypes, newtypes, subset types, ...
        var args = type.TypeArgs.ConvertAll(TypeToTy);
        return ClassTyCon(((UserDefinedType)type), args);
      } else if (type is SetType) {
        bool finite = ((SetType)type).Finite;
        return FunctionCall(Token.NoToken, finite ? "TSet" : "TISet", Predef.Ty, TypeToTy(((CollectionType)type).Arg));
      } else if (type is MultiSetType) {
        return FunctionCall(Token.NoToken, "TMultiSet", Predef.Ty, TypeToTy(((CollectionType)type).Arg));
      } else if (type is SeqType) {
        return FunctionCall(Token.NoToken, "TSeq", Predef.Ty, TypeToTy(((CollectionType)type).Arg));
      } else if (type is MapType) {
        bool finite = ((MapType)type).Finite;
        return FunctionCall(Token.NoToken, finite ? "TMap" : "TIMap", Predef.Ty,
          TypeToTy(((MapType)type).Domain),
          TypeToTy(((MapType)type).Range));
      } else if (type is BoolType) {
        return new Bpl.IdentifierExpr(Token.NoToken, "TBool", Predef.Ty);
      } else if (type is CharType) {
        return new Bpl.IdentifierExpr(Token.NoToken, "TChar", Predef.Ty);
      } else if (type is RealType) {
        return new Bpl.IdentifierExpr(Token.NoToken, "TReal", Predef.Ty);
      } else if (type is BitvectorType) {
        var t = (BitvectorType)type;
        return FunctionCall(Token.NoToken, "TBitvector", Predef.Ty, Bpl.Expr.Literal(t.Width));
      } else if (type is IntType) {
        return new Bpl.IdentifierExpr(Token.NoToken, "TInt", Predef.Ty);
      } else if (type is BigOrdinalType) {
        return new Bpl.IdentifierExpr(Token.NoToken, "TORDINAL", Predef.Ty);
      } else if (type is ParamTypeProxy) {
        return TrTypeParameter(((ParamTypeProxy)type).orig);
      } else {
        Contract.Assert(false); throw new cce.UnreachableException();  // unexpected type
      }
    }

    static string NameTypeParam(TypeParameter tp) {
      if (tp.Parent != null) {
        return tp.Parent.FullName + "$" + tp.Name;
      } else {
        // This happens for builtins, like arrays, that don't have a parent
        return "#$" + tp.Name;
      }
    }

    Bpl.Expr TrTypeParameter(TypeParameter tp) {
      var nm = NameTypeParam(tp);
      // return an identifier denoting a constant
      return new Bpl.IdentifierExpr(tp.Origin, nm, Predef.Ty);
    }

    Bpl.Expr TrAbstractType(AbstractTypeDecl abstractType, List<Type> tyArguments) {
      Contract.Requires(tyArguments != null);

      var fn = GetOrCreateTypeConstructor(abstractType);
      var args = tyArguments.ConvertAll(TypeToTy);
      return FunctionCall(abstractType.Origin, fn.Name, Predef.Ty, args);
    }

    public List<TypeParameter> GetTypeParams(IMethodCodeContext cc) {
      if (cc is Method) {
        Method m = (Method)cc;
        return Concat(GetTypeParams(m.EnclosingClass), m.TypeArgs);
      } else if (cc is IteratorDecl) {
        return cc.TypeArgs; // This one cannot be enclosed in a class
      } else {
        Contract.Assert(false);
        return null;
      }
    }

    static public List<TypeParameter> GetTypeParams(TopLevelDecl d) {
      Contract.Requires(d is ClassLikeDecl || d is DatatypeDecl || d is NewtypeDecl || d is ValuetypeDecl);
      return d.TypeArgs;
    }

    static List<TypeParameter> GetTypeParams(Function f) {
      if (f.EnclosingClass == null) {
        return f.TypeArgs;
      } else {
        return Concat(GetTypeParams(f.EnclosingClass), f.TypeArgs);
      }
    }

    /// <summary>
    /// Return $IsBox(x, t).
    /// </summary>
    Bpl.Expr MkIsBox(Bpl.Expr x, Type t) {
      return MkIs(x, TypeToTy(t), true);
    }

    // Boxes, if necessary
    Bpl.Expr MkIs(Bpl.Expr x, Type t, Bpl.IToken tok = null) {
      return MkIs(x, TypeToTy(t), ModeledAsBoxType(t), tok);
    }

    Bpl.Expr MkIs(Bpl.Expr x, Bpl.Expr t, bool box = false, Bpl.IToken tok = null) {
      if (box) {
        return FunctionCall(tok ?? x.tok, BuiltinFunction.IsBox, null, x, t);
      } else {
        return FunctionCall(tok ?? x.tok, BuiltinFunction.Is, null, x, t);
      }
    }

    // Boxes, if necessary
    Bpl.Expr MkIsAlloc(Bpl.Expr x, Type t, Bpl.Expr h) {
      return MkIsAlloc(x, TypeToTy(t), h, ModeledAsBoxType(t));
    }

    Bpl.Expr MkIsAllocBox(Bpl.Expr x, Type t, Bpl.Expr h) {
      return MkIsAlloc(x, TypeToTy(t), h, true);
    }

    Bpl.Expr MkIsAlloc(Bpl.Expr x, Bpl.Expr t, Bpl.Expr h, bool box = false) {
      if (box) {
        return FunctionCall(x.tok, BuiltinFunction.IsAllocBox, null, x, t, h);
      } else {
        return FunctionCall(x.tok, BuiltinFunction.IsAlloc, null, x, t, h);
      }
    }

    /// <summary>
    /// A "where" clause for a variable in Boogie turns into an assumption anytime that Boogie is tasked
    /// with assigning an arbitrary value to that variable. This happens at the beginning of a procedure
    /// implementation, after a procedure call, or as part of a "havoc" command. Each one of these can
    /// easily be followed by a manual "assume" command. However, the use-case that makes "where" clauses
    /// especially valuable is in loops, because when Boogie cuts the backedge, it inserts "havoc" commands.
    /// To do this in Dafny, Dafny would have to compute loop targets, which is better done in Boogie (which
    /// already has to do it).
    /// </summary>
    public Bpl.Expr GetWhereClause(IOrigin tok, Bpl.Expr x, Type type, ExpressionTranslator etran, IsAllocType alloc,
      bool allocatednessOnly = false, bool alwaysUseSymbolicName = false) {
      Contract.Requires(tok != null);
      Contract.Requires(x != null);
      Contract.Requires(type != null);
      Contract.Requires(etran != null);
      Contract.Requires(Predef != null);

      if (type.NormalizeExpand() is TypeProxy) {
        // Unresolved proxy
        // Omit where clause (in other places, unresolved proxies are treated as a reference type; we could do that here too, but
        // we might as well leave out the where clause altogether).
        return null;
      }

      var normType = type.NormalizeExpandKeepConstraints();
      var verificationType = NormalizeToVerificationTypeRepresentation(type);
      Bpl.Expr isAlloc;
      if (type.IsNumericBased() || type.IsBitVectorType || type.IsBoolType || type.IsCharType || type.IsBigOrdinalType) {
        isAlloc = null;
      } else if (alloc == ISALLOC && etran.HeapExpr != null) {
        isAlloc = MkIsAlloc(x, normType, etran.HeapExpr);
      } else {
        isAlloc = null;
      }
      if (allocatednessOnly) {
        return isAlloc;
      }

      Bpl.Expr isPred = null;
      if (alwaysUseSymbolicName) {
        // go for the symbolic name
        isPred = MkIs(x, normType);
      } else if (normType is BoolType or IntType or RealType or BigOrdinalType) {
        // nothing to do
      } else if (normType is BitvectorType) {
        var t = (BitvectorType)normType;
        if (t.Width == 0) {
          // type bv0 has only one value
          return Bpl.Expr.Eq(BplBvLiteralExpr(tok, BaseTypes.BigNum.ZERO, t), x);
        }
      } else if ((normType.AsTypeSynonym != null || normType.AsNewtype != null) &&
        (verificationType.IsNumericBased() || verificationType.IsBitVectorType || verificationType.IsBoolType)) {
        var constraint = ModuleResolver.GetImpliedTypeConstraint(new BoogieWrapper(x, normType), normType);
        isPred = etran.TrExpr(constraint);
      } else {
        // go for the symbolic name
        isPred = MkIs(x, normType);
      }
      return isAlloc == null ? isPred : isPred == null ? isAlloc : BplAnd(isPred, isAlloc);
    }

    // Returns expressions, which, if false, means that the two LHS expressions are
    // not distinct; if null then the LHSs are trivially distinct
    void CheckDistinctness(Expression lhsa, Expression lhsb, ExpressionTranslator etran, out Expression dExpr, out Bpl.Expr bExpr) {
      // Helper functions to make the following more concise
      Expression DfyBin(BinaryExpr.Opcode op, Expression e0, Expression e1) =>
        new BinaryExpr(Token.NoToken, op, e0, e1);
      Expression DfyOr(Expression e0, Expression e1) => DfyBin(BinaryExpr.Opcode.Or, e0, e1);
      Expression DfyNeq(Expression e0, Expression e1) => DfyBin(BinaryExpr.Opcode.Neq, e0, e1);
      Expression DfyLe(Expression e0, Expression e1) => DfyBin(BinaryExpr.Opcode.Le, e0, e1);
      Expression DfyLt(Expression e0, Expression e1) => DfyBin(BinaryExpr.Opcode.Lt, e0, e1);

      {
        dExpr = null;
        bExpr = null;
        if (lhsa is IdentifierExpr iea && lhsb is IdentifierExpr ieb) {
          if (iea.Name != ieb.Name) {
            return;
          }

          dExpr = new LiteralExpr(Token.NoToken, false);
          bExpr = Bpl.Expr.False;
          return;
        }
      }
      {
        if (lhsa is MemberSelectExpr iea && lhsb is MemberSelectExpr ieb) {
          if (iea.Member is Field fa && ieb.Member is Field fb) {
            if (fa != fb) {
              return;
            }

            dExpr = DfyNeq(iea.Obj, ieb.Obj);
            bExpr = Bpl.Expr.Neq(etran.TrExpr(iea.Obj), etran.TrExpr(ieb.Obj));
            return;
          }
        }
      }
      {
        if (lhsa is SeqSelectExpr iea && lhsb is SeqSelectExpr ieb) {
          dExpr = DfyNeq(iea.Seq, ieb.Seq);
          bExpr = Bpl.Expr.Neq(etran.TrExpr(iea.Seq), etran.TrExpr(ieb.Seq));

          if (iea.E1 == null && ieb.E1 == null) {
            dExpr = DfyOr(dExpr, DfyNeq(iea.E0, ieb.E0));
            bExpr = BplOr(bExpr, Bpl.Expr.Neq(etran.TrExpr(iea.E0), etran.TrExpr(ieb.E0)));
          } else if (iea.E1 == null && ieb.E1 != null) {
            dExpr = DfyOr(dExpr, DfyLe(ieb.E1, iea.E0));
            dExpr = DfyOr(dExpr, DfyLt(iea.E0, ieb.E0));
            bExpr = BplOr(bExpr, Bpl.Expr.Le(etran.TrExpr(ieb.E1), etran.TrExpr(iea.E0)));
            bExpr = BplOr(bExpr, Bpl.Expr.Lt(etran.TrExpr(iea.E0), etran.TrExpr(ieb.E0)));
          } else if (iea.E1 != null && ieb.E1 == null) {
            dExpr = DfyOr(dExpr, DfyLe(iea.E1, ieb.E0));
            dExpr = DfyOr(dExpr, DfyLt(ieb.E0, iea.E0));
            bExpr = BplOr(bExpr, Bpl.Expr.Le(etran.TrExpr(iea.E1), etran.TrExpr(ieb.E0)));
            bExpr = BplOr(bExpr, Bpl.Expr.Lt(etran.TrExpr(ieb.E0), etran.TrExpr(iea.E0)));
          } else {
            dExpr = DfyOr(dExpr, DfyLe(iea.E1, ieb.E0));
            dExpr = DfyOr(dExpr, DfyLe(ieb.E1, iea.E0));
            bExpr = BplOr(bExpr, Bpl.Expr.Le(etran.TrExpr(iea.E1), etran.TrExpr(ieb.E0)));
            bExpr = BplOr(bExpr, Bpl.Expr.Le(etran.TrExpr(ieb.E1), etran.TrExpr(iea.E0)));
          }

          return;
        }
      }
      {
        if (lhsa is MultiSelectExpr iea && lhsb is MultiSelectExpr ieb && iea.Indices.Count == ieb.Indices.Count) {
          dExpr = DfyNeq(iea.Array, ieb.Array);
          bExpr = Bpl.Expr.Neq(etran.TrExpr(iea.Array), etran.TrExpr(ieb.Array));
          for (int i = 0; i < iea.Indices.Count; i++) {
            dExpr = DfyOr(dExpr, DfyNeq(iea.Indices[i], ieb.Indices[i]));
            bExpr = BplOr(bExpr, Bpl.Expr.Neq(etran.TrExpr(iea.Indices[i]), etran.TrExpr(ieb.Indices[i])));
          }
        }
      }
    }

    /// <summary>
    /// Returns the name of the local variable used as a stand-in for a field in the BodyInit part of a divided
    /// constructor body.
    /// </summary>
    string SurrogateName(Field field) {
      Contract.Requires(field != null);
      return "this." + field.Name;
    }

    // Surrounds the given subrange-check expression with necessary context (e.g. quantifier bounds)
    public delegate Expression SubrangeCheckContext(Expression check);

    Bpl.Expr GetSubrangeCheck(
      Bpl.IToken tok,
      Bpl.Expr bSource, Type sourceType, Type targetType,
      // allow null for checked expressions that cannot necessarily be named without side effects, such as method out-params
      [CanBeNull] Expression source,
      [CanBeNull] SubrangeCheckContext context,
      out ProofObligationDescription desc, string errorMessagePrefix = "") {
      Contract.Requires(bSource != null);
      Contract.Requires(sourceType != null);
      Contract.Requires(targetType != null);

      if (Type.IsSupertype(targetType, sourceType) && !(sourceType.IsRefType && !sourceType.IsNonNullRefType && !targetType.IsRefType)) {
        // We should always be able to use Is, but this is an optimisation.
        desc = null;
        return null;
      }
      targetType = targetType.NormalizeExpandKeepConstraints();
      var udt = targetType as UserDefinedType;
      Bpl.Expr cre;
      if (udt?.ResolvedClass is RedirectingTypeDecl redirectingTypeDecl &&
          ModeledAsBoxType((redirectingTypeDecl as NewtypeDecl)?.BaseType ?? redirectingTypeDecl.Var.Type)) {
        cre = MkIs(BoxIfNecessary(bSource.tok, bSource, sourceType), TypeToTy(targetType), true, tok);
      } else if (ModeledAsBoxType(sourceType)) {
        cre = MkIs(bSource, TypeToTy(targetType), true, tok);
      } else if (targetType is UserDefinedType targetUdt) {
        cre = MkIs(BoxifyForTraitParent(bSource.tok, bSource, udt.ResolvedClass, sourceType), targetType, tok);
      } else {
        cre = MkIs(bSource, targetType, tok);
      }

      Expression dafnyCheck = null;
      context ??= (e => e);
      if (source != null) {
        dafnyCheck = context(new TypeTestExpr(source.Origin, source, targetType));
      }
      // type checks of the form `f is T -> U` are only available in the refreshed type system
      var canTestFunctionTypes = options.Get(CommonOptionBag.TypeSystemRefresh);

      if (udt != null && udt.IsRefType) {
        var s = sourceType.NormalizeExpandKeepConstraints();
        var certain = false;
        string cause = null;
        if (s is UserDefinedType sudt && udt.ResolvedClass is NonNullTypeDecl nntd && nntd.Class == sudt.ResolvedClass) {
          certain = udt.ResolvedClass.TypeArgs.Count == 0;
          cause = "it may be null";
        }
        desc = new SubrangeCheck(errorMessagePrefix, sourceType.ToString(), targetType.ToString(), false, certain, cause, dafnyCheck);
      } else if (udt != null && ArrowType.IsTotalArrowTypeName(udt.Name)) {
        desc = new SubrangeCheck(errorMessagePrefix, sourceType.ToString(), targetType.ToString(), true, false,
          "it may be partial or have read effects",
          canTestFunctionTypes ? dafnyCheck : null
        );
      } else if (udt != null && ArrowType.IsPartialArrowTypeName(udt.Name)) {
        desc = new SubrangeCheck(errorMessagePrefix, sourceType.ToString(), targetType.ToString(), true, false,
          "it may have read effects",
          canTestFunctionTypes ? dafnyCheck : null
        );
      } else {
        desc = new SubrangeCheck(errorMessagePrefix, sourceType.ToString(), targetType.ToString(),
          targetType.NormalizeExpandKeepConstraints() is UserDefinedType {
            ResolvedClass: SubsetTypeDecl or NewtypeDecl { Var: { } }
          },
          false, null, dafnyCheck);
      }
      return cre;
    }

    public void CheckSubrange(IOrigin tok, Bpl.Expr bSource, Type sourceType, Type targetType,
      Expression source, BoogieStmtListBuilder builder, string errorMsgPrefix = "") {
      Contract.Requires(tok != null);
      Contract.Requires(bSource != null);
      Contract.Requires(sourceType != null);
      Contract.Requires(targetType != null);
      Contract.Requires(builder != null);

      var cre = GetSubrangeCheck(tok, bSource, sourceType, targetType, source, null, out var desc, errorMsgPrefix);
      if (cre != null) {
        builder.Add(Assert(tok, cre, desc, builder.Context));
      }
    }

    void Check_NewRestrictions(IOrigin tok, Expression dObj, Bpl.Expr obj, Field f, Bpl.Expr rhs, BoogieStmtListBuilder builder, ExpressionTranslator etran) {
      Contract.Requires(tok != null);
      Contract.Requires(obj != null);
      Contract.Requires(f != null);
      Contract.Requires(rhs != null);
      Contract.Requires(builder != null);
      Contract.Requires(etran != null);
      var iter = f.EnclosingClass as IteratorDecl;
      if (iter != null && f == iter.Member_New) {
        // Assignments to an iterator _new field is only allowed to shrink the set, so:
        // assert Set#Subset(rhs, obj._new);
        var fId = new Bpl.IdentifierExpr(tok, GetField(f));
        var subset = FunctionCall(tok, BuiltinFunction.SetSubset, null, rhs,
          ApplyUnbox(tok, ReadHeap(tok, etran.HeapExpr, obj, fId), Predef.SetType));
        builder.Add(Assert(tok, subset, new AssignmentShrinks(dObj, f.Name), builder.Context));
      }
    }

    Bpl.AssumeCmd AssumeGoodHeap(IOrigin tok, ExpressionTranslator etran) {
      Contract.Requires(tok != null);
      Contract.Requires(etran != null);
      Contract.Ensures(Contract.Result<AssumeCmd>() != null);

      return TrAssumeCmd(tok, FunctionCall(tok, BuiltinFunction.IsGoodHeap, null, etran.HeapExpr));
    }

    /// <summary>
    /// Idempotently fills in "mc.ProjectionFunctions"
    /// </summary>
    void CreateMapComprehensionProjectionFunctions(MapComprehension mc) {
      Contract.Requires(mc != null && mc.TermLeft != null);
      if (mc.ProjectionFunctions == null) {
        var varNameGen = CurrentIdGenerator.NestedFreshIdGenerator(string.Format("map$project${0}#", projectionFunctionCount));
        projectionFunctionCount++;
        mc.ProjectionFunctions = new List<Bpl.Function>();
        foreach (var bv in mc.BoundVars) {
          var arg = BplFormalVar(null, TrType(mc.TermLeft.Type), false);
          var res = BplFormalVar(null, TrType(bv.Type), true);
          var projectFn = new Bpl.Function(mc.Origin, varNameGen.FreshId(string.Format("#{0}#", bv.Name)), new List<Variable>() { arg }, res);
          mc.ProjectionFunctions.Add(projectFn);
          sink.AddTopLevelDeclaration(projectFn);
        }
      }
    }

    int projectionFunctionCount = 0;
    public Declaration CurrentDeclaration { get; set; }

    // ----- Expression ---------------------------------------------------------------------------

    /// <summary>
    /// This class gives a way to represent a Boogie translation target as if it were still a Dafny expression.
    /// </summary>
    internal class BoogieWrapper : Expression {
      public readonly Bpl.Expr Expr;

      public BoogieWrapper(Bpl.Expr expr, Type dafnyType)
        : base(ToDafnyToken(false, expr.tok)) {
        Contract.Requires(expr != null);
        Contract.Requires(dafnyType != null);
        Expr = expr;
        Type = dafnyType;  // resolve immediately
      }
    }

    internal class BoogieFunctionCall : Expression {
      public readonly string FunctionName;
      public readonly bool UsesHeap;
      public readonly bool UsesOldHeap;
      public readonly List<Label> HeapAtLabels;
      public readonly List<Type> TyArgs; // Note: also has a bunch of type arguments
      public readonly List<Expression> Args;
      public BoogieFunctionCall(IOrigin origin, string functionName, bool usesHeap, bool usesOldHeap, List<Label> heapAtLabels, List<Expression> args, List<Type> tyArgs)
        : base(origin) {
        Contract.Requires(origin != null);
        Contract.Requires(functionName != null);
        Contract.Requires(heapAtLabels != null);
        Contract.Requires(args != null);
        FunctionName = functionName;
        UsesHeap = usesHeap;
        UsesOldHeap = usesOldHeap;
        HeapAtLabels = heapAtLabels;
        Args = args;
        TyArgs = tyArgs;
      }
      public override IEnumerable<Expression> SubExpressions {
        get {
          foreach (var v in Args) {
            yield return v;
          }
        }
      }
    }

    internal class SubstLetExpr : LetExpr {
      public LetExpr orgExpr;
      public Dictionary<IVariable, Expression> substMap;
      public Dictionary<TypeParameter, Type> typeMap;

      public SubstLetExpr(IOrigin origin, List<CasePattern<BoundVar>> lhss, List<Expression> rhss, Expression body, bool exact,
         LetExpr orgExpr, Dictionary<IVariable, Expression> substMap, Dictionary<TypeParameter, Type> typeMap, List<BoundedPool>/*?*/ constraintBounds)
        : base(origin, lhss, rhss, body, exact) {
        this.orgExpr = orgExpr;
        this.substMap = substMap;
        this.typeMap = typeMap;
        this.Constraint_Bounds = constraintBounds;
      }
    }

    internal class FuelSettingPair {
      public int low;
      public int high;

      public FuelSettingPair(int low = (int)FuelSetting.FuelAmount.LOW, int high = (int)FuelSetting.FuelAmount.HIGH) {
        this.low = low;
        this.high = high;
      }
    }

    // C#'s version of a type alias
    internal class FuelContext : Dictionary<Function, FuelSettingPair> { }
    internal class CustomFuelSettings : Dictionary<Function, FuelSetting> { }

    internal class FuelConstant {
      public Function f;
      public Bpl.Expr baseFuel;
      public Bpl.Expr startFuel;
      public Bpl.Expr startFuelAssert;

      public FuelConstant(Function f, Bpl.Expr baseFuel, Bpl.Expr startFuel, Bpl.Expr startFuelAssert) {
        this.f = f;
        this.baseFuel = baseFuel;
        this.startFuel = startFuel;
        this.startFuelAssert = startFuelAssert;
      }

      public Bpl.Expr MoreFuel(Bpl.Program sink, PredefinedDecls predef, FreshIdGenerator idGen) {
        string uniqueId = idGen.FreshId("MoreFuel_" + f.FullName);
        Bpl.Constant moreFuel = new Bpl.Constant(f.Origin, new Bpl.TypedIdent(f.Origin, uniqueId, predef.LayerType), false);
        sink.AddTopLevelDeclaration(moreFuel);
        Bpl.Expr moreFuel_expr = new Bpl.IdentifierExpr(f.Origin, moreFuel);
        return moreFuel_expr;
      }
    }

    internal class FuelSetting {

      public enum FuelAmount { NONE, LOW, HIGH };
      public static AsyncLocal<Stack<FuelContext>> SavedContexts = new();

      public static FuelSettingPair FuelAttrib(Function f, out bool found) {
        Contract.Requires(f != null);
        Contract.Ensures(Contract.Result<FuelSettingPair>() != null);
        FuelSettingPair setting = new FuelSettingPair();
        found = false;

        if (f.Attributes != null) {
          List<Expression> args = Attributes.FindExpressions(f.Attributes, "fuel");
          if (args != null) {
            found = true;
            if (args.Count >= 2) {
              LiteralExpr literalLow = args[0] as LiteralExpr;
              LiteralExpr literalHigh = args[1] as LiteralExpr;

              if (literalLow != null && literalLow.Value is BigInteger && literalHigh != null && literalHigh.Value is BigInteger) {
                setting.low = (int)((BigInteger)literalLow.Value);
                setting.high = (int)((BigInteger)literalHigh.Value);
              }
            } else if (args.Count >= 1) {
              LiteralExpr literal = args[0] as LiteralExpr;
              if (literal != null && literal.Value is BigInteger) {
                setting.low = (int)((BigInteger)literal.Value);
                setting.high = setting.low + 1;
              }
            }
          }
        }

        return setting;
      }

      public int amount;        // Amount of fuel above that represented by start
      private Bpl.Expr start;   // Starting fuel argument (null indicates LZ)
      private BoogieGenerator boogieGenerator;
      private CustomFuelSettings customFuelSettings;

      public FuelSetting(BoogieGenerator boogieGenerator, int amount, Bpl.Expr start = null, CustomFuelSettings customFuelSettings = null) {
        this.boogieGenerator = boogieGenerator;
        this.amount = amount;
        this.start = start;
        this.customFuelSettings = customFuelSettings;
      }

      public FuelSetting Offset(int offset) {
        return new FuelSetting(boogieGenerator, this.amount + offset, start);
      }

      public FuelSetting Decrease(int offset) {
        Contract.Ensures(this.amount - offset >= 0);
        return new FuelSetting(boogieGenerator, this.amount - offset, start);
      }

      public FuelSetting WithLayer(Bpl.Expr layer) {
        return new FuelSetting(boogieGenerator, amount, layer);
      }

      public FuelSetting WithContext(CustomFuelSettings settings) {
        return new FuelSetting(boogieGenerator, amount, start, settings);
      }

      public Bpl.Expr LayerZero() {
        Contract.Ensures(Contract.Result<Bpl.Expr>() != null);
        return new Bpl.IdentifierExpr(Token.NoToken, "$LZ", boogieGenerator.Predef.LayerType);
      }

      public Bpl.Expr LayerN(int n) {
        Contract.Requires(0 <= n);
        Contract.Ensures(Contract.Result<Bpl.Expr>() != null);
        return boogieGenerator.LayerSucc(LayerZero(), n);
      }

      public Bpl.Expr LayerN(int n, Bpl.Expr baseLayer) {
        Contract.Requires(0 <= n);
        Contract.Ensures(Contract.Result<Bpl.Expr>() != null);
        return boogieGenerator.LayerSucc(baseLayer, n);
      }

      private Bpl.Expr ToExpr(int amount) {
        if (start == null) {
          return LayerN(amount);
        } else {
          return boogieGenerator.LayerSucc(start, amount);
        }
      }

      public Bpl.Expr ToExpr() {
        return this.ToExpr(this.amount);
      }

      /// <summary>
      /// Get the fuel value for this function, given the ambient environment (represented by the fuel setting)
      /// the function itself, and the function call's context (if any)
      /// </summary>
      public Bpl.Expr GetFunctionFuel(Function f) {
        Contract.Requires(f != null);
        Bpl.Expr finalFuel;
        if (customFuelSettings != null && customFuelSettings.ContainsKey(f)) {
          finalFuel = customFuelSettings[f].GetFunctionFuel(f);
        } else if (this.amount == (int)FuelAmount.NONE) {
          finalFuel = this.ToExpr();
        } else {
          FuelSettingPair setting = null;
          var found = boogieGenerator.fuelContext.TryGetValue(f, out setting);

          if (!found) {  // If the context doesn't define fuel for this function, check for a fuel attribute (which supplies a default value if none is found)
            setting = FuelAttrib(f, out found);
          }

          FuelConstant fuelConstant = boogieGenerator.functionFuel.Find(x => x.f == f);
          if (this.amount == (int)FuelAmount.LOW) {
            finalFuel = GetFunctionFuel(setting.low > 0 ? setting.low : this.amount, found, fuelConstant);
          } else if (this.amount >= (int)FuelAmount.HIGH) {
            finalFuel = GetFunctionFuel(setting.high > 0 ? setting.high : this.amount, found, fuelConstant);
          } else {
            Contract.Assert(false); // Should not reach here
            finalFuel = null;
          }
        }
        return finalFuel;
      }

      private Bpl.Expr GetFunctionFuel(int amount, bool hasFuel, FuelConstant fuelConstant) {
        if (fuelConstant != null) {
          /*
          if (hasFuel) {
            // it has fuel context
            return LayerN(amount, fuelConstant.baseFuel);
          } else {
           */
          // startfuel
          if (amount == (int)FuelAmount.LOW) {
            return fuelConstant.startFuel;
          } else {
            return fuelConstant.startFuelAssert;
          }
          //}
        } else {
          return ToExpr(amount);
        }
      }

      /// <summary>
      /// Finds all fuel related attributes of the form {:fuel function low [high]}
      /// Adds the setting to the context _if_ the context does not already have a setting for that function.
      /// In other words, it should be called in order from most to least specific context scope.
      /// </summary>
      public static void FindFuelAttributes(Attributes attribs, FuelContext fuelContext) {
        Function f = null;
        FuelSettingPair setting = null;

        if (attribs != null) {
          List<List<Expression>> results = Attributes.FindAllExpressions(attribs, "fuel");

          if (results != null) {
            foreach (List<Expression> args in results) {
              if (args != null && args.Count >= 2) {
                // Try to extract the function from the first argument
                MemberSelectExpr selectExpr = args[0].Resolved as MemberSelectExpr;
                if (selectExpr != null) {
                  f = selectExpr.Member as Function;
                }

                // Try to extract the lower fuel setting
                LiteralExpr literalLow = args[1] as LiteralExpr;
                if (literalLow != null && literalLow.Value is BigInteger) {
                  setting = new FuelSettingPair();
                  setting.low = (int)((BigInteger)literalLow.Value);
                }

                // The user may supply an additional high argument; if not, it defaults to low + 1
                if (f != null && args.Count >= 3) {
                  LiteralExpr literalHigh = args[2] as LiteralExpr;
                  if (setting != null && literalHigh != null && literalHigh.Value is BigInteger) {
                    setting.high = (int)((BigInteger)literalHigh.Value);
                    if (!fuelContext.ContainsKey(f)) {
                      fuelContext.Add(f, setting);
                    }
                  }
                } else if (f != null && setting != null) {
                  setting.high = setting.low + 1;
                  if (!fuelContext.ContainsKey(f)) {
                    fuelContext.Add(f, setting);
                  }
                }
              }
            }
          }
        }
      }

      /// <summary>
      /// Extend the given context with fuel information from the declaration itself, and enclosing modules
      /// </summary>
      private static void AddFuelContext(FuelContext context, TopLevelDecl decl) {
        FindFuelAttributes(decl.Attributes, context);

        var module = decl.EnclosingModuleDefinition;
        while (module != null) {
          FindFuelAttributes(module.Attributes, context);
          module = module.EnclosingModule;
        }
      }

      /// <summary>
      /// Creates a summary of all fuel settings in scope, starting from the given class declaration
      /// </summary>
      public static FuelContext NewFuelContext(TopLevelDecl decl) {
        FuelContext context = new FuelContext();
        AddFuelContext(context, decl);
        return context;
      }

      /// <summary>
      /// Creates a summary of all fuel settings in scope, starting from the given member declaration
      /// </summary>
      public static FuelContext NewFuelContext(MemberDecl decl) {
        FuelContext context = new FuelContext();

        FindFuelAttributes(decl.Attributes, context);
        AddFuelContext(context, decl.EnclosingClass);

        return context;
      }

      /// <summary>
      /// Extends the given fuel context with any new fuel settings found in attribs
      /// </summary>
      public static FuelContext ExpandFuelContext(Attributes attribs, IOrigin tok, FuelContext oldFuelContext, ErrorReporter reporter) {
        Contract.Ensures(GetSavedContexts().Count == Contract.OldValue(GetSavedContexts().Count) + 1);
        FuelContext newContext = new FuelContext();
        FindFuelAttributes(attribs, newContext);
        if (newContext.Count > 0) {
          // first make sure that the fuel only increase relative to the oldContext
          foreach (var pair in newContext) {
            FuelSettingPair newSetting = pair.Value;
            FuelSettingPair oldSetting;
            var found = oldFuelContext.TryGetValue(pair.Key, out oldSetting);
            if (!found) {    // the default is {:fuel, 1, 2}
              oldSetting = new FuelSettingPair();
            }
            // make sure that the fuel can only increase within a given scope
            if (newSetting.low < oldSetting.low || newSetting.high < oldSetting.high) {
              reporter.Error(MessageSource.Translator, ErrorId.g_fuel_must_increase, tok, "Fuel can only increase within a given scope.");
            }
          }
          // add oldContext to newContext if it doesn't exist already
          foreach (var pair in oldFuelContext) {
            if (!newContext.ContainsKey(pair.Key)) {    // Local setting takes precedence over old context
              newContext.Add(pair.Key, pair.Value);
            }
          }
        } else {
          newContext = oldFuelContext;
        }
        GetSavedContexts().Push(oldFuelContext);

        return newContext;
      }

      private static Stack<FuelContext> GetSavedContexts() {
        var result = SavedContexts.Value;
        if (result == null) {
          SavedContexts.Value = result = new();
        }
        return result;
      }

      public static FuelContext PopFuelContext() {
        Contract.Requires(GetSavedContexts().Count > 0);
        return GetSavedContexts().Pop();
      }

    }

    private bool DisableNonLinearArithmetic => DetermineDisableNonLinearArithmetic(forModule, options);
    private int ArithmeticSolver {
      get {
        var arithmeticSolver = Attributes.Find(forModule.Attributes, "z3ArithmeticSolver");

        // The value 2 tends to lead to the best all-around arithmetic
        // performance, though some programs can be verified more quickly
        // (or verified at all) using a different solver.
        // https://microsoft.github.io/z3guide/programming/Parameters/
        var defaultSolver = 2;
        if (arithmeticSolver == null) {
          return defaultSolver;
        }

        var arg = arithmeticSolver.Args.Count > 0 ? arithmeticSolver.Args[0] : null;
        if (arg == null) {
          return defaultSolver;
        }

        if (!Expression.IsIntLiteral(arg, out var value)) {
          return 0;
        }
        try {
          return (int)value;
        } catch (OverflowException) {
          return defaultSolver;
        }
      }
    }

    public static bool DetermineDisableNonLinearArithmetic(ModuleDefinition module, DafnyOptions dafnyOptions) {
      var nlaAttribute = Attributes.Find(module.Attributes, "disableNonlinearArithmetic");
      if (nlaAttribute != null) {
        var value = true;
        var arg = nlaAttribute.Args.Count > 0 ? nlaAttribute.Args[0] : null;
        if (arg != null) {
          Expression.IsBoolLiteral(arg, out value);
        }

        return value;
      }

      return dafnyOptions.DisableNLarith;
    }

    /// <summary>
    /// Return the conjuncts of "attributedExpressions".
    /// </summary>
    public static IEnumerable<AttributedExpression> ConjunctsOf(List<AttributedExpression> attributedExpressions) {
      foreach (var attrExpr in attributedExpressions) {
        if (attrExpr.Label != null) {
          // don't mess with labeled expressions
          yield return attrExpr;
        } else {
          foreach (var conjunct in Expression.ConjunctsWithLetsOnOutside(attrExpr.E)) {
            yield return new AttributedExpression(conjunct, attrExpr.Attributes);
          }
        }
      }
    }

    List<SplitExprInfo> /*!*/ TrSplitExpr(BodyTranslationContext context, Expression expr, ExpressionTranslator etran, bool applyInduction,
      out bool splitHappened) {
      Contract.Requires(expr != null);
      Contract.Requires(etran != null);
      Contract.Ensures(Contract.Result<List<SplitExprInfo>>() != null);

      var splits = new List<SplitExprInfo>();
      splitHappened = TrSplitExpr(context, expr, splits, true, int.MaxValue, applyInduction, etran);
      return splits;
    }

    List<SplitExprInfo> TrSplitExprForMethodSpec(BodyTranslationContext context, Expression expr, ExpressionTranslator etran, MethodTranslationKind kind) {
      Contract.Requires(expr != null);
      Contract.Requires(etran != null);
      Contract.Ensures(Contract.Result<List<SplitExprInfo>>() != null);

      var splits = new List<SplitExprInfo>();
      var applyInduction = kind == MethodTranslationKind.Implementation;
      TrSplitExpr(context, expr, splits, true, int.MaxValue, applyInduction, etran);
      return splits;
    }

    Bpl.Trigger TrTrigger(ExpressionTranslator etran, Attributes attribs, IOrigin tok, Dictionary<IVariable, Expression> substMap = null,
      List<BoundVar> keepOnlyThoseTermsThatMentionTheseVariables = null) {
      Contract.Requires(etran != null);
      Contract.Requires(tok != null);
      var argsEtran = etran.WithNoLits();
      Bpl.Trigger tr = null;
      foreach (var trigger in attribs.AsEnumerable().Where(aa => aa.Name == "trigger").Select(aa => aa.Args)) {
        List<Bpl.Expr> tt = new List<Bpl.Expr>();
        foreach (var arg in trigger) {
<<<<<<< HEAD
          var term = substMap == null ? arg : Substitute(arg, null, substMap);
          if (keepOnlyThoseTermsThatMentionTheseVariables == null ||
              keepOnlyThoseTermsThatMentionTheseVariables.Exists(boundVariable =>
                FreeVariablesUtil.ContainsFreeVariable(term, false, boundVariable))) {
            tt.Add(argsEtran.TrExpr(term));
=======
          Bpl.Expr term;
          if (substMap == null) {
            term = argsEtran.TrExpr(arg);
          } else {
            term = argsEtran.TrExpr(Substitute(arg, null, substMap));
>>>>>>> 4ecc4bf1
          }
          tt.Add(StripBoxAdjustments(term));
        }

        if (tt.Count != 0) {
          tr = new Bpl.Trigger(tok, true, tt, tr);
        }
      }
      return tr;
    }

    Bpl.Trigger TrTrigger(ExpressionTranslator etran, Attributes attribs, IOrigin tok, List<Variable> bvars, Dictionary<IVariable, Expression> substMap, Dictionary<TypeParameter, Type> typeMap) {
      Contract.Requires(etran != null);
      Contract.Requires(tok != null);
      var argsEtran = etran.WithNoLits();
      Bpl.Trigger tr = null;
      var fueledTrigger = new Dictionary<List<Expression>, bool>();
      // translate the triggers once to see if fuel or the heap is used as quantifier boundvar
      foreach (var aa in attribs.AsEnumerable()) {
        if (aa.Name == "trigger") {
          int fuelCount = argsEtran.Statistics_CustomLayerFunctionCount;
          foreach (var arg in aa.Args) {
            argsEtran.TrExpr(arg);
          }
          fueledTrigger[aa.Args] = argsEtran.Statistics_CustomLayerFunctionCount > fuelCount;
        }
      }

      bool useFuelAsQuantifier = argsEtran.Statistics_CustomLayerFunctionCount > 0;
      bool useHeapAsQuantifier = argsEtran.Statistics_HeapAsQuantifierCount > 0;
      if (useHeapAsQuantifier) {
        var heapExpr = BplBoundVar(CurrentIdGenerator.FreshId("tr$heap#"), Predef.HeapType, bvars);
        argsEtran = new ExpressionTranslator(argsEtran, heapExpr);
      }

      // now translate it with the correct layer and heapExpr
      foreach (var trigger in attribs.AsEnumerable().Where(aa => aa.Name == "trigger")) {
        List<Bpl.Expr> tt = new List<Bpl.Expr>();
        foreach (var arg in trigger.Args) {
          Bpl.Expr term;
          if (substMap == null) {
            term = argsEtran.TrExpr(arg);
          } else {
            term = argsEtran.TrExpr(Substitute(arg, null, substMap, typeMap));
          }
          tt.Add(StripBoxAdjustments(term));
        }
        if (useHeapAsQuantifier) {
          tt.Add(FunctionCall(tok, BuiltinFunction.IsGoodHeap, null, argsEtran.HeapExpr));
        }
        tr = new Bpl.Trigger(tok, true, tt, tr);
      }
      return tr;
    }

    private class VariablesCollector : BottomUpVisitor {
      internal ISet<IVariable> variables;

      internal VariablesCollector() {
        this.variables = new HashSet<IVariable>();
      }

      protected override void VisitOneExpr(Expression expr) {
        if (expr is IdentifierExpr) {
          variables.Add((expr as IdentifierExpr).Var);
        }
      }
    }

    bool TrSplitNeedsTokenAdjustment(Expression expr) {
      Contract.Requires(expr != null);
      return expr.Origin.IsInherited(currentModule) && (codeContext == null || !codeContext.MustReverify) && RefinementTransformer.ContainsChange(expr, currentModule);
    }

    /// <summary>
    /// Return a list of variables specified by the arguments of :_induction in "attributes", if any.
    /// If an argument of :_induction is a ThisExpr, "null" is returned as the corresponding variable.
    /// </summary>
    List<VarType/*?*/> ApplyInduction<VarType>(List<VarType> boundVars, Attributes attributes) where VarType : class, IVariable {
      Contract.Requires(boundVars != null);
      Contract.Ensures(Contract.Result<List<VarType>>() != null);

      var args = Attributes.FindExpressions(attributes, "_induction");
      if (args == null) {
        return new List<VarType>();  // don't apply induction
      } else {
        return args.ConvertAll(e => e is ThisExpr ? null : (VarType)((IdentifierExpr)e).Var);
      }
    }

    // No expression introduces a type variable
    static void ComputeFreeTypeVariables(Expression expr, ISet<TypeParameter> fvs) {
      ComputeFreeTypeVariables(expr.Type, fvs);
      expr.ComponentTypes.ForEach(ty => ComputeFreeTypeVariables((Type)ty, fvs));
      expr.SubExpressions.ForEach(ee => ComputeFreeTypeVariables(ee, fvs));
    }

    static void ComputeFreeTypeVariables(Type ty, ISet<TypeParameter> fvs) {
      // Add type parameters
      var tp = ty.AsTypeParameter;
      if (tp != null) {
        Contract.Assert(ty.TypeArgs.Count == 0);
        fvs.Add(tp);
      } else {
        ty.NormalizeExpandKeepConstraints().TypeArgs.ForEach(tt => ComputeFreeTypeVariables(tt, fvs));
      }
    }

    static void ComputeFreeTypeVariables_All(Type ty, ISet<TypeParameter> fvs) {
      // Add type parameters
      if (ty.IsTypeParameter) {
        fvs.Add(ty.AsTypeParameter);
      }
      ty.NormalizeExpandKeepConstraints().TypeArgs.ForEach(tt => ComputeFreeTypeVariables_All(tt, fvs));
    }

    public bool UsesHeap(Expression expr) {
      UsesHeapVisitor visitor = new UsesHeapVisitor();
      visitor.Visit(expr);
      if (visitor.foundHeap) {
        return true;
      }
      bool usesHeap = false, usesOldHeap = false;
      var FVsHeapAt = new HashSet<Label>();
      Type usesThis = null;
      FreeVariablesUtil.ComputeFreeVariables(options, expr, new HashSet<IVariable>(), ref usesHeap, ref usesOldHeap, FVsHeapAt, ref usesThis, false);
      return usesHeap || usesOldHeap || FVsHeapAt.Count != 0;
    }

    class UsesHeapVisitor : BottomUpVisitor {
      internal bool foundHeap = false;
      Type usesThis = null;
      protected override void VisitOneExpr(Expression expr) {
        LetExpr letExpr = expr as LetExpr;
        if (letExpr != null && !letExpr.Exact) {
          foundHeap = true; // see comment in LetSuchThatExprInfo: "UsesHeap = true;  // note, we ignore "usesHeap" and always record it as "true", because various type antecedents need access to the heap (hopefully, this is okay in the contexts in which the let-such-that expression is used)"
        }
        FunctionCallExpr call = expr as FunctionCallExpr;
        if (call != null && call.Function != null && call.Function.ReadsHeap) {
          foundHeap = true;
        }
        if (expr is ApplyExpr || expr is SeqConstructionExpr) {
          foundHeap = true;
        }
        ThisExpr thisExpr = expr as ThisExpr;
        if (thisExpr != null && thisExpr.Type == null) { // this shouldn't happen, but there appears to be a bug in trait resolution (see TraitCompile.dfy); it causes ComputeFreeVariables to blow up
          foundHeap = true;
        } else if (thisExpr != null && usesThis != null && !thisExpr.Type.Equals(usesThis)) { // also causes ComputeFreeVariables to blow up (see TraitExample.dfy)
          foundHeap = true;
        } else if (thisExpr != null) {
          usesThis = thisExpr.Type;
        }
      }
    }

    /// <summary>
    /// Returns an expression like "expr", but where free occurrences of "v" have been replaced by "e".
    /// </summary>
    public static Expression Substitute(Expression expr, IVariable v, Expression e) {
      Contract.Requires(expr != null);
      Contract.Requires(v != null);
      Contract.Requires(e != null);
      Contract.Ensures(Contract.Result<Expression>() != null);
      var substMap = new Dictionary<IVariable, Expression>();
      substMap.Add(v, e);
      return Substitute(expr, null, substMap);
    }

    public static Expression Substitute(Expression expr, Expression receiverReplacement, Dictionary<IVariable, Expression/*!*/>/*!*/ substMap,
      Dictionary<TypeParameter, Type> typeMap = null, Label oldLabel = null) {
      Contract.Requires(expr != null);
      Contract.Requires(cce.NonNullDictionaryAndValues(substMap));
      Contract.Ensures(Contract.Result<Expression>() != null);
      var s = new Substituter(receiverReplacement, substMap, typeMap ?? new Dictionary<TypeParameter, Type>(), oldLabel);
      return s.Substitute(expr);
    }

    public static Attributes SubstituteAttributes(Attributes attributes, Dictionary<IVariable, Expression> substMap) {
      var s = new Substituter(null, substMap, new Dictionary<TypeParameter, Type>());
      return s.SubstAttributes(attributes);
    }

    public static Expression InlineLet(LetExpr letExpr) {
      Contract.Requires(letExpr.LHSs.All(p => p.Var != null));
      var substMap = new Dictionary<IVariable, Expression>();
      for (var i = 0; i < letExpr.LHSs.Count; i++) {
        substMap.Add(letExpr.LHSs[i].Var, letExpr.RHSs[i]);
      }
      return BoogieGenerator.Substitute(letExpr.Body, null, substMap);
    }

    Bpl.Expr HeapSameOrSucc(Bpl.Expr oldHeap, Bpl.Expr newHeap) {
      return BplOr(
        Bpl.Expr.Eq(oldHeap, newHeap),
        FunctionCall(newHeap.tok, BuiltinFunction.HeapSucc, null, oldHeap, newHeap));
    }
    Bpl.Expr HeapSucc(Bpl.Expr oldHeap, Bpl.Expr newHeap, bool useGhostHeapSucc = false) {
      return FunctionCall(newHeap.tok, useGhostHeapSucc ? BuiltinFunction.HeapSuccGhost : BuiltinFunction.HeapSucc, null, oldHeap, newHeap);
    }

    // Bpl-making-utilities

    /// <summary>
    /// Create a Boogie quantifier with body "A ==> body" and triggers "trg", but use only the subset of bound
    /// variables from "varsAndAntecedents" that actually occur free in "body" or "trg", and "A" is the conjunction of
    /// antecedents for those corresponding bound variables.  If none of the bound variables is used, "body"
    /// is returned. Also, if none of the bound variables is used in "body" (whether or not they are used in "trg"),
    /// then "body" is returned.
    /// The order of the contents of "varsAndAntecedents" matters: For any index "i" into "varsAndAntecedents", the
    /// antecedent varsAndAntecedents[i].Item2 may depend on a variable varsAndAntecedents[j].Item1 if "j GREATER-OR-EQUAL i"
    /// but not if "j LESS i".
    /// Caution: if "trg" is null, makes a forall without any triggers.
    /// </summary>
    static Bpl.Expr BplForallTrim(IEnumerable<Tuple<Bpl.Variable, Bpl.Expr/*?*/>> varsAndAntecedents, Bpl.Trigger trg, Bpl.Expr body) {
      Contract.Requires(varsAndAntecedents != null);
      Contract.Requires(body != null);

      // We'd like to compute the free variables if "body" and "trg". It would be nice to use the Boogie
      // routine Bpl.Expr.ComputeFreeVariables for this purpose. However, calling it requires the Boogie
      // expression to be resolved. Instead, we do the cheesy thing of computing the set of names of
      // free variables in "body" and "trg".
      var vis = new VariableNameVisitor();
      vis.Visit(body);
      if (varsAndAntecedents.All(pair => !vis.Names.Contains(pair.Item1.Name))) {
        // the body doesn't mention any of the bound variables, so no point in wrapping a quantifier around it
        return body;
      }
      for (var tt = trg; tt != null; tt = tt.Next) {
        tt.Tr.ForEach(ee => vis.Visit(ee));
      }

      var args = new List<Bpl.Variable>();
      Bpl.Expr typeAntecedent = Bpl.Expr.True;
      foreach (var pair in varsAndAntecedents) {
        var bv = pair.Item1;
        var wh = pair.Item2;
        if (vis.Names.Contains(bv.Name)) {
          args.Add(bv);
          if (wh != null) {
            typeAntecedent = BplAnd(typeAntecedent, wh);
            vis.Visit(wh);  // this adds to "vis.Names" the free variables of "wh"
          }
        }
      }
      if (args.Count == 0) {
        return body;
      } else {
        return new Bpl.ForallExpr(body.tok, args, trg, BplImp(typeAntecedent, body));
      }
    }
    class VariableNameVisitor : Boogie.StandardVisitor {
      public readonly HashSet<string> Names = new HashSet<string>();
      public override Expr VisitIdentifierExpr(Bpl.IdentifierExpr node) {
        Names.Add(node.Name);
        return base.VisitIdentifierExpr(node);
      }
      public override BinderExpr VisitBinderExpr(BinderExpr node) {
        var vis = new VariableNameVisitor();
        vis.Visit(node.Body);
        var dummyNames = new HashSet<string>(node.Dummies.Select(v => v.Name));
        foreach (var nm in vis.Names) {
          if (!dummyNames.Contains(nm)) {
            Names.Add(nm);
          }
        }
        return (BinderExpr)base.VisitBinderExpr(node);
      }
    }

    List<Bpl.Variable> MkTyParamBinders(List<TypeParameter> args) {
      return MkTyParamBinders(args, out _);
    }

    List<Bpl.Variable> MkTyParamBinders(List<TypeParameter> args, out List<Bpl.Expr> exprs) {
      var vars = new List<Bpl.Variable>();
      exprs = new List<Bpl.Expr>();
      foreach (TypeParameter v in args) {
        vars.Add(BplBoundVar(NameTypeParam(v), Predef.Ty, out var e));
        exprs.Add(e);
      }
      return vars;
    }

    // For incoming formals
    List<Variable> MkTyParamFormals(List<TypeParameter> args, bool includeWhereClause, bool named = true) {
      return MkTyParamFormals(args, out _, includeWhereClause, named);
    }

    // For incoming formals
    List<Bpl.Variable> MkTyParamFormals(List<TypeParameter> args, out List<Bpl.Expr> exprs, bool includeWhereClause, bool named) {
      var vars = new List<Bpl.Variable>();
      exprs = new List<Bpl.Expr>();
      foreach (TypeParameter v in args) {
        var whereClause = includeWhereClause ? GetTyWhereClause(new Bpl.IdentifierExpr(v.Origin, NameTypeParam(v), Predef.Ty), v.Characteristics) : null;
        vars.Add(BplFormalVar(named ? NameTypeParam(v) : null, Predef.Ty, true, out var e, whereClause));
        exprs.Add(e);
      }
      return vars;
    }

    public Bpl.Expr/*?*/ GetTyWhereClause(Bpl.Expr expr, TypeParameter.TypeParameterCharacteristics characteristics) {
      Contract.Requires(expr != null);
      if (characteristics.ContainsNoReferenceTypes) {
        return FunctionCall(expr.tok, "$AlwaysAllocated", Bpl.Type.Bool, expr);
      }
      return null;
    }

    public static void MapM<A>(IEnumerable<A> xs, Action<A> K) {
      Contract.Requires(xs != null);
      Contract.Requires(K != null);
      foreach (A x in xs) {
        K(x);
      }
    }

    static readonly List<Boolean> Bools = new List<Boolean> { false, true };

    public Expr GetRevealConstant(Function f) {
      this.CreateRevealableConstant(f);
      return this.functionReveals[f];
    }

    public static IsAllocType ISALLOC { get { return IsAllocType.ISALLOC; } }
    public static IsAllocType NOALLOC { get { return IsAllocType.NOALLOC; } }
  }

  public enum AssertMode { Keep, Assume, Check }
}

public enum IsAllocType { ISALLOC, NOALLOC, NEVERALLOC };  // NEVERALLOC is like NOALLOC, but overrides AlwaysAlloc

class FromDafnyNode : VCGeneration.TokenWrapper {
  public INode Node { get; }

  public FromDafnyNode(INode node) : base(node.Origin) {
    this.Node = node;
  }
}<|MERGE_RESOLUTION|>--- conflicted
+++ resolved
@@ -4550,21 +4550,12 @@
       foreach (var trigger in attribs.AsEnumerable().Where(aa => aa.Name == "trigger").Select(aa => aa.Args)) {
         List<Bpl.Expr> tt = new List<Bpl.Expr>();
         foreach (var arg in trigger) {
-<<<<<<< HEAD
           var term = substMap == null ? arg : Substitute(arg, null, substMap);
           if (keepOnlyThoseTermsThatMentionTheseVariables == null ||
               keepOnlyThoseTermsThatMentionTheseVariables.Exists(boundVariable =>
                 FreeVariablesUtil.ContainsFreeVariable(term, false, boundVariable))) {
-            tt.Add(argsEtran.TrExpr(term));
-=======
-          Bpl.Expr term;
-          if (substMap == null) {
-            term = argsEtran.TrExpr(arg);
-          } else {
-            term = argsEtran.TrExpr(Substitute(arg, null, substMap));
->>>>>>> 4ecc4bf1
+            tt.Add(StripBoxAdjustments(argsEtran.TrExpr(term)));
           }
-          tt.Add(StripBoxAdjustments(term));
         }
 
         if (tt.Count != 0) {
