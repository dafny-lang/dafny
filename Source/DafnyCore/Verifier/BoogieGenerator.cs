﻿//-----------------------------------------------------------------------------
//
// Copyright (C) Microsoft Corporation.  All Rights Reserved.
// Copyright by the contributors to the Dafny Project
// SPDX-License-Identifier: MIT
//
//-----------------------------------------------------------------------------
using System;
using System.Collections.Generic;
using System.Collections.Immutable;
using System.Linq;
using System.Numerics;
using System.Diagnostics.Contracts;
using Bpl = Microsoft.Boogie;
using BplParser = Microsoft.Boogie.Parser;
using System.Text;
using System.Threading;
using DafnyCore;
using Microsoft.Boogie;
using static Microsoft.Dafny.Util;
using DafnyCore.Verifier;
using JetBrains.Annotations;
using Microsoft.Dafny;
using Microsoft.Dafny.Triggers;
using PODesc = Microsoft.Dafny.ProofObligationDescription;
using static Microsoft.Dafny.GenericErrors;

namespace Microsoft.Dafny {
  public partial class BoogieGenerator {
    private DafnyOptions options;
    public DafnyOptions Options => options;
    public const string NameSeparator = "$$";
    public const string CallPrefix = "Call";
    private HashSet<Uri> filesWhereOnlyMembersAreVerified = new();

    ErrorReporter reporter;
    // TODO(wuestholz): Enable this once Dafny's recommended Z3 version includes changeset 0592e765744497a089c42021990740f303901e67.
    public bool UseOptimizationInZ3 { get; set; }

    void AddOtherDefinition(Bpl.Declaration declaration, Axiom axiom) {
      sink.AddTopLevelDeclaration(axiom);

      // Axioms that have triggers and bound variables do not need to be inside
      // uses clauses. Putting such axioms inside uses clauses weakens pruning
      // when the trigger contains more than one function or constant symbol combined.
      // The early return would happen whenever axiom is of the form:
      // axiom (<quantifier> <(optionally) type variables> <at least one dummy variable> :: { ... } ...
      if (axiom.Expr is Microsoft.Boogie.QuantifierExpr qe && qe.Dummies != null && qe.Dummies.Any() &&
          qe.Triggers != null && qe.Triggers.Tr != null && qe.Triggers.Tr.Any()) {
        return;
      }

      switch (declaration) {
        case null:
          break;
        case Boogie.Function boogieFunction:
          boogieFunction.OtherDefinitionAxioms.Add(axiom);
          break;
        case Boogie.Constant boogieConstant:
          boogieConstant.DefinitionAxioms.Add(axiom);
          break;
        default: throw new ArgumentException("Declaration must be a function or constant");
      }
    }

    public class TranslatorFlags {
      public TranslatorFlags(DafnyOptions options) {
        InsertChecksums = 0 < options.VerifySnapshots;
      }

      public bool InsertChecksums { get; init; }
      public string UniqueIdPrefix = null;
      public bool ReportRanges = false;
    }

    [NotDelayed]
    public BoogieGenerator(ErrorReporter reporter, ProofDependencyManager depManager, TranslatorFlags flags = null) {
      this.options = reporter.Options;
      this.flags = new TranslatorFlags(options);
      this.proofDependencies = depManager;
      this.reporter = reporter;
      if (flags == null) {
        flags = new TranslatorFlags(options) {
          ReportRanges = options.Get(Snippets.ShowSnippets)
        };
      }
      this.flags = flags;
      Bpl.Program boogieProgram = ReadPrelude();
      if (boogieProgram != null) {
        sink = boogieProgram;
        foreach (var function in boogieProgram.TopLevelDeclarations.OfType<Bpl.Function>()) {
          function.AlwaysRevealed = true;
        }
        Predef = FindPredefinedDecls(boogieProgram);
      }
    }

    public void SetReporter(ErrorReporter reporter) {
      this.reporter = reporter;
    }

    private void EstablishModuleScope(ModuleDefinition systemModule, ModuleDefinition m) {
      currentScope = new VisibilityScope();
      verificationScope = new VisibilityScope();

      currentScope.Augment(m.VisibilityScope);
      verificationScope.Augment(currentScope);

      currentScope.Augment(systemModule.VisibilityScope);
      foreach (var decl in m.TopLevelDecls) {
        if (decl is ModuleDecl && !(decl is ModuleExportDecl)) {
          var mdecl = (ModuleDecl)decl;
          currentScope.Augment(mdecl.AccessibleSignature().VisibilityScope);
        }
      }

    }

    // translation state
    readonly Dictionary<TopLevelDecl/*!*/, Bpl.Constant/*!*/>/*!*/ classes = new Dictionary<TopLevelDecl/*!*/, Bpl.Constant/*!*/>();
    readonly Dictionary<TopLevelDecl, string>/*!*/ classConstants = new Dictionary<TopLevelDecl, string>();
    readonly Dictionary<Function, string> functionHandles = new Dictionary<Function, string>();
    readonly List<FuelConstant> functionFuel = new List<FuelConstant>();
    readonly Dictionary<Function, Bpl.Expr> functionReveals = new();
    readonly Dictionary<Field/*!*/, Bpl.Constant/*!*/>/*!*/ fields = new Dictionary<Field/*!*/, Bpl.Constant/*!*/>();
    readonly Dictionary<Field/*!*/, Bpl.Function/*!*/>/*!*/ fieldFunctions = new Dictionary<Field/*!*/, Bpl.Function/*!*/>();
    readonly Dictionary<string, Bpl.Constant> fieldConstants = new Dictionary<string, Constant>();
    readonly Dictionary<string, Bpl.Constant> tytagConstants = new Dictionary<string, Constant>();

    private ProofDependencyManager proofDependencies;

    // optimizing translation
    readonly ISet<MemberDecl> referencedMembers = new HashSet<MemberDecl>();

    public void AddReferencedMember(MemberDecl m) {
      if (m is Method && !InVerificationScope(m)) {
        referencedMembers.Add(m);
      }
    }

    FuelContext fuelContext = null;
    public IsAllocContext IsAllocContext { get; set; } = null;
    Program program;

    [ContractInvariantMethod]
    void ObjectInvariant() {
      Contract.Invariant(cce.NonNullDictionaryAndValues(classes));
      Contract.Invariant(cce.NonNullDictionaryAndValues(fields));
      Contract.Invariant(cce.NonNullDictionaryAndValues(fieldFunctions));
      Contract.Invariant(codeContext == null || codeContext.EnclosingModule == currentModule);
    }

    [System.Diagnostics.Contracts.Pure]
    bool VisibleInScope(Declaration d) {
      Contract.Requires(d != null);
      if (d is ClassLikeDecl { NonNullTypeDecl: { } nntd }) {
        // "provides" is recorded in the non-null type declaration, not the class
        return nntd.IsVisibleInScope(currentScope);
      }
      return d.IsVisibleInScope(currentScope);
    }

    [System.Diagnostics.Contracts.Pure]
    bool VisibleInScope(Type t) {
      if (t is UserDefinedType udt && udt.ResolvedClass != null && !t.IsTypeParameter) {
        return VisibleInScope(udt.ResolvedClass);
      }
      return true;
    }

    [System.Diagnostics.Contracts.Pure]
    bool RevealedInScope(Declaration d) {
      Contract.Requires(d != null);
      return d.IsRevealedInScope(currentScope);
    }

    [System.Diagnostics.Contracts.Pure]
    bool RevealedInScope(RevealableTypeDecl d) {
      Contract.Requires(d != null);
      return RevealedInScope(d.AsTopLevelDecl);
    }

    [System.Diagnostics.Contracts.Pure]
    bool InVerificationScope(Declaration d) {
      Contract.Requires(d != null);
      if (!d.ShouldVerify(program.Compilation)) {
        return false;
      }

      if (d.IsVisibleInScope(verificationScope)) {
        Contract.Assert(d.IsRevealedInScope(verificationScope));
        if (d is MemberDecl m && m.EnclosingClass.EnclosingModuleDefinition is { IsFacade: true }) {
          return false;
        }

        return true;
      }
      return false;
    }

    [System.Diagnostics.Contracts.Pure]
    bool InVerificationScope(RedirectingTypeDecl d) {
      Contract.Requires(d != null);
      Contract.Requires(d is Declaration);
      return InVerificationScope((Declaration)d);
    }

    private Bpl.Program sink;
    private VisibilityScope currentScope;
    private VisibilityScope verificationScope;
    private Dictionary<Declaration, Bpl.Function> declarationMapping = new();

    public PredefinedDecls Predef { get; }

    private TranslatorFlags flags;
    private bool InsertChecksums { get { return flags.InsertChecksums; } }
    private string UniqueIdPrefix { get { return flags.UniqueIdPrefix; } }

    public class PredefinedDecls {
      public readonly Bpl.Type CharType;
      public readonly Bpl.Type RefType;
      public readonly Bpl.Type BoxType;
      public readonly Bpl.Type SetType;
      public readonly Bpl.Type ISetType;
      public readonly Bpl.Type MultiSetType;
      public readonly Bpl.Type SeqType;
      public readonly Bpl.Type MapType;
      public readonly Bpl.Type IMapType;
      public Bpl.Type BigOrdinalType {
        get { return BoxType; }
      }
      public readonly Bpl.Function ArrayLength;
      public readonly Bpl.Function RealFloor;
      public readonly Bpl.Function ORDINAL_IsLimit;
      public readonly Bpl.Function ORDINAL_IsSucc;
      public readonly Bpl.Function ORDINAL_Offset;
      public readonly Bpl.Function ORDINAL_IsNat;
      public readonly Bpl.Function MapDomain;
      public readonly Bpl.Function IMapDomain;
      public readonly Bpl.Function MapValues;
      public readonly Bpl.Function IMapValues;
      public readonly Bpl.Function MapItems;
      public readonly Bpl.Function IMapItems;
      public readonly Bpl.Function ObjectTypeConstructor;
      public readonly Bpl.Function Tuple2TypeConstructor;
      public readonly Bpl.Function Tuple2Destructors0;
      public readonly Bpl.Function Tuple2Destructors1;
      public readonly Bpl.Function Tuple2Constructor;
      private readonly Bpl.TypeCtorDecl seqTypeCtor;
      public readonly Bpl.Type Bv0Type;
      readonly Bpl.TypeCtorDecl fieldName;
      public readonly Bpl.Type HeapType;
      public readonly string HeapVarName;
      public readonly Bpl.Type ClassNameType;
      public readonly Bpl.Type NameFamilyType;
      public readonly Bpl.Type DatatypeType;
      public readonly Bpl.Type HandleType;
      public readonly Bpl.Type LayerType;
      public readonly Bpl.Type DtCtorId;
      public readonly Bpl.Type Ty;
      public readonly Bpl.Type TyTag;
      public readonly Bpl.Type TyTagFamily;
      public readonly Bpl.Expr Null;
      public readonly Bpl.Constant AllocField;
      [ContractInvariantMethod]
      void ObjectInvariant() {
        Contract.Invariant(CharType != null);
        Contract.Invariant(RefType != null);
        Contract.Invariant(BoxType != null);
        Contract.Invariant(SetType != null);
        Contract.Invariant(ISetType != null);
        Contract.Invariant(MultiSetType != null);
        Contract.Invariant(SeqType != null);
        Contract.Invariant(MapType != null);
        Contract.Invariant(IMapType != null);
        Contract.Invariant(ArrayLength != null);
        Contract.Invariant(RealFloor != null);
        Contract.Invariant(ORDINAL_IsLimit != null);
        Contract.Invariant(ORDINAL_IsSucc != null);
        Contract.Invariant(ORDINAL_Offset != null);
        Contract.Invariant(ORDINAL_IsNat != null);
        Contract.Invariant(MapDomain != null);
        Contract.Invariant(IMapDomain != null);
        Contract.Invariant(MapValues != null);
        Contract.Invariant(IMapValues != null);
        Contract.Invariant(MapItems != null);
        Contract.Invariant(IMapItems != null);
        Contract.Invariant(Tuple2Destructors0 != null);
        Contract.Invariant(Tuple2Destructors1 != null);
        Contract.Invariant(Tuple2Constructor != null);
        Contract.Invariant(seqTypeCtor != null);
        Contract.Invariant(fieldName != null);
        Contract.Invariant(HeapVarName != null);
        Contract.Invariant(ClassNameType != null);
        Contract.Invariant(NameFamilyType != null);
        Contract.Invariant(DatatypeType != null);
        Contract.Invariant(HandleType != null);
        Contract.Invariant(LayerType != null);
        Contract.Invariant(DtCtorId != null);
        Contract.Invariant(Ty != null);
        Contract.Invariant(TyTag != null);
        Contract.Invariant(TyTagFamily != null);
        Contract.Invariant(Null != null);
        Contract.Invariant(AllocField != null);
      }

      public Bpl.Type FieldName(Bpl.IToken tok) {
        Contract.Requires(tok != null);
        Contract.Ensures(Contract.Result<Bpl.Type>() != null);

        return new Bpl.CtorType(tok, fieldName, new List<Bpl.Type> { });
      }

      public Bpl.IdentifierExpr Alloc(Bpl.IToken tok) {
        Contract.Requires(tok != null);
        Contract.Ensures(Contract.Result<Bpl.IdentifierExpr>() != null);

        return new Bpl.IdentifierExpr(tok, AllocField);
      }

      public PredefinedDecls(Bpl.TypeCtorDecl charType, Bpl.TypeCtorDecl refType, Bpl.TypeCtorDecl boxType,
                             Bpl.TypeCtorDecl setTypeCtor, Bpl.TypeSynonymDecl isetTypeCtor, Bpl.TypeCtorDecl multiSetTypeCtor,
                             Bpl.TypeCtorDecl mapTypeCtor, Bpl.TypeCtorDecl imapTypeCtor,
                             Bpl.Function arrayLength, Bpl.Function realFloor,
                             Bpl.Function ORD_isLimit, Bpl.Function ORD_isSucc, Bpl.Function ORD_offset, Bpl.Function ORD_isNat,
                             Bpl.Function mapDomain, Bpl.Function imapDomain,
                             Bpl.Function mapValues, Bpl.Function imapValues, Bpl.Function mapItems, Bpl.Function imapItems,
                             Bpl.Function objectTypeConstructor,
                             Bpl.Function tuple2Destructors0, Bpl.Function tuple2Destructors1, Bpl.Function tuple2Constructor, Bpl.Function tuple2TypeConstructor,
                             Bpl.TypeCtorDecl seqTypeCtor, Bpl.TypeSynonymDecl bv0TypeDecl,
                             Bpl.TypeCtorDecl fieldNameType, Bpl.TypeCtorDecl tyType, Bpl.TypeCtorDecl tyTagType, Bpl.TypeCtorDecl tyTagFamilyType,
                             Bpl.GlobalVariable heap, Bpl.TypeCtorDecl classNameType, Bpl.TypeCtorDecl nameFamilyType,
                             Bpl.TypeCtorDecl datatypeType, Bpl.TypeCtorDecl handleType, Bpl.TypeCtorDecl layerType, Bpl.TypeCtorDecl dtCtorId,
                             Bpl.Constant allocField) {
        #region Non-null preconditions on parameters
        Contract.Requires(charType != null);
        Contract.Requires(refType != null);
        Contract.Requires(boxType != null);
        Contract.Requires(setTypeCtor != null);
        Contract.Requires(isetTypeCtor != null);
        Contract.Requires(multiSetTypeCtor != null);
        Contract.Requires(mapTypeCtor != null);
        Contract.Requires(imapTypeCtor != null);
        Contract.Requires(arrayLength != null);
        Contract.Requires(realFloor != null);
        Contract.Requires(ORD_isLimit != null);
        Contract.Requires(ORD_isSucc != null);
        Contract.Requires(ORD_offset != null);
        Contract.Requires(ORD_isNat != null);
        Contract.Requires(mapDomain != null);
        Contract.Requires(imapDomain != null);
        Contract.Requires(mapValues != null);
        Contract.Requires(imapValues != null);
        Contract.Requires(mapItems != null);
        Contract.Requires(imapItems != null);
        Contract.Requires(tuple2Destructors0 != null);
        Contract.Requires(tuple2Destructors1 != null);
        Contract.Requires(tuple2Constructor != null);
        Contract.Requires(seqTypeCtor != null);
        Contract.Requires(bv0TypeDecl != null);
        Contract.Requires(fieldNameType != null);
        Contract.Requires(heap != null);
        Contract.Requires(classNameType != null);
        Contract.Requires(datatypeType != null);
        Contract.Requires(layerType != null);
        Contract.Requires(dtCtorId != null);
        Contract.Requires(allocField != null);
        Contract.Requires(tyType != null);
        Contract.Requires(tyTagType != null);
        Contract.Requires(tyTagFamilyType != null);
        #endregion

        this.CharType = new Bpl.CtorType(Token.NoToken, charType, new List<Bpl.Type>());
        Bpl.CtorType refT = new Bpl.CtorType(Token.NoToken, refType, new List<Bpl.Type>());
        this.RefType = refT;
        this.BoxType = new Bpl.CtorType(Token.NoToken, boxType, new List<Bpl.Type>());
        this.SetType = new Bpl.CtorType(Token.NoToken, setTypeCtor, new List<Bpl.Type> { });
        this.ISetType = new Bpl.TypeSynonymAnnotation(Token.NoToken, isetTypeCtor, new List<Bpl.Type> { });
        this.MultiSetType = new Bpl.CtorType(Token.NoToken, multiSetTypeCtor, new List<Bpl.Type> { });
        this.SeqType = new Bpl.CtorType(Token.NoToken, seqTypeCtor, new List<Bpl.Type> { });
        this.MapType = new Bpl.CtorType(Token.NoToken, mapTypeCtor, new List<Bpl.Type> { });
        this.IMapType = new Bpl.CtorType(Token.NoToken, imapTypeCtor, new List<Bpl.Type> { });
        this.ArrayLength = arrayLength;
        this.RealFloor = realFloor;
        this.ORDINAL_IsLimit = ORD_isLimit;
        this.ORDINAL_IsSucc = ORD_isSucc;
        this.ORDINAL_Offset = ORD_offset;
        this.ORDINAL_IsNat = ORD_isNat;
        this.MapDomain = mapDomain;
        this.IMapDomain = imapDomain;
        this.MapValues = mapValues;
        this.IMapValues = imapValues;
        this.MapItems = mapItems;
        this.IMapItems = imapItems;
        this.ObjectTypeConstructor = objectTypeConstructor;
        this.Tuple2Destructors0 = tuple2Destructors0;
        this.Tuple2Destructors1 = tuple2Destructors1;
        this.Tuple2Constructor = tuple2Constructor;
        this.Tuple2TypeConstructor = tuple2TypeConstructor;
        this.seqTypeCtor = seqTypeCtor;
        this.Bv0Type = new Bpl.TypeSynonymAnnotation(Token.NoToken, bv0TypeDecl, new List<Bpl.Type>());
        this.fieldName = fieldNameType;
        this.HeapType = heap.TypedIdent.Type;
        this.HeapVarName = heap.Name;
        this.Ty = new Bpl.CtorType(Token.NoToken, tyType, new List<Bpl.Type>());
        this.TyTag = new Bpl.CtorType(Token.NoToken, tyTagType, new List<Bpl.Type>());
        this.TyTagFamily = new Bpl.CtorType(Token.NoToken, tyTagFamilyType, new List<Bpl.Type>());
        this.ClassNameType = new Bpl.CtorType(Token.NoToken, classNameType, new List<Bpl.Type>());
        this.NameFamilyType = new Bpl.CtorType(Token.NoToken, nameFamilyType, new List<Bpl.Type>());
        this.DatatypeType = new Bpl.CtorType(Token.NoToken, datatypeType, new List<Bpl.Type>());
        this.HandleType = new Bpl.CtorType(Token.NoToken, handleType, new List<Bpl.Type>());
        this.LayerType = new Bpl.CtorType(Token.NoToken, layerType, new List<Bpl.Type>());
        this.DtCtorId = new Bpl.CtorType(Token.NoToken, dtCtorId, new List<Bpl.Type>());
        this.AllocField = allocField;
        this.Null = new Bpl.IdentifierExpr(Token.NoToken, "null", refT);
      }
    }

    PredefinedDecls FindPredefinedDecls(Bpl.Program prog) {
      Contract.Requires(prog != null);
      if (prog.Resolve(options) != 0) {
        options.OutputWriter.WriteLine("Error: resolution errors encountered in Dafny prelude");
        return null;
      }

      Bpl.TypeCtorDecl charType = null;
      Bpl.TypeCtorDecl refType = null;
      Bpl.TypeCtorDecl setTypeCtor = null;
      Bpl.TypeSynonymDecl isetTypeCtor = null;
      Bpl.TypeCtorDecl multiSetTypeCtor = null;
      Bpl.Function arrayLength = null;
      Bpl.Function realFloor = null;
      Bpl.Function ORDINAL_isLimit = null;
      Bpl.Function ORDINAL_isSucc = null;
      Bpl.Function ORDINAL_offset = null;
      Bpl.Function ORDINAL_isNat = null;
      Bpl.Function mapDomain = null;
      Bpl.Function imapDomain = null;
      Bpl.Function mapValues = null;
      Bpl.Function imapValues = null;
      Bpl.Function mapItems = null;
      Bpl.Function imapItems = null;
      Bpl.Function objectTypeConstructor = null;
      Bpl.Function tuple2TypeConstructor = null;
      Bpl.Function tuple2Destructors0 = null;
      Bpl.Function tuple2Destructors1 = null;
      Bpl.Function tuple2Constructor = null;
      Bpl.TypeCtorDecl seqTypeCtor = null;
      Bpl.TypeCtorDecl fieldNameType = null;
      Bpl.TypeCtorDecl classNameType = null;
      Bpl.TypeSynonymDecl bv0TypeDecl = null;
      Bpl.TypeCtorDecl tyType = null;
      Bpl.TypeCtorDecl tyTagType = null;
      Bpl.TypeCtorDecl tyTagFamilyType = null;
      Bpl.TypeCtorDecl nameFamilyType = null;
      Bpl.TypeCtorDecl datatypeType = null;
      Bpl.TypeCtorDecl handleType = null;
      Bpl.TypeCtorDecl layerType = null;
      Bpl.TypeCtorDecl dtCtorId = null;
      Bpl.TypeCtorDecl boxType = null;
      Bpl.TypeCtorDecl mapTypeCtor = null;
      Bpl.TypeCtorDecl imapTypeCtor = null;
      Bpl.GlobalVariable heap = null;
      Bpl.Constant allocField = null;
      foreach (var d in prog.TopLevelDeclarations) {
        if (d is Bpl.TypeCtorDecl) {
          Bpl.TypeCtorDecl dt = (Bpl.TypeCtorDecl)d;
          if (dt.Name == "Seq") {
            seqTypeCtor = dt;
          } else if (dt.Name == "Field") {
            fieldNameType = dt;
          } else if (dt.Name == "ClassName") {
            classNameType = dt;
          } else if (dt.Name == "Ty") {
            tyType = dt;
          } else if (dt.Name == "TyTag") {
            tyTagType = dt;
          } else if (dt.Name == "TyTagFamily") {
            tyTagFamilyType = dt;
          } else if (dt.Name == "DatatypeType") {
            datatypeType = dt;
          } else if (dt.Name == "HandleType") {
            handleType = dt;
          } else if (dt.Name == "LayerType") {
            layerType = dt;
          } else if (dt.Name == "DtCtorId") {
            dtCtorId = dt;
          } else if (dt.Name == "char") {
            charType = dt;
          } else if (dt.Name == "ref") {
            refType = dt;
          } else if (dt.Name == "NameFamily") {
            nameFamilyType = dt;
          } else if (dt.Name == "Box") {
            boxType = dt;
          } else if (dt.Name == "Set") {
            setTypeCtor = dt;
          } else if (dt.Name == "MultiSet") {
            multiSetTypeCtor = dt;
          } else if (dt.Name == "Map") {
            mapTypeCtor = dt;
          } else if (dt.Name == "IMap") {
            imapTypeCtor = dt;
          }
        } else if (d is Bpl.TypeSynonymDecl) {
          Bpl.TypeSynonymDecl dt = (Bpl.TypeSynonymDecl)d;
          if (dt.Name == "ISet") {
            isetTypeCtor = dt;
          } else if (dt.Name == "Bv0") {
            bv0TypeDecl = dt;
          }
        } else if (d is Bpl.Constant) {
          Bpl.Constant c = (Bpl.Constant)d;
          if (c.Name == "alloc") {
            allocField = c;
          }
        } else if (d is Bpl.GlobalVariable) {
          Bpl.GlobalVariable v = (Bpl.GlobalVariable)d;
          if (v.Name == "$Heap") {
            heap = v;
          }
        } else if (d is Bpl.Function) {
          var f = (Bpl.Function)d;
          if (f.Name == "_System.array.Length") {
            arrayLength = f;
          } else if (f.Name == "_System.real.Floor") {
            realFloor = f;
          } else if (f.Name == "ORD#IsLimit") {
            ORDINAL_isLimit = f;
          } else if (f.Name == "ORD#IsSucc") {
            ORDINAL_isSucc = f;
          } else if (f.Name == "ORD#Offset") {
            ORDINAL_offset = f;
          } else if (f.Name == "ORD#IsNat") {
            ORDINAL_isNat = f;
          } else if (f.Name == "Map#Domain") {
            mapDomain = f;
          } else if (f.Name == "IMap#Domain") {
            imapDomain = f;
          } else if (f.Name == "Map#Values") {
            mapValues = f;
          } else if (f.Name == "IMap#Values") {
            imapValues = f;
          } else if (f.Name == "Map#Items") {
            mapItems = f;
          } else if (f.Name == "IMap#Items") {
            imapItems = f;
          } else if (f.Name == "_System.Tuple2._0") {
            tuple2Destructors0 = f;
          } else if (f.Name == "_System.Tuple2._1") {
            tuple2Destructors1 = f;
          } else if (f.Name == "#_System._tuple#2._#Make2") {
            tuple2Constructor = f;
          } else if (f.Name == "Tclass._System.Tuple2") {
            tuple2TypeConstructor = f;
          } else if (f.Name == "Tclass._System.object?") {
            objectTypeConstructor = f;
          }
        }
      }
      if (seqTypeCtor == null) {
        options.OutputWriter.WriteLine("Error: Dafny prelude is missing declaration of type Seq");
      } else if (setTypeCtor == null) {
        options.OutputWriter.WriteLine("Error: Dafny prelude is missing declaration of type Set");
      } else if (isetTypeCtor == null) {
        options.OutputWriter.WriteLine("Error: Dafny prelude is missing declaration of type ISet");
      } else if (multiSetTypeCtor == null) {
        options.OutputWriter.WriteLine("Error: Dafny prelude is missing declaration of type MultiSet");
      } else if (mapTypeCtor == null) {
        options.OutputWriter.WriteLine("Error: Dafny prelude is missing declaration of type Map");
      } else if (imapTypeCtor == null) {
        options.OutputWriter.WriteLine("Error: Dafny prelude is missing declaration of type IMap");
      } else if (arrayLength == null) {
        options.OutputWriter.WriteLine("Error: Dafny prelude is missing declaration of function _System.array.Length");
      } else if (realFloor == null) {
        options.OutputWriter.WriteLine("Error: Dafny prelude is missing declaration of function _System.real.Floor");
      } else if (ORDINAL_isLimit == null) {
        options.OutputWriter.WriteLine("Error: Dafny prelude is missing declaration of function ORD#IsLimit");
      } else if (ORDINAL_isSucc == null) {
        options.OutputWriter.WriteLine("Error: Dafny prelude is missing declaration of function ORD#IsSucc");
      } else if (ORDINAL_offset == null) {
        options.OutputWriter.WriteLine("Error: Dafny prelude is missing declaration of function ORD#Offset");
      } else if (ORDINAL_isNat == null) {
        options.OutputWriter.WriteLine("Error: Dafny prelude is missing declaration of function ORD#IsNat");
      } else if (mapDomain == null) {
        options.OutputWriter.WriteLine("Error: Dafny prelude is missing declaration of function Map#Domain");
      } else if (imapDomain == null) {
        options.OutputWriter.WriteLine("Error: Dafny prelude is missing declaration of function IMap#Domain");
      } else if (mapValues == null) {
        options.OutputWriter.WriteLine("Error: Dafny prelude is missing declaration of function Map#Values");
      } else if (imapValues == null) {
        options.OutputWriter.WriteLine("Error: Dafny prelude is missing declaration of function IMap#Values");
      } else if (mapItems == null) {
        options.OutputWriter.WriteLine("Error: Dafny prelude is missing declaration of function Map#Items");
      } else if (imapItems == null) {
        options.OutputWriter.WriteLine("Error: Dafny prelude is missing declaration of function IMap#Items");
      } else if (tuple2Destructors0 == null) {
        options.OutputWriter.WriteLine("Error: Dafny prelude is missing declaration of function _System.Tuple2._0");
      } else if (tuple2Destructors1 == null) {
        options.OutputWriter.WriteLine("Error: Dafny prelude is missing declaration of function _System.Tuple2._1");
      } else if (tuple2Constructor == null) {
        options.OutputWriter.WriteLine("Error: Dafny prelude is missing declaration of function #_System._tuple#2._#Make2");
      } else if (bv0TypeDecl == null) {
        options.OutputWriter.WriteLine("Error: Dafny prelude is missing declaration of type Bv0");
      } else if (fieldNameType == null) {
        options.OutputWriter.WriteLine("Error: Dafny prelude is missing declaration of type Field");
      } else if (classNameType == null) {
        options.OutputWriter.WriteLine("Error: Dafny prelude is missing declaration of type ClassName");
      } else if (tyType == null) {
        options.OutputWriter.WriteLine("Error: Dafny prelude is missing declaration of type Ty");
      } else if (tyTagType == null) {
        options.OutputWriter.WriteLine("Error: Dafny prelude is missing declaration of type TyTag");
      } else if (tyTagFamilyType == null) {
        options.OutputWriter.WriteLine("Error: Dafny prelude is missing declaration of type TyTagFamily");
      } else if (nameFamilyType == null) {
        options.OutputWriter.WriteLine("Error: Dafny prelude is missing declaration of type NameFamily");
      } else if (datatypeType == null) {
        options.OutputWriter.WriteLine("Error: Dafny prelude is missing declaration of type DatatypeType");
      } else if (handleType == null) {
        options.OutputWriter.WriteLine("Error: Dafny prelude is missing declaration of type HandleType");
      } else if (layerType == null) {
        options.OutputWriter.WriteLine("Error: Dafny prelude is missing declaration of type LayerType");
      } else if (dtCtorId == null) {
        options.OutputWriter.WriteLine("Error: Dafny prelude is missing declaration of type DtCtorId");
      } else if (charType == null) {
        options.OutputWriter.WriteLine("Error: Dafny prelude is missing declaration of type char");
      } else if (refType == null) {
        options.OutputWriter.WriteLine("Error: Dafny prelude is missing declaration of type ref");
      } else if (boxType == null) {
        options.OutputWriter.WriteLine("Error: Dafny prelude is missing declaration of type Box");
      } else if (heap == null) {
        options.OutputWriter.WriteLine("Error: Dafny prelude is missing declaration of $Heap");
      } else if (allocField == null) {
        options.OutputWriter.WriteLine("Error: Dafny prelude is missing declaration of constant alloc");
      } else if (tuple2TypeConstructor == null) {
        options.OutputWriter.WriteLine("Error: Dafny prelude is missing declaration of tuple2TypeConstructor");
      } else if (objectTypeConstructor == null) {
        options.OutputWriter.WriteLine("Error: Dafny prelude is missing declaration of objectTypeConstructor");
      } else {
        return new PredefinedDecls(charType, refType, boxType,
                                   setTypeCtor, isetTypeCtor, multiSetTypeCtor,
                                   mapTypeCtor, imapTypeCtor,
                                   arrayLength, realFloor,
                                   ORDINAL_isLimit, ORDINAL_isSucc, ORDINAL_offset, ORDINAL_isNat,
                                   mapDomain, imapDomain,
                                   mapValues, imapValues, mapItems, imapItems,
                                   objectTypeConstructor,
                                   tuple2Destructors0, tuple2Destructors1, tuple2Constructor, tuple2TypeConstructor,
                                   seqTypeCtor, bv0TypeDecl,
                                   fieldNameType, tyType, tyTagType, tyTagFamilyType,
                                   heap, classNameType, nameFamilyType,
                                   datatypeType, handleType, layerType, dtCtorId,
                                   allocField);
      }
      return null;
    }

    Bpl.Program ReadPrelude() {
      string preludePath = options.DafnyPrelude;
      if (preludePath == null) {
        //using (System.IO.Stream stream = cce.NonNull( System.Reflection.Assembly.GetExecutingAssembly().GetManifestResourceStream("DafnyPrelude.bpl")) // Use this once Spec#/VSIP supports designating a non-.resx project item as an embedded resource
        string codebase = cce.NonNull(System.IO.Path.GetDirectoryName(cce.NonNull(System.Reflection.Assembly.GetExecutingAssembly().Location)));
        preludePath = System.IO.Path.Combine(codebase, "DafnyPrelude.bpl");
      }

      var defines = new List<string>();
      if (6 <= options.ArithMode) {
        defines.Add("ARITH_DISTR");
      }
      if (8 <= options.ArithMode) {
        defines.Add("ARITH_MUL_DIV_MOD");
      }
      if (9 <= options.ArithMode) {
        defines.Add("ARITH_MUL_SIGN");
      }
      if (10 <= options.ArithMode) {
        defines.Add("ARITH_MUL_COMM");
        defines.Add("ARITH_MUL_ASSOC");
      }
      if (options.Get(CommonOptionBag.UnicodeCharacters)) {
        defines.Add("UNICODE_CHAR");
      }
      int errorCount = BplParser.Parse(preludePath, defines, out var prelude);
      if (prelude == null || errorCount > 0) {
        return null;
      } else {
        return prelude;
      }
    }

    public Bpl.IdentifierExpr TrVar(IOrigin tok, IVariable var) {
      Contract.Requires(var != null);
      Contract.Requires(tok != null);
      Contract.Ensures(Contract.Result<Bpl.IdentifierExpr>() != null);
      return new Bpl.IdentifierExpr(tok, var.AssignUniqueName(CurrentDeclaration.IdGenerator), TrType(var.Type));
    }

    public Bpl.Program DoTranslation(Program p, ModuleDefinition forModule) {
      if (sink == null) {
        return new Bpl.Program();
      }

      foreach (var plugin in p.Options.Plugins) {
        foreach (var rewriter in plugin.GetRewriters(p.Reporter)) {
          rewriter.PreVerify(forModule);
        }
      }

      program = p;
      this.forModule = forModule;
      triggersCollector = new TriggersCollector(new Dictionary<Expression, HashSet<OldExpr>>(), options, forModule);
      Type.EnableScopes();

      EstablishModuleScope(p.SystemModuleManager.SystemModule, forModule);
      Type.PushScope(this.currentScope);

      foreach (var w in program.SystemModuleManager.Bitwidths) {
        // type axioms
        AddBitvectorTypeAxioms(w);
        // bitwise operations
        AddBitvectorFunction(w, "and_bv", "bvand");
        AddBitvectorFunction(w, "or_bv", "bvor");
        AddBitvectorFunction(w, "xor_bv", "bvxor");  // Z3 supports this, but it seems not to be in the SMT-LIB 2 standard
        AddBitvectorFunction(w, "not_bv", "bvnot", false);
        // arithmetic operations
        AddBitvectorFunction(w, "add_bv", "bvadd");
        AddBitvectorFunction(w, "sub_bv", "bvsub");  // Z3 supports this, but it seems not to be in the SMT-LIB 2 standard
        AddBitvectorFunction(w, "mul_bv", "bvmul");
        AddBitvectorFunction(w, "div_bv", "bvudiv");
        AddBitvectorFunction(w, "mod_bv", "bvurem");
        // comparisons
        AddBitvectorFunction(w, "lt_bv", "bvult", true, Bpl.Type.Bool, false);
        AddBitvectorFunction(w, "le_bv", "bvule", true, Bpl.Type.Bool, true);  // Z3 supports this, but it seems not to be in the SMT-LIB 2 standard
        AddBitvectorFunction(w, "ge_bv", "bvuge", true, Bpl.Type.Bool, true);  // Z3 supports this, but it seems not to be in the SMT-LIB 2 standard
        AddBitvectorFunction(w, "gt_bv", "bvugt", true, Bpl.Type.Bool, false);  // Z3 supports this, but it seems not to be in the SMT-LIB 2 standard
        // shifts
        AddBitvectorShiftFunction(w, "LeftShift_bv", "bvshl");
        AddBitvectorShiftFunction(w, "RightShift_bv", "bvlshr");
        // rotates
        AddBitvectorShiftFunction(w, "LeftRotate_bv", "ext_rotate_left");
        AddBitvectorShiftFunction(w, "RightRotate_bv", "ext_rotate_right");
        // conversion functions
        AddBitvectorNatConversionFunction(w);
      }

      foreach (TopLevelDecl d in program.SystemModuleManager.SystemModule.TopLevelDecls) {
        CurrentDeclaration = d;
        if (d is AbstractTypeDecl abstractType) {
          GetOrCreateTypeConstructor(abstractType);
          AddClassMembers(abstractType, true, true);
        } else if (d is NewtypeDecl) {
          var dd = (NewtypeDecl)d;
          AddTypeDecl(dd);
          AddClassMembers(dd, true, true);
        } else if (d is SubsetTypeDecl) {
          AddTypeDecl((SubsetTypeDecl)d);
        } else if (d is TypeSynonymDecl) {
          // do nothing, just bypass type synonyms in the translation
        } else if (d is DatatypeDecl) {
          var dd = (DatatypeDecl)d;
          AddDatatype(dd);
          AddClassMembers(dd, true, true);
        } else if (d is ArrowTypeDecl) {
          var ad = (ArrowTypeDecl)d;
          GetClassTyCon(ad);
          AddArrowTypeAxioms(ad);
        } else if (d is ClassLikeDecl) {
          var cl = (ClassLikeDecl)d;
          AddClassMembers(cl, true, true);
          if (cl.NonNullTypeDecl != null) {
            AddTypeDecl(cl.NonNullTypeDecl);
          }
        } else {
          Contract.Assert(d is ValuetypeDecl);
        }
      }

      ComputeFunctionFuel(); // compute which function needs fuel constants.

      //translate us first
      List<ModuleDefinition> mods = program.RawModules().ToList();
      mods.Remove(forModule);
      mods.Insert(0, forModule);

      var visibleTopLevelDecls =
        mods.SelectMany(m => m.TopLevelDecls.Where(VisibleInScope)).ToList();

      foreach (var d in visibleTopLevelDecls) {
        if (d is TopLevelDeclWithMembers memberContainer) {
          foreach (var member in memberContainer.Members) {
            if (Attributes.Contains(member.Attributes, "only")) {
              filesWhereOnlyMembersAreVerified.Add(member.tok.Uri);
            }
          }
        }
      }

      foreach (TopLevelDecl d in visibleTopLevelDecls) {
        CurrentDeclaration = d;
        if (d is AbstractTypeDecl abstractType) {
          AddClassMembers(abstractType, true, true);
        } else if (d is ModuleDecl) {
          // submodules have already been added as a top level module, ignore this.
        } else if (d is RevealableTypeDecl revealableTypeDecl) {
          AddRevealableTypeDecl(revealableTypeDecl);
        } else {
          Contract.Assert(false);
        }
      }

      filesWhereOnlyMembersAreVerified = new();

      AddTraitParentAxioms();

      foreach (var c in tytagConstants.Values) {
        sink.AddTopLevelDeclaration(c);
      }
      foreach (var c in fieldConstants.Values) {
        sink.AddTopLevelDeclaration(c);
      }

      if (InsertChecksums) {
        foreach (var impl in sink.Implementations) {
          if (impl.FindAttribute("checksum") == null) {
            impl.AddAttribute("checksum", "stable");
          }
        }
        foreach (var func in sink.Functions) {
          if (func.FindAttribute("checksum") == null) {
            func.AddAttribute("checksum", "stable");
          }
        }
      }

      Type.PopScope(this.currentScope);
      Type.DisableScopes();
      return sink;

    }

    // Don't verify modules which only contain other modules
    public static bool ShouldVerifyModule(Program program, ModuleDefinition m) {
      if (!m.ShouldVerify(program.Compilation)) {
        return false;
      }

      foreach (var top in m.TopLevelDecls) {
        if (top is DefaultClassDecl) {
          if (((DefaultClassDecl)top).Members.Count > 0) {
            return true;
          }
        } else if (!(top is ModuleDecl)) {
          return true;
        }
      }
      return false;
    }

    public static IEnumerable<ModuleDefinition> VerifiableModules(Program p) {
      return p.RawModules().Where(m => ShouldVerifyModule(p, m));
    }

    public static IEnumerable<Tuple<string, Bpl.Program>> Translate(Program p, ErrorReporter reporter, TranslatorFlags flags = null) {
      Contract.Requires(p != null);
      Contract.Requires(p.ModuleSigs.Count > 0);

      Type.ResetScopes();

      foreach (ModuleDefinition outerModule in VerifiableModules(p)) {
        var translator = new BoogieGenerator(reporter, p.ProofDependencyManager, flags);

        if (translator.sink == null || translator.sink == null) {
          // something went wrong during construction, which reads the prelude; an error has
          // already been printed, so just return an empty program here (which is non-null)
          yield return new Tuple<string, Bpl.Program>(outerModule.SanitizedName, new Bpl.Program());
        }
        yield return new Tuple<string, Bpl.Program>(outerModule.SanitizedName, translator.DoTranslation(p, outerModule));
      }
    }

    /// <summary>
    /// Declare and add to the sink a Boogie function named "namePrefix + w".
    /// If "binary", then the function takes two arguments; otherwise, it takes one.  Arguments have the type
    /// corresponding to the Dafny type for w-width bitvectors.
    /// The function's result type is the same as the argument type, unless "resultType" is non-null, in which
    /// case the function's result type is "resultType".
    /// For w > 0:
    ///     Attach an attribute {:bvbuiltin smtFunctionName}.
    /// For w == 0:
    ///     Attach an attribute {:inline} and add a .Body to the function.
    ///     If "resultType" is null, then use 0 as the body; otherwise, use "bodyForBv0" as the body (which
    ///     assumes "resultType" is actually Bpl.Type.Bool).
    /// </summary>
    private void AddBitvectorFunction(int w, string namePrefix, string smtFunctionName, bool binary = true, Bpl.Type resultType = null, bool bodyForBv0 = false) {
      Contract.Requires(0 <= w);
      Contract.Requires(namePrefix != null);
      Contract.Requires(smtFunctionName != null);
      var tok = Token.NoToken;
      var t = BplBvType(w);
      List<Bpl.Variable> args;
      if (binary) {
        var a0 = BplFormalVar(null, t, true);
        var a1 = BplFormalVar(null, t, true);
        args = new List<Variable>() { a0, a1 };
      } else {
        var a0 = BplFormalVar(null, t, true);
        args = new List<Variable>() { a0 };
      }
      var r = BplFormalVar(null, resultType ?? t, false);
      Bpl.QKeyValue attr;
      if (w == 0) {
        attr = InlineAttribute(tok);
      } else {
        attr = new Bpl.QKeyValue(tok, "bvbuiltin", new List<object>() { smtFunctionName }, null);
      }
      var func = new Bpl.Function(tok, namePrefix + w, new List<TypeVariable>(), args, r, null, attr);
      if (w == 0) {
        if (resultType != null) {
          func.Body = Bpl.Expr.Literal(bodyForBv0);
        } else {
          func.Body = BplBvLiteralExpr(tok, BaseTypes.BigNum.ZERO, w);
        }
      }
      sink.AddTopLevelDeclaration(func);
    }

    private void AddBitvectorShiftFunction(int w, string namePrefix, string smtFunctionName) {
      Contract.Requires(0 <= w);
      Contract.Requires(namePrefix != null);
      Contract.Requires(smtFunctionName != null);
      var tok = Token.NoToken;
      var t = BplBvType(w);
      List<Bpl.Variable> args;
      var a0 = BplFormalVar(null, t, true);
      var a1 = BplFormalVar(null, t, true);
      args = new List<Variable>() { a0, a1 };
      var r = BplFormalVar(null, t, false);
      Bpl.QKeyValue attr;
      if (w == 0) {
        attr = InlineAttribute(tok);
      } else {
        attr = new Bpl.QKeyValue(tok, "bvbuiltin", new List<object>() { smtFunctionName }, null);
      }
      var func = new Bpl.Function(tok, namePrefix + w, new List<TypeVariable>(), args, r, null, attr);
      if (w == 0) {
        func.Body = BplBvLiteralExpr(tok, BaseTypes.BigNum.ZERO, w);
      }
      sink.AddTopLevelDeclaration(func);
    }

    private void AddBitvectorNatConversionFunction(int w) {
      Contract.Requires(0 <= w);
      var tok = Token.NoToken;
      var bv = BplBvType(w);
      Bpl.QKeyValue attr;
      Bpl.Function func;

      // function {:bvbuiltin "(_ int2bv 67)"} nat_to_bv67(int) : bv67;
      // OR:
      // function {:inline} nat_to_bv0(int) : Bv0 { ZERO }
      if (w == 0) {
        attr = InlineAttribute(tok);
      } else {
        var smt_int2bv = string.Format("(_ int2bv {0})", w);
        attr = new Bpl.QKeyValue(tok, "bvbuiltin", new List<object>() { smt_int2bv }, null);  // SMT-LIB 2 calls this function nat2bv, but Z3 apparently calls it int2bv
      }
      func = new Bpl.Function(tok, "nat_to_bv" + w, new List<TypeVariable>(),
        new List<Variable>() { BplFormalVar(null, Bpl.Type.Int, true) }, BplFormalVar(null, bv, false),
        null, attr);
      if (w == 0) {
        func.Body = BplBvLiteralExpr(tok, BaseTypes.BigNum.ZERO, w);
      }
      sink.AddTopLevelDeclaration(func);

      if (w == 0) {
        // function {:inline} nat_from_bv0_smt(Bv0) : int { 0 }
        attr = InlineAttribute(tok);
        func = new Bpl.Function(tok, "nat_from_bv" + w, new List<TypeVariable>(),
          new List<Variable>() { BplFormalVar(null, bv, true) }, BplFormalVar(null, Bpl.Type.Int, false),
          null, attr);
        func.Body = Bpl.Expr.Literal(0);
        sink.AddTopLevelDeclaration(func);
      } else {
        // function {:bvbuiltin "bv2int"} smt_nat_from_bv67(bv67) : int;
        attr = new Bpl.QKeyValue(tok, "bvbuiltin", new List<object>() { "bv2int" }, null);  // SMT-LIB 2 calls this function bv2nat, but Z3 apparently calls it bv2int
        var smtFunc = new Bpl.Function(tok, "smt_nat_from_bv" + w, new List<TypeVariable>(),
          new List<Variable>() { BplFormalVar(null, bv, true) }, BplFormalVar(null, Bpl.Type.Int, false),
          null, attr);
        sink.AddTopLevelDeclaration(smtFunc);
        // function nat_from_bv67(bv67) : int;
        func = new Bpl.Function(tok, "nat_from_bv" + w, new List<TypeVariable>(),
          new List<Variable>() { BplFormalVar(null, bv, true) }, BplFormalVar(null, Bpl.Type.Int, false),
          null, null);
        sink.AddTopLevelDeclaration(func);
        // axiom (forall b: bv67 :: { nat_from_bv67(b) }
        //          0 <= nat_from_bv67(b) && nat_from_bv67(b) < 0x8_0000_0000_0000_0000 &&
        //          nat_from_bv67(b) == smt_nat_from_bv67(b));
        var bVar = new Bpl.BoundVariable(tok, new Bpl.TypedIdent(tok, "b", BplBvType(w)));
        var b = new Bpl.IdentifierExpr(tok, bVar);
        var bv2nat = FunctionCall(tok, "nat_from_bv" + w, Bpl.Type.Int, b);
        var smt_bv2nat = FunctionCall(tok, "smt_nat_from_bv" + w, Bpl.Type.Int, b);
        var body = BplAnd(BplAnd(
          Bpl.Expr.Le(Bpl.Expr.Literal(0), bv2nat),
          Bpl.Expr.Lt(bv2nat, Bpl.Expr.Literal(BaseTypes.BigNum.FromBigInt(BigInteger.One << w)))),
          Bpl.Expr.Eq(bv2nat, smt_bv2nat));
        var ax = new Bpl.ForallExpr(tok, new List<Variable>() { bVar }, BplTrigger(bv2nat), body);
        sink.AddTopLevelDeclaration(new Bpl.Axiom(tok, ax));
      }
    }

    private void ComputeFunctionFuel() {
      foreach (ModuleDefinition m in program.RawModules()) {
        foreach (TopLevelDecl d in m.TopLevelDecls) {
          if (d is TopLevelDeclWithMembers) {
            var c = (TopLevelDeclWithMembers)d;
            foreach (MemberDecl member in c.Members) {
              if (member is Function && RevealedInScope(member)) {
                Function f = (Function)member;
                // declare the fuel constant
                if (f.IsFueled) {
                  // const BaseFuel_FunctionA : LayerType
                  Bpl.Constant baseFuel = new Bpl.Constant(f.tok, new Bpl.TypedIdent(f.tok, "BaseFuel_" + f.FullName, Predef.LayerType), false);
                  sink.AddTopLevelDeclaration(baseFuel);
                  Bpl.Expr baseFuel_expr = new Bpl.IdentifierExpr(f.tok, baseFuel);
                  // const StartFuel_FunctionA : LayerType
                  Bpl.Constant startFuel = new Bpl.Constant(f.tok, new Bpl.TypedIdent(f.tok, "StartFuel_" + f.FullName, Predef.LayerType), false);
                  sink.AddTopLevelDeclaration(startFuel);
                  Bpl.Expr startFuel_expr = new Bpl.IdentifierExpr(f.tok, startFuel);
                  // const StartFuelAssert_FunctionA : LayerType
                  Bpl.Constant startFuelAssert = new Bpl.Constant(f.tok, new Bpl.TypedIdent(f.tok, "StartFuelAssert_" + f.FullName, Predef.LayerType), false);
                  sink.AddTopLevelDeclaration(startFuelAssert);
                  Bpl.Expr startFuelAssert_expr = new Bpl.IdentifierExpr(f.tok, startFuelAssert);
                  this.functionFuel.Add(new FuelConstant(f, baseFuel_expr, startFuel_expr, startFuelAssert_expr));
                }

                if (f.IsOpaque || f.IsMadeImplicitlyOpaque(options)) {
                  CreateRevealableConstant(f);
                }
              }
            }
          }
        }
      }
    }

    private void CreateRevealableConstant(Function f) {
      if (!this.functionReveals.ContainsKey(f)) {
        // const reveal_FunctionA : bool
        Bpl.Constant revealTrigger =
          new Bpl.Constant(f.tok, new Bpl.TypedIdent(f.tok, HideRevealStmt.RevealLemmaPrefix + f.FullName, Bpl.Type.Bool), false);
        sink.AddTopLevelDeclaration(revealTrigger);
        Bpl.Expr revealTrigger_expr = new Bpl.IdentifierExpr(f.tok, revealTrigger);
        this.functionReveals[f] = revealTrigger_expr;

        // If this is an override, generate:
        //     axiom reveal_FunctionA ==> reveal_FunctionParent;
        if (f.OverriddenFunction is { IsOpaque: true }) {
          var revealParent = GetRevealConstant(f.OverriddenFunction);
          var implication = BplImp(revealTrigger_expr, revealParent);
          AddOtherDefinition(revealTrigger, new Axiom(f.tok, implication));
        }
      }
    }

    /// <summary>
    /// For every revealed type (class or trait) C<T> that extends a trait J<G(T)>, add:
    ///   axiom (forall T: Ty, $o: ref ::
    ///       { $Is($o, C(T)) }
    ///       $o != null && $Is($o, C(T)) ==> $Is($o, J(G(T)));
    ///   axiom (forall T: Ty, $Heap: Heap, $o: ref ::
    ///       { $IsAlloc($o, C(T), $Heap) }
    ///       $o != null && $IsAlloc($o, C(T), $Heap) ==> $IsAlloc($o, J(G(T)), $Heap);
    /// Note:
    ///   It is sometimes useful also to be able to determine the _absence_ of trait-parent relationships.
    ///   For example, suppose one can tell from the looking at the "extends" clauses in a program
    ///   that a class C does not (directly or transitively) extend a trait T. Then, given variables c and t
    ///   of static types C and T, respectively, the verifier should be able to infer c != t. This is not
    ///   possible with the axioms below. It will require an axiomatization of _all_ possible parent traits, not just
    ///   saying that some are possible. When this becomes needed, the axiomatization will need to be
    ///   embellished.
    /// </summary>
    private void AddTraitParentAxioms() {
      foreach (ModuleDefinition m in program.RawModules()) {
        foreach (var c in m.TopLevelDecls.OfType<TopLevelDeclWithMembers>().Where(RevealedInScope)) {
          foreach (var parentTypeInExtendsClause in c.ParentTraits) {
            var childType = UserDefinedType.FromTopLevelDecl(c.tok, c);
            var parentType = (UserDefinedType)parentTypeInExtendsClause;
            if (parentType.IsRefType) {
              // use the nullable versions of the types
              Contract.Assert(childType.IsRefType);
              parentType = UserDefinedType.CreateNullableType(parentType);
            } else {
              childType = UserDefinedType.CreateNonNullTypeIfReferenceType(childType);
            }

            var bvarsTypeParameters = MkTyParamBinders(GetTypeParams(c), out _);

            // axioms with "$IsBox(...) ==> ..." and "$IsAllocBox(...) ==> ..."
            TypeBoundAxiomExpressions(c.tok, bvarsTypeParameters, childType, new List<Type>() { parentType },
              out var isBoxExpr, out var isAllocBoxExpr);

            var heapVar = BplBoundVar("$heap", Predef.HeapType, out var heap);
            var oVar = BplBoundVar("$o", TrType(childType), out var o);

            var oj = BoxifyForTraitParent(c.tok, o, ((UserDefinedType)parentType.NormalizeExpand()).ResolvedClass, childType);

            // axiom (forall T: Ty, $o: ref ::
            //     { $Is($o, C(T)) }
            //     $Is($o, C(T)) ==> $Is($o, J(G(T)));
            var isC = MkIs(o, childType);
            var isJ = MkIs(oj, parentType);
            var bvs = new List<Bpl.Variable>();
            bvs.AddRange(bvarsTypeParameters);
            bvs.Add(oVar);
            var tr = BplTrigger(isC);
            var body = BplImp(isC, isJ);

            sink.AddTopLevelDeclaration(new Bpl.Axiom(c.tok, new Bpl.ForallExpr(c.tok, bvs, tr, body),
              $"type axiom for trait parent: {childType.Name} extends {parentType}"));
            sink.AddTopLevelDeclaration(new Bpl.Axiom(c.tok, isBoxExpr));

            // axiom (forall T: Ty, $Heap: Heap, $o: ref ::
            //     { $IsAlloc($o, C(T), $Heap) }
            //     $IsAlloc($o, C(T), $Heap) ==> $IsAlloc($o, J(G(T)), $Heap);
            var isAllocC = MkIsAlloc(o, childType, heap);
            var isAllocJ = MkIsAlloc(oj, parentType, heap);
            bvs = new List<Bpl.Variable>();
            bvs.AddRange(bvarsTypeParameters);
            bvs.Add(oVar);
            bvs.Add(heapVar);
            tr = BplTrigger(isAllocC);
            body = BplImp(isAllocC, isAllocJ);
            sink.AddTopLevelDeclaration(new Bpl.Axiom(c.tok, new Bpl.ForallExpr(c.tok, bvs, tr, body),
              $"allocation axiom for trait parent: {childType.Name} extends {parentType}"));
            sink.AddTopLevelDeclaration(new Bpl.Axiom(c.tok, isAllocBoxExpr));
          }
        }
      }
    }

    /// <summary>
    /// Construct an expression denoting the equality of e0 and e1, taking advantage of
    /// any available extensional equality based on the given Dafny type.
    /// </summary>
    public Expr TypeSpecificEqual(IOrigin tok, Dafny.Type type, Expr e0, Expr e1) {
      Contract.Requires(tok != null);
      Contract.Requires(type != null);
      Contract.Requires(e0 != null);
      Contract.Requires(e1 != null);

      type = type.NormalizeToAncestorType();
      if (type.AsSetType != null) {
        var finite = type.NormalizeToAncestorType().AsSetType.Finite;
        return FunctionCall(tok, finite ? BuiltinFunction.SetEqual : BuiltinFunction.ISetEqual, null, e0, e1);
      } else if (type.AsMapType != null) {
        var finite = type.AsMapType.Finite;
        return FunctionCall(tok, finite ? BuiltinFunction.MapEqual : BuiltinFunction.IMapEqual, null, e0, e1);
      } else if (type.AsMultiSetType != null) {
        return FunctionCall(tok, BuiltinFunction.MultiSetEqual, null, e0, e1);
      } else if (type.AsSeqType != null) {
        return FunctionCall(tok, BuiltinFunction.SeqEqual, null, e0, e1);
      } else if (type.IsIndDatatype) {
        return FunctionCall(tok, type.AsIndDatatype.FullSanitizedName + "#Equal", Bpl.Type.Bool, e0, e1);
      } else {
        return Bpl.Expr.Eq(e0, e1);
      }
    }

    /// <summary>
    /// Return a sequence of expressions whose conjunction denotes a memberwise equality of "dt".  Recursive
    /// codatatype equalities are written in one of the following ways:
    /// If the codatatype equality is on a type outside the SCC of "dt", then resort to ordinary equality.
    /// Else if the k==null, then:
    ///   Depending on "limited", use the #2, #1, or #0 (limited) form of codatatype equality.
    /// Else:
    ///   Depending on "limited", use the #2, #1, or #0 (limited) form of prefix equality, passing "k"
    ///   as the first argument.
    /// </summary>
    IEnumerable<Bpl.Expr> CoPrefixEquality(IOrigin tok, CoDatatypeDecl dt, List<Type> largs, List<Type> rargs, Bpl.Expr k, Bpl.Expr l, Bpl.Expr A, Bpl.Expr B, bool conjuncts = false) {
      Contract.Requires(tok != null);
      Contract.Requires(dt != null);
      Contract.Requires(A != null);
      Contract.Requires(B != null);
      Contract.Requires(l != null);
      Contract.Requires(Predef != null);
      var etran = new ExpressionTranslator(this, Predef, dt.tok, dt);
      // For example, for possibly infinite lists:
      //     codatatype SList<T> = Nil | SCons(head: T, tail: SList<T>);
      // produce with conjucts=false (default):
      //   (A.Nil? && B.Nil?) ||
      //   (A.Cons? && B.Cons? && A.head == B.head && Equal(k, A.tail, B.tail))
      //
      // with conjuncts=true:
      //   (A.Nil? ==> B.Nil?) &&
      //   (A.Cons? ==> (B.Cons? && A.head == B.head && Equal(k, A.tail, B.tail)))

      Dictionary<TypeParameter, Type> lsu = Util.Dict(GetTypeParams(dt), largs);
      Dictionary<TypeParameter, Type> rsu = Util.Dict(GetTypeParams(dt), rargs);

      foreach (var ctor in dt.Ctors) {
        Bpl.Expr aq = new Bpl.NAryExpr(tok, new Bpl.FunctionCall(GetReadonlyField(ctor.QueryField)), new List<Bpl.Expr> { A });
        Bpl.Expr bq = new Bpl.NAryExpr(tok, new Bpl.FunctionCall(GetReadonlyField(ctor.QueryField)), new List<Bpl.Expr> { B });
        Bpl.Expr chunk = Bpl.Expr.True;
        foreach (var dtor in ctor.Destructors) {  // note, ctor.Destructors has a field for every constructor parameter, whether or not the parameter was named in the source
          var a = new Bpl.NAryExpr(tok, new Bpl.FunctionCall(GetReadonlyField(dtor)), new List<Bpl.Expr> { A });
          var b = new Bpl.NAryExpr(tok, new Bpl.FunctionCall(GetReadonlyField(dtor)), new List<Bpl.Expr> { B });
          var ty = dtor.Type;
          Bpl.Expr q;
          var codecl = ty.AsCoDatatype;
          if (codecl != null && codecl.SscRepr == dt.SscRepr) {
            var lexprs = Map(ty.TypeArgs, tt => tt.Subst(lsu));
            var rexprs = Map(ty.TypeArgs, tt => tt.Subst(rsu));
            q = CoEqualCall(codecl, lexprs, rexprs, k, l, a, b);
          } else {
            // ordinary equality; let the usual translation machinery figure out the translation
            var tyA = ty.Subst(lsu);
            var tyB = ty.Subst(rsu);
            var aa = CondApplyUnbox(tok, a, ty, tyA);
            var bb = CondApplyUnbox(tok, b, ty, tyB);
            var equal = new BinaryExpr(tok, BinaryExpr.Opcode.Eq, new BoogieWrapper(aa, tyA), new BoogieWrapper(bb, tyB));
            equal.ResolvedOp = ModuleResolver.ResolveOp(equal.Op, tyA, tyB);  // resolve here
            equal.Type = Type.Bool;  // resolve here
            q = etran.TrExpr(equal);
          }
          chunk = BplAnd(chunk, q);
        }
        if (conjuncts) {
          yield return Bpl.Expr.Binary(new NestedOrigin(tok, ctor.tok), BinaryOperator.Opcode.Imp, aq, BplAnd(bq, chunk));
        } else {
          yield return BplAnd(BplAnd(aq, bq), BplImp(BplAnd(aq, bq), chunk));
        }
      }
    }

    public Bpl.Expr LayerSucc(Bpl.Expr e, int amt = 1) {
      if (amt == 0) {
        return e;
      } else if (amt > 0) {
        return FunctionCall(e.tok, BuiltinFunction.LayerSucc, null, LayerSucc(e, amt - 1));
      } else {
        Contract.Assert(false);
        return null;
      }
    }

    // Makes a call to equality, if k is null, or otherwise prefix equality. For codatatypes.
    Bpl.Expr CoEqualCall(CoDatatypeDecl codecl, List<Bpl.Expr> largs, List<Bpl.Expr> rargs, Bpl.Expr k, Bpl.Expr l, Bpl.Expr A, Bpl.Expr B, Bpl.IToken tok = null) {
      Contract.Requires(codecl != null);
      Contract.Requires(largs != null);
      Contract.Requires(rargs != null);
      Contract.Requires(l != null);
      Contract.Requires(A != null);
      Contract.Requires(B != null);
      if (tok == null) {
        tok = A.tok;
      }
      List<Bpl.Expr> args = Concat(largs, rargs);
      if (k != null) {
        args.Add(k);
      }
      args.AddRange(new List<Bpl.Expr> { l, A, B });
      var fn = k == null ? CoEqualName(codecl) : CoPrefixName(codecl);
      return FunctionCall(tok, fn, Bpl.Type.Bool, args);
    }

    // Same as above, but with Dafny-typed type-argument lists
    Bpl.Expr CoEqualCall(CoDatatypeDecl codecl, List<Type> largs, List<Type> rargs, Bpl.Expr k, Bpl.Expr l, Bpl.Expr A, Bpl.Expr B, IOrigin tok = null) {
      Contract.Requires(codecl != null);
      Contract.Requires(largs != null);
      Contract.Requires(rargs != null);
      Contract.Requires(l != null);
      Contract.Requires(A != null);
      Contract.Requires(B != null);
      return CoEqualCall(codecl, Map(largs, TypeToTy), Map(rargs, TypeToTy), k, l, A, B, tok);
    }

    static string CoEqualName(CoDatatypeDecl codecl) {
      Contract.Requires(codecl != null);
      return "$Eq#" + codecl.FullSanitizedName;
    }

    static string CoPrefixName(CoDatatypeDecl codecl) {
      Contract.Requires(codecl != null);
      return "$PrefixEq#" + codecl.FullSanitizedName;
    }

    void CreateBoundVariables<VT>(List<VT> formals, out List<Variable> bvs, out List<Bpl.Expr> args) where VT : IVariable {
      Contract.Requires(formals != null);
      Contract.Ensures(Contract.ValueAtReturn(out bvs).Count == Contract.ValueAtReturn(out args).Count);
      Contract.Ensures(Contract.ValueAtReturn(out bvs) != null);
      Contract.Ensures(cce.NonNullElements(Contract.ValueAtReturn(out args)));

      var varNameGen = CurrentIdGenerator.NestedFreshIdGenerator("a#");
      bvs = new List<Variable>();
      args = new List<Bpl.Expr>();
      foreach (var arg in formals) {
        Contract.Assert(arg != null);
        var nm = varNameGen.FreshId(string.Format("#{0}#", bvs.Count));
        Bpl.Variable bv = new Bpl.BoundVariable(arg.Tok, new Bpl.TypedIdent(arg.Tok, nm, TrType(arg.Type)));
        bvs.Add(bv);
        args.Add(new Bpl.IdentifierExpr(arg.Tok, bv));
      }
    }

    // This one says that this is /directly/ allocated, not that its "children" are,
    // i.e. h[x, alloc]
    public Bpl.Expr IsAlloced(IOrigin tok, Bpl.Expr heapExpr, Bpl.Expr e) {
      Contract.Requires(tok != null);
      Contract.Requires(heapExpr != null);
      Contract.Requires(e != null);
      Contract.Ensures(Contract.Result<Bpl.Expr>() != null);

      return ApplyUnbox(tok, ReadHeap(tok, heapExpr, e, Predef.Alloc(tok)), Bpl.Type.Bool);
    }

    /// <summary>
    /// Returns read(heap: Heap, r: ref, f: Field) : Box.
    /// </summary>
    public Bpl.Expr ReadHeap(IOrigin tok, Expr heap, Expr r, Expr f) {
      Contract.Requires(tok != null);
      Contract.Requires(heap != null);
      Contract.Requires(r != null);
      Contract.Requires(f != null);
      Contract.Ensures(Contract.Result<Bpl.NAryExpr>() != null);

      var res = new Bpl.NAryExpr(tok,
        new Bpl.FunctionCall(new Bpl.IdentifierExpr(tok, "read", Predef.BoxType)),
        new List<Bpl.Expr> { heap, r, f });
      res.Type = Predef.BoxType;
      return res;
    }

    public Bpl.NAryExpr ReadHeap(IOrigin tok, Expr heap, Expr r) {
      Contract.Requires(tok != null);
      Contract.Requires(heap != null);
      Contract.Requires(r != null);
      Contract.Ensures(Contract.Result<Bpl.NAryExpr>() != null);
      return new Bpl.NAryExpr(tok, new Bpl.MapSelect(tok, 1), new List<Bpl.Expr> { heap, r });
    }

    /// <summary>
    /// Returns update(h: Heap, r: ref, f: Field, v: Box) : Heap.
    /// </summary>
    public Boogie.NAryExpr UpdateHeap(IOrigin tok, Expr heap, Expr r, Expr f, Expr v) {
      Contract.Requires(tok != null);
      Contract.Requires(heap != null);
      Contract.Requires(r != null);
      Contract.Requires(f != null);
      Contract.Requires(v != null);
      Contract.Ensures(Contract.Result<Boogie.NAryExpr>() != null);


      return new Boogie.NAryExpr(tok,
        new Boogie.FunctionCall(new Boogie.IdentifierExpr(tok, "update", heap.Type)),
        new List<Boogie.Expr> { heap, r, f, ApplyBox(tok, v) });
    }

    public Bpl.Expr DType(Bpl.Expr e, Bpl.Expr type) {
      return Bpl.Expr.Eq(FunctionCall(e.tok, BuiltinFunction.DynamicType, null, e), type);
    }

    public Bpl.Expr GetArrayIndexFieldName(IOrigin tok, List<Bpl.Expr> indices) {
      Bpl.Expr fieldName = null;
      foreach (Bpl.Expr index in indices) {
        if (fieldName == null) {
          // the index in dimension 0:  IndexField(index0)
          fieldName = FunctionCall(tok, BuiltinFunction.IndexField, null, index);
        } else {
          // the index in dimension n:  MultiIndexField(...field name for first n indices..., index_n)
          fieldName = FunctionCall(tok, BuiltinFunction.MultiIndexField, null, fieldName, index);
        }
      }
      return fieldName;
    }

    /// <summary>
    /// Returns true if the body of function "f" is available in module "context".
    /// This happens when the following conditions all hold:
    ///   - "f" has a body
    ///   - "f" is not opaque
    /// </summary>
    bool FunctionBodyIsAvailable(Function f, ModuleDefinition context, VisibilityScope scope) {
      Contract.Requires(f != null);
      Contract.Requires(context != null);
      return f.Body != null && !IsOpaque(f, options) && f.IsRevealedInScope(scope);
    }
    public static bool IsOpaque(MemberDecl f, DafnyOptions options) {
      Contract.Requires(f != null);
      if (f is Function f1) {
        return Attributes.Contains(f.Attributes, "opaque") || f.IsOpaque || f1.IsMadeImplicitlyOpaque(options);
      } else {
        return Attributes.Contains(f.Attributes, "opaque") || f.IsOpaque;
      }
    }
    static bool IsOpaqueRevealLemma(Method m) {
      Contract.Requires(m != null);
      return Attributes.Contains(m.Attributes, "opaque_reveal");
    }


    void AddEnsures(List<Bpl.Ensures> list, Bpl.Ensures ens) {
      list.Add(ens);
      if (!ens.Free) {
        this.assertionCount++;
      }
    }

    private Implementation AddImplementationWithAttributes(IOrigin tok, Procedure proc, List<Variable> inParams,
      List<Variable> outParams, Variables localVariables, StmtList stmts, QKeyValue kv) {
      Bpl.Implementation impl = new Bpl.Implementation(tok, proc.Name,
        new List<Bpl.TypeVariable>(), inParams, outParams,
        localVariables.Values.ToList<Variable>(), stmts, kv);
      AddVerboseNameAttribute(impl, proc.VerboseName);
      if (options.IsUsingZ3()) {
        if (DisableNonLinearArithmetic) {
          AddSmtOptionAttribute(impl, "smt.arith.nl", "false");
        }

        AddSmtOptionAttribute(impl, "smt.arith.solver", ArithmeticSolver.ToString());
      }
      sink.AddTopLevelDeclaration(impl);
      return impl;
    }

    bool EmitImplementation(Attributes attributes) {
      // emit the impl only when there are proof obligations
      if (assertionCount > 0) {
        return true;
      } else {
        return false;
      }
    }

    private void Reset() {
      currentModule = null;
      codeContext = null;
      CurrentIdGenerator.Reset();
      _tmpIEs.Clear();
      assertionCount = 0;
      DefiniteAssignmentTrackers.Clear();
    }

    public static Bpl.QKeyValue InlineAttribute(Bpl.IToken tok, Bpl.QKeyValue/*?*/ next = null) {
      Contract.Requires(tok != null);
      return new QKeyValue(tok, "inline", new List<object>(), next);
    }

    public static Bpl.QKeyValue AlwaysAssumeAttribute(Bpl.IToken tok, Bpl.QKeyValue next = null) {
      Contract.Requires(tok != null);
      return new QKeyValue(tok, "always_assume", new List<object>(), next);
    }

    class Specialization {
      public readonly List<Formal/*!*/> Formals;
      public readonly List<Expression/*!*/> ReplacementExprs;
      public readonly List<BoundVar/*!*/> ReplacementFormals;
      public readonly Dictionary<IVariable, Expression> SubstMap;
      readonly BoogieGenerator boogieGenerator;
      [ContractInvariantMethod]
      void ObjectInvariant() {
        Contract.Invariant(cce.NonNullElements(Formals));
        Contract.Invariant(cce.NonNullElements(ReplacementExprs));
        Contract.Invariant(Formals.Count == ReplacementExprs.Count);
        Contract.Invariant(cce.NonNullElements(ReplacementFormals));
        Contract.Invariant(SubstMap != null);
      }

      public Specialization(IVariable formal, MatchCase mc, Specialization prev, BoogieGenerator boogieGenerator) {
        Contract.Requires(formal is Formal || formal is BoundVar);
        Contract.Requires(mc != null);
        Contract.Requires(prev == null || formal is BoundVar || !prev.Formals.Contains((Formal)formal));
        Contract.Requires(boogieGenerator != null);

        this.boogieGenerator = boogieGenerator;

        List<Expression> rArgs = new List<Expression>();
        foreach (BoundVar p in mc.Arguments) {
          IdentifierExpr ie = new IdentifierExpr(p.tok, p.AssignUniqueName(boogieGenerator.CurrentDeclaration.IdGenerator));
          ie.Var = p; ie.Type = ie.Var.Type;  // resolve it here
          rArgs.Add(ie);
        }
        // create and resolve datatype value
        var r = new DatatypeValue(mc.tok, mc.Ctor.EnclosingDatatype.Name, mc.Ctor.Name, rArgs);
        r.Ctor = mc.Ctor;
        r.Type = new UserDefinedType(mc.tok, mc.Ctor.EnclosingDatatype.Name, new List<Type>()/*this is not right, but it seems like it won't matter here*/);

        Dictionary<IVariable, Expression> substMap = new Dictionary<IVariable, Expression>();
        substMap.Add(formal, r);

        // Fill in the fields
        Formals = new List<Formal>();
        ReplacementExprs = new List<Expression>();
        ReplacementFormals = new List<BoundVar>();
        SubstMap = new Dictionary<IVariable, Expression>();
        if (prev != null) {
          Formals.AddRange(prev.Formals);
          foreach (var e in prev.ReplacementExprs) {
            ReplacementExprs.Add(BoogieGenerator.Substitute(e, null, substMap));
          }
          foreach (var rf in prev.ReplacementFormals) {
            if (rf != formal) {
              ReplacementFormals.Add(rf);
            }
          }
          foreach (var entry in prev.SubstMap) {
            SubstMap.Add(entry.Key, BoogieGenerator.Substitute(entry.Value, null, substMap));
          }
        }
        if (formal is Formal) {
          Formals.Add((Formal)formal);
          ReplacementExprs.Add(r);
        }
        ReplacementFormals.AddRange(mc.Arguments);
        SubstMap.Add(formal, r);
      }
    }

    (int olderParameterCount, Bpl.Expr olderCondition) OlderCondition(Function f, Bpl.Expr funcAppl, List<Bpl.Variable> inParams) {
      Contract.Requires(f != null);
      Contract.Requires(funcAppl != null);
      Contract.Requires(inParams != null);

      var olderParameterCount = f.Ins.Count(formal => formal.IsOlder);
      if (olderParameterCount == 0) {
        // nothing to do
        return (olderParameterCount, Bpl.Expr.True);
      }

      // For a function F(older x: X, y: Y), generate:
      //     (forall h: Heap :: { OlderTag(h) }
      //         IsGoodHeap(h) && OlderTag(h) && F(x, y) && IsAlloc(y, Y, h)
      //         ==>  IsAlloc(x, X, h))
      var heapVar = BplBoundVar("$olderHeap", Predef.HeapType, out var heap);
      var etran = new ExpressionTranslator(this, Predef, heap, f);

      var isGoodHeap = FunctionCall(f.tok, BuiltinFunction.IsGoodHeap, null, heap);
      var olderTag = FunctionCall(f.tok, "$OlderTag", Bpl.Type.Bool, heap);
      Bpl.Expr older = Bpl.Expr.True;
      Bpl.Expr newer = Bpl.Expr.True;
      var i = 0;
      if (!f.IsStatic) {
        var th = new Bpl.IdentifierExpr(f.tok, inParams[i]);
        i++;
        var wh = GetWhereClause(f.tok, th, ModuleResolver.GetReceiverType(f.tok, f), etran, ISALLOC, true);
        newer = BplAnd(newer, wh);
      }
      foreach (var formal in f.Ins) {
        var p = new Bpl.IdentifierExpr(f.tok, inParams[i]);
        i++;
        var wh = GetWhereClause(formal.tok, p, formal.Type, etran, ISALLOC, true);
        if (wh != null) {
          if (formal.IsOlder) {
            older = BplAnd(older, wh);
          } else {
            newer = BplAnd(newer, wh);
          }
        }
      }
      Contract.Assert(i == inParams.Count); // we should have used all the given inParams by now

      var body = BplImp(BplAnd(BplAnd(isGoodHeap, olderTag), BplAnd(funcAppl, newer)), older);
      var tr = new Bpl.Trigger(f.tok, true, new List<Bpl.Expr> { olderTag });
      var olderCondition = new Bpl.ForallExpr(f.tok, new List<Bpl.TypeVariable>(), new List<Variable>() { heapVar }, null, tr, body);
      return (olderParameterCount, olderCondition);
    }

    Bpl.Expr AxiomActivation(Function f, ExpressionTranslator etran, bool strict = false) {
      Contract.Requires(f != null);
      Contract.Requires(etran != null);
      Contract.Requires(VisibleInScope(f));
      if (InVerificationScope(f)) {
        if (strict) {
          return Bpl.Expr.Lt(Bpl.Expr.Literal(forModule.CallGraph.GetSCCRepresentativePredecessorCount(f)), etran.FunctionContextHeight());
        } else {
          return Bpl.Expr.Le(Bpl.Expr.Literal(forModule.CallGraph.GetSCCRepresentativePredecessorCount(f)), etran.FunctionContextHeight());
        }
      } else {
        return Bpl.Expr.True;
      }
    }


    Bpl.Type TrReceiverType(MemberDecl f) {
      Contract.Requires(f != null);
      return TrType(ModuleResolver.GetReceiverType(f.tok, f));
    }

    Bpl.Expr ReceiverNotNull(Bpl.Expr th) {
      Contract.Requires(th != null);
      if (th.Type == Predef.RefType) {
        return Bpl.Expr.Neq(th, Predef.Null);
      } else {
        return Bpl.Expr.True;
      }
    }

    void AddFuelSuccSynonymAxiom(Function f, bool forHandle = false) {
      Contract.Requires(f != null);
      Contract.Requires(f.IsFuelAware());
      Contract.Requires(sink != null && Predef != null);
      // axiom  // layer synonym axiom
      //   (forall s, $Heap, formals ::
      //       { f(Succ(s), $Heap, formals) }
      //       f(Succ(s), $Heap, formals) == f(s, $Heap, formals));

      List<Bpl.Expr> tyargs;
      var formals = MkTyParamBinders(GetTypeParams(f), out tyargs);
      var args1 = new List<Bpl.Expr>(tyargs);
      var args0 = new List<Bpl.Expr>(tyargs);

      var bv = new Bpl.BoundVariable(f.tok, new Bpl.TypedIdent(f.tok, "$ly", Predef.LayerType));
      formals.Add(bv);
      var s = new Bpl.IdentifierExpr(f.tok, bv);
      args1.Add(FunctionCall(f.tok, BuiltinFunction.LayerSucc, null, s));
      args0.Add(s);
      if (f.IsOpaque || f.IsMadeImplicitlyOpaque(options)) {
        var bvReveal = new Bpl.BoundVariable(f.tok, new Bpl.TypedIdent(f.tok, "$reveal", Boogie.Type.Bool));
        formals.Add(bvReveal);
        var sReveal = new Bpl.IdentifierExpr(f.tok, bvReveal);
        args1.Add(sReveal);
        args0.Add(sReveal);
      }

      if (f is TwoStateFunction) {
        bv = new Bpl.BoundVariable(f.tok, new Bpl.TypedIdent(f.tok, "$prevHeap", Predef.HeapType));
        formals.Add(bv);
        s = new Bpl.IdentifierExpr(f.tok, bv);
        args1.Add(s);
        args0.Add(s);
      }
      if (!forHandle && f.ReadsHeap) {
        bv = new Bpl.BoundVariable(f.tok, new Bpl.TypedIdent(f.tok, Predef.HeapVarName, Predef.HeapType));
        formals.Add(bv);
        s = new Bpl.IdentifierExpr(f.tok, bv);
        args1.Add(s);
        args0.Add(s);
      }

      if (!f.IsStatic) {
        bv = new Bpl.BoundVariable(f.tok, new Bpl.TypedIdent(f.tok, "this", TrReceiverType(f)));
        formals.Add(bv);
        s = new Bpl.IdentifierExpr(f.tok, bv);
        args1.Add(s);
        args0.Add(s);
      }
      if (!forHandle) {
        foreach (var p in f.Ins) {
          bv = new Bpl.BoundVariable(p.tok, new Bpl.TypedIdent(p.tok, p.AssignUniqueName(f.IdGenerator), TrType(p.Type)));
          formals.Add(bv);
          s = new Bpl.IdentifierExpr(f.tok, bv);
          args1.Add(s);
          args0.Add(s);
        }
      }

      var name = forHandle ? f.FullSanitizedName + "#Handle" : f.FullSanitizedName;
      var funcID = new Bpl.FunctionCall(new Bpl.IdentifierExpr(f.tok, name, TrType(f.ResultType)));
      var funcAppl1 = new Bpl.NAryExpr(f.tok, funcID, args1);
      var funcAppl0 = new Bpl.NAryExpr(f.tok, funcID, args0);

      Bpl.Trigger tr = new Bpl.Trigger(f.tok, true, new List<Bpl.Expr> { funcAppl1 });
      Bpl.Expr ax = new Bpl.ForallExpr(f.tok, new List<Bpl.TypeVariable>(), formals, null, tr, Bpl.Expr.Eq(funcAppl1, funcAppl0));
      AddOtherDefinition(GetOrCreateFunction(f), new Bpl.Axiom(f.tok, ax, "layer synonym axiom"));
    }

    void AddFuelZeroSynonymAxiom(Function f) {
      // axiom  // fuel axiom
      //   (forall s, $Heap, formals ::
      //       { f(AsFuelBottom(s), $Heap, formals) }
      //       f(s, $Heap, formals) == f($LZ, $Heap, formals));
      Contract.Requires(f != null);
      Contract.Requires(f.IsFuelAware());
      Contract.Requires(sink != null && Predef != null);

      List<Bpl.Expr> tyargs;
      var formals = MkTyParamBinders(GetTypeParams(f), out tyargs);
      var args2 = new List<Bpl.Expr>(tyargs);
      var args1 = new List<Bpl.Expr>(tyargs);
      var args0 = new List<Bpl.Expr>(tyargs);

      var bv = new Bpl.BoundVariable(f.tok, new Bpl.TypedIdent(f.tok, "$ly", Predef.LayerType));
      formals.Add(bv);
      var s = new Bpl.IdentifierExpr(f.tok, bv);
      args2.Add(FunctionCall(f.tok, BuiltinFunction.AsFuelBottom, null, s));
      args1.Add(s);
      args0.Add(new Bpl.IdentifierExpr(f.tok, "$LZ", Predef.LayerType)); // $LZ
      if (f.IsOpaque || f.IsMadeImplicitlyOpaque(options)) {
        var bvReveal = new Bpl.BoundVariable(f.tok, new Bpl.TypedIdent(f.tok, "$reveal", Boogie.Type.Bool));
        formals.Add(bvReveal);
        var sReveal = new Bpl.IdentifierExpr(f.tok, bvReveal);
        args2.Add(sReveal);
        args1.Add(sReveal);
        args0.Add(sReveal);
      }

      if (f is TwoStateFunction) {
        bv = new Bpl.BoundVariable(f.tok, new Bpl.TypedIdent(f.tok, "$prevHeap", Predef.HeapType));
        formals.Add(bv);
        s = new Bpl.IdentifierExpr(f.tok, bv);
        args2.Add(s);
        args1.Add(s);
        args0.Add(s);
      }
      if (f.ReadsHeap) {
        bv = new Bpl.BoundVariable(f.tok, new Bpl.TypedIdent(f.tok, Predef.HeapVarName, Predef.HeapType));
        formals.Add(bv);
        s = new Bpl.IdentifierExpr(f.tok, bv);
        args2.Add(s);
        args1.Add(s);
        args0.Add(s);
      }

      if (!f.IsStatic) {
        bv = new Bpl.BoundVariable(f.tok, new Bpl.TypedIdent(f.tok, "this", TrReceiverType(f)));
        formals.Add(bv);
        s = new Bpl.IdentifierExpr(f.tok, bv);
        args2.Add(s);
        args1.Add(s);
        args0.Add(s);
      }
      foreach (var p in f.Ins) {
        bv = new Bpl.BoundVariable(p.tok, new Bpl.TypedIdent(p.tok, p.AssignUniqueName(f.IdGenerator), TrType(p.Type)));
        formals.Add(bv);
        s = new Bpl.IdentifierExpr(f.tok, bv);
        args2.Add(s);
        args1.Add(s);
        args0.Add(s);
      }

      var funcID = new Bpl.FunctionCall(new Bpl.IdentifierExpr(f.tok, f.FullSanitizedName, TrType(f.ResultType)));
      var funcAppl2 = new Bpl.NAryExpr(f.tok, funcID, args2);
      var funcAppl1 = new Bpl.NAryExpr(f.tok, funcID, args1);
      var funcAppl0 = new Bpl.NAryExpr(f.tok, funcID, args0);

      Bpl.Trigger tr = new Bpl.Trigger(f.tok, true, new List<Bpl.Expr> { funcAppl2 });
      Bpl.Expr ax = new Bpl.ForallExpr(f.tok, new List<Bpl.TypeVariable>(), formals, null, tr, Bpl.Expr.Eq(funcAppl1, funcAppl0));
      AddOtherDefinition(GetOrCreateFunction(f), (new Bpl.Axiom(f.tok, ax, "fuel synonym axiom")));
    }

    Bpl.Expr InSeqRange(IOrigin tok, Bpl.Expr index, Type indexType, Bpl.Expr seq, bool isSequence, Bpl.Expr lowerBound, bool includeUpperBound) {
      Contract.Requires(tok != null);
      Contract.Requires(index != null);
      Contract.Requires(indexType != null);
      Contract.Requires(seq != null);
      Contract.Ensures(Contract.Result<Bpl.Expr>() != null);

      if (indexType.IsBitVectorType) {
        index = ConvertExpression(tok, index, indexType, Type.Int);
      }
      Bpl.Expr lower;
      if (indexType.IsBitVectorType && lowerBound == null) {
        lower = Bpl.Expr.True;  // bitvectors are always non-negative
      } else {
        lower = Bpl.Expr.Le(lowerBound ?? Bpl.Expr.Literal(0), index);
      }
      Bpl.Expr length = isSequence ?
        FunctionCall(tok, BuiltinFunction.SeqLength, null, seq) :
        ArrayLength(tok, seq, 1, 0);
      Bpl.Expr upper;
      if (includeUpperBound) {
        upper = Bpl.Expr.Le(index, length);
      } else {
        upper = Bpl.Expr.Lt(index, length);
      }
      return BplAnd(lower, upper);
    }

    ModuleDefinition currentModule = null;  // the module whose members are currently being translated
    ModuleDefinition forModule = null;  // the root module
    ICallable codeContext = null;  // the method/iterator whose implementation is currently being translated or the function whose specification is being checked for well-formedness
    Bpl.LocalVariable yieldCountVariable = null;  // non-null when an iterator body is being translated
    bool inBodyInitContext = false;  // true during the translation of the .BodyInit portion of a divided constructor body

    public ImmutableDictionary<string, Bpl.IdentifierExpr> DefiniteAssignmentTrackers { get; set; } = ImmutableDictionary<string, Bpl.IdentifierExpr>.Empty;

    Func<IOrigin, bool> assertionOnlyFilter = null; // generate assume statements instead of assert statements if not targeted by {:only}
    public enum StmtType { NONE, ASSERT, ASSUME };
    public StmtType stmtContext = StmtType.NONE;  // the Statement that is currently being translated
    public bool adjustFuelForExists = true;  // fuel need to be adjusted for exists based on whether exists is in assert or assume stmt.

    public readonly VerificationIdGenerator defaultIdGenerator = new VerificationIdGenerator();

    public VerificationIdGenerator CurrentIdGenerator {
      get {
        var decl = codeContext as Declaration;
        if (decl != null) {
          return decl.IdGenerator;
        }
        return defaultIdGenerator;
      }
    }

    Dictionary<string, Bpl.IdentifierExpr> _tmpIEs = new Dictionary<string, Bpl.IdentifierExpr>();

    public int assertionCount = 0;

    Bpl.IdentifierExpr GetTmpVar_IdExpr(Bpl.IToken tok, string name, Bpl.Type ty, Variables locals)  // local variable that's shared between statements that need it
    {
      Contract.Requires(tok != null);
      Contract.Requires(name != null);
      Contract.Requires(ty != null);
      Contract.Requires(locals != null);
      Contract.Ensures(Contract.Result<Bpl.IdentifierExpr>() != null);

      Bpl.IdentifierExpr ie;
      if (_tmpIEs.TryGetValue(name, out ie)) {
        Contract.Assume(ie.Type.Equals(ty));
      } else {
        // the "tok" and "ty" of the first request for this variable is the one we use
        var v = locals.GetOrAdd(new Bpl.LocalVariable(tok, new Bpl.TypedIdent(tok, name, ty)));  // important for the "$nw" client: no where clause (see GetNewVar_IdExpr)
        ie = new Bpl.IdentifierExpr(tok, v);
        _tmpIEs.Add(name, ie);
      }
      return ie;
    }

    Bpl.IdentifierExpr GetPrevHeapVar_IdExpr(IOrigin tok, Variables locals)  // local variable that's shared between statements that need it
    {
      Contract.Requires(tok != null);
      Contract.Requires(locals != null); Contract.Requires(Predef != null);
      Contract.Ensures(Contract.Result<Bpl.IdentifierExpr>() != null);

      return GetTmpVar_IdExpr(tok, "$prevHeap", Predef.HeapType, locals);
    }

    Bpl.IdentifierExpr GetNewVar_IdExpr(IOrigin tok, Variables locals)  // local variable that's shared between statements that need it
    {
      Contract.Requires(tok != null);
      Contract.Requires(locals != null);
      Contract.Requires(Predef != null);
      Contract.Ensures(Contract.Result<Bpl.IdentifierExpr>() != null);

      // important: the following declaration produces no where clause (that's why we're going through the trouble of setting of this variable in the first place)
      return GetTmpVar_IdExpr(tok, "$nw", Predef.RefType, locals);
    }

    /// <summary>
    /// Returns an expression whose value is the same as "expr", but that is guaranteed to preserve the its value passed
    /// the evaluation of other expressions.  If necessary, a new local variable called "name" with type "ty" is added to "locals" and
    /// assigned in "builder" to be used to hold the value of "expr".  It is assumed that all requests for a given "name"
    /// have the same type "ty" and that these variables can be shared.
    /// As an optimization, if "otherExprsCanAffectPreviouslyKnownExpressions" is "false", then "expr" itself is returned.
    /// </summary>
    Bpl.Expr SaveInTemp(Bpl.Expr expr, bool otherExprsCanAffectPreviouslyKnownExpressions, string name, Bpl.Type ty, BoogieStmtListBuilder builder, Variables locals) {
      Contract.Requires(expr != null);
      Contract.Requires(name != null);
      Contract.Requires(ty != null);
      Contract.Requires(locals != null);
      Contract.Ensures(Contract.Result<Bpl.Expr>() != null);

      if (otherExprsCanAffectPreviouslyKnownExpressions) {
        var save = GetTmpVar_IdExpr(expr.tok, name, ty, locals);
        builder.Add(Bpl.Cmd.SimpleAssign(expr.tok, save, expr));
        return save;
      } else {
        return expr;
      }
    }

    void InitializeFuelConstant(IOrigin tok, BoogieStmtListBuilder builder, ExpressionTranslator etran) {
      if (this.functionFuel.Count > 0) {
        builder.Add(new CommentCmd("initialize fuel constant"));
      }
      FuelContext fuelContext = this.fuelContext;
      foreach (FuelConstant fuelConstant in this.functionFuel) {
        Function f = fuelConstant.f;
        Bpl.Expr baseFuel = fuelConstant.baseFuel;
        Bpl.Expr startFuel = fuelConstant.startFuel;
        Bpl.Expr startFuelAssert = fuelConstant.startFuelAssert;
        // find out what the initial value should be
        FuelSettingPair settings;
        var found = fuelContext.TryGetValue(f, out settings);
        if (!found) {
          // If the context doesn't define fuel for this function, check for a fuel attribute (which supplies a default value if none is found)
          settings = FuelSetting.FuelAttrib(f, out found);
        }

        if (settings.low == 0 && settings.high == 0) {
          // Don't say anything about what startFuel and startFuel are set to
          // Just add the fixpoints that allow us to shortcut to LZ:
          // assume AsFuelBottom(startFuel) == startFuel
          // assume AsFuelBottom(startFuelAssert) == startFuelAssert
          builder.Add(TrAssumeCmd(tok, Bpl.Expr.Eq(FunctionCall(f.tok, BuiltinFunction.AsFuelBottom, null, startFuel), startFuel)));
          builder.Add(TrAssumeCmd(tok, Bpl.Expr.Eq(FunctionCall(f.tok, BuiltinFunction.AsFuelBottom, null, startFuelAssert), startFuelAssert)));
        } else {
          Bpl.Expr layer = etran.layerInterCluster.LayerN(settings.low, baseFuel);
          Bpl.Expr layerAssert = etran.layerInterCluster.LayerN(settings.high, baseFuel);
          builder.Add(TrAssumeCmd(tok, Bpl.Expr.Eq(startFuel, layer)));
          builder.Add(TrAssumeCmd(tok, Bpl.Expr.Eq(startFuelAssert, layerAssert)));
          // assume AsFuelBottom(BaseFuel_F) == BaseFuel_F;
          builder.Add(TrAssumeCmd(tok, Bpl.Expr.Eq(FunctionCall(f.tok, BuiltinFunction.AsFuelBottom, null, baseFuel), baseFuel)));
        }
      }
    }

    bool DefineFuelConstant(IOrigin tok, Attributes attribs, BoogieStmtListBuilder builder, ExpressionTranslator etran) {
      bool defineFuel = false;
      builder.Add(new CommentCmd("Assume Fuel Constant"));
      FuelContext fuelContext = new FuelContext();
      FuelSetting.FindFuelAttributes(attribs, fuelContext);
      foreach (KeyValuePair<Function, FuelSettingPair> fuel in fuelContext) {
        Function f = fuel.Key;
        FuelSettingPair settings = fuel.Value;
        FuelConstant fuelConstant = this.functionFuel.Find(x => x.f == f);
        if (fuelConstant != null) {
          Bpl.Expr startFuel = fuelConstant.startFuel;
          Bpl.Expr startFuelAssert = fuelConstant.startFuelAssert;
          Bpl.Expr moreFuel_expr = fuelConstant.MoreFuel(sink, Predef, f.IdGenerator);
          Bpl.Expr layer = etran.layerInterCluster.LayerN(settings.low, moreFuel_expr);
          Bpl.Expr layerAssert = etran.layerInterCluster.LayerN(settings.high, moreFuel_expr);
          builder.Add(TrAssumeCmd(tok, Bpl.Expr.Eq(startFuel, layer)));
          builder.Add(TrAssumeCmd(tok, Bpl.Expr.Eq(startFuelAssert, layerAssert)));
          defineFuel = true;
        }
      }
      return defineFuel;
    }

    internal static AssumeCmd optimizeExpr(bool minimize, Expression expr, IOrigin tok, ExpressionTranslator etran) {
      Contract.Requires(expr != null);
      Contract.Requires(expr.Type.IsIntegerType || expr.Type.IsRealType);
      Contract.Requires(tok != null && etran != null);

      var assumeCmd = new AssumeCmd(tok, Expr.True);
      assumeCmd.Attributes = new QKeyValue(expr.tok, (minimize ? "minimize" : "maximize"), new List<object> { etran.TrExpr(expr) }, null);
      return assumeCmd;
    }

    /// <summary>
    /// Return type arguments for function "f", where any type parameters are in terms of
    /// the context of "overridingFunction ?? f".
    ///
    /// In more symbols, suppose "f" is declared as follows:
    ///     class/trait Tr[A,B] {
    ///       function f[C,D](...): ...
    ///     }
    /// When "overridingFunction" is null, return:
    ///     [A, B, C, D]
    /// When "overridingFunction" is non-null and stands for:
    ///     class/trait Cl[G] extends Tr[X(G),Y(G)] {
    ///       function f[R,S](...): ...
    ///     }
    /// return:
    ///     [X(G), Y(G), R, S]
    ///
    /// See also GetTypeArgumentSubstitutionMap.
    /// </summary>
    private static List<Type> GetTypeArguments(Function f, Function/*?*/ overridingFunction) {
      Contract.Requires(f != null);
      Contract.Requires(overridingFunction == null || overridingFunction.EnclosingClass is TopLevelDeclWithMembers);
      Contract.Requires(overridingFunction == null || f.TypeArgs.Count == overridingFunction.TypeArgs.Count);

      List<Type> tyargs;
      if (overridingFunction == null) {
        tyargs = f.EnclosingClass.TypeArgs.ConvertAll(tp => (Type)new UserDefinedType(tp.tok, tp));
      } else {
        var cl = (TopLevelDeclWithMembers)overridingFunction.EnclosingClass;
        var typeMap = cl.ParentFormalTypeParametersToActuals;
        tyargs = f.EnclosingClass.TypeArgs.ConvertAll(tp => typeMap[tp]);
      }
      tyargs.AddRange((overridingFunction ?? f).TypeArgs.ConvertAll(tp => new UserDefinedType(tp.tok, tp)));
      return tyargs;
    }

    private void InsertChecksum(DatatypeDecl d, Bpl.Declaration decl) {
      Contract.Requires(VisibleInScope(d));
      byte[] data;
      using (var writer = new System.IO.StringWriter()) {
        var printer = new Printer(writer, options);
        printer.PrintDatatype(d, 0, null);
        data = Encoding.UTF8.GetBytes(writer.ToString());
      }

      InsertChecksum(decl, data);
    }

    private void InsertChecksum(Expression e, Bpl.Declaration decl) {
      byte[] data;
      using (var writer = new System.IO.StringWriter()) {
        var printer = new Printer(writer, options);
        printer.PrintExpression(e, false);
        data = Encoding.UTF8.GetBytes(writer.ToString());
      }

      InsertChecksum(decl, data);
    }

    private void InsertChecksum(Function f, Bpl.Declaration decl, bool specificationOnly = false) {
      Contract.Requires(f != null);
      Contract.Requires(decl != null);
      Contract.Requires(VisibleInScope(f));
      byte[] data;
      using (var writer = new System.IO.StringWriter()) {
        var printer = new Printer(writer, options);
        writer.Write(f.GetFunctionDeclarationKeywords(options));
        printer.PrintAttributes(f.Attributes, false, -1);
        printer.PrintFormals(f.Ins, f);
        writer.Write(": ");
        printer.PrintType(f.ResultType);
        printer.PrintSpec("", f.Req, 0);
        printer.PrintFrameSpecLine("", f.Reads, 0);
        printer.PrintSpec("", f.Ens, 0);
        printer.PrintDecreasesSpec(f.Decreases, 0);
        writer.WriteLine();
        if (!specificationOnly && f.Body != null && RevealedInScope(f)) {
          printer.PrintExpression(f.Body, false);
        }
        data = Encoding.UTF8.GetBytes(writer.ToString());
      }

      InsertChecksum(decl, data);
    }

    private void InsertChecksum(Bpl.Declaration decl, byte[] data) {
      Contract.Requires(decl != null);
      Contract.Requires(data != null);
      var md5 = System.Security.Cryptography.MD5.Create();
      var hashedData = md5.ComputeHash(data);
      var checksum = BitConverter.ToString(hashedData);

      decl.AddAttribute("checksum", checksum);

      InsertUniqueIdForImplementation(decl);
    }

    public void InsertUniqueIdForImplementation(Bpl.Declaration decl) {
      var impl = decl as Bpl.Implementation;
      var prefix = UniqueIdPrefix ?? (decl.tok.filename == null ? "" : System.Text.RegularExpressions.Regex.Replace(decl.tok.filename, @".v\d+.dfy", ".dfy"));
      if (impl != null && !string.IsNullOrEmpty(prefix)) {
        decl.AddAttribute("id", prefix + ":" + impl.Name + ":0");
      }
    }

    void GenerateImplPrelude(Method m, bool wellformednessProc, List<Variable> inParams, List<Variable> outParams,
                             BoogieStmtListBuilder builder, Variables localVariables, ExpressionTranslator etran) {
      Contract.Requires(m != null);
      Contract.Requires(inParams != null);
      Contract.Requires(outParams != null);
      Contract.Requires(builder != null);
      Contract.Requires(localVariables != null);
      Contract.Requires(Predef != null);
      Contract.Requires(wellformednessProc || m.Body != null);

      if (m is TwoStateLemma) {
        // $Heap := current$Heap;
        var heap = ExpressionTranslator.HeapIdentifierExpr(Predef, m.tok);
        builder.Add(Bpl.Cmd.SimpleAssign(m.tok, heap, new Bpl.IdentifierExpr(m.tok, "current$Heap", Predef.HeapType)));
      }

      // set up the information used to verify the method's reads and modifies clauses
      if (etran.readsFrame != null) {
        DefineFrame(m.tok, etran.ReadsFrame(m.tok), m.Reads.Expressions, builder, localVariables, null);
      }
      DefineFrame(m.tok, etran.ModifiesFrame(m.tok), m.Mod.Expressions, builder, localVariables, null);
      if (wellformednessProc) {
        builder.AddCaptureState(m.tok, false, "initial state");
      } else {
        Contract.Assert(m.Body != null);  // follows from precondition and the if guard
        // use the position immediately after the open-curly-brace of the body
        builder.AddCaptureState(m.Body.Tok, true, "initial state");
      }
    }

    public void DefineFrame(IOrigin/*!*/ tok, Boogie.IdentifierExpr frameIdentifier, List<FrameExpression/*!*/>/*!*/ frameClause,
      BoogieStmtListBuilder/*!*/ builder, Variables localVariables, string name, ExpressionTranslator/*?*/ etran = null) {
      Contract.Requires(tok != null);
      Contract.Requires(frameIdentifier != null);
      Contract.Requires(frameIdentifier.Type != null);
      Contract.Requires(cce.NonNullElements(frameClause));
      Contract.Requires(builder != null);
      Contract.Requires(Predef != null);

      if (etran == null) {
        // This is the common case. It means that the frame will be defined in terms of the usual variable $Heap.
        // The one case where a frame is needed for a different heap is for lambda expressions, because they may
        // sit inside of an "old" expression.
        etran = new ExpressionTranslator(this, Predef, tok, null);
      }
      // Declare a local variable $_Frame: [ref, Field]bool
      var frame = localVariables.GetOrAdd(new Bpl.LocalVariable(tok, new Bpl.TypedIdent(tok, name ?? frameIdentifier.Name, frameIdentifier.Type)));
      // $_Frame := (lambda $o: ref, $f: Field :: $o != null && $Heap[$o,alloc] ==> ($o,$f) in Modifies/Reads-Clause);
      // $_Frame := (lambda $o: ref, $f: Field :: $o != null                    ==> ($o,$f) in Modifies/Reads-Clause);
      Bpl.BoundVariable oVar = new Bpl.BoundVariable(tok, new Bpl.TypedIdent(tok, "$o", Predef.RefType));
      Bpl.IdentifierExpr o = new Bpl.IdentifierExpr(tok, oVar);
      Bpl.BoundVariable fVar = new Bpl.BoundVariable(tok, new Bpl.TypedIdent(tok, "$f", Predef.FieldName(tok)));
      Bpl.IdentifierExpr f = new Bpl.IdentifierExpr(tok, fVar);
      Bpl.Expr oNotNull = Bpl.Expr.Neq(o, Predef.Null);
      Bpl.Expr ante = BplAnd(oNotNull, etran.IsAlloced(tok, o));
      Bpl.Expr consequent = InRWClause(tok, o, f, frameClause, etran, null, null);
      Bpl.Expr lambda = new Bpl.LambdaExpr(tok, new List<TypeVariable>(), new List<Variable> { oVar, fVar }, null,
                                           BplImp(ante, consequent));

      builder.Add(Bpl.Cmd.SimpleAssign(tok, new Bpl.IdentifierExpr(tok, frame), lambda));
    }

    public void CheckFrameSubset(IOrigin tok, List<FrameExpression> calleeFrame,
                          Expression receiverReplacement, Dictionary<IVariable, Expression /*!*/> substMap,
                          ExpressionTranslator /*!*/ etran, Boogie.IdentifierExpr /*!*/ enclosingFrame,
                          BoogieStmtListBuilder /*!*/ builder,
                          ProofObligationDescription desc,
                          Bpl.QKeyValue kv) {
      CheckFrameSubset(tok, calleeFrame, receiverReplacement, substMap, etran, enclosingFrame,
        (t, e, d, q) => builder.Add(Assert(t, e, d, builder.Context, q)),
        (t, e) => builder.Add(TrAssumeCmd(t, e)),
        desc, kv);
    }

<<<<<<< HEAD
    void CheckFrameSubset(IToken tok, List<FrameExpression> calleeFrame,
                          Expression receiverReplacement, Dictionary<IVariable, Expression> substMap,
                          ExpressionTranslator etran, Boogie.IdentifierExpr enclosingFrame,
                          Action<IToken, Bpl.Expr, ProofObligationDescription, Bpl.QKeyValue> makeAssert,
                          Action<IToken, Bpl.Expr> makeAssume,
=======
    void CheckFrameSubset(IOrigin tok, List<FrameExpression> calleeFrame,
                          Expression receiverReplacement, Dictionary<IVariable, Expression/*!*/> substMap,
                          ExpressionTranslator/*!*/ etran, Boogie.IdentifierExpr /*!*/ enclosingFrame,
                          Action<IOrigin, Bpl.Expr, ProofObligationDescription, Bpl.QKeyValue> makeAssert,
>>>>>>> 1d74af1b
                          ProofObligationDescription desc,
                          Bpl.QKeyValue kv) {
      Contract.Requires(tok != null);
      Contract.Requires(calleeFrame != null);
      Contract.Requires(receiverReplacement == null || substMap != null);
      Contract.Requires(etran != null);
      Contract.Requires(makeAssert != null);
      Contract.Requires(Predef != null);

      foreach (var frameExpression in calleeFrame) {
        var e = substMap != null ? Substitute(frameExpression.E, receiverReplacement, substMap) : frameExpression.E;
        makeAssume(frameExpression.tok, etran.CanCallAssumption(e));
      }

      // emit: assert (forall o: ref, f: Field :: o != null && $Heap[o,alloc] && (o,f) in subFrame ==> enclosingFrame[o,f]);
      var oVar = new Bpl.BoundVariable(tok, new Bpl.TypedIdent(tok, "$o", Predef.RefType));
      var o = new Bpl.IdentifierExpr(tok, oVar);
      var fVar = new Bpl.BoundVariable(tok, new Bpl.TypedIdent(tok, "$f", Predef.FieldName(tok)));
      var f = new Bpl.IdentifierExpr(tok, fVar);
      var ante = Bpl.Expr.And(Bpl.Expr.Neq(o, Predef.Null), etran.IsAlloced(tok, o));
      var oInCallee = InRWClause(tok, o, f, calleeFrame, etran, receiverReplacement, substMap);
      var inEnclosingFrame = Bpl.Expr.Select(enclosingFrame, o, f);

      var q = new Bpl.ForallExpr(tok, new List<TypeVariable>(), new List<Variable> { oVar, fVar },
                                      BplImp(BplAnd(ante, oInCallee), inEnclosingFrame));
      if (IsExprAlways(q, true)) {
        return;
      }
      makeAssert(tok, q, desc, kv);
    }

    void CheckFrameEmpty(IOrigin tok,
                         ExpressionTranslator/*!*/ etran, Boogie.IdentifierExpr /*!*/ frame,
                         BoogieStmtListBuilder/*!*/ builder, ProofObligationDescription desc,
                         Bpl.QKeyValue kv) {
      Contract.Requires(tok != null);
      Contract.Requires(etran != null);
      Contract.Requires(frame != null);
      Contract.Requires(etran != null);
      Contract.Requires(Predef != null);

      // emit: assert (forall o: ref, f: Field :: o != null && $Heap[o,alloc] ==> !frame[o,f]);
      var oVar = new Bpl.BoundVariable(tok, new Bpl.TypedIdent(tok, "$o", Predef.RefType));
      var o = new Bpl.IdentifierExpr(tok, oVar);
      var fVar = new Bpl.BoundVariable(tok, new Bpl.TypedIdent(tok, "$f", Predef.FieldName(tok)));
      var f = new Bpl.IdentifierExpr(tok, fVar);
      var ante = BplAnd(Bpl.Expr.Neq(o, Predef.Null), etran.IsAlloced(tok, o));
      var inFrame = Bpl.Expr.Select(frame, o, f);
      var notInFrame = Bpl.Expr.Not(inFrame);

      var q = new Bpl.ForallExpr(tok, new List<TypeVariable>(), new List<Variable> { oVar, fVar },
        BplImp(ante, notInFrame));
      if (IsExprAlways(q, true)) {
        return;
      }
      builder.Add(Assert(tok, q, desc, builder.Context, kv));
    }

    /// <summary>
    /// Returns true if it can statically determine that the expression q always evaluates to truth
    /// </summary>
    /// <param name="q">The expression</param>
    /// <param name="truth">The expected truth value that q might always have</param>
    /// <returns>True if q is always of the boolean value "truth"</returns>
    public static bool IsExprAlways(Bpl.Expr q, bool truth) {
      if (q is Bpl.ForallExpr forallExpr) {
        return truth && IsExprAlways(forallExpr.Body, true);
      }
      if (q is Bpl.ExistsExpr existsExpr) {
        return !truth && IsExprAlways(existsExpr.Body, false);
      }
      if (q is Bpl.LiteralExpr { isBool: true } lit && lit.asBool == truth) {
        return true;
      }

      if (q is Bpl.NAryExpr n) {
        if (n.Fun is Bpl.BinaryOperator op && n.Args.Count == 2) {
          switch (op.Op) {
            case BinaryOperator.Opcode.And:
              return truth
                ? IsExprAlways(n.Args[0], true) && IsExprAlways(n.Args[1], true)
                : IsExprAlways(n.Args[0], false) || IsExprAlways(n.Args[1], false);
            case BinaryOperator.Opcode.Or:
              return truth
                ? IsExprAlways(n.Args[0], true) || IsExprAlways(n.Args[1], true)
                : IsExprAlways(n.Args[0], false) && IsExprAlways(n.Args[1], false);
            case BinaryOperator.Opcode.Imp:
              return truth
                ? IsExprAlways(n.Args[0], false) || IsExprAlways(n.Args[1], true)
                : IsExprAlways(n.Args[0], true) && IsExprAlways(n.Args[1], false);
          }
        } else if (n.Fun is Bpl.UnaryOperator uop && n.Args.Count == 1) {
          switch (uop.Op) {
            case UnaryOperator.Opcode.Not:
              return IsExprAlways(n.Args[0], !truth);
          }
        }
      }

      return false;
    }

    Bpl.Expr InRWClause(IOrigin tok, Bpl.Expr o, Bpl.Expr f, List<FrameExpression> rw, ExpressionTranslator etran,
                        Expression receiverReplacement, Dictionary<IVariable, Expression> substMap) {
      Contract.Requires(tok != null);
      Contract.Requires(o != null);
      // Contract.Requires(f != null); // f == null means approximate
      Contract.Requires(etran != null);
      Contract.Requires(cce.NonNullElements(rw));
      Contract.Requires(substMap == null || cce.NonNullDictionaryAndValues(substMap));
      Contract.Requires(Predef != null);
      Contract.Requires(receiverReplacement == null || substMap != null);
      Contract.Ensures(Contract.Result<Bpl.Expr>() != null);
      return InRWClause(tok, o, f, rw, false, etran, receiverReplacement, substMap);
    }
    Bpl.Expr InRWClause(IOrigin tok, Bpl.Expr o, Bpl.Expr f, List<FrameExpression> rw, bool useInUnchanged,
                        ExpressionTranslator etran,
                        Expression receiverReplacement, Dictionary<IVariable, Expression> substMap) {
      Contract.Requires(tok != null);
      Contract.Requires(o != null);
      // Contract.Requires(f != null); // f == null means approximate
      Contract.Requires(etran != null);
      Contract.Requires(cce.NonNullElements(rw));
      Contract.Requires(substMap == null || cce.NonNullDictionaryAndValues(substMap));
      Contract.Requires(Predef != null);
      Contract.Requires(receiverReplacement == null || substMap != null);
      Contract.Ensures(Contract.Result<Bpl.Expr>() != null);
      var boxO = FunctionCall(tok, BuiltinFunction.Box, null, o);
      return InRWClause_Aux(tok, o, boxO, f, rw, useInUnchanged, etran, receiverReplacement, substMap);
    }

    /// <summary>
    /// By taking both an "o" and a "boxO" parameter, the caller has a choice of passing in either
    /// "o, Box(o)" for some "o" or "Unbox(bx), bx" for some "bx".
    /// </summary>
    Bpl.Expr InRWClause_Aux(IOrigin tok, Bpl.Expr o, Bpl.Expr boxO, Bpl.Expr f, List<FrameExpression> rw, bool usedInUnchanged,
                        ExpressionTranslator etran,
                        Expression receiverReplacement, Dictionary<IVariable, Expression> substMap) {
      Contract.Requires(tok != null);
      Contract.Requires(o != null);
      Contract.Requires(boxO != null);
      // Contract.Requires(f != null); // f == null means approximate
      Contract.Requires(etran != null);
      Contract.Requires(cce.NonNullElements(rw));
      Contract.Requires(substMap == null || cce.NonNullDictionaryAndValues(substMap));
      Contract.Requires(Predef != null);
      Contract.Requires((substMap == null && receiverReplacement == null) || substMap != null);
      Contract.Ensures(Contract.Result<Bpl.Expr>() != null);

      // requires o to denote an expression of type RefType
      // "rw" is allowed to contain a WildcardExpr

      Bpl.Expr disjunction = Bpl.Expr.False;
      foreach (FrameExpression rwComponent in rw) {
        Expression e = rwComponent.E;
        if (substMap != null) {
          e = Substitute(e, receiverReplacement, substMap);
        }

        Bpl.Expr disjunct;
        var eType = e.Type.NormalizeToAncestorType();
        if (e is WildcardExpr) {
          // For /allocated:{0,1,3}, "function f(...)... reads *"
          // is more useful if "reads *" excludes unallocated references,
          // because otherwise, "reads *" lets f depend on unallocated state,
          // which means that f may change whenever any new allocation occurs,
          // which is generally undesirable.  Also, Dafny doesn't let you
          // say "reads set o :: allocated(o)", so it's hard to work around
          // this issue.
          disjunct = etran.IsAlloced(tok, o);
        } else if (eType is SetType setType) {
          // e[Box(o)]
          bool pr;
          disjunct = etran.TrInSet_Aux(tok, o, boxO, e, setType.Finite, true, out pr);
        } else if (eType is MultiSetType) {
          // e[Box(o)] > 0
          disjunct = etran.TrInMultiSet_Aux(tok, o, boxO, e, true);
        } else if (eType is SeqType) {
          // (exists i: int :: 0 <= i && i < Seq#Length(e) && Seq#Index(e,i) == Box(o))
          Bpl.Variable iVar = new Bpl.BoundVariable(tok, new Bpl.TypedIdent(tok, "$i", Bpl.Type.Int));
          Bpl.Expr i = new Bpl.IdentifierExpr(tok, iVar);
          Bpl.Expr iBounds = InSeqRange(tok, i, Type.Int, etran.TrExpr(e), true, null, false);
          Bpl.Expr XsubI = FunctionCall(tok, BuiltinFunction.SeqIndex, Predef.BoxType, etran.TrExpr(e), i);
          // TODO: the equality in the next line should be changed to one that understands extensionality
          //TRIG (exists $i: int :: 0 <= $i && $i < Seq#Length(read($h0, this, _module.DoublyLinkedList.Nodes)) && Seq#Index(read($h0, this, _module.DoublyLinkedList.Nodes), $i) == $Box($o))
          disjunct = new Bpl.ExistsExpr(tok, new List<Variable> { iVar }, BplAnd(iBounds, Bpl.Expr.Eq(XsubI, boxO)));  // LL_TRIGGER
        } else {
          // o == e
          disjunct = Bpl.Expr.Eq(o, etran.TrExpr(e));
        }
        if (rwComponent.Field != null && f != null) {
          Bpl.Expr q = Bpl.Expr.Eq(f, new Bpl.IdentifierExpr(rwComponent.E.tok, GetField(rwComponent.Field)));
          if (usedInUnchanged) {
            q = BplOr(q,
              Bpl.Expr.Eq(f, new Bpl.IdentifierExpr(rwComponent.E.tok, Predef.AllocField)));
          }
          disjunct = BplAnd(disjunct, q);
        }
        disjunction = BplOr(disjunction, disjunct);
      }
      return disjunction;
    }

    public Bpl.Expr CtorInvocation(IOrigin tok, DatatypeCtor ctor, ExpressionTranslator etran,
      Variables locals, BoogieStmtListBuilder localTypeAssumptions) {
      Contract.Requires(tok != null);
      Contract.Requires(ctor != null);
      Contract.Requires(etran != null);
      Contract.Requires(locals != null);
      Contract.Requires(localTypeAssumptions != null);
      Contract.Requires(Predef != null);
      Contract.Ensures(Contract.Result<Bpl.Expr>() != null);

      // create local variables for the formals
      var varNameGen = CurrentIdGenerator.NestedFreshIdGenerator("a#");
      var args = new List<Bpl.Expr>();
      foreach (Formal arg in ctor.Formals) {
        Contract.Assert(arg != null);
        var nm = varNameGen.FreshId(string.Format("#{0}#", args.Count));
        var bv = locals.GetOrAdd(new Bpl.LocalVariable(arg.tok, new Bpl.TypedIdent(arg.tok, nm, TrType(arg.Type))));
        args.Add(new Bpl.IdentifierExpr(arg.tok, bv));
      }

      Bpl.IdentifierExpr id = new Bpl.IdentifierExpr(tok, ctor.FullName, Predef.DatatypeType);
      return new Bpl.NAryExpr(tok, new Bpl.FunctionCall(id), args);
    }

    void AddCasePatternVarSubstitutions(CasePattern<BoundVar> pat, Bpl.Expr rhs, Dictionary<IVariable, Expression> substMap) {
      Contract.Requires(pat != null);
      Contract.Requires(rhs != null);
      Contract.Requires(substMap != null);
      if (pat.Var != null) {
        substMap.Add(pat.Var, new BoogieWrapper(rhs, pat.Var.Type));
      } else if (pat.Arguments != null) {
        Contract.Assert(pat.Ctor != null);  // follows from successful resolution
        Contract.Assert(pat.Arguments.Count == pat.Ctor.Destructors.Count);  // follows from successful resolution
        for (int i = 0; i < pat.Arguments.Count; i++) {
          var arg = pat.Arguments[i];
          var dtor = pat.Ctor.Destructors[i];
          var r = new Bpl.NAryExpr(pat.tok, new Bpl.FunctionCall(GetReadonlyField(dtor)), new List<Bpl.Expr> { rhs });
          var de = CondApplyUnbox(pat.tok, r, dtor.Type, arg.Expr.Type);
          AddCasePatternVarSubstitutions(arg, de, substMap);
        }
      }
    }

    /// <summary>
    /// If "expr" is a binary boolean operation, then try to re-associate it to make the left argument smaller.
    /// If it is possible, then "true" is returned and "expr" returns as the re-associated expression (no boolean simplifications are performed).
    /// If not, then "false" is returned and "expr" is unchanged.
    /// </summary>
    bool ReAssociateToTheRight(ref Expression expr) {
      if (expr is BinaryExpr top && Expression.StripParens(top.E0) is BinaryExpr left) {
        // We have an expression of the form "(A oo B) pp C"
        var A = left.E0;
        var oo = left.ResolvedOp;
        var B = left.E1;
        var pp = top.ResolvedOp;
        var C = top.E1;

        if (oo == BinaryExpr.ResolvedOpcode.And && pp == BinaryExpr.ResolvedOpcode.And) {
          // rewrite    (A && B) && C    into    A && (B && C)
          expr = Expression.CreateAnd(A, Expression.CreateAnd(B, C, false), false);
          return true;
        } else if (oo == BinaryExpr.ResolvedOpcode.And && pp == BinaryExpr.ResolvedOpcode.Imp) {
          // rewrite    (A && B) ==> C    into    A ==> (B ==> C)
          expr = Expression.CreateImplies(A, Expression.CreateImplies(B, C, false), false);
          return true;
        } else if (oo == BinaryExpr.ResolvedOpcode.Or && pp == BinaryExpr.ResolvedOpcode.Or) {
          // rewrite    (A || B) || C    into    A || (B || C)
          expr = Expression.CreateOr(A, Expression.CreateOr(B, C, false), false);
          return true;
        } else if (oo == BinaryExpr.ResolvedOpcode.Imp && pp == BinaryExpr.ResolvedOpcode.Or) {
          // rewrite    (A ==> B) || C    into    A ==> (B || C)
          expr = Expression.CreateImplies(A, Expression.CreateOr(B, C, false), false);
          return true;
        }
      }
      return false;
    }

    void CheckCasePatternShape<VT>(CasePattern<VT> pat, Expression dRhs, Bpl.Expr rhs, IOrigin rhsTok, Type rhsType, BoogieStmtListBuilder builder)
      where VT : class, IVariable {
      Contract.Requires(pat != null);
      Contract.Requires(rhs != null);
      Contract.Requires(rhsTok != null);
      Contract.Requires(rhsType != null);
      Contract.Requires(builder != null);
      if (pat.Var != null) {
        CheckSubrange(rhsTok, rhs, rhsType, pat.Var.Type, dRhs, builder);
      } else if (pat.Arguments != null) {
        Contract.Assert(pat.Ctor != null);  // follows from successful resolution
        Contract.Assert(pat.Arguments.Count == pat.Ctor.Destructors.Count);  // follows from successful resolution
        rhsType = rhsType.Normalize();
        Contract.Assert(rhsType is UserDefinedType && ((UserDefinedType)rhsType).ResolvedClass != null);
        var rhsTypeUdt = (UserDefinedType)rhsType;
        var typeSubstMap = TypeParameter.SubstitutionMap(rhsTypeUdt.ResolvedClass.TypeArgs, rhsTypeUdt.TypeArgs);

        var ctor = pat.Ctor;
        var correctConstructor = FunctionCall(pat.tok, ctor.QueryField.FullSanitizedName, Bpl.Type.Bool, rhs);
        if (ctor.EnclosingDatatype.Ctors.Count == 1) {
          // There is only one constructor, so the value must have been constructed by it; might as well assume that here.
          builder.Add(TrAssumeCmd(pat.tok, correctConstructor));
        } else {
          builder.Add(Assert(pat.tok, correctConstructor, new PatternShapeIsValid(dRhs, ctor.Name), builder.Context));
        }
        for (int i = 0; i < pat.Arguments.Count; i++) {
          var arg = pat.Arguments[i];
          var dtor = ctor.Destructors[i];

          var r = new Bpl.NAryExpr(arg.tok, new Bpl.FunctionCall(GetReadonlyField(dtor)), new List<Bpl.Expr> { rhs });
          Type argType = dtor.Type.Subst(typeSubstMap);
          var de = CondApplyUnbox(arg.tok, r, dtor.Type, argType);
          CheckCasePatternShape(arg, arg.Expr, de, arg.tok, argType, builder);
        }
      }
    }

    void CheckNonNull(IOrigin tok, Expression e, BoogieStmtListBuilder builder, ExpressionTranslator etran, Bpl.QKeyValue kv) {
      Contract.Requires(tok != null);
      Contract.Requires(e != null);
      Contract.Requires(builder != null);
      Contract.Requires(etran != null);
      Contract.Requires(Predef != null);

      if (!e.Type.IsRefType) {
        // nothing to do
      } else if (e is ThisExpr) {
        // already known to be non-null
      } else if (e is StaticReceiverExpr) {
        // also ok
      } else {
        builder.Add(Assert(tok, Bpl.Expr.Neq(etran.TrExpr(e), Predef.Null),
          new NonNull("target object", e), builder.Context, kv));
      }
    }

    void CheckFunctionSelectWF(string what, BoogieStmtListBuilder builder, ExpressionTranslator etran, Expression e, string hint) {
      if (e is MemberSelectExpr sel && sel.Member is Function fn) {
        Bpl.Expr assertion = !InVerificationScope(fn) ? Bpl.Expr.True : Bpl.Expr.Not(etran.HeightContext(fn));
        builder.Add(Assert(GetToken(e), assertion, new ValidInRecursion(what, hint), builder.Context));
      }
    }

    void CloneVariableAsBoundVar(IOrigin tok, IVariable iv, string prefix, out BoundVar bv, out IdentifierExpr ie) {
      Contract.Requires(tok != null);
      Contract.Requires(iv != null);
      Contract.Requires(prefix != null);
      Contract.Ensures(Contract.ValueAtReturn(out bv) != null);
      Contract.Ensures(Contract.ValueAtReturn(out ie) != null);

      bv = new BoundVar(tok, CurrentIdGenerator.FreshId(prefix), iv.Type); // use this temporary variable counter, but for a Dafny name (the idea being that the number and the initial "_" in the name might avoid name conflicts)
      ie = new IdentifierExpr(tok, bv.Name);
      bv.Origin = iv.Origin;
      ie.Var = bv;  // resolve here
      ie.Type = bv.Type;  // resolve here
    }

    // Use trType to translate types in the args list
    Bpl.Expr ClassTyCon(UserDefinedType cl, List<Bpl.Expr> args) {
      Contract.Requires(cl != null);
      Contract.Requires(cce.NonNullElements(args));
      return ClassTyCon(cl.ResolvedClass, args);
    }

    Bpl.Expr ClassTyCon(TopLevelDecl cl, List<Bpl.Expr> args) {
      Contract.Requires(cl != null);
      Contract.Requires(cce.NonNullElements(args));
      return FunctionCall(cl.tok, GetClassTyCon(cl), Predef.Ty, args);
    }

    // Takes a Bpl.Constant, which typically will be one from GetClass,
    // or some built-in type which has a class name, like Arrays or Arrows.
    // Note: Prefer to call ClassTyCon or TypeToTy instead.
    private string GetClassTyCon(TopLevelDecl dl) {
      Contract.Requires(dl != null);
      if (dl is InternalTypeSynonymDecl isyn) {
        dl = ((UserDefinedType)isyn.Rhs).ResolvedClass;
      }
      string name;
      if (classConstants.TryGetValue(dl, out name)) {
        Contract.Assert(name != null);
      } else {
        name = AddTyAxioms(dl);
        classConstants.Add(dl, name);
      }
      return name;
    }

    public string Handle(int arity) {
      return "Handle" + arity;
    }

    public static string Apply(int arity) {
      return "Apply" + arity;
    }

    public static string Requires(int arity) {
      return "Requires" + arity;
    }

    public static string Reads(int arity) {
      return "Reads" + arity;
    }

    public string RequiresName(Function f) {
      return f.FullSanitizedName + "#requires";
    }

    private Expr NewOneHeapExpr(IOrigin tok) {
      return new Bpl.IdentifierExpr(tok, "$OneHeap", Predef.HeapType);
    }

    /// <summary>
    /// For expression "e" that is expected to come from a modifies/unchanged frame, return information
    /// that is useful for checking every reference from "e". More precisely,
    ///  * If "e" denotes a reference, then return
    ///       -- "description" as the string "object",
    ///       -- "type" as the type of that reference,
    ///       -- "obj" as the translation of that reference, and
    ///       -- "antecedent" as "true".
    ///  * If "e" denotes a set of references, then return
    ///       -- "description" as the string "set element",
    ///       -- "type" as the element type of that set,
    ///       -- "obj" as a new identifier of type "type", and
    ///       -- "antecedent" as "obj in e".
    ///  * If "e" denotes a multiset of references, then return
    ///       -- "description" as the string "multiset element",
    ///       -- "type" as the element type of that multiset,
    ///       -- "obj" as a new identifier of type "type", and
    ///       -- "antecedent" as "e[obj] > 0".
    ///  * If "e" denotes a sequence of references, then return
    ///       -- "description" as the string "sequence element",
    ///       -- "type" as the element type of that sequence,
    ///       -- "obj" as an expression "e[i]", where "i" is a new identifier, and
    ///       -- "antecedent" as "0 <= i < |e|".
    /// </summary>
    void EachReferenceInFrameExpression(Expression e, Variables locals, BoogieStmtListBuilder builder, ExpressionTranslator etran,
      out string description, out Type type, out Bpl.Expr obj, out Bpl.Expr antecedent) {
      Contract.Requires(e != null);
      Contract.Requires(locals != null);
      Contract.Requires(builder != null);
      Contract.Requires(etran != null);

      if (e.Type.IsRefType) {
        description = "object";
        type = e.Type;
        obj = etran.TrExpr(e);
        antecedent = Bpl.Expr.True;
        return;
      }

      var eType = e.Type.NormalizeToAncestorType();
      var isSetType = eType.AsSetType != null;
      var isMultisetType = eType.AsMultiSetType != null;
      Contract.Assert(isSetType || isMultisetType || eType.AsSeqType != null);
      var sType = eType.AsCollectionType;
      Contract.Assert(sType != null);
      type = sType.Arg;
      // var $x
      var name = CurrentIdGenerator.FreshId("$unchanged#x");
      var xVar = locals.GetOrAdd(new Bpl.LocalVariable(e.tok, new Bpl.TypedIdent(e.tok, name, isSetType || isMultisetType ? TrType(type) : Bpl.Type.Int)));
      var x = new Bpl.IdentifierExpr(e.tok, xVar);
      // havoc $x
      builder.Add(new Bpl.HavocCmd(e.tok, new List<Bpl.IdentifierExpr>() { x }));

      var s = etran.TrExpr(e);
      if (isSetType) {
        description = "set element";
        obj = x;
        antecedent = IsSetMember(e.tok, s, BoxIfNecessary(e.tok, x, type), eType.NormalizeToAncestorType().AsSetType.Finite);
      } else if (isMultisetType) {
        description = "multiset element";
        obj = x;
        antecedent = Boogie.Expr.Gt(MultisetMultiplicity(e.tok, s, BoxIfNecessary(e.tok, x, type)), Boogie.Expr.Literal(0));
      } else {
        description = "sequence element";
        obj = UnboxUnlessInherentlyBoxed(FunctionCall(e.tok, BuiltinFunction.SeqIndex, Predef.BoxType, s, x), type);
        antecedent = InSeqRange(e.tok, x, Type.Int, s, true, null, false);
      }
    }

    private Bpl.Expr IsSetMember(IToken tok, Bpl.Expr set, Bpl.Expr boxedElement, bool isFiniteSet) {
      if (isFiniteSet) {
        return FunctionCall(tok, BuiltinFunction.SetIsMember, null, set, boxedElement);
      } else {
        return Bpl.Expr.SelectTok(tok, set, boxedElement);
      }
    }

    private Bpl.Expr MultisetMultiplicity(IToken tok, Bpl.Expr multiset, Bpl.Expr boxedElement) {
      return FunctionCall(tok, BuiltinFunction.MultiSetMultiplicity, null, multiset, boxedElement);
    }

    private Bpl.Expr UpdateMultisetMultiplicity(IToken tok, Bpl.Expr multiset, Bpl.Expr boxedElement, Bpl.Expr newMultiplicity) {
      return FunctionCall(tok, BuiltinFunction.MultiSetUpdateMultiplicity, null, multiset, boxedElement, newMultiplicity);
    }

    private Bpl.Function GetOrCreateTypeConstructor(TopLevelDecl td) {
      if (declarationMapping.TryGetValue(td, out var result)) {
        return result;
      }

      Bpl.Function func;
      if (td is TraitDecl { IsObjectTrait: true }) {
        // the type constructor for "object" is in DafnyPrelude.bpl
        func = Predef.ObjectTypeConstructor;
      } else if (td is TupleTypeDecl ttd && ttd.Dims == 2 && ttd.NonGhostDims == 2) {
        // the type constructor for "Tuple2" is in DafnyPrelude.bpl
        func = this.Predef.Tuple2TypeConstructor;
      } else {
        var inner_name = GetClass(td).TypedIdent.Name;
        string name = "T" + inner_name;

        Bpl.Variable tyVarOut = BplFormalVar(null, Predef.Ty, false);
        var args = td.TypeArgs.ConvertAll(_ => (Bpl.Variable)BplFormalVar(null, Predef.Ty, true));
        func = new Bpl.Function(td.tok, name, args, tyVarOut);
        sink.AddTopLevelDeclaration(func);

        if (td is AbstractTypeDecl or InternalTypeSynonymDecl) {
          // axiom (forall T0, T1, ... { T(T0, T1, T2) } :: WhereClause( T(T0, T1, T2) ));
          var argBoundVars = new List<Bpl.Variable>();
          var argExprs = td.TypeArgs.ConvertAll(ta => BplBoundVar(ta.Name, Predef.Ty, argBoundVars));
          var funcAppl = FunctionCall(td.tok, name, Predef.Ty, argExprs);
          var characteristics = td is AbstractTypeDecl ? ((AbstractTypeDecl)td).Characteristics : ((InternalTypeSynonymDecl)td).Characteristics;
          var whereClause = GetTyWhereClause(funcAppl, characteristics);
          if (whereClause != null) {
            Bpl.Expr axiom;
            if (td.TypeArgs.Count == 0) {
              axiom = whereClause;
            } else {
              var tr = new Bpl.Trigger(td.tok, true, new List<Bpl.Expr> { funcAppl });
              axiom = new Bpl.ForallExpr(td.tok, new List<Bpl.TypeVariable>(), argBoundVars, null, tr, whereClause);
            }
            AddOtherDefinition(func, BplAxiom(axiom));
          }
        }
      }

      declarationMapping[td] = func;
      return func;
    }

    Bpl.Constant GetClass(TopLevelDecl cl) {
      Contract.Requires(cl != null);
      Contract.Requires(Predef != null);
      Contract.Ensures(Contract.Result<Bpl.Constant>() != null);

      if (classes.TryGetValue(cl, out var cc)) {
        Contract.Assert(cc != null);
      } else {
        var name = cl.FullSanitizedName;
        if (cl is ClassLikeDecl { NonNullTypeDecl: { } }) {
          name = name + "?";  // TODO: this doesn't seem like the best place to do this name transformation
        }
        cc = new Bpl.Constant(cl.tok, new Bpl.TypedIdent(cl.tok, "class." + name, Predef.ClassNameType), !cl.EnclosingModuleDefinition.IsFacade);
        classes.Add(cl, cc);
      }
      return cc;
    }

    Bpl.Constant GetFieldNameFamily(string n) {
      Contract.Requires(n != null);
      Contract.Requires(Predef != null);
      Contract.Ensures(Contract.Result<Bpl.Constant>() != null);

      if (fieldConstants.TryGetValue(n, out var cc)) {
        Contract.Assert(cc != null);
      } else {
        cc = new Bpl.Constant(Token.NoToken, new Bpl.TypedIdent(Token.NoToken, "field$" + n, Predef.NameFamilyType), true);
        fieldConstants.Add(n, cc);
      }
      return cc;
    }

    /// <summary>
    /// This method is expected to be called just once for each function in the program.
    /// </summary>
    Bpl.Function GetOrCreateFunction(Function f) {
      if (declarationMapping.TryGetValue(f, out var result)) {
        return result;
      }

      Contract.Requires(f != null);
      Contract.Requires(Predef != null && sink != null);

      var func = GetFunctionBoogieDefinition(f);
      sink.AddTopLevelDeclaration(func);

      sink.AddTopLevelDeclaration(GetCanCallFunction(f));

      declarationMapping[f] = func;
      return func;
    }

    private Bpl.Function GetFunctionBoogieDefinition(Function f) {
      Bpl.Function func;
      {
        var formals = new List<Variable>();
        formals.AddRange(MkTyParamFormals(GetTypeParams(f), false));
        if (f.IsFuelAware()) {
          formals.Add(new Bpl.Formal(f.tok, new Bpl.TypedIdent(f.tok, "$ly", Predef.LayerType), true));
        }

        if (f.IsOpaque || f.IsMadeImplicitlyOpaque(options)) {
          formals.Add(new Bpl.Formal(f.tok, new Bpl.TypedIdent(f.tok, "$reveal", Boogie.Type.Bool), true));
        }
        if (f is TwoStateFunction) {
          formals.Add(new Bpl.Formal(f.tok, new Bpl.TypedIdent(f.tok, "$prevHeap", Predef.HeapType), true));
        }
        if (f.ReadsHeap) {
          formals.Add(new Bpl.Formal(f.tok, new Bpl.TypedIdent(f.tok, "$heap", Predef.HeapType), true));
        }
        if (!f.IsStatic) {
          formals.Add(new Bpl.Formal(f.tok, new Bpl.TypedIdent(f.tok, "this", TrReceiverType(f)), true));
        }
        foreach (var p in f.Ins) {
          formals.Add(new Bpl.Formal(p.tok, new Bpl.TypedIdent(p.tok, p.AssignUniqueName(f.IdGenerator), TrType(p.Type)), true));
        }
        var res = new Bpl.Formal(f.tok, new Bpl.TypedIdent(f.tok, Bpl.TypedIdent.NoName, TrType(f.ResultType)), false);
        func = new Bpl.Function(new FromDafnyNode(f), f.FullSanitizedName, new List<Bpl.TypeVariable>(), formals, res, "function declaration for " + f.FullName);
        if (InsertChecksums) {
          InsertChecksum(f, func);
        }
      }
      return func;
    }

    private Bpl.Function GetCanCallFunction(Function f) {
      Bpl.Function canCallF;
      {
        var formals = new List<Variable>();
        formals.AddRange(MkTyParamFormals(GetTypeParams(f), false));
        if (f is TwoStateFunction) {
          formals.Add(new Bpl.Formal(f.tok, new Bpl.TypedIdent(f.tok, "$prevHeap", Predef.HeapType), true));
        }
        if (f.ReadsHeap) {
          formals.Add(new Bpl.Formal(f.tok, new Bpl.TypedIdent(f.tok, "$heap", Predef.HeapType), true));
        }
        if (!f.IsStatic) {
          formals.Add(new Bpl.Formal(f.tok, new Bpl.TypedIdent(f.tok, "this", TrReceiverType(f)), true));
        }
        foreach (var p in f.Ins) {
          formals.Add(new Bpl.Formal(p.tok, new Bpl.TypedIdent(p.tok, p.AssignUniqueName(f.IdGenerator), TrType(p.Type)), true));
        }
        var res = new Bpl.Formal(f.tok, new Bpl.TypedIdent(f.tok, Bpl.TypedIdent.NoName, Bpl.Type.Bool), false);
        canCallF = new Bpl.Function(f.tok, f.FullSanitizedName + "#canCall", new List<Bpl.TypeVariable>(), formals, res);
      }
      return canCallF;
    }

    /// <summary>
    /// A method can have several translations, suitable for different purposes.
    /// SpecWellformedness
    ///    This procedure is suitable for the wellformedness check of the
    ///    method's specification.
    ///    This means the pre- and postconditions are not filled in, since the
    ///    body of the procedure is going to check that these are well-formed in
    ///    the first place.
    /// InterModuleCall
    ///    This procedure is suitable for inter-module callers.
    ///    This means that predicate definitions inlined only for non-protected predicates.
    /// IntraModuleCall
    ///    This procedure is suitable for non-co-call intra-module callers.
    ///    This means that predicates can be inlined in the usual way.
    /// CoCall
    ///    This procedure is suitable for (intra-module) co-calls.
    ///    In these calls, some uses of greatest predicates may be replaced by
    ///    proof certificates.  Note, unless the method is a greatest lemma, there
    ///    is no reason to include a procedure for co-calls.
    /// Implementation
    ///    This procedure is suitable for checking the implementation of the
    ///    method.
    ///    If the method has no body, there is no reason to include this kind
    ///    of procedure.
    ///
    /// Note that SpecWellformedness and Implementation have procedure implementations
    /// but no callers, and vice versa for InterModuleCall, IntraModuleCall, and CoCall.
    /// </summary>
    enum MethodTranslationKind { SpecWellformedness, Call, CoCall, Implementation, OverrideCheck }

    private static readonly Dictionary<MethodTranslationKind, string> kindSanitizedPrefix =
      new() {
        { MethodTranslationKind.SpecWellformedness, "CheckWellFormed" },
        { MethodTranslationKind.Call, CallPrefix },
        { MethodTranslationKind.CoCall, "CoCall" },
        { MethodTranslationKind.Implementation, "Impl" },
        { MethodTranslationKind.OverrideCheck, "OverrideCheck" },
      };

    static string MethodName(ICodeContext m, MethodTranslationKind kind) {
      Contract.Requires(m != null);
      return $"{kindSanitizedPrefix[kind]}{NameSeparator}{m.FullSanitizedName}";
    }

    private static readonly Dictionary<MethodTranslationKind, string> kindDescription =
      new() {
        {MethodTranslationKind.SpecWellformedness, "well-formedness"},
        {MethodTranslationKind.Call, "call"},
        {MethodTranslationKind.CoCall, "co-call"},
        {MethodTranslationKind.Implementation, "correctness"},
        {MethodTranslationKind.OverrideCheck, "override check"},
      };

    static string MethodVerboseName(string fullName, MethodTranslationKind kind) {
      Contract.Requires(fullName != null);
      return $"{fullName} ({kindDescription[kind]})";
    }

    private static void AddVerboseNameAttribute(Bpl.NamedDeclaration boogieDecl, string dafnyName, MethodTranslationKind kind) {
      var verboseName = MethodVerboseName(dafnyName, kind);
      AddVerboseNameAttribute(boogieDecl, verboseName);
    }

    private static void AddVerboseNameAttribute(Bpl.NamedDeclaration targetDecl, string verboseName) {
      targetDecl.AddAttribute("verboseName", new object[] { verboseName });
    }

    private static void AddSmtOptionAttribute(Bpl.NamedDeclaration targetDecl, string name, string value) {
      targetDecl.Attributes = new QKeyValue(targetDecl.tok, "smt_option", new List<object>() { name, value }, targetDecl.Attributes);
    }

    private static CallCmd Call(BodyTranslationContext context, IOrigin tok, string methodName,
      List<Expr> ins, List<Bpl.IdentifierExpr> outs) {
      Contract.Requires(tok != null);
      Contract.Requires(methodName != null);
      Contract.Requires(ins != null);
      Contract.Requires(outs != null);

      var call = new CallCmd(tok, methodName, ins, outs) {
        IsFree = context.AssertMode == AssertMode.Assume
      };
      // CLEMENT enable this: call.ErrorData = "possible violation of function precondition";
      return call;
    }

    private void GenerateMethodParameters(IOrigin tok, Method m, MethodTranslationKind kind, ExpressionTranslator etran,
      List<Variable> inParams, out Variables outParams) {
      GenerateMethodParametersChoose(tok, m, kind, !m.IsStatic, true, true, etran, inParams, out outParams);
    }

    private void GenerateMethodParametersChoose(IOrigin tok, IMethodCodeContext m, MethodTranslationKind kind, bool includeReceiver, bool includeInParams, bool includeOutParams,
      ExpressionTranslator etran, List<Variable> inParams, out Variables outParams) {
      outParams = new Variables();
      // Add type parameters first, always!
      inParams.AddRange(MkTyParamFormals(GetTypeParams(m), true));
      if (includeReceiver) {
        var receiverType = m is MemberDecl ? ModuleResolver.GetReceiverType(tok, (MemberDecl)m) : ModuleResolver.GetThisType(tok, (IteratorDecl)m);
        Contract.Assert(VisibleInScope(receiverType));

        Bpl.Expr wh;
        var receiver = new Bpl.IdentifierExpr(tok, "this", TrType(receiverType));
        if (m is Constructor && kind is MethodTranslationKind.Implementation or MethodTranslationKind.SpecWellformedness) {
          // For constructors, the typical "where" condition is added in an assumption in the body, rather than in the parameter declaration itself
          wh = null;
        } else {
          wh = BplAnd(
            ReceiverNotNull(receiver),
            (m is TwoStateLemma ? etran.Old : etran).GoodRef(tok, receiver, receiverType));
        }
        // for class constructors, the receiver is encoded as an output parameter
        Bpl.Formal thVar = new Bpl.Formal(tok, new Bpl.TypedIdent(tok, "this", TrType(receiverType), wh),
          m is not Constructor);
        if (thVar.InComing) {
          inParams.Add(thVar);
        } else {
          outParams.GetOrAdd(thVar);
        }
      }
      if (includeInParams) {
        foreach (Formal p in m.Ins) {
          Contract.Assert(VisibleInScope(p.Type));
          Bpl.Type varType = TrType(p.Type);
          Bpl.Expr wh = GetExtendedWhereClause(p.tok,
            new Bpl.IdentifierExpr(p.tok, p.AssignUniqueName(CurrentDeclaration.IdGenerator), varType),
            p.Type, p.IsOld ? etran.Old : etran, IsAllocContext.Var(p));
          inParams.Add(new Bpl.Formal(p.tok, new Bpl.TypedIdent(p.tok, p.AssignUniqueName(CurrentDeclaration.IdGenerator), varType, wh), true));
        }
      }
      if (includeOutParams) {
        var beforeTrackers = DefiniteAssignmentTrackers;
        Contract.Assume(DefiniteAssignmentTrackers.Count == 0);
        foreach (Formal p in m.Outs) {
          Contract.Assert(VisibleInScope(p.Type));
          Contract.Assert(!p.IsOld);  // out-parameters are never old (perhaps we want to relax this condition in the future)
          Bpl.Type varType = TrType(p.Type);
          Bpl.Expr wh = GetWhereClause(p.tok,
            new Bpl.IdentifierExpr(p.tok, p.AssignUniqueName(CurrentDeclaration.IdGenerator), varType),
            p.Type, etran, IsAllocContext.Var(p));
          if (kind == MethodTranslationKind.Implementation) {
            var tracker = AddDefiniteAssignmentTracker(p, outParams, true, m.IsGhost);
            if (wh != null && tracker != null) {
              wh = BplImp(tracker, wh);
            }
          }
          outParams.GetOrAdd(new Bpl.Formal(p.tok, new Bpl.TypedIdent(p.tok, p.AssignUniqueName(CurrentDeclaration.IdGenerator), varType, wh), false));
          DefiniteAssignmentTrackers = beforeTrackers;
        }

        if (kind == MethodTranslationKind.Implementation) {
          outParams.GetOrAdd(new Bpl.Formal(tok, new Bpl.TypedIdent(tok, "$_reverifyPost", Bpl.Type.Bool), false));
        }
      }
    }

    class BoilerplateTriple {  // a triple that is now a quintuple
      [ContractInvariantMethod]
      void ObjectInvariant() {
        Contract.Invariant(tok != null);
        Contract.Invariant(Expr != null);
        Contract.Invariant(IsFree || ErrorMessage != null);
      }

      public readonly IOrigin tok;
      public readonly bool IsFree;
      public readonly Bpl.Expr Expr;
      public readonly string ErrorMessage;
      public readonly string SuccessMessage;
      public readonly string Comment;


      public BoilerplateTriple(IOrigin tok, bool isFree, Bpl.Expr expr, string errorMessage, string successMessage, string comment) {
        Contract.Requires(tok != null);
        Contract.Requires(expr != null);
        Contract.Requires(isFree || errorMessage != null);
        this.tok = tok;
        IsFree = isFree;
        Expr = expr;
        ErrorMessage = errorMessage;
        SuccessMessage = successMessage;
        Comment = comment;
      }
    }

    /// <summary>
    /// There are 3 states of interest when generating two-state boilerplate:
    ///  S0. the beginning of the method or loop, which is where the modifies clause is interpreted
    ///  S1. the pre-state of the two-state interval
    ///  S2. the post-state of the two-state interval
    /// This method assumes that etranPre denotes S1, etran denotes S2, and that etranMod denotes S0.
    /// </summary>
    List<BoilerplateTriple/*!*/>/*!*/ GetTwoStateBoilerplate(IOrigin/*!*/ tok,
      List<FrameExpression/*!*/>/*!*/ modifiesClause, bool isGhostContext, bool canAllocate,
      ExpressionTranslator/*!*/ etranPre, ExpressionTranslator/*!*/ etran, ExpressionTranslator/*!*/ etranMod) {
      Contract.Requires(tok != null);
      Contract.Requires(modifiesClause != null);
      Contract.Requires(etranPre != null);
      Contract.Requires(etran != null);
      Contract.Ensures(cce.NonNullElements(Contract.Result<List<BoilerplateTriple>>()));

      var boilerplate = new List<BoilerplateTriple>();
      if (!canAllocate && modifiesClause.Count == 0) {
        // plain and simple:  S1 == S2
        boilerplate.Add(new BoilerplateTriple(tok, true, Bpl.Expr.Eq(etranPre.HeapExpr, etran.HeapExpr), null, null, "frame condition"));
      } else {
        bool fieldGranularity = true;
        bool objectGranularity = !fieldGranularity;
        // the frame condition, which is free since it is checked with every heap update and call
        boilerplate.Add(new BoilerplateTriple(tok, true, FrameCondition(tok, modifiesClause, canAllocate, FrameExpressionUse.Modifies, etranPre, etran, etranMod, objectGranularity), null, null, "frame condition: object granularity"));
        if (modifiesClause.Exists(fe => fe.FieldName != null)) {
          boilerplate.Add(new BoilerplateTriple(tok, true, FrameCondition(tok, modifiesClause, canAllocate, FrameExpressionUse.Modifies, etranPre, etran, etranMod, fieldGranularity), null, null, "frame condition: field granularity"));
        }
        // HeapSucc(S1, S2) or HeapSuccGhost(S1, S2)
        Bpl.Expr heapSucc = HeapSucc(etranPre.HeapExpr, etran.HeapExpr, isGhostContext);
        boilerplate.Add(new BoilerplateTriple(tok, true, heapSucc, null, null, "boilerplate"));
      }
      return boilerplate;
    }

    /// <summary>
    /// There are 3 states of interest when generating a frame condition:
    ///  S0. the beginning of the method/loop, which is where the frame is interpreted
    ///  S1. the pre-state of the two-state interval
    ///  S2. the post-state of the two-state interval
    /// This method assumes that etranPre denotes S1, etran denotes S2, and that etranMod denotes S0.
    /// "use" being "Modifies" says to produce this frame condition:
    ///      if it's not in the frame, then it is unchanged
    /// "use" being "Reads" says to produce this frame condition:
    ///      if it's in the frame, then it is unchanged
    /// "use" being "Unchanged" says to produce this frame condition:
    ///      if it's in the frame, then it is unchanged,
    ///      and if it has a field designation, then furthermore 'alloc' is unchanged
    /// </summary>
    Bpl.Expr/*!*/ FrameCondition(IOrigin/*!*/ tok, List<FrameExpression/*!*/>/*!*/ frame, bool canAllocate, FrameExpressionUse use,
      ExpressionTranslator/*!*/ etranPre, ExpressionTranslator/*!*/ etran, ExpressionTranslator/*!*/ etranMod, bool fieldGranularity) {
      Contract.Requires(tok != null);
      Contract.Requires(etran != null);
      Contract.Requires(etranPre != null);
      Contract.Requires(cce.NonNullElements(frame));
      Contract.Requires(Predef != null);
      Contract.Ensures(Contract.Result<Bpl.Expr>() != null);

      // read is handled in AddFrameAxiom
      //
      // if field granularity:
      // generate:
      //  (forall o: ref, f: Field :: { $Heap[o][f] }
      //      o != null
      // #if use==Modifies
      //      && old($Heap)[o][alloc]                     // include only in contexts that can allocate
      // #endif
      //      ==>
      // #if use==Modifies
      //        $Heap[o][f] == PreHeap[o][f] ||
      //        (o,f) in modifiesClause)
      // #else
      //        (o,f) in readsClause
      // #if use==Unchanged
      //        or f==alloc && there's some f' such that (o,f') in readsClause
      // #endif
      //        ==>
      //        $Heap[o][f] == PreHeap[o][f])
      // #endif
      //
      // if object granularity:
      // generate:
      //  (forall o: ref :: { $Heap[o] }
      //      o != null
      // #if use==Modifies
      //      && old($Heap)[o][alloc]                     // include only in contexts that can allocate
      // #endif
      //      ==>
      // #if use==Modifies
      //        $Heap[o] == PreHeap[o] ||
      //        o in modifiesClause)
      // #else
      //        o in readsClause
      //        ==>
      //        $Heap[o] == PreHeap[o])
      // #endif
      var oVar = new Bpl.BoundVariable(tok, new Bpl.TypedIdent(tok, "$o", Predef.RefType));
      var o = new Bpl.IdentifierExpr(tok, oVar);

      Bpl.Expr f;
      List<Variable> quantifiedVars;
      List<TypeVariable> typeVars;
      Bpl.Expr heapOF;
      Bpl.Expr preHeapOF;
      if (fieldGranularity) {
        typeVars = new List<TypeVariable> { };
        var fVar = new Bpl.BoundVariable(tok, new Bpl.TypedIdent(tok, "$f", Predef.FieldName(tok)));
        f = new Bpl.IdentifierExpr(tok, fVar);
        quantifiedVars = new List<Variable> { oVar, fVar };
        heapOF = ReadHeap(tok, etran.HeapExpr, o, f);
        preHeapOF = ReadHeap(tok, etranPre.HeapExpr, o, f);
      } else {
        // object granularity
        typeVars = new List<TypeVariable>();
        f = null;
        quantifiedVars = new List<Variable> { oVar };
        heapOF = ReadHeap(tok, etran.HeapExpr, o);
        preHeapOF = ReadHeap(tok, etranPre.HeapExpr, o);  // Box type is Bpl.Type.Bool, but no need to unbox for equality check
      }

      Bpl.Expr ante = Bpl.Expr.Neq(o, Predef.Null);
      if (canAllocate && use == FrameExpressionUse.Modifies) {
        ante = BplAnd(ante, etranMod.IsAlloced(tok, o));
      }
      var eq = Bpl.Expr.Eq(heapOF, preHeapOF);
      var ofInFrame = InRWClause(tok, o, f, frame, use == FrameExpressionUse.Unchanged, etranMod, null, null);
      Bpl.Expr consequent = use == FrameExpressionUse.Modifies ? BplOr(eq, ofInFrame) : BplImp(ofInFrame, eq);

      var tr = new Bpl.Trigger(tok, true, new List<Bpl.Expr> { heapOF });
      return new Bpl.ForallExpr(tok, typeVars, quantifiedVars, null, tr, BplImp(ante, consequent));
    }

    Bpl.Expr/*!*/ FrameConditionUsingDefinedFrame(IOrigin/*!*/ tok, ExpressionTranslator/*!*/ etranPre, ExpressionTranslator/*!*/ etran, ExpressionTranslator/*!*/ etranMod, Boogie.IdentifierExpr frameExpr) {
      Contract.Requires(tok != null);
      Contract.Requires(etran != null);
      Contract.Requires(etranPre != null);
      Contract.Requires(Predef != null);
      Contract.Ensures(Contract.Result<Bpl.Expr>() != null);

      // generate:
      //  (forall o: ref, f: Field :: { $Heap[o,f] }
      //      o != null && old($Heap)[o,alloc] ==>
      //        $Heap[o,f] == PreHeap[o,f] ||
      //        $_Frame[o,f])
      Bpl.BoundVariable oVar = new Bpl.BoundVariable(tok, new Bpl.TypedIdent(tok, "$o", Predef.RefType));
      Bpl.IdentifierExpr o = new Bpl.IdentifierExpr(tok, oVar);
      Bpl.BoundVariable fVar = new Bpl.BoundVariable(tok, new Bpl.TypedIdent(tok, "$f", Predef.FieldName(tok)));
      Bpl.IdentifierExpr f = new Bpl.IdentifierExpr(tok, fVar);

      Bpl.Expr heapOF = ReadHeap(tok, etran.HeapExpr, o, f);
      Bpl.Expr preHeapOF = ReadHeap(tok, etranPre.HeapExpr, o, f);
      Bpl.Expr ante = BplAnd(Bpl.Expr.Neq(o, Predef.Null), etranPre.IsAlloced(tok, o));
      Bpl.Expr consequent = Bpl.Expr.Eq(heapOF, preHeapOF);

      consequent = BplOr(consequent, Bpl.Expr.SelectTok(tok, frameExpr, o, f));

      Bpl.Trigger tr = new Bpl.Trigger(tok, true, new List<Bpl.Expr> { heapOF });
      return new Bpl.ForallExpr(tok, new List<TypeVariable>(), new List<Variable> { oVar, fVar }, null, tr, BplImp(ante, consequent));
    }
    // ----- Type ---------------------------------------------------------------------------------

    static Type NormalizeToVerificationTypeRepresentation(Type type) {
      while (true) {
        type = type.NormalizeExpand();
        if (type is TypeProxy) {
          Contract.Assume(false);  // we assume that all proxies have been dealt with in the resolver
        }
        if (type.AsNewtype is not { } newtypeDecl) {
          break;
        }
        type = newtypeDecl.RhsWithArgument(type.TypeArgs);  // the Boogie type to be used for the newtype is the same as for the base type
      }
      return type;
    }

    // Translates a type into the representation Boogie type,
    // c.f. TypeToTy which translates a type to its Boogie expression
    // to be used in $Is and $IsAlloc.
    public Bpl.Type TrType(Type type) {
      Contract.Requires(type != null);
      Contract.Requires(Predef != null);
      Contract.Ensures(Contract.Result<Bpl.Type>() != null);

      type = NormalizeToVerificationTypeRepresentation(type);

      if (type is BoolType) {
        return Bpl.Type.Bool;
      } else if (type is CharType) {
        return Predef.CharType;
      } else if (type is IntType) {
        return Bpl.Type.Int;
      } else if (type is RealType) {
        return Bpl.Type.Real;
      } else if (type is BigOrdinalType) {
        return Predef.BigOrdinalType;
      } else if (type is BitvectorType) {
        var t = (BitvectorType)type;
        return BplBvType(t.Width);
      } else if (type is IteratorDecl.EverIncreasingType) {
        return Bpl.Type.Int;
      } else if (type is ArrowType) {
        return Predef.HandleType;
      } else if (type.IsTypeParameter || type.IsAbstractType) {
        return Predef.BoxType;
      } else if (type.IsInternalTypeSynonym) {
        return Predef.BoxType;
      } else if (type.IsRefType) {
        // object and class types translate to ref
        return Predef.RefType;
      } else if (type is UserDefinedType { ResolvedClass: TraitDecl }) {
        // non-reference trait type
        return Predef.BoxType;
      } else if (type.IsDatatype) {
        return Predef.DatatypeType;
      } else if (type is SetType) {
        return ((SetType)type).Finite ? Predef.SetType : Predef.ISetType;
      } else if (type is MultiSetType) {
        return Predef.MultiSetType;
      } else if (type is MapType) {
        return ((MapType)type).Finite ? Predef.MapType : Predef.IMapType;
      } else if (type is SeqType) {
        return Predef.SeqType;
      } else {
        Contract.Assert(false); throw new cce.UnreachableException();  // unexpected type
      }
    }

    public Bpl.Expr AdaptBoxing(Bpl.IToken tok, Bpl.Expr e, Type fromType, Type toType) {
      if (fromType.IsTypeParameter) {
        return CondApplyUnbox(tok, e, fromType, toType);
      } else {
        return CondApplyBox(tok, e, fromType, toType);
      }
    }

    public Bpl.Expr CondApplyBox(Bpl.IToken tok, Bpl.Expr e, Type fromType, Type toType) {
      Contract.Requires(tok != null);
      Contract.Requires(e != null);
      Contract.Requires(fromType != null);
      Contract.Ensures(Contract.Result<Bpl.Expr>() != null);

      if (!ModeledAsBoxType(fromType) && (toType == null || ModeledAsBoxType(toType))) {
        // if "e" denotes "Unbox(E): T", then just return "E"
        if (e is Bpl.NAryExpr { Fun: Bpl.TypeCoercion } coerce) {
          Contract.Assert(coerce.Args.Count == 1);
          Contract.Assert(Bpl.Type.Equals(((Bpl.TypeCoercion)coerce.Fun).Type, TrType(fromType)));
          if (coerce.Args[0] is Bpl.NAryExpr { Fun: Bpl.FunctionCall { FunctionName: UnboxFunctionName } } call) {
            Contract.Assert(call.Args.Count == 1);
            return call.Args[0];
          }
        }
        // return "Box(e)"
        return FunctionCall(tok, BuiltinFunction.Box, null, e);
      } else {
        return e;
      }
    }

    public Bpl.Expr BoxIfNecessary(Bpl.IToken tok, Bpl.Expr e, Type fromType) {
      Contract.Requires(tok != null);
      Contract.Requires(e != null);
      Contract.Requires(fromType != null);
      Contract.Ensures(Contract.Result<Bpl.Expr>() != null);

      return CondApplyBox(tok, e, fromType, null);
    }

    public Bpl.Expr CondApplyUnbox(Bpl.IToken tok, Bpl.Expr e, Type fromType, Type toType) {
      Contract.Requires(tok != null);
      Contract.Requires(e != null);
      Contract.Requires(fromType != null);
      Contract.Requires(toType != null);
      Contract.Ensures(Contract.Result<Bpl.Expr>() != null);

      if (ModeledAsBoxType(fromType) && !ModeledAsBoxType(toType)) {
        return FunctionCall(tok, BuiltinFunction.Unbox, TrType(toType), e);
      } else {
        return e;
      }
    }

    /// <summary>
    ///   If the type is not normally boxed, insert a box around it.
    ///   For lambda functions.
    /// </summary>
    public Bpl.Expr BoxIfNotNormallyBoxed(Bpl.IToken tok, Bpl.Expr e, Type t) {
      if (!ModeledAsBoxType(t)) {
        return ApplyBox(tok, e);
      } else {
        return e;
      }
    }

    /// <summary>
    ///   If the passed expression is not already boxed, box it.
    /// </summary>
    public Bpl.Expr ApplyBox(Bpl.IToken tok, Bpl.Expr e) {
      Contract.Assert(tok != null);
      Contract.Assert(e != null);
      if (e.Type == Predef.BoxType || e is NAryExpr { Fun.FunctionName: BoxFunctionName }) {
        return e;
      }
      return FunctionCall(tok, BuiltinFunction.Box, null, e);
    }

    /// <summary>
    ///   If the expression is boxed, but the type is not boxed, this unboxes it.
    ///   For lambda functions.
    /// </summary>
    public Bpl.Expr UnboxUnlessInherentlyBoxed(Bpl.Expr e, Type t) {
      if (!ModeledAsBoxType(t)) {
        return FunctionCall(e.tok, BuiltinFunction.Unbox, TrType(t), e);
      } else {
        return e;
      }
    }

    public Expr UnboxUnlessBoxType(IOrigin tok, Expr e, Type type) {
      return TrType(type) == Predef.BoxType ? e : ApplyUnbox(tok, e, TrType(type));
    }

    /// <summary>
    ///   Unboxes an expression with the Box type.
    /// </summary>
    public Bpl.Expr ApplyUnbox(Bpl.IToken tok, Bpl.Expr e, Bpl.Type ty) {
      Contract.Assert(e != null);
      Contract.Assert(ty != null);
      Contract.Assert(tok != null);
      Contract.Assert((e.Type != null && e.Type.Equals(Predef.BoxType) ||
                      (e.ShallowType != null && e.ShallowType.Equals(Predef.BoxType))));
      return FunctionCall(tok, BuiltinFunction.Unbox, ty, e);
    }

    public Boogie.Expr BoxifyForTraitParent(Bpl.IToken tok, Boogie.Expr obj, MemberDecl member, Type fromType) {
      return BoxifyForTraitParent(tok, obj, member.EnclosingClass, fromType);
    }

    public Boogie.Expr BoxifyForTraitParent(Bpl.IToken tok, Boogie.Expr obj, TopLevelDecl topLevelDecl, Type fromType) {
      if (topLevelDecl is TraitDecl { IsReferenceTypeDecl: false }) {
        return BoxIfNecessary(tok, obj, fromType);
      }
      return obj;
    }

    public static bool ModeledAsBoxType(Type t) {
      Contract.Requires(t != null);
      t = NormalizeToVerificationTypeRepresentation(t);
      if (t is TypeProxy) {
        // unresolved proxy
        return false;
      }
      var res = t.IsTypeParameter || (t.IsTraitType && !t.IsRefType) || t.IsAbstractType || t.IsInternalTypeSynonym;
      Contract.Assert(t.IsArrowType ? !res : true);
      return res;
    }

    /// <summary>
    /// This method returns "expr" are stripping off any type coercions and box/unbox functions.
    /// </summary>
    public static Boogie.Expr StripBoxAdjustments(Boogie.Expr expr) {
      while (expr is Boogie.NAryExpr { Fun: Boogie.FunctionCall { FunctionName: BoxFunctionName or UnboxFunctionName } or Boogie.TypeCoercion } nAryExpr) {
        Contract.Assert(nAryExpr.Args.Count == 1);
        expr = nAryExpr.Args[0];
      }
      return expr;
    }

    // ----- Statement ----------------------------------------------------------------------------

    /// <summary>
    /// A ForceCheckToken is a token wrapper whose purpose is to hide inheritance.
    /// </summary>
    public class ForceCheckOrigin : OriginWrapper {
      public ForceCheckOrigin(IOrigin tok)
        : base(tok) {
        Contract.Requires(tok != null);
      }
      public static IOrigin Unwrap(IOrigin tok) {
        Contract.Requires(tok != null);
        Contract.Ensures(Contract.Result<IOrigin>() != null);
        var ftok = tok as ForceCheckOrigin;
        return ftok != null ? ftok.WrappedToken : tok;
      }

      public override IOrigin WithVal(string newVal) {
        return new ForceCheckOrigin(WrappedToken.WithVal(newVal));
      }
    }

    public Bpl.PredicateCmd Assert(IOrigin tok, Bpl.Expr condition, ProofObligationDescription description,
      BodyTranslationContext context, Bpl.QKeyValue kv = null) {
      return Assert(tok, condition, description, tok, context, kv);
    }

    private PredicateCmd Assert(IOrigin tok, Expr condition, ProofObligationDescription description,
      IOrigin refinesToken, BodyTranslationContext context, QKeyValue kv = null) {
      Contract.Requires(tok != null);
      Contract.Requires(condition != null);
      Contract.Ensures(Contract.Result<Bpl.PredicateCmd>() != null);

      Bpl.PredicateCmd cmd;
      if (context.AssertMode == AssertMode.Assume
          || (assertionOnlyFilter != null && !assertionOnlyFilter(tok))
          || (RefinementOrigin.IsInherited(refinesToken, currentModule) && codeContext is not { MustReverify: true })) {
        // produce an assume instead
        cmd = TrAssumeCmd(tok, condition, kv);
        proofDependencies?.AddProofDependencyId(cmd, tok, new AssumedProofObligationDependency(tok, description));
      } else {
        cmd = TrAssertCmdDesc(ForceCheckOrigin.Unwrap(tok), condition, description, kv);
        proofDependencies?.AddProofDependencyId(cmd, tok, new ProofObligationDependency(tok, description));
      }
      return cmd;
    }

    PredicateCmd AssertAndForget(BodyTranslationContext context, IOrigin tok, Bpl.Expr condition, ProofObligationDescription desc) {
      return AssertAndForget(context, tok, condition, desc, tok, null);
    }

    PredicateCmd AssertAndForget(BodyTranslationContext context, IOrigin tok, Bpl.Expr condition, ProofObligationDescription desc, IOrigin refinesTok, Bpl.QKeyValue kv) {
      Contract.Requires(tok != null);
      Contract.Requires(desc != null);
      Contract.Requires(condition != null);
      Contract.Ensures(Contract.Result<Bpl.PredicateCmd>() != null);

      PredicateCmd cmd;
      if (context.AssertMode == AssertMode.Assume ||
          (assertionOnlyFilter != null && !assertionOnlyFilter(tok)) ||
          (RefinementOrigin.IsInherited(refinesTok, currentModule) && (codeContext == null || !codeContext.MustReverify))) {
        // produce a "skip" instead
        cmd = TrAssumeCmd(tok, Bpl.Expr.True, kv);
      } else {
        tok = ForceCheckOrigin.Unwrap(tok);
        var args = new List<object>();
        args.Add(Bpl.Expr.Literal(0));
        cmd = TrAssertCmdDesc(tok, condition, desc, new Bpl.QKeyValue(tok, "subsumption", args, kv));
        proofDependencies?.AddProofDependencyId(cmd, tok, new ProofObligationDependency(tok, desc));
      }

      return cmd;
    }

    Bpl.Ensures EnsuresWithDependencies(IOrigin tok, bool free, Expression dafnyCondition, Bpl.Expr condition, string errorMessage, string successMessage, string comment) {
      Contract.Requires(tok != null);
      Contract.Requires(dafnyCondition != null);
      Contract.Ensures(Contract.Result<Bpl.Ensures>() != null);

      var ens = Ensures(tok, free, dafnyCondition, condition, errorMessage, successMessage, comment);
      proofDependencies?.AddProofDependencyId(ens, tok, new EnsuresDependency(tok, dafnyCondition));
      return ens;
    }

<<<<<<< HEAD
    Bpl.Ensures FreeEnsures(IToken tok, Bpl.Expr condition, string comment, bool alwaysAssume = false) {
      var kv = alwaysAssume ? AlwaysAssumeAttribute(tok) : null;
      return Ensures(tok, true, null, condition, null, null, comment, kv);
    }

    Bpl.Ensures Ensures(IToken tok, bool free, Expression dafnyCondition, Bpl.Expr condition, string errorMessage, string successMessage, string comment, QKeyValue kv = null) {
=======
    Bpl.Ensures Ensures(IOrigin tok, bool free, Expression dafnyCondition, Bpl.Expr condition, string errorMessage, string successMessage, string comment) {
>>>>>>> 1d74af1b
      Contract.Requires(tok != null);
      Contract.Requires(condition != null);
      Contract.Ensures(Contract.Result<Bpl.Ensures>() != null);

<<<<<<< HEAD
      var unwrappedToken = ForceCheckToken.Unwrap(tok);
      Bpl.Ensures ens = new Bpl.Ensures(unwrappedToken, free, condition, comment, kv);
=======
      var unwrappedToken = ForceCheckOrigin.Unwrap(tok);
      Bpl.Ensures ens = new Bpl.Ensures(unwrappedToken, free, condition, comment);
>>>>>>> 1d74af1b
      var description = new EnsuresDescription(dafnyCondition, errorMessage, successMessage);
      ens.Description = description;
      if (!free) {
        ReportAssertion(unwrappedToken, description);
      }
      return ens;
    }

    Bpl.Requires RequiresWithDependencies(IOrigin tok, bool free, Expression dafnyCondition, Bpl.Expr condition, string errorMessage, string successMessage, string comment) {
      Contract.Requires(tok != null);
      Contract.Requires(dafnyCondition != null);
      Contract.Ensures(Contract.Result<Bpl.Ensures>() != null);

      var req = Requires(tok, free, dafnyCondition, condition, errorMessage, successMessage, comment);
      proofDependencies?.AddProofDependencyId(req, tok, new RequiresDependency(tok, dafnyCondition));
      return req;
    }

<<<<<<< HEAD
    Bpl.Requires FreeRequires(IToken tok, Bpl.Expr bCondition, string comment, bool alwaysAssume = false) {
      var kv = alwaysAssume ? AlwaysAssumeAttribute(tok) : null;
      return Requires(tok, true, null, bCondition, null, null, comment, kv);
    }

    Bpl.Requires Requires(IToken tok, bool free, Expression dafnyCondition, Bpl.Expr bCondition, string errorMessage, string successMessage, string comment, QKeyValue kv = null) {
      Contract.Requires(tok != null);
      Contract.Requires(bCondition != null);
      Contract.Ensures(Contract.Result<Bpl.Requires>() != null);
      Bpl.Requires req = new Bpl.Requires(ForceCheckToken.Unwrap(tok), free, bCondition, comment, kv);
=======
    Bpl.Requires Requires(IOrigin tok, bool free, Expression dafnyCondition, Bpl.Expr bCondition, string errorMessage, string successMessage, string comment) {
      Contract.Requires(tok != null);
      Contract.Requires(bCondition != null);
      Contract.Ensures(Contract.Result<Bpl.Requires>() != null);
      Bpl.Requires req = new Bpl.Requires(ForceCheckOrigin.Unwrap(tok), free, bCondition, comment);
>>>>>>> 1d74af1b
      req.Description = new RequiresDescription(dafnyCondition, errorMessage, successMessage);
      return req;
    }

    public Bpl.StmtList TrStmt2StmtList(BoogieStmtListBuilder builder,
      Statement block, Variables locals, ExpressionTranslator etran, bool introduceScope = false) {
      Contract.Requires(builder != null);
      Contract.Requires(block != null);
      Contract.Requires(locals != null);
      Contract.Requires(etran != null);
      Contract.Requires(codeContext != null && Predef != null);
      Contract.Ensures(Contract.Result<Bpl.StmtList>() != null);

      TrStmtList(new List<Statement> { block }, builder, locals, etran, introduceScope ? block.Origin : null, processLabels: false);
      return builder.Collect(block.Tok);  // TODO: would be nice to have an end-curly location for "block"
    }

    /// <summary>
    /// Add to "builder" the following:
    ///     if (*) { S ; assume false; }
    /// where "S" is the given "builderToCollect".  This method consumes what has been built up in "builderToCollect".
    /// </summary>
    public void PathAsideBlock(IOrigin tok, BoogieStmtListBuilder builderToCollect, BoogieStmtListBuilder builder) {
      Contract.Requires(tok != null);
      Contract.Requires(builderToCollect != null);
      Contract.Requires(builderToCollect != null);

      if (!builderToCollect.Commands.Any()) {
        return;
      }
      builderToCollect.Add(new AssumeCmd(tok, Bpl.Expr.False));
      var ifCmd = new IfCmd(tok, null, builderToCollect.Collect(tok), null, null);
      builder.Add(ifCmd);
    }

    (string, string) CustomErrorMessage(Attributes attrs) {
      if (attrs == null) { return (null, null); }
      List<Expression> args = Attributes.FindExpressions(attrs, "error");
      if (args == null) { return (null, null); }
      if (args.Count > 0) {
        var lErr = (string)(args[0] as StringLiteralExpr)?.Value;
        var lSucc = args.Count > 1 ? (string)(args[1] as StringLiteralExpr).Value : null;
        return (lErr, lSucc);
      } else {
        return (null, null);
      }
    }

    /// <summary>
    /// Generates a Boogie expression "lo <= x <= hi", but leaving the lo/hi bound if null.
    /// </summary>
    private static Bpl.Expr ForLoopBounds(Bpl.Expr x, Bpl.Expr/*?*/ lo, Bpl.Expr/*?*/ hi) {
      Bpl.Expr r = Bpl.Expr.True;
      if (lo != null) {
        r = BplAnd(r, Bpl.Expr.Le(lo, x));
      }
      if (hi != null) {
        r = BplAnd(r, Bpl.Expr.Le(x, hi));
      }
      return r;
    }

    delegate Bpl.Expr ExpressionConverter(Dictionary<IVariable, Expression> substMap, ExpressionTranslator etran);

    // Note: not trying to reduce duplication between this and TrAssertCmdDesc because this one should ultimately be removed.
    Bpl.AssertCmd TrAssertCmd(IOrigin tok, Bpl.Expr expr, Bpl.QKeyValue attributes = null) {
      // TODO: move the following comment once this method disappears

      // It may be that "expr" is a Lit expression. It might seem we don't need a Lit expression
      // around the boolean expression that is being asserted. However, we keep it. For one,
      // it doesn't change the semantics of the assert command. More importantly, leaving
      // a Lit around the expression is useful to avoid sending an "assert false;" to Boogie--since
      // Boogie looks especially for "assert false;" commands and processes them in such a way
      // that loops no longer are loops (which is confusing for Dafny users).
      return attributes == null ? new Bpl.AssertCmd(tok, expr) : new Bpl.AssertCmd(tok, expr, attributes);
    }

    Bpl.AssertCmd TrAssertCmdDesc(IOrigin tok, Bpl.Expr expr,
      ProofObligationDescription description, Bpl.QKeyValue attributes = null) {
      ReportAssertion(tok, description);
      return new Bpl.AssertCmd(tok, expr, description, attributes);
    }

    private ISet<(Uri, int)> reportedAssertions = new HashSet<(Uri, int)>();
    private void ReportAssertion(IOrigin tok, ProofObligationDescription description) {
      if (!reportedAssertions.Add((tok.Uri, tok.pos))) {
        return;
      }

      if (options.Get(CommonOptionBag.ShowAssertions) > CommonOptionBag.AssertionShowMode.None && description.IsImplicit) {
        reporter.Info(MessageSource.Translator, ToDafnyToken(false, tok), "Implicit assertion: " + description.ShortDescription, "isAssertion");
      } else if (options.Get(CommonOptionBag.ShowAssertions) == CommonOptionBag.AssertionShowMode.All) {
        reporter.Info(MessageSource.Translator, ToDafnyToken(false, tok), "Explicit assertion: " + description.ShortDescription, "isAssertion");
      }
    }

    delegate void BodyTranslator(BoogieStmtListBuilder builder, ExpressionTranslator etr);

    List<Bpl.Expr> TrTypeArgs(Dictionary<TypeParameter, Type> tySubst, List<TypeParameter> tyArgs) {
      var res = new List<Bpl.Expr>();
      foreach (var p in tyArgs) {
        res.Add(TypeToTy(tySubst[p]));
      }
      return res;
    }

    Dictionary<IVariable, Expression> SetupBoundVarsAsLocals(List<BoundVar> boundVars, out Bpl.Expr typeAntecedent,
      BoogieStmtListBuilder builder, Variables locals, ExpressionTranslator etran,
      string nameSuffix = null) {
      Contract.Requires(boundVars != null);
      Contract.Requires(builder != null);
      Contract.Requires(locals != null);
      Contract.Requires(etran != null);
      Contract.Ensures(Contract.ValueAtReturn(out typeAntecedent) != null);

      typeAntecedent = Bpl.Expr.True;
      var substMap = new Dictionary<IVariable, Expression>();
      foreach (BoundVar bv in boundVars) {
        LocalVariable local = new LocalVariable(bv.Origin, nameSuffix == null ? bv.Name : bv.Name + nameSuffix, bv.Type, bv.IsGhost);
        local.type = local.SyntacticType;  // resolve local here
        IdentifierExpr ie = new IdentifierExpr(local.Tok, local.AssignUniqueName(CurrentDeclaration.IdGenerator));
        ie.Var = local; ie.Type = ie.Var.Type;  // resolve ie here
        substMap.Add(bv, ie);
        Bpl.LocalVariable bvar = new Bpl.LocalVariable(local.Tok, new Bpl.TypedIdent(local.Tok, local.AssignUniqueName(CurrentDeclaration.IdGenerator), TrType(local.Type)));
        locals.GetOrAdd(bvar);
        var bIe = new Bpl.IdentifierExpr(bvar.tok, bvar);
        builder.Add(new Bpl.HavocCmd(bv.tok, new List<Bpl.IdentifierExpr> { bIe }));
        Bpl.Expr wh = GetWhereClause(bv.tok, bIe, local.Type, etran, IsAllocType.ISALLOC);
        if (wh != null) {
          typeAntecedent = BplAnd(typeAntecedent, wh);
        }
      }
      return substMap;
    }

    Dictionary<IVariable, Expression> SetupBoundVarsAsLocals(List<BoundVar> boundVars, BoogieStmtListBuilder builder,
      Variables locals, ExpressionTranslator etran,
      string nameSuffix = null) {
      Contract.Requires(boundVars != null);
      Contract.Requires(builder != null);
      Contract.Requires(locals != null);
      Contract.Requires(etran != null);

      var substMap = SetupBoundVarsAsLocals(boundVars, out var typeAntecedent, builder, locals, etran, nameSuffix);
      builder.Add(TrAssumeCmd(typeAntecedent.tok, typeAntecedent));
      return substMap;
    }

    /// <summary>
    /// Clone Dafny variable "v" into a new Dafny local variable "l".
    /// Add to "substMap" the substitution from "v" to an IdentifierExpr for "l".
    /// Also, generate a Boogie variable "bvar" for "l", add "bvar" to "locals", and
    /// emit to "builder" a havoc statement for "bvar". The type antecedent for "bvar"
    /// is NOT emitted; rather, it is returned by this method.
    /// </summary>
    Bpl.Expr SetupVariableAsLocal(IVariable v, Dictionary<IVariable, Expression> substMap,
      BoogieStmtListBuilder builder, Variables locals, ExpressionTranslator etran) {
      Contract.Requires(v != null);
      Contract.Requires(substMap != null);
      Contract.Requires(builder != null);
      Contract.Requires(locals != null);
      Contract.Requires(etran != null);

      var local = new LocalVariable(v.Origin, v.Name, v.Type, v.IsGhost);
      local.type = local.SyntacticType;  // resolve local here
      var ie = new IdentifierExpr(local.Tok, local.AssignUniqueName(CurrentDeclaration.IdGenerator));
      ie.Var = local; ie.Type = ie.Var.Type;  // resolve ie here
      substMap.Add(v, ie);

      var bvar = new Bpl.LocalVariable(local.Tok, new Bpl.TypedIdent(local.Tok, local.AssignUniqueName(CurrentDeclaration.IdGenerator), TrType(local.Type)));
      locals.GetOrAdd(bvar);
      var bIe = new Bpl.IdentifierExpr(bvar.tok, bvar);
      builder.Add(new Bpl.HavocCmd(v.Tok, new List<Bpl.IdentifierExpr> { bIe }));
      var wh = GetWhereClause(v.Tok, bIe, local.Type, etran, ISALLOC);
      return wh ?? Bpl.Expr.True;
    }

    List<Bpl.Expr> RecordDecreasesValue(List<Expression> decreases, BoogieStmtListBuilder builder, Variables locals, ExpressionTranslator etran, string varPrefix) {
      Contract.Requires(locals != null);
      Contract.Requires(etran != null);
      Contract.Requires(varPrefix != null);
      Contract.Requires(builder != null);
      Contract.Requires(decreases != null);
      List<Bpl.Expr> oldBfs = new List<Bpl.Expr>();
      var idGen = new VerificationIdGenerator();
      foreach (Expression e in decreases) {
        Contract.Assert(e != null);
        Bpl.LocalVariable bfVar = new Bpl.LocalVariable(e.tok, new Bpl.TypedIdent(e.tok, idGen.FreshId(varPrefix), TrType(cce.NonNull(e.Type))));
        locals.GetOrAdd(bfVar);
        Bpl.IdentifierExpr bf = new Bpl.IdentifierExpr(e.tok, bfVar);
        oldBfs.Add(bf);
        // record value of each decreases expression at beginning of the loop iteration
        Bpl.Cmd cmd = Bpl.Cmd.SimpleAssign(e.tok, bf, etran.TrExpr(e));
        builder.Add(cmd);
      }
      return oldBfs;
    }


    public static void AddComment(BoogieStmtListBuilder builder, Statement stmt, string comment) {
      Contract.Requires(builder != null);
      Contract.Requires(stmt != null);
      Contract.Requires(comment != null);
      builder.Add(new Bpl.CommentCmd(string.Format("----- {0} ----- {1}({2},{3})", comment, stmt.Tok.Filepath, stmt.Tok.line, stmt.Tok.col)));
    }

    /// <summary>
    /// Therefore, these properties are applied to method in-parameters.
    /// For now, this only allows you to case split on incoming data type values.
    /// This used to add IsGood[Multi]Set_Extendend, but that is always
    /// added for sets & multisets now in the prelude.
    /// </summary>
    Bpl.Expr GetExtendedWhereClause(IOrigin tok, Bpl.Expr x, Type type, ExpressionTranslator etran, IsAllocType alloc) {
      Contract.Requires(tok != null);
      Contract.Requires(x != null);
      Contract.Requires(type != null);
      Contract.Requires(etran != null);
      Contract.Requires(Predef != null);
      var r = GetWhereClause(tok, x, type, etran, alloc);
      type = type.NormalizeExpand();
      if (type.IsDatatype) {
        UserDefinedType udt = (UserDefinedType)type;
        var oneOfTheCases = FunctionCall(tok, "$IsA#" + udt.ResolvedClass.FullSanitizedName, Bpl.Type.Bool, x);
        return BplAnd(r, oneOfTheCases);
      } else {
        return r;
      }
    }

    /// <summary>
    /// Translates an AST Type to a Boogie expression of type Ty.
    /// </summary>
    Bpl.Expr TypeToTy(Type type) {
      Contract.Requires(type != null);
      Contract.Ensures(Contract.Result<Bpl.Expr>() != null);

      type = type.NormalizeExpandKeepConstraints();

      if (type.IsTypeParameter) {
        var udt = (UserDefinedType)type;
        return TrTypeParameter((TypeParameter)udt.ResolvedClass);
      } else if (type.IsAbstractType) {
        var udt = (UserDefinedType)type;
        return TrAbstractType((AbstractTypeDecl)udt.ResolvedClass, udt.TypeArgs);
      } else if (type is UserDefinedType) {
        // Classes, (co-)datatypes, newtypes, subset types, ...
        var args = type.TypeArgs.ConvertAll(TypeToTy);
        return ClassTyCon(((UserDefinedType)type), args);
      } else if (type is SetType) {
        bool finite = ((SetType)type).Finite;
        return FunctionCall(Token.NoToken, finite ? "TSet" : "TISet", Predef.Ty, TypeToTy(((CollectionType)type).Arg));
      } else if (type is MultiSetType) {
        return FunctionCall(Token.NoToken, "TMultiSet", Predef.Ty, TypeToTy(((CollectionType)type).Arg));
      } else if (type is SeqType) {
        return FunctionCall(Token.NoToken, "TSeq", Predef.Ty, TypeToTy(((CollectionType)type).Arg));
      } else if (type is MapType) {
        bool finite = ((MapType)type).Finite;
        return FunctionCall(Token.NoToken, finite ? "TMap" : "TIMap", Predef.Ty,
          TypeToTy(((MapType)type).Domain),
          TypeToTy(((MapType)type).Range));
      } else if (type is BoolType) {
        return new Bpl.IdentifierExpr(Token.NoToken, "TBool", Predef.Ty);
      } else if (type is CharType) {
        return new Bpl.IdentifierExpr(Token.NoToken, "TChar", Predef.Ty);
      } else if (type is RealType) {
        return new Bpl.IdentifierExpr(Token.NoToken, "TReal", Predef.Ty);
      } else if (type is BitvectorType) {
        var t = (BitvectorType)type;
        return FunctionCall(Token.NoToken, "TBitvector", Predef.Ty, Bpl.Expr.Literal(t.Width));
      } else if (type is IntType) {
        return new Bpl.IdentifierExpr(Token.NoToken, "TInt", Predef.Ty);
      } else if (type is BigOrdinalType) {
        return new Bpl.IdentifierExpr(Token.NoToken, "TORDINAL", Predef.Ty);
      } else if (type is ParamTypeProxy) {
        return TrTypeParameter(((ParamTypeProxy)type).orig);
      } else {
        Contract.Assert(false); throw new cce.UnreachableException();  // unexpected type
      }
    }

    static string NameTypeParam(TypeParameter tp) {
      if (tp.Parent != null) {
        return tp.Parent.FullName + "$" + tp.Name;
      } else {
        // This happens for builtins, like arrays, that don't have a parent
        return "#$" + tp.Name;
      }
    }

    Bpl.Expr TrTypeParameter(TypeParameter tp) {
      var nm = NameTypeParam(tp);
      // return an identifier denoting a constant
      return new Bpl.IdentifierExpr(tp.tok, nm, Predef.Ty);
    }

    Bpl.Expr TrAbstractType(AbstractTypeDecl abstractType, List<Type> tyArguments) {
      Contract.Requires(tyArguments != null);

      var fn = GetOrCreateTypeConstructor(abstractType);
      var args = tyArguments.ConvertAll(TypeToTy);
      return FunctionCall(abstractType.tok, fn.Name, Predef.Ty, args);
    }

    public List<TypeParameter> GetTypeParams(IMethodCodeContext cc) {
      if (cc is Method) {
        Method m = (Method)cc;
        return Concat(GetTypeParams(m.EnclosingClass), m.TypeArgs);
      } else if (cc is IteratorDecl) {
        return cc.TypeArgs; // This one cannot be enclosed in a class
      } else {
        Contract.Assert(false);
        return null;
      }
    }

    static public List<TypeParameter> GetTypeParams(TopLevelDecl d) {
      Contract.Requires(d is ClassLikeDecl || d is DatatypeDecl || d is NewtypeDecl || d is ValuetypeDecl);
      return d.TypeArgs;
    }

    static List<TypeParameter> GetTypeParams(Function f) {
      if (f.EnclosingClass == null) {
        return f.TypeArgs;
      } else {
        return Concat(GetTypeParams(f.EnclosingClass), f.TypeArgs);
      }
    }

    /// <summary>
    /// Return $IsBox(x, t).
    /// </summary>
    Bpl.Expr MkIsBox(Bpl.Expr x, Type t) {
      return MkIs(x, TypeToTy(t), true);
    }

    // Boxes, if necessary
    Bpl.Expr MkIs(Bpl.Expr x, Type t, Bpl.IToken tok = null) {
      return MkIs(x, TypeToTy(t), ModeledAsBoxType(t), tok);
    }

    Bpl.Expr MkIs(Bpl.Expr x, Bpl.Expr t, bool box = false, Bpl.IToken tok = null) {
      if (box) {
        return FunctionCall(tok ?? x.tok, BuiltinFunction.IsBox, null, x, t);
      } else {
        return FunctionCall(tok ?? x.tok, BuiltinFunction.Is, null, x, t);
      }
    }

    // Boxes, if necessary
    Bpl.Expr MkIsAlloc(Bpl.Expr x, Type t, Bpl.Expr h) {
      return MkIsAlloc(x, TypeToTy(t), h, ModeledAsBoxType(t));
    }

    Bpl.Expr MkIsAllocBox(Bpl.Expr x, Type t, Bpl.Expr h) {
      return MkIsAlloc(x, TypeToTy(t), h, true);
    }

    Bpl.Expr MkIsAlloc(Bpl.Expr x, Bpl.Expr t, Bpl.Expr h, bool box = false) {
      if (box) {
        return FunctionCall(x.tok, BuiltinFunction.IsAllocBox, null, x, t, h);
      } else {
        return FunctionCall(x.tok, BuiltinFunction.IsAlloc, null, x, t, h);
      }
    }

    /// <summary>
    /// A "where" clause for a variable in Boogie turns into an assumption anytime that Boogie is tasked
    /// with assigning an arbitrary value to that variable. This happens at the beginning of a procedure
    /// implementation, after a procedure call, or as part of a "havoc" command. Each one of these can
    /// easily be followed by a manual "assume" command. However, the use-case that makes "where" clauses
    /// especially valuable is in loops, because when Boogie cuts the backedge, it inserts "havoc" commands.
    /// To do this in Dafny, Dafny would have to compute loop targets, which is better done in Boogie (which
    /// already has to do it).
    /// </summary>
    public Bpl.Expr GetWhereClause(IOrigin tok, Bpl.Expr x, Type type, ExpressionTranslator etran, IsAllocType alloc,
      bool allocatednessOnly = false, bool alwaysUseSymbolicName = false) {
      Contract.Requires(tok != null);
      Contract.Requires(x != null);
      Contract.Requires(type != null);
      Contract.Requires(etran != null);
      Contract.Requires(Predef != null);

      if (type.NormalizeExpand() is TypeProxy) {
        // Unresolved proxy
        // Omit where clause (in other places, unresolved proxies are treated as a reference type; we could do that here too, but
        // we might as well leave out the where clause altogether).
        return null;
      }

      var normType = type.NormalizeExpandKeepConstraints();
      var verificationType = NormalizeToVerificationTypeRepresentation(type);
      Bpl.Expr isAlloc;
      if (type.IsNumericBased() || type.IsBitVectorType || type.IsBoolType || type.IsCharType || type.IsBigOrdinalType) {
        isAlloc = null;
      } else if (alloc == ISALLOC && etran.HeapExpr != null) {
        isAlloc = MkIsAlloc(x, normType, etran.HeapExpr);
      } else {
        isAlloc = null;
      }
      if (allocatednessOnly) {
        return isAlloc;
      }

      Bpl.Expr isPred = null;
      if (alwaysUseSymbolicName) {
        // go for the symbolic name
        isPred = MkIs(x, normType);
      } else if (normType is BoolType or IntType or RealType or BigOrdinalType) {
        // nothing to do
      } else if (normType is BitvectorType) {
        var t = (BitvectorType)normType;
        if (t.Width == 0) {
          // type bv0 has only one value
          return Bpl.Expr.Eq(BplBvLiteralExpr(tok, BaseTypes.BigNum.ZERO, t), x);
        }
      } else if ((normType.AsTypeSynonym != null || normType.AsNewtype != null) &&
        (verificationType.IsNumericBased() || verificationType.IsBitVectorType || verificationType.IsBoolType)) {
        var constraint = ModuleResolver.GetImpliedTypeConstraint(new BoogieWrapper(x, normType), normType);
        isPred = etran.TrExpr(constraint);
      } else {
        // go for the symbolic name
        isPred = MkIs(x, normType);
      }
      return isAlloc == null ? isPred : isPred == null ? isAlloc : BplAnd(isPred, isAlloc);
    }

    // Returns expressions, which, if false, means that the two LHS expressions are
    // not distinct; if null then the LHSs are trivially distinct
    void CheckDistinctness(Expression lhsa, Expression lhsb, ExpressionTranslator etran, out Expression dExpr, out Bpl.Expr bExpr) {
      // Helper functions to make the following more concise
      Expression DfyBin(BinaryExpr.Opcode op, Expression e0, Expression e1) =>
        new BinaryExpr(Token.NoToken, op, e0, e1);
      Expression DfyOr(Expression e0, Expression e1) => DfyBin(BinaryExpr.Opcode.Or, e0, e1);
      Expression DfyNeq(Expression e0, Expression e1) => DfyBin(BinaryExpr.Opcode.Neq, e0, e1);
      Expression DfyLe(Expression e0, Expression e1) => DfyBin(BinaryExpr.Opcode.Le, e0, e1);
      Expression DfyLt(Expression e0, Expression e1) => DfyBin(BinaryExpr.Opcode.Lt, e0, e1);

      {
        dExpr = null;
        bExpr = null;
        if (lhsa is IdentifierExpr iea && lhsb is IdentifierExpr ieb) {
          if (iea.Name != ieb.Name) {
            return;
          }

          dExpr = new LiteralExpr(Token.NoToken, false);
          bExpr = Bpl.Expr.False;
          return;
        }
      }
      {
        if (lhsa is MemberSelectExpr iea && lhsb is MemberSelectExpr ieb) {
          if (iea.Member is Field fa && ieb.Member is Field fb) {
            if (fa != fb) {
              return;
            }

            dExpr = DfyNeq(iea.Obj, ieb.Obj);
            bExpr = Bpl.Expr.Neq(etran.TrExpr(iea.Obj), etran.TrExpr(ieb.Obj));
            return;
          }
        }
      }
      {
        if (lhsa is SeqSelectExpr iea && lhsb is SeqSelectExpr ieb) {
          dExpr = DfyNeq(iea.Seq, ieb.Seq);
          bExpr = Bpl.Expr.Neq(etran.TrExpr(iea.Seq), etran.TrExpr(ieb.Seq));

          if (iea.E1 == null && ieb.E1 == null) {
            dExpr = DfyOr(dExpr, DfyNeq(iea.E0, ieb.E0));
            bExpr = BplOr(bExpr, Bpl.Expr.Neq(etran.TrExpr(iea.E0), etran.TrExpr(ieb.E0)));
          } else if (iea.E1 == null && ieb.E1 != null) {
            dExpr = DfyOr(dExpr, DfyLe(ieb.E1, iea.E0));
            dExpr = DfyOr(dExpr, DfyLt(iea.E0, ieb.E0));
            bExpr = BplOr(bExpr, Bpl.Expr.Le(etran.TrExpr(ieb.E1), etran.TrExpr(iea.E0)));
            bExpr = BplOr(bExpr, Bpl.Expr.Lt(etran.TrExpr(iea.E0), etran.TrExpr(ieb.E0)));
          } else if (iea.E1 != null && ieb.E1 == null) {
            dExpr = DfyOr(dExpr, DfyLe(iea.E1, ieb.E0));
            dExpr = DfyOr(dExpr, DfyLt(ieb.E0, iea.E0));
            bExpr = BplOr(bExpr, Bpl.Expr.Le(etran.TrExpr(iea.E1), etran.TrExpr(ieb.E0)));
            bExpr = BplOr(bExpr, Bpl.Expr.Lt(etran.TrExpr(ieb.E0), etran.TrExpr(iea.E0)));
          } else {
            dExpr = DfyOr(dExpr, DfyLe(iea.E1, ieb.E0));
            dExpr = DfyOr(dExpr, DfyLe(ieb.E1, iea.E0));
            bExpr = BplOr(bExpr, Bpl.Expr.Le(etran.TrExpr(iea.E1), etran.TrExpr(ieb.E0)));
            bExpr = BplOr(bExpr, Bpl.Expr.Le(etran.TrExpr(ieb.E1), etran.TrExpr(iea.E0)));
          }

          return;
        }
      }
      {
        if (lhsa is MultiSelectExpr iea && lhsb is MultiSelectExpr ieb && iea.Indices.Count == ieb.Indices.Count) {
          dExpr = DfyNeq(iea.Array, ieb.Array);
          bExpr = Bpl.Expr.Neq(etran.TrExpr(iea.Array), etran.TrExpr(ieb.Array));
          for (int i = 0; i < iea.Indices.Count; i++) {
            dExpr = DfyOr(dExpr, DfyNeq(iea.Indices[i], ieb.Indices[i]));
            bExpr = BplOr(bExpr, Bpl.Expr.Neq(etran.TrExpr(iea.Indices[i]), etran.TrExpr(ieb.Indices[i])));
          }
        }
      }
    }

    /// <summary>
    /// Returns the name of the local variable used as a stand-in for a field in the BodyInit part of a divided
    /// constructor body.
    /// </summary>
    string SurrogateName(Field field) {
      Contract.Requires(field != null);
      return "this." + field.Name;
    }

    // Surrounds the given subrange-check expression with necessary context (e.g. quantifier bounds)
    public delegate Expression SubrangeCheckContext(Expression check);

    Bpl.Expr GetSubrangeCheck(
      Bpl.IToken tok,
      Bpl.Expr bSource, Type sourceType, Type targetType,
      // allow null for checked expressions that cannot necessarily be named without side effects, such as method out-params
      [CanBeNull] Expression source,
      [CanBeNull] SubrangeCheckContext context,
      out ProofObligationDescription desc, string errorMessagePrefix = "") {
      Contract.Requires(bSource != null);
      Contract.Requires(sourceType != null);
      Contract.Requires(targetType != null);

      if (Type.IsSupertype(targetType, sourceType) && !(sourceType.IsRefType && !sourceType.IsNonNullRefType && !targetType.IsRefType)) {
        // We should always be able to use Is, but this is an optimisation.
        desc = null;
        return null;
      }
      targetType = targetType.NormalizeExpandKeepConstraints();
      var udt = targetType as UserDefinedType;
      Bpl.Expr cre;
      if (udt?.ResolvedClass is RedirectingTypeDecl redirectingTypeDecl &&
          ModeledAsBoxType((redirectingTypeDecl as NewtypeDecl)?.BaseType ?? redirectingTypeDecl.Var.Type)) {
        cre = MkIs(BoxIfNecessary(bSource.tok, bSource, sourceType), TypeToTy(targetType), true, tok);
      } else if (ModeledAsBoxType(sourceType)) {
        cre = MkIs(bSource, TypeToTy(targetType), true, tok);
      } else if (targetType is UserDefinedType targetUdt) {
        cre = MkIs(BoxifyForTraitParent(bSource.tok, bSource, udt.ResolvedClass, sourceType), targetType, tok);
      } else {
        cre = MkIs(bSource, targetType, tok);
      }

      Expression dafnyCheck = null;
      context ??= (e => e);
      if (source != null) {
        dafnyCheck = context(new TypeTestExpr(source.Tok, source, targetType));
      }
      // type checks of the form `f is T -> U` are only available in the refreshed type system
      var canTestFunctionTypes = options.Get(CommonOptionBag.TypeSystemRefresh);

      if (udt != null && udt.IsRefType) {
        var s = sourceType.NormalizeExpandKeepConstraints();
        var certain = false;
        string cause = null;
        if (s is UserDefinedType sudt && udt.ResolvedClass is NonNullTypeDecl nntd && nntd.Class == sudt.ResolvedClass) {
          certain = udt.ResolvedClass.TypeArgs.Count == 0;
          cause = "it may be null";
        }
        desc = new SubrangeCheck(errorMessagePrefix, sourceType.ToString(), targetType.ToString(), false, certain, cause, dafnyCheck);
      } else if (udt != null && ArrowType.IsTotalArrowTypeName(udt.Name)) {
        desc = new SubrangeCheck(errorMessagePrefix, sourceType.ToString(), targetType.ToString(), true, false,
          "it may be partial or have read effects",
          canTestFunctionTypes ? dafnyCheck : null
        );
      } else if (udt != null && ArrowType.IsPartialArrowTypeName(udt.Name)) {
        desc = new SubrangeCheck(errorMessagePrefix, sourceType.ToString(), targetType.ToString(), true, false,
          "it may have read effects",
          canTestFunctionTypes ? dafnyCheck : null
        );
      } else {
        desc = new SubrangeCheck(errorMessagePrefix, sourceType.ToString(), targetType.ToString(),
          targetType.NormalizeExpandKeepConstraints() is UserDefinedType {
            ResolvedClass: SubsetTypeDecl or NewtypeDecl { Var: { } }
          },
          false, null, dafnyCheck);
      }
      return cre;
    }

    public void CheckSubrange(IOrigin tok, Bpl.Expr bSource, Type sourceType, Type targetType,
      Expression source, BoogieStmtListBuilder builder, string errorMsgPrefix = "") {
      Contract.Requires(tok != null);
      Contract.Requires(bSource != null);
      Contract.Requires(sourceType != null);
      Contract.Requires(targetType != null);
      Contract.Requires(builder != null);

      var cre = GetSubrangeCheck(tok, bSource, sourceType, targetType, source, null, out var desc, errorMsgPrefix);
      if (cre != null) {
        builder.Add(Assert(tok, cre, desc, builder.Context));
      }
    }

    void Check_NewRestrictions(IOrigin tok, Expression dObj, Bpl.Expr obj, Field f, Bpl.Expr rhs, BoogieStmtListBuilder builder, ExpressionTranslator etran) {
      Contract.Requires(tok != null);
      Contract.Requires(obj != null);
      Contract.Requires(f != null);
      Contract.Requires(rhs != null);
      Contract.Requires(builder != null);
      Contract.Requires(etran != null);
      var iter = f.EnclosingClass as IteratorDecl;
      if (iter != null && f == iter.Member_New) {
        // Assignments to an iterator _new field is only allowed to shrink the set, so:
        // assert Set#Subset(rhs, obj._new);
        var fId = new Bpl.IdentifierExpr(tok, GetField(f));
        var subset = FunctionCall(tok, BuiltinFunction.SetSubset, null, rhs,
          ApplyUnbox(tok, ReadHeap(tok, etran.HeapExpr, obj, fId), Predef.SetType));
        builder.Add(Assert(tok, subset, new AssignmentShrinks(dObj, f.Name), builder.Context));
      }
    }

    Bpl.AssumeCmd AssumeGoodHeap(IOrigin tok, ExpressionTranslator etran) {
      Contract.Requires(tok != null);
      Contract.Requires(etran != null);
      Contract.Ensures(Contract.Result<AssumeCmd>() != null);

      return TrAssumeCmd(tok, FunctionCall(tok, BuiltinFunction.IsGoodHeap, null, etran.HeapExpr));
    }

    /// <summary>
    /// Idempotently fills in "mc.ProjectionFunctions"
    /// </summary>
    void CreateMapComprehensionProjectionFunctions(MapComprehension mc) {
      Contract.Requires(mc != null && mc.TermLeft != null);
      if (mc.ProjectionFunctions == null) {
        var varNameGen = CurrentIdGenerator.NestedFreshIdGenerator(string.Format("map$project${0}#", projectionFunctionCount));
        projectionFunctionCount++;
        mc.ProjectionFunctions = new List<Bpl.Function>();
        foreach (var bv in mc.BoundVars) {
          var arg = BplFormalVar(null, TrType(mc.TermLeft.Type), false);
          var res = BplFormalVar(null, TrType(bv.Type), true);
          var projectFn = new Bpl.Function(mc.tok, varNameGen.FreshId(string.Format("#{0}#", bv.Name)), new List<Variable>() { arg }, res);
          mc.ProjectionFunctions.Add(projectFn);
          sink.AddTopLevelDeclaration(projectFn);
        }
      }
    }

    int projectionFunctionCount = 0;
    public Declaration CurrentDeclaration { get; set; }

    // ----- Expression ---------------------------------------------------------------------------

    /// <summary>
    /// This class gives a way to represent a Boogie translation target as if it were still a Dafny expression.
    /// </summary>
    internal class BoogieWrapper : Expression {
      public readonly Bpl.Expr Expr;

      public BoogieWrapper(Bpl.Expr expr, Type dafnyType)
        : base(ToDafnyToken(false, expr.tok)) {
        Contract.Requires(expr != null);
        Contract.Requires(dafnyType != null);
        Origin = ToDafnyToken(true, expr.tok).ToRange();
        Expr = expr;
        Type = dafnyType;  // resolve immediately
      }
    }

    internal class BoogieFunctionCall : Expression {
      public readonly string FunctionName;
      public readonly bool UsesHeap;
      public readonly bool UsesOldHeap;
      public readonly List<Label> HeapAtLabels;
      public readonly List<Type> TyArgs; // Note: also has a bunch of type arguments
      public readonly List<Expression> Args;
      public BoogieFunctionCall(IOrigin tok, string functionName, bool usesHeap, bool usesOldHeap, List<Label> heapAtLabels, List<Expression> args, List<Type> tyArgs)
        : base(tok) {
        Contract.Requires(tok != null);
        Contract.Requires(functionName != null);
        Contract.Requires(heapAtLabels != null);
        Contract.Requires(args != null);
        FunctionName = functionName;
        UsesHeap = usesHeap;
        UsesOldHeap = usesOldHeap;
        HeapAtLabels = heapAtLabels;
        Args = args;
        TyArgs = tyArgs;
      }
      public override IEnumerable<Expression> SubExpressions {
        get {
          foreach (var v in Args) {
            yield return v;
          }
        }
      }
    }

    internal class SubstLetExpr : LetExpr {
      public LetExpr orgExpr;
      public Dictionary<IVariable, Expression> substMap;
      public Dictionary<TypeParameter, Type> typeMap;

      public SubstLetExpr(IOrigin tok, List<CasePattern<BoundVar>> lhss, List<Expression> rhss, Expression body, bool exact,
         LetExpr orgExpr, Dictionary<IVariable, Expression> substMap, Dictionary<TypeParameter, Type> typeMap, List<BoundedPool>/*?*/ constraintBounds)
        : base(tok, lhss, rhss, body, exact) {
        this.orgExpr = orgExpr;
        this.substMap = substMap;
        this.typeMap = typeMap;
        this.Constraint_Bounds = constraintBounds;
      }
    }

    internal class FuelSettingPair {
      public int low;
      public int high;

      public FuelSettingPair(int low = (int)FuelSetting.FuelAmount.LOW, int high = (int)FuelSetting.FuelAmount.HIGH) {
        this.low = low;
        this.high = high;
      }
    }

    // C#'s version of a type alias
    internal class FuelContext : Dictionary<Function, FuelSettingPair> { }
    internal class CustomFuelSettings : Dictionary<Function, FuelSetting> { }

    internal class FuelConstant {
      public Function f;
      public Bpl.Expr baseFuel;
      public Bpl.Expr startFuel;
      public Bpl.Expr startFuelAssert;

      public FuelConstant(Function f, Bpl.Expr baseFuel, Bpl.Expr startFuel, Bpl.Expr startFuelAssert) {
        this.f = f;
        this.baseFuel = baseFuel;
        this.startFuel = startFuel;
        this.startFuelAssert = startFuelAssert;
      }

      public Bpl.Expr MoreFuel(Bpl.Program sink, PredefinedDecls predef, FreshIdGenerator idGen) {
        string uniqueId = idGen.FreshId("MoreFuel_" + f.FullName);
        Bpl.Constant moreFuel = new Bpl.Constant(f.tok, new Bpl.TypedIdent(f.tok, uniqueId, predef.LayerType), false);
        sink.AddTopLevelDeclaration(moreFuel);
        Bpl.Expr moreFuel_expr = new Bpl.IdentifierExpr(f.tok, moreFuel);
        return moreFuel_expr;
      }
    }

    internal class FuelSetting {

      public enum FuelAmount { NONE, LOW, HIGH };
      public static AsyncLocal<Stack<FuelContext>> SavedContexts = new();

      public static FuelSettingPair FuelAttrib(Function f, out bool found) {
        Contract.Requires(f != null);
        Contract.Ensures(Contract.Result<FuelSettingPair>() != null);
        FuelSettingPair setting = new FuelSettingPair();
        found = false;

        if (f.Attributes != null) {
          List<Expression> args = Attributes.FindExpressions(f.Attributes, "fuel");
          if (args != null) {
            found = true;
            if (args.Count >= 2) {
              LiteralExpr literalLow = args[0] as LiteralExpr;
              LiteralExpr literalHigh = args[1] as LiteralExpr;

              if (literalLow != null && literalLow.Value is BigInteger && literalHigh != null && literalHigh.Value is BigInteger) {
                setting.low = (int)((BigInteger)literalLow.Value);
                setting.high = (int)((BigInteger)literalHigh.Value);
              }
            } else if (args.Count >= 1) {
              LiteralExpr literal = args[0] as LiteralExpr;
              if (literal != null && literal.Value is BigInteger) {
                setting.low = (int)((BigInteger)literal.Value);
                setting.high = setting.low + 1;
              }
            }
          }
        }

        return setting;
      }

      public int amount;        // Amount of fuel above that represented by start
      private Bpl.Expr start;   // Starting fuel argument (null indicates LZ)
      private BoogieGenerator boogieGenerator;
      private CustomFuelSettings customFuelSettings;

      public FuelSetting(BoogieGenerator boogieGenerator, int amount, Bpl.Expr start = null, CustomFuelSettings customFuelSettings = null) {
        this.boogieGenerator = boogieGenerator;
        this.amount = amount;
        this.start = start;
        this.customFuelSettings = customFuelSettings;
      }

      public FuelSetting Offset(int offset) {
        return new FuelSetting(boogieGenerator, this.amount + offset, start);
      }

      public FuelSetting Decrease(int offset) {
        Contract.Ensures(this.amount - offset >= 0);
        return new FuelSetting(boogieGenerator, this.amount - offset, start);
      }

      public FuelSetting WithLayer(Bpl.Expr layer) {
        return new FuelSetting(boogieGenerator, amount, layer);
      }

      public FuelSetting WithContext(CustomFuelSettings settings) {
        return new FuelSetting(boogieGenerator, amount, start, settings);
      }

      public Bpl.Expr LayerZero() {
        Contract.Ensures(Contract.Result<Bpl.Expr>() != null);
        return new Bpl.IdentifierExpr(Token.NoToken, "$LZ", boogieGenerator.Predef.LayerType);
      }

      public Bpl.Expr LayerN(int n) {
        Contract.Requires(0 <= n);
        Contract.Ensures(Contract.Result<Bpl.Expr>() != null);
        return boogieGenerator.LayerSucc(LayerZero(), n);
      }

      public Bpl.Expr LayerN(int n, Bpl.Expr baseLayer) {
        Contract.Requires(0 <= n);
        Contract.Ensures(Contract.Result<Bpl.Expr>() != null);
        return boogieGenerator.LayerSucc(baseLayer, n);
      }

      private Bpl.Expr ToExpr(int amount) {
        if (start == null) {
          return LayerN(amount);
        } else {
          return boogieGenerator.LayerSucc(start, amount);
        }
      }

      public Bpl.Expr ToExpr() {
        return this.ToExpr(this.amount);
      }

      /// <summary>
      /// Get the fuel value for this function, given the ambient environment (represented by the fuel setting)
      /// the function itself, and the function call's context (if any)
      /// </summary>
      public Bpl.Expr GetFunctionFuel(Function f) {
        Contract.Requires(f != null);
        Bpl.Expr finalFuel;
        if (customFuelSettings != null && customFuelSettings.ContainsKey(f)) {
          finalFuel = customFuelSettings[f].GetFunctionFuel(f);
        } else if (this.amount == (int)FuelAmount.NONE) {
          finalFuel = this.ToExpr();
        } else {
          FuelSettingPair setting = null;
          var found = boogieGenerator.fuelContext.TryGetValue(f, out setting);

          if (!found) {  // If the context doesn't define fuel for this function, check for a fuel attribute (which supplies a default value if none is found)
            setting = FuelAttrib(f, out found);
          }

          FuelConstant fuelConstant = boogieGenerator.functionFuel.Find(x => x.f == f);
          if (this.amount == (int)FuelAmount.LOW) {
            finalFuel = GetFunctionFuel(setting.low > 0 ? setting.low : this.amount, found, fuelConstant);
          } else if (this.amount >= (int)FuelAmount.HIGH) {
            finalFuel = GetFunctionFuel(setting.high > 0 ? setting.high : this.amount, found, fuelConstant);
          } else {
            Contract.Assert(false); // Should not reach here
            finalFuel = null;
          }
        }
        return finalFuel;
      }

      private Bpl.Expr GetFunctionFuel(int amount, bool hasFuel, FuelConstant fuelConstant) {
        if (fuelConstant != null) {
          /*
          if (hasFuel) {
            // it has fuel context
            return LayerN(amount, fuelConstant.baseFuel);
          } else {
           */
          // startfuel
          if (amount == (int)FuelAmount.LOW) {
            return fuelConstant.startFuel;
          } else {
            return fuelConstant.startFuelAssert;
          }
          //}
        } else {
          return ToExpr(amount);
        }
      }

      /// <summary>
      /// Finds all fuel related attributes of the form {:fuel function low [high]}
      /// Adds the setting to the context _if_ the context does not already have a setting for that function.
      /// In other words, it should be called in order from most to least specific context scope.
      /// </summary>
      public static void FindFuelAttributes(Attributes attribs, FuelContext fuelContext) {
        Function f = null;
        FuelSettingPair setting = null;

        if (attribs != null) {
          List<List<Expression>> results = Attributes.FindAllExpressions(attribs, "fuel");

          if (results != null) {
            foreach (List<Expression> args in results) {
              if (args != null && args.Count >= 2) {
                // Try to extract the function from the first argument
                MemberSelectExpr selectExpr = args[0].Resolved as MemberSelectExpr;
                if (selectExpr != null) {
                  f = selectExpr.Member as Function;
                }

                // Try to extract the lower fuel setting
                LiteralExpr literalLow = args[1] as LiteralExpr;
                if (literalLow != null && literalLow.Value is BigInteger) {
                  setting = new FuelSettingPair();
                  setting.low = (int)((BigInteger)literalLow.Value);
                }

                // The user may supply an additional high argument; if not, it defaults to low + 1
                if (f != null && args.Count >= 3) {
                  LiteralExpr literalHigh = args[2] as LiteralExpr;
                  if (setting != null && literalHigh != null && literalHigh.Value is BigInteger) {
                    setting.high = (int)((BigInteger)literalHigh.Value);
                    if (!fuelContext.ContainsKey(f)) {
                      fuelContext.Add(f, setting);
                    }
                  }
                } else if (f != null && setting != null) {
                  setting.high = setting.low + 1;
                  if (!fuelContext.ContainsKey(f)) {
                    fuelContext.Add(f, setting);
                  }
                }
              }
            }
          }
        }
      }

      /// <summary>
      /// Extend the given context with fuel information from the declaration itself, and enclosing modules
      /// </summary>
      private static void AddFuelContext(FuelContext context, TopLevelDecl decl) {
        FindFuelAttributes(decl.Attributes, context);

        var module = decl.EnclosingModuleDefinition;
        while (module != null) {
          FindFuelAttributes(module.Attributes, context);
          module = module.EnclosingModule;
        }
      }

      /// <summary>
      /// Creates a summary of all fuel settings in scope, starting from the given class declaration
      /// </summary>
      public static FuelContext NewFuelContext(TopLevelDecl decl) {
        FuelContext context = new FuelContext();
        AddFuelContext(context, decl);
        return context;
      }

      /// <summary>
      /// Creates a summary of all fuel settings in scope, starting from the given member declaration
      /// </summary>
      public static FuelContext NewFuelContext(MemberDecl decl) {
        FuelContext context = new FuelContext();

        FindFuelAttributes(decl.Attributes, context);
        AddFuelContext(context, decl.EnclosingClass);

        return context;
      }

      /// <summary>
      /// Extends the given fuel context with any new fuel settings found in attribs
      /// </summary>
      public static FuelContext ExpandFuelContext(Attributes attribs, IOrigin tok, FuelContext oldFuelContext, ErrorReporter reporter) {
        Contract.Ensures(GetSavedContexts().Count == Contract.OldValue(GetSavedContexts().Count) + 1);
        FuelContext newContext = new FuelContext();
        FindFuelAttributes(attribs, newContext);
        if (newContext.Count > 0) {
          // first make sure that the fuel only increase relative to the oldContext
          foreach (var pair in newContext) {
            FuelSettingPair newSetting = pair.Value;
            FuelSettingPair oldSetting;
            var found = oldFuelContext.TryGetValue(pair.Key, out oldSetting);
            if (!found) {    // the default is {:fuel, 1, 2}
              oldSetting = new FuelSettingPair();
            }
            // make sure that the fuel can only increase within a given scope
            if (newSetting.low < oldSetting.low || newSetting.high < oldSetting.high) {
              reporter.Error(MessageSource.Translator, ErrorId.g_fuel_must_increase, tok, "Fuel can only increase within a given scope.");
            }
          }
          // add oldContext to newContext if it doesn't exist already
          foreach (var pair in oldFuelContext) {
            if (!newContext.ContainsKey(pair.Key)) {    // Local setting takes precedence over old context
              newContext.Add(pair.Key, pair.Value);
            }
          }
        } else {
          newContext = oldFuelContext;
        }
        GetSavedContexts().Push(oldFuelContext);

        return newContext;
      }

      private static Stack<FuelContext> GetSavedContexts() {
        var result = SavedContexts.Value;
        if (result == null) {
          SavedContexts.Value = result = new();
        }
        return result;
      }

      public static FuelContext PopFuelContext() {
        Contract.Requires(GetSavedContexts().Count > 0);
        return GetSavedContexts().Pop();
      }

    }

    private bool DisableNonLinearArithmetic => DetermineDisableNonLinearArithmetic(forModule, options);
    private int ArithmeticSolver {
      get {
        var arithmeticSolver = Attributes.Find(forModule.Attributes, "z3ArithmeticSolver");

        // The value 2 tends to lead to the best all-around arithmetic
        // performance, though some programs can be verified more quickly
        // (or verified at all) using a different solver.
        // https://microsoft.github.io/z3guide/programming/Parameters/
        var defaultSolver = 2;
        if (arithmeticSolver == null) {
          return defaultSolver;
        }

        var arg = arithmeticSolver.Args.Count > 0 ? arithmeticSolver.Args[0] : null;
        if (arg == null) {
          return defaultSolver;
        }

        if (!Expression.IsIntLiteral(arg, out var value)) {
          return 0;
        }
        try {
          return (int)value;
        } catch (OverflowException) {
          return defaultSolver;
        }
      }
    }

    public static bool DetermineDisableNonLinearArithmetic(ModuleDefinition module, DafnyOptions dafnyOptions) {
      var nlaAttribute = Attributes.Find(module.Attributes, "disableNonlinearArithmetic");
      if (nlaAttribute != null) {
        var value = true;
        var arg = nlaAttribute.Args.Count > 0 ? nlaAttribute.Args[0] : null;
        if (arg != null) {
          Expression.IsBoolLiteral(arg, out value);
        }

        return value;
      }

      return dafnyOptions.DisableNLarith;
    }

    /// <summary>
    /// Return the conjuncts of "attributedExpressions".
    /// </summary>
    public static IEnumerable<AttributedExpression> ConjunctsOf(List<AttributedExpression> attributedExpressions) {
      foreach (var attrExpr in attributedExpressions) {
        if (attrExpr.Label != null) {
          // don't mess with labeled expressions
          yield return attrExpr;
        } else {
          foreach (var conjunct in Expression.ConjunctsWithLetsOnOutside(attrExpr.E)) {
            yield return new AttributedExpression(conjunct, attrExpr.Attributes);
          }
        }
      }
    }

    List<SplitExprInfo> /*!*/ TrSplitExpr(BodyTranslationContext context, Expression expr, ExpressionTranslator etran, bool applyInduction,
      out bool splitHappened) {
      Contract.Requires(expr != null);
      Contract.Requires(etran != null);
      Contract.Ensures(Contract.Result<List<SplitExprInfo>>() != null);

      var splits = new List<SplitExprInfo>();
      splitHappened = TrSplitExpr(context, expr, splits, true, int.MaxValue, applyInduction, etran);
      return splits;
    }

    List<SplitExprInfo> TrSplitExprForMethodSpec(BodyTranslationContext context, Expression expr, ExpressionTranslator etran, MethodTranslationKind kind) {
      Contract.Requires(expr != null);
      Contract.Requires(etran != null);
      Contract.Ensures(Contract.Result<List<SplitExprInfo>>() != null);

      var splits = new List<SplitExprInfo>();
      var applyInduction = kind == MethodTranslationKind.Implementation;
      TrSplitExpr(context, expr, splits, true, int.MaxValue, applyInduction, etran);
      return splits;
    }

    Bpl.Trigger TrTrigger(ExpressionTranslator etran, Attributes attribs, IOrigin tok, Dictionary<IVariable, Expression> substMap = null) {
      Contract.Requires(etran != null);
      Contract.Requires(tok != null);
      var argsEtran = etran.WithNoLits();
      Bpl.Trigger tr = null;
      foreach (var trigger in attribs.AsEnumerable().Where(aa => aa.Name == "trigger").Select(aa => aa.Args)) {
        List<Bpl.Expr> tt = new List<Bpl.Expr>();
        foreach (var arg in trigger) {
          Bpl.Expr term;
          if (substMap == null) {
            term = argsEtran.TrExpr(arg);
          } else {
            term = argsEtran.TrExpr(Substitute(arg, null, substMap));
          }
          tt.Add(StripBoxAdjustments(term));
        }
        tr = new Bpl.Trigger(tok, true, tt, tr);
      }
      return tr;
    }

    Bpl.Trigger TrTrigger(ExpressionTranslator etran, Attributes attribs, IOrigin tok, List<Variable> bvars, Dictionary<IVariable, Expression> substMap, Dictionary<TypeParameter, Type> typeMap) {
      Contract.Requires(etran != null);
      Contract.Requires(tok != null);
      var argsEtran = etran.WithNoLits();
      Bpl.Trigger tr = null;
      var fueledTrigger = new Dictionary<List<Expression>, bool>();
      // translate the triggers once to see if fuel or the heap is used as quantifier boundvar
      foreach (var aa in attribs.AsEnumerable()) {
        if (aa.Name == "trigger") {
          int fuelCount = argsEtran.Statistics_CustomLayerFunctionCount;
          foreach (var arg in aa.Args) {
            argsEtran.TrExpr(arg);
          }
          fueledTrigger[aa.Args] = argsEtran.Statistics_CustomLayerFunctionCount > fuelCount;
        }
      }

      bool useFuelAsQuantifier = argsEtran.Statistics_CustomLayerFunctionCount > 0;
      bool useHeapAsQuantifier = argsEtran.Statistics_HeapAsQuantifierCount > 0;
      if (useHeapAsQuantifier) {
        var heapExpr = BplBoundVar(CurrentIdGenerator.FreshId("tr$heap#"), Predef.HeapType, bvars);
        argsEtran = new ExpressionTranslator(argsEtran, heapExpr);
      }

      // now translate it with the correct layer and heapExpr
      foreach (var trigger in attribs.AsEnumerable().Where(aa => aa.Name == "trigger")) {
        List<Bpl.Expr> tt = new List<Bpl.Expr>();
        foreach (var arg in trigger.Args) {
          Bpl.Expr term;
          if (substMap == null) {
            term = argsEtran.TrExpr(arg);
          } else {
            term = argsEtran.TrExpr(Substitute(arg, null, substMap, typeMap));
          }
          tt.Add(StripBoxAdjustments(term));
        }
        if (useHeapAsQuantifier) {
          tt.Add(FunctionCall(tok, BuiltinFunction.IsGoodHeap, null, argsEtran.HeapExpr));
        }
        tr = new Bpl.Trigger(tok, true, tt, tr);
      }
      return tr;
    }

    private class VariablesCollector : BottomUpVisitor {
      internal ISet<IVariable> variables;

      internal VariablesCollector() {
        this.variables = new HashSet<IVariable>();
      }

      protected override void VisitOneExpr(Expression expr) {
        if (expr is IdentifierExpr) {
          variables.Add((expr as IdentifierExpr).Var);
        }
      }
    }

    bool TrSplitNeedsTokenAdjustment(Expression expr) {
      Contract.Requires(expr != null);
      return RefinementOrigin.IsInherited(expr.tok, currentModule) && (codeContext == null || !codeContext.MustReverify) && RefinementTransformer.ContainsChange(expr, currentModule);
    }

    /// <summary>
    /// Return a list of variables specified by the arguments of :_induction in "attributes", if any.
    /// If an argument of :_induction is a ThisExpr, "null" is returned as the corresponding variable.
    /// </summary>
    List<VarType/*?*/> ApplyInduction<VarType>(List<VarType> boundVars, Attributes attributes) where VarType : class, IVariable {
      Contract.Requires(boundVars != null);
      Contract.Ensures(Contract.Result<List<VarType>>() != null);

      var args = Attributes.FindExpressions(attributes, "_induction");
      if (args == null) {
        return new List<VarType>();  // don't apply induction
      } else {
        return args.ConvertAll(e => e is ThisExpr ? null : (VarType)((IdentifierExpr)e).Var);
      }
    }

    // No expression introduces a type variable
    static void ComputeFreeTypeVariables(Expression expr, ISet<TypeParameter> fvs) {
      ComputeFreeTypeVariables(expr.Type, fvs);
      expr.ComponentTypes.ForEach(ty => ComputeFreeTypeVariables((Type)ty, fvs));
      expr.SubExpressions.ForEach(ee => ComputeFreeTypeVariables(ee, fvs));
    }

    static void ComputeFreeTypeVariables(Type ty, ISet<TypeParameter> fvs) {
      // Add type parameters
      var tp = ty.AsTypeParameter;
      if (tp != null) {
        Contract.Assert(ty.TypeArgs.Count == 0);
        fvs.Add(tp);
      } else {
        ty.NormalizeExpandKeepConstraints().TypeArgs.ForEach(tt => ComputeFreeTypeVariables(tt, fvs));
      }
    }

    static void ComputeFreeTypeVariables_All(Type ty, ISet<TypeParameter> fvs) {
      // Add type parameters
      if (ty.IsTypeParameter) {
        fvs.Add(ty.AsTypeParameter);
      }
      ty.NormalizeExpandKeepConstraints().TypeArgs.ForEach(tt => ComputeFreeTypeVariables_All(tt, fvs));
    }

    public bool UsesHeap(Expression expr) {
      UsesHeapVisitor visitor = new UsesHeapVisitor();
      visitor.Visit(expr);
      if (visitor.foundHeap) {
        return true;
      }
      bool usesHeap = false, usesOldHeap = false;
      var FVsHeapAt = new HashSet<Label>();
      Type usesThis = null;
      FreeVariablesUtil.ComputeFreeVariables(options, expr, new HashSet<IVariable>(), ref usesHeap, ref usesOldHeap, FVsHeapAt, ref usesThis, false);
      return usesHeap || usesOldHeap || FVsHeapAt.Count != 0;
    }

    class UsesHeapVisitor : BottomUpVisitor {
      internal bool foundHeap = false;
      Type usesThis = null;
      protected override void VisitOneExpr(Expression expr) {
        LetExpr letExpr = expr as LetExpr;
        if (letExpr != null && !letExpr.Exact) {
          foundHeap = true; // see comment in LetSuchThatExprInfo: "UsesHeap = true;  // note, we ignore "usesHeap" and always record it as "true", because various type antecedents need access to the heap (hopefully, this is okay in the contexts in which the let-such-that expression is used)"
        }
        FunctionCallExpr call = expr as FunctionCallExpr;
        if (call != null && call.Function != null && call.Function.ReadsHeap) {
          foundHeap = true;
        }
        if (expr is ApplyExpr || expr is SeqConstructionExpr) {
          foundHeap = true;
        }
        ThisExpr thisExpr = expr as ThisExpr;
        if (thisExpr != null && thisExpr.Type == null) { // this shouldn't happen, but there appears to be a bug in trait resolution (see TraitCompile.dfy); it causes ComputeFreeVariables to blow up
          foundHeap = true;
        } else if (thisExpr != null && usesThis != null && !thisExpr.Type.Equals(usesThis)) { // also causes ComputeFreeVariables to blow up (see TraitExample.dfy)
          foundHeap = true;
        } else if (thisExpr != null) {
          usesThis = thisExpr.Type;
        }
      }
    }

    /// <summary>
    /// Returns an expression like "expr", but where free occurrences of "v" have been replaced by "e".
    /// </summary>
    public static Expression Substitute(Expression expr, IVariable v, Expression e) {
      Contract.Requires(expr != null);
      Contract.Requires(v != null);
      Contract.Requires(e != null);
      Contract.Ensures(Contract.Result<Expression>() != null);
      var substMap = new Dictionary<IVariable, Expression>();
      substMap.Add(v, e);
      return Substitute(expr, null, substMap);
    }

    public static Expression Substitute(Expression expr, Expression receiverReplacement, Dictionary<IVariable, Expression/*!*/>/*!*/ substMap,
      Dictionary<TypeParameter, Type> typeMap = null, Label oldLabel = null) {
      Contract.Requires(expr != null);
      Contract.Requires(cce.NonNullDictionaryAndValues(substMap));
      Contract.Ensures(Contract.Result<Expression>() != null);
      var s = new Substituter(receiverReplacement, substMap, typeMap ?? new Dictionary<TypeParameter, Type>(), oldLabel);
      return s.Substitute(expr);
    }

    public static Expression InlineLet(LetExpr letExpr) {
      Contract.Requires(letExpr.LHSs.All(p => p.Var != null));
      var substMap = new Dictionary<IVariable, Expression>();
      for (var i = 0; i < letExpr.LHSs.Count; i++) {
        substMap.Add(letExpr.LHSs[i].Var, letExpr.RHSs[i]);
      }
      return BoogieGenerator.Substitute(letExpr.Body, null, substMap);
    }

    Bpl.Expr HeapSameOrSucc(Bpl.Expr oldHeap, Bpl.Expr newHeap) {
      return BplOr(
        Bpl.Expr.Eq(oldHeap, newHeap),
        FunctionCall(newHeap.tok, BuiltinFunction.HeapSucc, null, oldHeap, newHeap));
    }
    Bpl.Expr HeapSucc(Bpl.Expr oldHeap, Bpl.Expr newHeap, bool useGhostHeapSucc = false) {
      return FunctionCall(newHeap.tok, useGhostHeapSucc ? BuiltinFunction.HeapSuccGhost : BuiltinFunction.HeapSucc, null, oldHeap, newHeap);
    }

    // Bpl-making-utilities

    /// <summary>
    /// Create a Boogie quantifier with body "A ==> body" and triggers "trg", but use only the subset of bound
    /// variables from "varsAndAntecedents" that actually occur free in "body" or "trg", and "A" is the conjunction of
    /// antecedents for those corresponding bound variables.  If none of the bound variables is used, "body"
    /// is returned. Also, if none of the bound variables is used in "body" (whether or not they are used in "trg"),
    /// then "body" is returned.
    /// The order of the contents of "varsAndAntecedents" matters: For any index "i" into "varsAndAntecedents", the
    /// antecedent varsAndAntecedents[i].Item2 may depend on a variable varsAndAntecedents[j].Item1 if "j GREATER-OR-EQUAL i"
    /// but not if "j LESS i".
    /// Caution: if "trg" is null, makes a forall without any triggers.
    /// </summary>
    static Bpl.Expr BplForallTrim(IEnumerable<Tuple<Bpl.Variable, Bpl.Expr/*?*/>> varsAndAntecedents, Bpl.Trigger trg, Bpl.Expr body) {
      Contract.Requires(varsAndAntecedents != null);
      Contract.Requires(body != null);

      // We'd like to compute the free variables if "body" and "trg". It would be nice to use the Boogie
      // routine Bpl.Expr.ComputeFreeVariables for this purpose. However, calling it requires the Boogie
      // expression to be resolved. Instead, we do the cheesy thing of computing the set of names of
      // free variables in "body" and "trg".
      var vis = new VariableNameVisitor();
      vis.Visit(body);
      if (varsAndAntecedents.All(pair => !vis.Names.Contains(pair.Item1.Name))) {
        // the body doesn't mention any of the bound variables, so no point in wrapping a quantifier around it
        return body;
      }
      for (var tt = trg; tt != null; tt = tt.Next) {
        tt.Tr.ForEach(ee => vis.Visit(ee));
      }

      var args = new List<Bpl.Variable>();
      Bpl.Expr typeAntecedent = Bpl.Expr.True;
      foreach (var pair in varsAndAntecedents) {
        var bv = pair.Item1;
        var wh = pair.Item2;
        if (vis.Names.Contains(bv.Name)) {
          args.Add(bv);
          if (wh != null) {
            typeAntecedent = BplAnd(typeAntecedent, wh);
            vis.Visit(wh);  // this adds to "vis.Names" the free variables of "wh"
          }
        }
      }
      if (args.Count == 0) {
        return body;
      } else {
        return new Bpl.ForallExpr(body.tok, args, trg, BplImp(typeAntecedent, body));
      }
    }
    class VariableNameVisitor : Boogie.StandardVisitor {
      public readonly HashSet<string> Names = new HashSet<string>();
      public override Expr VisitIdentifierExpr(Bpl.IdentifierExpr node) {
        Names.Add(node.Name);
        return base.VisitIdentifierExpr(node);
      }
      public override BinderExpr VisitBinderExpr(BinderExpr node) {
        var vis = new VariableNameVisitor();
        vis.Visit(node.Body);
        var dummyNames = new HashSet<string>(node.Dummies.Select(v => v.Name));
        foreach (var nm in vis.Names) {
          if (!dummyNames.Contains(nm)) {
            Names.Add(nm);
          }
        }
        return (BinderExpr)base.VisitBinderExpr(node);
      }
    }

    List<Bpl.Variable> MkTyParamBinders(List<TypeParameter> args) {
      return MkTyParamBinders(args, out _);
    }

    List<Bpl.Variable> MkTyParamBinders(List<TypeParameter> args, out List<Bpl.Expr> exprs) {
      var vars = new List<Bpl.Variable>();
      exprs = new List<Bpl.Expr>();
      foreach (TypeParameter v in args) {
        vars.Add(BplBoundVar(NameTypeParam(v), Predef.Ty, out var e));
        exprs.Add(e);
      }
      return vars;
    }

    // For incoming formals
    List<Variable> MkTyParamFormals(List<TypeParameter> args, bool includeWhereClause, bool named = true) {
      return MkTyParamFormals(args, out _, includeWhereClause, named);
    }

    // For incoming formals
    List<Bpl.Variable> MkTyParamFormals(List<TypeParameter> args, out List<Bpl.Expr> exprs, bool includeWhereClause, bool named) {
      var vars = new List<Bpl.Variable>();
      exprs = new List<Bpl.Expr>();
      foreach (TypeParameter v in args) {
        var whereClause = includeWhereClause ? GetTyWhereClause(new Bpl.IdentifierExpr(v.tok, NameTypeParam(v), Predef.Ty), v.Characteristics) : null;
        vars.Add(BplFormalVar(named ? NameTypeParam(v) : null, Predef.Ty, true, out var e, whereClause));
        exprs.Add(e);
      }
      return vars;
    }

    public Bpl.Expr/*?*/ GetTyWhereClause(Bpl.Expr expr, TypeParameter.TypeParameterCharacteristics characteristics) {
      Contract.Requires(expr != null);
      if (characteristics.ContainsNoReferenceTypes) {
        return FunctionCall(expr.tok, "$AlwaysAllocated", Bpl.Type.Bool, expr);
      }
      return null;
    }

    public static void MapM<A>(IEnumerable<A> xs, Action<A> K) {
      Contract.Requires(xs != null);
      Contract.Requires(K != null);
      foreach (A x in xs) {
        K(x);
      }
    }

    static readonly List<Boolean> Bools = new List<Boolean> { false, true };

    public Expr GetRevealConstant(Function f) {
      this.CreateRevealableConstant(f);
      return this.functionReveals[f];
    }

    public static IsAllocType ISALLOC { get { return IsAllocType.ISALLOC; } }
    public static IsAllocType NOALLOC { get { return IsAllocType.NOALLOC; } }
  }

  public enum AssertMode { Keep, Assume, Check }
}

public enum IsAllocType { ISALLOC, NOALLOC, NEVERALLOC };  // NEVERALLOC is like NOALLOC, but overrides AlwaysAlloc

class FromDafnyNode : VCGeneration.TokenWrapper {
  public INode Node { get; }

  public FromDafnyNode(INode node) : base(node.Tok) {
    this.Node = node;
  }
}<|MERGE_RESOLUTION|>--- conflicted
+++ resolved
@@ -2105,18 +2105,11 @@
         desc, kv);
     }
 
-<<<<<<< HEAD
-    void CheckFrameSubset(IToken tok, List<FrameExpression> calleeFrame,
-                          Expression receiverReplacement, Dictionary<IVariable, Expression> substMap,
-                          ExpressionTranslator etran, Boogie.IdentifierExpr enclosingFrame,
-                          Action<IToken, Bpl.Expr, ProofObligationDescription, Bpl.QKeyValue> makeAssert,
-                          Action<IToken, Bpl.Expr> makeAssume,
-=======
     void CheckFrameSubset(IOrigin tok, List<FrameExpression> calleeFrame,
                           Expression receiverReplacement, Dictionary<IVariable, Expression/*!*/> substMap,
                           ExpressionTranslator/*!*/ etran, Boogie.IdentifierExpr /*!*/ enclosingFrame,
                           Action<IOrigin, Bpl.Expr, ProofObligationDescription, Bpl.QKeyValue> makeAssert,
->>>>>>> 1d74af1b
+                          Action<IOrigin, Bpl.Expr> makeAssume,
                           ProofObligationDescription desc,
                           Bpl.QKeyValue kv) {
       Contract.Requires(tok != null);
@@ -3401,28 +3394,20 @@
       proofDependencies?.AddProofDependencyId(ens, tok, new EnsuresDependency(tok, dafnyCondition));
       return ens;
     }
-
-<<<<<<< HEAD
-    Bpl.Ensures FreeEnsures(IToken tok, Bpl.Expr condition, string comment, bool alwaysAssume = false) {
+    
+    Bpl.Ensures FreeEnsures(IOrigin tok, Bpl.Expr condition, string comment, bool alwaysAssume = false) {
       var kv = alwaysAssume ? AlwaysAssumeAttribute(tok) : null;
       return Ensures(tok, true, null, condition, null, null, comment, kv);
     }
 
-    Bpl.Ensures Ensures(IToken tok, bool free, Expression dafnyCondition, Bpl.Expr condition, string errorMessage, string successMessage, string comment, QKeyValue kv = null) {
-=======
-    Bpl.Ensures Ensures(IOrigin tok, bool free, Expression dafnyCondition, Bpl.Expr condition, string errorMessage, string successMessage, string comment) {
->>>>>>> 1d74af1b
+
+    Bpl.Ensures Ensures(IOrigin tok, bool free, Expression dafnyCondition, Bpl.Expr condition, string errorMessage, string successMessage, string comment, QKeyValue kv = null) {
       Contract.Requires(tok != null);
       Contract.Requires(condition != null);
       Contract.Ensures(Contract.Result<Bpl.Ensures>() != null);
 
-<<<<<<< HEAD
-      var unwrappedToken = ForceCheckToken.Unwrap(tok);
+      var unwrappedToken = ForceCheckOrigin.Unwrap(tok);
       Bpl.Ensures ens = new Bpl.Ensures(unwrappedToken, free, condition, comment, kv);
-=======
-      var unwrappedToken = ForceCheckOrigin.Unwrap(tok);
-      Bpl.Ensures ens = new Bpl.Ensures(unwrappedToken, free, condition, comment);
->>>>>>> 1d74af1b
       var description = new EnsuresDescription(dafnyCondition, errorMessage, successMessage);
       ens.Description = description;
       if (!free) {
@@ -3440,25 +3425,17 @@
       proofDependencies?.AddProofDependencyId(req, tok, new RequiresDependency(tok, dafnyCondition));
       return req;
     }
-
-<<<<<<< HEAD
-    Bpl.Requires FreeRequires(IToken tok, Bpl.Expr bCondition, string comment, bool alwaysAssume = false) {
+    
+    Bpl.Requires FreeRequires(IOrigin tok, Bpl.Expr bCondition, string comment, bool alwaysAssume = false) {
       var kv = alwaysAssume ? AlwaysAssumeAttribute(tok) : null;
       return Requires(tok, true, null, bCondition, null, null, comment, kv);
     }
 
-    Bpl.Requires Requires(IToken tok, bool free, Expression dafnyCondition, Bpl.Expr bCondition, string errorMessage, string successMessage, string comment, QKeyValue kv = null) {
+    Bpl.Requires Requires(IOrigin tok, bool free, Expression dafnyCondition, Bpl.Expr bCondition, string errorMessage, string successMessage, string comment, QKeyValue kv = null) {
       Contract.Requires(tok != null);
       Contract.Requires(bCondition != null);
       Contract.Ensures(Contract.Result<Bpl.Requires>() != null);
-      Bpl.Requires req = new Bpl.Requires(ForceCheckToken.Unwrap(tok), free, bCondition, comment, kv);
-=======
-    Bpl.Requires Requires(IOrigin tok, bool free, Expression dafnyCondition, Bpl.Expr bCondition, string errorMessage, string successMessage, string comment) {
-      Contract.Requires(tok != null);
-      Contract.Requires(bCondition != null);
-      Contract.Ensures(Contract.Result<Bpl.Requires>() != null);
-      Bpl.Requires req = new Bpl.Requires(ForceCheckOrigin.Unwrap(tok), free, bCondition, comment);
->>>>>>> 1d74af1b
+      Bpl.Requires req = new Bpl.Requires(ForceCheckOrigin.Unwrap(tok), free, bCondition, comment, kv);
       req.Description = new RequiresDescription(dafnyCondition, errorMessage, successMessage);
       return req;
     }
