﻿//-----------------------------------------------------------------------------
//
// Copyright (C) Microsoft Corporation.  All Rights Reserved.
// Copyright by the contributors to the Dafny Project
// SPDX-License-Identifier: MIT
//
//-----------------------------------------------------------------------------
using System;
using System.Collections.Generic;
using System.Linq;
using System.Numerics;
using System.Diagnostics.Contracts;
using System.IO;
using System.Reflection;
using System.Security.Cryptography;
using Bpl = Microsoft.Boogie;
using BplParser = Microsoft.Boogie.Parser;
using System.Text;
using System.Text.RegularExpressions;
using System.Threading;
using Microsoft.Boogie;
using static Microsoft.Dafny.Util;
using Core;
using DafnyCore.Verifier;
using Microsoft.BaseTypes;
using Microsoft.Dafny.Compilers;
using Microsoft.Dafny.Triggers;
using Action = System.Action;
using PODesc = Microsoft.Dafny.ProofObligationDescription;
using static Microsoft.Dafny.GenericErrors;

namespace Microsoft.Dafny {
  public partial class BoogieGenerator {
    void AddIteratorSpecAndBody(IteratorDecl iter) {
      Contract.Requires(iter != null);
      Contract.Ensures(fuelContext == Contract.OldValue(fuelContext));

      FuelContext oldFuelContext = this.fuelContext;
      this.fuelContext = FuelSetting.NewFuelContext(iter);
      IsAllocContext = new IsAllocContext(options, false);

      // wellformedness check for method specification
      Bpl.Procedure proc = AddIteratorProc(iter, MethodTranslationKind.SpecWellformedness);
      sink.AddTopLevelDeclaration(proc);
      if (InVerificationScope(iter)) {
        AddIteratorWellformednessCheck(iter, proc);
      }
      // the method itself
      if (iter.Body != null && InVerificationScope(iter)) {
        proc = AddIteratorProc(iter, MethodTranslationKind.Implementation);
        sink.AddTopLevelDeclaration(proc);
        // ...and its implementation
        AddIteratorImpl(iter, proc);
      }
      this.fuelContext = oldFuelContext;
      IsAllocContext = null;
    }


    Bpl.Procedure AddIteratorProc(IteratorDecl iter, MethodTranslationKind kind) {
      Contract.Requires(iter != null);
      Contract.Requires(kind == MethodTranslationKind.SpecWellformedness || kind == MethodTranslationKind.Implementation);
      Contract.Requires(Predef != null);
      Contract.Requires(currentModule == null && codeContext == null);
      Contract.Ensures(currentModule == null && codeContext == null);
      Contract.Ensures(Contract.Result<Bpl.Procedure>() != null);

      proofDependencies.SetCurrentDefinition(MethodVerboseName(iter.FullDafnyName, kind), iter);
      currentModule = iter.EnclosingModuleDefinition;
      codeContext = iter;

      var etran = new ExpressionTranslator(this, Predef, iter.Tok, iter);

      var inParams = new List<Bpl.Variable>();
      GenerateMethodParametersChoose(iter.Tok, iter, kind,
        true, true, false, etran, inParams, out var outParams);

      var req = new List<Bpl.Requires>();
      var mod = new List<Bpl.IdentifierExpr>();
      var ens = new List<Bpl.Ensures>();
      // FREE PRECONDITIONS
      if (kind == MethodTranslationKind.SpecWellformedness || kind == MethodTranslationKind.Implementation) {  // the other cases have no need for a free precondition
        // free requires mh == ModuleContextHeight && fh = FunctionContextHeight;
        req.Add(Requires(iter.Tok, true, null, etran.HeightContext(iter), null, null, null));
      }
      mod.Add(etran.HeapCastToIdentifierExpr);

      if (kind != MethodTranslationKind.SpecWellformedness) {
        // USER-DEFINED SPECIFICATIONS
        var comment = "user-defined preconditions";
        foreach (var p in iter.Requires) {
          var (errorMessage, successMessage) = CustomErrorMessage(p.Attributes);
          if (p.Label != null && kind == MethodTranslationKind.Implementation) {
            // don't include this precondition here, but record it for later use
            p.Label.E = etran.Old.TrExpr(p.E);
          } else {
            foreach (var split in TrSplitExprForMethodSpec(new BodyTranslationContext(false), p.E, etran, kind)) {
              if (kind == MethodTranslationKind.Call && split.Tok.IsInherited(currentModule)) {
                // this precondition was inherited into this module, so just ignore it
              } else {
                req.Add(Requires(split.Tok, split.IsOnlyFree, p.E, split.E, errorMessage, successMessage, comment));
                comment = null;
                // the free here is not linked to the free on the original expression (this is free things generated in the splitting.)
              }
            }
          }
        }
        comment = "user-defined postconditions";
        foreach (var p in iter.Ensures) {
          foreach (var split in TrSplitExprForMethodSpec(new BodyTranslationContext(false), p.E, etran, kind)) {
            if (kind == MethodTranslationKind.Implementation && split.Tok.IsInherited(currentModule)) {
              // this postcondition was inherited into this module, so just ignore it
            } else {
              ens.Add(Ensures(split.Tok, split.IsOnlyFree, p.E, split.E, null, null, comment));
              comment = null;
            }
          }
        }
        foreach (BoilerplateTriple tri in GetTwoStateBoilerplate(iter.Tok, iter.Modifies.Expressions, false, iter.AllowsAllocation, etran.Old, etran, etran.Old)) {
          ens.Add(Ensures(tri.tok, tri.IsFree, null, tri.Expr, tri.ErrorMessage, tri.SuccessMessage, tri.Comment));
        }
      }

      var name = MethodName(iter, kind);
      var proc = new Bpl.Procedure(iter.Tok, name, new List<Bpl.TypeVariable>(),
        inParams, outParams.Values.ToList(), false, req, mod, ens, etran.TrAttributes(iter.Attributes, null));
      AddVerboseNameAttribute(proc, iter.FullDafnyName, kind);

      currentModule = null;
      codeContext = null;

      return proc;
    }

    void AddIteratorWellformednessCheck(IteratorDecl iter, Procedure proc) {
      Contract.Requires(iter != null);
      Contract.Requires(proc != null);
      Contract.Requires(currentModule == null && codeContext == null);
      Contract.Ensures(currentModule == null && codeContext == null);

      proofDependencies.SetCurrentDefinition(proc.VerboseName, iter);
      currentModule = iter.EnclosingModuleDefinition;
      codeContext = iter;

      List<Variable> inParams = Bpl.Formal.StripWhereClauses(proc.InParams);
      Contract.Assert(1 <= inParams.Count);  // there should at least be a receiver parameter
      Contract.Assert(proc.OutParams.Count == 0);

      var builder = new BoogieStmtListBuilder(this, options, new BodyTranslationContext(false));
      var etran = new ExpressionTranslator(this, Predef, iter.Tok, iter);
      // Don't do reads checks since iterator reads clauses mean something else.
      // See comment inside GenerateIteratorImplPrelude().
      etran = etran.WithReadsFrame(null);
      var localVariables = new Variables();
      GenerateIteratorImplPrelude(iter, inParams, new List<Variable>(), builder, localVariables, etran);

      // check well-formedness of any default-value expressions (before assuming preconditions)
      foreach (var formal in iter.Ins.Where(formal => formal.DefaultValue != null)) {
        var e = formal.DefaultValue;
        CheckWellformed(e, new WFOptions(null, false, false, true), localVariables, builder, etran.WithReadsFrame(etran.readsFrame, null));
        builder.Add(new Bpl.AssumeCmd(e.Tok, etran.CanCallAssumption(e)));
        CheckSubrange(e.Tok, etran.TrExpr(e), e.Type, formal.Type, e, builder);
      }
      // check well-formedness of the preconditions, and then assume each one of them
      var wfOptions = new WFOptions();
      foreach (var p in iter.Requires) {
        CheckWellformedAndAssume(p.E, wfOptions, localVariables, builder, etran, "iterator requires clause");
      }
      // check well-formedness of the modifies and reads clauses
      CheckFrameWellFormed(wfOptions, iter.Modifies.Expressions, localVariables, builder, etran);
      CheckFrameWellFormed(wfOptions, iter.Reads.Expressions, localVariables, builder, etran);
      // check well-formedness of the decreases clauses
      foreach (var p in iter.Decreases.Expressions) {
        CheckWellformed(p, wfOptions, localVariables, builder, etran);
      }

      // Next, we assume about this.* whatever we said that the iterator constructor promises
      foreach (var p in iter.Member_Init.Ens) {
        builder.Add(TrAssumeCmdWithDependencies(etran, p.E.Tok, p.E, "iterator ensures clause"));
      }

      // play havoc with the heap, except at the locations prescribed by (this._reads - this._modifies - {this})
      var th = new ThisExpr(iter);  // resolve here
      var rds = new MemberSelectExpr(iter.Tok, th, iter.Member_Reads);
      var mod = new MemberSelectExpr(iter.Tok, th, iter.Member_Modifies);
      builder.Add(Call(builder.Context, iter.Tok, "$IterHavoc0",
        new List<Expr>() { etran.TrExpr(th), etran.TrExpr(rds), etran.TrExpr(mod) },
        new List<Bpl.IdentifierExpr>()));

      // assume the automatic yield-requires precondition (which is always well-formed):  this.Valid()
<<<<<<< HEAD
      var validCall = new FunctionCallExpr(iter.Tok, "Valid", th, iter.Tok, Token.NoToken, new List<Expression>());
=======
      var validCall = new FunctionCallExpr(iter.Tok, new Name("Valid"), th, iter.Tok, Token.NoToken, new List<Expression>());
>>>>>>> 53baed62
      validCall.Function = iter.Member_Valid;  // resolve here
      validCall.Type = Type.Bool;  // resolve here
      validCall.TypeApplication_AtEnclosingClass = iter.TypeArgs.ConvertAll(tp => (Type)new UserDefinedType(tp));  // resolve here
      validCall.TypeApplication_JustFunction = new List<Type>(); // resolved here

      builder.Add(TrAssumeCmd(iter.Tok, etran.TrExpr(validCall)));

      // check well-formedness of the user-defined part of the yield-requires
      foreach (var p in iter.YieldRequires) {
        CheckWellformedAndAssume(p.E, new WFOptions(), localVariables, builder, etran, "iterator yield-requires clause");
      }

      // save the heap (representing the state where yield-requires holds):  $_OldIterHeap := Heap;
      var oldIterHeap = localVariables.GetOrAdd(new Bpl.LocalVariable(iter.Tok, new Bpl.TypedIdent(iter.Tok, "$_OldIterHeap", Predef.HeapType)));
      builder.Add(Bpl.Cmd.SimpleAssign(iter.Tok, new Bpl.IdentifierExpr(iter.Tok, oldIterHeap), etran.HeapExpr));
      // simulate a modifies this, this._modifies, this._new;
      var nw = new MemberSelectExpr(iter.Tok, th, iter.Member_New);
      builder.Add(Call(builder.Context, iter.Tok, "$IterHavoc1",
        new List<Bpl.Expr>() { etran.TrExpr(th), etran.TrExpr(mod), etran.TrExpr(nw) },
        new List<Bpl.IdentifierExpr>()));
      // assume the implicit postconditions promised by MoveNext:
      // assume fresh(_new - old(_new));
      var yeEtran = new ExpressionTranslator(this, Predef, etran.HeapExpr, new Bpl.IdentifierExpr(iter.Tok, "$_OldIterHeap", Predef.HeapType), iter);
      var old_nw = new OldExpr(iter.Tok, nw);
      old_nw.Type = nw.Type;  // resolve here
      var setDiff = new BinaryExpr(iter.Tok, BinaryExpr.Opcode.Sub, nw, old_nw);
      setDiff.ResolvedOp = BinaryExpr.ResolvedOpcode.SetDifference; setDiff.Type = nw.Type;  // resolve here
      Expression cond = new FreshExpr(iter.Tok, setDiff);
      cond.Type = Type.Bool;  // resolve here
      builder.Add(TrAssumeCmd(iter.Tok, yeEtran.TrExpr(cond)));

      // check wellformedness of postconditions
      var yeBuilder = new BoogieStmtListBuilder(this, options, builder.Context);
      var endBuilder = new BoogieStmtListBuilder(this, options, builder.Context);
      // In the yield-ensures case:  assume this.Valid();
      yeBuilder.Add(TrAssumeCmdWithDependencies(yeEtran, iter.Tok, validCall, "iterator validity"));
      Contract.Assert(iter.OutsFields.Count == iter.OutsHistoryFields.Count);
      for (int i = 0; i < iter.OutsFields.Count; i++) {
        var y = iter.OutsFields[i];
        var ys = iter.OutsHistoryFields[i];
        var thisY = new MemberSelectExpr(iter.Tok, th, y);
        var thisYs = new MemberSelectExpr(iter.Tok, th, ys);
        var oldThisYs = new OldExpr(iter.Tok, thisYs);
        oldThisYs.Type = thisYs.Type;  // resolve here
        var singleton = new SeqDisplayExpr(iter.Tok, new List<Expression>() { thisY });
        singleton.Type = thisYs.Type;  // resolve here
        var concat = new BinaryExpr(iter.Tok, BinaryExpr.Opcode.Add, oldThisYs, singleton);
        concat.ResolvedOp = BinaryExpr.ResolvedOpcode.Concat; concat.Type = oldThisYs.Type;  // resolve here

        // In the yield-ensures case:  assume this.ys == old(this.ys) + [this.y];
        yeBuilder.Add(TrAssumeCmd(iter.Tok, Bpl.Expr.Eq(yeEtran.TrExpr(thisYs), yeEtran.TrExpr(concat))));
        // In the ensures case:  assume this.ys == old(this.ys);
        endBuilder.Add(TrAssumeCmd(iter.Tok, Bpl.Expr.Eq(yeEtran.TrExpr(thisYs), yeEtran.TrExpr(oldThisYs))));
      }

      foreach (var p in iter.YieldEnsures) {
        CheckWellformedAndAssume(p.E, wfOptions, localVariables, yeBuilder, yeEtran, "iterator yield-ensures clause");
      }
      foreach (var p in iter.Ensures) {
        CheckWellformedAndAssume(p.E, wfOptions, localVariables, endBuilder, yeEtran, "iterator ensures clause");
      }
      builder.Add(new Bpl.IfCmd(iter.Tok, null, yeBuilder.Collect(iter.Tok), null, endBuilder.Collect(iter.Tok)));

      Bpl.StmtList stmts = builder.Collect(iter.Tok);

      if (EmitImplementation(iter.Attributes)) {
        QKeyValue kv = etran.TrAttributes(iter.Attributes, null);
        AddImplementationWithAttributes(GetToken(iter), proc, inParams, new List<Variable>(),
          localVariables, stmts, kv);
      }

      Reset();
    }

    void AddIteratorImpl(IteratorDecl iter, Bpl.Procedure proc) {
      Contract.Requires(iter != null);
      Contract.Requires(proc != null);
      Contract.Requires(sink != null && Predef != null);
      Contract.Requires(iter.Body != null);
      Contract.Requires(currentModule == null && codeContext == null && yieldCountVariable == null && _tmpIEs.Count == 0);
      Contract.Ensures(currentModule == null && codeContext == null && yieldCountVariable == null && _tmpIEs.Count == 0);

      proofDependencies.SetCurrentDefinition(proc.VerboseName, iter);
      currentModule = iter.EnclosingModuleDefinition;
      codeContext = iter;

      List<Variable> inParams = Bpl.Formal.StripWhereClauses(proc.InParams);
      Contract.Assert(1 <= inParams.Count);  // there should at least be a receiver parameter
      Contract.Assert(proc.OutParams.Count == 0);

      var builder = new BoogieStmtListBuilder(this, options, new BodyTranslationContext(iter.ContainsHide));
      var etran = new ExpressionTranslator(this, Predef, iter.Tok, iter);
      // Don't do reads checks since iterator reads clauses mean something else.
      // See comment inside GenerateIteratorImplPrelude().
      etran = etran.WithReadsFrame(null);
      var localVariables = new Variables();
      GenerateIteratorImplPrelude(iter, inParams, new List<Variable>(), builder, localVariables, etran);

      // add locals for the yield-history variables and the extra variables
      // Assume the precondition and postconditions of the iterator constructor method
      foreach (var p in iter.Member_Init.Req) {
        if (p.Label != null) {
          // don't include this precondition here
          Contract.Assert(p.Label.E != null);  // it should already have been recorded
        } else {
          builder.Add(TrAssumeCmdWithDependencies(etran, p.E.Tok, p.E, "iterator constructor requires clause"));
        }
      }
      foreach (var p in iter.Member_Init.Ens) {
        // these postconditions are two-state predicates, but that's okay, because we haven't changed anything yet
        builder.Add(TrAssumeCmdWithDependencies(etran, p.E.Tok, p.E, "iterator constructor ensures clause"));
      }
      // add the _yieldCount variable, and assume its initial value to be 0
      yieldCountVariable = (Bpl.LocalVariable)localVariables.GetOrAdd(new Bpl.LocalVariable(iter.Tok,
        new Bpl.TypedIdent(iter.Tok, iter.YieldCountVariable.AssignUniqueName(CurrentDeclaration.IdGenerator), TrType(iter.YieldCountVariable.Type))));
      yieldCountVariable.TypedIdent.WhereExpr = YieldCountAssumption(iter, etran);  // by doing this after setting "yieldCountVariable", the variable can be used by YieldCountAssumption
      builder.Add(TrAssumeCmd(iter.Tok, Bpl.Expr.Eq(new Bpl.IdentifierExpr(iter.Tok, yieldCountVariable), Bpl.Expr.Literal(0))));
      // add a variable $_OldIterHeap
      var oih = new Bpl.IdentifierExpr(iter.Tok, "$_OldIterHeap", Predef.HeapType);
      Bpl.Expr wh = BplAnd(
        FunctionCall(iter.Tok, BuiltinFunction.IsGoodHeap, null, oih),
        HeapSucc(oih, etran.HeapExpr));
      localVariables.GetOrAdd(new Bpl.LocalVariable(iter.Tok, new Bpl.TypedIdent(iter.Tok, "$_OldIterHeap", Predef.HeapType, wh)));

      // do an initial YieldHavoc
      YieldHavoc(iter.Tok, iter, builder, etran);

      // translate the body of the iterator
      var stmts = TrStmt2StmtList(builder, iter.Body, localVariables, etran);

      if (EmitImplementation(iter.Attributes)) {
        // emit the impl only when there are proof obligations.
        QKeyValue kv = etran.TrAttributes(iter.Attributes, null);

        AddImplementationWithAttributes(GetToken(iter), proc, inParams,
          new List<Variable>(), localVariables, stmts, kv);
      }

      yieldCountVariable = null;
      Reset();
    }

    Bpl.Expr YieldCountAssumption(IteratorDecl iter, ExpressionTranslator etran) {
      Contract.Requires(iter != null);
      Contract.Requires(etran != null);
      Contract.Requires(yieldCountVariable != null);
      Bpl.Expr wh = Bpl.Expr.True;
      foreach (var ys in iter.OutsHistoryFields) {
        // add the conjunct:  _yieldCount == |this.ys|
        wh = BplAnd(wh, Bpl.Expr.Eq(new Bpl.IdentifierExpr(iter.Tok, yieldCountVariable),
          FunctionCall(iter.Tok, BuiltinFunction.SeqLength, null,
            ApplyUnbox(iter.Tok, ReadHeap(iter.Tok, etran.HeapExpr,
              new Bpl.IdentifierExpr(iter.Tok, etran.This, Predef.RefType),
              new Bpl.IdentifierExpr(iter.Tok, GetField(ys))), TrType(ys.Type)))));
      }
      return wh;
    }

    void GenerateIteratorImplPrelude(IteratorDecl iter, List<Variable> inParams, List<Variable> outParams,
      BoogieStmtListBuilder builder, Variables localVariables, ExpressionTranslator etran) {
      Contract.Requires(iter != null);
      Contract.Requires(inParams != null);
      Contract.Requires(outParams != null);
      Contract.Requires(builder != null);
      Contract.Requires(localVariables != null);
      Contract.Requires(Predef != null);

      // set up the information used to verify the method's modifies clause
      var iteratorFrame = new List<FrameExpression>();
      var th = new ThisExpr(iter);
      iteratorFrame.Add(new FrameExpression(iter.Tok, th, null));
      iteratorFrame.AddRange(iter.Modifies.Expressions);
      // Note we explicitly do NOT use iter.Reads, because reads clauses on iterators
      // mean something different from reads clauses on functions or methods:
      // the memory locations that are not havoced by a yield statement.
      // Look for the references to the YieldHavoc, IterHavoc0 and IterHavoc1 DafnyPrelude.bpl functions for details.
      Contract.Assert(etran.readsFrame == null);
      DefineFrame(iter.Tok, etran.ModifiesFrame(iter.Tok), iteratorFrame, builder, localVariables, null);
      builder.AddCaptureState(iter.Tok, false, "initial state");
    }

    /// <summary>
    /// Generate:
    ///   havoc Heap \ {this} \ _reads \ _new;
    ///   assume this.Valid();
    ///   assume YieldRequires;
    ///   $_OldIterHeap := Heap;
    /// </summary>
    void YieldHavoc(IOrigin tok, IteratorDecl iter, BoogieStmtListBuilder builder, ExpressionTranslator etran) {
      Contract.Requires(tok != null);
      Contract.Requires(iter != null);
      Contract.Requires(builder != null);
      Contract.Requires(etran != null);
      // havoc Heap \ {this} \ _reads \ _new;
      var th = new ThisExpr(iter);
      var rds = new MemberSelectExpr(tok, th, iter.Member_Reads);
      var nw = new MemberSelectExpr(tok, th, iter.Member_New);
      builder.Add(Call(builder.Context, tok, "$YieldHavoc",
        new List<Bpl.Expr>() { etran.TrExpr(th), etran.TrExpr(rds), etran.TrExpr(nw) },
        new List<Bpl.IdentifierExpr>()));
      // assume YieldRequires;
      foreach (var p in iter.YieldRequires) {
        builder.Add(TrAssumeCmdWithDependencies(etran, tok, p.E, "iterator yield-requires clause"));
      }
      // $_OldIterHeap := Heap;
      builder.Add(Bpl.Cmd.SimpleAssign(tok, new Bpl.IdentifierExpr(tok, "$_OldIterHeap", Predef.HeapType), etran.HeapExpr));
    }
  }
}<|MERGE_RESOLUTION|>--- conflicted
+++ resolved
@@ -188,11 +188,7 @@
         new List<Bpl.IdentifierExpr>()));
 
       // assume the automatic yield-requires precondition (which is always well-formed):  this.Valid()
-<<<<<<< HEAD
-      var validCall = new FunctionCallExpr(iter.Tok, "Valid", th, iter.Tok, Token.NoToken, new List<Expression>());
-=======
       var validCall = new FunctionCallExpr(iter.Tok, new Name("Valid"), th, iter.Tok, Token.NoToken, new List<Expression>());
->>>>>>> 53baed62
       validCall.Function = iter.Member_Valid;  // resolve here
       validCall.Type = Type.Bool;  // resolve here
       validCall.TypeApplication_AtEnclosingClass = iter.TypeArgs.ConvertAll(tp => (Type)new UserDefinedType(tp));  // resolve here
