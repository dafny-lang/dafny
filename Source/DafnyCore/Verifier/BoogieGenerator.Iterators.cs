﻿//-----------------------------------------------------------------------------
//
// Copyright (C) Microsoft Corporation.  All Rights Reserved.
// Copyright by the contributors to the Dafny Project
// SPDX-License-Identifier: MIT
//
//-----------------------------------------------------------------------------
using System;
using System.Collections.Generic;
using System.Linq;
using System.Numerics;
using System.Diagnostics.Contracts;
using System.IO;
using System.Reflection;
using System.Security.Cryptography;
using Bpl = Microsoft.Boogie;
using BplParser = Microsoft.Boogie.Parser;
using System.Text;
using System.Text.RegularExpressions;
using System.Threading;
using Microsoft.Boogie;
using static Microsoft.Dafny.Util;
using Core;
using DafnyCore.Verifier;
using Microsoft.BaseTypes;
using Microsoft.Dafny.Compilers;
using Microsoft.Dafny.Triggers;
using Action = System.Action;
using PODesc = Microsoft.Dafny.ProofObligationDescription;
using static Microsoft.Dafny.GenericErrors;
using System.Configuration;
using Microsoft.Extensions.Logging.Abstractions;

namespace Microsoft.Dafny {
  public partial class BoogieGenerator {
    void AddIteratorSpecAndBody(IteratorDecl iter) {
      Contract.Requires(iter != null);
      Contract.Ensures(fuelContext == Contract.OldValue(fuelContext));

      FuelContext oldFuelContext = this.fuelContext;
      this.fuelContext = FuelSetting.NewFuelContext(iter);
      isAllocContext = new IsAllocContext(options, false);

      // declare the oldest iterator heap
      Bpl.Function ensuresOldHeapG = new(iter.tok, "_EnsuresOldHeap_Global_" + iter.Name,
        new List<Variable>() { new Bpl.Formal(iter.tok, new TypedIdent(iter.tok, "iter", predef.RefType), true) },
        new Bpl.Formal(iter.tok, new TypedIdent(iter.tok, "out", predef.HeapType), false)
      );
      sink.AddTopLevelDeclaration(ensuresOldHeapG);

      Bpl.Function yrOldHeapG = new(iter.tok, "_YieldRequiresOldHeap_Global_" + iter.Name,
        new List<Variable>() { new Bpl.Formal(iter.tok, new TypedIdent(iter.tok, "iter", predef.RefType), true)
                             , new Bpl.Formal(iter.tok, new TypedIdent(iter.tok, "heap", predef.HeapType), true)},
        new Bpl.Formal(iter.tok, new TypedIdent(iter.tok, "out", predef.HeapType), false)
      );
      sink.AddTopLevelDeclaration(yrOldHeapG);

      // wellformedness check for method specification
      Bpl.Procedure proc = AddIteratorProc(iter, MethodTranslationKind.SpecWellformedness);
      sink.AddTopLevelDeclaration(proc);
      if (InVerificationScope(iter)) {
        AddIteratorWellformednessCheck(iter, proc);
      }
      // the method itself
      if (iter.Body != null && InVerificationScope(iter)) {
        proc = AddIteratorProc(iter, MethodTranslationKind.Implementation);
        sink.AddTopLevelDeclaration(proc);
        // ...and its implementation
        AddIteratorImpl(iter, proc);
      }
      this.fuelContext = oldFuelContext;
      isAllocContext = null;
    }


    Bpl.Procedure AddIteratorProc(IteratorDecl iter, MethodTranslationKind kind) {
      Contract.Requires(iter != null);
      Contract.Requires(kind == MethodTranslationKind.SpecWellformedness || kind == MethodTranslationKind.Implementation);
      Contract.Requires(predef != null);
      Contract.Requires(currentModule == null && codeContext == null);
      Contract.Ensures(currentModule == null && codeContext == null);
      Contract.Ensures(Contract.Result<Bpl.Procedure>() != null);

      proofDependencies.SetCurrentDefinition(MethodVerboseName(iter.FullDafnyName, kind));
      currentModule = iter.EnclosingModuleDefinition;
      codeContext = iter;

      var etran = new ExpressionTranslator(this, predef, iter.tok, iter);

      var inParams = new List<Bpl.Variable>();
      List<Variable> outParams;
      GenerateMethodParametersChoose(iter.tok, iter, kind, true, true, false, etran, inParams, out outParams);

      var req = new List<Bpl.Requires>();
      var mod = new List<Bpl.IdentifierExpr>();
      var ens = new List<Bpl.Ensures>();
      // FREE PRECONDITIONS
      if (kind == MethodTranslationKind.SpecWellformedness || kind == MethodTranslationKind.Implementation) {  // the other cases have no need for a free precondition
        // free requires mh == ModuleContextHeight && fh = FunctionContextHeight;
        req.Add(Requires(iter.tok, true, null, etran.HeightContext(iter), null, null, null));
      }
      mod.Add(etran.HeapCastToIdentifierExpr);

      if (kind != MethodTranslationKind.SpecWellformedness) {
        // USER-DEFINED SPECIFICATIONS
        var comment = "user-defined preconditions";
        foreach (var p in iter.Requires) {
          var (errorMessage, successMessage) = CustomErrorMessage(p.Attributes);
          if (p.Label != null && kind == MethodTranslationKind.Implementation) {
            // don't include this precondition here, but record it for later use
            p.Label.E = etran.Old.TrExpr(p.E);
          } else {
            foreach (var s in TrSplitExprForMethodSpec(new BodyTranslationContext(false), p.E, etran, kind)) {
              if (kind == MethodTranslationKind.CallPre && RefinementToken.IsInherited(s.Tok, currentModule)) {
                // this precondition was inherited into this module, so just ignore it
              } else {
                req.Add(Requires(s.Tok, s.IsOnlyFree, p.E, s.E, errorMessage, successMessage, comment));
                comment = null;
                // the free here is not linked to the free on the original expression (this is free things generated in the splitting.)
              }
            }
          }
        }
        comment = "user-defined postconditions";
        // Note that $_EnsuresOldHeap_Global == old($Heap)
        foreach (var p in iter.Ensures) {
          foreach (var s in TrSplitExprForMethodSpec(new BodyTranslationContext(false), p.E, etran, kind)) {
            if (kind == MethodTranslationKind.Implementation && RefinementToken.IsInherited(s.Tok, currentModule)) {
              // this postcondition was inherited into this module, so just ignore it
            } else {
              ens.Add(Ensures(s.Tok, s.IsOnlyFree, p.E, s.E, null, null, comment));
              comment = null;
            }
          }
        }
        foreach (BoilerplateTriple tri in GetTwoStateBoilerplate(iter.tok, iter.Modifies.Expressions, false, iter.AllowsAllocation, etran.Old, etran, etran.Old)) {
          ens.Add(Ensures(tri.tok, tri.IsFree, null, tri.Expr, tri.ErrorMessage, tri.SuccessMessage, tri.Comment));
        }
      }

      var name = MethodName(iter, kind);
      var proc = new Bpl.Procedure(iter.tok, name, new List<Bpl.TypeVariable>(), inParams, outParams, false, req, mod, ens, etran.TrAttributes(iter.Attributes, null));
      AddVerboseNameAttribute(proc, iter.FullDafnyName, kind);

      currentModule = null;
      codeContext = null;

      return proc;
    }

    void AddIteratorWellformednessCheck(IteratorDecl iter, Procedure proc) {
      Contract.Requires(iter != null);
      Contract.Requires(proc != null);
      Contract.Requires(currentModule == null && codeContext == null);
      Contract.Ensures(currentModule == null && codeContext == null);

      proofDependencies.SetCurrentDefinition(proc.VerboseName);
      currentModule = iter.EnclosingModuleDefinition;
      codeContext = iter;

      List<Variable> inParams = Bpl.Formal.StripWhereClauses(proc.InParams);
      Contract.Assert(1 <= inParams.Count);  // there should at least be a receiver parameter
      Contract.Assert(proc.OutParams.Count == 0);

      var builder = new BoogieStmtListBuilder(this, options, new BodyTranslationContext(false));
      var etran = new ExpressionTranslator(this, predef, iter.tok, iter);
      // Don't do reads checks since iterator reads clauses mean something else.
      // See comment inside GenerateIteratorImplPrelude().
      etran = etran.WithReadsFrame(null);
      var localVariables = new List<Variable>();
      GenerateIteratorImplPrelude(iter, inParams, new List<Variable>(), builder, localVariables, etran);

      // check well-formedness of any default-value expressions (before assuming preconditions)
      foreach (var formal in iter.Ins.Where(formal => formal.DefaultValue != null)) {
        var e = formal.DefaultValue;
        CheckWellformed(e, new WFOptions(null, false, false, true), localVariables, builder, etran.WithReadsFrame(etran.readsFrame, null));
        builder.Add(new Bpl.AssumeCmd(e.tok, etran.CanCallAssumption(e)));
        CheckSubrange(e.tok, etran.TrExpr(e), e.Type, formal.Type, e, builder);
      }
      // check well-formedness of the preconditions, and then assume each one of them
      var wfOptions = new WFOptions();
      foreach (var p in iter.Requires) {
        CheckWellformedAndAssume(p.E, wfOptions, localVariables, builder, etran, "iterator requires clause");
      }
      // check well-formedness of the modifies and reads clauses
      CheckFrameWellFormed(wfOptions, iter.Modifies.Expressions, localVariables, builder, etran);
      CheckFrameWellFormed(wfOptions, iter.Reads.Expressions, localVariables, builder, etran);
      // check well-formedness of the decreases clauses
      foreach (var p in iter.Decreases.Expressions) {
        CheckWellformed(p, wfOptions, localVariables, builder, etran);
      }

      // Next, we assume about this.* whatever we said that the iterator constructor promises
      foreach (var p in iter.Member_Init.Ens) {
        builder.Add(TrAssumeCmdWithDependencies(etran, p.E.tok, p.E, "iterator ensures clause"));
      }
      
      // save $_YieldEnsuresOldHeap := Heap;
      var yeOldHeap = new Bpl.LocalVariable(iter.tok, new Bpl.TypedIdent(iter.tok, "$_YieldEnsuresOldHeap", predef.HeapType));
      localVariables.Add(yeOldHeap);
      builder.Add(Bpl.Cmd.SimpleAssign(iter.tok, new Bpl.IdentifierExpr(iter.tok, yeOldHeap), etran.HeapExpr));
      
      // simulate a modifies this, this._modifies, this._new;
      var th = new ThisExpr(iter);  // resolve here
      var nw = new MemberSelectExpr(iter.tok, th, iter.Member_New);
      var mod = new MemberSelectExpr(iter.tok, th, iter.Member_Modifies);

      builder.Add(new Bpl.CallCmd(iter.tok, "$IterHavoc1",
        new List<Bpl.Expr>() { etran.TrExpr(th), etran.TrExpr(mod), etran.TrExpr(nw) },
        new List<Bpl.IdentifierExpr>()));
      
      // assume the implicit postconditions promised by MoveNext:
      // assume fresh(_new - old(_new));
      var yeEtran = new ExpressionTranslator(this, predef, etran.HeapExpr, new Bpl.IdentifierExpr(iter.tok, "$_YieldEnsuresOldHeap", predef.HeapType), iter);
      var old_nw = new OldExpr(iter.tok, nw);
      old_nw.Type = nw.Type;  // resolve here
      var setDiff = new BinaryExpr(iter.tok, BinaryExpr.Opcode.Sub, nw, old_nw);
      setDiff.ResolvedOp = BinaryExpr.ResolvedOpcode.SetDifference; setDiff.Type = nw.Type;  // resolve here
      Expression cond = new FreshExpr(iter.tok, setDiff);
      cond.Type = Type.Bool;  // resolve here
      builder.Add(TrAssumeCmd(iter.tok, yeEtran.TrExpr(cond)));

      var validCall = new FunctionCallExpr(iter.tok, "Valid", th, iter.tok, iter.tok, new List<Expression>());
      validCall.Function = iter.Member_Valid;  // resolve here
      validCall.Type = Type.Bool;  // resolve here
      validCall.TypeApplication_AtEnclosingClass = iter.TypeArgs.ConvertAll(tp => (Type)new UserDefinedType(tp));  // resolve here
      validCall.TypeApplication_JustFunction = new List<Type>(); // resolved here

      // check wellformedness of postconditions
      var yeBuilder = new BoogieStmtListBuilder(this, options, builder.Context);
      var endBuilder = new BoogieStmtListBuilder(this, options, builder.Context);
      // In the yield-ensures case:  assume this.Valid();
      yeBuilder.Add(TrAssumeCmdWithDependencies(yeEtran, iter.tok, validCall, "iterator validity"));
      Contract.Assert(iter.OutsFields.Count == iter.OutsHistoryFields.Count);
      for (int i = 0; i < iter.OutsFields.Count; i++) {
        var y = iter.OutsFields[i];
        var ys = iter.OutsHistoryFields[i];
        var thisY = new MemberSelectExpr(iter.tok, th, y);
        var thisYs = new MemberSelectExpr(iter.tok, th, ys);
        var oldThisYs = new OldExpr(iter.tok, thisYs);
        oldThisYs.Type = thisYs.Type;  // resolve here
        var singleton = new SeqDisplayExpr(iter.tok, new List<Expression>() { thisY });
        singleton.Type = thisYs.Type;  // resolve here
        var concat = new BinaryExpr(iter.tok, BinaryExpr.Opcode.Add, oldThisYs, singleton);
        concat.ResolvedOp = BinaryExpr.ResolvedOpcode.Concat; concat.Type = oldThisYs.Type;  // resolve here

        // In the yield-ensures case:  assume this.ys == old(this.ys) + [this.y];
        yeBuilder.Add(TrAssumeCmd(iter.tok, Bpl.Expr.Eq(yeEtran.TrExpr(thisYs), yeEtran.TrExpr(concat))));
        // In the ensures case:  assume this.ys == old(this.ys);
        endBuilder.Add(TrAssumeCmd(iter.tok, Bpl.Expr.Eq(yeEtran.TrExpr(thisYs), yeEtran.TrExpr(oldThisYs))));
      }

      foreach (var p in iter.YieldEnsures) {
<<<<<<< HEAD
        //yeBuilder.Add(TrAssumeCmd(iter.tok, HeapSameOrSucc(etran.HeapExpr, new Bpl.IdentifierExpr(iter.tok, "$_YieldEnsuresOldHeap", predef.HeapType))));
        CheckWellformedAndAssume(p.E, new WFOptions(), localVariables, yeBuilder, yeEtran, "iterator yield-ensures clause");
=======
        CheckWellformedAndAssume(p.E, wfOptions, localVariables, yeBuilder, yeEtran, "iterator yield-ensures clause");
>>>>>>> 5a42b5ad
      }

      // save heap before havoc in $_YieldRequiresOldHeap
      var yrOldHeap = new Bpl.LocalVariable(iter.tok, new Bpl.TypedIdent(iter.tok, "$_YieldRequiresOldHeap", predef.HeapType));
      localVariables.Add(yrOldHeap);
      builder.Add(Bpl.Cmd.SimpleAssign(iter.tok, new Bpl.IdentifierExpr(iter.tok, yrOldHeap), etran.HeapExpr));

      // play havoc with the heap, except at the locations prescribed by (this._reads - this._modifies - {this})
      var rds = new MemberSelectExpr(iter.tok, th, iter.Member_Reads);
      builder.Add(new Bpl.CallCmd(iter.tok, "$IterHavoc0",
        new List<Bpl.Expr>() { etran.TrExpr(th), etran.TrExpr(rds), etran.TrExpr(mod) },
        new List<Bpl.IdentifierExpr>()));

      // assume the automatic yield-requires precondition (which is always well-formed):  this.Valid()
      builder.Add(TrAssumeCmd(iter.tok, etran.TrExpr(validCall)));

      // check well-formedness of the user-defined part of the yield-requires
      // where the old state is before the havoc
      foreach (var p in iter.YieldRequires) {
        //builder.Add(TrAssumeCmd(iter.tok, HeapSameOrSucc(etran.Old.HeapExpr, new Bpl.IdentifierExpr(iter.tok, "$_YieldRequiresOldHeap", predef.HeapType))));
        //builder.Add(TrAssumeCmd(iter.tok, HeapSameOrSucc(etran.HeapExpr, new Bpl.IdentifierExpr(iter.tok, "$_YieldRequiresOldHeap", predef.HeapType))));
        CheckWellformedAndAssume(p.E, new WFOptions(), localVariables, builder,
          new ExpressionTranslator(this, predef, etran.HeapExpr, new Bpl.IdentifierExpr(iter.tok, "$_YieldRequiresOldHeap", predef.HeapType), iter), "iterator yield-requires clause");
      }
      
      // Ensures clause is checked at old($Heap) == $_EnsuresOldHeap_Global
      foreach (var p in iter.Ensures) {
<<<<<<< HEAD
        CheckWellformedAndAssume(p.E, new WFOptions(), localVariables, endBuilder, etran, "iterator ensures clause");
=======
        CheckWellformedAndAssume(p.E, wfOptions, localVariables, endBuilder, yeEtran, "iterator ensures clause");
>>>>>>> 5a42b5ad
      }
      builder.Add(new Bpl.IfCmd(iter.tok, null, yeBuilder.Collect(iter.tok), null, endBuilder.Collect(iter.tok)));

      Bpl.StmtList stmts = builder.Collect(iter.tok);

      if (EmitImplementation(iter.Attributes)) {
        QKeyValue kv = etran.TrAttributes(iter.Attributes, null);
        AddImplementationWithAttributes(GetToken(iter), proc, inParams, new List<Variable>(),
          localVariables, stmts, kv);
      }

      Reset();
    }

    void AddIteratorImpl(IteratorDecl iter, Bpl.Procedure proc) {
      Contract.Requires(iter != null);
      Contract.Requires(proc != null);
      Contract.Requires(sink != null && predef != null);
      Contract.Requires(iter.Body != null);
      Contract.Requires(currentModule == null && codeContext == null && yieldCountVariable == null && _tmpIEs.Count == 0);
      Contract.Ensures(currentModule == null && codeContext == null && yieldCountVariable == null && _tmpIEs.Count == 0);

      proofDependencies.SetCurrentDefinition(proc.VerboseName);
      currentModule = iter.EnclosingModuleDefinition;
      codeContext = iter;

      List<Variable> inParams = Bpl.Formal.StripWhereClauses(proc.InParams);
      Contract.Assert(1 <= inParams.Count);  // there should at least be a receiver parameter
      Contract.Assert(proc.OutParams.Count == 0);

      var builder = new BoogieStmtListBuilder(this, options, new BodyTranslationContext(iter.ContainsHide));
      var etran = new ExpressionTranslator(this, predef, iter.tok, iter);
      // Don't do reads checks since iterator reads clauses mean something else.
      // See comment inside GenerateIteratorImplPrelude().
      etran = etran.WithReadsFrame(null);
      var localVariables = new List<Variable>();
      GenerateIteratorImplPrelude(iter, inParams, new List<Variable>(), builder, localVariables, etran);

      // add locals for the yield-history variables and the extra variables
      // Assume the precondition and postconditions of the iterator constructor method
      foreach (var p in iter.Member_Init.Req) {
        if (p.Label != null) {
          // don't include this precondition here
          Contract.Assert(p.Label.E != null);  // it should already have been recorded
        } else {
          builder.Add(TrAssumeCmdWithDependencies(etran, p.E.tok, p.E, "iterator constructor requires clause"));
        }
      }
      foreach (var p in iter.Member_Init.Ens) {
        // these postconditions are two-state predicates, but that's okay, because we haven't changed anything yet
        builder.Add(TrAssumeCmdWithDependencies(etran, p.E.tok, p.E, "iterator constructor ensures clause"));
      }
      // add the _yieldCount variable, and assume its initial value to be 0
      yieldCountVariable = new Bpl.LocalVariable(iter.tok,
        new Bpl.TypedIdent(iter.tok, iter.YieldCountVariable.AssignUniqueName(currentDeclaration.IdGenerator), TrType(iter.YieldCountVariable.Type)));
      yieldCountVariable.TypedIdent.WhereExpr = YieldCountAssumption(iter, etran);  // by doing this after setting "yieldCountVariable", the variable can be used by YieldCountAssumption
      localVariables.Add(yieldCountVariable);
      builder.Add(TrAssumeCmd(iter.tok, Bpl.Expr.Eq(new Bpl.IdentifierExpr(iter.tok, yieldCountVariable), Bpl.Expr.Literal(0))));

      // add a variable $_YieldEnsuresOldHeap := $Heap
      localVariables.Add(new Bpl.LocalVariable(iter.tok, new Bpl.TypedIdent(iter.tok, "$_YieldEnsuresOldHeap", predef.HeapType /*, wh*/)));
      builder.Add(Bpl.Cmd.SimpleAssign(iter.tok, new Bpl.IdentifierExpr(iter.tok, "$_YieldEnsuresOldHeap", predef.HeapType), etran.HeapExpr));

      // add a variable $_YieldRequiresOldHeap
      localVariables.Add(new Bpl.LocalVariable(iter.tok, new Bpl.TypedIdent(iter.tok, "$_YieldRequiresOldHeap", predef.HeapType)));

      // translate the body of the iterator
      var stmts = TrStmt2StmtList(builder, iter.Body, localVariables, etran);

      if (EmitImplementation(iter.Attributes)) {
        // emit the impl only when there are proof obligations.
        QKeyValue kv = etran.TrAttributes(iter.Attributes, null);

        AddImplementationWithAttributes(GetToken(iter), proc, inParams,
          new List<Variable>(), localVariables, stmts, kv);
      }

      yieldCountVariable = null;
      Reset();
    }

    Bpl.Expr YieldCountAssumption(IteratorDecl iter, ExpressionTranslator etran) {
      Contract.Requires(iter != null);
      Contract.Requires(etran != null);
      Contract.Requires(yieldCountVariable != null);
      Bpl.Expr wh = Bpl.Expr.True;
      foreach (var ys in iter.OutsHistoryFields) {
        // add the conjunct:  _yieldCount == |this.ys|
        wh = BplAnd(wh, Bpl.Expr.Eq(new Bpl.IdentifierExpr(iter.tok, yieldCountVariable),
          FunctionCall(iter.tok, BuiltinFunction.SeqLength, null,
            ApplyUnbox(iter.tok, ReadHeap(iter.tok, etran.HeapExpr,
              new Bpl.IdentifierExpr(iter.tok, etran.This, predef.RefType),
              new Bpl.IdentifierExpr(iter.tok, GetField(ys))), TrType(ys.Type)))));
      }
      return wh;
    }

    void GenerateIteratorImplPrelude(IteratorDecl iter, List<Variable> inParams, List<Variable> outParams,
      BoogieStmtListBuilder builder, List<Variable> localVariables, ExpressionTranslator etran) {
      Contract.Requires(iter != null);
      Contract.Requires(inParams != null);
      Contract.Requires(outParams != null);
      Contract.Requires(builder != null);
      Contract.Requires(localVariables != null);
      Contract.Requires(predef != null);

      // set up the information used to verify the method's modifies clause
      var iteratorFrame = new List<FrameExpression>();
      var th = new ThisExpr(iter);
      iteratorFrame.Add(new FrameExpression(iter.tok, th, null));
      iteratorFrame.AddRange(iter.Modifies.Expressions);
      // Note we explicitly do NOT use iter.Reads, because reads clauses on iterators
      // mean something different from reads clauses on functions or methods:
      // the memory locations that are not havoced by a yield statement.
      // Look for the references to the YieldHavoc, IterHavoc0 and IterHavoc1 DafnyPrelude.bpl functions for details.
      Contract.Assert(etran.readsFrame == null);
      DefineFrame(iter.tok, etran.ModifiesFrame(iter.tok), iteratorFrame, builder, localVariables, null);
      builder.AddCaptureState(iter.tok, false, "initial state");
    }

    /// <summary>
    /// Generate:
    ///   $_YieldRequiresOldHeap := $Heap;
    ///   havoc $Heap \ {this} \ _reads \ _new;
    ///   assume this.Valid();
    ///   assume YieldRequires[old($Heap) --> $_YieldRequiresOldHeap];
    ///   $_YieldEnsuresOldHeap := $Heap;
    /// </summary>
    void YieldHavoc(IToken tok, IteratorDecl iter, BoogieStmtListBuilder builder, ExpressionTranslator etran) {
      Contract.Requires(tok != null);
      Contract.Requires(iter != null);
      Contract.Requires(builder != null);
      Contract.Requires(etran != null);
      // $_YieldRequiresOldHeap := $Heap;
      builder.Add(Bpl.Cmd.SimpleAssign(tok, new Bpl.IdentifierExpr(tok, "$_YieldRequiresOldHeap", predef.HeapType), etran.HeapExpr));
      // havoc Heap \ {this} \ _reads \ _new;
      var th = new ThisExpr(iter);
      var rds = new MemberSelectExpr(tok, th, iter.Member_Reads);
      var nw = new MemberSelectExpr(tok, th, iter.Member_New);
      builder.Add(new Bpl.CallCmd(tok, "$YieldHavoc",
        new List<Bpl.Expr>() { etran.TrExpr(th), etran.TrExpr(rds), etran.TrExpr(nw) },
        new List<Bpl.IdentifierExpr>()));
      // $_YieldEnsuresOldHeap := Heap;
      builder.Add(Bpl.Cmd.SimpleAssign(tok, new Bpl.IdentifierExpr(tok, "$_YieldEnsuresOldHeap", predef.HeapType), etran.HeapExpr));
      // assume YieldRequires;
      foreach (var p in iter.YieldRequires) {
        builder.Add(TrAssumeCmdWithDependencies(new ExpressionTranslator(
          this, predef, etran.HeapExpr, new Bpl.IdentifierExpr(iter.tok, "$_YieldRequiresOldHeap", predef.HeapType), iter)
        , tok, p.E, "iterator yield-requires clause"));
      }
    }
  }
}<|MERGE_RESOLUTION|>--- conflicted
+++ resolved
@@ -1,4 +1,4 @@
-﻿//-----------------------------------------------------------------------------
+//-----------------------------------------------------------------------------
 //
 // Copyright (C) Microsoft Corporation.  All Rights Reserved.
 // Copyright by the contributors to the Dafny Project
@@ -251,12 +251,7 @@
       }
 
       foreach (var p in iter.YieldEnsures) {
-<<<<<<< HEAD
-        //yeBuilder.Add(TrAssumeCmd(iter.tok, HeapSameOrSucc(etran.HeapExpr, new Bpl.IdentifierExpr(iter.tok, "$_YieldEnsuresOldHeap", predef.HeapType))));
-        CheckWellformedAndAssume(p.E, new WFOptions(), localVariables, yeBuilder, yeEtran, "iterator yield-ensures clause");
-=======
         CheckWellformedAndAssume(p.E, wfOptions, localVariables, yeBuilder, yeEtran, "iterator yield-ensures clause");
->>>>>>> 5a42b5ad
       }
 
       // save heap before havoc in $_YieldRequiresOldHeap
@@ -284,11 +279,7 @@
       
       // Ensures clause is checked at old($Heap) == $_EnsuresOldHeap_Global
       foreach (var p in iter.Ensures) {
-<<<<<<< HEAD
         CheckWellformedAndAssume(p.E, new WFOptions(), localVariables, endBuilder, etran, "iterator ensures clause");
-=======
-        CheckWellformedAndAssume(p.E, wfOptions, localVariables, endBuilder, yeEtran, "iterator ensures clause");
->>>>>>> 5a42b5ad
       }
       builder.Add(new Bpl.IfCmd(iter.tok, null, yeBuilder.Collect(iter.tok), null, endBuilder.Collect(iter.tok)));
 
