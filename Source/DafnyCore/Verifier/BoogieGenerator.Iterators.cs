﻿//-----------------------------------------------------------------------------
//
// Copyright (C) Microsoft Corporation.  All Rights Reserved.
// Copyright by the contributors to the Dafny Project
// SPDX-License-Identifier: MIT
//
//-----------------------------------------------------------------------------
using System;
using System.Collections.Generic;
using System.Linq;
using System.Numerics;
using System.Diagnostics.Contracts;
using System.IO;
using System.Reflection;
using System.Security.Cryptography;
using Bpl = Microsoft.Boogie;
using BplParser = Microsoft.Boogie.Parser;
using System.Text;
using System.Text.RegularExpressions;
using System.Threading;
using Microsoft.Boogie;
using static Microsoft.Dafny.Util;
using Core;
using DafnyCore.Verifier;
using Microsoft.BaseTypes;
using Microsoft.Dafny.Compilers;
using Microsoft.Dafny.Triggers;
using Action = System.Action;
using PODesc = Microsoft.Dafny.ProofObligationDescription;
using static Microsoft.Dafny.GenericErrors;

namespace Microsoft.Dafny {
  public partial class BoogieGenerator {
    void AddIteratorSpecAndBody(IteratorDecl iter) {
      Contract.Requires(iter != null);
      Contract.Ensures(fuelContext == Contract.OldValue(fuelContext));

      FuelContext oldFuelContext = this.fuelContext;
      this.fuelContext = FuelSetting.NewFuelContext(iter);
      IsAllocContext = new IsAllocContext(options, false);

      // wellformedness check for method specification
      Bpl.Procedure proc = AddIteratorProc(iter, MethodTranslationKind.SpecWellformedness);
      sink.AddTopLevelDeclaration(proc);
      if (InVerificationScope(iter)) {
        AddIteratorWellformednessCheck(iter, proc);
      }
      // the method itself
      if (iter.Body != null && InVerificationScope(iter)) {
        proc = AddIteratorProc(iter, MethodTranslationKind.Implementation);
        sink.AddTopLevelDeclaration(proc);
        // ...and its implementation
        AddIteratorImpl(iter, proc);
      }
      this.fuelContext = oldFuelContext;
      IsAllocContext = null;
    }


    Bpl.Procedure AddIteratorProc(IteratorDecl iter, MethodTranslationKind kind) {
      Contract.Requires(iter != null);
      Contract.Requires(kind == MethodTranslationKind.SpecWellformedness || kind == MethodTranslationKind.Implementation);
      Contract.Requires(Predef != null);
      Contract.Requires(currentModule == null && codeContext == null);
      Contract.Ensures(currentModule == null && codeContext == null);
      Contract.Ensures(Contract.Result<Bpl.Procedure>() != null);

      proofDependencies.SetCurrentDefinition(MethodVerboseName(iter.FullDafnyName, kind), iter);
      currentModule = iter.EnclosingModuleDefinition;
      codeContext = iter;

      var etran = new ExpressionTranslator(this, Predef, iter.Origin, iter);

      var inParams = new List<Bpl.Variable>();
      GenerateMethodParametersChoose(iter.Origin, iter, kind,
        true, true, false, etran, inParams, out var outParams);

      var req = new List<Bpl.Requires>();
      var mod = new List<Bpl.IdentifierExpr>();
      var ens = new List<Bpl.Ensures>();
      // FREE PRECONDITIONS
      if (kind == MethodTranslationKind.SpecWellformedness || kind == MethodTranslationKind.Implementation) {  // the other cases have no need for a free precondition
        // free requires mh == ModuleContextHeight && fh = FunctionContextHeight;
<<<<<<< HEAD
        req.Add(FreeRequires(iter.Tok, etran.HeightContext(iter), null));
=======
        req.Add(Requires(iter.Origin, true, null, etran.HeightContext(iter), null, null, null));
>>>>>>> a88767fb
      }
      mod.Add(etran.HeapCastToIdentifierExpr);

      if (kind != MethodTranslationKind.SpecWellformedness) {
        // USER-DEFINED SPECIFICATIONS
        var comment = "user-defined preconditions";
        foreach (var p in iter.Requires) {
          req.Add(FreeRequires(p.E.Tok, etran.CanCallAssumption(p.E), comment, true));
          var (errorMessage, successMessage) = CustomErrorMessage(p.Attributes);
          if (p.Label != null && kind == MethodTranslationKind.Implementation) {
            // don't include this precondition here, but record it for later use
            p.Label.E = etran.Old.TrExpr(p.E);
          } else {
            foreach (var split in TrSplitExprForMethodSpec(new BodyTranslationContext(false), p.E, etran, kind)) {
              if (kind == MethodTranslationKind.Call && split.Tok.IsInherited(currentModule)) {
                // this precondition was inherited into this module, so just ignore it
              } else {
                req.Add(Requires(split.Tok, split.IsOnlyFree, p.E, split.E, errorMessage, successMessage, comment));
                comment = null;
                // the free here is not linked to the free on the original expression (this is free things generated in the splitting.)
              }
            }
          }
        }
        comment = "user-defined postconditions";
        foreach (var p in iter.Ensures) {
          var canCalls = etran.CanCallAssumption(p.E);
          AddEnsures(ens, FreeEnsures(p.E.Tok, canCalls, comment, true));

          foreach (var split in TrSplitExprForMethodSpec(new BodyTranslationContext(false), p.E, etran, kind)) {
            if (kind == MethodTranslationKind.Implementation && split.Tok.IsInherited(currentModule)) {
              // this postcondition was inherited into this module, so just ignore it
            } else {
              ens.Add(Ensures(split.Tok, split.IsOnlyFree, p.E, split.E, null, null, comment));
              comment = null;
            }
          }
        }
        foreach (BoilerplateTriple tri in GetTwoStateBoilerplate(iter.Origin, iter.Modifies.Expressions, false, iter.AllowsAllocation, etran.Old, etran, etran.Old)) {
          ens.Add(Ensures(tri.tok, tri.IsFree, null, tri.Expr, tri.ErrorMessage, tri.SuccessMessage, tri.Comment));
        }
      }

      var name = MethodName(iter, kind);
      var proc = new Bpl.Procedure(iter.Origin, name, new List<Bpl.TypeVariable>(),
        inParams, outParams.Values.ToList(), false, req, mod, ens, etran.TrAttributes(iter.Attributes, null));
      AddVerboseNameAttribute(proc, iter.FullDafnyName, kind);

      currentModule = null;
      codeContext = null;

      return proc;
    }

    void AddIteratorWellformednessCheck(IteratorDecl iter, Procedure proc) {
      Contract.Requires(iter != null);
      Contract.Requires(proc != null);
      Contract.Requires(currentModule == null && codeContext == null);
      Contract.Ensures(currentModule == null && codeContext == null);

      proofDependencies.SetCurrentDefinition(proc.VerboseName, iter);
      currentModule = iter.EnclosingModuleDefinition;
      codeContext = iter;

      List<Variable> inParams = Bpl.Formal.StripWhereClauses(proc.InParams);
      Contract.Assert(1 <= inParams.Count);  // there should at least be a receiver parameter
      Contract.Assert(proc.OutParams.Count == 0);

      var builder = new BoogieStmtListBuilder(this, options, new BodyTranslationContext(false));
      var etran = new ExpressionTranslator(this, Predef, iter.Origin, iter);
      // Don't do reads checks since iterator reads clauses mean something else.
      // See comment inside GenerateIteratorImplPrelude().
      etran = etran.WithReadsFrame(null);
      var localVariables = new Variables();
      GenerateIteratorImplPrelude(iter, inParams, new List<Variable>(), builder, localVariables, etran);

      // check well-formedness of any default-value expressions (before assuming preconditions)
      foreach (var formal in iter.Ins.Where(formal => formal.DefaultValue != null)) {
        var e = formal.DefaultValue;
        CheckWellformed(e, new WFOptions(null, false, false, true), localVariables, builder, etran.WithReadsFrame(etran.readsFrame, null));
        builder.Add(new Bpl.AssumeCmd(e.Origin, etran.CanCallAssumption(e)));
        CheckSubrange(e.Origin, etran.TrExpr(e), e.Type, formal.Type, e, builder);
      }
      // check well-formedness of the preconditions, and then assume each one of them
      var wfOptions = new WFOptions();
      foreach (var p in iter.Requires) {
        CheckWellformedAndAssume(p.E, wfOptions, localVariables, builder, etran, "iterator requires clause");
      }
      // check well-formedness of the modifies and reads clauses
      CheckFrameWellFormed(wfOptions, iter.Modifies.Expressions, localVariables, builder, etran);
      CheckFrameWellFormed(wfOptions, iter.Reads.Expressions, localVariables, builder, etran);
      // check well-formedness of the decreases clauses
      foreach (var p in iter.Decreases.Expressions) {
        CheckWellformed(p, wfOptions, localVariables, builder, etran);
      }

      // Next, we assume about this.* whatever we said that the iterator constructor promises
<<<<<<< HEAD
      foreach (var p in ConjunctsOf(iter.Member_Init.Ens)) {
        builder.Add(TrAssumeCmdWithDependencies(etran, p.E.Tok, p.E, "iterator ensures clause"));
=======
      foreach (var p in iter.Member_Init.Ens) {
        builder.Add(TrAssumeCmdWithDependencies(etran, p.E.Origin, p.E, "iterator ensures clause"));
>>>>>>> a88767fb
      }

      // play havoc with the heap, except at the locations prescribed by (this._reads - this._modifies - {this})
      var th = new ThisExpr(iter);  // resolve here
      var rds = new MemberSelectExpr(iter.Origin, th, iter.Member_Reads);
      var mod = new MemberSelectExpr(iter.Origin, th, iter.Member_Modifies);
      builder.Add(Call(builder.Context, iter.Origin, "$IterHavoc0",
        new List<Expr>() { etran.TrExpr(th), etran.TrExpr(rds), etran.TrExpr(mod) },
        new List<Bpl.IdentifierExpr>()));

      // assume the automatic yield-requires precondition (which is always well-formed):  this.Valid()
      var validCall = new FunctionCallExpr(iter.Origin, new Name("Valid"), th, iter.Origin, Token.NoToken, new List<Expression>());
      validCall.Function = iter.Member_Valid;  // resolve here
      validCall.Type = Type.Bool;  // resolve here
      validCall.TypeApplication_AtEnclosingClass = iter.TypeArgs.ConvertAll(tp => (Type)new UserDefinedType(tp));  // resolve here
      validCall.TypeApplication_JustFunction = new List<Type>(); // resolved here

      builder.Add(TrAssumeCmd(iter.Origin, etran.TrExpr(validCall)));

      // check well-formedness of the user-defined part of the yield-requires
      foreach (var p in iter.YieldRequires) {
        CheckWellformedAndAssume(p.E, new WFOptions(), localVariables, builder, etran, "iterator yield-requires clause");
      }

      // save the heap (representing the state where yield-requires holds):  $_OldIterHeap := Heap;
      var oldIterHeap = localVariables.GetOrAdd(new Bpl.LocalVariable(iter.Origin, new Bpl.TypedIdent(iter.Origin, "$_OldIterHeap", Predef.HeapType)));
      builder.Add(Bpl.Cmd.SimpleAssign(iter.Origin, new Bpl.IdentifierExpr(iter.Origin, oldIterHeap), etran.HeapExpr));
      // simulate a modifies this, this._modifies, this._new;
      var nw = new MemberSelectExpr(iter.Origin, th, iter.Member_New);
      builder.Add(Call(builder.Context, iter.Origin, "$IterHavoc1",
        new List<Bpl.Expr>() { etran.TrExpr(th), etran.TrExpr(mod), etran.TrExpr(nw) },
        new List<Bpl.IdentifierExpr>()));
      // assume the implicit postconditions promised by MoveNext:
      // assume fresh(_new - old(_new));
      var yeEtran = new ExpressionTranslator(this, Predef, etran.HeapExpr, new Bpl.IdentifierExpr(iter.Origin, "$_OldIterHeap", Predef.HeapType), iter);
      var old_nw = new OldExpr(iter.Origin, nw);
      old_nw.Type = nw.Type;  // resolve here
      var setDiff = new BinaryExpr(iter.Origin, BinaryExpr.Opcode.Sub, nw, old_nw);
      setDiff.ResolvedOp = BinaryExpr.ResolvedOpcode.SetDifference; setDiff.Type = nw.Type;  // resolve here
      Expression cond = new FreshExpr(iter.Origin, setDiff);
      cond.Type = Type.Bool;  // resolve here
      builder.Add(TrAssumeCmd(iter.Origin, yeEtran.TrExpr(cond)));

      // check wellformedness of postconditions
      var yeBuilder = new BoogieStmtListBuilder(this, options, builder.Context);
      var endBuilder = new BoogieStmtListBuilder(this, options, builder.Context);
      // In the yield-ensures case:  assume this.Valid();
      yeBuilder.Add(TrAssumeCmdWithDependencies(yeEtran, iter.Origin, validCall, "iterator validity"));
      Contract.Assert(iter.OutsFields.Count == iter.OutsHistoryFields.Count);
      for (int i = 0; i < iter.OutsFields.Count; i++) {
        var y = iter.OutsFields[i];
        var ys = iter.OutsHistoryFields[i];
        var thisY = new MemberSelectExpr(iter.Origin, th, y);
        var thisYs = new MemberSelectExpr(iter.Origin, th, ys);
        var oldThisYs = new OldExpr(iter.Origin, thisYs);
        oldThisYs.Type = thisYs.Type;  // resolve here
        var singleton = new SeqDisplayExpr(iter.Origin, new List<Expression>() { thisY });
        singleton.Type = thisYs.Type;  // resolve here
        var concat = new BinaryExpr(iter.Origin, BinaryExpr.Opcode.Add, oldThisYs, singleton);
        concat.ResolvedOp = BinaryExpr.ResolvedOpcode.Concat; concat.Type = oldThisYs.Type;  // resolve here

        // In the yield-ensures case:  assume this.ys == old(this.ys) + [this.y];
        yeBuilder.Add(TrAssumeCmd(iter.Origin, Bpl.Expr.Eq(yeEtran.TrExpr(thisYs), yeEtran.TrExpr(concat))));
        // In the ensures case:  assume this.ys == old(this.ys);
        endBuilder.Add(TrAssumeCmd(iter.Origin, Bpl.Expr.Eq(yeEtran.TrExpr(thisYs), yeEtran.TrExpr(oldThisYs))));
      }

      foreach (var p in iter.YieldEnsures) {
        CheckWellformedAndAssume(p.E, wfOptions, localVariables, yeBuilder, yeEtran, "iterator yield-ensures clause");
      }
      foreach (var p in iter.Ensures) {
        CheckWellformedAndAssume(p.E, wfOptions, localVariables, endBuilder, yeEtran, "iterator ensures clause");
      }
      builder.Add(new Bpl.IfCmd(iter.Origin, null, yeBuilder.Collect(iter.Origin), null, endBuilder.Collect(iter.Origin)));

      Bpl.StmtList stmts = builder.Collect(iter.Origin);

      if (EmitImplementation(iter.Attributes)) {
        QKeyValue kv = etran.TrAttributes(iter.Attributes, null);
        AddImplementationWithAttributes(GetToken(iter), proc, inParams, new List<Variable>(),
          localVariables, stmts, kv);
      }

      Reset();
    }

    void AddIteratorImpl(IteratorDecl iter, Bpl.Procedure proc) {
      Contract.Requires(iter != null);
      Contract.Requires(proc != null);
      Contract.Requires(sink != null && Predef != null);
      Contract.Requires(iter.Body != null);
      Contract.Requires(currentModule == null && codeContext == null && yieldCountVariable == null && _tmpIEs.Count == 0);
      Contract.Ensures(currentModule == null && codeContext == null && yieldCountVariable == null && _tmpIEs.Count == 0);

      proofDependencies.SetCurrentDefinition(proc.VerboseName, iter);
      currentModule = iter.EnclosingModuleDefinition;
      codeContext = iter;

      List<Variable> inParams = Bpl.Formal.StripWhereClauses(proc.InParams);
      Contract.Assert(1 <= inParams.Count);  // there should at least be a receiver parameter
      Contract.Assert(proc.OutParams.Count == 0);

      var builder = new BoogieStmtListBuilder(this, options, new BodyTranslationContext(iter.ContainsHide));
      var etran = new ExpressionTranslator(this, Predef, iter.Origin, iter);
      // Don't do reads checks since iterator reads clauses mean something else.
      // See comment inside GenerateIteratorImplPrelude().
      etran = etran.WithReadsFrame(null);
      var localVariables = new Variables();
      GenerateIteratorImplPrelude(iter, inParams, new List<Variable>(), builder, localVariables, etran);

      // add locals for the yield-history variables and the extra variables
      // Assume the precondition and postconditions of the iterator constructor method
      foreach (var p in ConjunctsOf(iter.Member_Init.Req)) {
        if (p.Label != null) {
          // don't include this precondition here
          Contract.Assert(p.Label.E != null);  // it should already have been recorded
        } else {
          builder.Add(TrAssumeCmdWithDependencies(etran, p.E.Origin, p.E, "iterator constructor requires clause"));
        }
      }
      foreach (var p in ConjunctsOf(iter.Member_Init.Ens)) {
        // these postconditions are two-state predicates, but that's okay, because we haven't changed anything yet
        builder.Add(TrAssumeCmdWithDependencies(etran, p.E.Origin, p.E, "iterator constructor ensures clause"));
      }
      // add the _yieldCount variable, and assume its initial value to be 0
      yieldCountVariable = (Bpl.LocalVariable)localVariables.GetOrAdd(new Bpl.LocalVariable(iter.Origin,
        new Bpl.TypedIdent(iter.Origin, iter.YieldCountVariable.AssignUniqueName(CurrentDeclaration.IdGenerator), TrType(iter.YieldCountVariable.Type))));
      yieldCountVariable.TypedIdent.WhereExpr = YieldCountAssumption(iter, etran);  // by doing this after setting "yieldCountVariable", the variable can be used by YieldCountAssumption
      builder.Add(TrAssumeCmd(iter.Origin, Bpl.Expr.Eq(new Bpl.IdentifierExpr(iter.Origin, yieldCountVariable), Bpl.Expr.Literal(0))));
      // add a variable $_OldIterHeap
      var oih = new Bpl.IdentifierExpr(iter.Origin, "$_OldIterHeap", Predef.HeapType);
      Bpl.Expr wh = BplAnd(
        FunctionCall(iter.Origin, BuiltinFunction.IsGoodHeap, null, oih),
        HeapSucc(oih, etran.HeapExpr));
      localVariables.GetOrAdd(new Bpl.LocalVariable(iter.Origin, new Bpl.TypedIdent(iter.Origin, "$_OldIterHeap", Predef.HeapType, wh)));

      // do an initial YieldHavoc
      YieldHavoc(iter.Origin, iter, builder, etran);

      // translate the body of the iterator
      var stmts = TrStmt2StmtList(builder, iter.Body, localVariables, etran);

      if (EmitImplementation(iter.Attributes)) {
        // emit the impl only when there are proof obligations.
        QKeyValue kv = etran.TrAttributes(iter.Attributes, null);

        AddImplementationWithAttributes(GetToken(iter), proc, inParams,
          new List<Variable>(), localVariables, stmts, kv);
      }

      yieldCountVariable = null;
      Reset();
    }

    Bpl.Expr YieldCountAssumption(IteratorDecl iter, ExpressionTranslator etran) {
      Contract.Requires(iter != null);
      Contract.Requires(etran != null);
      Contract.Requires(yieldCountVariable != null);
      Bpl.Expr wh = Bpl.Expr.True;
      foreach (var ys in iter.OutsHistoryFields) {
        // add the conjunct:  _yieldCount == |this.ys|
        wh = BplAnd(wh, Bpl.Expr.Eq(new Bpl.IdentifierExpr(iter.Origin, yieldCountVariable),
          FunctionCall(iter.Origin, BuiltinFunction.SeqLength, null,
            ApplyUnbox(iter.Origin, ReadHeap(iter.Origin, etran.HeapExpr,
              new Bpl.IdentifierExpr(iter.Origin, etran.This, Predef.RefType),
              new Bpl.IdentifierExpr(iter.Origin, GetField(ys))), TrType(ys.Type)))));
      }
      return wh;
    }

    void GenerateIteratorImplPrelude(IteratorDecl iter, List<Variable> inParams, List<Variable> outParams,
      BoogieStmtListBuilder builder, Variables localVariables, ExpressionTranslator etran) {
      Contract.Requires(iter != null);
      Contract.Requires(inParams != null);
      Contract.Requires(outParams != null);
      Contract.Requires(builder != null);
      Contract.Requires(localVariables != null);
      Contract.Requires(Predef != null);

      // set up the information used to verify the method's modifies clause
      var iteratorFrame = new List<FrameExpression>();
      var th = new ThisExpr(iter);
      iteratorFrame.Add(new FrameExpression(iter.Origin, th, null));
      iteratorFrame.AddRange(iter.Modifies.Expressions);
      // Note we explicitly do NOT use iter.Reads, because reads clauses on iterators
      // mean something different from reads clauses on functions or methods:
      // the memory locations that are not havoced by a yield statement.
      // Look for the references to the YieldHavoc, IterHavoc0 and IterHavoc1 DafnyPrelude.bpl functions for details.
      Contract.Assert(etran.readsFrame == null);
      DefineFrame(iter.Origin, etran.ModifiesFrame(iter.Origin), iteratorFrame, builder, localVariables, null);
      builder.AddCaptureState(iter.Origin, false, "initial state");
    }

    /// <summary>
    /// Generate:
    ///   havoc Heap \ {this} \ _reads \ _new;
    ///   assume this.Valid();
    ///   assume YieldRequires;
    ///   $_OldIterHeap := Heap;
    /// </summary>
    void YieldHavoc(IOrigin tok, IteratorDecl iter, BoogieStmtListBuilder builder, ExpressionTranslator etran) {
      Contract.Requires(tok != null);
      Contract.Requires(iter != null);
      Contract.Requires(builder != null);
      Contract.Requires(etran != null);
      // havoc Heap \ {this} \ _reads \ _new;
      var th = new ThisExpr(iter);
      var rds = new MemberSelectExpr(tok, th, iter.Member_Reads);
      var nw = new MemberSelectExpr(tok, th, iter.Member_New);
      builder.Add(Call(builder.Context, tok, "$YieldHavoc",
        new List<Bpl.Expr>() { etran.TrExpr(th), etran.TrExpr(rds), etran.TrExpr(nw) },
        new List<Bpl.IdentifierExpr>()));
      // assume YieldRequires;
      foreach (var p in iter.YieldRequires) {
        builder.Add(TrAssumeCmdWithDependencies(etran, tok, p.E, "iterator yield-requires clause"));
      }
      // $_OldIterHeap := Heap;
      builder.Add(Bpl.Cmd.SimpleAssign(tok, new Bpl.IdentifierExpr(tok, "$_OldIterHeap", Predef.HeapType), etran.HeapExpr));
    }
  }
}<|MERGE_RESOLUTION|>--- conflicted
+++ resolved
@@ -81,11 +81,7 @@
       // FREE PRECONDITIONS
       if (kind == MethodTranslationKind.SpecWellformedness || kind == MethodTranslationKind.Implementation) {  // the other cases have no need for a free precondition
         // free requires mh == ModuleContextHeight && fh = FunctionContextHeight;
-<<<<<<< HEAD
-        req.Add(FreeRequires(iter.Tok, etran.HeightContext(iter), null));
-=======
-        req.Add(Requires(iter.Origin, true, null, etran.HeightContext(iter), null, null, null));
->>>>>>> a88767fb
+        req.Add(FreeRequires(iter.Origin, etran.HeightContext(iter), null));
       }
       mod.Add(etran.HeapCastToIdentifierExpr);
 
@@ -183,13 +179,8 @@
       }
 
       // Next, we assume about this.* whatever we said that the iterator constructor promises
-<<<<<<< HEAD
       foreach (var p in ConjunctsOf(iter.Member_Init.Ens)) {
-        builder.Add(TrAssumeCmdWithDependencies(etran, p.E.Tok, p.E, "iterator ensures clause"));
-=======
-      foreach (var p in iter.Member_Init.Ens) {
         builder.Add(TrAssumeCmdWithDependencies(etran, p.E.Origin, p.E, "iterator ensures clause"));
->>>>>>> a88767fb
       }
 
       // play havoc with the heap, except at the locations prescribed by (this._reads - this._modifies - {this})
