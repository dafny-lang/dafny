using System.Collections.Generic;
using System.Linq;

namespace Microsoft.Dafny {
  public class FunctionCallSubstituter : Substituter {
    public readonly TraitDecl Tr;
    public readonly TopLevelDeclWithMembers Impl;

    // We replace all occurrences of the trait version of the function with the class version. This is only allowed if
    // the receiver is `this`. We underapproximate this by looking for a `ThisExpr`, which misses more complex
    // expressions that evaluate to one.
    public FunctionCallSubstituter(Dictionary<IVariable, Expression /*!*/> /*!*/ substMap, Dictionary<TypeParameter, Type> typeMap,
      TraitDecl parentTrait, TopLevelDeclWithMembers impl)
      : base(new ThisExpr(impl.Tok) { Type = UserDefinedType.FromTopLevelDecl(impl.Tok, impl) }, substMap, typeMap) {
      Tr = parentTrait;
      Impl = impl;
    }

    public override Expression Substitute(Expression expr) {
      if (expr is FunctionCallExpr e) {
        var receiver = Substitute(e.Receiver);
        var newArgs = SubstituteExprList(e.Args);
        var typeApplicationAtEnclosingClass = e.TypeApplication_AtEnclosingClass;
        Function function;
        if ((e.Function.EnclosingClass == Tr || Tr.InheritedMembers.Contains(e.Function)) &&
            e.Receiver.Resolved is ThisExpr && receiver.Resolved is ThisExpr &&
            Impl.Members.Find(m => m.OverriddenMember == e.Function) is { } f) {
          receiver = new ThisExpr((TopLevelDeclWithMembers)f.EnclosingClass);
          function = (Function)f;
          typeApplicationAtEnclosingClass = receiver.Type.AsParentType(Impl).TypeArgs.ToList();
        } else {
          function = e.Function;
        }
<<<<<<< HEAD
        return new FunctionCallExpr(e.Tok, e.Name, receiver, e.OpenParen, e.CloseParen, newArgs, e.AtLabel) {
=======
        return new FunctionCallExpr(e.tok, e.NameNode, receiver, e.OpenParen, e.CloseParen, newArgs, e.AtLabel) {
>>>>>>> 53baed62
          Function = function,
          Type = e.Type.Subst(typeMap),
          TypeApplication_AtEnclosingClass = SubstituteTypeList(typeApplicationAtEnclosingClass), // resolve here
          TypeApplication_JustFunction = SubstituteTypeList(e.TypeApplication_JustFunction), // resolve here
          IsByMethodCall = e.IsByMethodCall
        };
      }
      return base.Substitute(expr);
    }
  }
}<|MERGE_RESOLUTION|>--- conflicted
+++ resolved
@@ -31,11 +31,7 @@
         } else {
           function = e.Function;
         }
-<<<<<<< HEAD
-        return new FunctionCallExpr(e.Tok, e.Name, receiver, e.OpenParen, e.CloseParen, newArgs, e.AtLabel) {
-=======
         return new FunctionCallExpr(e.tok, e.NameNode, receiver, e.OpenParen, e.CloseParen, newArgs, e.AtLabel) {
->>>>>>> 53baed62
           Function = function,
           Type = e.Type.Subst(typeMap),
           TypeApplication_AtEnclosingClass = SubstituteTypeList(typeApplicationAtEnclosingClass), // resolve here
