//-----------------------------------------------------------------------------
//
// Copyright (C) Microsoft Corporation.  All Rights Reserved.
// Copyright by the contributors to the Dafny Project
// SPDX-License-Identifier: MIT
//
//-----------------------------------------------------------------------------
using System;
using System.Collections.Generic;
using System.Linq;
using System.Numerics;
using System.Diagnostics.Contracts;
using Bpl = Microsoft.Boogie;
using Microsoft.Boogie;
using static Microsoft.Dafny.Util;
using PODesc = Microsoft.Dafny.ProofObligationDescription;

namespace Microsoft.Dafny {
  public partial class Translator {
    /// <summary>
    /// Instances of WFContext are used as an argument to CheckWellformed, supplying options for the
    /// checks to be performed.
    /// If "SelfCallsAllowance" is non-null, termination checks will be omitted for calls that look
    /// like it.  This is useful in function postconditions, where the result of the function is
    /// syntactically given as what looks like a recursive call with the same arguments.
    /// "DoReadsChecks" indicates whether or not to perform reads checks.  If so, the generated code
    /// will make references to $_Frame.  If "saveReadsChecks" is true, then the reads checks will
    /// be recorded but postponsed.  In particular, CheckWellformed will append to .Locals a list of
    /// fresh local variables and will append to .Assert assertions with appropriate error messages
    /// that can be used later.  As a convenience, the ProcessSavedReadsChecks will make use of .Locals
    /// and .Asserts (and AssignLocals) and update a given StmtListBuilder.
    /// "LValueContext" indicates that the expression checked for well-formedness is an L-value of
    /// some assignment.
    /// </summary>
    private class WFOptions {
      public readonly Function SelfCallsAllowance;
      public readonly bool DoReadsChecks;
      public readonly bool DoOnlyCoarseGrainedTerminationChecks; // termination checks don't look at decreases clause, but reports errors for any intra-SCC call (this is used in default-value expressions)
      public readonly List<Bpl.Variable> Locals;
      public readonly List<Bpl.Cmd> Asserts;
      public readonly bool LValueContext;
      public readonly Bpl.QKeyValue AssertKv;

      public WFOptions() {
      }

      public WFOptions(Function selfCallsAllowance, bool doReadsChecks, bool saveReadsChecks = false, bool doOnlyCoarseGrainedTerminationChecks = false) {
        Contract.Requires(!saveReadsChecks || doReadsChecks);  // i.e., saveReadsChecks ==> doReadsChecks
        SelfCallsAllowance = selfCallsAllowance;
        DoReadsChecks = doReadsChecks;
        DoOnlyCoarseGrainedTerminationChecks = doOnlyCoarseGrainedTerminationChecks;
        if (saveReadsChecks) {
          Locals = new List<Variable>();
          Asserts = new List<Bpl.Cmd>();
        }
      }

      public WFOptions(Bpl.QKeyValue kv) {
        AssertKv = kv;
      }

      /// <summary>
      /// This constructor clones the given "options", but turns off reads checks.  (I wish C# allowed
      /// me to name the constructor something to indicate this semantics in its name.  Sigh.)
      /// </summary>
      public WFOptions(WFOptions options) {
        Contract.Requires(options != null);
        SelfCallsAllowance = options.SelfCallsAllowance;
        DoReadsChecks = false;  // so just leave .Locals and .Asserts as null
        DoOnlyCoarseGrainedTerminationChecks = options.DoOnlyCoarseGrainedTerminationChecks;
        LValueContext = options.LValueContext;
        AssertKv = options.AssertKv;
      }

      /// <summary>
      /// This constructor clones the given "options", but sets "LValueContext" to "lValueContext".
      /// (I wish C# allowed me to name the constructor something to indicate this semantics in its name.  Sigh.)
      /// </summary>
      public WFOptions(bool lValueContext, WFOptions options) {
        Contract.Requires(options != null);
        SelfCallsAllowance = options.SelfCallsAllowance;
        DoReadsChecks = options.DoReadsChecks;
        DoOnlyCoarseGrainedTerminationChecks = options.DoOnlyCoarseGrainedTerminationChecks;
        Locals = options.Locals;
        Asserts = options.Asserts;
        LValueContext = lValueContext;
        AssertKv = options.AssertKv;
      }

      public Action<IToken, Bpl.Expr, PODesc.ProofObligationDescription, Bpl.QKeyValue> AssertSink(Translator tran, BoogieStmtListBuilder builder) {
        return (t, e, d, qk) => {
          if (Locals != null) {
            var b = BplLocalVar(tran.CurrentIdGenerator.FreshId("b$reqreads#"), Bpl.Type.Bool, Locals);
            Asserts.Add(tran.Assert(t, b, d, qk));
            builder.Add(Bpl.Cmd.SimpleAssign(e.tok, (Bpl.IdentifierExpr)b, e));
          } else {
            builder.Add(tran.Assert(t, e, d, qk));
          }
        };
      }

      public List<Bpl.AssignCmd> AssignLocals {
        get {
          return Map(Locals, l =>
            Bpl.Cmd.SimpleAssign(l.tok,
              new Bpl.IdentifierExpr(Token.NoToken, l),
              Bpl.Expr.True)
            );
        }
      }

      public void ProcessSavedReadsChecks(List<Variable> locals, BoogieStmtListBuilder builderInitializationArea, BoogieStmtListBuilder builder) {
        Contract.Requires(locals != null);
        Contract.Requires(builderInitializationArea != null);
        Contract.Requires(builder != null);
        Contract.Requires(Locals != null && Asserts != null);  // ProcessSavedReadsChecks should be called only if the constructor was called with saveReadsChecks

        // var b$reads_guards#0 : bool  ...
        locals.AddRange(Locals);
        // b$reads_guards#0 := true   ...
        foreach (var cmd in AssignLocals) {
          builderInitializationArea.Add(cmd);
        }
        // assert b$reads_guards#0;  ...
        foreach (var a in Asserts) {
          builder.Add(a);
        }
      }
    }

    void CheckWellformedAndAssume(Expression expr, WFOptions options, List<Variable> locals, BoogieStmtListBuilder builder, ExpressionTranslator etran) {
      Contract.Requires(expr != null);
      Contract.Requires(expr.Type != null && expr.Type.IsBoolType);
      Contract.Requires(options != null);
      Contract.Requires(locals != null);
      Contract.Requires(builder != null);
      Contract.Requires(etran != null);
      Contract.Requires(predef != null);
      if (expr is BinaryExpr) {
        var e = (BinaryExpr)expr;
        switch (e.ResolvedOp) {
          case BinaryExpr.ResolvedOpcode.And:
            // WF[e0]; assume e0; WF[e1]; assume e1;
            CheckWellformedAndAssume(e.E0, options, locals, builder, etran);
            CheckWellformedAndAssume(e.E1, options, locals, builder, etran);
            return;
          case BinaryExpr.ResolvedOpcode.Imp: {
              // if (*) {
              //   WF[e0]; assume e0; WF[e1]; assume e1;
              // } else {
              //   assume e0 ==> e1;
              // }
              var bAnd = new BoogieStmtListBuilder(this);
              CheckWellformedAndAssume(e.E0, options, locals, bAnd, etran);
              CheckWellformedAndAssume(e.E1, options, locals, bAnd, etran);
              var bImp = new BoogieStmtListBuilder(this);
              bImp.Add(TrAssumeCmd(expr.tok, etran.TrExpr(expr)));
              builder.Add(new Bpl.IfCmd(expr.tok, null, bAnd.Collect(expr.tok), null, bImp.Collect(expr.tok)));
            }
            return;
          case BinaryExpr.ResolvedOpcode.Or: {
              // if (*) {
              //   WF[e0]; assume e0;
              // } else {
              //   assume !e0;
              //   WF[e1]; assume e1;
              // }
              var b0 = new BoogieStmtListBuilder(this);
              CheckWellformedAndAssume(e.E0, options, locals, b0, etran);
              var b1 = new BoogieStmtListBuilder(this);
              b1.Add(TrAssumeCmd(expr.tok, Bpl.Expr.Not(etran.TrExpr(e.E0))));
              CheckWellformedAndAssume(e.E1, options, locals, b1, etran);
              builder.Add(new Bpl.IfCmd(expr.tok, null, b0.Collect(expr.tok), null, b1.Collect(expr.tok)));
            }
            return;
          default:
            break;
        }
      } else if (expr is ITEExpr) {
        var e = (ITEExpr)expr;
        // if (*) {
        //   WF[test]; assume test;
        //   WF[thn]; assume thn;
        // } else {
        //   assume !test;
        //   WF[els]; assume els;
        // }
        var bThn = new BoogieStmtListBuilder(this);
        CheckWellformedAndAssume(e.Test, options, locals, bThn, etran);
        CheckWellformedAndAssume(e.Thn, options, locals, bThn, etran);
        var bEls = new BoogieStmtListBuilder(this);
        bEls.Add(TrAssumeCmd(expr.tok, Bpl.Expr.Not(etran.TrExpr(e.Test))));
        CheckWellformedAndAssume(e.Els, options, locals, bEls, etran);
        builder.Add(new Bpl.IfCmd(expr.tok, null, bThn.Collect(expr.tok), null, bEls.Collect(expr.tok)));
        return;
      } else if (expr is QuantifierExpr) {
        var e = (QuantifierExpr)expr;
        // For (Q x :: body(x)), introduce fresh local variable x'.  Then:
        //   havoc x'
        //   WF[body(x')]; assume body(x');
        // If the quantifier is universal, then continue as:
        //   assume (\forall x :: body(x));

        // Create local variables corresponding to the bound variables:
        var substMap = SetupBoundVarsAsLocals(e.BoundVars, builder, locals, etran);
        // Get the body of the quantifier and suitably substitute for the type variables and bound variables
        var body = Substitute(e.LogicalBody(true), null, substMap);
        CheckWellformedAndAssume(body, options, locals, builder, etran);

        if (e is ForallExpr) {
          // Although we do the WF check on the original quantifier, we assume the split one.
          // This ensures that cases like forall x :: x != null && f(x.a) do not fail to verify.
          builder.Add(TrAssumeCmd(expr.tok, etran.TrExpr(e.SplitQuantifierExpression ?? e)));
        }
        return;
      }

      // resort to the behavior of simply checking well-formedness followed by assuming the translated expression
      CheckWellformed(expr, options, locals, builder, etran);

      // NOTE: If the CheckWellformed call above found a split quantifier, it ignored
      //       the splitting and proceeded to decompose the full quantifier as
      //       normal. This call to TrExpr, on the other hand, will indeed use the
      //       split quantifier.
      builder.Add(TrAssumeCmd(expr.tok, etran.TrExpr(expr)));
    }

    /// <summary>
    /// Check the well-formedness of "expr" (but don't leave hanging around any assumptions that affect control flow)
    /// </summary>
    void CheckWellformed(Expression expr, WFOptions options, List<Variable> locals, BoogieStmtListBuilder builder, ExpressionTranslator etran) {
      Contract.Requires(expr != null);
      Contract.Requires(options != null);
      Contract.Requires(locals != null);
      Contract.Requires(builder != null);
      Contract.Requires(etran != null);
      Contract.Requires(predef != null);
      CheckWellformedWithResult(expr, options, null, null, locals, builder, etran);
    }

    /// <summary>
    /// Adds to "builder" code that checks the well-formedness of "expr".  Any local variables introduced
    /// in this code are added to "locals".
    /// If "result" is non-null, then after checking the well-formedness of "expr", the generated code will
    /// assume the equivalent of "result == expr".
    /// See class WFOptions for descriptions of the specified options.
    /// </summary>
    void CheckWellformedWithResult(Expression expr, WFOptions options, Bpl.Expr result, Type resultType,
                                   List<Bpl.Variable> locals, BoogieStmtListBuilder builder, ExpressionTranslator etran) {
      Contract.Requires(expr != null);
      Contract.Requires(options != null);
      Contract.Requires((result == null) == (resultType == null));
      Contract.Requires(locals != null);
      Contract.Requires(builder != null);
      Contract.Requires(etran != null);
      Contract.Requires(predef != null);

      var origOptions = options;
      if (options.LValueContext) {
        // Turn off LValueContext for any recursive call
        options = new WFOptions(false, options);
      }

      if (expr is StaticReceiverExpr stexpr) {
        if (stexpr.OriginalResolved != null) {
          CheckWellformedWithResult(stexpr.OriginalResolved, options, null, null, locals, builder, etran);
        }
      } else if (expr is LiteralExpr) {
        CheckResultToBeInType(expr.tok, expr, expr.Type, locals, builder, etran);
      } else if (expr is ThisExpr || expr is WildcardExpr || expr is BoogieWrapper) {
        // always allowed
      } else if (expr is IdentifierExpr) {
        var e = (IdentifierExpr)expr;
        if (!origOptions.LValueContext) {
          CheckDefiniteAssignment(e, builder);
        }
      } else if (expr is DisplayExpression) {
        DisplayExpression e = (DisplayExpression)expr;
        Contract.Assert(e.Type is CollectionType);
        var elementType = ((CollectionType)e.Type).Arg;
        foreach (Expression el in e.Elements) {
          CheckWellformed(el, options, locals, builder, etran);
          CheckSubrange(el.tok, etran.TrExpr(el), el.Type, elementType, builder);
        }
      } else if (expr is MapDisplayExpr) {
        MapDisplayExpr e = (MapDisplayExpr)expr;
        Contract.Assert(e.Type is MapType);
        var keyType = ((MapType)e.Type).Domain;
        var valType = ((MapType)e.Type).Range;
        foreach (ExpressionPair p in e.Elements) {
          CheckWellformed(p.A, options, locals, builder, etran);
          CheckSubrange(p.A.tok, etran.TrExpr(p.A), p.A.Type, keyType, builder);
          CheckWellformed(p.B, options, locals, builder, etran);
          CheckSubrange(p.B.tok, etran.TrExpr(p.B), p.B.Type, valType, builder);
        }
      } else if (expr is MemberSelectExpr) {
        MemberSelectExpr e = (MemberSelectExpr)expr;
        CheckFunctionSelectWF("naked function", builder, etran, e, " Possible solution: eta expansion.");
        CheckWellformed(e.Obj, options, locals, builder, etran);
        if (e.Obj.Type.IsRefType) {
          if (inBodyInitContext && Expression.AsThis(e.Obj) != null && !e.Member.IsInstanceIndependentConstant) {
            // this uses the surrogate local
            if (!origOptions.LValueContext) {
              CheckDefiniteAssignmentSurrogate(expr.tok, (Field)e.Member, false, builder);
            }
          } else {
            CheckNonNull(expr.tok, e.Obj, builder, etran, options.AssertKv);
            // Check that the receiver is available in the state in which the dereference occurs
          }
        } else if (e.Member is DatatypeDestructor dtor) {
          var correctConstructor = BplOr(dtor.EnclosingCtors.ConvertAll(
            ctor => FunctionCall(e.tok, ctor.QueryField.FullSanitizedName, Bpl.Type.Bool, etran.TrExpr(e.Obj))));
          if (dtor.EnclosingCtors.Count == dtor.EnclosingCtors[0].EnclosingDatatype.Ctors.Count) {
            // Every constructor has this destructor; might as well assume that here.
            builder.Add(TrAssumeCmd(expr.tok, correctConstructor));
          } else {
            builder.Add(Assert(GetToken(expr), correctConstructor,
              new PODesc.DestructorValid(dtor.Name, dtor.EnclosingCtorNames("or"))));
          }
          CheckNotGhostVariant(e, "destructor", dtor.EnclosingCtors, builder, etran);
        } else if (e.Member is DatatypeDiscriminator discriminator) {
          CheckNotGhostVariant(e, "discriminator", ((DatatypeDecl)discriminator.EnclosingClass).Ctors, builder, etran);
        }
        if (!e.Member.IsStatic) {
          if (e.Member is TwoStateFunction) {
            Bpl.Expr wh = GetWhereClause(expr.tok, etran.TrExpr(e.Obj), e.Obj.Type, etran.OldAt(e.AtLabel), ISALLOC, true);
            if (wh != null) {
              var desc = new PODesc.IsAllocated("receiver argument", "in the two-state function's previous state");
              builder.Add(Assert(GetToken(expr), wh, desc));
            }
          } else if (etran.UsesOldHeap) {
            Bpl.Expr wh = GetWhereClause(expr.tok, etran.TrExpr(e.Obj), e.Obj.Type, etran, ISALLOC, true);
            if (wh != null) {
              var desc = new PODesc.IsAllocated("receiver",
                $"in the state in which its {(e.Member is Field ? "fields" : "members")} are accessed");
              builder.Add(Assert(GetToken(expr), wh, desc));
            }
          }
        }
        if (options.DoReadsChecks && e.Member is Field && ((Field)e.Member).IsMutable) {
          options.AssertSink(this, builder)(expr.tok, Bpl.Expr.SelectTok(expr.tok, etran.TheFrame(expr.tok), etran.TrExpr(e.Obj), GetField(e)),
            new PODesc.FrameSubset("read field", false), options.AssertKv);
        }
      } else if (expr is SeqSelectExpr) {
        SeqSelectExpr e = (SeqSelectExpr)expr;
        var eSeqType = e.Seq.Type.NormalizeExpand();
        bool isSequence = eSeqType is SeqType;
        CheckWellformed(e.Seq, options, locals, builder, etran);
        Bpl.Expr seq = etran.TrExpr(e.Seq);
        if (eSeqType.IsArrayType) {
          builder.Add(Assert(GetToken(e.Seq), Bpl.Expr.Neq(seq, predef.Null), new PODesc.NonNull("array")));
          if (!CommonHeapUse || etran.UsesOldHeap) {
            builder.Add(Assert(GetToken(e.Seq), MkIsAlloc(seq, eSeqType, etran.HeapExpr), new PODesc.IsAllocated("array", null)));
          }
        }
        Bpl.Expr e0 = null;
        if (eSeqType is MapType) {
          bool finite = ((MapType)eSeqType).Finite;
          e0 = etran.TrExpr(e.E0);
          CheckWellformed(e.E0, options, locals, builder, etran);
          var f = finite ? BuiltinFunction.MapDomain : BuiltinFunction.IMapDomain;
          Bpl.Expr inDomain = FunctionCall(expr.tok, f, predef.MapType(e.tok, finite, predef.BoxType, predef.BoxType), seq);
          inDomain = Bpl.Expr.Select(inDomain, BoxIfNecessary(e.tok, e0, e.E0.Type));
          builder.Add(Assert(GetToken(expr), inDomain, new PODesc.ElementInDomain(), options.AssertKv));
        } else if (eSeqType is MultiSetType) {
          // cool

        } else {
          if (e.E0 != null) {
            e0 = etran.TrExpr(e.E0);
            CheckWellformed(e.E0, options, locals, builder, etran);
            var desc = new PODesc.InRange(e.SelectOne ? "index" : "lower bound");
            builder.Add(Assert(GetToken(expr), InSeqRange(expr.tok, e0, e.E0.Type, seq, isSequence, null, !e.SelectOne), desc, options.AssertKv));
          }
          if (e.E1 != null) {
            CheckWellformed(e.E1, options, locals, builder, etran);
            Bpl.Expr lowerBound;
            if (e0 != null && e.E0.Type.IsBitVectorType) {
              lowerBound = ConvertExpression(e.E0.tok, e0, e.E0.Type, Type.Int);
            } else {
              lowerBound = e0;
            }
            builder.Add(Assert(GetToken(expr), InSeqRange(expr.tok, etran.TrExpr(e.E1), e.E1.Type, seq, isSequence, lowerBound, true), new PODesc.SequenceSelectRangeValid(isSequence ? "sequence" : "array"), options.AssertKv));
          }
        }
        if (options.DoReadsChecks && eSeqType.IsArrayType) {
          if (e.SelectOne) {
            Contract.Assert(e.E0 != null);
            var i = etran.TrExpr(e.E0);
            i = ConvertExpression(expr.tok, i, e.E0.Type, Type.Int);
            Bpl.Expr fieldName = FunctionCall(expr.tok, BuiltinFunction.IndexField, null, i);
            options.AssertSink(this, builder)(expr.tok, Bpl.Expr.SelectTok(expr.tok, etran.TheFrame(expr.tok), seq, fieldName),
              new PODesc.FrameSubset("read array element", false), options.AssertKv);
          } else {
            Bpl.Expr lowerBound = e.E0 == null ? Bpl.Expr.Literal(0) : etran.TrExpr(e.E0);
            Contract.Assert(eSeqType.AsArrayType.Dims == 1);
            Bpl.Expr upperBound = e.E1 == null ? ArrayLength(e.tok, seq, 1, 0) : etran.TrExpr(e.E1);
            // check that, for all i in lowerBound..upperBound, a[i] is in the frame
            Bpl.BoundVariable iVar = new Bpl.BoundVariable(e.tok, new Bpl.TypedIdent(e.tok, "$i", Bpl.Type.Int));
            Bpl.IdentifierExpr i = new Bpl.IdentifierExpr(e.tok, iVar);
            var range = BplAnd(Bpl.Expr.Le(lowerBound, i), Bpl.Expr.Lt(i, upperBound));
            var fieldName = FunctionCall(e.tok, BuiltinFunction.IndexField, null, i);
            var allowedToRead = Bpl.Expr.SelectTok(e.tok, etran.TheFrame(e.tok), seq, fieldName);
            var trigger = BplTrigger(allowedToRead); // Note, the assertion we're about to produce only seems useful in the check-only mode (that is, with subsumption 0), but if it were to be assumed, we'll use this entire RHS as the trigger
            var qq = new Bpl.ForallExpr(e.tok, new List<Variable> { iVar }, trigger, BplImp(range, allowedToRead));
            options.AssertSink(this, builder)(expr.tok, qq,
              new PODesc.FrameSubset("read the indicated range of array elements", false),
              options.AssertKv);
          }
        }
      } else if (expr is MultiSelectExpr) {
        MultiSelectExpr e = (MultiSelectExpr)expr;
        CheckWellformed(e.Array, options, locals, builder, etran);
        Bpl.Expr array = etran.TrExpr(e.Array);
        builder.Add(Assert(GetToken(e.Array), Bpl.Expr.Neq(array, predef.Null), new PODesc.NonNull("array")));
        if (!CommonHeapUse || etran.UsesOldHeap) {
          builder.Add(Assert(GetToken(e.Array), MkIsAlloc(array, e.Array.Type, etran.HeapExpr), new PODesc.IsAllocated("array", null)));
        }
        for (int idxId = 0; idxId < e.Indices.Count; idxId++) {
          var idx = e.Indices[idxId];
          CheckWellformed(idx, options, locals, builder, etran);

          var index = etran.TrExpr(idx);
          index = ConvertExpression(idx.tok, index, idx.Type, Type.Int);
          var lower = Bpl.Expr.Le(Bpl.Expr.Literal(0), index);
          var length = ArrayLength(idx.tok, array, e.Indices.Count, idxId);
          var upper = Bpl.Expr.Lt(index, length);
          var tok = idx is IdentifierExpr ? e.tok : idx.tok; // TODO: Reusing the token of an identifier expression would underline its definition. but this is still not perfect.

          var desc = new PODesc.InRange($"index {idxId}");
          builder.Add(Assert(tok, Bpl.Expr.And(lower, upper), desc, options.AssertKv));
        }
        if (options.DoReadsChecks) {
          Bpl.Expr fieldName = etran.GetArrayIndexFieldName(e.tok, e.Indices);
          options.AssertSink(this, builder)(expr.tok, Bpl.Expr.SelectTok(expr.tok, etran.TheFrame(expr.tok), array, fieldName),
            new PODesc.FrameSubset("read array element", false), options.AssertKv);
        }
      } else if (expr is SeqUpdateExpr) {
        var e = (SeqUpdateExpr)expr;
        CheckWellformed(e.Seq, options, locals, builder, etran);
        Bpl.Expr seq = etran.TrExpr(e.Seq);
        Bpl.Expr index = etran.TrExpr(e.Index);
        Bpl.Expr value = etran.TrExpr(e.Value);
        var collectionType = (CollectionType)e.Seq.Type.NormalizeExpand();
        // validate index
        CheckWellformed(e.Index, options, locals, builder, etran);
        if (collectionType is SeqType) {
          var desc = new PODesc.InRange("index");
          builder.Add(Assert(GetToken(e.Index), InSeqRange(expr.tok, index, e.Index.Type, seq, true, null, false), desc, options.AssertKv));
        } else {
          CheckSubrange(e.Index.tok, index, e.Index.Type, collectionType.Arg, builder);
        }
        // validate value
        CheckWellformed(e.Value, options, locals, builder, etran);
        if (collectionType is SeqType) {
          CheckSubrange(e.Value.tok, value, e.Value.Type, collectionType.Arg, builder);
        } else if (collectionType is MapType mapType) {
          CheckSubrange(e.Value.tok, value, e.Value.Type, mapType.Range, builder);
        } else if (collectionType is MultiSetType) {
          var desc = new PODesc.NonNegative("new number of occurrences");
          builder.Add(Assert(GetToken(e.Value), Bpl.Expr.Le(Bpl.Expr.Literal(0), value), desc, options.AssertKv));
        } else {
          Contract.Assert(false);
        }
      } else if (expr is ApplyExpr) {
        var e = (ApplyExpr)expr;
        int arity = e.Args.Count;
        var tt = e.Function.Type.AsArrowType;
        Contract.Assert(tt != null);
        Contract.Assert(tt.Arity == arity);

        // check WF of receiver and arguments
        CheckWellformed(e.Function, options, locals, builder, etran);
        foreach (Expression arg in e.Args) {
          CheckWellformed(arg, options, locals, builder, etran);
        }

        // check subranges of arguments
        for (int i = 0; i < arity; ++i) {
          CheckSubrange(e.Args[i].tok, etran.TrExpr(e.Args[i]), e.Args[i].Type, tt.Args[i], builder);
        }

        // check parameter availability
        if (etran.UsesOldHeap) {
          Bpl.Expr wh = GetWhereClause(e.Function.tok, etran.TrExpr(e.Function), e.Function.Type, etran, ISALLOC, true);
          if (wh != null) {
            var desc = new PODesc.IsAllocated("function", "in the state in which the function is invoked");
            builder.Add(Assert(GetToken(e.Function), wh, desc));
          }
          for (int i = 0; i < e.Args.Count; i++) {
            Expression ee = e.Args[i];
            wh = GetWhereClause(ee.tok, etran.TrExpr(ee), ee.Type, etran, ISALLOC, true);
            if (wh != null) {
              var desc = new PODesc.IsAllocated("argument", "in the state in which the function is invoked");
              builder.Add(Assert(GetToken(ee), wh, desc));
            }
          }
        }

        // translate arguments to requires and reads
        Func<Expression, Bpl.Expr> TrArg = arg => {
          Bpl.Expr inner = etran.TrExpr(arg);
          if (ModeledAsBoxType(arg.Type)) {
            return inner;
          } else {
            return FunctionCall(arg.tok, BuiltinFunction.Box, null, inner);
          }
        };

        var args = Concat(
          Map(tt.TypeArgs, TypeToTy),
          Cons(etran.HeapExpr,
          Cons(etran.TrExpr(e.Function),
          e.Args.ConvertAll(arg => TrArg(arg)))));

        // Because type inference often gravitates towards inferring non-constrained types, we'll
        // do some digging on our own to see if we can discover a more precise type.
        var fnCore = e.Function;
        while (true) {
          var prevCore = fnCore;
          fnCore = Expression.StripParens(fnCore.Resolved);
          if (object.ReferenceEquals(fnCore, prevCore)) {
            break;  // we've done what we can do
          }
        }
        Type fnCoreType;
        if (fnCore is IdentifierExpr) {
          var v = (IdentifierExpr)fnCore;
          fnCoreType = v.Var.Type;
        } else if (fnCore is MemberSelectExpr) {
          var m = (MemberSelectExpr)fnCore;
          fnCoreType = m.Member is Field ? ((Field)m.Member).Type : ((Function)m.Member).GetMemberType((ArrowTypeDecl)tt.ResolvedClass);
        } else {
          fnCoreType = fnCore.Type;
        }

        if (!fnCoreType.IsArrowTypeWithoutPreconditions) {
          // check precond
          var precond = FunctionCall(e.tok, Requires(arity), Bpl.Type.Bool, args);
          builder.Add(Assert(GetToken(expr), precond, new PODesc.PreconditionSatisfied(null)));
        }

        if (options.DoReadsChecks && !fnCoreType.IsArrowTypeWithoutReadEffects) {
          // check read effects
          Type objset = new SetType(true, program.BuiltIns.ObjectQ());
          Expression wrap = new BoogieWrapper(
            FunctionCall(e.tok, Reads(arity), TrType(objset), args),
            objset);
          var reads = new FrameExpression(e.tok, wrap, null);
          CheckFrameSubset(expr.tok, new List<FrameExpression> { reads }, null, null,
            etran, options.AssertSink(this, builder), new PODesc.FrameSubset("invoke function", false), options.AssertKv);
        }

      } else if (expr is FunctionCallExpr) {
        FunctionCallExpr e = (FunctionCallExpr)expr;
        Contract.Assert(e.Function != null);  // follows from the fact that expr has been successfully resolved
        if (e.Function is SpecialFunction) {
          CheckWellformedSpecialFunction(e, options, null, null, locals, builder, etran);
        } else {
          // check well-formedness of receiver
          CheckWellformed(e.Receiver, options, locals, builder, etran);
          if (!e.Function.IsStatic && !(e.Receiver is ThisExpr) && !e.Receiver.Type.IsArrowType) {
            CheckNonNull(expr.tok, e.Receiver, builder, etran, options.AssertKv);
          } else if (e.Receiver.Type.IsArrowType) {
            CheckFunctionSelectWF("function specification", builder, etran, e.Receiver, "");
          }
          if (!e.Function.IsStatic && CommonHeapUse && !etran.UsesOldHeap) {
            // the argument can't be assumed to be allocated for the old heap
<<<<<<< HEAD
            Type et = TypeUtil.SubstType(UserDefinedType.FromTopLevelDecl(e.tok, e.Function.EnclosingClass), e.GetTypeArgumentSubstitutions());
=======
            Type et = UserDefinedType.FromTopLevelDecl(e.tok, e.Function.EnclosingClass).Subst(e.GetTypeArgumentSubstitutions());
>>>>>>> 3b6c8765
            builder.Add(new Bpl.CommentCmd("assume allocatedness for receiver argument to function"));
            builder.Add(TrAssumeCmd(e.Receiver.tok, MkIsAlloc(etran.TrExpr(e.Receiver), et, etran.HeapExpr)));
          }
          // check well-formedness of the other parameters
          foreach (Expression arg in e.Args) {
            if (!(arg is DefaultValueExpression)) {
              CheckWellformed(arg, options, locals, builder, etran);
            }
          }
          // create a local variable for each formal parameter, and assign each actual parameter to the corresponding local
          Dictionary<IVariable, Expression> substMap = new Dictionary<IVariable, Expression>();
          for (int i = 0; i < e.Function.Formals.Count; i++) {
            Formal p = e.Function.Formals[i];
            // Note, in the following, the "##" makes the variable invisible in BVD.  An alternative would be to communicate
            // to BVD what this variable stands for and display it as such to the user.
<<<<<<< HEAD
            Type et = TypeUtil.SubstType(p.Type, e.GetTypeArgumentSubstitutions());
=======
            Type et = p.Type.Subst(e.GetTypeArgumentSubstitutions());
>>>>>>> 3b6c8765
            LocalVariable local = new LocalVariable(p.tok, p.tok, "##" + p.Name, et, p.IsGhost);
            local.type = local.OptionalType;  // resolve local here
            IdentifierExpr ie = new IdentifierExpr(local.Tok, local.AssignUniqueName(currentDeclaration.IdGenerator));
            ie.Var = local; ie.Type = ie.Var.Type;  // resolve ie here
            substMap.Add(p, ie);
            locals.Add(new Bpl.LocalVariable(local.Tok, new Bpl.TypedIdent(local.Tok, local.AssignUniqueName(currentDeclaration.IdGenerator), TrType(local.Type))));
            Bpl.IdentifierExpr lhs = (Bpl.IdentifierExpr)etran.TrExpr(ie);  // TODO: is this cast always justified?
            Expression ee = e.Args[i];
            CheckSubrange(ee.tok, etran.TrExpr(ee), ee.Type, et, builder);
            Bpl.Cmd cmd = Bpl.Cmd.SimpleAssign(p.tok, lhs, CondApplyBox(p.tok, etran.TrExpr(ee), cce.NonNull(ee.Type), et));
            builder.Add(cmd);
            if (CommonHeapUse && !etran.UsesOldHeap) {
              // the argument can't be assumed to be allocated for the old heap
              builder.Add(new Bpl.CommentCmd("assume allocatedness for argument to function"));
              builder.Add(TrAssumeCmd(e.Args[i].tok, MkIsAlloc(lhs, et, etran.HeapExpr)));
            }
          }

          // Check that every parameter is available in the state in which the function is invoked; this means checking that it has
          // the right type and is allocated.  These checks usually hold trivially, on account of that the Dafny language only gives
          // access to expressions of the appropriate type and that are allocated in the current state.  However, if the function is
          // invoked in the 'old' state or if the function invoked is a two-state function with a non-new parameter, then we need to
          // check that its arguments were all available at that time as well.
          if (etran.UsesOldHeap) {
            if (!e.Function.IsStatic) {
              Bpl.Expr wh = GetWhereClause(e.Receiver.tok, etran.TrExpr(e.Receiver), e.Receiver.Type, etran, ISALLOC, true);
              if (wh != null) {
                var desc = new PODesc.IsAllocated("receiver argument", "in the state in which the function is invoked");
                builder.Add(Assert(GetToken(e.Receiver), wh, desc));
              }
            }
            for (int i = 0; i < e.Args.Count; i++) {
              Expression ee = e.Args[i];
              Bpl.Expr wh = GetWhereClause(ee.tok, etran.TrExpr(ee), ee.Type, etran, ISALLOC, true);
              if (wh != null) {
                var desc = new PODesc.IsAllocated("argument", "in the state in which the function is invoked");
                builder.Add(Assert(GetToken(ee), wh, desc));
              }
            }
          } else if (e.Function is TwoStateFunction) {
            if (!e.Function.IsStatic) {
              Bpl.Expr wh = GetWhereClause(e.Receiver.tok, etran.TrExpr(e.Receiver), e.Receiver.Type, etran.OldAt(e.AtLabel), ISALLOC, true);
              if (wh != null) {
                var desc = new PODesc.IsAllocated("receiver argument", "in the two-state function's previous state");
                builder.Add(Assert(GetToken(e.Receiver), wh, desc));
              }
            }
            Contract.Assert(e.Function.Formals.Count == e.Args.Count);
            for (int i = 0; i < e.Args.Count; i++) {
              var formal = e.Function.Formals[i];
              if (formal.IsOld) {
                Expression ee = e.Args[i];
                Bpl.Expr wh = GetWhereClause(ee.tok, etran.TrExpr(ee), ee.Type, etran.OldAt(e.AtLabel), ISALLOC, true);
                if (wh != null) {
                  var pIdx = e.Args.Count == 1 ? "" : " at index " + i;
                  var desc = new PODesc.IsAllocated($"argument{pIdx} ('{formal.Name}')", "in the two-state function's previous state");
                  builder.Add(Assert(GetToken(ee), wh, desc));
                }
              }
            }
          }
          // check that the preconditions for the call hold
          foreach (AttributedExpression p in e.Function.Req) {
            Expression precond = Substitute(p.E, e.Receiver, substMap, e.GetTypeArgumentSubstitutions());
            bool splitHappened;  // we don't actually care
            string errorMessage = CustomErrorMessage(p.Attributes);
            foreach (var ss in TrSplitExpr(precond, etran, true, out splitHappened)) {
              if (ss.IsChecked) {
                var tok = new NestedToken(GetToken(expr), ss.Tok);
                var desc = new PODesc.PreconditionSatisfied(errorMessage);
                if (options.AssertKv != null) {
                  // use the given assert attribute only
                  builder.Add(Assert(tok, ss.E, new PODesc.PreconditionSatisfied(errorMessage), options.AssertKv));
                } else {
                  builder.Add(AssertNS(tok, ss.E, new PODesc.PreconditionSatisfied(errorMessage)));
                }
              }
            }
            if (options.AssertKv == null) {
              // assume only if no given assert attribute is given
              builder.Add(TrAssumeCmd(expr.tok, etran.TrExpr(precond)));
            }
          }
          if (options.DoReadsChecks) {
            // check that the callee reads only what the caller is already allowed to read
            var s = new Substituter(null, new Dictionary<IVariable, Expression>(), e.GetTypeArgumentSubstitutions());
            CheckFrameSubset(expr.tok,
              e.Function.Reads.ConvertAll(s.SubstFrameExpr),
              e.Receiver, substMap, etran, options.AssertSink(this, builder), new PODesc.FrameSubset("invoke function", false), options.AssertKv);
          }

          Bpl.Expr allowance = null;
          if (codeContext != null && e.CoCall != FunctionCallExpr.CoCallResolution.Yes && !(e.Function is ExtremePredicate)) {
            // check that the decreases measure goes down
            var calleeSCCLookup = e.IsByMethodCall ? (ICallable)e.Function.ByMethodDecl : e.Function;
            Contract.Assert(calleeSCCLookup != null);
            if (ModuleDefinition.InSameSCC(calleeSCCLookup, codeContext)) {
              if (options.DoOnlyCoarseGrainedTerminationChecks) {
                builder.Add(Assert(GetToken(expr), Bpl.Expr.False, new PODesc.IsNonRecursive()));
              } else {
                List<Expression> contextDecreases = codeContext.Decreases.Expressions;
                List<Expression> calleeDecreases = e.Function.Decreases.Expressions;
                if (e.Function == options.SelfCallsAllowance) {
                  allowance = Bpl.Expr.True;
                  if (!e.Function.IsStatic) {
                    allowance = BplAnd(allowance, Bpl.Expr.Eq(etran.TrExpr(e.Receiver), new Bpl.IdentifierExpr(e.tok, etran.This)));
                  }
                  for (int i = 0; i < e.Args.Count; i++) {
                    Expression ee = e.Args[i];
                    Formal ff = e.Function.Formals[i];
                    allowance = BplAnd(allowance,
                      Bpl.Expr.Eq(etran.TrExpr(ee),
                        new Bpl.IdentifierExpr(e.tok, ff.AssignUniqueName(currentDeclaration.IdGenerator), TrType(ff.Type))));
                  }
                }
                string hint;
                switch (e.CoCall) {
                  case FunctionCallExpr.CoCallResolution.NoBecauseFunctionHasSideEffects:
                    hint = "note that only functions without side effects can be called co-recursively";
                    break;
                  case FunctionCallExpr.CoCallResolution.NoBecauseFunctionHasPostcondition:
                    hint = "note that only functions without any ensures clause can be called co-recursively";
                    break;
                  case FunctionCallExpr.CoCallResolution.NoBecauseIsNotGuarded:
                    hint = "note that the call is not sufficiently guarded to be used co-recursively";
                    break;
                  case FunctionCallExpr.CoCallResolution.NoBecauseRecursiveCallsAreNotAllowedInThisContext:
                    hint = "note that calls cannot be co-recursive in this context";
                    break;
                  case FunctionCallExpr.CoCallResolution.NoBecauseRecursiveCallsInDestructiveContext:
                    hint = "note that a call can be co-recursive only if all intra-cluster calls are in non-destructive contexts";
                    break;
                  case FunctionCallExpr.CoCallResolution.No:
                    hint = null;
                    break;
                  default:
                    Contract.Assert(false); // unexpected CoCallResolution
                    goto case FunctionCallExpr.CoCallResolution.No; // please the compiler
                }
                if (e.CoCallHint != null) {
                  hint = hint == null ? e.CoCallHint : string.Format("{0}; {1}", hint, e.CoCallHint);
                }
                CheckCallTermination(expr.tok, contextDecreases, calleeDecreases, allowance, e.Receiver, substMap, e.GetTypeArgumentSubstitutions(),
                  etran, etran, builder, codeContext.InferredDecreases, hint);
              }
            }
          }
          // all is okay, so allow this function application access to the function's axiom, except if it was okay because of the self-call allowance.
          Bpl.IdentifierExpr canCallFuncID = new Bpl.IdentifierExpr(expr.tok, e.Function.FullSanitizedName + "#canCall", Bpl.Type.Bool);
          List<Bpl.Expr> args = etran.FunctionInvocationArguments(e, null);
          Bpl.Expr canCallFuncAppl = new Bpl.NAryExpr(GetToken(expr), new Bpl.FunctionCall(canCallFuncID), args);
          builder.Add(TrAssumeCmd(expr.tok, allowance == null ? canCallFuncAppl : Bpl.Expr.Or(allowance, canCallFuncAppl)));

          var returnType = e.Type.AsDatatype;
          if (returnType != null && returnType.Ctors.Count == 1) {
            var correctConstructor = FunctionCall(e.tok, returnType.Ctors[0].QueryField.FullSanitizedName, Bpl.Type.Bool, etran.TrExpr(e));
            // There is only one constructor, so the value must be been constructed by it; might as well assume that here.
            builder.Add(TrAssumeCmd(expr.tok, correctConstructor));
          }
        }
      } else if (expr is DatatypeValue) {
        DatatypeValue dtv = (DatatypeValue)expr;
        for (int i = 0; i < dtv.Ctor.Formals.Count; i++) {
          var formal = dtv.Ctor.Formals[i];
          var arg = dtv.Arguments[i];
          if (!(arg is DefaultValueExpression)) {
            CheckWellformed(arg, options, locals, builder, etran);
          }
          // Cannot use the datatype's formals, so we substitute the inferred type args:
          var su = new Dictionary<TypeParameter, Type>();
          foreach (var p in LinqExtender.Zip(dtv.Ctor.EnclosingDatatype.TypeArgs, dtv.InferredTypeArgs)) {
            su[p.Item1] = p.Item2;
          }
<<<<<<< HEAD
          Type ty = TypeUtil.SubstType(formal.Type, su);
=======
          Type ty = formal.Type.Subst(su);
>>>>>>> 3b6c8765
          CheckSubrange(arg.tok, etran.TrExpr(arg), arg.Type, ty, builder);
        }
      } else if (expr is SeqConstructionExpr) {
        var e = (SeqConstructionExpr)expr;
        CheckWellformed(e.N, options, locals, builder, etran);
        var desc = new PODesc.NonNegative("sequence size");
        builder.Add(Assert(GetToken(e.N), Bpl.Expr.Le(Bpl.Expr.Literal(0), etran.TrExpr(e.N)), desc));

        CheckWellformed(e.Initializer, options, locals, builder, etran);
        var eType = e.Type.AsSeqType.Arg;
        CheckElementInit(e.tok, false, new List<Expression>() { e.N }, eType, e.Initializer, null, builder, etran, options);
      } else if (expr is MultiSetFormingExpr) {
        MultiSetFormingExpr e = (MultiSetFormingExpr)expr;
        CheckWellformed(e.E, options, locals, builder, etran);
      } else if (expr is OldExpr) {
        var e = (OldExpr)expr;
        // Anything read inside the 'old' expressions depends only on the old heap, which isn't included in the
        // frame axiom.  In other words, 'old' expressions have no dependencies on the current heap.  Therefore,
        // we turn off any reads checks for "e.E".
        CheckWellformed(e.E, new WFOptions(options), locals, builder, etran.OldAt(e.AtLabel));
      } else if (expr is UnchangedExpr) {
        var e = (UnchangedExpr)expr;
        foreach (var fe in e.Frame) {
          CheckWellformed(fe.E, options, locals, builder, etran);

          EachReferenceInFrameExpression(fe.E, locals, builder, etran, out var description, out var ty, out var r, out var ante);
          Bpl.Expr nonNull;
          if (ty.IsNonNullRefType) {
            nonNull = Bpl.Expr.True;
          } else {
            Contract.Assert(ty.IsRefType);
            nonNull = Bpl.Expr.Neq(r, predef.Null);
            builder.Add(Assert(GetToken(fe.E), BplImp(ante, nonNull), new PODesc.NonNull(description, description != "object")));
          }
          // check that "r" was allocated in the "e.AtLabel" state
          Bpl.Expr wh = GetWhereClause(fe.E.tok, r, ty, etran.OldAt(e.AtLabel), ISALLOC, true);
          if (wh != null) {
            var desc = new PODesc.IsAllocated(description, "in the old-state of the 'unchanged' predicate",
              description != "object");
            builder.Add(Assert(GetToken(fe.E), BplImp(BplAnd(ante, nonNull), wh), desc));
          }
          // check that the 'unchanged' argument reads only what the context is allowed to read
          if (options.DoReadsChecks) {
            CheckFrameSubset(fe.E.tok,
              new List<FrameExpression>() { fe },
              null, new Dictionary<IVariable, Expression>(), etran, options.AssertSink(this, builder),
              new PODesc.FrameSubset($"read state of 'unchanged' {description}", false), options.AssertKv);
          }
        }
      } else if (expr is UnaryExpr) {
        UnaryExpr e = (UnaryExpr)expr;
        CheckWellformed(e.E, options, locals, builder, etran);
        if (e is ConversionExpr) {
          var ee = (ConversionExpr)e;
          CheckResultToBeInType(expr.tok, ee.E, ee.ToType, locals, builder, etran, ee.messagePrefix);
        }
      } else if (expr is BinaryExpr) {
        BinaryExpr e = (BinaryExpr)expr;
        CheckWellformed(e.E0, options, locals, builder, etran);
        switch (e.ResolvedOp) {
          case BinaryExpr.ResolvedOpcode.And:
          case BinaryExpr.ResolvedOpcode.Imp: {
              BoogieStmtListBuilder b = new BoogieStmtListBuilder(this);
              CheckWellformed(e.E1, options, locals, b, etran);
              builder.Add(new Bpl.IfCmd(expr.tok, etran.TrExpr(e.E0), b.Collect(expr.tok), null, null));
            }
            break;
          case BinaryExpr.ResolvedOpcode.Or: {
              BoogieStmtListBuilder b = new BoogieStmtListBuilder(this);
              CheckWellformed(e.E1, options, locals, b, etran);
              builder.Add(new Bpl.IfCmd(expr.tok, Bpl.Expr.Not(etran.TrExpr(e.E0)), b.Collect(expr.tok), null, null));
            }
            break;
          case BinaryExpr.ResolvedOpcode.Add:
          case BinaryExpr.ResolvedOpcode.Sub:
          case BinaryExpr.ResolvedOpcode.Mul:
            CheckWellformed(e.E1, options, locals, builder, etran);
            if (e.ResolvedOp == BinaryExpr.ResolvedOpcode.Sub && e.E0.Type.IsBigOrdinalType) {
              var rhsIsNat = FunctionCall(expr.tok, "ORD#IsNat", Bpl.Type.Bool, etran.TrExpr(e.E1));
              builder.Add(Assert(GetToken(expr), rhsIsNat, new PODesc.OrdinalSubtractionIsNatural()));
              var offset0 = FunctionCall(expr.tok, "ORD#Offset", Bpl.Type.Int, etran.TrExpr(e.E0));
              var offset1 = FunctionCall(expr.tok, "ORD#Offset", Bpl.Type.Int, etran.TrExpr(e.E1));
              builder.Add(Assert(GetToken(expr), Bpl.Expr.Le(offset1, offset0), new PODesc.OrdinalSubtractionUnderflow()));
            } else if (e.Type.IsCharType) {
              var e0 = FunctionCall(expr.tok, "char#ToInt", Bpl.Type.Int, etran.TrExpr(e.E0));
              var e1 = FunctionCall(expr.tok, "char#ToInt", Bpl.Type.Int, etran.TrExpr(e.E1));
              if (e.ResolvedOp == BinaryExpr.ResolvedOpcode.Add) {
                builder.Add(Assert(GetToken(expr), Bpl.Expr.Lt(Bpl.Expr.Binary(BinaryOperator.Opcode.Add, e0, e1), Bpl.Expr.Literal(65536)), new PODesc.CharOverflow()));
              } else {
                Contract.Assert(e.ResolvedOp == BinaryExpr.ResolvedOpcode.Sub);  // .Mul is not supported for char
                builder.Add(Assert(GetToken(expr), Bpl.Expr.Le(e1, e0), new PODesc.CharUnderflow()));
              }
            }
            CheckResultToBeInType(expr.tok, expr, expr.Type, locals, builder, etran);
            break;
          case BinaryExpr.ResolvedOpcode.Div:
          case BinaryExpr.ResolvedOpcode.Mod: {
              Bpl.Expr zero;
              if (e.E1.Type.IsBitVectorType) {
                zero = BplBvLiteralExpr(e.tok, BaseTypes.BigNum.ZERO, e.E1.Type.AsBitVectorType);
              } else if (e.E1.Type.IsNumericBased(Type.NumericPersuasion.Real)) {
                zero = Bpl.Expr.Literal(BaseTypes.BigDec.ZERO);
              } else {
                zero = Bpl.Expr.Literal(0);
              }
              CheckWellformed(e.E1, options, locals, builder, etran);
              builder.Add(Assert(GetToken(expr), Bpl.Expr.Neq(etran.TrExpr(e.E1), zero), new PODesc.DivisorNonZero(), options.AssertKv));
              CheckResultToBeInType(expr.tok, expr, expr.Type, locals, builder, etran);
            }
            break;
          case BinaryExpr.ResolvedOpcode.LeftShift:
          case BinaryExpr.ResolvedOpcode.RightShift: {
              CheckWellformed(e.E1, options, locals, builder, etran);
              var w = e.Type.AsBitVectorType.Width;
              var upperDesc = new PODesc.ShiftUpperBound(w);
              if (e.E1.Type.IsBitVectorType) {
                // Known to be non-negative, so we don't need to check lower bound.
                // Check upper bound, that is, check "E1 <= w"
                var e1Width = e.E1.Type.AsBitVectorType.Width;
                if (w < (BigInteger.One << e1Width)) {
                  // w is a number that can be represented in the e.E1.Type, so do the comparison in that bitvector type.
                  var bound = BplBvLiteralExpr(e.tok, BaseTypes.BigNum.FromInt(w), e1Width);
                  var cmp = etran.TrToFunctionCall(expr.tok, "le_bv" + e1Width, Bpl.Type.Bool, etran.TrExpr(e.E1), bound, false);
                  builder.Add(Assert(GetToken(expr), cmp, upperDesc, options.AssertKv));
                } else {
                  // In the previous branch, we had:
                  //     w < 2^e1Width               (*)
                  // From the type of E1, we have:
                  //     E1 < 2^e1Width
                  // In this branch, (*) does not hold, so we therefore have the following:
                  //     E1 < 2^e1Width <= w
                  // In other words, the condition
                  //     E1 <= w
                  // already holds, so there is no reason to check it.
                }
              } else {
                var positiveDesc = new PODesc.ShiftLowerBound();
                builder.Add(Assert(GetToken(expr), Bpl.Expr.Le(Bpl.Expr.Literal(0), etran.TrExpr(e.E1)), positiveDesc, options.AssertKv));
                builder.Add(Assert(GetToken(expr), Bpl.Expr.Le(etran.TrExpr(e.E1), Bpl.Expr.Literal(w)), upperDesc, options.AssertKv));
              }
            }
            break;
          case BinaryExpr.ResolvedOpcode.EqCommon:
          case BinaryExpr.ResolvedOpcode.NeqCommon:
            CheckWellformed(e.E1, options, locals, builder, etran);
            if (e.InCompiledContext) {
              if (Resolver.CanCompareWith(e.E0) || Resolver.CanCompareWith(e.E1)) {
                // everything's fine
              } else {
                Contract.Assert(!e.E0.Type.SupportsEquality); // otherwise, CanCompareWith would have returned "true" above
                Contract.Assert(!e.E1.Type.SupportsEquality); // otherwise, CanCompareWith would have returned "true" above
                Contract.Assert(e.E0.Type.PartiallySupportsEquality); // otherwise, the code wouldn't have got passed the resolver
                Contract.Assert(e.E1.Type.PartiallySupportsEquality); // otherwise, the code wouldn't have got passed the resolver
                var dt = e.E0.Type.AsIndDatatype;
                Contract.Assert(dt != null); // only inductive datatypes support equality partially

                // to compare the datatype values for equality, there must not be any possibility that either of the datatype
                // variants is a ghost constructor
                var ghostConstructors = dt.Ctors.Where(ctor => ctor.IsGhost).ToList();
                Contract.Assert(ghostConstructors.Count != 0);

                void checkOperand(Expression operand) {
                  var value = etran.TrExpr(operand);
                  var notGhostCtor = BplAnd(ghostConstructors.ConvertAll(
                    ctor => Bpl.Expr.Not(FunctionCall(expr.tok, ctor.QueryField.FullSanitizedName, Bpl.Type.Bool, value))));
                  builder.Add(Assert(GetToken(expr), notGhostCtor,
                    new PODesc.NotGhostVariant("equality", ghostConstructors)));
                }

                checkOperand(e.E0);
                checkOperand(e.E1);
              }


            }
            break;
          default:
            CheckWellformed(e.E1, options, locals, builder, etran);
            break;
        }

      } else if (expr is TernaryExpr) {
        var e = (TernaryExpr)expr;
        foreach (var ee in e.SubExpressions) {
          CheckWellformed(ee, options, locals, builder, etran);
        }
        switch (e.Op) {
          case TernaryExpr.Opcode.PrefixEqOp:
          case TernaryExpr.Opcode.PrefixNeqOp:
            if (e.E0.Type.IsNumericBased(Type.NumericPersuasion.Int)) {
              builder.Add(Assert(GetToken(expr), Bpl.Expr.Le(Bpl.Expr.Literal(0), etran.TrExpr(e.E0)), new PODesc.PrefixEqualityLimit(), options.AssertKv));
            }
            break;
          default:
            Contract.Assert(false);  // unexpected ternary expression
            break;
        }

      } else if (expr is LetExpr) {
        CheckWellformedLetExprWithResult((LetExpr)expr, options, result, resultType, locals, builder, etran, true);
        result = null;

      } else if (expr is ComprehensionExpr) {
        var e = (ComprehensionExpr)expr;
        var q = e as QuantifierExpr;
        var lam = e as LambdaExpr;
        var mc = e as MapComprehension;
        if (mc != null && !mc.IsGeneralMapComprehension) {
          mc = null;  // mc will be non-null when "e" is a general map comprehension
        }

        // This is a WF check, so we look at the original quantifier, not the split one.
        // This ensures that cases like forall x :: x != null && f(x.a) do not fail to verify.

        builder.Add(new Bpl.CommentCmd("Begin Comprehension WF check"));
        BplIfIf(e.tok, lam != null, null, builder, nextBuilder => {
          var comprehensionEtran = etran;
          if (lam != null) {
            // Havoc heap
            locals.Add(BplLocalVar(CurrentIdGenerator.FreshId((etran.UsesOldHeap ? "$Heap_at_" : "") + "$lambdaHeap#"), predef.HeapType, out var lambdaHeap));
            comprehensionEtran = new ExpressionTranslator(comprehensionEtran, lambdaHeap);
            nextBuilder.Add(new HavocCmd(expr.tok, Singleton((Bpl.IdentifierExpr)comprehensionEtran.HeapExpr)));
            nextBuilder.Add(new AssumeCmd(expr.tok, FunctionCall(expr.tok, BuiltinFunction.IsGoodHeap, null, comprehensionEtran.HeapExpr)));
            nextBuilder.Add(new AssumeCmd(expr.tok, HeapSameOrSucc(etran.HeapExpr, comprehensionEtran.HeapExpr)));
          }

          var substMap = SetupBoundVarsAsLocals(e.BoundVars, out var typeAntecedents, nextBuilder, locals, comprehensionEtran);
          BplIfIf(e.tok, true, typeAntecedents, nextBuilder, newBuilder => {
            var s = new Substituter(null, substMap, new Dictionary<TypeParameter, Type>());
            var body = Substitute(e.Term, null, substMap);
            var bodyLeft = mc != null ? Substitute(mc.TermLeft, null, substMap) : null;
            var substMapPrime = mc != null ? SetupBoundVarsAsLocals(e.BoundVars, newBuilder, locals, comprehensionEtran, "#prime") : null;
            var bodyLeftPrime = mc != null ? Substitute(mc.TermLeft, null, substMapPrime) : null;
            var bodyPrime = mc != null ? Substitute(e.Term, null, substMapPrime) : null;
            List<FrameExpression> reads = null;

            var newOptions = options;
            if (lam != null) {
              // Set up a new frame
              var frameName = CurrentIdGenerator.FreshId("$_Frame#l");
              reads = lam.Reads.ConvertAll(s.SubstFrameExpr);
              DefineFrame(e.tok, reads, newBuilder, locals, frameName, comprehensionEtran);
              comprehensionEtran = new ExpressionTranslator(comprehensionEtran, frameName);

              // Check frame WF and that it read covers itself
              newOptions = new WFOptions(options.SelfCallsAllowance, true /* check reads clauses */, true /* delay reads checks */);
              CheckFrameWellFormed(newOptions, reads, locals, newBuilder, comprehensionEtran);
              // new options now contains the delayed reads checks
              newOptions.ProcessSavedReadsChecks(locals, builder, newBuilder);

              // continue doing reads checks, but don't delay them
              newOptions = new WFOptions(options.SelfCallsAllowance, true, false);
            }

            // check requires/range
            Bpl.Expr guard = null;
            if (e.Range != null) {
              var range = Substitute(e.Range, null, substMap);
              CheckWellformed(range, newOptions, locals, newBuilder, comprehensionEtran);
              guard = comprehensionEtran.TrExpr(range);
            }

            if (mc != null) {
              Contract.Assert(bodyLeft != null);
              BplIfIf(e.tok, guard != null, guard, newBuilder, b => { CheckWellformed(bodyLeft, newOptions, locals, b, comprehensionEtran); });
            }
            BplIfIf(e.tok, guard != null, guard, newBuilder, b => {
              Bpl.Expr resultIe = null;
              Type rangeType = null;
              if (lam != null) {
                var resultName = CurrentIdGenerator.FreshId("lambdaResult#");
                var resultVar = new Bpl.LocalVariable(body.tok, new Bpl.TypedIdent(body.tok, resultName, TrType(body.Type)));
                locals.Add(resultVar);
                resultIe = new Bpl.IdentifierExpr(body.tok, resultVar);
                rangeType = lam.Type.AsArrowType.Result;
              }
              CheckWellformedWithResult(body, newOptions, resultIe, rangeType, locals, b, comprehensionEtran);
            });

            if (mc != null) {
              Contract.Assert(substMapPrime != null);
              Contract.Assert(bodyLeftPrime != null);
              Contract.Assert(bodyPrime != null);
              Bpl.Expr guardPrime = null;
              if (guard != null) {
                Contract.Assert(e.Range != null);
                var rangePrime = Substitute(e.Range, null, substMapPrime);
                guardPrime = comprehensionEtran.TrExpr(rangePrime);
              }
              BplIfIf(e.tok, guard != null, BplAnd(guard, guardPrime), newBuilder, b => {
                var different = BplOr(
                  Bpl.Expr.Neq(comprehensionEtran.TrExpr(bodyLeft), comprehensionEtran.TrExpr(bodyLeftPrime)),
                  Bpl.Expr.Eq(comprehensionEtran.TrExpr(body), comprehensionEtran.TrExpr(bodyPrime)));
                b.Add(Assert(GetToken(mc.TermLeft), different, new PODesc.ComprehensionNoAlias()));
              });
            }
          });

          if (lam != null) {
            // assume false (heap was havoced inside an if)
            Contract.Assert(nextBuilder != builder);
            nextBuilder.Add(new AssumeCmd(e.tok, Bpl.Expr.False));
          }
        });
        builder.Add(new Bpl.CommentCmd("End Comprehension WF check"));

      } else if (expr is StmtExpr stmtExpr) {
        CheckWellformedStmtExpr(stmtExpr, options, result, resultType, locals, builder, etran);
        result = null;

      } else if (expr is ITEExpr) {
        ITEExpr e = (ITEExpr)expr;
        CheckWellformed(e.Test, options, locals, builder, etran);
        var bThen = new BoogieStmtListBuilder(this);
        var bElse = new BoogieStmtListBuilder(this);
        if (e.IsBindingGuard) {
          // if it is BindingGuard, e.Thn is a let-such-that created from the BindingGuard.
          // We don't need to do well-formedness check on the Rhs of the LetExpr since it
          // has already been checked in e.Test
          var letExpr = (LetExpr)e.Thn;
          Contract.Assert(letExpr != null);
          CheckWellformedLetExprWithResult(letExpr, options, result, resultType, locals, bThen, etran, false);
        } else {
          CheckWellformedWithResult(e.Thn, options, result, resultType, locals, bThen, etran);
        }
        CheckWellformedWithResult(e.Els, options, result, resultType, locals, bElse, etran);
        builder.Add(new Bpl.IfCmd(expr.tok, etran.TrExpr(e.Test), bThen.Collect(expr.tok), null, bElse.Collect(expr.tok)));
        result = null;
      } else if (expr is MatchExpr) {
        MatchExpr me = (MatchExpr)expr;
        CheckWellformed(me.Source, options, locals, builder, etran);
        Bpl.Expr src = etran.TrExpr(me.Source);
        Bpl.IfCmd ifCmd = null;
        BoogieStmtListBuilder elsBldr = new BoogieStmtListBuilder(this);
        elsBldr.Add(TrAssumeCmd(expr.tok, Bpl.Expr.False));
        StmtList els = elsBldr.Collect(expr.tok);
        foreach (var missingCtor in me.MissingCases) {
          // havoc all bound variables
          var b = new BoogieStmtListBuilder(this);
          List<Variable> newLocals = new List<Variable>();
          Bpl.Expr r = CtorInvocation(me.tok, missingCtor, etran, newLocals, b);
          locals.AddRange(newLocals);

          if (newLocals.Count != 0) {
            List<Bpl.IdentifierExpr> havocIds = new List<Bpl.IdentifierExpr>();
            foreach (Variable local in newLocals) {
              havocIds.Add(new Bpl.IdentifierExpr(local.tok, local));
            }
            builder.Add(new Bpl.HavocCmd(me.tok, havocIds));
          }

          String missingStr = me.Context.FillHole(new IdCtx(new KeyValuePair<string, DatatypeCtor>(missingCtor.Name, missingCtor))).AbstractAllHoles().ToString();
          b.Add(Assert(GetToken(me), Bpl.Expr.False, new PODesc.MatchIsComplete("expression", missingStr)));

          Bpl.Expr guard = Bpl.Expr.Eq(src, r);
          ifCmd = new Bpl.IfCmd(me.tok, guard, b.Collect(me.tok), ifCmd, els);
          els = null;
        }
        for (int i = me.Cases.Count; 0 <= --i;) {
          MatchCaseExpr mc = me.Cases[i];
          BoogieStmtListBuilder b = new BoogieStmtListBuilder(this);
          Bpl.Expr ct = CtorInvocation(mc, me.Source.Type, etran, locals, b, NOALLOC, false);
          // generate:  if (src == ctor(args)) { assume args-is-well-typed; mc.Body is well-formed; assume Result == TrExpr(case); } else ...
          CheckWellformedWithResult(mc.Body, options, result, resultType, locals, b, etran);
          ifCmd = new Bpl.IfCmd(mc.tok, Bpl.Expr.Eq(src, ct), b.Collect(mc.tok), ifCmd, els);
          els = null;
        }
        builder.Add(ifCmd);
        result = null;

      } else if (expr is DatatypeUpdateExpr) {
        var e = (DatatypeUpdateExpr)expr;
        // check that source expression is created from one of the legal source constructors, then proceed according to the .ResolvedExpression
        var correctConstructor = BplOr(e.LegalSourceConstructors.ConvertAll(
          ctor => FunctionCall(e.tok, ctor.QueryField.FullSanitizedName, Bpl.Type.Bool, etran.TrExpr(e.Root))));
        if (e.LegalSourceConstructors.Count == e.Type.AsDatatype.Ctors.Count) {
          // Every constructor has this destructor; no need to check anything
        } else {
          builder.Add(Assert(GetToken(expr), correctConstructor,
            new PODesc.ValidConstructorNames(DatatypeDestructor.PrintableCtorNameList(e.LegalSourceConstructors, "or"))));
        }

        CheckNotGhostVariant(e.InCompiledContext, expr, e.Root, "update of", e.Members,
          e.LegalSourceConstructors, builder, etran);

        CheckWellformedWithResult(e.ResolvedExpression, options, result, resultType, locals, builder, etran);
        result = null;

      } else if (expr is ConcreteSyntaxExpression) {
        var e = (ConcreteSyntaxExpression)expr;
        CheckWellformedWithResult(e.ResolvedExpression, options, result, resultType, locals, builder, etran);
        result = null;

      } else if (expr is BoogieFunctionCall) {
        var e = (BoogieFunctionCall)expr;
        foreach (var arg in e.Args) {
          CheckWellformed(arg, options, locals, builder, etran);
        }

      } else {
        Contract.Assert(false); throw new cce.UnreachableException();  // unexpected expression
      }

      if (result != null) {
        Contract.Assert(resultType != null);
        var bResult = etran.TrExpr(expr);
        CheckSubrange(expr.tok, bResult, expr.Type, resultType, builder);
        builder.Add(TrAssumeCmd(expr.tok, Bpl.Expr.Eq(result, bResult)));
        builder.Add(TrAssumeCmd(expr.tok, CanCallAssumption(expr, etran)));
        builder.Add(new CommentCmd("CheckWellformedWithResult: any expression"));
        if (AlwaysUseHeap) {
          builder.Add(TrAssumeCmd(expr.tok, MkIsAlloc(result, resultType, etran.HeapExpr)));
        }
        builder.Add(TrAssumeCmd(expr.tok, MkIs(result, resultType)));
      }
    }

    private void CheckWellformedStmtExpr(StmtExpr stmtExpr, WFOptions options, Expr result, Type resultType, List<Variable> locals,
      BoogieStmtListBuilder builder, ExpressionTranslator etran) {
      // If we're inside an "old" expression, then "etran" will know how to translate
      // expressions. However, here, we're also having to translate e.S, which is a
      // Statement. Since statement translation (in particular, translation of CallStmt's)
      // work directly on the global variable $Heap, we temporarily change its value here.
      if (etran.UsesOldHeap) {
        BuildWithHeapAs(stmtExpr.S.Tok, etran.HeapExpr, "StmtExpr#", locals, builder,
          () => TrStmt(stmtExpr.S, builder, locals, etran));
      } else {
        TrStmt(stmtExpr.S, builder, locals, etran);
      }

      CheckWellformedWithResult(stmtExpr.E, options, result, resultType, locals, builder, etran);
    }

    /// <summary>
    /// Temporarily set the heap to the value etran.HeapExpr and call build().
    ///
    /// The Boogie code generated by build() should have just one exit point, namely at the
    /// end of the code generated. (Any other exit would cause control flow to miss
    /// BuildWithHeapAs's assignment that restores the value of $Heap.)
    /// </summary>
    void BuildWithHeapAs(IToken token, Bpl.Expr temporaryHeap, string heapVarSuffix, List<Variable> locals,
      BoogieStmtListBuilder builder, System.Action build) {
      var suffix = CurrentIdGenerator.FreshId(heapVarSuffix);
      var tmpHeapVar = new Bpl.LocalVariable(token, new Bpl.TypedIdent(token, "Heap$" + suffix, predef.HeapType));
      locals.Add(tmpHeapVar);
      var tmpHeap = new Bpl.IdentifierExpr(token, tmpHeapVar);
      var generalEtran = new ExpressionTranslator(this, predef, token);
      var theHeap = generalEtran.HeapCastToIdentifierExpr;

      // tmpHeap := $Heap;
      builder.Add(Bpl.Cmd.SimpleAssign(token, tmpHeap, theHeap));
      // $Heap := etran.HeapExpr;
      builder.Add(Bpl.Cmd.SimpleAssign(token, theHeap, temporaryHeap));

      build();

      // $Heap := tmpHeap;
      builder.Add(Bpl.Cmd.SimpleAssign(token, theHeap, tmpHeap));
    }

    private void CheckNotGhostVariant(MemberSelectExpr expr, string whatKind, List<DatatypeCtor> candidateCtors,
      BoogieStmtListBuilder builder, ExpressionTranslator etran) {
      CheckNotGhostVariant(expr.InCompiledContext, expr, expr.Obj, whatKind, new List<MemberDecl>() { expr.Member },
        candidateCtors, builder, etran);
    }

    private void CheckNotGhostVariant(bool inCompiledContext, Expression exprUsedForToken, Expression datatypeValue,
      string whatKind, List<MemberDecl> members, List<DatatypeCtor> candidateCtors, BoogieStmtListBuilder builder, ExpressionTranslator etran) {
      if (inCompiledContext) {
        // check that there is no possibility that the datatype variant is a ghost constructor
        var enclosingGhostConstructors = candidateCtors.Where(ctor => ctor.IsGhost).ToList();
        if (enclosingGhostConstructors.Count != 0) {
          var obj = etran.TrExpr(datatypeValue);
          var notGhostCtor = BplAnd(enclosingGhostConstructors.ConvertAll(
            ctor => Bpl.Expr.Not(FunctionCall(exprUsedForToken.tok, ctor.QueryField.FullSanitizedName, Bpl.Type.Bool, obj))));
          builder.Add(Assert(GetToken(exprUsedForToken), notGhostCtor,
            new PODesc.NotGhostVariant(whatKind,
              Util.PrintableNameList(members.ConvertAll(member => member.Name), "and"),
              enclosingGhostConstructors)));
        }
      }
    }

    void CheckWellformedSpecialFunction(FunctionCallExpr expr, WFOptions options, Bpl.Expr result, Type resultType, List<Bpl.Variable> locals,
                               BoogieStmtListBuilder builder, ExpressionTranslator etran) {
      Contract.Requires(expr.Function is SpecialFunction);

      string name = expr.Function.Name;
      CheckWellformed(expr.Receiver, options, locals, builder, etran);
      if (name == "RotateLeft" || name == "RotateRight") {
        var w = expr.Type.AsBitVectorType.Width;
        Expression arg = expr.Args[0];
        builder.Add(Assert(GetToken(expr), Bpl.Expr.Le(Bpl.Expr.Literal(0), etran.TrExpr(arg)), new PODesc.ShiftLowerBound(), options.AssertKv));
        builder.Add(Assert(GetToken(expr), Bpl.Expr.Le(etran.TrExpr(arg), Bpl.Expr.Literal(w)), new PODesc.ShiftUpperBound(w), options.AssertKv));
      }
    }

    void CheckWellformedLetExprWithResult(LetExpr e, WFOptions options, Bpl.Expr result, Type resultType, List<Bpl.Variable> locals,
      BoogieStmtListBuilder builder, ExpressionTranslator etran, bool checkRhs) {
      if (e.Exact) {
        var uniqueSuffix = "#Z" + defaultIdGenerator.FreshNumericId("#Z");
        var substMap = SetupBoundVarsAsLocals(e.BoundVars.ToList<BoundVar>(), builder, locals, etran, "#Z");
        Contract.Assert(e.LHSs.Count == e.RHSs.Count);  // checked by resolution
        var varNameGen = CurrentIdGenerator.NestedFreshIdGenerator("let#");
        for (int i = 0; i < e.LHSs.Count; i++) {
          var pat = e.LHSs[i];
          var rhs = e.RHSs[i];
          var nm = varNameGen.FreshId(string.Format("#{0}#", i));
          var r = new Bpl.LocalVariable(pat.tok, new Bpl.TypedIdent(pat.tok, nm, TrType(rhs.Type)));
          locals.Add(r);
          var rIe = new Bpl.IdentifierExpr(rhs.tok, r);
          CheckWellformedWithResult(e.RHSs[i], options, rIe, pat.Expr.Type, locals, builder, etran);
          CheckCasePatternShape(pat, rIe, rhs.tok, pat.Expr.Type, builder);
          builder.Add(TrAssumeCmd(pat.tok, Bpl.Expr.Eq(etran.TrExpr(Substitute(pat.Expr, null, substMap)), rIe)));
        }
        CheckWellformedWithResult(Substitute(e.Body, null, substMap), options, result, resultType, locals, builder, etran);

      } else {
        // CheckWellformed(var b :| RHS(b); Body(b)) =
        //   var b;
        //   if (typeAntecedent(b)) {
        //     CheckWellformed(RHS(b));
        //   }
        //   assert (exists b' :: typeAntecedent' && RHS(b'));
        //   assume typeAntecedent(b);
        //   assume RHS(b);
        //   CheckWellformed(Body(b));
        //   If non-ghost:  var b' where typeAntecedent; assume RHS(b'); assert Body(b) == Body(b');
        //   assume CanCall
        Contract.Assert(e.RHSs.Count == 1);  // this is true of all successfully resolved let-such-that expressions
        var lhsVars = e.BoundVars.ToList<BoundVar>();
        var substMap = SetupBoundVarsAsLocals(lhsVars, out var typeAntecedent, builder, locals, etran);
        var rhs = Substitute(e.RHSs[0], null, substMap);
        if (checkRhs) {
          var wellFormednessBuilder = new BoogieStmtListBuilder(this);
          CheckWellformed(rhs, options, locals, wellFormednessBuilder, etran);
          var ifCmd = new Bpl.IfCmd(e.tok, typeAntecedent, wellFormednessBuilder.Collect(e.tok), null, null);
          builder.Add(ifCmd);

          var bounds = lhsVars.ConvertAll(_ => (ComprehensionExpr.BoundedPool)new ComprehensionExpr.SpecialAllocIndependenceAllocatedBoundedPool());  // indicate "no alloc" (is this what we want?)
          GenerateAndCheckGuesses(e.tok, lhsVars, bounds, e.RHSs[0], TrTrigger(etran, e.Attributes, e.tok), builder, etran);
        }
        // assume typeAntecedent(b);
        builder.Add(TrAssumeCmd(e.tok, typeAntecedent));
        // assume RHS(b);
        builder.Add(TrAssumeCmd(e.tok, etran.TrExpr(rhs)));
        var letBody = Substitute(e.Body, null, substMap);
        CheckWellformed(letBody, options, locals, builder, etran);
        if (e.Constraint_Bounds != null) {
          var substMap_prime = SetupBoundVarsAsLocals(lhsVars, builder, locals, etran);
          var nonGhostMap_prime = new Dictionary<IVariable, Expression>();
          foreach (BoundVar bv in lhsVars) {
            nonGhostMap_prime.Add(bv, bv.IsGhost ? substMap[bv] : substMap_prime[bv]);
          }
          var rhs_prime = Substitute(e.RHSs[0], null, nonGhostMap_prime);
          var letBody_prime = Substitute(e.Body, null, nonGhostMap_prime);
          builder.Add(TrAssumeCmd(e.tok, CanCallAssumption(rhs_prime, etran)));
          builder.Add(TrAssumeCmd(e.tok, etran.TrExpr(rhs_prime)));
          builder.Add(TrAssumeCmd(e.tok, CanCallAssumption(letBody_prime, etran)));
          var eq = Expression.CreateEq(letBody, letBody_prime, e.Body.Type);
          builder.Add(Assert(GetToken(e), etran.TrExpr(eq), new PODesc.LetSuchThanUnique()));
        }
        // assume $let$canCall(g);
        LetDesugaring(e);  // call LetDesugaring to prepare the desugaring and populate letSuchThatExprInfo with something for e
        var info = letSuchThatExprInfo[e];
        builder.Add(new Bpl.AssumeCmd(e.tok, info.CanCallFunctionCall(this, etran)));
        // If we are supposed to assume "result" to equal this expression, then use the body of the let-such-that, not the generated $let#... function
        if (result != null) {
          Contract.Assert(resultType != null);
          var bResult = etran.TrExpr(letBody);
          CheckSubrange(letBody.tok, bResult, letBody.Type, resultType, builder);
          builder.Add(TrAssumeCmd(letBody.tok, Bpl.Expr.Eq(result, bResult)));
          builder.Add(TrAssumeCmd(letBody.tok, CanCallAssumption(letBody, etran)));
          builder.Add(new CommentCmd("CheckWellformedWithResult: Let expression"));
          if (AlwaysUseHeap) {
            builder.Add(TrAssumeCmd(letBody.tok, MkIsAlloc(result, resultType, etran.HeapExpr)));
          }
          builder.Add(TrAssumeCmd(letBody.tok, MkIs(result, resultType)));
        }
      }
    }

    void CheckFrameWellFormed(WFOptions wfo, List<FrameExpression> fes, List<Variable> locals, BoogieStmtListBuilder builder, ExpressionTranslator etran) {
      Contract.Requires(fes != null);
      Contract.Requires(locals != null);
      Contract.Requires(builder != null);
      Contract.Requires(etran != null);
      foreach (var fe in fes) {
        CheckWellformed(fe.E, wfo, locals, builder, etran);
        if (fe.Field != null && fe.E.Type.IsRefType) {
          builder.Add(Assert(fe.tok, Bpl.Expr.Neq(etran.TrExpr(fe.E), predef.Null), new PODesc.FrameDereferenceNonNull()));
        }
      }
    }

  }
}<|MERGE_RESOLUTION|>--- conflicted
+++ resolved
@@ -566,11 +566,7 @@
           }
           if (!e.Function.IsStatic && CommonHeapUse && !etran.UsesOldHeap) {
             // the argument can't be assumed to be allocated for the old heap
-<<<<<<< HEAD
-            Type et = TypeUtil.SubstType(UserDefinedType.FromTopLevelDecl(e.tok, e.Function.EnclosingClass), e.GetTypeArgumentSubstitutions());
-=======
             Type et = UserDefinedType.FromTopLevelDecl(e.tok, e.Function.EnclosingClass).Subst(e.GetTypeArgumentSubstitutions());
->>>>>>> 3b6c8765
             builder.Add(new Bpl.CommentCmd("assume allocatedness for receiver argument to function"));
             builder.Add(TrAssumeCmd(e.Receiver.tok, MkIsAlloc(etran.TrExpr(e.Receiver), et, etran.HeapExpr)));
           }
@@ -586,11 +582,7 @@
             Formal p = e.Function.Formals[i];
             // Note, in the following, the "##" makes the variable invisible in BVD.  An alternative would be to communicate
             // to BVD what this variable stands for and display it as such to the user.
-<<<<<<< HEAD
-            Type et = TypeUtil.SubstType(p.Type, e.GetTypeArgumentSubstitutions());
-=======
             Type et = p.Type.Subst(e.GetTypeArgumentSubstitutions());
->>>>>>> 3b6c8765
             LocalVariable local = new LocalVariable(p.tok, p.tok, "##" + p.Name, et, p.IsGhost);
             local.type = local.OptionalType;  // resolve local here
             IdentifierExpr ie = new IdentifierExpr(local.Tok, local.AssignUniqueName(currentDeclaration.IdGenerator));
@@ -764,11 +756,7 @@
           foreach (var p in LinqExtender.Zip(dtv.Ctor.EnclosingDatatype.TypeArgs, dtv.InferredTypeArgs)) {
             su[p.Item1] = p.Item2;
           }
-<<<<<<< HEAD
-          Type ty = TypeUtil.SubstType(formal.Type, su);
-=======
           Type ty = formal.Type.Subst(su);
->>>>>>> 3b6c8765
           CheckSubrange(arg.tok, etran.TrExpr(arg), arg.Type, ty, builder);
         }
       } else if (expr is SeqConstructionExpr) {
