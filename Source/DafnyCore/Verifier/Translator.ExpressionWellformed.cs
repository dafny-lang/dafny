--- conflicted
+++ resolved
@@ -508,10 +508,6 @@
             break;
           }
         case ApplyExpr applyExpr: {
-<<<<<<< HEAD
-            CheckWellFormedApplyExprWithResult(applyExpr, wfOptions, result, resultType,
-              locals, builder, etran);
-=======
             var e = applyExpr;
             int arity = e.Args.Count;
             var tt = e.Function.Type.AsArrowType;
@@ -599,7 +595,6 @@
               CheckFrameSubset(applyExpr.tok, new List<FrameExpression> { reads }, null, null,
                 etran, etran.ReadsFrame(applyExpr.tok), wfOptions.AssertSink(this, builder), new PODesc.FrameSubset("invoke function", false), wfOptions.AssertKv);
             }
->>>>>>> edb901db
 
             break;
           }
@@ -635,22 +630,18 @@
               } else if (e.Receiver.Type.IsArrowType) {
                 CheckFunctionSelectWF("function specification", builder, etran, e.Receiver, "");
               }
-
               if (!e.Function.IsStatic && !etran.UsesOldHeap) {
                 // the argument can't be assumed to be allocated for the old heap
-                Type et = UserDefinedType.FromTopLevelDecl(e.tok, e.Function.EnclosingClass)
-                  .Subst(e.GetTypeArgumentSubstitutions());
+                Type et = UserDefinedType.FromTopLevelDecl(e.tok, e.Function.EnclosingClass).Subst(e.GetTypeArgumentSubstitutions());
                 builder.Add(new Bpl.CommentCmd("assume allocatedness for receiver argument to function"));
                 builder.Add(TrAssumeCmd(e.Receiver.tok, MkIsAlloc(etran.TrExpr(e.Receiver), et, etran.HeapExpr)));
               }
-
               // check well-formedness of the other parameters
               foreach (Expression arg in e.Args) {
                 if (!(arg is DefaultValueExpression)) {
                   CheckWellformed(arg, wfOptions, locals, builder, etran);
                 }
               }
-
               // create a local variable for each formal parameter, and assign each actual parameter to the corresponding local
               Dictionary<IVariable, Expression> substMap = new Dictionary<IVariable, Expression>();
               for (int i = 0; i < e.Function.Formals.Count; i++) {
@@ -659,20 +650,15 @@
                 // to BVD what this variable stands for and display it as such to the user.
                 Type et = p.Type.Subst(e.GetTypeArgumentSubstitutions());
                 LocalVariable local = new LocalVariable(p.RangeToken, "##" + p.Name, et, p.IsGhost);
-                local.type = local.OptionalType; // resolve local here
-                IdentifierExpr ie =
-                  new IdentifierExpr(local.Tok, local.AssignUniqueName(currentDeclaration.IdGenerator));
-                ie.Var = local;
-                ie.Type = ie.Var.Type; // resolve ie here
+                local.type = local.OptionalType;  // resolve local here
+                IdentifierExpr ie = new IdentifierExpr(local.Tok, local.AssignUniqueName(currentDeclaration.IdGenerator));
+                ie.Var = local; ie.Type = ie.Var.Type;  // resolve ie here
                 substMap.Add(p, ie);
-                locals.Add(new Bpl.LocalVariable(local.Tok,
-                  new Bpl.TypedIdent(local.Tok, local.AssignUniqueName(currentDeclaration.IdGenerator),
-                    TrType(local.Type))));
-                Bpl.IdentifierExpr lhs = (Bpl.IdentifierExpr)etran.TrExpr(ie); // TODO: is this cast always justified?
+                locals.Add(new Bpl.LocalVariable(local.Tok, new Bpl.TypedIdent(local.Tok, local.AssignUniqueName(currentDeclaration.IdGenerator), TrType(local.Type))));
+                Bpl.IdentifierExpr lhs = (Bpl.IdentifierExpr)etran.TrExpr(ie);  // TODO: is this cast always justified?
                 Expression ee = e.Args[i];
                 CheckSubrange(ee.tok, etran.TrExpr(ee), ee.Type, et, builder);
-                Bpl.Cmd cmd = Bpl.Cmd.SimpleAssign(p.tok, lhs,
-                  CondApplyBox(p.tok, etran.TrExpr(ee), cce.NonNull(ee.Type), et));
+                Bpl.Cmd cmd = Bpl.Cmd.SimpleAssign(p.tok, lhs, CondApplyBox(p.tok, etran.TrExpr(ee), cce.NonNull(ee.Type), et));
                 builder.Add(cmd);
                 if (!etran.UsesOldHeap) {
                   // the argument can't be assumed to be allocated for the old heap
@@ -688,15 +674,12 @@
               // check that its arguments were all available at that time as well.
               if (etran.UsesOldHeap) {
                 if (!e.Function.IsStatic) {
-                  Bpl.Expr wh = GetWhereClause(e.Receiver.tok, etran.TrExpr(e.Receiver), e.Receiver.Type, etran,
-                    ISALLOC, true);
+                  Bpl.Expr wh = GetWhereClause(e.Receiver.tok, etran.TrExpr(e.Receiver), e.Receiver.Type, etran, ISALLOC, true);
                   if (wh != null) {
-                    var desc = new PODesc.IsAllocated("receiver argument",
-                      "in the state in which the function is invoked");
+                    var desc = new PODesc.IsAllocated("receiver argument", "in the state in which the function is invoked");
                     builder.Add(Assert(GetToken(e.Receiver), wh, desc));
                   }
                 }
-
                 for (int i = 0; i < e.Args.Count; i++) {
                   Expression ee = e.Args[i];
                   Bpl.Expr wh = GetWhereClause(ee.tok, etran.TrExpr(ee), ee.Type, etran, ISALLOC, true);
@@ -707,32 +690,26 @@
                 }
               } else if (e.Function is TwoStateFunction) {
                 if (!e.Function.IsStatic) {
-                  Bpl.Expr wh = GetWhereClause(e.Receiver.tok, etran.TrExpr(e.Receiver), e.Receiver.Type,
-                    etran.OldAt(e.AtLabel), ISALLOC, true);
+                  Bpl.Expr wh = GetWhereClause(e.Receiver.tok, etran.TrExpr(e.Receiver), e.Receiver.Type, etran.OldAt(e.AtLabel), ISALLOC, true);
                   if (wh != null) {
-                    var desc = new PODesc.IsAllocated("receiver argument",
-                      "in the two-state function's previous state");
+                    var desc = new PODesc.IsAllocated("receiver argument", "in the two-state function's previous state");
                     builder.Add(Assert(GetToken(e.Receiver), wh, desc));
                   }
                 }
-
                 Contract.Assert(e.Function.Formals.Count == e.Args.Count);
                 for (int i = 0; i < e.Args.Count; i++) {
                   var formal = e.Function.Formals[i];
                   if (formal.IsOld) {
                     Expression ee = e.Args[i];
-                    Bpl.Expr wh = GetWhereClause(ee.tok, etran.TrExpr(ee), ee.Type, etran.OldAt(e.AtLabel), ISALLOC,
-                      true);
+                    Bpl.Expr wh = GetWhereClause(ee.tok, etran.TrExpr(ee), ee.Type, etran.OldAt(e.AtLabel), ISALLOC, true);
                     if (wh != null) {
                       var pIdx = e.Args.Count == 1 ? "" : " at index " + i;
-                      var desc = new PODesc.IsAllocated($"argument{pIdx} ('{formal.Name}')",
-                        "in the two-state function's previous state");
+                      var desc = new PODesc.IsAllocated($"argument{pIdx} ('{formal.Name}')", "in the two-state function's previous state");
                       builder.Add(Assert(GetToken(ee), wh, desc));
                     }
                   }
                 }
               }
-
               // check that the preconditions for the call hold
               // The check for .reads function must be translated explicitly: their declaration lacks
               // an explicit precondition, which is added as an axiom in Translator.cs
@@ -750,27 +727,7 @@
                     objset);
                   var reads = new FrameExpression(expr.tok, wrap, null);
                   CheckFrameSubset(expr.tok, new List<FrameExpression> { reads }, null, null,
-                    etran, wfOptions.AssertSink(this, builder), new PODesc.FrameSubset("invoke function", false),
-                    wfOptions.AssertKv);
-                }
-
-              } else if (e.Function.Name == "requires" && !e.Receiver.Type.IsArrowTypeWithoutReadEffects) {
-
-                var arguments = etran.FunctionInvocationArguments(e, null, null);
-                var precondition = FunctionCall(e.tok, Requires(e.Args.Count), Bpl.Type.Bool, arguments);
-
-                if (wfOptions.DoReadsChecks) {
-                  // check that the callee reads only what the caller is already allowed to read
-                  Type objset = new SetType(true, program.SystemModuleManager.ObjectQ());
-                  Expression wrap = new BoogieWrapper(
-                    FunctionCall(expr.tok, Reads(e.Args.Count()), TrType(objset), arguments),
-                    objset);
-                  var reads = new FrameExpression(expr.tok, wrap, null);
-
-                  CheckFrameSubsetHigherOrderRequires(expr.tok, new List<FrameExpression> { reads }, null, null,
-                    etran, wfOptions.AssertSink(this, builder), new PODesc.FrameSubset("invoke function", false),
-                    wfOptions.AssertKv, precondition);
-
+                    etran, etran.ReadsFrame(expr.tok), wfOptions.AssertSink(this, builder), new PODesc.FrameSubset("invoke function", false), wfOptions.AssertKv);
                 }
 
               } else {
@@ -805,20 +762,9 @@
                     e.GetTypeArgumentSubstitutions());
                   CheckFrameSubset(callExpr.tok,
                     e.Function.Reads.ConvertAll(s.SubstFrameExpr),
-                    e.Receiver, substMap, etran, wfOptions.AssertSink(this, builder),
-                    new PODesc.FrameSubset("invoke function", false), wfOptions.AssertKv);
-                }
-<<<<<<< HEAD
-
-=======
-              }
-              if (wfOptions.DoReadsChecks) {
-                // check that the callee reads only what the caller is already allowed to read
-                var s = new Substituter(null, new Dictionary<IVariable, Expression>(), e.GetTypeArgumentSubstitutions());
-                CheckFrameSubset(callExpr.tok,
-                  e.Function.Reads.ConvertAll(s.SubstFrameExpr),
-                  e.Receiver, substMap, etran, etran.ReadsFrame(callExpr.tok), wfOptions.AssertSink(this, builder), new PODesc.FrameSubset("invoke function", false), wfOptions.AssertKv);
->>>>>>> edb901db
+                    e.Receiver, substMap, etran, etran.ReadsFrame(callExpr.tok), wfOptions.AssertSink(this, builder), new PODesc.FrameSubset("invoke function", false), wfOptions.AssertKv);
+                }
+
               }
 
               Bpl.Expr allowance = null;
@@ -1297,113 +1243,6 @@
       }
     }
 
-    private void CheckWellFormedApplyExprWithResult(ApplyExpr aexpr, WFOptions wfOptions, Bpl.Expr result, Type resultType,
-      List<Bpl.Variable> locals, BoogieStmtListBuilder builder, ExpressionTranslator etran) {
-      Contract.Requires(aexpr != null);
-      Contract.Requires(wfOptions != null);
-      Contract.Requires((result == null) == (resultType == null));
-      Contract.Requires(locals != null);
-      Contract.Requires(builder != null);
-      Contract.Requires(etran != null);
-      Contract.Requires(predef != null);
-      {
-        Expression fun = aexpr.Function;
-        List<Expression> fargs = aexpr.Args;
-        int arity = fargs.Count;
-        var tt = fun.Type.AsArrowType;
-        Contract.Assert(tt != null);
-        Contract.Assert(tt.Arity == arity);
-
-        // check WF of receiver and arguments
-        CheckWellformed(fun, wfOptions, locals, builder, etran);
-        foreach (Expression arg in fargs) {
-          CheckWellformed(arg, wfOptions, locals, builder, etran);
-        }
-
-        // check subranges of arguments
-        for (int i = 0; i < arity; ++i) {
-          CheckSubrange(fargs[i].tok, etran.TrExpr(fargs[i]), fargs[i].Type, tt.Args[i], builder);
-        }
-
-        // check parameter availability
-        if (etran.UsesOldHeap) {
-          Bpl.Expr wh = GetWhereClause(fun.tok, etran.TrExpr(fun), fun.Type, etran, ISALLOC, true);
-          if (wh != null) {
-            var desc = new PODesc.IsAllocated("function", "in the state in which the function is invoked");
-            builder.Add(Assert(GetToken(fun), wh, desc));
-          }
-
-          for (int i = 0; i < fargs.Count; i++) {
-            Expression ee = fargs[i];
-            wh = GetWhereClause(ee.tok, etran.TrExpr(ee), ee.Type, etran, ISALLOC, true);
-            if (wh != null) {
-              var desc = new PODesc.IsAllocated("argument", "in the state in which the function is invoked");
-              builder.Add(Assert(GetToken(ee), wh, desc));
-            }
-          }
-        }
-
-        // translate arguments to requires and reads
-        Func<Expression, Bpl.Expr> TrArg = arg => {
-          Bpl.Expr inner = etran.TrExpr(arg);
-          if (ModeledAsBoxType(arg.Type)) {
-            return inner;
-          } else {
-            return FunctionCall(arg.tok, BuiltinFunction.Box, null, inner);
-          }
-        };
-
-        var args = Concat(
-          Map(tt.TypeArgs, TypeToTy),
-          Cons(etran.HeapExpr,
-            Cons(etran.TrExpr(fun),
-              fargs.ConvertAll(arg => TrArg(arg)))));
-
-        // Because type inference often gravitates towards inferring non-constrained types, we'll
-        // do some digging on our own to see if we can discover a more precise type.
-        var fnCore = fun;
-        while (true) {
-          var prevCore = fnCore;
-          fnCore = Expression.StripParens(fnCore.Resolved);
-          if (object.ReferenceEquals(fnCore, prevCore)) {
-            break; // we've done what we can do
-          }
-        }
-
-        Type fnCoreType;
-        if (fnCore is IdentifierExpr) {
-          var v = (IdentifierExpr)fnCore;
-          fnCoreType = v.Var.Type;
-        } else if (fnCore is MemberSelectExpr) {
-          var m = (MemberSelectExpr)fnCore;
-          fnCoreType = m.Member is Field
-            ? ((Field)m.Member).Type
-            : ((Function)m.Member).GetMemberType((ArrowTypeDecl)tt.ResolvedClass);
-        } else {
-          fnCoreType = fnCore.Type;
-        }
-
-        if (!fnCoreType.IsArrowTypeWithoutPreconditions) {
-          // check precond
-          var precond = FunctionCall(aexpr.tok, Requires(arity), Bpl.Type.Bool, args);
-          builder.Add(Assert(GetToken(aexpr), precond, new PODesc.PreconditionSatisfied(null, null)));
-        }
-
-        if (wfOptions.DoReadsChecks && !fnCoreType.IsArrowTypeWithoutReadEffects) {
-          // check read effects
-          Type objset = new SetType(true, program.SystemModuleManager.ObjectQ());
-          Expression wrap = new BoogieWrapper(
-            FunctionCall(aexpr.tok, Reads(arity), TrType(objset), args),
-            objset);
-          var reads = new FrameExpression(aexpr.tok, wrap, null);
-          CheckFrameSubset(aexpr.tok, new List<FrameExpression> { reads }, null, null,
-            etran, wfOptions.AssertSink(this, builder), new PODesc.FrameSubset("invoke function", false),
-            wfOptions.AssertKv);
-        }
-
-      }
-    }
-
     private Expr TrMatchExpr(MatchExpr me, WFOptions wfOptions, Expr result, Type resultType, List<Variable> locals,
       BoogieStmtListBuilder builder, ExpressionTranslator etran) {
       FillMissingCases(me);
