--- conflicted
+++ resolved
@@ -1547,12 +1547,8 @@
           builder.Add(ifCmd);
 
           var bounds = lhsVars.ConvertAll(_ => (BoundedPool)new SpecialAllocIndependenceAllocatedBoundedPool());  // indicate "no alloc" (is this what we want?)
-<<<<<<< HEAD
-          GenerateAndCheckGuesses(e.tok, lhsVars, bounds, e.RHSs[0], e.Attributes, Attributes.Contains(e.Attributes, "_noAutoTriggerFound"),
+          GenerateAndCheckGuesses(e.Origin, lhsVars, bounds, e.RHSs[0], e.Attributes, Attributes.Contains(e.Attributes, "_noAutoTriggerFound"),
             builder, etran);
-=======
-          GenerateAndCheckGuesses(e.Origin, lhsVars, bounds, e.RHSs[0], TrTrigger(etran, e.Attributes, e.Origin), builder, etran);
->>>>>>> 4ecc4bf1
         }
         // assume typeAntecedent(b);
         builder.Add(TrAssumeCmd(e.Origin, typeAntecedent));
