--- conflicted
+++ resolved
@@ -159,14 +159,9 @@
               CheckWellformedAndAssume(e.E0, wfOptions, locals, bAnd, etran, comment);
               CheckWellformedAndAssume(e.E1, wfOptions, locals, bAnd, etran, comment);
               var bImp = new BoogieStmtListBuilder(this, options, builder.Context);
-<<<<<<< HEAD
               bImp.Add(TrAssumeCmd(expr.Tok, etran.CanCallAssumption(expr)));
-              bImp.Add(TrAssumeCmdWithDependencies(etran, expr.Tok, expr, comment));
-              builder.Add(new Bpl.IfCmd(expr.Tok, null, bAnd.Collect(expr.Tok), null, bImp.Collect(expr.Tok)));
-=======
               bImp.Add(TrAssumeCmdWithDependencies(etran, expr.Origin, expr, comment));
               builder.Add(new Bpl.IfCmd(expr.Origin, null, bAnd.Collect(expr.Origin), null, bImp.Collect(expr.Origin)));
->>>>>>> a88767fb
             }
             return;
           case BinaryExpr.ResolvedOpcode.Or: {
@@ -179,12 +174,8 @@
               var b0 = new BoogieStmtListBuilder(this, options, builder.Context);
               CheckWellformedAndAssume(e.E0, wfOptions, locals, b0, etran, comment);
               var b1 = new BoogieStmtListBuilder(this, options, builder.Context);
-<<<<<<< HEAD
               b1.Add(TrAssumeCmd(expr.Tok, etran.CanCallAssumption(e.E0)));
-              b1.Add(TrAssumeCmdWithDependenciesAndExtend(etran, expr.Tok, e.E0, Expr.Not, comment));
-=======
               b1.Add(TrAssumeCmdWithDependenciesAndExtend(etran, expr.Origin, e.E0, Expr.Not, comment));
->>>>>>> a88767fb
               CheckWellformedAndAssume(e.E1, wfOptions, locals, b1, etran, comment);
               builder.Add(new Bpl.IfCmd(expr.Origin, null, b0.Collect(expr.Origin), null, b1.Collect(expr.Origin)));
             }
@@ -205,12 +196,8 @@
         CheckWellformedAndAssume(e.Test, wfOptions, locals, bThn, etran, comment);
         CheckWellformedAndAssume(e.Thn, wfOptions, locals, bThn, etran, comment);
         var bEls = new BoogieStmtListBuilder(this, options, builder.Context);
-<<<<<<< HEAD
         bEls.Add(TrAssumeCmd(expr.Tok, etran.CanCallAssumption(e.Test)));
-        bEls.Add(TrAssumeCmdWithDependenciesAndExtend(etran, expr.Tok, e.Test, Expr.Not, comment));
-=======
         bEls.Add(TrAssumeCmdWithDependenciesAndExtend(etran, expr.Origin, e.Test, Expr.Not, comment));
->>>>>>> a88767fb
         CheckWellformedAndAssume(e.Els, wfOptions, locals, bEls, etran, comment);
         builder.Add(new Bpl.IfCmd(expr.Origin, null, bThn.Collect(expr.Origin), null, bEls.Collect(expr.Origin)));
         return;
@@ -661,13 +648,8 @@
               var requiredFrame = new FrameExpression(Token.NoToken, readsCall, null);
               var desc = new ReadFrameSubset("invoke function", requiredFrame, readFrames);
 
-<<<<<<< HEAD
-              CheckFrameSubset(applyExpr.Tok, new List<FrameExpression> { wrappedReads }, null, null,
-                etran, etran.ReadsFrame(applyExpr.Tok), wfOptions.AssertSink(this, builder), (ta, qa) => builder.Add(new Bpl.AssumeCmd(ta, qa)), desc, wfOptions.AssertKv);
-=======
               CheckFrameSubset(applyExpr.Origin, new List<FrameExpression> { wrappedReads }, null, null,
-                etran, etran.ReadsFrame(applyExpr.Origin), wfOptions.AssertSink(this, builder), desc, wfOptions.AssertKv);
->>>>>>> a88767fb
+                etran, etran.ReadsFrame(applyExpr.Origin), wfOptions.AssertSink(this, builder), (ta, qa) => builder.Add(new Bpl.AssumeCmd(ta, qa)), desc, wfOptions.AssertKv);
             }
 
             break;
@@ -831,13 +813,8 @@
                       break;
                   }
                   var desc = new ReadFrameSubset("invoke function", requiredFrames, readFrames);
-<<<<<<< HEAD
-                  CheckFrameSubset(expr.Tok, new List<FrameExpression> { reads }, null, null,
-                    etran, etran.ReadsFrame(expr.Tok), wfOptions.AssertSink(this, builder), (ta, qa) => builder.Add(new Bpl.AssumeCmd(ta, qa)), desc, wfOptions.AssertKv);
-=======
                   CheckFrameSubset(expr.Origin, new List<FrameExpression> { reads }, null, null,
-                    etran, etran.ReadsFrame(expr.Origin), wfOptions.AssertSink(this, builder), desc, wfOptions.AssertKv);
->>>>>>> a88767fb
+                    etran, etran.ReadsFrame(expr.Origin), wfOptions.AssertSink(this, builder), (ta, qa) => builder.Add(new Bpl.AssumeCmd(ta, qa)), desc, wfOptions.AssertKv);
                 }
 
               } else {
@@ -879,11 +856,7 @@
                   var readsSubst = new Substituter(null, new Dictionary<IVariable, Expression>(), e.GetTypeArgumentSubstitutions());
                   CheckFrameSubset(callExpr.Origin,
                     e.Function.Reads.Expressions.ConvertAll(readsSubst.SubstFrameExpr),
-<<<<<<< HEAD
-                    e.Receiver, substMap, etran, etran.ReadsFrame(callExpr.Tok), wfOptions.AssertSink(this, builder), (ta, qa) => builder.Add(new Bpl.AssumeCmd(ta, qa)), desc, wfOptions.AssertKv);
-=======
-                    e.Receiver, substMap, etran, etran.ReadsFrame(callExpr.Origin), wfOptions.AssertSink(this, builder), desc, wfOptions.AssertKv);
->>>>>>> a88767fb
+                    e.Receiver, substMap, etran, etran.ReadsFrame(callExpr.Origin), wfOptions.AssertSink(this, builder), (ta, qa) => builder.Add(new Bpl.AssumeCmd(ta, qa)), desc, wfOptions.AssertKv);
                 }
               }
               Expression allowance = null;
@@ -937,13 +910,9 @@
                     if (e.CoCallHint != null) {
                       hint = hint == null ? e.CoCallHint : string.Format("{0}; {1}", hint, e.CoCallHint);
                     }
-<<<<<<< HEAD
                     List<Expression> contextDecreases = codeContext.Decreases.Expressions;
                     List<Expression> calleeDecreases = e.Function.Decreases.Expressions;
-                    CheckCallTermination(callExpr.Tok, contextDecreases, calleeDecreases, allowance, e.Receiver, substMap, directSubstMap, e.GetTypeArgumentSubstitutions(),
-=======
                     CheckCallTermination(callExpr.Origin, contextDecreases, calleeDecreases, allowance, e.Receiver, substMap, directSubstMap, e.GetTypeArgumentSubstitutions(),
->>>>>>> a88767fb
                       etran, false, builder, codeContext.InferredDecreases, hint);
                   }
                 }
@@ -1017,12 +986,8 @@
                 var desc = new ReadFrameSubset($"read state of 'unchanged' {description}", fe, contextReadsFrames);
                 CheckFrameSubset(fe.E.Origin,
                   new List<FrameExpression>() { fe },
-<<<<<<< HEAD
-                  null, new Dictionary<IVariable, Expression>(), etran, etran.ReadsFrame(fe.E.Tok), wfOptions.AssertSink(this, builder),
+                  null, new Dictionary<IVariable, Expression>(), etran, etran.ReadsFrame(fe.E.Origin), wfOptions.AssertSink(this, builder),
                   (ta, qa) => builder.Add(new Bpl.AssumeCmd(ta, qa)),
-=======
-                  null, new Dictionary<IVariable, Expression>(), etran, etran.ReadsFrame(fe.E.Origin), wfOptions.AssertSink(this, builder),
->>>>>>> a88767fb
                   desc, wfOptions.AssertKv);
               }
             }
@@ -1299,16 +1264,12 @@
                     guardPrimeCanCall = comprehensionEtran.CanCallAssumption(rangePrime);
                     guardPrime = comprehensionEtran.TrExpr(rangePrime);
                   }
-<<<<<<< HEAD
-                  BplIfIf(e.Tok, guard != null, BplAnd(guard, guardPrime), newBuilder, b => {
+                  BplIfIf(e.Origin, guard != null, BplAnd(guard, guardPrime), newBuilder, b => {
                     var canCalls = guardPrimeCanCall ?? Bpl.Expr.True;
                     canCalls = BplAnd(canCalls, comprehensionEtran.CanCallAssumption(bodyLeft));
                     canCalls = BplAnd(canCalls, comprehensionEtran.CanCallAssumption(bodyLeftPrime));
                     canCalls = BplAnd(canCalls, comprehensionEtran.CanCallAssumption(body));
                     canCalls = BplAnd(canCalls, comprehensionEtran.CanCallAssumption(bodyPrime));
-=======
-                  BplIfIf(e.Origin, guard != null, BplAnd(guard, guardPrime), newBuilder, b => {
->>>>>>> a88767fb
                     var different = BplOr(
                       Bpl.Expr.Neq(comprehensionEtran.TrExpr(bodyLeft), comprehensionEtran.TrExpr(bodyLeftPrime)),
                       Bpl.Expr.Eq(comprehensionEtran.TrExpr(body), comprehensionEtran.TrExpr(bodyPrime)));
@@ -1432,16 +1393,9 @@
       Contract.Assert(resultType != null);
       builder.Add(TrAssumeCmd(expr.Tok, etran.CanCallAssumption(expr)));
       var bResult = etran.TrExpr(expr);
-<<<<<<< HEAD
-      CheckSubrange(expr.Tok, bResult, expr.Type, resultType, expr, builder);
-      builder.Add(TrAssumeCmdWithDependenciesAndExtend(etran, expr.Tok, expr,
-        e => Bpl.Expr.Eq(selfCall, AdaptBoxing(expr.Tok, e, expr.Type, resultType)), comment));
-=======
       CheckSubrange(expr.Origin, bResult, expr.Type, resultType, expr, builder);
       builder.Add(TrAssumeCmdWithDependenciesAndExtend(etran, expr.Origin, expr,
         e => Bpl.Expr.Eq(selfCall, AdaptBoxing(expr.Origin, e, expr.Type, resultType)), comment));
-      builder.Add(TrAssumeCmd(expr.Origin, etran.CanCallAssumption(expr)));
->>>>>>> a88767fb
       builder.Add(new CommentCmd("CheckWellformedWithResult: any expression"));
       builder.Add(TrAssumeCmd(expr.Origin, MkIs(selfCall, resultType)));
     }
