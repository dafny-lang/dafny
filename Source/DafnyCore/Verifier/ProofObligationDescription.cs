--- conflicted
+++ resolved
@@ -1283,13 +1283,8 @@
 
   public override Expression GetAssertedExpr(DafnyOptions options) {
     Utils.MakeQuantifierVarsForDims(dims, out var indexVars, out var indexVarExprs, out var indicesRange);
-<<<<<<< HEAD
-    var precond = new FunctionCallExpr(Token.NoToken, "requires", init, Token.NoToken, Token.NoToken, new ActualBindings(indexVarExprs));
+    var precond = new FunctionCallExpr("requires", init, Token.NoToken, Token.NoToken, new ActualBindings(indexVarExprs));
     return new ForallExpr(Token.NoToken, indexVars, indicesRange, precond, null);
-=======
-    var precond = new FunctionCallExpr("requires", init, Token.NoToken, Token.NoToken, new ActualBindings(indexVarExprs));
-    return new ForallExpr(Token.NoToken, RangeToken.NoToken, indexVars, indicesRange, precond, null);
->>>>>>> 53baed62
   }
 }
 
