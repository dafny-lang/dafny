--- conflicted
+++ resolved
@@ -1047,17 +1047,10 @@
   }
   public override Expression GetAssertedExpr(DafnyOptions options) {
     var bvarsExprs = bvars.Select(bvar => new IdentifierExpr(bvar.tok, bvar)).ToList();
-<<<<<<< HEAD
     var bvarprimes = bvars.Select(bvar => new BoundVar(Token.NoToken, bvar.DafnyName + "'", bvar.Type)).ToList();
     var bvarprimesExprs = bvarprimes.Select(ToSubstitutableExpression).ToList();
     var subContract = new Substituter(null,
-      bvars.Zip(bvarprimesExprs).ToDictionary<(BoundVar, Expression), IVariable, Expression>(
-=======
-    var bvarprimes = bvars.Select(bvar => new BoundVar(bvar.tok, bvar.Name + "'", bvar.Type)).ToList();
-    var bvarprimesExprs = bvarprimes.Select(bvar => new IdentifierExpr(bvar.tok, bvar) as Expression).ToList();
-    var subContract = new Substituter(null, Enumerable.Zip(
-      bvars, bvarprimesExprs).ToDictionary<(BoundVar, Expression), IVariable, Expression>(
->>>>>>> bd7a1efe
+      Enumerable.Zip(bvars, bvarprimesExprs).ToDictionary<(BoundVar, Expression), IVariable, Expression>(
         item => item.Item1, item => item.Item2),
       new Dictionary<TypeParameter, Type>()
     );
