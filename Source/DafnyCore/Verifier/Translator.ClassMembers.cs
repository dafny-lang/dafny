using System;
using System.Collections.Generic;
using System.Diagnostics.Contracts;
using System.Linq;
using System.Text;
using Microsoft.Boogie;
using Bpl = Microsoft.Boogie;
using static Microsoft.Dafny.Util;
using PODesc = Microsoft.Dafny.ProofObligationDescription;

namespace Microsoft.Dafny {
  public partial class Translator {
    void AddClassMembers(TopLevelDeclWithMembers c, bool includeAllMethods, bool includeInformationAboutType) {
      Contract.Requires(sink != null && predef != null);
      Contract.Requires(c != null);
      Contract.Ensures(fuelContext == Contract.OldValue(fuelContext));
      Contract.Assert(VisibleInScope(c));

      if (includeInformationAboutType) {
        sink.AddTopLevelDeclaration(GetClass(c));
        if (c is ArrayClassDecl) {
          // classes.Add(c, predef.ClassDotArray);
          AddAllocationAxiom(null, null, (ArrayClassDecl)c, true);
        }

        AddIsAndIsAllocForClassLike(c);

        if (c is TraitDecl) {
          //this adds: function implements$J(Ty, typeArgs): bool;
          var arg_ref = new Bpl.Formal(c.tok, new Bpl.TypedIdent(c.tok, "ty", predef.Ty), true);
          var vars = new List<Bpl.Variable> { arg_ref };
          vars.AddRange(MkTyParamFormals(GetTypeParams(c), false));
          var res = new Bpl.Formal(c.tok, new Bpl.TypedIdent(c.tok, Bpl.TypedIdent.NoName, Bpl.Type.Bool), false);
          var implement_intr = new Bpl.Function(c.tok, "implements$" + c.FullSanitizedName, vars, res);
          sink.AddTopLevelDeclaration(implement_intr);
        } else if (c is ClassDecl classDecl) {
          AddImplementsAxioms(classDecl);
        }
      }

      foreach (MemberDecl member in c.Members.FindAll(VisibleInScope)) {
        Contract.Assert(isAllocContext == null);
        currentDeclaration = member;
        if (member is Field) {
          Field f = (Field)member;
          Boogie.Declaration fieldDeclaration;
          if (f is ConstantField) {
            // The following call has the side effect of idempotently creating and adding the function to the sink's top-level declarations
            Contract.Assert(currentModule == null);
            currentModule = f.EnclosingClass.EnclosingModuleDefinition;
            var oldFuelContext = fuelContext;
            fuelContext = FuelSetting.NewFuelContext(f);
            fieldDeclaration = GetReadonlyField(f);
            fuelContext = oldFuelContext;
            currentModule = null;
          } else {
            if (f.IsMutable) {
              fieldDeclaration = GetField(f);
              sink.AddTopLevelDeclaration(fieldDeclaration);
            } else {
              fieldDeclaration = GetReadonlyField(f);
              if (fieldDeclaration != predef.ArrayLength) {
                sink.AddTopLevelDeclaration(fieldDeclaration);
              }
            }
          }
          AddAllocationAxiom(fieldDeclaration, f, c);
        } else if (member is Function function) {
          AddFunction_Top(function, includeAllMethods);
        } else if (member is Method method) {
          AddMethod_Top(method, false, includeAllMethods);
        } else {
          Contract.Assert(false); throw new cce.UnreachableException();  // unexpected member
        }
      }
    }

    /**
      Add $Is and $IsAlloc for this class :
         axiom (forall p: ref, G: Ty ::
            { $Is(p, TClassA(G), h) }
            $Is(p, TClassA(G), h) <=> (p == null || dtype(p) == TClassA(G));
         axiom (forall p: ref, h: Heap, G: Ty ::
            { $IsAlloc(p, TClassA(G), h) }
            $IsAlloc(p, TClassA(G), h) => (p == null || h[p, alloc]);
     */
    private void AddIsAndIsAllocForClassLike(TopLevelDeclWithMembers c) {
      MapM(c is ClassDecl ? Bools : new List<bool>(), is_alloc => {
        var vars = MkTyParamBinders(GetTypeParams(c), out var tyexprs);

        var o = BplBoundVar("$o", predef.RefType, vars);

        Bpl.Expr body, is_o;
        Bpl.Expr o_null = Bpl.Expr.Eq(o, predef.Null);
        Bpl.Expr o_ty = ClassTyCon(c, tyexprs);
        string name;

        if (is_alloc) {
          name = c + ": Class $IsAlloc";
          var h = BplBoundVar("$h", predef.HeapType, vars);
          // $IsAlloc(o, ..)
          is_o = MkIsAlloc(o, o_ty, h);
          body = BplIff(is_o, BplOr(o_null, IsAlloced(c.tok, h, o)));
        } else {
          name = c + ": Class $Is";
          // $Is(o, ..)
          is_o = MkIs(o, o_ty);
          Bpl.Expr rhs;
          if (c == program.BuiltIns.ObjectDecl) {
            rhs = Bpl.Expr.True;
          } else if (c is TraitDecl) {
            //generating $o == null || implements$J(dtype(x), typeArgs)
            var t = (TraitDecl)c;
            var dtypeFunc = FunctionCall(o.tok, BuiltinFunction.DynamicType, null, o);
            var implementsJ_Arguments = new List<Expr> { dtypeFunc }; // TODO: also needs type parameters
            implementsJ_Arguments.AddRange(tyexprs);
            Bpl.Expr implementsFunc =
              FunctionCall(t.tok, "implements$" + t.FullSanitizedName, Bpl.Type.Bool, implementsJ_Arguments);
            rhs = BplOr(o_null, implementsFunc);
          } else {
            rhs = BplOr(o_null, DType(o, o_ty));
          }

          body = BplIff(is_o, rhs);
        }

        var axiom = new Boogie.Axiom(c.tok, BplForall(vars, BplTrigger(is_o), body), name);
        AddOtherDefinition(GetOrCreateTypeConstructor(c), axiom);
      });
    }

    void AddFunction_Top(Function f, bool includeAllMethods) {
      FuelContext oldFuelContext = this.fuelContext;
      this.fuelContext = FuelSetting.NewFuelContext(f);
      isAllocContext = new IsAllocContext(true);

      AddClassMember_Function(f);

      if (InVerificationScope(f)) {
        AddWellformednessCheck(f);
        if (f.OverriddenFunction != null) { //it means that f is overriding its associated parent function
          AddFunctionOverrideCheckImpl(f);
        }
      }
      if (f is ExtremePredicate cop) {
        AddClassMember_Function(cop.PrefixPredicate);
        // skip the well-formedness check, because it has already been done for the extreme predicate
      } else if (f.ByMethodDecl != null) {
        AddMethod_Top(f.ByMethodDecl, true, includeAllMethods);
      }

      this.fuelContext = oldFuelContext;
      isAllocContext = null;
    }

    void AddMethod_Top(Method m, bool isByMethod, bool includeAllMethods) {
      if (!includeAllMethods && !InVerificationScope(m) && !referencedMembers.Contains(m)) {
        // do nothing
        return;
      }

      FuelContext oldFuelContext = this.fuelContext;
      this.fuelContext = FuelSetting.NewFuelContext(m);

      // wellformedness check for method specification
      if (m.EnclosingClass is IteratorDecl && m == ((IteratorDecl)m.EnclosingClass).Member_MoveNext) {
        // skip the well-formedness check, because it has already been done for the iterator
      } else {
        if (!isByMethod) {
          var proc = AddMethod(m, MethodTranslationKind.SpecWellformedness);
          sink.AddTopLevelDeclaration(proc);
          if (InVerificationScope(m)) {
            AddMethodImpl(m, proc, true);
          }
        }
        if (m.OverriddenMethod != null && InVerificationScope(m)) //method has overrided a parent method
        {
          var procOverrideChk = AddMethod(m, MethodTranslationKind.OverrideCheck);
          sink.AddTopLevelDeclaration(procOverrideChk);
          AddMethodOverrideCheckImpl(m, procOverrideChk);
        }
      }
      // the method spec itself
      if (!isByMethod) {
        sink.AddTopLevelDeclaration(AddMethod(m, MethodTranslationKind.Call));
      }
      if (m is ExtremeLemma) {
        // Let the CoCall and Impl forms to use m.PrefixLemma signature and specification (and
        // note that m.PrefixLemma.Body == m.Body.
        m = ((ExtremeLemma)m).PrefixLemma;
        sink.AddTopLevelDeclaration(AddMethod(m, MethodTranslationKind.CoCall));
      }
      if (m.Body != null && InVerificationScope(m)) {
        // ...and its implementation
        assertionCount = 0;
        var proc = AddMethod(m, MethodTranslationKind.Implementation);
        sink.AddTopLevelDeclaration(proc);
        AddMethodImpl(m, proc, false);
      }
      Reset();
      this.fuelContext = oldFuelContext;
    }

    private void AddAllocationAxiom(Boogie.Declaration fieldDeclaration, Field f, TopLevelDeclWithMembers c, bool is_array = false) {
      Contract.Requires(c != null);
      // IFF you're adding the array axioms, then the field should be null
      Contract.Requires(is_array == (f == null));
      Contract.Requires(sink != null && predef != null);

      Bpl.Expr heightAntecedent = Bpl.Expr.True;
      if (f is ConstantField) {
        var cf = (ConstantField)f;
        AddWellformednessCheck(cf);
        if (InVerificationScope(cf)) {
          var etran = new ExpressionTranslator(this, predef, f.tok);
          heightAntecedent = Bpl.Expr.Lt(Bpl.Expr.Literal(cf.EnclosingModule.CallGraph.GetSCCRepresentativePredecessorCount(cf)), etran.FunctionContextHeight());
        }
      }

      if (f is ConstantField && f.IsStatic) {
        AddStaticConstFieldAllocationAxiom(fieldDeclaration, f, c, heightAntecedent);
      } else {
        AddInstanceFieldAllocationAxioms(fieldDeclaration, f, c, is_array, heightAntecedent);
      }
    }

    /// <summary>
    /// For a non-static field "f" in a class "c(G)", generate:
    ///     // type axiom:
    ///     // If "G" is empty, then TClassA(G) is omitted from trigger.
    ///     // If "c" is an array declaration, then the bound variables also include the index variables "ii" and "h[o, f]" has the form "h[o, Index(ii)]".
    ///     // If "f" is readonly, then "h[o, f]" has the form "f(o)" (for special fields) or "f(G,o)" (for programmer-declared const fields),
    ///     // so "h" and $IsHeap(h) are omitted.
    ///     axiom fh < FunctionContextHeight ==>
    ///       (forall o: ref, h: Heap, G : Ty ::
    ///         { h[o, f], TClassA(G) }  // if "f" is a const, omit TClassA(G) from the trigger and just use { f(G,o) }
    ///         $IsHeap(h) &&
    ///         o != null && $Is(o, TClassA(G))  // or dtype(o) = TClassA(G)
    ///         ==>
    ///         $Is(h[o, f], TT(PP)));
    ///
    ///     // allocation axiom:
    ///     // As above for "G" and "ii", but "h" is included no matter what.
    ///     axiom fh < FunctionContextHeight ==>
    ///       (forall o: ref, h: Heap, G : Ty ::
    ///         { h[o, f], TClassA(G) }  // if "f" is a const, use the trigger { f(G,o), h[o, alloc] }; for other readonly fields, use { f(o), h[o, alloc], TClassA(G) }
    ///         $IsHeap(h) &&
    ///         o != null && $Is(o, TClassA(G)) &&  // or dtype(o) = TClassA(G)
    ///         h[o, alloc]
    ///         ==>
    ///         $IsAlloc(h[o, f], TT(PP), h));
    /// </summary>
    private void AddInstanceFieldAllocationAxioms(Bpl.Declaration fieldDeclaration, Field f, TopLevelDeclWithMembers c,
      bool is_array, Expr heightAntecedent) {
      var bvsTypeAxiom = new List<Bpl.Variable>();
      var bvsAllocationAxiom = new List<Bpl.Variable>();

      var tyvars = MkTyParamBinders(GetTypeParams(c), out var tyexprs);
      bvsTypeAxiom.AddRange(tyvars);
      bvsAllocationAxiom.AddRange(tyvars);

      // This is the typical case (that is, f is not a static const field)

      var hVar = BplBoundVar("$h", predef.HeapType, out var h);
      var oVar = BplBoundVar("$o", TrType(Resolver.GetThisType(c.tok, c)), out var o);

      // TClassA(G)
      Bpl.Expr o_ty = ClassTyCon(c, tyexprs);

      var isGoodHeap = FunctionCall(c.tok, BuiltinFunction.IsGoodHeap, null, h);
      Bpl.Expr isalloc_o;
      if (!(c is ClassDecl)) {
        var udt = UserDefinedType.FromTopLevelDecl(c.tok, c);
        isalloc_o = MkIsAlloc(o, udt, h);
      } else if (RevealedInScope(c)) {
        isalloc_o = IsAlloced(c.tok, h, o);
      } else {
        // c is only provided, not revealed, in the scope. Use the non-null type decl's internal synonym
        var cl = (ClassDecl)c;
        Contract.Assert(cl.NonNullTypeDecl != null);
        var udt = UserDefinedType.FromTopLevelDecl(c.tok, cl.NonNullTypeDecl);
        isalloc_o = MkIsAlloc(o, udt, h);
      }

      Bpl.Expr indexBounds = Bpl.Expr.True;
      Bpl.Expr oDotF;
      if (is_array) {
        // generate h[o,Index(ii)]
        bvsTypeAxiom.Add(hVar);
        bvsTypeAxiom.Add(oVar);
        bvsAllocationAxiom.Add(hVar);
        bvsAllocationAxiom.Add(oVar);

        var ac = (ArrayClassDecl)c;
        var ixs = new List<Bpl.Expr>();
        for (int i = 0; i < ac.Dims; i++) {
          Bpl.Expr e;
          Bpl.Variable v = BplBoundVar("$i" + i, Bpl.Type.Int, out e);
          ixs.Add(e);
          bvsTypeAxiom.Add(v);
          bvsAllocationAxiom.Add(v);
        }

        oDotF = ReadHeap(c.tok, h, o, GetArrayIndexFieldName(c.tok, ixs));

        for (int i = 0; i < ac.Dims; i++) {
          // 0 <= i && i < _System.array.Length(o)
          var e1 = Bpl.Expr.Le(Bpl.Expr.Literal(0), ixs[i]);
          var ff = GetReadonlyField((Field)(ac.Members[i]));
          var e2 = Bpl.Expr.Lt(ixs[i], new Bpl.NAryExpr(c.tok, new Bpl.FunctionCall(ff), new List<Bpl.Expr> { o }));
          indexBounds = BplAnd(indexBounds, BplAnd(e1, e2));
        }
      } else if (f.IsMutable) {
        // generate h[o,f]
        oDotF = ReadHeap(c.tok, h, o, new Bpl.IdentifierExpr(c.tok, GetField(f)));
        bvsTypeAxiom.Add(hVar);
        bvsTypeAxiom.Add(oVar);
        bvsAllocationAxiom.Add(hVar);
        bvsAllocationAxiom.Add(oVar);
      } else {
        // generate f(G,o)
        var args = new List<Bpl.Expr> { o };
        if (f is ConstantField) {
          args = Concat(tyexprs, args);
        }

        oDotF = new Bpl.NAryExpr(c.tok, new Bpl.FunctionCall(GetReadonlyField(f)), args);
        bvsTypeAxiom.Add(oVar);
        bvsAllocationAxiom.Add(hVar);
        bvsAllocationAxiom.Add(oVar);
      }

      // antecedent: some subset of: $IsHeap(h) && o != null && $Is(o, TClassA(G)) && indexBounds
      Bpl.Expr ante = Bpl.Expr.True;
      if (is_array || f.IsMutable) {
        ante = BplAnd(ante, isGoodHeap);
        // Note: for the allocation axiom, isGoodHeap is added back in for !f.IsMutable below
      }

      if (!(f is ConstantField)) {
        Bpl.Expr is_o = BplAnd(
          ReceiverNotNull(o),
          c is TraitDecl ? MkIs(o, o_ty) : DType(o, o_ty)); // $Is(o, ..)  or  dtype(o) == o_ty
        ante = BplAnd(ante, is_o);
      }

      ante = BplAnd(ante, indexBounds);

      // trigger
      var t_es = new List<Bpl.Expr>();
      t_es.Add(oDotF);
      if (tyvars.Count > 0 && (is_array || !(f is ConstantField))) {
        t_es.Add(o_ty);
      }

      var tr = new Bpl.Trigger(c.tok, true, t_es);

      // Now for the conclusion of the axioms
      Bpl.Expr is_hf, isalloc_hf = null;
      if (is_array) {
        is_hf = MkIs(oDotF, tyexprs[0], true);
        if (CommonHeapUse || NonGhostsUseHeap) {
          isalloc_hf = MkIsAlloc(oDotF, tyexprs[0], h, true);
        }
      } else {
        is_hf = MkIs(oDotF, f.Type); // $Is(h[o, f], ..)
        if (CommonHeapUse || (NonGhostsUseHeap && !f.IsGhost)) {
          isalloc_hf = MkIsAlloc(oDotF, f.Type, h); // $IsAlloc(h[o, f], ..)
        }
      }

      Bpl.Expr ax = BplForall(bvsTypeAxiom, tr, BplImp(ante, is_hf));
      AddOtherDefinition(fieldDeclaration, new Bpl.Axiom(c.tok, BplImp(heightAntecedent, ax), string.Format("{0}.{1}: Type axiom", c, f)));

      if (isalloc_hf != null) {
        if (!is_array && !f.IsMutable) {
          // isGoodHeap wasn't added above, so add it now
          ante = BplAnd(isGoodHeap, ante);
        }

        ante = BplAnd(ante, isalloc_o);

        // compute a different trigger
        t_es = new List<Bpl.Expr>();
        t_es.Add(oDotF);
        if (!is_array && !f.IsMutable) {
          // since "h" is not part of oDotF, we add a separate term that mentions "h"
          t_es.Add(isalloc_o);
        }

        if (!(f is ConstantField) && tyvars.Count > 0) {
          t_es.Add(o_ty);
        }

        tr = new Bpl.Trigger(c.tok, true, t_es);

        ax = BplForall(bvsAllocationAxiom, tr, BplImp(ante, isalloc_hf));
        AddOtherDefinition(fieldDeclaration, new Boogie.Axiom(c.tok, BplImp(heightAntecedent, ax), $"{c}.{f}: Allocation axiom"));
      }
    }

    /// <summary>
    /// For a static (necessarily "const") field "f" in a class "c(G)", the expression corresponding to "h[o, f]" or "f(G,o)" above is "f(G)",
    /// so generate:
    ///     // type axiom:
    ///     axiom fh < FunctionContextHeight ==>
    ///       (forall G : Ty ::
    ///         { f(G) }
    ///         $Is(f(G), TT(PP)));
    ///     // Or in the case where G is empty:
    ///     axiom $Is(f(G), TT);
    ///
    ///     // allocation axiom:
    ///     axiom fh < FunctionContextHeight ==>
    ///       (forall h: Heap, G : Ty ::
    ///         { $IsAlloc(f(G), TT(PP), h) }
    ///         $IsHeap(h)
    ///       ==>
    ///         $IsAlloc(f(G), TT(PP), h));
    ///
    ///
    /// The axioms above could be optimised to something along the lines of:
    ///     axiom fh < FunctionContextHeight ==>
    ///       (forall o: ref, h: Heap ::
    ///         { h[o, f] }
    ///         $IsHeap(h) && o != null && Tag(dtype(o)) = TagClass
    ///         ==>
    ///         (h[o, alloc] ==> $IsAlloc(h[o, f], TT(TClassA_Inv_i(dtype(o)),..), h)) &&
    ///         $Is(h[o, f], TT(TClassA_Inv_i(dtype(o)),..), h);
    /// <summary>
    private void AddStaticConstFieldAllocationAxiom(Boogie.Declaration fieldDeclaration, Field f, TopLevelDeclWithMembers c, Expr heightAntecedent) {

      var bvsTypeAxiom = new List<Bpl.Variable>();
      var bvsAllocationAxiom = new List<Bpl.Variable>();

      var tyvars = MkTyParamBinders(GetTypeParams(c), out var tyexprs);
      bvsTypeAxiom.AddRange(tyvars);
      bvsAllocationAxiom.AddRange(tyvars);

      var oDotF = new Boogie.NAryExpr(c.tok, new Boogie.FunctionCall(GetReadonlyField(f)), tyexprs);
      var is_hf = MkIs(oDotF, f.Type); // $Is(h[o, f], ..)
      Boogie.Expr ax = bvsTypeAxiom.Count == 0 ? is_hf : BplForall(bvsTypeAxiom, BplTrigger(oDotF), is_hf);
      var isAxiom = new Boogie.Axiom(c.tok, BplImp(heightAntecedent, ax), $"{c}.{f}: Type axiom");
      AddOtherDefinition(fieldDeclaration, isAxiom);

      if (CommonHeapUse || (NonGhostsUseHeap && !f.IsGhost)) {
        Boogie.Expr h;
        var hVar = BplBoundVar("$h", predef.HeapType, out h);
        bvsAllocationAxiom.Add(hVar);
        var isGoodHeap = FunctionCall(c.tok, BuiltinFunction.IsGoodHeap, null, h);
        var isalloc_hf = MkIsAlloc(oDotF, f.Type, h); // $IsAlloc(h[o, f], ..)
        ax = BplForall(bvsAllocationAxiom, BplTrigger(isalloc_hf), BplImp(isGoodHeap, isalloc_hf));
        var isAllocAxiom = new Boogie.Axiom(c.tok, BplImp(heightAntecedent, ax), $"{c}.{f}: Allocation axiom");
        sink.AddTopLevelDeclaration(isAllocAxiom);
      }
    }

    private void AddImplementsAxioms(ClassDecl c) {
      //this adds: axiom implements$J(class.C, typeInstantiations);
      var vars = MkTyParamBinders(GetTypeParams(c), out var tyexprs);

      foreach (var parent in c.ParentTraits) {
        var trait = (TraitDecl)((NonNullTypeDecl)((UserDefinedType)parent).ResolvedClass).ViewAsClass;
        var arg = ClassTyCon(c, tyexprs);
        var args = new List<Bpl.Expr> { arg };
        foreach (var targ in parent.TypeArgs) {
          args.Add(TypeToTy(targ));
        }
        var expr = FunctionCall(c.tok, "implements$" + trait.FullSanitizedName, Bpl.Type.Bool, args);
        var implements_axiom = new Bpl.Axiom(c.tok, BplForall(vars, null, expr));
        AddOtherDefinition(GetOrCreateTypeConstructor(c), implements_axiom);
      }
    }

    private void AddClassMember_Function(Function f) {
      Contract.Ensures(currentModule == null && codeContext == null);
      Contract.Ensures(currentModule == null && codeContext == null);

      currentModule = f.EnclosingClass.EnclosingModuleDefinition;
      codeContext = f;

      // declare function
      var boogieFunction = GetOrCreateFunction(f);
      // add synonym axiom
      if (f.IsFuelAware()) {
        AddFuelSuccSynonymAxiom(f);
        AddFuelZeroSynonymAxiom(f);
      }
      // add frame axiom
      if (AlwaysUseHeap || f.ReadsHeap) {
        AddFrameAxiom(f);
      }
      // add consequence axiom
      AddFunctionConsequenceAxiom(boogieFunction, f, f.Ens);
      // add definition axioms, suitably specialized for literals
      if (f.Body != null && RevealedInScope(f)) {
        AddFunctionAxiom(boogieFunction, f, f.Body.Resolved);
      } else {
        // for body-less functions, at least generate its #requires function
        var b = GetFunctionAxiom(f, null, null);
        Contract.Assert(b == null);
      }
      // for a function in a class C that overrides a function in a trait J, add an axiom that connects J.F and C.F
      if (f.OverriddenFunction != null) {
        sink.AddTopLevelDeclaration(FunctionOverrideAxiom(f.OverriddenFunction, f));
      }

      // supply the connection between least/greatest predicates and prefix predicates
      if (f is ExtremePredicate) {
        AddPrefixPredicateAxioms(((ExtremePredicate)f).PrefixPredicate);
      }

      Reset();
    }

    private void AddMethodImpl(Method m, Boogie.Procedure proc, bool wellformednessProc) {
      Contract.Requires(m != null);
      Contract.Requires(proc != null);
      Contract.Requires(sink != null && predef != null);
      Contract.Requires(wellformednessProc || m.Body != null);
      Contract.Requires(currentModule == null && codeContext == null && _tmpIEs.Count == 0 && isAllocContext == null);
      Contract.Ensures(currentModule == null && codeContext == null && _tmpIEs.Count == 0 && isAllocContext == null);

      currentModule = m.EnclosingClass.EnclosingModuleDefinition;
      codeContext = m;
      isAllocContext = new IsAllocContext(m.IsGhost);

      List<Variable> inParams = Boogie.Formal.StripWhereClauses(proc.InParams);
      List<Variable> outParams = Boogie.Formal.StripWhereClauses(proc.OutParams);

      BoogieStmtListBuilder builder = new BoogieStmtListBuilder(this);
      builder.Add(new CommentCmd("AddMethodImpl: " + m + ", " + proc));
      var etran = new ExpressionTranslator(this, predef, m.tok);
      InitializeFuelConstant(m.tok, builder, etran);
      var localVariables = new List<Variable>();
      GenerateImplPrelude(m, wellformednessProc, inParams, outParams, builder, localVariables);

      if (UseOptimizationInZ3) {
        // We ask Z3 to minimize all parameters of type 'nat'.
        foreach (var f in m.Ins) {
          var udt = f.Type.NormalizeExpandKeepConstraints() as UserDefinedType;
          if (udt != null && udt.Name == "nat") {
            builder.Add(optimizeExpr(true, new IdentifierExpr(f.tok, f), f.Tok, etran));
          }
        }
      }

      Boogie.StmtList stmts;
      if (!wellformednessProc) {
        var inductionVars = ApplyInduction(m.Ins, m.Attributes);
        if (inductionVars.Count != 0) {
          // Let the parameters be this,x,y of the method M and suppose ApplyInduction returns this,y.
          // Also, let Pre be the precondition and VF be the decreases clause.
          // Then, insert into the method body what amounts to:
          //     assume case-analysis-on-parameter[[ y' ]];
          //     forall this',y' | Pre(this', x, y') && (VF(this', x, y') << VF(this', x, y)) {
          //       this'.M(x, y');
          //     }
          // Generate bound variables for the forall statement, and a substitution for the Pre and VF

          // assume case-analysis-on-parameter[[ y' ]];
          foreach (var inFormal in m.Ins) {
            var dt = inFormal.Type.AsDatatype;
            if (dt != null) {
              var funcID = new Boogie.FunctionCall(new Boogie.IdentifierExpr(inFormal.tok, "$IsA#" + dt.FullSanitizedName, Boogie.Type.Bool));
              var f = new Boogie.IdentifierExpr(inFormal.tok, inFormal.AssignUniqueName(m.IdGenerator), TrType(inFormal.Type));
              builder.Add(TrAssumeCmd(inFormal.tok, new Boogie.NAryExpr(inFormal.tok, funcID, new List<Boogie.Expr> { f })));
            }
          }

          var parBoundVars = new List<BoundVar>();
          var parBounds = new List<ComprehensionExpr.BoundedPool>();
          var substMap = new Dictionary<IVariable, Expression>();
          Expression receiverSubst = null;
          foreach (var iv in inductionVars) {
            BoundVar bv;
            if (iv == null) {
              // this corresponds to "this"
              Contract.Assert(!m.IsStatic);  // if "m" is static, "this" should never have gone into the _induction attribute
              Contract.Assert(receiverSubst == null);  // we expect at most one
              var receiverType = Resolver.GetThisType(m.tok, (TopLevelDeclWithMembers)m.EnclosingClass);
              bv = new BoundVar(m.tok, CurrentIdGenerator.FreshId("$ih#this"), receiverType); // use this temporary variable counter, but for a Dafny name (the idea being that the number and the initial "_" in the name might avoid name conflicts)
              var ie = new IdentifierExpr(m.tok, bv.Name);
              ie.Var = bv;  // resolve here
              ie.Type = bv.Type;  // resolve here
              receiverSubst = ie;
            } else {
              IdentifierExpr ie;
              CloneVariableAsBoundVar(iv.tok, iv, "$ih#" + iv.Name, out bv, out ie);
              substMap.Add(iv, ie);
            }
            parBoundVars.Add(bv);
            parBounds.Add(new ComprehensionExpr.SpecialAllocIndependenceAllocatedBoundedPool());  // record that we don't want alloc antecedents for these variables
          }

          // Generate a CallStmt to be used as the body of the 'forall' statement.
          RecursiveCallParameters(m.tok, m, m.TypeArgs, m.Ins, receiverSubst, substMap, out var recursiveCallReceiver, out var recursiveCallArgs);
          var methodSel = new MemberSelectExpr(m.tok, recursiveCallReceiver, m.Name);
          methodSel.Member = m;  // resolve here
          methodSel.TypeApplication_AtEnclosingClass = m.EnclosingClass.TypeArgs.ConvertAll(tp => (Type)new UserDefinedType(tp.tok, tp));
          methodSel.TypeApplication_JustMember = m.TypeArgs.ConvertAll(tp => (Type)new UserDefinedType(tp.tok, tp));
          methodSel.Type = new InferredTypeProxy();
          var recursiveCall = new CallStmt(m.tok, m.tok, new List<Expression>(), methodSel, recursiveCallArgs);
          recursiveCall.IsGhost = m.IsGhost;  // resolve here

          Expression parRange = new LiteralExpr(m.tok, true);
          parRange.Type = Type.Bool;  // resolve here
          foreach (var pre in m.Req) {
            parRange = Expression.CreateAnd(parRange, Substitute(pre.E, receiverSubst, substMap));
          }
          // construct an expression (generator) for:  VF' << VF
          ExpressionConverter decrCheck = delegate (Dictionary<IVariable, Expression> decrSubstMap, ExpressionTranslator exprTran) {
            var decrToks = new List<IToken>();
            var decrTypes = new List<Type>();
            var decrCallee = new List<Expr>();
            var decrCaller = new List<Expr>();
            foreach (var ee in m.Decreases.Expressions) {
              decrToks.Add(ee.tok);
              decrTypes.Add(ee.Type.NormalizeExpand());
              decrCaller.Add(exprTran.TrExpr(ee));
              Expression es = Substitute(ee, receiverSubst, substMap);
              es = Substitute(es, null, decrSubstMap);
              decrCallee.Add(exprTran.TrExpr(es));
            }
            return DecreasesCheck(decrToks, decrTypes, decrTypes, decrCallee, decrCaller, null, null, false, true);
          };

#if VERIFY_CORRECTNESS_OF_TRANSLATION_FORALL_STATEMENT_RANGE
          var definedness = new BoogieStmtListBuilder(this);
          var exporter = new BoogieStmtListBuilder(this);
          TrForallStmtCall(m.tok, parBoundVars, parRange, decrCheck, null, recursiveCall, definedness, exporter, localVariables, etran);
          // All done, so put the two pieces together
          builder.Add(new Bpl.IfCmd(m.tok, null, definedness.Collect(m.tok), null, exporter.Collect(m.tok)));
#else
          TrForallStmtCall(m.tok, parBoundVars, parBounds, parRange, decrCheck, null, recursiveCall, null, builder, localVariables, etran);
#endif
        }
        // translate the body of the method
        Contract.Assert(m.Body != null);  // follows from method precondition and the if guard

        // $_reverifyPost := false;
        builder.Add(Boogie.Cmd.SimpleAssign(m.tok, new Boogie.IdentifierExpr(m.tok, "$_reverifyPost", Boogie.Type.Bool), Boogie.Expr.False));
        // register output parameters with definite-assignment trackers
        Contract.Assert(definiteAssignmentTrackers.Count == 0);
        m.Outs.Iter(p => AddExistingDefiniteAssignmentTracker(p, m.IsGhost));
        // translate the body
        TrStmt(m.Body, builder, localVariables, etran);
        m.Outs.Iter(p => CheckDefiniteAssignmentReturn(m.Body.EndTok, p, builder));
        stmts = builder.Collect(m.Body.Tok);
        // tear down definite-assignment trackers
        m.Outs.Iter(RemoveDefiniteAssignmentTracker);
        Contract.Assert(definiteAssignmentTrackers.Count == 0);
      } else {
        // check well-formedness of any default-value expressions (before assuming preconditions)
        foreach (var formal in m.Ins.Where(formal => formal.DefaultValue != null)) {
          var e = formal.DefaultValue;
          CheckWellformed(e, new WFOptions(null, false, false, true), localVariables, builder, etran);
          builder.Add(new Boogie.AssumeCmd(e.tok, CanCallAssumption(e, etran)));
          CheckSubrange(e.tok, etran.TrExpr(e), e.Type, formal.Type, builder);

          if (formal.IsOld) {
            Boogie.Expr wh = GetWhereClause(e.tok, etran.TrExpr(e), e.Type, etran.Old, ISALLOC, true);
            if (wh != null) {
              var desc = new PODesc.IsAllocated("default value", "in the two-state lemma's previous state");
              builder.Add(Assert(e.tok, wh, desc));
            }
          }
        }
        // check well-formedness of the preconditions, and then assume each one of them
        foreach (AttributedExpression p in m.Req) {
          CheckWellformedAndAssume(p.E, new WFOptions(), localVariables, builder, etran);
        }
        // check well-formedness of the modifies clauses
        CheckFrameWellFormed(new WFOptions(), m.Mod.Expressions, localVariables, builder, etran);
        // check well-formedness of the decreases clauses
        foreach (Expression p in m.Decreases.Expressions) {
          CheckWellformed(p, new WFOptions(), localVariables, builder, etran);
        }

        if (!(m is TwoStateLemma)) {
          // play havoc with the heap according to the modifies clause
          builder.Add(new Boogie.HavocCmd(m.tok, new List<Boogie.IdentifierExpr> { etran.HeapCastToIdentifierExpr }));
          // assume the usual two-state boilerplate information
          foreach (BoilerplateTriple tri in GetTwoStateBoilerplate(m.tok, m.Mod.Expressions, m.IsGhost, m.AllowsAllocation, etran.Old, etran, etran.Old)) {
            if (tri.IsFree) {
              builder.Add(TrAssumeCmd(m.tok, tri.Expr));
            }
          }
        }

        // also play havoc with the out parameters
        if (outParams.Count != 0) {  // don't create an empty havoc statement
          List<Boogie.IdentifierExpr> outH = new List<Boogie.IdentifierExpr>();
          foreach (Boogie.Variable b in outParams) {
            Contract.Assert(b != null);
            outH.Add(new Boogie.IdentifierExpr(b.tok, b));
          }
          builder.Add(new Boogie.HavocCmd(m.tok, outH));
        }
        // mark the end of the modifles/out-parameter havocking with a CaptureState; make its location be the first ensures clause, if any (and just
        // omit the CaptureState if there's no ensures clause)
        if (m.Ens.Count != 0) {
          builder.AddCaptureState(m.Ens[0].E.tok, false, "post-state");
        }

        // check wellformedness of postconditions
        foreach (AttributedExpression p in m.Ens) {
          CheckWellformedAndAssume(p.E, new WFOptions(), localVariables, builder, etran);
        }

        stmts = builder.Collect(m.tok);
      }

      if (EmitImplementation(m.Attributes)) {
        // emit impl only when there are proof obligations.
        QKeyValue kv = etran.TrAttributes(m.Attributes, null);
        Boogie.Implementation impl = AddImplementationWithVerboseName(m.tok, proc,
           inParams, outParams, localVariables, stmts, kv);

        if (InsertChecksums) {
          InsertChecksum(m, impl);
        }
      }

      isAllocContext = null;
      Reset();
    }

    private void AddMethodOverrideCheckImpl(Method m, Boogie.Procedure proc) {
      Contract.Requires(m != null);
      Contract.Requires(proc != null);
      Contract.Requires(sink != null && predef != null);
      Contract.Requires(m.OverriddenMethod != null);
      Contract.Requires(m.Ins.Count == m.OverriddenMethod.Ins.Count);
      Contract.Requires(m.Outs.Count == m.OverriddenMethod.Outs.Count);
      //Contract.Requires(wellformednessProc || m.Body != null);
      Contract.Requires(currentModule == null && codeContext == null && _tmpIEs.Count == 0 && isAllocContext == null);
      Contract.Ensures(currentModule == null && codeContext == null && _tmpIEs.Count == 0 && isAllocContext == null);

      currentModule = m.EnclosingClass.EnclosingModuleDefinition;
      codeContext = m;
      isAllocContext = new IsAllocContext(m.IsGhost);

      List<Variable> inParams = Boogie.Formal.StripWhereClauses(proc.InParams);
      List<Variable> outParams = Boogie.Formal.StripWhereClauses(proc.OutParams);

      var builder = new BoogieStmtListBuilder(this);
      var etran = new ExpressionTranslator(this, predef, m.tok);
      var localVariables = new List<Variable>();

      // assume traitTypeParameter == G(overrideTypeParameters);
      AddOverrideCheckTypeArgumentInstantiations(m, builder, localVariables);

      if (m is TwoStateLemma) {
        // $Heap := current$Heap;
        var heap = ExpressionTranslator.HeapIdentifierExpr(predef, m.tok);
        builder.Add(Boogie.Cmd.SimpleAssign(m.tok, heap, new Boogie.IdentifierExpr(m.tok, "current$Heap", predef.HeapType)));
      }


      var substMap = new Dictionary<IVariable, Expression>();
      for (int i = 0; i < m.Ins.Count; i++) {
        // get corresponding formal in the class
        var ie = new IdentifierExpr(m.Ins[i].tok, m.Ins[i].AssignUniqueName(m.IdGenerator));
        ie.Var = m.Ins[i]; ie.Type = ie.Var.Type;
        substMap.Add(m.OverriddenMethod.Ins[i], ie);
      }
      for (int i = 0; i < m.Outs.Count; i++) {
        // get corresponding formal in the class
        var ie = new IdentifierExpr(m.Outs[i].tok, m.Outs[i].AssignUniqueName(m.IdGenerator));
        ie.Var = m.Outs[i]; ie.Type = ie.Var.Type;
        substMap.Add(m.OverriddenMethod.Outs[i], ie);
      }

      var typeMap = GetTypeArgumentSubstitutionMap(m.OverriddenMethod, m);

      Boogie.StmtList stmts;
      //adding assume Pre’; assert P; // this checks that Pre’ implies P
      AddMethodOverrideReqsChk(m, builder, etran, substMap, typeMap);

      //adding assert R <= Rank’;
      AddOverrideTerminationChk(m, m.OverriddenMethod, builder, etran, substMap, typeMap);

      //adding assert W <= Frame’
      AddMethodOverrideSubsetChk(m, builder, etran, localVariables, substMap, typeMap);

      if (!(m is TwoStateLemma)) {
        //change the heap at locations W
        HavocMethodFrameLocations(m, builder, etran, localVariables);
      }

      //adding assume Q; assert Post’;
      AddMethodOverrideEnsChk(m, builder, etran, substMap, typeMap);

      stmts = builder.Collect(m.tok);

      if (EmitImplementation(m.Attributes)) {
        // emit the impl only when there are proof obligations.
        QKeyValue kv = etran.TrAttributes(m.Attributes, null);

        Boogie.Implementation impl = AddImplementationWithVerboseName(m.tok, proc, inParams, outParams, localVariables, stmts, kv);

        if (InsertChecksums) {
          InsertChecksum(m, impl);
        }
      }

      isAllocContext = null;
      Reset();
    }

    private void AddFunctionOverrideCheckImpl(Function f) {
      Contract.Requires(f != null);
      Contract.Requires(f.EnclosingClass is TopLevelDeclWithMembers);
      Contract.Requires(sink != null && predef != null);
      Contract.Requires(f.OverriddenFunction != null);
      Contract.Requires(f.Formals.Count == f.OverriddenFunction.Formals.Count);
      Contract.Requires(currentModule == null && codeContext == null && _tmpIEs.Count == 0 && isAllocContext != null);
      Contract.Ensures(currentModule == null && codeContext == null && _tmpIEs.Count == 0 && isAllocContext != null);

      #region first procedure, no impl yet
      //Function nf = new Function(f.tok, "OverrideCheck_" + f.Name, f.IsStatic, f.IsGhost, f.TypeArgs, f.OpenParen, f.Formals, f.ResultType, f.Req, f.Reads, f.Ens, f.Decreases, f.Body, f.Attributes, f.SignatureEllipsis);
      //AddFunction(f);
      currentModule = f.EnclosingClass.EnclosingModuleDefinition;
      codeContext = f;

      Boogie.Expr prevHeap = null;
      Boogie.Expr currHeap = null;
      var ordinaryEtran = new ExpressionTranslator(this, predef, f.tok);
      ExpressionTranslator etran;
      var inParams_Heap = new List<Boogie.Variable>();
      if (f is TwoStateFunction) {
        var prevHeapVar = new Boogie.Formal(f.tok, new Boogie.TypedIdent(f.tok, "previous$Heap", predef.HeapType), true);
        inParams_Heap.Add(prevHeapVar);
        prevHeap = new Boogie.IdentifierExpr(f.tok, prevHeapVar);
        if (f.ReadsHeap) {
          var currHeapVar = new Boogie.Formal(f.tok, new Boogie.TypedIdent(f.tok, "current$Heap", predef.HeapType), true);
          inParams_Heap.Add(currHeapVar);
          currHeap = new Boogie.IdentifierExpr(f.tok, currHeapVar);
        }
        etran = new ExpressionTranslator(this, predef, currHeap, prevHeap);
      } else {
        etran = ordinaryEtran;
      }

      // parameters of the procedure
      var typeInParams = MkTyParamFormals(GetTypeParams(f), true);
      var inParams = new List<Variable>();
      var outParams = new List<Boogie.Variable>();
      if (!f.IsStatic) {
        var th = new Boogie.IdentifierExpr(f.tok, "this", TrReceiverType(f));
        Boogie.Expr wh = Boogie.Expr.And(
          ReceiverNotNull(th),
          etran.GoodRef(f.tok, th, Resolver.GetReceiverType(f.tok, f)));
        Boogie.Formal thVar = new Boogie.Formal(f.tok, new Boogie.TypedIdent(f.tok, "this", TrReceiverType(f), wh), true);
        inParams.Add(thVar);
      }
      foreach (Formal p in f.Formals) {
        Boogie.Type varType = TrType(p.Type);
        Boogie.Expr wh = GetWhereClause(p.tok, new Boogie.IdentifierExpr(p.tok, p.AssignUniqueName(f.IdGenerator), varType), p.Type, etran, NOALLOC);
        inParams.Add(new Boogie.Formal(p.tok, new Boogie.TypedIdent(p.tok, p.AssignUniqueName(f.IdGenerator), varType, wh), true));
      }

      Formal pOut = null;
      if (f.Result != null || f.OverriddenFunction.Result != null) {
        if (f.Result != null) {
          pOut = f.Result;
          Contract.Assert(!pOut.IsOld);
        } else {
          var pp = f.OverriddenFunction.Result;
          Contract.Assert(!pp.IsOld);
          pOut = new Formal(pp.tok, pp.Name, f.ResultType, false, pp.IsGhost, null);
        }
        var varType = TrType(pOut.Type);
        var wh = GetWhereClause(pOut.tok, new Boogie.IdentifierExpr(pOut.tok, pOut.AssignUniqueName(f.IdGenerator), varType), pOut.Type, etran, NOALLOC);
        outParams.Add(new Boogie.Formal(pOut.tok, new Boogie.TypedIdent(pOut.tok, pOut.AssignUniqueName(f.IdGenerator), varType, wh), true));
      }
      // the procedure itself
      var req = new List<Boogie.Requires>();
      // free requires mh == ModuleContextHeight && fh == FunctionContextHeight;
      req.Add(Requires(f.tok, true, etran.HeightContext(f.OverriddenFunction), null, null));
      if (f is TwoStateFunction) {
        // free requires prevHeap == Heap && HeapSucc(prevHeap, currHeap) && IsHeap(currHeap)
        var a0 = Boogie.Expr.Eq(prevHeap, ordinaryEtran.HeapExpr);
        var a1 = HeapSucc(prevHeap, currHeap);
        var a2 = FunctionCall(f.tok, BuiltinFunction.IsGoodHeap, null, currHeap);
        req.Add(Requires(f.tok, true, BplAnd(a0, BplAnd(a1, a2)), null, null));
      }
      // modifies $Heap, $Tick
      var mod = new List<Boogie.IdentifierExpr> {
        ordinaryEtran.HeapCastToIdentifierExpr,
        etran.Tick()
      };
      var ens = new List<Boogie.Ensures>();

      var name = MethodName(f, MethodTranslationKind.OverrideCheck);
      var proc = new Boogie.Procedure(f.tok, name, new List<Boogie.TypeVariable>(),
        Util.Concat(Util.Concat(typeInParams, inParams_Heap), inParams), outParams,
        req, mod, ens, etran.TrAttributes(f.Attributes, null));
      AddVerboseName(proc, f.FullDafnyName, MethodTranslationKind.OverrideCheck);
      sink.AddTopLevelDeclaration(proc);
      var implInParams = Boogie.Formal.StripWhereClauses(inParams);
      var implOutParams = Boogie.Formal.StripWhereClauses(outParams);

      #endregion

      //List<Variable> outParams = Bpl.Formal.StripWhereClauses(proc.OutParams);

      BoogieStmtListBuilder builder = new BoogieStmtListBuilder(this);
      List<Variable> localVariables = new List<Variable>();

      // assume traitTypeParameter == G(overrideTypeParameters);
      AddOverrideCheckTypeArgumentInstantiations(f, builder, localVariables);

      if (f is TwoStateFunction) {
        // $Heap := current$Heap;
        var heap = ordinaryEtran.HeapCastToIdentifierExpr;
        builder.Add(Boogie.Cmd.SimpleAssign(f.tok, heap, etran.HeapExpr));
        etran = ordinaryEtran;  // we no longer need the special heap names
      }

      var substMap = new Dictionary<IVariable, Expression>();
      for (int i = 0; i < f.Formals.Count; i++) {
        //get corresponsing formal in the class
        var ie = new IdentifierExpr(f.Formals[i].tok, f.Formals[i].AssignUniqueName(f.IdGenerator));
        ie.Var = f.Formals[i]; ie.Type = ie.Var.Type;
        substMap.Add(f.OverriddenFunction.Formals[i], ie);
      }

      if (f.OverriddenFunction.Result != null) {
        Contract.Assert(pOut != null);
        //get corresponsing formal in the class
        var ie = new IdentifierExpr(pOut.tok, pOut.AssignUniqueName(f.IdGenerator));
        ie.Var = pOut; ie.Type = ie.Var.Type;
        substMap.Add(f.OverriddenFunction.Result, ie);
      }

      var typeMap = GetTypeArgumentSubstitutionMap(f.OverriddenFunction, f);

      //adding assume Pre’; assert P; // this checks that Pre’ implies P
      AddFunctionOverrideReqsChk(f, builder, etran, substMap, typeMap);

      //adding assert R <= Rank’;
      AddOverrideTerminationChk(f, f.OverriddenFunction, builder, etran, substMap, typeMap);

      //adding assert W <= Frame’
      AddFunctionOverrideSubsetChk(f, builder, etran, localVariables, substMap, typeMap);

      //adding assume Q; assert Post’;
      //adding assume J.F(ins) == C.F(ins);
      AddFunctionOverrideEnsChk(f, builder, etran, substMap, typeMap, implInParams, implOutParams.Count == 0 ? null : implOutParams[0]);

      var stmts = builder.Collect(f.tok);

      if (EmitImplementation(f.Attributes)) {
        // emit the impl only when there are proof obligations.
        QKeyValue kv = etran.TrAttributes(f.Attributes, null);

        var impl = AddImplementationWithVerboseName(f.tok, proc,
          Util.Concat(Util.Concat(typeInParams, inParams_Heap), implInParams),
          implOutParams, localVariables, stmts, kv);
      }

      if (InsertChecksums) {
        InsertChecksum(f, proc, true);
      }

      Reset();
    }

    private void AddOverrideCheckTypeArgumentInstantiations(MemberDecl member, BoogieStmtListBuilder builder, List<Variable> localVariables) {
      Contract.Requires(member is Function || member is Method);
      Contract.Requires(member.EnclosingClass is TopLevelDeclWithMembers);
      Contract.Requires(builder != null);
      Contract.Requires(localVariables != null);

      MemberDecl overriddenMember;
      List<TypeParameter> overriddenTypeParameters;
      if (member is Function) {
        var o = ((Function)member).OverriddenFunction;
        overriddenMember = o;
        overriddenTypeParameters = o.TypeArgs;
      } else {
        var o = ((Method)member).OverriddenMethod;
        overriddenMember = o;
        overriddenTypeParameters = o.TypeArgs;
      }
      var typeMap = GetTypeArgumentSubstitutionMap(overriddenMember, member);
      foreach (var tp in Util.Concat(overriddenMember.EnclosingClass.TypeArgs, overriddenTypeParameters)) {
        var local = BplLocalVar(nameTypeParam(tp), predef.Ty, out var lhs);
        localVariables.Add(local);
        var rhs = TypeToTy(typeMap[tp]);
        builder.Add(new Boogie.AssumeCmd(tp.tok, Boogie.Expr.Eq(lhs, rhs)));
      }
    }

    /// <summary>
    /// Essentially, the function override axiom looks like:
    ///   axiom (forall $heap: HeapType, typeArgs: Ty, this: ref, x#0: int, fuel: LayerType ::
    ///     { J.F(fuel, $heap, G(typeArgs), this, x#0), C.F(fuel, $heap, typeArgs, this, x#0) }
    ///     { J.F(fuel, $heap, G(typeArgs), this, x#0), $Is(this, C) }
    ///     this != null && $Is(this, C)
    ///     ==>
    ///     J.F(fuel, $heap, G(typeArgs), this, x#0) == C.F(fuel, $heap, typeArgs, this, x#0));
    /// (without the other usual antecedents).  Essentially, the override gives a part of the body of the
    /// trait's function, so we call FunctionAxiom to generate a conditional axiom (that is, we pass in the "overridingFunction"
    /// parameter to FunctionAxiom, which will add 'dtype(this) == class.C' as an additional antecedent) for a
    /// body of 'C.F(this, x#0)'.
    /// </summary>
    private Boogie.Axiom FunctionOverrideAxiom(Function f, Function overridingFunction) {
      Contract.Requires(f != null);
      Contract.Requires(overridingFunction != null);
      Contract.Requires(predef != null);
      Contract.Requires(f.EnclosingClass != null);
      Contract.Requires(!f.IsStatic);
      Contract.Requires(overridingFunction.EnclosingClass is TopLevelDeclWithMembers);
      Contract.Ensures(Contract.Result<Boogie.Axiom>() != null);

      bool readsHeap = AlwaysUseHeap || f.ReadsHeap || overridingFunction.ReadsHeap;

      ExpressionTranslator etran;
      Boogie.BoundVariable bvPrevHeap = null;
      if (f is TwoStateFunction) {
        bvPrevHeap = new Boogie.BoundVariable(f.tok, new Boogie.TypedIdent(f.tok, "$prevHeap", predef.HeapType));
        etran = new ExpressionTranslator(this, predef,
          f.ReadsHeap ? new Boogie.IdentifierExpr(f.tok, predef.HeapVarName, predef.HeapType) : null,
          new Boogie.IdentifierExpr(f.tok, bvPrevHeap));
      } else if (readsHeap) {
        etran = new ExpressionTranslator(this, predef, f.tok);
      } else {
        etran = new ExpressionTranslator(this, predef, (Boogie.Expr)null);
      }

      // "forallFormals" is built to hold the bound variables of the quantification
      // argsJF are the arguments to J.F (the function in the trait)
      // argsCF are the arguments to C.F (the overriding function)
      var forallFormals = new List<Boogie.Variable>();
      var argsJF = new List<Boogie.Expr>();
      var argsCF = new List<Boogie.Expr>();

      // Add type arguments
      forallFormals.AddRange(MkTyParamBinders(GetTypeParams(overridingFunction), out _));
      argsJF.AddRange(GetTypeArguments(f, overridingFunction).ConvertAll(TypeToTy));
      argsCF.AddRange(GetTypeArguments(overridingFunction, null).ConvertAll(TypeToTy));

      // Add the fuel argument
      if (f.IsFuelAware()) {
        Contract.Assert(overridingFunction.IsFuelAware());  // f.IsFuelAware() ==> overridingFunction.IsFuelAware()
        var fuel = new Boogie.BoundVariable(f.tok, new Boogie.TypedIdent(f.tok, "$fuel", predef.LayerType));
        forallFormals.Add(fuel);
        var ly = new Boogie.IdentifierExpr(f.tok, fuel);
        argsJF.Add(ly);
        argsCF.Add(ly);
      } else if (overridingFunction.IsFuelAware()) {
        // We can't use a bound variable $fuel, because then one of the triggers won't be mentioning this $fuel.
        // Instead, we do the next best thing: use the literal $LZ.
        var ly = new Boogie.IdentifierExpr(f.tok, "$LZ", predef.LayerType); // $LZ
        argsCF.Add(ly);
      }

      // Add heap arguments
      if (f is TwoStateFunction) {
        Contract.Assert(bvPrevHeap != null);
        forallFormals.Add(bvPrevHeap);
        argsJF.Add(etran.Old.HeapExpr);
        argsCF.Add(etran.Old.HeapExpr);
      }
      if (AlwaysUseHeap || f.ReadsHeap || overridingFunction.ReadsHeap) {
        var heap = new Boogie.BoundVariable(f.tok, new Boogie.TypedIdent(f.tok, predef.HeapVarName, predef.HeapType));
        forallFormals.Add(heap);
        if (AlwaysUseHeap || f.ReadsHeap) {
          argsJF.Add(new Boogie.IdentifierExpr(f.tok, heap));
        }
        if (AlwaysUseHeap || overridingFunction.ReadsHeap) {
          argsCF.Add(new Boogie.IdentifierExpr(overridingFunction.tok, heap));
        }
      }

      // Add receiver parameter
      Type thisType = Resolver.GetReceiverType(f.tok, overridingFunction);
      var bvThis = new Boogie.BoundVariable(f.tok, new Boogie.TypedIdent(f.tok, etran.This, TrType(thisType)));
      forallFormals.Add(bvThis);
      var bvThisExpr = new Boogie.IdentifierExpr(f.tok, bvThis);
      argsJF.Add(bvThisExpr);
      argsCF.Add(bvThisExpr);
      // $Is(this, C)
      var isOfSubtype = GetWhereClause(overridingFunction.tok, bvThisExpr, thisType, f is TwoStateFunction ? etran.Old : etran, IsAllocType.NEVERALLOC);

      // Add other arguments
      var typeMap = GetTypeArgumentSubstitutionMap(f, overridingFunction);
      foreach (Formal p in f.Formals) {
<<<<<<< HEAD
        var pType = TypeUtil.SubstType(p.Type, typeMap);
=======
        var pType = p.Type.Subst(typeMap);
>>>>>>> 3b6c8765
        var bv = new Boogie.BoundVariable(p.tok, new Boogie.TypedIdent(p.tok, p.AssignUniqueName(currentDeclaration.IdGenerator), TrType(pType)));
        forallFormals.Add(bv);
        var jfArg = new Boogie.IdentifierExpr(p.tok, bv);
        argsJF.Add(ModeledAsBoxType(p.Type) ? BoxIfUnboxed(jfArg, pType) : jfArg);
        argsCF.Add(new Boogie.IdentifierExpr(p.tok, bv));
      }

      // useViaContext: (mh != ModuleContextHeight || fh != FunctionContextHeight)
      ModuleDefinition mod = f.EnclosingClass.EnclosingModuleDefinition;
      Boogie.Expr useViaContext = !InVerificationScope(overridingFunction) ? (Boogie.Expr)Boogie.Expr.True :
        Boogie.Expr.Neq(Boogie.Expr.Literal(mod.CallGraph.GetSCCRepresentativePredecessorCount(overridingFunction)), etran.FunctionContextHeight());

      Boogie.Expr funcAppl;
      {
        var funcID = new Boogie.IdentifierExpr(f.tok, f.FullSanitizedName, TrType(f.ResultType));
        funcAppl = new Boogie.NAryExpr(f.tok, new Boogie.FunctionCall(funcID), argsJF);
      }
      Boogie.Expr overridingFuncAppl;
      {
        var funcID = new Boogie.IdentifierExpr(overridingFunction.tok, overridingFunction.FullSanitizedName, TrType(overridingFunction.ResultType));
        overridingFuncAppl = new Boogie.NAryExpr(overridingFunction.tok, new Boogie.FunctionCall(funcID), argsCF);
      }

      // Build the triggers
      // { f(Succ(s), args), f'(Succ(s), args') }
      Boogie.Trigger tr = BplTriggerHeap(this, overridingFunction.tok,
        funcAppl,
        readsHeap ? etran.HeapExpr : null,
        overridingFuncAppl);
      // { f(Succ(s), args), $Is(this, T') }
      var exprs = new List<Boogie.Expr>() { funcAppl, isOfSubtype };
      if (readsHeap) {
        exprs.Add(FunctionCall(overridingFunction.tok, BuiltinFunction.IsGoodHeap, null, etran.HeapExpr));
      }
      tr = new Boogie.Trigger(overridingFunction.tok, true, exprs, tr);

      // The equality that is what it's all about
      var synonyms = Boogie.Expr.Eq(
        funcAppl,
        ModeledAsBoxType(f.ResultType) ? BoxIfUnboxed(overridingFuncAppl, overridingFunction.ResultType) : overridingFuncAppl);

      // The axiom
      Boogie.Expr ax = BplForall(f.tok, new List<Boogie.TypeVariable>(), forallFormals, null, tr,
        Boogie.Expr.Imp(Boogie.Expr.And(ReceiverNotNull(bvThisExpr), isOfSubtype), synonyms));
      var activate = AxiomActivation(f, etran);
      string comment = "override axiom for " + f.FullSanitizedName + " in class " + overridingFunction.EnclosingClass.FullSanitizedName;
      return new Boogie.Axiom(f.tok, Boogie.Expr.Imp(activate, ax), comment);
    }

    /// <summary>
    /// Return a type-parameter substitution map for function "f", as instantiated by the context of "overridingFunction".
    ///
    /// In more symbols, suppose "f" is declared as follows:
    ///     class/trait Tr[A,B] {
    ///       function f[C,D](...): ...
    ///     }
    /// and "overridingFunction" is declared as follows:
    ///     class/trait Cl[G] extends Tr[X(G),Y(G)] {
    ///       function f[R,S](...): ...
    ///     }
    /// Then, return the following map:
    ///     A -> X(G)
    ///     B -> Y(G)
    ///     C -> R
    ///     D -> S
    ///
    /// See also GetTypeArguments.
    /// </summary>
    private static Dictionary<TypeParameter, Type> GetTypeArgumentSubstitutionMap(MemberDecl member, MemberDecl overridingMember) {
      Contract.Requires(member is Function || member is Method);
      Contract.Requires(overridingMember is Function || overridingMember is Method);
      Contract.Requires(overridingMember.EnclosingClass is TopLevelDeclWithMembers);
      Contract.Requires(((ICallable)member).TypeArgs.Count == ((ICallable)overridingMember).TypeArgs.Count);

      var typeMap = new Dictionary<TypeParameter, Type>();

      var cl = (TopLevelDeclWithMembers)overridingMember.EnclosingClass;
      var classTypeMap = cl.ParentFormalTypeParametersToActuals;
      member.EnclosingClass.TypeArgs.ForEach(tp => typeMap.Add(tp, classTypeMap[tp]));

      var origTypeArgs = ((ICallable)member).TypeArgs;
      var overridingTypeArgs = ((ICallable)overridingMember).TypeArgs;
      for (var i = 0; i < origTypeArgs.Count; i++) {
        var otp = overridingTypeArgs[i];
        typeMap.Add(origTypeArgs[i], new UserDefinedType(otp.tok, otp));
      }

      return typeMap;
    }

    private void AddMethodOverrideEnsChk(Method m, BoogieStmtListBuilder builder, ExpressionTranslator etran,
      Dictionary<IVariable, Expression> substMap,
      Dictionary<TypeParameter, Type> typeMap) {
      Contract.Requires(m != null);
      Contract.Requires(builder != null);
      Contract.Requires(etran != null);
      Contract.Requires(substMap != null);
      //generating class post-conditions
      foreach (var en in m.Ens) {
        builder.Add(TrAssumeCmd(m.tok, etran.TrExpr(en.E)));
      }
      //generating trait post-conditions with class variables
      foreach (var en in m.OverriddenMethod.Ens) {
        Expression postcond = Substitute(en.E, null, substMap, typeMap);
        bool splitHappened;  // we actually don't care
        foreach (var s in TrSplitExpr(postcond, etran, false, out splitHappened)) {
          if (s.IsChecked) {
            builder.Add(Assert(m.tok, s.E, new PODesc.EnsuresStronger()));
          }
        }
      }
    }

    private void AddMethodOverrideReqsChk(Method m, BoogieStmtListBuilder builder, ExpressionTranslator etran,
      Dictionary<IVariable, Expression> substMap,
      Dictionary<TypeParameter, Type> typeMap) {
      Contract.Requires(m != null);
      Contract.Requires(builder != null);
      Contract.Requires(etran != null);
      Contract.Requires(substMap != null);
      //generating trait pre-conditions with class variables
      foreach (var req in m.OverriddenMethod.Req) {
        Expression precond = Substitute(req.E, null, substMap, typeMap);
        builder.Add(TrAssumeCmd(m.tok, etran.TrExpr(precond)));
      }
      //generating class pre-conditions
      foreach (var req in m.Req) {
        bool splitHappened;  // we actually don't care
        foreach (var s in TrSplitExpr(req.E, etran, false, out splitHappened)) {
          if (s.IsChecked) {
            builder.Add(Assert(m.tok, s.E, new PODesc.RequiresWeaker()));
          }
        }
      }
    }

    private void AddOverrideTerminationChk(ICallable original, ICallable overryd, BoogieStmtListBuilder builder, ExpressionTranslator etran,
      Dictionary<IVariable, Expression> substMap,
      Dictionary<TypeParameter, Type> typeMap) {
      Contract.Requires(original != null);
      Contract.Requires(overryd != null);
      Contract.Requires(builder != null);
      Contract.Requires(etran != null);
      Contract.Requires(substMap != null);
      // Note, it is as if the trait's method is calling the class's method.
      var contextDecreases = overryd.Decreases.Expressions;
      var calleeDecreases = original.Decreases.Expressions;
      // We want to check:  calleeDecreases <= contextDecreases (note, we can allow equality, since there is a bounded, namely 1, number of dynamic dispatches)
      if (Contract.Exists(contextDecreases, e => e is WildcardExpr)) {
        // no check needed
        return;
      }

      int N = Math.Min(contextDecreases.Count, calleeDecreases.Count);
      var toks = new List<IToken>();
      var types0 = new List<Type>();
      var types1 = new List<Type>();
      var callee = new List<Expr>();
      var caller = new List<Expr>();

      for (int i = 0; i < N; i++) {
        Expression e0 = calleeDecreases[i];
        Expression e1 = Substitute(contextDecreases[i], null, substMap, typeMap);
        if (!CompatibleDecreasesTypes(e0.Type, e1.Type)) {
          N = i;
          break;
        }
        toks.Add(new NestedToken(original.Tok, e1.tok));
        types0.Add(e0.Type.NormalizeExpand());
        types1.Add(e1.Type.NormalizeExpand());
        callee.Add(etran.TrExpr(e0));
        caller.Add(etran.TrExpr(e1));
      }

      var decrCountT = contextDecreases.Count;
      var decrCountC = calleeDecreases.Count;
      // Generally, we want to produce a check "decrClass <= decrTrait", allowing (the common case where) they are equal.
      // * If N < decrCountC && N < decrCountT, then "decrClass <= decrTrait" if the comparison ever gets beyond the
      //   parts that survived truncation.  Thus, we compare with "allowNoChange" set to "false".
      // Otherwise:
      // * If decrCountC == decrCountT, then the truncation we did above had no effect and we pass in "allowNoChange" as "true".
      // * If decrCountC > decrCountT, then we will have truncated decrClass above.  Let x,y and x' denote decrClass and
      //   decrTrait, respectively, where x and x' have the same length.  Considering how Dafny in effect pads the end of
      //   decreases tuples with a \top, we were supposed to evaluate (x,(y,\top)) <= (x',\top), which by lexicographic pairs
      //   we can expand to:
      //       x <= x' && (x == x' ==> (y,\top) <= \top)
      //   which is equivalent to just x <= x'.  Thus, we called DecreasesCheck to compare x and x' and we pass in "allowNoChange"
      //   as "true".
      // * If decrCountC < decrCountT, then we will have truncated decrTrait above.  Let x and x',y' denote decrClass and
      //   decrTrait, respectively, where x and x' have the same length.  We then want to check (x,\top) <= (x',(y',\top)), which
      //   expands to:
      //       x <= x' && (x == x' ==> \top <= (y',\top))
      //    =      { \top is strictly larger than a pair }
      //       x <= x' && (x == x' ==> false)
      //    =
      //       x < x'
      //   So we perform our desired check by calling DecreasesCheck to strictly compare x and x', so we pass in "allowNoChange"
      //   as "false".
      bool allowNoChange = N == decrCountT && decrCountT <= decrCountC;
      var decrChk = DecreasesCheck(toks, types0, types1, callee, caller, null, null, allowNoChange, false);
      builder.Add(Assert(original.Tok, decrChk, new PODesc.TraitDecreases(original.WhatKind)));
    }

    private void AddMethodOverrideSubsetChk(Method m, BoogieStmtListBuilder builder, ExpressionTranslator etran, List<Variable> localVariables,
      Dictionary<IVariable, Expression> substMap,
      Dictionary<TypeParameter, Type> typeMap) {
      //getting framePrime
      List<FrameExpression> traitFrameExps = new List<FrameExpression>();
      List<FrameExpression> classFrameExps = m.Mod != null ? m.Mod.Expressions : new List<FrameExpression>();
      if (m.OverriddenMethod.Mod != null) {
        foreach (var e in m.OverriddenMethod.Mod.Expressions) {
          var newE = Substitute(e.E, null, substMap, typeMap);
          FrameExpression fe = new FrameExpression(e.tok, newE, e.FieldName);
          traitFrameExps.Add(fe);
        }
      }

      QKeyValue kv = etran.TrAttributes(m.Attributes, null);

      IToken tok = m.tok;
      // Declare a local variable $_Frame: <alpha>[ref, Field alpha]bool
      Boogie.IdentifierExpr traitFrame = etran.TheFrame(m.OverriddenMethod.tok);  // this is a throw-away expression, used only to extract the type and name of the $_Frame variable
      traitFrame.Name = m.EnclosingClass.Name + "_" + traitFrame.Name;
      Contract.Assert(traitFrame.Type != null);  // follows from the postcondition of TheFrame
      Boogie.LocalVariable frame = new Boogie.LocalVariable(tok, new Boogie.TypedIdent(tok, null ?? traitFrame.Name, traitFrame.Type));
      localVariables.Add(frame);
      // $_Frame := (lambda<alpha> $o: ref, $f: Field alpha :: $o != null && $Heap[$o,alloc] ==> ($o,$f) in Modifies/Reads-Clause);
      Boogie.TypeVariable alpha = new Boogie.TypeVariable(tok, "alpha");
      Boogie.BoundVariable oVar = new Boogie.BoundVariable(tok, new Boogie.TypedIdent(tok, "$o", predef.RefType));
      Boogie.IdentifierExpr o = new Boogie.IdentifierExpr(tok, oVar);
      Boogie.BoundVariable fVar = new Boogie.BoundVariable(tok, new Boogie.TypedIdent(tok, "$f", predef.FieldName(tok, alpha)));
      Boogie.IdentifierExpr f = new Boogie.IdentifierExpr(tok, fVar);
      Boogie.Expr ante = Boogie.Expr.And(Boogie.Expr.Neq(o, predef.Null), etran.IsAlloced(tok, o));
      Boogie.Expr consequent = InRWClause(tok, o, f, traitFrameExps, etran, null, null);
      Boogie.Expr lambda = new Boogie.LambdaExpr(tok, new List<TypeVariable> { alpha }, new List<Variable> { oVar, fVar }, null,
        Boogie.Expr.Imp(ante, consequent));

      //to initialize $_Frame variable to Frame'
      builder.Add(Boogie.Cmd.SimpleAssign(tok, new Boogie.IdentifierExpr(tok, frame), lambda));

      // emit: assert (forall<alpha> o: ref, f: Field alpha :: o != null && $Heap[o,alloc] && (o,f) in subFrame ==> $_Frame[o,f]);
      Boogie.Expr oInCallee = InRWClause(tok, o, f, classFrameExps, etran, null, null);
      Boogie.Expr consequent2 = InRWClause(tok, o, f, traitFrameExps, etran, null, null);
      Boogie.Expr q = new Boogie.ForallExpr(tok, new List<TypeVariable> { alpha }, new List<Variable> { oVar, fVar },
        Boogie.Expr.Imp(Boogie.Expr.And(ante, oInCallee), consequent2));
      builder.Add(Assert(tok, q, new PODesc.TraitFrame(m.WhatKind, true), kv));
    }

    /// <summary>
    /// This method is expected to be called at most once for each parameter combination, and in particular
    /// at most once for each value of "kind".
    /// </summary>
    private Boogie.Procedure AddMethod(Method m, MethodTranslationKind kind) {
      Contract.Requires(m != null);
      Contract.Requires(m.EnclosingClass != null);
      Contract.Requires(predef != null);
      Contract.Requires(currentModule == null && codeContext == null && isAllocContext == null);
      Contract.Ensures(currentModule == null && codeContext == null && isAllocContext == null);
      Contract.Ensures(Contract.Result<Boogie.Procedure>() != null);
      Contract.Assert(VisibleInScope(m));

      currentModule = m.EnclosingClass.EnclosingModuleDefinition;
      codeContext = m;
      isAllocContext = new IsAllocContext(m.IsGhost);

      Boogie.Expr prevHeap = null;
      Boogie.Expr currHeap = null;
      var ordinaryEtran = new ExpressionTranslator(this, predef, m.tok);
      ExpressionTranslator etran;
      var inParams = new List<Boogie.Variable>();
      if (m is TwoStateLemma) {
        var prevHeapVar = new Boogie.Formal(m.tok, new Boogie.TypedIdent(m.tok, "previous$Heap", predef.HeapType), true);
        var currHeapVar = new Boogie.Formal(m.tok, new Boogie.TypedIdent(m.tok, "current$Heap", predef.HeapType), true);
        inParams.Add(prevHeapVar);
        inParams.Add(currHeapVar);
        prevHeap = new Boogie.IdentifierExpr(m.tok, prevHeapVar);
        currHeap = new Boogie.IdentifierExpr(m.tok, currHeapVar);
        etran = new ExpressionTranslator(this, predef, currHeap, prevHeap);
      } else {
        etran = ordinaryEtran;
      }

      List<Variable> outParams;
      GenerateMethodParameters(m.tok, m, kind, etran, inParams, out outParams);

      var req = new List<Boogie.Requires>();
      var mod = new List<Boogie.IdentifierExpr>();
      var ens = new List<Boogie.Ensures>();
      // FREE PRECONDITIONS
      if (kind == MethodTranslationKind.SpecWellformedness || kind == MethodTranslationKind.Implementation || kind == MethodTranslationKind.OverrideCheck) {  // the other cases have no need for a free precondition
        // free requires mh == ModuleContextHeight && fh == FunctionContextHeight;
        req.Add(Requires(m.tok, true, etran.HeightContext(kind == MethodTranslationKind.OverrideCheck ? m.OverriddenMethod : m), null, null));
        if (m is TwoStateLemma) {
          // free requires prevHeap == Heap && HeapSucc(prevHeap, currHeap) && IsHeap(currHeap)
          var a0 = Boogie.Expr.Eq(prevHeap, ordinaryEtran.HeapExpr);
          var a1 = HeapSucc(prevHeap, currHeap);
          var a2 = FunctionCall(m.tok, BuiltinFunction.IsGoodHeap, null, currHeap);
          req.Add(Requires(m.tok, true, BplAnd(a0, BplAnd(a1, a2)), null, null));
        }
      }
      if (m is TwoStateLemma) {
        // Checked preconditions that old parameters really existed in previous state
        var index = 0;
        foreach (var formal in m.Ins) {
          if (formal.IsOld) {
            var dafnyFormalIdExpr = new IdentifierExpr(formal.tok, formal);
            var pIdx = m.Ins.Count == 1 ? "" : " at index " + index;
            var desc = new PODesc.IsAllocated($"parameter{pIdx} ('{formal.Name}')", "in the two-state lemma's previous state");
            var require = Requires(formal.tok, false, MkIsAlloc(etran.TrExpr(dafnyFormalIdExpr), formal.Type, prevHeap),
              desc.FailureDescription, null);
            require.Description = desc;
            req.Add(require);
          }
          index++;
        }
      }
      mod.Add(ordinaryEtran.HeapCastToIdentifierExpr);
      mod.Add(etran.Tick());

      var bodyKind = kind == MethodTranslationKind.SpecWellformedness || kind == MethodTranslationKind.Implementation;

      if (kind != MethodTranslationKind.SpecWellformedness && kind != MethodTranslationKind.OverrideCheck) {
        // USER-DEFINED SPECIFICATIONS
        var comment = "user-defined preconditions";
        foreach (var p in m.Req) {
          string errorMessage = CustomErrorMessage(p.Attributes);
          if (p.Label != null && kind == MethodTranslationKind.Implementation) {
            // don't include this precondition here, but record it for later use
            p.Label.E = (m is TwoStateLemma ? ordinaryEtran : etran.Old).TrExpr(p.E);
          } else {
            foreach (var s in TrSplitExprForMethodSpec(p.E, etran, kind)) {
              if (s.IsOnlyChecked && bodyKind) {
                // don't include in split
              } else if (s.IsOnlyFree && !bodyKind) {
                // don't include in split -- it would be ignored, anyhow
              } else {
                req.Add(Requires(s.Tok, s.IsOnlyFree, s.E, errorMessage, comment));
                comment = null;
                // the free here is not linked to the free on the original expression (this is free things generated in the splitting.)
              }
            }
          }
        }
        comment = "user-defined postconditions";
        foreach (var p in m.Ens) {
          string errorMessage = CustomErrorMessage(p.Attributes);
          AddEnsures(ens, Ensures(p.E.tok, true, CanCallAssumption(p.E, etran), errorMessage, comment));
          comment = null;
          foreach (var s in TrSplitExprForMethodSpec(p.E, etran, kind)) {
            var post = s.E;
            if (kind == MethodTranslationKind.Implementation && RefinementToken.IsInherited(s.Tok, currentModule)) {
              // this postcondition was inherited into this module, so make it into the form "$_reverifyPost ==> s.E"
              post = Boogie.Expr.Imp(new Boogie.IdentifierExpr(s.E.tok, "$_reverifyPost", Boogie.Type.Bool), post);
            }
            if (s.IsOnlyFree && bodyKind) {
              // don't include in split -- it would be ignored, anyhow
            } else if (s.IsOnlyChecked && !bodyKind) {
              // don't include in split
            } else {
              AddEnsures(ens, Ensures(s.Tok, s.IsOnlyFree, post, errorMessage, null));
            }
          }
        }
        if (m is Constructor && kind == MethodTranslationKind.Call) {
          var fresh = Boogie.Expr.Not(etran.Old.IsAlloced(m.tok, new Boogie.IdentifierExpr(m.tok, "this", TrReceiverType(m))));
          AddEnsures(ens, Ensures(m.tok, false, fresh, null, "constructor allocates the object"));
        }
        foreach (BoilerplateTriple tri in GetTwoStateBoilerplate(m.tok, m.Mod.Expressions, m.IsGhost, m.AllowsAllocation, ordinaryEtran.Old, ordinaryEtran, ordinaryEtran.Old)) {
          AddEnsures(ens, Ensures(tri.tok, tri.IsFree, tri.Expr, tri.ErrorMessage, tri.Comment));
        }

        // add the fuel assumption for the reveal method of a opaque method
        if (IsOpaqueRevealLemma(m)) {
          List<Expression> args = Attributes.FindExpressions(m.Attributes, "fuel");
          if (args != null) {
            MemberSelectExpr selectExpr = args[0].Resolved as MemberSelectExpr;
            if (selectExpr != null) {
              Function f = selectExpr.Member as Function;
              FuelConstant fuelConstant = this.functionFuel.Find(x => x.f == f);
              if (fuelConstant != null) {
                Boogie.Expr startFuel = fuelConstant.startFuel;
                Boogie.Expr startFuelAssert = fuelConstant.startFuelAssert;
                Boogie.Expr moreFuel_expr = fuelConstant.MoreFuel(sink, predef, f.IdGenerator);
                Boogie.Expr layer = etran.layerInterCluster.LayerN(1, moreFuel_expr);
                Boogie.Expr layerAssert = etran.layerInterCluster.LayerN(2, moreFuel_expr);

                AddEnsures(ens, Ensures(m.tok, true, Boogie.Expr.Eq(startFuel, layer), null, null));
                AddEnsures(ens, Ensures(m.tok, true, Boogie.Expr.Eq(startFuelAssert, layerAssert), null, null));

                AddEnsures(ens, Ensures(m.tok, true, Boogie.Expr.Eq(FunctionCall(f.tok, BuiltinFunction.AsFuelBottom, null, moreFuel_expr), moreFuel_expr), null, "Shortcut to LZ"));
              }
            }
          }
        }
      }

      var name = MethodName(m, kind);
      var proc = new Boogie.Procedure(m.tok, name, new List<Boogie.TypeVariable>(), inParams, outParams, req, mod, ens, etran.TrAttributes(m.Attributes, null));
      AddVerboseName(proc, m.FullDafnyName, kind);

      if (InsertChecksums) {
        InsertChecksum(m, proc, true);
      }

      currentModule = null;
      codeContext = null;
      isAllocContext = null;

      return proc;
    }

    private void InsertChecksum(Method m, Boogie.Declaration decl, bool specificationOnly = false) {
      Contract.Requires(VisibleInScope(m));
      byte[] data;
      using (var writer = new System.IO.StringWriter()) {
        var printer = new Printer(writer);
        printer.PrintAttributes(m.Attributes);
        printer.PrintFormals(m.Ins, m);
        if (m.Outs.Any()) {
          writer.Write("returns ");
          printer.PrintFormals(m.Outs, m);
        }
        printer.PrintSpec("", m.Req, 0);
        printer.PrintFrameSpecLine("", m.Mod.Expressions, 0, null);
        printer.PrintSpec("", m.Ens, 0);
        printer.PrintDecreasesSpec(m.Decreases, 0);
        writer.WriteLine();
        if (!specificationOnly && m.Body != null && RevealedInScope(m)) {
          printer.PrintStatement(m.Body, 0);
        }
        data = Encoding.UTF8.GetBytes(writer.ToString());
      }

      InsertChecksum(decl, data);
    }
  }
}<|MERGE_RESOLUTION|>--- conflicted
+++ resolved
@@ -1089,11 +1089,7 @@
       // Add other arguments
       var typeMap = GetTypeArgumentSubstitutionMap(f, overridingFunction);
       foreach (Formal p in f.Formals) {
-<<<<<<< HEAD
-        var pType = TypeUtil.SubstType(p.Type, typeMap);
-=======
         var pType = p.Type.Subst(typeMap);
->>>>>>> 3b6c8765
         var bv = new Boogie.BoundVariable(p.tok, new Boogie.TypedIdent(p.tok, p.AssignUniqueName(currentDeclaration.IdGenerator), TrType(pType)));
         forallFormals.Add(bv);
         var jfArg = new Boogie.IdentifierExpr(p.tok, bv);
