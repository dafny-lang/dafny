using System;
using System.Collections.Generic;
using System.Diagnostics.Contracts;
using System.Linq;
using System.Text;
using Microsoft.Boogie;
using Bpl = Microsoft.Boogie;
using static Microsoft.Dafny.Util;
using PODesc = Microsoft.Dafny.ProofObligationDescription;

namespace Microsoft.Dafny {
  public partial class Translator {
    void AddClassMembers(TopLevelDeclWithMembers c, bool includeAllMethods, bool includeInformationAboutType) {
      Contract.Requires(sink != null && predef != null);
      Contract.Requires(c != null);
      Contract.Ensures(fuelContext == Contract.OldValue(fuelContext));
      Contract.Assert(VisibleInScope(c));

      if (includeInformationAboutType) {
        sink.AddTopLevelDeclaration(GetClass(c));
        if (c is ArrayClassDecl) {
          // classes.Add(c, predef.ClassDotArray);
          AddAllocationAxiom(null, null, (ArrayClassDecl)c, true);
        }

<<<<<<< HEAD
        if (c is ClassLikeDecl { IsReferenceTypeDecl: true } referenceTypeDecl) {
          AddIsAndIsAllocForReferenceType(referenceTypeDecl);
=======
        if (c is ClassLikeDecl) {
          AddIsAndIsAllocForClassLike(c);
>>>>>>> 4ea662bc
        }

        if (c is TraitDecl) {
          //this adds: function implements$J(Ty, typeArgs): bool;
          var arg_ref = new Bpl.Formal(c.tok, new Bpl.TypedIdent(c.tok, "ty", predef.Ty), true);
          var vars = new List<Bpl.Variable> { arg_ref };
          vars.AddRange(MkTyParamFormals(GetTypeParams(c), false));
          var res = new Bpl.Formal(c.tok, new Bpl.TypedIdent(c.tok, Bpl.TypedIdent.NoName, Bpl.Type.Bool), false);
          var implement_intr = new Bpl.Function(c.tok, "implements$" + c.FullSanitizedName, vars, res);
          sink.AddTopLevelDeclaration(implement_intr);
        } else if (c is ClassDecl classDecl) {
          AddImplementsAxioms(classDecl);
        }
      }

      foreach (MemberDecl member in c.Members.FindAll(VisibleInScope)) {
        Contract.Assert(isAllocContext == null);
        currentDeclaration = member;
        SetAssertionOnlyFilter(member);
        if (member is Field) {
          Field f = (Field)member;
          Boogie.Declaration fieldDeclaration;
          if (f is ConstantField) {
            // The following call has the side effect of idempotently creating and adding the function to the sink's top-level declarations
            Contract.Assert(currentModule == null);
            currentModule = f.EnclosingClass.EnclosingModuleDefinition;
            var oldFuelContext = fuelContext;
            fuelContext = FuelSetting.NewFuelContext(f);
            fieldDeclaration = GetReadonlyField(f);
            fuelContext = oldFuelContext;
            currentModule = null;
          } else {
            if (f.IsMutable) {
              fieldDeclaration = GetField(f);
              sink.AddTopLevelDeclaration(fieldDeclaration);
            } else {
              fieldDeclaration = GetReadonlyField(f);
              if (fieldDeclaration != predef.ArrayLength) {
                sink.AddTopLevelDeclaration(fieldDeclaration);
              }
            }
          }
          AddAllocationAxiom(fieldDeclaration, f, c);
        } else if (member is Function function) {
          AddFunction_Top(function, includeAllMethods);
        } else if (member is Method method) {
          AddMethod_Top(method, false, includeAllMethods);
        } else {
          Contract.Assert(false); throw new cce.UnreachableException();  // unexpected member
        }
      }
      ResetAssertionOnlyFilter();
    }

    /**
      Add $Is and $IsAlloc for this class :
         axiom (forall p: ref, G: Ty ::
            { $Is(p, TClassA(G), h) }
            $Is(p, TClassA(G), h) <=> (p == null || dtype(p) == TClassA(G));
         axiom (forall p: ref, h: Heap, G: Ty ::
            { $IsAlloc(p, TClassA(G), h) }
            $IsAlloc(p, TClassA(G), h) => (p == null || h[p, alloc]);
     */
<<<<<<< HEAD
    private void AddIsAndIsAllocForReferenceType(ClassLikeDecl c) {
      Contract.Requires(c.IsReferenceTypeDecl);

      MapM(Bools, is_alloc => {
=======
    private void AddIsAndIsAllocForClassLike(TopLevelDeclWithMembers c) {
      MapM(c is ClassLikeDecl ? Bools : new List<bool>(), is_alloc => {
>>>>>>> 4ea662bc
        var vars = MkTyParamBinders(GetTypeParams(c), out var tyexprs);

        var o = BplBoundVar("$o", predef.RefType, vars);

        Bpl.Expr body, is_o;
        Bpl.Expr o_null = Bpl.Expr.Eq(o, predef.Null);
        Bpl.Expr o_ty = ClassTyCon(c, tyexprs);
        string name;

        if (is_alloc) {
          name = $"$IsAlloc axiom for {c.WhatKind} {c}";
          var h = BplBoundVar("$h", predef.HeapType, vars);
          // $IsAlloc(o, ..)
          is_o = MkIsAlloc(o, o_ty, h);
          body = BplIff(is_o, BplOr(o_null, IsAlloced(c.tok, h, o)));
        } else {
          name = $"$Is axiom for {c.WhatKind} {c}";
          // $Is(o, ..)
          is_o = MkIs(o, o_ty);
          Bpl.Expr rhs;
          if (c == program.BuiltIns.ObjectDecl) {
            rhs = Bpl.Expr.True;
          } else if (c is TraitDecl) {
            //generating $o == null || implements$J(dtype(x), typeArgs)
            var t = (TraitDecl)c;
            var dtypeFunc = FunctionCall(o.tok, BuiltinFunction.DynamicType, null, o);
            var implementsJ_Arguments = new List<Expr> { dtypeFunc }; // TODO: also needs type parameters
            implementsJ_Arguments.AddRange(tyexprs);
            Bpl.Expr implementsFunc =
              FunctionCall(t.tok, "implements$" + t.FullSanitizedName, Bpl.Type.Bool, implementsJ_Arguments);
            rhs = BplOr(o_null, implementsFunc);
          } else {
            rhs = BplOr(o_null, DType(o, o_ty));
          }

          body = BplIff(is_o, rhs);
        }

        var axiom = new Boogie.Axiom(c.tok, BplForall(vars, BplTrigger(is_o), body), name);
        AddOtherDefinition(GetOrCreateTypeConstructor(c), axiom);
      });
    }

    void AddFunction_Top(Function f, bool includeAllMethods) {
      FuelContext oldFuelContext = this.fuelContext;
      this.fuelContext = FuelSetting.NewFuelContext(f);
      isAllocContext = new IsAllocContext(options, true);

      AddClassMember_Function(f);

      if (InVerificationScope(f)) {
        AddWellformednessCheck(f);
        if (f.OverriddenFunction != null) { //it means that f is overriding its associated parent function
          AddFunctionOverrideCheckImpl(f);
        }
      }
      if (f is ExtremePredicate cop) {
        AddClassMember_Function(cop.PrefixPredicate);
        // skip the well-formedness check, because it has already been done for the extreme predicate
      } else if (f.ByMethodDecl != null) {
        AddMethod_Top(f.ByMethodDecl, true, includeAllMethods);
      }

      this.fuelContext = oldFuelContext;
      isAllocContext = null;
    }

    void AddMethod_Top(Method m, bool isByMethod, bool includeAllMethods) {
      if (!includeAllMethods && !InVerificationScope(m) && !referencedMembers.Contains(m)) {
        // do nothing
        return;
      }

      FuelContext oldFuelContext = this.fuelContext;
      this.fuelContext = FuelSetting.NewFuelContext(m);

      // wellformedness check for method specification
      if (m.EnclosingClass is IteratorDecl && m == ((IteratorDecl)m.EnclosingClass).Member_MoveNext) {
        // skip the well-formedness check, because it has already been done for the iterator
      } else {
        if (!isByMethod) {
          var proc = AddMethod(m, MethodTranslationKind.SpecWellformedness);
          sink.AddTopLevelDeclaration(proc);
          if (InVerificationScope(m)) {
            AddMethodImpl(m, proc, true);
          }
        }
        if (m.OverriddenMethod != null && InVerificationScope(m)) //method has overridden a parent method
        {
          var procOverrideChk = AddMethod(m, MethodTranslationKind.OverrideCheck);
          sink.AddTopLevelDeclaration(procOverrideChk);
          AddMethodOverrideCheckImpl(m, procOverrideChk);
        }
      }
      // the method spec itself
      if (!isByMethod) {
        sink.AddTopLevelDeclaration(AddMethod(m, MethodTranslationKind.Call));
      }
      if (m is ExtremeLemma) {
        // Let the CoCall and Impl forms to use m.PrefixLemma signature and specification (and
        // note that m.PrefixLemma.Body == m.Body.
        m = ((ExtremeLemma)m).PrefixLemma;
        sink.AddTopLevelDeclaration(AddMethod(m, MethodTranslationKind.CoCall));
      }
      if (m.Body != null && InVerificationScope(m)) {
        // ...and its implementation
        assertionCount = 0;
        var proc = AddMethod(m, MethodTranslationKind.Implementation);
        sink.AddTopLevelDeclaration(proc);
        AddMethodImpl(m, proc, false);
      }
      Reset();
      this.fuelContext = oldFuelContext;
    }

    private void AddAllocationAxiom(Boogie.Declaration fieldDeclaration, Field f, TopLevelDeclWithMembers c, bool is_array = false) {
      Contract.Requires(c != null);
      // IFF you're adding the array axioms, then the field should be null
      Contract.Requires(is_array == (f == null));
      Contract.Requires(sink != null && predef != null);

      Bpl.Expr heightAntecedent = Bpl.Expr.True;
      if (f is ConstantField) {
        var cf = (ConstantField)f;
        AddWellformednessCheck(cf);
        if (InVerificationScope(cf)) {
          var etran = new ExpressionTranslator(this, predef, f.tok);
          heightAntecedent = Bpl.Expr.Lt(Bpl.Expr.Literal(cf.EnclosingModule.CallGraph.GetSCCRepresentativePredecessorCount(cf)), etran.FunctionContextHeight());
        }
      }

      if (f is ConstantField && f.IsStatic) {
        AddStaticConstFieldAllocationAxiom(fieldDeclaration, f, c, heightAntecedent);
      } else {
        AddInstanceFieldAllocationAxioms(fieldDeclaration, f, c, is_array, heightAntecedent);
      }
    }

    /// <summary>
    /// For a non-static field "f" in a class "c(G)", generate:
    ///     // type axiom:
    ///     // If "G" is empty, then TClassA(G) is omitted from trigger.
    ///     // If "c" is an array declaration, then the bound variables also include the index variables "ii" and "h[o, f]" has the form "h[o, Index(ii)]".
    ///     // If "f" is readonly, then "h[o, f]" has the form "f(o)" (for special fields) or "f(G,o)" (for programmer-declared const fields),
    ///     // so "h" and $IsHeap(h) are omitted.
    ///     axiom fh < FunctionContextHeight ==>
    ///       (forall o: ref, h: Heap, G : Ty ::
    ///         { h[o, f], TClassA(G) }
    ///         $IsHeap(h) &&
    ///         o != null && $Is(o, TClassA(G))  // or dtype(o) = TClassA(G)
    ///         ==>
    ///         $Is(h[o, f], TT(PP)));
    ///
    ///     // allocation axiom:
    ///     // As above for "G" and "ii", but "h" is included no matter what.
    ///     axiom fh < FunctionContextHeight ==>
    ///       (forall o: ref, h: Heap, G : Ty ::
    ///         { h[o, f], TClassA(G) }
    ///         $IsHeap(h) &&
    ///         o != null && $Is(o, TClassA(G)) &&  // or dtype(o) = TClassA(G)
    ///         h[o, alloc]
    ///         ==>
    ///         $IsAlloc(h[o, f], TT(PP), h));
    /// </summary>
    private void AddInstanceFieldAllocationAxioms(Bpl.Declaration fieldDeclaration, Field f, TopLevelDeclWithMembers c,
      bool is_array, Expr heightAntecedent) {
      var bvsTypeAxiom = new List<Bpl.Variable>();
      var bvsAllocationAxiom = new List<Bpl.Variable>();

      var tyvars = MkTyParamBinders(GetTypeParams(c), out var tyexprs);
      bvsTypeAxiom.AddRange(tyvars);
      bvsAllocationAxiom.AddRange(tyvars);

      // This is the typical case (that is, f is not a static const field)

      var hVar = BplBoundVar("$h", predef.HeapType, out var h);
      var oVar = BplBoundVar("$o", TrType(Resolver.GetThisType(c.tok, c)), out var o);

      // TClassA(G)
      Bpl.Expr o_ty = ClassTyCon(c, tyexprs);

      var isGoodHeap = FunctionCall(c.tok, BuiltinFunction.IsGoodHeap, null, h);
      Bpl.Expr isalloc_o;
<<<<<<< HEAD
      if (c is (not ClassLikeDecl) or TraitDecl { IsReferenceTypeDecl: false }) {
=======
      if (!(c is ClassLikeDecl)) {
>>>>>>> 4ea662bc
        var udt = UserDefinedType.FromTopLevelDecl(c.tok, c);
        isalloc_o = MkIsAlloc(o, udt, h);
      } else if (RevealedInScope(c)) {
        isalloc_o = IsAlloced(c.tok, h, o);
      } else {
        // c is only provided, not revealed, in the scope. Use the non-null type decl's internal synonym
        var cl = (ClassDecl)c;
        Contract.Assert(cl.NonNullTypeDecl != null);
        var udt = UserDefinedType.FromTopLevelDecl(c.tok, cl.NonNullTypeDecl);
        isalloc_o = MkIsAlloc(o, udt, h);
      }

      Bpl.Expr indexBounds = Bpl.Expr.True;
      Bpl.Expr oDotF;
      if (is_array) {
        // generate h[o,Index(ii)]
        bvsTypeAxiom.Add(hVar);
        bvsTypeAxiom.Add(oVar);
        bvsAllocationAxiom.Add(hVar);
        bvsAllocationAxiom.Add(oVar);

        var ac = (ArrayClassDecl)c;
        var ixs = new List<Bpl.Expr>();
        for (int i = 0; i < ac.Dims; i++) {
          Bpl.Variable v = BplBoundVar("$i" + i, Bpl.Type.Int, out var e);
          ixs.Add(e);
          bvsTypeAxiom.Add(v);
          bvsAllocationAxiom.Add(v);
        }

        oDotF = ReadHeap(c.tok, h, o, GetArrayIndexFieldName(c.tok, ixs));

        for (int i = 0; i < ac.Dims; i++) {
          // 0 <= i && i < _System.array.Length(o)
          var e1 = Bpl.Expr.Le(Bpl.Expr.Literal(0), ixs[i]);
          var ff = GetReadonlyField((Field)(ac.Members[i]));
          var e2 = Bpl.Expr.Lt(ixs[i], new Bpl.NAryExpr(c.tok, new Bpl.FunctionCall(ff), new List<Bpl.Expr> { o }));
          indexBounds = BplAnd(indexBounds, BplAnd(e1, e2));
        }
      } else if (f.IsMutable) {
        // generate h[o,f]
        oDotF = ReadHeap(c.tok, h, o, new Bpl.IdentifierExpr(c.tok, GetField(f)));
        bvsTypeAxiom.Add(hVar);
        bvsTypeAxiom.Add(oVar);
        bvsAllocationAxiom.Add(hVar);
        bvsAllocationAxiom.Add(oVar);
      } else {
        // generate f(G,o)
        var args = new List<Bpl.Expr> { o };
        if (f is ConstantField) {
          args = Concat(tyexprs, args);
        }

        oDotF = new Bpl.NAryExpr(c.tok, new Bpl.FunctionCall(GetReadonlyField(f)), args);
        bvsTypeAxiom.Add(oVar);
        bvsAllocationAxiom.Add(hVar);
        bvsAllocationAxiom.Add(oVar);
      }

      // antecedent: some subset of: $IsHeap(h) && o != null && $Is(o, TClassA(G)) && indexBounds
      Bpl.Expr ante = Bpl.Expr.True;
      if (is_array || f.IsMutable) {
        ante = BplAnd(ante, isGoodHeap);
        // Note: for the allocation axiom, isGoodHeap is added back in for !f.IsMutable below
      }

      Bpl.Expr is_o = BplAnd(
        ReceiverNotNull(o),
        !o.Type.Equals(predef.RefType) || c is TraitDecl ? MkIs(o, UserDefinedType.FromTopLevelDecl(c.tok, c)) : DType(o, o_ty)); // $Is(o, ..)  or  dtype(o) == o_ty
      ante = BplAnd(ante, is_o);

      ante = BplAnd(ante, indexBounds);

      // trigger
      var t_es = new List<Bpl.Expr>();
      t_es.Add(oDotF);
      if (tyvars.Count > 0 && (is_array || !(f is ConstantField))) {
        t_es.Add(o_ty);
      }

      var tr = new Bpl.Trigger(c.tok, true, t_es);

      // Now for the conclusion of the axioms
      Bpl.Expr is_hf, isalloc_hf = null;
      if (is_array) {
        is_hf = MkIs(oDotF, tyexprs[0], true);
        if (options.CommonHeapUse || options.NonGhostsUseHeap) {
          isalloc_hf = MkIsAlloc(oDotF, tyexprs[0], h, true);
        }
      } else {
        is_hf = MkIs(oDotF, f.Type); // $Is(h[o, f], ..)
        if (options.CommonHeapUse || (options.NonGhostsUseHeap && !f.IsGhost)) {
          isalloc_hf = MkIsAlloc(oDotF, f.Type, h); // $IsAlloc(h[o, f], ..)
        }
      }

      Bpl.Expr ax = BplForall(bvsTypeAxiom, tr, BplImp(ante, is_hf));
      AddOtherDefinition(fieldDeclaration, new Bpl.Axiom(c.tok, BplImp(heightAntecedent, ax), string.Format("{0}.{1}: Type axiom", c, f)));

      if (isalloc_hf != null) {
        if (!is_array && !f.IsMutable) {
          // isGoodHeap wasn't added above, so add it now
          ante = BplAnd(isGoodHeap, ante);
        }

        ante = BplAnd(ante, isalloc_o);

        // compute a different trigger
        t_es = new List<Bpl.Expr>();
        t_es.Add(oDotF);
        if (!is_array && !f.IsMutable) {
          // since "h" is not part of oDotF, we add a separate term that mentions "h"
          t_es.Add(isalloc_o);
        }

        if (!(f is ConstantField) && tyvars.Count > 0) {
          t_es.Add(o_ty);
        }

        tr = new Bpl.Trigger(c.tok, true, t_es);

        ax = BplForall(bvsAllocationAxiom, tr, BplImp(ante, isalloc_hf));
        AddOtherDefinition(fieldDeclaration, new Boogie.Axiom(c.tok, BplImp(heightAntecedent, ax), $"{c}.{f}: Allocation axiom"));
      }
    }

    /// <summary>
    /// For a static (necessarily "const") field "f" in a class "c(G)", the expression corresponding to "h[o, f]" or "f(G,o)" above is "f(G)",
    /// so generate:
    ///     // type axiom:
    ///     axiom fh < FunctionContextHeight ==>
    ///       (forall G : Ty ::
    ///         { f(G) }
    ///         $Is(f(G), TT(PP)));
    ///     // Or in the case where G is empty:
    ///     axiom $Is(f(G), TT);
    ///
    ///     // allocation axiom:
    ///     axiom fh < FunctionContextHeight ==>
    ///       (forall h: Heap, G : Ty ::
    ///         { $IsAlloc(f(G), TT(PP), h) }
    ///         $IsHeap(h)
    ///       ==>
    ///         $IsAlloc(f(G), TT(PP), h));
    ///
    ///
    /// The axioms above could be optimised to something along the lines of:
    ///     axiom fh < FunctionContextHeight ==>
    ///       (forall o: ref, h: Heap ::
    ///         { h[o, f] }
    ///         $IsHeap(h) && o != null && Tag(dtype(o)) = TagClass
    ///         ==>
    ///         (h[o, alloc] ==> $IsAlloc(h[o, f], TT(TClassA_Inv_i(dtype(o)),..), h)) &&
    ///         $Is(h[o, f], TT(TClassA_Inv_i(dtype(o)),..), h);
    /// <summary>
    private void AddStaticConstFieldAllocationAxiom(Boogie.Declaration fieldDeclaration, Field f, TopLevelDeclWithMembers c, Expr heightAntecedent) {

      var bvsTypeAxiom = new List<Bpl.Variable>();
      var bvsAllocationAxiom = new List<Bpl.Variable>();

      var tyvars = MkTyParamBinders(GetTypeParams(c), out var tyexprs);
      bvsTypeAxiom.AddRange(tyvars);
      bvsAllocationAxiom.AddRange(tyvars);

      var oDotF = new Boogie.NAryExpr(c.tok, new Boogie.FunctionCall(GetReadonlyField(f)), tyexprs);
      var is_hf = MkIs(oDotF, f.Type); // $Is(h[o, f], ..)
      Boogie.Expr ax = bvsTypeAxiom.Count == 0 ? is_hf : BplForall(bvsTypeAxiom, BplTrigger(oDotF), is_hf);
      var isAxiom = new Boogie.Axiom(c.tok, BplImp(heightAntecedent, ax), $"{c}.{f}: Type axiom");
      AddOtherDefinition(fieldDeclaration, isAxiom);

      if (options.CommonHeapUse || (options.NonGhostsUseHeap && !f.IsGhost)) {
        var hVar = BplBoundVar("$h", predef.HeapType, out var h);
        bvsAllocationAxiom.Add(hVar);
        var isGoodHeap = FunctionCall(c.tok, BuiltinFunction.IsGoodHeap, null, h);
        var isalloc_hf = MkIsAlloc(oDotF, f.Type, h); // $IsAlloc(h[o, f], ..)
        ax = BplForall(bvsAllocationAxiom, BplTrigger(isalloc_hf), BplImp(isGoodHeap, isalloc_hf));
        var isAllocAxiom = new Boogie.Axiom(c.tok, BplImp(heightAntecedent, ax), $"{c}.{f}: Allocation axiom");
        sink.AddTopLevelDeclaration(isAllocAxiom);
      }
    }

    private void AddImplementsAxioms(ClassDecl c) {
      //this adds: axiom implements$J(class.C, typeInstantiations);
      var vars = MkTyParamBinders(GetTypeParams(c), out var tyexprs);

      foreach (var parent in c.ParentTraits) {
        var trait = ((UserDefinedType)parent).AsParentTraitDecl();
        Contract.Assert(trait != null);
        var arg = ClassTyCon(c, tyexprs);
        var args = new List<Bpl.Expr> { arg };
        foreach (var targ in parent.TypeArgs) {
          args.Add(TypeToTy(targ));
        }
        var expr = FunctionCall(c.tok, "implements$" + trait.FullSanitizedName, Bpl.Type.Bool, args);
        var implements_axiom = new Bpl.Axiom(c.tok, BplForall(vars, null, expr));
        AddOtherDefinition(GetOrCreateTypeConstructor(c), implements_axiom);
      }
    }

    private void AddClassMember_Function(Function f) {
      Contract.Ensures(currentModule == null && codeContext == null);
      Contract.Ensures(currentModule == null && codeContext == null);

      currentModule = f.EnclosingClass.EnclosingModuleDefinition;
      codeContext = f;

      // declare function
      var boogieFunction = GetOrCreateFunction(f);
      // add synonym axiom
      if (f.IsFuelAware()) {
        AddFuelSuccSynonymAxiom(f);
        AddFuelZeroSynonymAxiom(f);
      }
      // add frame axiom
      if (options.AlwaysUseHeap || f.ReadsHeap) {
        AddFrameAxiom(f);
      }
      // add consequence axiom
      AddFunctionConsequenceAxiom(boogieFunction, f, f.Ens);
      // add definition axioms, suitably specialized for literals
      if (f.Body != null && RevealedInScope(f)) {
        AddFunctionAxiom(boogieFunction, f, f.Body.Resolved);
      } else {
        // for body-less functions, at least generate its #requires function
        var b = GetFunctionAxiom(f, null, null);
        Contract.Assert(b == null);
      }
      // for a function in a class C that overrides a function in a trait J, add an axiom that connects J.F and C.F
      if (f.OverriddenFunction != null) {
        sink.AddTopLevelDeclaration(FunctionOverrideAxiom(f.OverriddenFunction, f));
      }

      // supply the connection between least/greatest predicates and prefix predicates
      if (f is ExtremePredicate) {
        AddPrefixPredicateAxioms(((ExtremePredicate)f).PrefixPredicate);
      }

      Reset();
    }

    private void AddMethodImpl(Method m, Boogie.Procedure proc, bool wellformednessProc) {
      Contract.Requires(m != null);
      Contract.Requires(proc != null);
      Contract.Requires(sink != null && predef != null);
      Contract.Requires(wellformednessProc || m.Body != null);
      Contract.Requires(currentModule == null && codeContext == null && _tmpIEs.Count == 0 && isAllocContext == null);
      Contract.Ensures(currentModule == null && codeContext == null && _tmpIEs.Count == 0 && isAllocContext == null);

      currentModule = m.EnclosingClass.EnclosingModuleDefinition;
      codeContext = m;
      isAllocContext = new IsAllocContext(options, m.IsGhost);

      List<Variable> inParams = Boogie.Formal.StripWhereClauses(proc.InParams);
      List<Variable> outParams = Boogie.Formal.StripWhereClauses(proc.OutParams);

      BoogieStmtListBuilder builder = new BoogieStmtListBuilder(this, options);
      builder.Add(new CommentCmd("AddMethodImpl: " + m + ", " + proc));
      var etran = new ExpressionTranslator(this, predef, m.tok);
      InitializeFuelConstant(m.tok, builder, etran);
      var localVariables = new List<Variable>();
      GenerateImplPrelude(m, wellformednessProc, inParams, outParams, builder, localVariables);

      if (UseOptimizationInZ3) {
        // We ask Z3 to minimize all parameters of type 'nat'.
        foreach (var f in m.Ins) {
          var udt = f.Type.NormalizeExpandKeepConstraints() as UserDefinedType;
          if (udt != null && udt.Name == "nat") {
            builder.Add(optimizeExpr(true, new IdentifierExpr(f.tok, f), f.Tok, etran));
          }
        }
      }

      Boogie.StmtList stmts;
      if (!wellformednessProc) {
        var inductionVars = ApplyInduction(m.Ins, m.Attributes);
        if (inductionVars.Count != 0) {
          // Let the parameters be this,x,y of the method M and suppose ApplyInduction returns this,y.
          // Also, let Pre be the precondition and VF be the decreases clause.
          // Then, insert into the method body what amounts to:
          //     assume case-analysis-on-parameter[[ y' ]];
          //     forall this',y' | Pre(this', x, y') && (VF(this', x, y') << VF(this', x, y)) {
          //       this'.M(x, y');
          //     }
          // Generate bound variables for the forall statement, and a substitution for the Pre and VF

          // assume case-analysis-on-parameter[[ y' ]];
          foreach (var inFormal in m.Ins) {
            var dt = inFormal.Type.AsDatatype;
            if (dt != null) {
              var funcID = new Boogie.FunctionCall(new Boogie.IdentifierExpr(inFormal.tok, "$IsA#" + dt.FullSanitizedName, Boogie.Type.Bool));
              var f = new Boogie.IdentifierExpr(inFormal.tok, inFormal.AssignUniqueName(m.IdGenerator), TrType(inFormal.Type));
              builder.Add(TrAssumeCmd(inFormal.tok, new Boogie.NAryExpr(inFormal.tok, funcID, new List<Boogie.Expr> { f })));
            }
          }

          var parBoundVars = new List<BoundVar>();
          var parBounds = new List<ComprehensionExpr.BoundedPool>();
          var substMap = new Dictionary<IVariable, Expression>();
          Expression receiverSubst = null;
          foreach (var iv in inductionVars) {
            BoundVar bv;
            if (iv == null) {
              // this corresponds to "this"
              Contract.Assert(!m.IsStatic);  // if "m" is static, "this" should never have gone into the _induction attribute
              Contract.Assert(receiverSubst == null);  // we expect at most one
              var receiverType = Resolver.GetThisType(m.tok, (TopLevelDeclWithMembers)m.EnclosingClass);
              bv = new BoundVar(m.tok, CurrentIdGenerator.FreshId("$ih#this"), receiverType); // use this temporary variable counter, but for a Dafny name (the idea being that the number and the initial "_" in the name might avoid name conflicts)
              var ie = new IdentifierExpr(m.tok, bv.Name) {
                Var = bv,
                Type = bv.Type
              };
              receiverSubst = ie;
            } else {
              CloneVariableAsBoundVar(iv.tok, iv, "$ih#" + iv.Name, out bv, out var ie);
              substMap.Add(iv, ie);
            }
            parBoundVars.Add(bv);
            parBounds.Add(new ComprehensionExpr.SpecialAllocIndependenceAllocatedBoundedPool());  // record that we don't want alloc antecedents for these variables
          }

          // Generate a CallStmt to be used as the body of the 'forall' statement.
          RecursiveCallParameters(m.tok, m, m.TypeArgs, m.Ins, receiverSubst, substMap, out var recursiveCallReceiver, out var recursiveCallArgs);
          var methodSel = new MemberSelectExpr(m.tok, recursiveCallReceiver, m.Name) {
            Member = m,
            TypeApplication_AtEnclosingClass = m.EnclosingClass.TypeArgs.ConvertAll(tp => (Type)new UserDefinedType(tp.tok, tp)),
            TypeApplication_JustMember = m.TypeArgs.ConvertAll(tp => (Type)new UserDefinedType(tp.tok, tp)),
            Type = new InferredTypeProxy()
          };
          var recursiveCall = new CallStmt(m.tok.ToRange(), new List<Expression>(), methodSel, recursiveCallArgs) {
            IsGhost = m.IsGhost
          };

          Expression parRange = new LiteralExpr(m.tok, true) {
            Type = Type.Bool
          };
          foreach (var pre in m.Req) {
            parRange = Expression.CreateAnd(parRange, Substitute(pre.E, receiverSubst, substMap));
          }
          // construct an expression (generator) for:  VF' << VF
          ExpressionConverter decrCheck = delegate (Dictionary<IVariable, Expression> decrSubstMap, ExpressionTranslator exprTran) {
            var decrToks = new List<IToken>();
            var decrTypes = new List<Type>();
            var decrCallee = new List<Expr>();
            var decrCaller = new List<Expr>();
            foreach (var ee in m.Decreases.Expressions) {
              decrToks.Add(ee.tok);
              decrTypes.Add(ee.Type.NormalizeExpand());
              decrCaller.Add(exprTran.TrExpr(ee));
              Expression es = Substitute(ee, receiverSubst, substMap);
              es = Substitute(es, null, decrSubstMap);
              decrCallee.Add(exprTran.TrExpr(es));
            }
            return DecreasesCheck(decrToks, decrTypes, decrTypes, decrCallee, decrCaller, null, null, false, true);
          };

#if VERIFY_CORRECTNESS_OF_TRANSLATION_FORALL_STATEMENT_RANGE
          var definedness = new BoogieStmtListBuilder(this, options);
          var exporter = new BoogieStmtListBuilder(this, options);
          TrForallStmtCall(m.tok, parBoundVars, parRange, decrCheck, null, recursiveCall, definedness, exporter, localVariables, etran);
          // All done, so put the two pieces together
          builder.Add(new Bpl.IfCmd(m.tok, null, definedness.Collect(m.tok), null, exporter.Collect(m.tok)));
#else
          TrForallStmtCall(m.tok, parBoundVars, parBounds, parRange, decrCheck, null, recursiveCall, null, builder, localVariables, etran);
#endif
        }
        // translate the body of the method
        Contract.Assert(m.Body != null);  // follows from method precondition and the if guard

        // $_reverifyPost := false;
        builder.Add(Boogie.Cmd.SimpleAssign(m.tok, new Boogie.IdentifierExpr(m.tok, "$_reverifyPost", Boogie.Type.Bool), Boogie.Expr.False));
        // register output parameters with definite-assignment trackers
        Contract.Assert(definiteAssignmentTrackers.Count == 0);
        m.Outs.Iter(p => AddExistingDefiniteAssignmentTracker(p, m.IsGhost));
        // translate the body
        TrStmt(m.Body, builder, localVariables, etran);
        m.Outs.Iter(p => CheckDefiniteAssignmentReturn(m.Body.RangeToken.EndToken, p, builder));
        if (m is { FunctionFromWhichThisIsByMethodDecl: { ByMethodTok: { } } fun }) {
          AssumeCanCallForByMethodDecl(m, builder);
        }
        stmts = builder.Collect(m.Body.RangeToken.StartToken); // TODO should this be EndToken?  the parameter name suggests it should be the closing curly
        // tear down definite-assignment trackers
        m.Outs.Iter(RemoveDefiniteAssignmentTracker);

        Contract.Assert(definiteAssignmentTrackers.Count == 0);
      } else {
        // check well-formedness of any default-value expressions (before assuming preconditions)
        foreach (var formal in m.Ins.Where(formal => formal.DefaultValue != null)) {
          var e = formal.DefaultValue;
          CheckWellformed(e, new WFOptions(null, false, false, true), localVariables, builder, etran);
          builder.Add(new Boogie.AssumeCmd(e.tok, CanCallAssumption(e, etran)));
          CheckSubrange(e.tok, etran.TrExpr(e), e.Type, formal.Type, builder);

          if (formal.IsOld) {
            Boogie.Expr wh = GetWhereClause(e.tok, etran.TrExpr(e), e.Type, etran.Old, ISALLOC, true);
            if (wh != null) {
              var desc = new PODesc.IsAllocated("default value", "in the two-state lemma's previous state");
              builder.Add(Assert(e.tok, wh, desc));
            }
          }
        }
        // check well-formedness of the preconditions, and then assume each one of them
        foreach (AttributedExpression p in m.Req) {
          CheckWellformedAndAssume(p.E, new WFOptions(), localVariables, builder, etran);
        }
        // check well-formedness of the modifies clauses
        CheckFrameWellFormed(new WFOptions(), m.Mod.Expressions, localVariables, builder, etran);
        // check well-formedness of the decreases clauses
        foreach (Expression p in m.Decreases.Expressions) {
          CheckWellformed(p, new WFOptions(), localVariables, builder, etran);
        }

        if (!(m is TwoStateLemma)) {
          // play havoc with the heap according to the modifies clause
          builder.Add(new Boogie.HavocCmd(m.tok, new List<Boogie.IdentifierExpr> { etran.HeapCastToIdentifierExpr }));
          // assume the usual two-state boilerplate information
          foreach (BoilerplateTriple tri in GetTwoStateBoilerplate(m.tok, m.Mod.Expressions, m.IsGhost, m.AllowsAllocation, etran.Old, etran, etran.Old)) {
            if (tri.IsFree) {
              builder.Add(TrAssumeCmd(m.tok, tri.Expr));
            }
          }
        }

        // also play havoc with the out parameters
        if (outParams.Count != 0) {  // don't create an empty havoc statement
          List<Boogie.IdentifierExpr> outH = new List<Boogie.IdentifierExpr>();
          foreach (Boogie.Variable b in outParams) {
            Contract.Assert(b != null);
            outH.Add(new Boogie.IdentifierExpr(b.tok, b));
          }
          builder.Add(new Boogie.HavocCmd(m.tok, outH));
        }
        // mark the end of the modifles/out-parameter havocking with a CaptureState; make its location be the first ensures clause, if any (and just
        // omit the CaptureState if there's no ensures clause)
        if (m.Ens.Count != 0) {
          builder.AddCaptureState(m.Ens[0].E.tok, false, "post-state");
        }

        // check wellformedness of postconditions
        foreach (AttributedExpression p in m.Ens) {
          CheckWellformedAndAssume(p.E, new WFOptions(), localVariables, builder, etran);
        }

        stmts = builder.Collect(m.tok);
      }

      if (EmitImplementation(m.Attributes)) {
        // emit impl only when there are proof obligations.
        QKeyValue kv = etran.TrAttributes(m.Attributes, null);
        Boogie.Implementation impl = AddImplementationWithVerboseName(m.tok, proc,
           inParams, outParams, localVariables, stmts, kv);

        if (InsertChecksums) {
          InsertChecksum(m, impl);
        }
      }

      isAllocContext = null;
      Reset();
    }

    private void AddMethodOverrideCheckImpl(Method m, Boogie.Procedure proc) {
      Contract.Requires(m != null);
      Contract.Requires(proc != null);
      Contract.Requires(sink != null && predef != null);
      Contract.Requires(m.OverriddenMethod != null);
      Contract.Requires(m.Ins.Count == m.OverriddenMethod.Ins.Count);
      Contract.Requires(m.Outs.Count == m.OverriddenMethod.Outs.Count);
      //Contract.Requires(wellformednessProc || m.Body != null);
      Contract.Requires(currentModule == null && codeContext == null && _tmpIEs.Count == 0 && isAllocContext == null);
      Contract.Ensures(currentModule == null && codeContext == null && _tmpIEs.Count == 0 && isAllocContext == null);

      currentModule = m.EnclosingClass.EnclosingModuleDefinition;
      codeContext = m;
      isAllocContext = new IsAllocContext(options, m.IsGhost);

      List<Variable> inParams = Boogie.Formal.StripWhereClauses(proc.InParams);
      List<Variable> outParams = Boogie.Formal.StripWhereClauses(proc.OutParams);

      var builder = new BoogieStmtListBuilder(this, options);
      var etran = new ExpressionTranslator(this, predef, m.tok);
      var localVariables = new List<Variable>();
      InitializeFuelConstant(m.tok, builder, etran);

      // assume traitTypeParameter == G(overrideTypeParameters);
      AddOverrideCheckTypeArgumentInstantiations(m, builder, localVariables);

      if (m is TwoStateLemma) {
        // $Heap := current$Heap;
        var heap = ExpressionTranslator.HeapIdentifierExpr(predef, m.tok);
        builder.Add(Boogie.Cmd.SimpleAssign(m.tok, heap, new Boogie.IdentifierExpr(m.tok, "current$Heap", predef.HeapType)));
      }


      var substMap = new Dictionary<IVariable, Expression>();
      for (int i = 0; i < m.Ins.Count; i++) {
        // get corresponding formal in the class
        var ie = new IdentifierExpr(m.Ins[i].tok, m.Ins[i].AssignUniqueName(m.IdGenerator));
        ie.Var = m.Ins[i]; ie.Type = ie.Var.Type;
        substMap.Add(m.OverriddenMethod.Ins[i], ie);
      }
      for (int i = 0; i < m.Outs.Count; i++) {
        // get corresponding formal in the class
        var ie = new IdentifierExpr(m.Outs[i].tok, m.Outs[i].AssignUniqueName(m.IdGenerator));
        ie.Var = m.Outs[i]; ie.Type = ie.Var.Type;
        substMap.Add(m.OverriddenMethod.Outs[i], ie);
      }

      var typeMap = GetTypeArgumentSubstitutionMap(m.OverriddenMethod, m);

      Boogie.StmtList stmts;
      //adding assume Pre’; assert P; // this checks that Pre’ implies P
      AddMethodOverrideReqsChk(m, builder, etran, substMap, typeMap);

      //adding assert R <= Rank’;
      AddOverrideTerminationChk(m, m.OverriddenMethod, builder, etran, substMap, typeMap);

      //adding assert W <= Frame’
      AddMethodOverrideSubsetChk(m, builder, etran, localVariables, substMap, typeMap);

      if (!(m is TwoStateLemma)) {
        //change the heap at locations W
        HavocMethodFrameLocations(m, builder, etran, localVariables);
      }

      //adding assume Q; assert Post’;
      AddMethodOverrideEnsChk(m, builder, etran, substMap, typeMap);

      stmts = builder.Collect(m.tok);

      if (EmitImplementation(m.Attributes)) {
        // emit the impl only when there are proof obligations.
        QKeyValue kv = etran.TrAttributes(m.Attributes, null);

        Boogie.Implementation impl = AddImplementationWithVerboseName(m.tok, proc, inParams, outParams, localVariables, stmts, kv);

        if (InsertChecksums) {
          InsertChecksum(m, impl);
        }
      }

      isAllocContext = null;
      Reset();
    }

    private void AddFunctionOverrideCheckImpl(Function f) {
      Contract.Requires(f != null);
      Contract.Requires(f.EnclosingClass is TopLevelDeclWithMembers);
      Contract.Requires(sink != null && predef != null);
      Contract.Requires(f.OverriddenFunction != null);
      Contract.Requires(f.Formals.Count == f.OverriddenFunction.Formals.Count);
      Contract.Requires(currentModule == null && codeContext == null && _tmpIEs.Count == 0 && isAllocContext != null);
      Contract.Ensures(currentModule == null && codeContext == null && _tmpIEs.Count == 0 && isAllocContext != null);

      #region first procedure, no impl yet
      //Function nf = new Function(f.tok, "OverrideCheck_" + f.Name, f.IsStatic, f.IsGhost, f.TypeArgs, f.OpenParen, f.Formals, f.ResultType, f.Req, f.Reads, f.Ens, f.Decreases, f.Body, f.Attributes, f.SignatureEllipsis);
      //AddFunction(f);
      currentModule = f.EnclosingClass.EnclosingModuleDefinition;
      codeContext = f;

      Boogie.Expr prevHeap = null;
      Boogie.Expr currHeap = null;
      var ordinaryEtran = new ExpressionTranslator(this, predef, f.tok);
      ExpressionTranslator etran;
      var inParams_Heap = new List<Boogie.Variable>();
      if (f is TwoStateFunction) {
        var prevHeapVar = new Boogie.Formal(f.tok, new Boogie.TypedIdent(f.tok, "previous$Heap", predef.HeapType), true);
        inParams_Heap.Add(prevHeapVar);
        prevHeap = new Boogie.IdentifierExpr(f.tok, prevHeapVar);
        if (f.ReadsHeap) {
          var currHeapVar = new Boogie.Formal(f.tok, new Boogie.TypedIdent(f.tok, "current$Heap", predef.HeapType), true);
          inParams_Heap.Add(currHeapVar);
          currHeap = new Boogie.IdentifierExpr(f.tok, currHeapVar);
        }
        etran = new ExpressionTranslator(this, predef, currHeap, prevHeap);
      } else {
        etran = ordinaryEtran;
      }

      // parameters of the procedure
      var typeInParams = MkTyParamFormals(GetTypeParams(f), true);
      var inParams = new List<Variable>();
      var outParams = new List<Boogie.Variable>();
      if (!f.IsStatic) {
        var th = new Boogie.IdentifierExpr(f.tok, "this", TrReceiverType(f));
        Boogie.Expr wh = Boogie.Expr.And(
          ReceiverNotNull(th),
          etran.GoodRef(f.tok, th, Resolver.GetReceiverType(f.tok, f)));
        Boogie.Formal thVar = new Boogie.Formal(f.tok, new Boogie.TypedIdent(f.tok, "this", TrReceiverType(f), wh), true);
        inParams.Add(thVar);
      }
      foreach (Formal p in f.Formals) {
        Boogie.Type varType = TrType(p.Type);
        Boogie.Expr wh = GetWhereClause(p.tok, new Boogie.IdentifierExpr(p.tok, p.AssignUniqueName(f.IdGenerator), varType), p.Type, etran, NOALLOC);
        inParams.Add(new Boogie.Formal(p.tok, new Boogie.TypedIdent(p.tok, p.AssignUniqueName(f.IdGenerator), varType, wh), true));
      }

      Formal pOut = null;
      if (f.Result != null || f.OverriddenFunction.Result != null) {
        if (f.Result != null) {
          pOut = f.Result;
          Contract.Assert(!pOut.IsOld);
        } else {
          var pp = f.OverriddenFunction.Result;
          Contract.Assert(!pp.IsOld);
          pOut = new Formal(pp.tok, pp.Name, f.ResultType, false, pp.IsGhost, null);
        }
        var varType = TrType(pOut.Type);
        var wh = GetWhereClause(pOut.tok, new Boogie.IdentifierExpr(pOut.tok, pOut.AssignUniqueName(f.IdGenerator), varType), pOut.Type, etran, NOALLOC);
        outParams.Add(new Boogie.Formal(pOut.tok, new Boogie.TypedIdent(pOut.tok, pOut.AssignUniqueName(f.IdGenerator), varType, wh), true));
      }
      // the procedure itself
      var req = new List<Boogie.Requires>();
      // free requires fh == FunctionContextHeight;
      req.Add(Requires(f.tok, true, etran.HeightContext(f), null, null));
      if (f is TwoStateFunction) {
        // free requires prevHeap == Heap && HeapSucc(prevHeap, currHeap) && IsHeap(currHeap)
        var a0 = Boogie.Expr.Eq(prevHeap, ordinaryEtran.HeapExpr);
        var a1 = HeapSucc(prevHeap, currHeap);
        var a2 = FunctionCall(f.tok, BuiltinFunction.IsGoodHeap, null, currHeap);
        req.Add(Requires(f.tok, true, BplAnd(a0, BplAnd(a1, a2)), null, null));
      }
      // modifies $Heap, $Tick
      var mod = new List<Boogie.IdentifierExpr> {
        ordinaryEtran.HeapCastToIdentifierExpr,
        etran.Tick()
      };
      var ens = new List<Boogie.Ensures>();

      var name = MethodName(f, MethodTranslationKind.OverrideCheck);
      var proc = new Boogie.Procedure(f.tok, name, new List<Boogie.TypeVariable>(),
        Util.Concat(Util.Concat(typeInParams, inParams_Heap), inParams), outParams,
        false, req, mod, ens, etran.TrAttributes(f.Attributes, null));
      AddVerboseName(proc, f.FullDafnyName, MethodTranslationKind.OverrideCheck);
      sink.AddTopLevelDeclaration(proc);
      var implInParams = Boogie.Formal.StripWhereClauses(inParams);
      var implOutParams = Boogie.Formal.StripWhereClauses(outParams);

      #endregion

      //List<Variable> outParams = Bpl.Formal.StripWhereClauses(proc.OutParams);

      BoogieStmtListBuilder builder = new BoogieStmtListBuilder(this, options);
      List<Variable> localVariables = new List<Variable>();

      InitializeFuelConstant(f.tok, builder, etran);

      // assume traitTypeParameter == G(overrideTypeParameters);
      AddOverrideCheckTypeArgumentInstantiations(f, builder, localVariables);

      if (f is TwoStateFunction) {
        // $Heap := current$Heap;
        var heap = ordinaryEtran.HeapCastToIdentifierExpr;
        builder.Add(Boogie.Cmd.SimpleAssign(f.tok, heap, etran.HeapExpr));
        etran = ordinaryEtran;  // we no longer need the special heap names
      }

      var substMap = new Dictionary<IVariable, Expression>();
      foreach (var (formal, overriddenFormal) in f.Formals.Zip(f.OverriddenFunction.Formals, Tuple.Create)) {
        // get corresponding formal in the class
        var ie = new IdentifierExpr(formal.tok, formal.AssignUniqueName(f.IdGenerator)) { Var = formal, Type = formal.Type };
        substMap.Add(overriddenFormal, ie);
      }

      if (f.OverriddenFunction.Result != null) {
        Contract.Assert(pOut != null);
        //get corresponding formal in the class
        var ie = new IdentifierExpr(pOut.tok, pOut.AssignUniqueName(f.IdGenerator)) { Var = pOut, Type = pOut.Type };
        substMap.Add(f.OverriddenFunction.Result, ie);
      }

      var typeMap = GetTypeArgumentSubstitutionMap(f.OverriddenFunction, f);

      //adding assume Pre’; assert P; // this checks that Pre’ implies P
      AddFunctionOverrideReqsChk(f, builder, etran, substMap, typeMap);

      //adding assert R <= Rank’;
      AddOverrideTerminationChk(f, f.OverriddenFunction, builder, etran, substMap, typeMap);

      //adding assert W <= Frame’
      AddFunctionOverrideSubsetChk(f, builder, etran, localVariables, substMap, typeMap);

      //adding assume Q; assert Post’;
      AddFunctionOverrideEnsChk(f, builder, etran, substMap, typeMap, implInParams, implOutParams.Count == 0 ? null : implOutParams[0]);

      var stmts = builder.Collect(f.tok);

      if (EmitImplementation(f.Attributes)) {
        // emit the impl only when there are proof obligations.
        QKeyValue kv = etran.TrAttributes(f.Attributes, null);

        AddImplementationWithVerboseName(f.tok, proc,
            Util.Concat(Util.Concat(typeInParams, inParams_Heap), implInParams),
            implOutParams, localVariables, stmts, kv);
      }

      if (InsertChecksums) {
        InsertChecksum(f, proc, true);
      }

      Reset();
    }

    private void AddOverrideCheckTypeArgumentInstantiations(MemberDecl member, BoogieStmtListBuilder builder, List<Variable> localVariables) {
      Contract.Requires(member is Function || member is Method);
      Contract.Requires(member.EnclosingClass is TopLevelDeclWithMembers);
      Contract.Requires(builder != null);
      Contract.Requires(localVariables != null);

      MemberDecl overriddenMember;
      List<TypeParameter> overriddenTypeParameters;
      if (member is Function) {
        var o = ((Function)member).OverriddenFunction;
        overriddenMember = o;
        overriddenTypeParameters = o.TypeArgs;
      } else {
        var o = ((Method)member).OverriddenMethod;
        overriddenMember = o;
        overriddenTypeParameters = o.TypeArgs;
      }
      var typeMap = GetTypeArgumentSubstitutionMap(overriddenMember, member);
      foreach (var tp in Util.Concat(overriddenMember.EnclosingClass.TypeArgs, overriddenTypeParameters)) {
        var local = BplLocalVar(NameTypeParam(tp), predef.Ty, out var lhs);
        localVariables.Add(local);
        var rhs = TypeToTy(typeMap[tp]);
        builder.Add(new Boogie.AssumeCmd(tp.tok, Boogie.Expr.Eq(lhs, rhs)));
      }
    }

    /// <summary>
    /// Essentially, the function override axiom looks like:
    ///   axiom (forall $heap: HeapType, typeArgs: Ty, this: ref, x#0: int, fuel: LayerType ::
    ///     { J.F(fuel, $heap, G(typeArgs), this, x#0), C.F(fuel, $heap, typeArgs, this, x#0) }
    ///     { J.F(fuel, $heap, G(typeArgs), this, x#0), $Is(this, C) }
    ///     C.F#canCall(args) || (fh < FunctionContextHeight && this != null && $Is(this, C))
    ///     ==>
    ///     J.F(fuel, $heap, G(typeArgs), this, x#0) == C.F(fuel, $heap, typeArgs, this, x#0));
    /// (without the other usual antecedents).  Essentially, the override gives a part of the body of the
    /// trait's function, so we call FunctionAxiom to generate a conditional axiom (that is, we pass in the "overridingFunction"
    /// parameter to FunctionAxiom, which will add 'dtype(this) == class.C' as an additional antecedent) for a
    /// body of 'C.F(this, x#0)'.
    /// </summary>
    private Boogie.Axiom FunctionOverrideAxiom(Function f, Function overridingFunction) {
      Contract.Requires(f != null);
      Contract.Requires(overridingFunction != null);
      Contract.Requires(predef != null);
      Contract.Requires(f.EnclosingClass != null);
      Contract.Requires(!f.IsStatic);
      Contract.Requires(overridingFunction.EnclosingClass is TopLevelDeclWithMembers);
      Contract.Ensures(Contract.Result<Boogie.Axiom>() != null);

      bool readsHeap = options.AlwaysUseHeap || f.ReadsHeap || overridingFunction.ReadsHeap;

      ExpressionTranslator etran;
      Boogie.BoundVariable bvPrevHeap = null;
      if (f is TwoStateFunction) {
        bvPrevHeap = new Boogie.BoundVariable(f.tok, new Boogie.TypedIdent(f.tok, "$prevHeap", predef.HeapType));
        etran = new ExpressionTranslator(this, predef,
          f.ReadsHeap ? new Boogie.IdentifierExpr(f.tok, predef.HeapVarName, predef.HeapType) : null,
          new Boogie.IdentifierExpr(f.tok, bvPrevHeap));
      } else if (readsHeap) {
        etran = new ExpressionTranslator(this, predef, f.tok);
      } else {
        etran = new ExpressionTranslator(this, predef, (Boogie.Expr)null);
      }

      // "forallFormals" is built to hold the bound variables of the quantification
      // argsJF are the arguments to J.F (the function in the trait)
      // argsCF are the arguments to C.F (the overriding function)
      var forallFormals = new List<Boogie.Variable>();
      var argsJF = new List<Boogie.Expr>();
      var argsCF = new List<Boogie.Expr>();

      // Add type arguments
      forallFormals.AddRange(MkTyParamBinders(GetTypeParams(overridingFunction), out _));
      argsJF.AddRange(GetTypeArguments(f, overridingFunction).ConvertAll(TypeToTy));
      argsCF.AddRange(GetTypeArguments(overridingFunction, null).ConvertAll(TypeToTy));

      var moreArgsCF = new List<Boogie.Expr>();
      Expr layer = null;

      // Add the fuel argument
      if (f.IsFuelAware()) {
        Contract.Assert(overridingFunction.IsFuelAware());  // f.IsFuelAware() ==> overridingFunction.IsFuelAware()
        var fuel = new Boogie.BoundVariable(f.tok, new Boogie.TypedIdent(f.tok, "$fuel", predef.LayerType));
        forallFormals.Add(fuel);
        layer = new Boogie.IdentifierExpr(f.tok, fuel);
        argsJF.Add(layer);
      } else if (overridingFunction.IsFuelAware()) {
        // We can't use a bound variable $fuel, because then one of the triggers won't be mentioning this $fuel.
        // Instead, we do the next best thing: use the literal $LZ.
        layer = new Boogie.IdentifierExpr(f.tok, "$LZ", predef.LayerType); // $LZ
      }

      // Add heap arguments
      if (f is TwoStateFunction) {
        Contract.Assert(bvPrevHeap != null);
        forallFormals.Add(bvPrevHeap);
        argsJF.Add(etran.Old.HeapExpr);
        moreArgsCF.Add(etran.Old.HeapExpr);
      }
      if (options.AlwaysUseHeap || f.ReadsHeap || overridingFunction.ReadsHeap) {
        var heap = new Boogie.BoundVariable(f.tok, new Boogie.TypedIdent(f.tok, predef.HeapVarName, predef.HeapType));
        forallFormals.Add(heap);
        if (options.AlwaysUseHeap || f.ReadsHeap) {
          argsJF.Add(new Boogie.IdentifierExpr(f.tok, heap));
        }
        if (options.AlwaysUseHeap || overridingFunction.ReadsHeap) {
          moreArgsCF.Add(new Boogie.IdentifierExpr(overridingFunction.tok, heap));
        }
      }

      // Add receiver parameter
      Type thisType = Resolver.GetReceiverType(f.tok, overridingFunction);
      var bvThis = new Boogie.BoundVariable(f.tok, new Boogie.TypedIdent(f.tok, etran.This, TrType(thisType)));
      forallFormals.Add(bvThis);
      var bvThisExpr = new Boogie.IdentifierExpr(f.tok, bvThis);
      argsJF.Add(BoxifyForTraitParent(f.tok, bvThisExpr, f, thisType));
      moreArgsCF.Add(bvThisExpr);
      // $Is(this, C)
      var isOfSubtype = GetWhereClause(overridingFunction.tok, bvThisExpr, thisType, f is TwoStateFunction ? etran.Old : etran,
        IsAllocType.NEVERALLOC, alwaysUseSymbolicName: true);

      Bpl.Expr ante = Boogie.Expr.And(ReceiverNotNull(bvThisExpr), isOfSubtype);

      // Add other arguments
      var typeMap = GetTypeArgumentSubstitutionMap(f, overridingFunction);
      foreach (Formal p in f.Formals) {
        var pType = p.Type.Subst(typeMap);
        var bv = new Boogie.BoundVariable(p.tok, new Boogie.TypedIdent(p.tok, p.AssignUniqueName(currentDeclaration.IdGenerator), TrType(pType)));
        forallFormals.Add(bv);
        var jfArg = new Boogie.IdentifierExpr(p.tok, bv);
        argsJF.Add(ModeledAsBoxType(p.Type) ? BoxIfUnboxed(jfArg, pType) : jfArg);
        moreArgsCF.Add(new Boogie.IdentifierExpr(p.tok, bv));
      }

      // useViaContext: fh < FunctionContextHeight
      Boogie.Expr useViaContext = !InVerificationScope(overridingFunction)
        ? Boogie.Expr.True
        : Boogie.Expr.Lt(Boogie.Expr.Literal(forModule.CallGraph.GetSCCRepresentativePredecessorCount(overridingFunction)), etran.FunctionContextHeight());

      // useViaCanCall: C.F#canCall(args)
      Bpl.IdentifierExpr canCallFuncID = new Bpl.IdentifierExpr(overridingFunction.tok, overridingFunction.FullSanitizedName + "#canCall", Bpl.Type.Bool);
      Bpl.Expr useViaCanCall = new Bpl.NAryExpr(f.tok, new Bpl.FunctionCall(canCallFuncID), Concat(argsCF, moreArgsCF));

      if (layer != null) {
        argsCF.Add(layer);
      }

      argsCF = Concat(argsCF, moreArgsCF);

      // ante := useViaCanCall || (useViaContext && this != null && $Is(this, C))
      ante = Bpl.Expr.Or(useViaCanCall, BplAnd(useViaContext, ante));

      Boogie.Expr funcAppl;
      {
        var funcID = new Boogie.IdentifierExpr(f.tok, f.FullSanitizedName, TrType(f.ResultType));
        funcAppl = new Boogie.NAryExpr(f.tok, new Boogie.FunctionCall(funcID), argsJF);
      }
      Boogie.Expr overridingFuncAppl;
      {
        var funcID = new Boogie.IdentifierExpr(overridingFunction.tok, overridingFunction.FullSanitizedName, TrType(overridingFunction.ResultType));
        overridingFuncAppl = new Boogie.NAryExpr(overridingFunction.tok, new Boogie.FunctionCall(funcID), argsCF);
      }

      // Build the triggers
      // { f(Succ(s), args), f'(Succ(s), args') }
      Boogie.Trigger tr = BplTriggerHeap(this, overridingFunction.tok,
        funcAppl,
        readsHeap ? etran.HeapExpr : null,
        overridingFuncAppl);
      // { f(Succ(s), args), $Is(this, T') }
      var exprs = new List<Boogie.Expr>() { funcAppl, isOfSubtype };
      if (readsHeap) {
        exprs.Add(FunctionCall(overridingFunction.tok, BuiltinFunction.IsGoodHeap, null, etran.HeapExpr));
      }
      tr = new Boogie.Trigger(overridingFunction.tok, true, exprs, tr);

      // The equality that is what it's all about
      var synonyms = Boogie.Expr.Eq(
        funcAppl,
        ModeledAsBoxType(f.ResultType) ? BoxIfUnboxed(overridingFuncAppl, overridingFunction.ResultType) : overridingFuncAppl);

      // The axiom
      Boogie.Expr ax = BplForall(f.tok, new List<Boogie.TypeVariable>(), forallFormals, null, tr,
        Boogie.Expr.Imp(ante, synonyms));
      var activate = AxiomActivation(overridingFunction, etran);
      string comment = "override axiom for " + f.FullSanitizedName + " in class " + overridingFunction.EnclosingClass.FullSanitizedName;
      return new Boogie.Axiom(f.tok, Boogie.Expr.Imp(activate, ax), comment);
    }

    /// <summary>
    /// Return a type-parameter substitution map for function "f", as instantiated by the context of "overridingFunction".
    ///
    /// In more symbols, suppose "f" is declared as follows:
    ///     class/trait Tr[A,B] {
    ///       function f[C,D](...): ...
    ///     }
    /// and "overridingFunction" is declared as follows:
    ///     class/trait Cl[G] extends Tr[X(G),Y(G)] {
    ///       function f[R,S](...): ...
    ///     }
    /// Then, return the following map:
    ///     A -> X(G)
    ///     B -> Y(G)
    ///     C -> R
    ///     D -> S
    ///
    /// See also GetTypeArguments.
    /// </summary>
    private static Dictionary<TypeParameter, Type> GetTypeArgumentSubstitutionMap(MemberDecl member, MemberDecl overridingMember) {
      Contract.Requires(member is Function || member is Method);
      Contract.Requires(overridingMember is Function || overridingMember is Method);
      Contract.Requires(overridingMember.EnclosingClass is TopLevelDeclWithMembers);
      Contract.Requires(((ICallable)member).TypeArgs.Count == ((ICallable)overridingMember).TypeArgs.Count);

      var typeMap = new Dictionary<TypeParameter, Type>();

      var cl = (TopLevelDeclWithMembers)overridingMember.EnclosingClass;
      var classTypeMap = cl.ParentFormalTypeParametersToActuals;
      member.EnclosingClass.TypeArgs.ForEach(tp => typeMap.Add(tp, classTypeMap[tp]));

      var origTypeArgs = ((ICallable)member).TypeArgs;
      var overridingTypeArgs = ((ICallable)overridingMember).TypeArgs;
      for (var i = 0; i < origTypeArgs.Count; i++) {
        var otp = overridingTypeArgs[i];
        typeMap.Add(origTypeArgs[i], new UserDefinedType(otp.tok, otp));
      }

      return typeMap;
    }

    private void AddMethodOverrideEnsChk(Method m, BoogieStmtListBuilder builder, ExpressionTranslator etran,
      Dictionary<IVariable, Expression> substMap,
      Dictionary<TypeParameter, Type> typeMap) {
      Contract.Requires(m != null);
      Contract.Requires(builder != null);
      Contract.Requires(etran != null);
      Contract.Requires(substMap != null);
      //generating class post-conditions
      foreach (var en in m.Ens) {
        builder.Add(TrAssumeCmd(m.tok, etran.TrExpr(en.E)));
      }
      //generating trait post-conditions with class variables
      FunctionCallSubstituter sub = null;
      foreach (var en in m.OverriddenMethod.Ens) {
        sub ??= new FunctionCallSubstituter(substMap, typeMap, (TraitDecl)m.OverriddenMethod.EnclosingClass, (ClassLikeDecl)m.EnclosingClass);
        foreach (var s in TrSplitExpr(sub.Substitute(en.E), etran, false, out _).Where(s => s.IsChecked)) {
          builder.Add(Assert(m.tok, s.E, new PODesc.EnsuresStronger()));
        }
      }
    }

    private void AddMethodOverrideReqsChk(Method m, BoogieStmtListBuilder builder, ExpressionTranslator etran,
      Dictionary<IVariable, Expression> substMap,
      Dictionary<TypeParameter, Type> typeMap) {
      Contract.Requires(m != null);
      Contract.Requires(builder != null);
      Contract.Requires(etran != null);
      Contract.Requires(substMap != null);
      //generating trait pre-conditions with class variables
      FunctionCallSubstituter sub = null;
      foreach (var req in m.OverriddenMethod.Req) {
        sub ??= new FunctionCallSubstituter(substMap, typeMap, (TraitDecl)m.OverriddenMethod.EnclosingClass, (ClassLikeDecl)m.EnclosingClass);
        builder.Add(TrAssumeCmd(m.tok, etran.TrExpr(sub.Substitute(req.E))));
      }
      //generating class pre-conditions
      foreach (var s in m.Req.SelectMany(req => TrSplitExpr(req.E, etran, false, out _).Where(s => s.IsChecked))) {
        builder.Add(Assert(m.tok, s.E, new PODesc.RequiresWeaker()));
      }
    }

    private void AddOverrideTerminationChk(ICallable original, ICallable overryd, BoogieStmtListBuilder builder, ExpressionTranslator etran,
      Dictionary<IVariable, Expression> substMap,
      Dictionary<TypeParameter, Type> typeMap) {
      Contract.Requires(original != null);
      Contract.Requires(overryd != null);
      Contract.Requires(builder != null);
      Contract.Requires(etran != null);
      Contract.Requires(substMap != null);
      // Note, it is as if the trait's method is calling the class's method.
      var contextDecreases = overryd.Decreases.Expressions;
      var calleeDecreases = original.Decreases.Expressions;
      // We want to check:  calleeDecreases <= contextDecreases (note, we can allow equality, since there is a bounded, namely 1, number of dynamic dispatches)
      if (Contract.Exists(contextDecreases, e => e is WildcardExpr)) {
        // no check needed
        return;
      }

      int N = Math.Min(contextDecreases.Count, calleeDecreases.Count);
      var toks = new List<IToken>();
      var types0 = new List<Type>();
      var types1 = new List<Type>();
      var callee = new List<Expr>();
      var caller = new List<Expr>();

      for (int i = 0; i < N; i++) {
        Expression e0 = calleeDecreases[i];
        Expression e1 = Substitute(contextDecreases[i], null, substMap, typeMap);
        if (!CompatibleDecreasesTypes(e0.Type, e1.Type)) {
          N = i;
          break;
        }
        toks.Add(new NestedToken(original.RangeToken.StartToken, e1.tok));
        types0.Add(e0.Type.NormalizeExpand());
        types1.Add(e1.Type.NormalizeExpand());
        callee.Add(etran.TrExpr(e0));
        caller.Add(etran.TrExpr(e1));
      }

      var decrCountT = contextDecreases.Count;
      var decrCountC = calleeDecreases.Count;
      // Generally, we want to produce a check "decrClass <= decrTrait", allowing (the common case where) they are equal.
      // * If N < decrCountC && N < decrCountT, then "decrClass <= decrTrait" if the comparison ever gets beyond the
      //   parts that survived truncation.  Thus, we compare with "allowNoChange" set to "false".
      // Otherwise:
      // * If decrCountC == decrCountT, then the truncation we did above had no effect and we pass in "allowNoChange" as "true".
      // * If decrCountC > decrCountT, then we will have truncated decrClass above.  Let x,y and x' denote decrClass and
      //   decrTrait, respectively, where x and x' have the same length.  Considering how Dafny in effect pads the end of
      //   decreases tuples with a \top, we were supposed to evaluate (x,(y,\top)) <= (x',\top), which by lexicographic pairs
      //   we can expand to:
      //       x <= x' && (x == x' ==> (y,\top) <= \top)
      //   which is equivalent to just x <= x'.  Thus, we called DecreasesCheck to compare x and x' and we pass in "allowNoChange"
      //   as "true".
      // * If decrCountC < decrCountT, then we will have truncated decrTrait above.  Let x and x',y' denote decrClass and
      //   decrTrait, respectively, where x and x' have the same length.  We then want to check (x,\top) <= (x',(y',\top)), which
      //   expands to:
      //       x <= x' && (x == x' ==> \top <= (y',\top))
      //    =      { \top is strictly larger than a pair }
      //       x <= x' && (x == x' ==> false)
      //    =
      //       x < x'
      //   So we perform our desired check by calling DecreasesCheck to strictly compare x and x', so we pass in "allowNoChange"
      //   as "false".
      bool allowNoChange = N == decrCountT && decrCountT <= decrCountC;
      var decrChk = DecreasesCheck(toks, types0, types1, callee, caller, null, null, allowNoChange, false);
      builder.Add(Assert(original.Tok, decrChk, new PODesc.TraitDecreases(original.WhatKind)));
    }

    private void AddMethodOverrideSubsetChk(Method m, BoogieStmtListBuilder builder, ExpressionTranslator etran, List<Variable> localVariables,
      Dictionary<IVariable, Expression> substMap,
      Dictionary<TypeParameter, Type> typeMap) {
      //getting framePrime
      List<FrameExpression> traitFrameExps = new List<FrameExpression>();
      List<FrameExpression> classFrameExps = m.Mod != null ? m.Mod.Expressions : new List<FrameExpression>();
      if (m.OverriddenMethod.Mod != null) {
        foreach (var e in m.OverriddenMethod.Mod.Expressions) {
          var newE = Substitute(e.E, null, substMap, typeMap);
          FrameExpression fe = new FrameExpression(e.tok, newE, e.FieldName);
          traitFrameExps.Add(fe);
        }
      }

      QKeyValue kv = etran.TrAttributes(m.Attributes, null);

      IToken tok = m.tok;
      // Declare a local variable $_Frame: <alpha>[ref, Field alpha]bool
      Boogie.IdentifierExpr traitFrame = etran.TheFrame(m.OverriddenMethod.tok);  // this is a throw-away expression, used only to extract the type and name of the $_Frame variable
      traitFrame.Name = m.EnclosingClass.Name + "_" + traitFrame.Name;
      Contract.Assert(traitFrame.Type != null);  // follows from the postcondition of TheFrame
      Boogie.LocalVariable frame = new Boogie.LocalVariable(tok, new Boogie.TypedIdent(tok, null ?? traitFrame.Name, traitFrame.Type));
      localVariables.Add(frame);
      // $_Frame := (lambda<alpha> $o: ref, $f: Field alpha :: $o != null && $Heap[$o,alloc] ==> ($o,$f) in Modifies/Reads-Clause);
      Boogie.TypeVariable alpha = new Boogie.TypeVariable(tok, "alpha");
      Boogie.BoundVariable oVar = new Boogie.BoundVariable(tok, new Boogie.TypedIdent(tok, "$o", predef.RefType));
      Boogie.IdentifierExpr o = new Boogie.IdentifierExpr(tok, oVar);
      Boogie.BoundVariable fVar = new Boogie.BoundVariable(tok, new Boogie.TypedIdent(tok, "$f", predef.FieldName(tok, alpha)));
      Boogie.IdentifierExpr f = new Boogie.IdentifierExpr(tok, fVar);
      Boogie.Expr ante = Boogie.Expr.And(Boogie.Expr.Neq(o, predef.Null), etran.IsAlloced(tok, o));
      Boogie.Expr consequent = InRWClause(tok, o, f, traitFrameExps, etran, null, null);
      Boogie.Expr lambda = new Boogie.LambdaExpr(tok, new List<TypeVariable> { alpha }, new List<Variable> { oVar, fVar }, null,
        Boogie.Expr.Imp(ante, consequent));

      //to initialize $_Frame variable to Frame'
      builder.Add(Boogie.Cmd.SimpleAssign(tok, new Boogie.IdentifierExpr(tok, frame), lambda));

      // emit: assert (forall<alpha> o: ref, f: Field alpha :: o != null && $Heap[o,alloc] && (o,f) in subFrame ==> $_Frame[o,f]);
      Boogie.Expr oInCallee = InRWClause(tok, o, f, classFrameExps, etran, null, null);
      Boogie.Expr consequent2 = InRWClause(tok, o, f, traitFrameExps, etran, null, null);
      Boogie.Expr q = new Boogie.ForallExpr(tok, new List<TypeVariable> { alpha }, new List<Variable> { oVar, fVar },
        Boogie.Expr.Imp(Boogie.Expr.And(ante, oInCallee), consequent2));
      builder.Add(Assert(tok, q, new PODesc.TraitFrame(m.WhatKind, true), kv));
    }

    // Return a way to know if an assertion should be converted to an assumptions
    private void SetAssertionOnlyFilter(Node m) {
      List<RangeToken> rangesOnly = new List<RangeToken>();
      m.Visit(node => {
        if (node is AssertStmt assertStmt &&
            assertStmt.HasAssertOnlyAttribute(out var assertOnlyKind)) {
          var ifAfterLastToken = m.EndToken;
          if (rangesOnly.FindIndex(r => r.Contains(node.StartToken.pos)) is var x && x >= 0) {
            if (assertOnlyKind == AssertStmt.AssertOnlyKind.Before) {// Just shorten the previous range
              rangesOnly[x] = new RangeToken(rangesOnly[x].StartToken, node.EndToken);
              return true;
            }

            ifAfterLastToken = rangesOnly[x].EndToken;
            rangesOnly.RemoveAt(x);
          }

          var rangeToAdd =
            assertOnlyKind == AssertStmt.AssertOnlyKind.Before ?
              new RangeToken(m.StartToken, assertStmt.EndToken) :
              assertOnlyKind == AssertStmt.AssertOnlyKind.After ?
              new RangeToken(assertStmt.StartToken, ifAfterLastToken)
              : assertStmt.RangeToken;
          if (assertOnlyKind == AssertStmt.AssertOnlyKind.Before && rangesOnly.Any(other => rangeToAdd.Intersects(other))) {
            // There are more precise ranges so we don't add this one
            return true;
          }
          rangesOnly.Add(rangeToAdd);
        }
        return true;
      });
      if (rangesOnly.Any()) {
        // TODO: What to do with refined postconditions?
        assertionOnlyFilter = token => rangesOnly.Any(range => range.Contains((token.pos)));
      }
    }

    private void ResetAssertionOnlyFilter() {
      assertionOnlyFilter = null;
    }

    /// <summary>
    /// This method is expected to be called at most once for each parameter combination, and in particular
    /// at most once for each value of "kind".
    /// </summary>
    private Boogie.Procedure AddMethod(Method m, MethodTranslationKind kind) {
      Contract.Requires(m != null);
      Contract.Requires(m.EnclosingClass != null);
      Contract.Requires(predef != null);
      Contract.Requires(currentModule == null && codeContext == null && isAllocContext == null);
      Contract.Ensures(currentModule == null && codeContext == null && isAllocContext == null);
      Contract.Ensures(Contract.Result<Boogie.Procedure>() != null);
      Contract.Assert(VisibleInScope(m));

      currentModule = m.EnclosingClass.EnclosingModuleDefinition;
      codeContext = m;
      isAllocContext = new IsAllocContext(options, m.IsGhost);
      Boogie.Expr prevHeap = null;
      Boogie.Expr currHeap = null;
      var ordinaryEtran = new ExpressionTranslator(this, predef, m.tok);
      ExpressionTranslator etran;
      var inParams = new List<Boogie.Variable>();
      if (m is TwoStateLemma) {
        var prevHeapVar = new Boogie.Formal(m.tok, new Boogie.TypedIdent(m.tok, "previous$Heap", predef.HeapType), true);
        var currHeapVar = new Boogie.Formal(m.tok, new Boogie.TypedIdent(m.tok, "current$Heap", predef.HeapType), true);
        inParams.Add(prevHeapVar);
        inParams.Add(currHeapVar);
        prevHeap = new Boogie.IdentifierExpr(m.tok, prevHeapVar);
        currHeap = new Boogie.IdentifierExpr(m.tok, currHeapVar);
        etran = new ExpressionTranslator(this, predef, currHeap, prevHeap);
      } else {
        etran = ordinaryEtran;
      }

      GenerateMethodParameters(m.tok, m, kind, etran, inParams, out var outParams);

      var req = new List<Boogie.Requires>();
      var mod = new List<Boogie.IdentifierExpr>();
      var ens = new List<Boogie.Ensures>();
      // FREE PRECONDITIONS
      if (kind == MethodTranslationKind.SpecWellformedness || kind == MethodTranslationKind.Implementation || kind == MethodTranslationKind.OverrideCheck) {  // the other cases have no need for a free precondition
        // free requires mh == ModuleContextHeight && fh == FunctionContextHeight;
        req.Add(Requires(m.tok, true, etran.HeightContext(m), null, null));
        if (m is TwoStateLemma) {
          // free requires prevHeap == Heap && HeapSucc(prevHeap, currHeap) && IsHeap(currHeap)
          var a0 = Boogie.Expr.Eq(prevHeap, ordinaryEtran.HeapExpr);
          var a1 = HeapSucc(prevHeap, currHeap);
          var a2 = FunctionCall(m.tok, BuiltinFunction.IsGoodHeap, null, currHeap);
          req.Add(Requires(m.tok, true, BplAnd(a0, BplAnd(a1, a2)), null, null));
        }
      }
      if (m is TwoStateLemma) {
        // Checked preconditions that old parameters really existed in previous state
        var index = 0;
        foreach (var formal in m.Ins) {
          if (formal.IsOld) {
            var dafnyFormalIdExpr = new IdentifierExpr(formal.tok, formal);
            var pIdx = m.Ins.Count == 1 ? "" : " at index " + index;
            var desc = new PODesc.IsAllocated($"parameter{pIdx} ('{formal.Name}')", "in the two-state lemma's previous state");
            var require = Requires(formal.tok, false, MkIsAlloc(etran.TrExpr(dafnyFormalIdExpr), formal.Type, prevHeap),
              desc.FailureDescription, null);
            require.Description = desc;
            req.Add(require);
          }
          index++;
        }
      }
      mod.Add(ordinaryEtran.HeapCastToIdentifierExpr);
      mod.Add(etran.Tick());

      var bodyKind = kind == MethodTranslationKind.SpecWellformedness || kind == MethodTranslationKind.Implementation;

      if (kind != MethodTranslationKind.SpecWellformedness && kind != MethodTranslationKind.OverrideCheck) {
        // USER-DEFINED SPECIFICATIONS
        var comment = "user-defined preconditions";
        foreach (var p in m.Req) {
          string errorMessage = CustomErrorMessage(p.Attributes);
          if (p.Label != null && kind == MethodTranslationKind.Implementation) {
            // don't include this precondition here, but record it for later use
            p.Label.E = (m is TwoStateLemma ? ordinaryEtran : etran.Old).TrExpr(p.E);
          } else {
            foreach (var s in TrSplitExprForMethodSpec(p.E, etran, kind)) {
              if (s.IsOnlyChecked && bodyKind) {
                // don't include in split
              } else if (s.IsOnlyFree && !bodyKind) {
                // don't include in split -- it would be ignored, anyhow
              } else {
                req.Add(Requires(s.Tok, s.IsOnlyFree, s.E, errorMessage, comment));
                comment = null;
                // the free here is not linked to the free on the original expression (this is free things generated in the splitting.)
              }
            }
          }
        }
        comment = "user-defined postconditions";
        foreach (var p in m.Ens) {
          string errorMessage = CustomErrorMessage(p.Attributes);
          AddEnsures(ens, Ensures(p.E.tok, true, CanCallAssumption(p.E, etran), errorMessage, comment));
          comment = null;
          foreach (var s in TrSplitExprForMethodSpec(p.E, etran, kind)) {
            var post = s.E;
            if (kind == MethodTranslationKind.Implementation && RefinementToken.IsInherited(s.Tok, currentModule)) {
              // this postcondition was inherited into this module, so make it into the form "$_reverifyPost ==> s.E"
              post = Boogie.Expr.Imp(new Boogie.IdentifierExpr(s.E.tok, "$_reverifyPost", Boogie.Type.Bool), post);
            }
            if (s.IsOnlyFree && bodyKind) {
              // don't include in split -- it would be ignored, anyhow
            } else if (s.IsOnlyChecked && !bodyKind) {
              // don't include in split
            } else {
              AddEnsures(ens, Ensures(s.Tok, s.IsOnlyFree || this.assertionOnlyFilter != null, post, errorMessage, null));
            }
          }
        }
        if (m is Constructor && kind == MethodTranslationKind.Call) {
          var fresh = Boogie.Expr.Not(etran.Old.IsAlloced(m.tok, new Boogie.IdentifierExpr(m.tok, "this", TrReceiverType(m))));
          AddEnsures(ens, Ensures(m.tok, false || this.assertionOnlyFilter != null, fresh, null, "constructor allocates the object"));
        }
        foreach (BoilerplateTriple tri in GetTwoStateBoilerplate(m.tok, m.Mod.Expressions, m.IsGhost, m.AllowsAllocation, ordinaryEtran.Old, ordinaryEtran, ordinaryEtran.Old)) {
          AddEnsures(ens, Ensures(tri.tok, tri.IsFree || this.assertionOnlyFilter != null, tri.Expr, tri.ErrorMessage, tri.Comment));
        }

        // add the fuel assumption for the reveal method of a opaque method
        if (IsOpaqueRevealLemma(m)) {
          List<Expression> args = Attributes.FindExpressions(m.Attributes, "fuel");
          if (args != null) {
            MemberSelectExpr selectExpr = args[0].Resolved as MemberSelectExpr;
            if (selectExpr != null) {
              Function f = selectExpr.Member as Function;
              FuelConstant fuelConstant = this.functionFuel.Find(x => x.f == f);
              if (fuelConstant != null) {
                Boogie.Expr startFuel = fuelConstant.startFuel;
                Boogie.Expr startFuelAssert = fuelConstant.startFuelAssert;
                Boogie.Expr moreFuel_expr = fuelConstant.MoreFuel(sink, predef, f.IdGenerator);
                Boogie.Expr layer = etran.layerInterCluster.LayerN(1, moreFuel_expr);
                Boogie.Expr layerAssert = etran.layerInterCluster.LayerN(2, moreFuel_expr);

                AddEnsures(ens, Ensures(m.tok, true, Boogie.Expr.Eq(startFuel, layer), null, null));
                AddEnsures(ens, Ensures(m.tok, true, Boogie.Expr.Eq(startFuelAssert, layerAssert), null, null));
                AddEnsures(ens, Ensures(m.tok, true, GetRevealConstant(f), null, null));

                AddEnsures(ens, Ensures(m.tok, true, Boogie.Expr.Eq(FunctionCall(f.tok, BuiltinFunction.AsFuelBottom, null, moreFuel_expr), moreFuel_expr), null, "Shortcut to LZ"));
              }
            }
          }
        }
      }

      var name = MethodName(m, kind);
      var proc = new Boogie.Procedure(m.tok, name, new List<Boogie.TypeVariable>(), inParams, outParams, false, req, mod, ens, etran.TrAttributes(m.Attributes, null));
      AddVerboseName(proc, m.FullDafnyName, kind);

      if (InsertChecksums) {
        InsertChecksum(m, proc, true);
      }

      currentModule = null;
      codeContext = null;
      isAllocContext = null;

      return proc;
    }

    private void InsertChecksum(Method m, Boogie.Declaration decl, bool specificationOnly = false) {
      Contract.Requires(VisibleInScope(m));
      byte[] data;
      using (var writer = new System.IO.StringWriter()) {
        var printer = new Printer(writer, options);
        printer.PrintAttributes(m.Attributes);
        printer.PrintFormals(m.Ins, m);
        if (m.Outs.Any()) {
          writer.Write("returns ");
          printer.PrintFormals(m.Outs, m);
        }
        printer.PrintSpec("", m.Req, 0);
        printer.PrintFrameSpecLine("", m.Mod.Expressions, 0, null);
        printer.PrintSpec("", m.Ens, 0);
        printer.PrintDecreasesSpec(m.Decreases, 0);
        writer.WriteLine();
        if (!specificationOnly && m.Body != null && RevealedInScope(m)) {
          printer.PrintStatement(m.Body, 0);
        }
        data = Encoding.UTF8.GetBytes(writer.ToString());
      }

      InsertChecksum(decl, data);
    }
  }
}<|MERGE_RESOLUTION|>--- conflicted
+++ resolved
@@ -23,13 +23,8 @@
           AddAllocationAxiom(null, null, (ArrayClassDecl)c, true);
         }
 
-<<<<<<< HEAD
         if (c is ClassLikeDecl { IsReferenceTypeDecl: true } referenceTypeDecl) {
           AddIsAndIsAllocForReferenceType(referenceTypeDecl);
-=======
-        if (c is ClassLikeDecl) {
-          AddIsAndIsAllocForClassLike(c);
->>>>>>> 4ea662bc
         }
 
         if (c is TraitDecl) {
@@ -93,15 +88,10 @@
             { $IsAlloc(p, TClassA(G), h) }
             $IsAlloc(p, TClassA(G), h) => (p == null || h[p, alloc]);
      */
-<<<<<<< HEAD
     private void AddIsAndIsAllocForReferenceType(ClassLikeDecl c) {
       Contract.Requires(c.IsReferenceTypeDecl);
 
       MapM(Bools, is_alloc => {
-=======
-    private void AddIsAndIsAllocForClassLike(TopLevelDeclWithMembers c) {
-      MapM(c is ClassLikeDecl ? Bools : new List<bool>(), is_alloc => {
->>>>>>> 4ea662bc
         var vars = MkTyParamBinders(GetTypeParams(c), out var tyexprs);
 
         var o = BplBoundVar("$o", predef.RefType, vars);
@@ -285,11 +275,7 @@
 
       var isGoodHeap = FunctionCall(c.tok, BuiltinFunction.IsGoodHeap, null, h);
       Bpl.Expr isalloc_o;
-<<<<<<< HEAD
       if (c is (not ClassLikeDecl) or TraitDecl { IsReferenceTypeDecl: false }) {
-=======
-      if (!(c is ClassLikeDecl)) {
->>>>>>> 4ea662bc
         var udt = UserDefinedType.FromTopLevelDecl(c.tok, c);
         isalloc_o = MkIsAlloc(o, udt, h);
       } else if (RevealedInScope(c)) {
