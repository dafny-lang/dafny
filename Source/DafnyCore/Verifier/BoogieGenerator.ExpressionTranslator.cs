using System;
using System.Collections.Generic;
using System.Diagnostics.Contracts;
using System.Linq;
using System.Numerics;
using Dafny;
using Microsoft.BaseTypes;
using Microsoft.Boogie;
using static Microsoft.Dafny.Util;

namespace Microsoft.Dafny {
  public partial class BoogieGenerator {
    public partial class ExpressionTranslator {
      private DafnyOptions options;

      // HeapExpr == null ==> translation of pure (no-heap) expression
      readonly Boogie.Expr _the_heap_expr;
      public Boogie.Expr HeapExpr {
        // The increment of Statistics_HeapUses in the following line is a hack and not entirely a good idea.
        // Not only does one need to be careful not to mention HeapExpr in contracts (in particular, in ObjectInvariant()
        // below), but also, the debugger may invoke HeapExpr and that will cause an increment as well.
        get { Statistics_HeapUses++; return _the_heap_expr; }
      }

      /// <summary>
      /// Return HeapExpr as an IdentifierExpr.
      /// CAUTION: This getter should be used only if the caller "knows" that HeapExpr really is an IdentifierExpr.
      /// </summary>
      public Boogie.IdentifierExpr HeapCastToIdentifierExpr {
        get {
          Contract.Assume(HeapExpr is Boogie.IdentifierExpr);
          return (Boogie.IdentifierExpr)HeapExpr;
        }
      }

      public readonly PredefinedDecls Predef;
      public readonly BoogieGenerator BoogieGenerator;
      public readonly string This;
      public readonly string readsFrame; // the name of the context's frame variable for reading state.
                                         // May be null to indicate the context's reads frame is * and doesn't require any reads checks.
      public readonly IFrameScope scope; // lambda, function or predicate 
      public readonly string modifiesFrame; // the name of the context's frame variable for writing state.
      readonly Function applyLimited_CurrentFunction;
      internal readonly FuelSetting layerInterCluster;
      internal readonly FuelSetting layerIntraCluster = null;  // a value of null says to do the same as for inter-cluster calls
      public int Statistics_CustomLayerFunctionCount = 0;
      public int Statistics_HeapAsQuantifierCount = 0;
      public int Statistics_HeapUses = 0;
      public readonly bool stripLits = false;
      [ContractInvariantMethod]
      void ObjectInvariant() {
        // In the following line, it is important to use _the_heap_expr directly, rather than HeapExpr, because
        // the HeapExpr getter has a side effect on Statistics_HeapUses.
        Contract.Invariant(_the_heap_expr == null || _the_heap_expr is Boogie.OldExpr || _the_heap_expr is Boogie.IdentifierExpr);
        Contract.Invariant(Predef != null);
        Contract.Invariant(BoogieGenerator != null);
        Contract.Invariant(This != null);
        Contract.Invariant(modifiesFrame != null);
        Contract.Invariant(layerInterCluster != null);
        Contract.Invariant(0 <= Statistics_CustomLayerFunctionCount);
      }

      /// <summary>
      /// This is the most general constructor.  It is private and takes all the parameters.  Whenever
      /// one ExpressionTranslator is constructed from another, unchanged parameters are just copied in.
      /// </summary>
      ExpressionTranslator(BoogieGenerator boogieGenerator, PredefinedDecls predef, Boogie.Expr heap, string thisVar,
        Function applyLimitedCurrentFunction, FuelSetting layerInterCluster, FuelSetting layerIntraCluster, IFrameScope scope,
        string readsFrame, string modifiesFrame, bool stripLits) {

        Contract.Requires(boogieGenerator != null);
        Contract.Requires(predef != null);
        Contract.Requires(thisVar != null);
        Contract.Requires(readsFrame != null);
        Contract.Requires(modifiesFrame != null);

        this.BoogieGenerator = boogieGenerator;
        this.Predef = predef;
        this._the_heap_expr = heap;
        this.This = thisVar;
        this.applyLimited_CurrentFunction = applyLimitedCurrentFunction;
        this.layerInterCluster = layerInterCluster;
        if (layerIntraCluster == null) {
          this.layerIntraCluster = layerInterCluster;
        } else {
          this.layerIntraCluster = layerIntraCluster;
        }

        this.scope = scope;
        this.readsFrame = readsFrame;
        this.modifiesFrame = modifiesFrame;
        this.stripLits = stripLits;
        this.options = boogieGenerator.options;
      }

      public static Boogie.IdentifierExpr HeapIdentifierExpr(PredefinedDecls predef, Boogie.IToken heapToken) {
        return new Boogie.IdentifierExpr(heapToken, predef.HeapVarName, predef.HeapType);
      }

      public ExpressionTranslator(BoogieGenerator boogieGenerator, PredefinedDecls predef, Boogie.IToken heapToken, IFrameScope scope)
        : this(boogieGenerator, predef, HeapIdentifierExpr(predef, heapToken), scope) {
        Contract.Requires(boogieGenerator != null);
        Contract.Requires(predef != null);
        Contract.Requires(heapToken != null);
      }

      public ExpressionTranslator(BoogieGenerator boogieGenerator, PredefinedDecls predef, Boogie.Expr heap, IFrameScope scope)
        : this(boogieGenerator, predef, heap, scope, "this") {
        Contract.Requires(boogieGenerator != null);
        Contract.Requires(predef != null);
      }

      public ExpressionTranslator(BoogieGenerator boogieGenerator, PredefinedDecls predef, Boogie.Expr heap, Boogie.Expr oldHeap, IFrameScope scope)
        : this(boogieGenerator, predef, heap, scope, "this") {
        Contract.Requires(boogieGenerator != null);
        Contract.Requires(predef != null);
        Contract.Requires(oldHeap != null);

        var old = new ExpressionTranslator(boogieGenerator, predef, oldHeap, scope);
        old.oldEtran = old;
        this.oldEtran = old;
      }

      public ExpressionTranslator(BoogieGenerator boogieGenerator, PredefinedDecls predef, Boogie.Expr heap, IFrameScope scope, string thisVar)
        : this(boogieGenerator, predef, heap, thisVar, null, new FuelSetting(boogieGenerator, 1), null, scope, "$_ReadsFrame", "$_ModifiesFrame", false) {
        Contract.Requires(boogieGenerator != null);
        Contract.Requires(predef != null);
        Contract.Requires(thisVar != null);
      }

      public ExpressionTranslator(ExpressionTranslator etran, Boogie.Expr heap)
        : this(etran.BoogieGenerator, etran.Predef, heap, etran.This, etran.applyLimited_CurrentFunction, etran.layerInterCluster, etran.layerIntraCluster, etran.scope, etran.readsFrame, etran.modifiesFrame, etran.stripLits) {
        Contract.Requires(etran != null);
      }

      public ExpressionTranslator WithReadsFrame(string newReadsFrame, IFrameScope frameScope) {
        return new ExpressionTranslator(BoogieGenerator, Predef, HeapExpr, This, applyLimited_CurrentFunction, layerInterCluster, layerIntraCluster, frameScope, newReadsFrame, modifiesFrame, stripLits);
      }
      public ExpressionTranslator WithReadsFrame(string newReadsFrame) {
        return new ExpressionTranslator(BoogieGenerator, Predef, HeapExpr, This, applyLimited_CurrentFunction, layerInterCluster, layerIntraCluster, scope, newReadsFrame, modifiesFrame, stripLits);
      }

      public ExpressionTranslator WithModifiesFrame(string newModifiesFrame) {
        return new ExpressionTranslator(BoogieGenerator, Predef, HeapExpr, This, applyLimited_CurrentFunction, layerInterCluster, layerIntraCluster, scope, readsFrame, newModifiesFrame, stripLits);
      }

      internal IOrigin GetToken(Expression expression) {
        return BoogieGenerator.GetToken(expression);
      }

      ExpressionTranslator oldEtran;
      public ExpressionTranslator Old {
        get {
          Contract.Ensures(Contract.Result<ExpressionTranslator>() != null);

          if (oldEtran == null) {
            oldEtran = new ExpressionTranslator(BoogieGenerator, Predef, new Boogie.OldExpr(HeapExpr.tok, HeapExpr), This, applyLimited_CurrentFunction, layerInterCluster, layerIntraCluster, scope, readsFrame, modifiesFrame, stripLits);
            oldEtran.oldEtran = oldEtran;
          }
          return oldEtran;
        }
      }

      public ExpressionTranslator OldAt(Label/*?*/ label) {
        Contract.Ensures(Contract.Result<ExpressionTranslator>() != null);
        if (label == null) {
          return Old;
        }
        var heapAt = new Boogie.IdentifierExpr(Token.NoToken, "$Heap_at_" + label.AssignUniqueId(BoogieGenerator.CurrentIdGenerator), Predef.HeapType);
        return new ExpressionTranslator(BoogieGenerator, Predef, heapAt, This, applyLimited_CurrentFunction, layerInterCluster, layerIntraCluster, scope, readsFrame, modifiesFrame, stripLits);
      }

      public bool UsesOldHeap {
        get {
          return HeapExpr is Boogie.OldExpr || (HeapExpr is Boogie.IdentifierExpr ide && ide.Name.StartsWith("$Heap_at_"));
        }
      }

      public ExpressionTranslator WithLayer(Boogie.Expr layerArgument) {
        // different layer and 0 fuel amount.
        Contract.Requires(layerArgument != null);
        Contract.Ensures(Contract.Result<ExpressionTranslator>() != null);

        return CloneExpressionTranslator(this, BoogieGenerator, Predef, HeapExpr, This, null, new FuelSetting(BoogieGenerator, 0, layerArgument), new FuelSetting(BoogieGenerator, 0, layerArgument), readsFrame, modifiesFrame, stripLits);
      }

      internal ExpressionTranslator WithCustomFuelSetting(CustomFuelSettings customSettings) {
        // Use the existing layers but with some per-function customizations
        Contract.Requires(customSettings != null);
        Contract.Ensures(Contract.Result<ExpressionTranslator>() != null);

        return CloneExpressionTranslator(this, BoogieGenerator, Predef, HeapExpr, This, null, layerInterCluster.WithContext(customSettings), layerIntraCluster.WithContext(customSettings), readsFrame, modifiesFrame, stripLits);
      }

      public ExpressionTranslator ReplaceLayer(Boogie.Expr layerArgument) {
        // different layer with same fuel amount.
        Contract.Requires(layerArgument != null);
        Contract.Ensures(Contract.Result<ExpressionTranslator>() != null);

        return CloneExpressionTranslator(this, BoogieGenerator, Predef, HeapExpr, This, applyLimited_CurrentFunction, layerInterCluster.WithLayer(layerArgument), layerIntraCluster.WithLayer(layerArgument), readsFrame, modifiesFrame, stripLits);
      }

      public ExpressionTranslator WithNoLits() {
        Contract.Ensures(Contract.Result<ExpressionTranslator>() != null);
        return CloneExpressionTranslator(this, BoogieGenerator, Predef, HeapExpr, This, applyLimited_CurrentFunction, layerInterCluster, layerIntraCluster, readsFrame, modifiesFrame, true);
      }

      public ExpressionTranslator LimitedFunctions(Function applyLimited_CurrentFunction, Boogie.Expr layerArgument) {
        Contract.Requires(applyLimited_CurrentFunction != null);
        Contract.Requires(layerArgument != null);
        Contract.Ensures(Contract.Result<ExpressionTranslator>() != null);

        return CloneExpressionTranslator(this, BoogieGenerator, Predef, HeapExpr, This, applyLimited_CurrentFunction, /* layerArgument */ layerInterCluster, new FuelSetting(BoogieGenerator, 0, layerArgument), readsFrame, modifiesFrame, stripLits);
      }

      public ExpressionTranslator LayerOffset(int offset) {
        Contract.Requires(0 <= offset);
        Contract.Ensures(Contract.Result<ExpressionTranslator>() != null);

        return CloneExpressionTranslator(this, BoogieGenerator, Predef, HeapExpr, This, applyLimited_CurrentFunction, layerInterCluster.Offset(offset), layerIntraCluster, readsFrame, modifiesFrame, stripLits);
      }

      public ExpressionTranslator DecreaseFuel(int offset) {
        Contract.Requires(0 <= offset);
        Contract.Ensures(Contract.Result<ExpressionTranslator>() != null);

        return CloneExpressionTranslator(this, BoogieGenerator, Predef, HeapExpr, This, applyLimited_CurrentFunction, layerInterCluster.Decrease(offset), layerIntraCluster, readsFrame, modifiesFrame, stripLits);
      }

      private static ExpressionTranslator CloneExpressionTranslator(ExpressionTranslator orig,
        BoogieGenerator boogieGenerator, PredefinedDecls predef, Boogie.Expr heap, string thisVar,
        Function applyLimited_CurrentFunction, FuelSetting layerInterCluster, FuelSetting layerIntraCluster, string readsFrame, string modifiesFrame, bool stripLits) {
        var et = new ExpressionTranslator(boogieGenerator, predef, heap, thisVar, applyLimited_CurrentFunction, layerInterCluster, layerIntraCluster, orig.scope, readsFrame, modifiesFrame, stripLits);
        if (orig.oldEtran != null) {
          var etOld = new ExpressionTranslator(boogieGenerator, predef, orig.Old.HeapExpr, thisVar, applyLimited_CurrentFunction, layerInterCluster, layerIntraCluster, orig.scope, readsFrame, modifiesFrame, stripLits);
          etOld.oldEtran = etOld;
          et.oldEtran = etOld;
        }
        return et;
      }

      public Boogie.IdentifierExpr ReadsFrame(IOrigin tok) {
        Contract.Requires(tok != null);
        Contract.Ensures(Contract.Result<Boogie.IdentifierExpr>() != null);
        Contract.Ensures(Contract.Result<Boogie.IdentifierExpr>().Type != null);

        if (readsFrame == null) {
          throw new ArgumentException();
        }
        return Frame(tok, readsFrame);
      }

      public Boogie.IdentifierExpr ModifiesFrame(IOrigin tok) {
        Contract.Requires(tok != null);
        Contract.Ensures(Contract.Result<Boogie.IdentifierExpr>() != null);
        Contract.Ensures(Contract.Result<Boogie.IdentifierExpr>().Type != null);

        return Frame(tok, modifiesFrame);
      }

      private Boogie.IdentifierExpr Frame(IOrigin tok, string frameName) {
        Contract.Requires(tok != null);
        Contract.Ensures(Contract.Result<Boogie.IdentifierExpr>() != null);
        Contract.Ensures(Contract.Result<Boogie.IdentifierExpr>().Type != null);

        Boogie.Type ty = new Boogie.MapType(tok, new List<TypeVariable> { }, new List<Boogie.Type> { Predef.RefType, Predef.FieldName(tok) }, Boogie.Type.Bool);
        return new Boogie.IdentifierExpr(tok, frameName, ty);
      }

      public Boogie.IdentifierExpr ArbitraryBoxValue() {
        Contract.Ensures(Contract.Result<Boogie.IdentifierExpr>() != null);
        return new Boogie.IdentifierExpr(Token.NoToken, "$ArbitraryBoxValue", Predef.BoxType);
      }
      public Boogie.Expr ArbitraryValue(Type type) {
        Contract.Ensures(Contract.Result<Boogie.Expr>() != null);
        var bx = ArbitraryBoxValue();
        if (!ModeledAsBoxType(type)) {
          return BoogieGenerator.FunctionCall(Token.NoToken, BuiltinFunction.Unbox, BoogieGenerator.TrType(type), bx);
        } else {
          return bx;
        }
      }

      public Boogie.IdentifierExpr FunctionContextHeight() {
        Contract.Ensures(Contract.Result<Boogie.IdentifierExpr>().Type != null);
        return new Boogie.IdentifierExpr(Token.NoToken, "$FunctionContextHeight", Boogie.Type.Int);
      }

      public Boogie.Expr HeightContext(ICallable m) {
        Contract.Requires(m != null);
        // free requires fh == FunctionContextHeight;
        var module = m.EnclosingModule;
        Boogie.Expr context =
          Boogie.Expr.Eq(Boogie.Expr.Literal(module.CallGraph.GetSCCRepresentativePredecessorCount(m)), FunctionContextHeight());
        return context;
      }

      public Expression GetSubstitutedBody(LetExpr e) {
        Contract.Requires(e != null);
        Contract.Requires(e.Exact);
        Contract.Assert(e.LHSs.Count == e.RHSs.Count);  // checked by resolution
        var substMap = new Dictionary<IVariable, Expression>();
        for (int i = 0; i < e.LHSs.Count; i++) {
          BoogieGenerator.AddCasePatternVarSubstitutions(e.LHSs[i], TrExpr(e.RHSs[i]), substMap);
        }
        return BoogieGenerator.Substitute(e.Body, null, substMap);
      }

      public Expr MaybeLit(Expr expr, Boogie.Type type) {
        return stripLits ? expr : BoogieGenerator.Lit(expr, type);
      }

      public Expr MaybeLit(Expr expr) {
        return stripLits ? expr : BoogieGenerator.Lit(expr);
      }

      /// <summary>
      /// Translates Dafny expression "expr" into a Boogie expression.  If the type of "expr" can be a boolean, then the
      /// token (source location) of the resulting expression is filled in (it wouldn't hurt if the token were always
      /// filled in, but it is really necessary for anything that may show up in a Boogie assert, since that location may
      /// then show up in an error message).
      /// </summary>
      public Boogie.Expr TrExpr(Expression expr) {
        Contract.Requires(expr != null);
        Contract.Requires(Predef != null);

        switch (expr) {
          case LiteralExpr literalExpr: {
              LiteralExpr e = literalExpr;
              if (e.Value == null) {
                return Predef.Null;
              } else if (e.Value is bool) {
                return MaybeLit(new Boogie.LiteralExpr(GetToken(e), (bool)e.Value));
              } else if (e is CharLiteralExpr) {
                // we expect e.Value to be a string representing exactly one char
                Boogie.Expr rawElement = null;  // assignment to please compiler's definite assignment rule
                foreach (var ch in Util.UnescapedCharacters(options, (string)e.Value, false)) {
                  Contract.Assert(rawElement == null);  // we should get here only once
                  rawElement = BoogieGenerator.FunctionCall(GetToken(literalExpr), BuiltinFunction.CharFromInt, null, Boogie.Expr.Literal(ch));
                }
                Contract.Assert(rawElement != null);  // there should have been an iteration of the loop above
                return MaybeLit(rawElement, Predef.CharType);
              } else if (e is StringLiteralExpr) {
                var str = (StringLiteralExpr)e;
                Boogie.Expr seq = BoogieGenerator.FunctionCall(GetToken(literalExpr), BuiltinFunction.SeqEmpty, Predef.BoxType);
                foreach (var ch in Util.UnescapedCharacters(options, (string)e.Value, str.IsVerbatim)) {
                  var rawElement = BoogieGenerator.FunctionCall(GetToken(literalExpr), BuiltinFunction.CharFromInt, null, Boogie.Expr.Literal(ch));
                  Boogie.Expr elt = BoxIfNecessary(GetToken(literalExpr), rawElement, Type.Char);
                  seq = BoogieGenerator.FunctionCall(GetToken(literalExpr), BuiltinFunction.SeqBuild, Predef.BoxType, seq, elt);
                }
                return MaybeLit(seq, BoogieGenerator.TrType(new SeqType(Type.Char)));
              } else if (e.Value is BigInteger) {
                var n = Microsoft.BaseTypes.BigNum.FromBigInt((BigInteger)e.Value);
                if (e.Type.NormalizeToAncestorType() is BitvectorType bitvectorType) {
                  return MaybeLit(BoogieGenerator.BplBvLiteralExpr(GetToken(e), n, bitvectorType));
                } else if (e.Type.IsBigOrdinalType) {
                  var fromNat = FunctionCall(GetToken(literalExpr), "ORD#FromNat", Predef.BigOrdinalType, Boogie.Expr.Literal(n));
                  return MaybeLit(fromNat, Predef.BigOrdinalType);
                } else {
                  return MaybeLit(Boogie.Expr.Literal(n));
                }
              } else if (e.Value is BaseTypes.BigDec) {
                return MaybeLit(Boogie.Expr.Literal((BaseTypes.BigDec)e.Value));
              } else {
                Contract.Assert(false); throw new cce.UnreachableException();  // unexpected literal
              }
            }
          case ThisExpr:
            return new Boogie.IdentifierExpr(GetToken(expr), This, BoogieGenerator.TrType(expr.Type));
          case IdentifierExpr identifierExpr: {
              IdentifierExpr e = identifierExpr;
              Contract.Assert(e.Var != null);
              return BoogieGenerator.TrVar(GetToken(identifierExpr), e.Var);
            }
          case BoogieWrapper wrapper: {
              var e = wrapper;
              return e.Expr;
            }
          case BoogieFunctionCall call: {
              var e = call;
              var id = new Boogie.IdentifierExpr(GetToken(e), e.FunctionName, BoogieGenerator.TrType(e.Type));
              var args = new List<Boogie.Expr>();
              foreach (var arg in e.TyArgs) {
                args.Add(BoogieGenerator.TypeToTy(arg));
              }
              if (e.UsesHeap) {
                args.Add(HeapExpr);
              }
              if (e.UsesOldHeap) {
                args.Add(Old.HeapExpr);
              }
              foreach (var heapAtLabel in e.HeapAtLabels) {
                var bv = BplBoundVar("$Heap_at_" + heapAtLabel.AssignUniqueId(BoogieGenerator.CurrentIdGenerator), BoogieGenerator.Predef.HeapType, out var ve);
                args.Add(ve);
              }
              foreach (var arg in e.Args) {
                args.Add(TrExpr(arg));
              }
              return new Boogie.NAryExpr(GetToken(e), new Boogie.FunctionCall(id), args);
            }
          case SetDisplayExpr displayExpr: {
              SetDisplayExpr e = displayExpr;
              Boogie.Expr s = BoogieGenerator.FunctionCall(GetToken(displayExpr), e.Finite ? BuiltinFunction.SetEmpty : BuiltinFunction.ISetEmpty, Predef.BoxType);
              var isLit = true;
              foreach (Expression ee in e.Elements) {
                var rawElement = TrExpr(ee);
                isLit = isLit && BoogieGenerator.IsLit(rawElement);
                Boogie.Expr ss = BoxIfNecessary(GetToken(displayExpr), rawElement, cce.NonNull(ee.Type));
                s = BoogieGenerator.FunctionCall(GetToken(displayExpr), e.Finite ? BuiltinFunction.SetUnionOne : BuiltinFunction.ISetUnionOne, Predef.BoxType, s, ss);
              }
              if (isLit) {
                // Lit-lifting: All elements are lit, so the set is Lit too
                s = MaybeLit(s, Predef.BoxType);
              }
              return s;
            }
          case MultiSetDisplayExpr displayExpr: {
              MultiSetDisplayExpr e = displayExpr;
              Boogie.Expr s = BoogieGenerator.FunctionCall(GetToken(displayExpr), BuiltinFunction.MultiSetEmpty, Predef.BoxType);
              var isLit = true;
              foreach (Expression ee in e.Elements) {
                var rawElement = TrExpr(ee);
                isLit = isLit && BoogieGenerator.IsLit(rawElement);
                Boogie.Expr ss = BoxIfNecessary(GetToken(displayExpr), rawElement, cce.NonNull(ee.Type));
                s = BoogieGenerator.FunctionCall(GetToken(displayExpr), BuiltinFunction.MultiSetUnionOne, Predef.BoxType, s, ss);
              }
              if (isLit) {
                // Lit-lifting: All elements are lit, so the multiset is Lit too
                s = MaybeLit(s, Predef.BoxType);
              }
              return s;
            }
          case SeqDisplayExpr displayExpr: {
              SeqDisplayExpr e = displayExpr;
              // Note: a LiteralExpr(string) is really another kind of SeqDisplayExpr
              Boogie.Expr s = BoogieGenerator.FunctionCall(GetToken(displayExpr), BuiltinFunction.SeqEmpty, Predef.BoxType);
              var isLit = true;
              foreach (Expression ee in e.Elements) {
                var rawElement = TrExpr(ee);
                isLit = isLit && BoogieGenerator.IsLit(rawElement);
                Boogie.Expr elt = BoxIfNecessary(GetToken(displayExpr), rawElement, ee.Type);
                s = BoogieGenerator.FunctionCall(GetToken(displayExpr), BuiltinFunction.SeqBuild, Predef.BoxType, s, elt);
              }
              if (isLit) {
                // Lit-lifting: All elements are lit, so the sequence is Lit too
                s = MaybeLit(s, Predef.BoxType);
              }
              return s;
            }
          case MapDisplayExpr displayExpr: {
              MapDisplayExpr e = displayExpr;
              Boogie.Type maptype = e.Finite ? Predef.MapType : Predef.IMapType;
              Boogie.Expr s = BoogieGenerator.FunctionCall(GetToken(displayExpr), e.Finite ? BuiltinFunction.MapEmpty : BuiltinFunction.IMapEmpty, Predef.BoxType);
              var isLit = true;
              foreach (ExpressionPair p in e.Elements) {
                var rawA = TrExpr(p.A);
                var rawB = TrExpr(p.B);
                isLit = isLit && BoogieGenerator.IsLit(rawA) && BoogieGenerator.IsLit(rawB);
                Boogie.Expr elt = BoxIfNecessary(GetToken(displayExpr), rawA, cce.NonNull(p.A.Type));
                Boogie.Expr elt2 = BoxIfNecessary(GetToken(displayExpr), rawB, cce.NonNull(p.B.Type));
                s = FunctionCall(GetToken(displayExpr), e.Finite ? "Map#Build" : "IMap#Build", maptype, s, elt, elt2);
              }
              if (isLit) {
                // Lit-lifting: All keys and values are lit, so the map is Lit too
                s = MaybeLit(s, Predef.BoxType);
              }
              return s;
            }
          case MemberSelectExpr selectExpr: {
              var e = selectExpr;
              return e.MemberSelectCase(
                field => {
                  var useSurrogateLocal = BoogieGenerator.inBodyInitContext && Expression.AsThis(e.Obj) != null && !field.IsInstanceIndependentConstant;
                  var fType = BoogieGenerator.TrType(field.Type);
                  if (useSurrogateLocal) {
                    return new Boogie.IdentifierExpr(GetToken(expr), BoogieGenerator.SurrogateName(field), fType);
                  } else if (field is ConstantField) {
                    var typeMap = e.TypeArgumentSubstitutionsWithParents();
                    var args = GetTypeParams(field.EnclosingClass).ConvertAll(tp => BoogieGenerator.TypeToTy(typeMap[tp]));
                    Boogie.Expr result;
                    if (field.IsStatic) {
                      result = new Boogie.NAryExpr(GetToken(expr), new Boogie.FunctionCall(BoogieGenerator.GetReadonlyField(field)), args);
                    } else {
                      Boogie.Expr obj = BoogieGenerator.BoxifyForTraitParent(e.Tok, TrExpr(e.Obj), e.Member, e.Obj.Type);
                      args.Add(obj);
                      result = new Boogie.NAryExpr(GetToken(expr), new Boogie.FunctionCall(BoogieGenerator.GetReadonlyField(field)), args);
                    }
                    result = BoogieGenerator.CondApplyUnbox(GetToken(expr), result, field.Type, expr.Type);
                    return result;
                  } else {
                    Boogie.Expr obj = TrExpr(e.Obj);
                    Boogie.Expr result;
                    if (field.IsMutable) {
                      var tok = GetToken(expr);
                      result = BoogieGenerator.ReadHeap(tok, HeapExpr, obj, new Boogie.IdentifierExpr(GetToken(expr), BoogieGenerator.GetField(field)));
                      result = fType == Predef.BoxType ? result : BoogieGenerator.ApplyUnbox(tok, result, fType);
                      return BoogieGenerator.CondApplyUnbox(tok, result, field.Type, expr.Type);
                    } else {
                      result = new Boogie.NAryExpr(GetToken(expr), new Boogie.FunctionCall(BoogieGenerator.GetReadonlyField(field)),
                        new List<Boogie.Expr> { obj });
                      result = BoogieGenerator.CondApplyUnbox(GetToken(expr), result, field.Type, expr.Type);
                      if (BoogieGenerator.IsLit(obj)) {
                        result = MaybeLit(result, BoogieGenerator.TrType(expr.Type));
                      }
                      return result;
                    }
                  }
                },
                fn => {
                  var typeMap = e.TypeArgumentSubstitutionsWithParents();
                  var args = GetTypeParams(fn).ConvertAll(tp => BoogieGenerator.TypeToTy(typeMap[tp]));
                  if (fn.IsFuelAware()) {
                    args.Add(this.layerInterCluster.GetFunctionFuel(fn));
                  }
                  if (fn.IsOpaque || fn.IsMadeImplicitlyOpaque(options)) {
                    args.Add(BoogieGenerator.GetRevealConstant(fn));
                  }
                  if (fn is TwoStateFunction) {
                    args.Add(Old.HeapExpr);
                  }
                  if (!fn.IsStatic) {
                    args.Add(/* translator.BoxIfUnboxed */(TrExpr(e.Obj)/*, e.Type */));
                  }
                  return FunctionCall(GetToken(e), BoogieGenerator.FunctionHandle(fn), Predef.HandleType, args);
                });
            }
          case SeqSelectExpr selectExpr: {
              SeqSelectExpr e = selectExpr;
              Boogie.Expr seq = TrExpr(e.Seq);
              var seqType = e.Seq.Type.NormalizeToAncestorType();
              Type elmtType = null;
              Type domainType = null;
              Contract.Assert(seqType != null);  // the expression has been successfully resolved
              if (seqType.IsArrayType) {
                domainType = Type.Int;
                elmtType = UserDefinedType.ArrayElementType(seqType);
              } else if (seqType is SeqType) {
                domainType = Type.Int;
                elmtType = ((SeqType)seqType).Arg;
              } else if (seqType is MapType) {
                domainType = ((MapType)seqType).Domain;
                elmtType = ((MapType)seqType).Range;
              } else if (seqType is MultiSetType) {
                domainType = ((MultiSetType)seqType).Arg;
                elmtType = Type.Int;
              } else { Contract.Assert(false); }
              Boogie.Type elType = BoogieGenerator.TrType(elmtType);
              Boogie.Type dType = BoogieGenerator.TrType(domainType);
              Boogie.Expr e0 = e.E0 == null ? null : TrExpr(e.E0);
              if (e0 != null && e.E0.Type.IsBitVectorType) {
                e0 = BoogieGenerator.ConvertExpression(GetToken(e.E0), e0, e.E0.Type, Type.Int);
              }
              Boogie.Expr e1 = e.E1 == null ? null : TrExpr(e.E1);
              if (e1 != null && e.E1.Type.IsBitVectorType) {
                e1 = BoogieGenerator.ConvertExpression(GetToken(e.E1), e1, e.E1.Type, Type.Int);
              }
              if (e.SelectOne) {
                Contract.Assert(e1 == null);
                Boogie.Expr x;
                if (seqType.IsArrayType) {
                  Boogie.Expr fieldName = BoogieGenerator.FunctionCall(GetToken(selectExpr), BuiltinFunction.IndexField, null, e0);
                  x = BoogieGenerator.ReadHeap(GetToken(selectExpr), HeapExpr, TrExpr(e.Seq), fieldName);
                } else if (seqType is SeqType) {
                  x = BoogieGenerator.FunctionCall(GetToken(selectExpr), BuiltinFunction.SeqIndex, Predef.BoxType, seq, e0);
                } else if (seqType is MapType) {
                  bool finite = ((MapType)seqType).Finite;
                  var f = finite ? BuiltinFunction.MapElements : BuiltinFunction.IMapElements;
                  x = BoogieGenerator.FunctionCall(GetToken(selectExpr), f, finite ? Predef.MapType : Predef.IMapType, seq);
                  x = Boogie.Expr.Select(x, BoxIfNecessary(GetToken(e), e0, domainType));
                } else if (seqType is MultiSetType) {
                  x = BoogieGenerator.MultisetMultiplicity(GetToken(selectExpr), TrExpr(e.Seq), BoxIfNecessary(GetToken(selectExpr), e0, domainType));
                } else { Contract.Assert(false); x = null; }
                if (!ModeledAsBoxType(elmtType) && !(seqType is MultiSetType)) {
                  x = BoogieGenerator.FunctionCall(GetToken(selectExpr), BuiltinFunction.Unbox, elType, x);
                }
                return x;
              } else {
                if (seqType.IsArrayType) {
                  seq = BoogieGenerator.FunctionCall(GetToken(selectExpr), BuiltinFunction.SeqFromArray, elType, HeapExpr, seq);
                }
                var isLit = BoogieGenerator.IsLit(seq);
                if (e1 != null) {
                  isLit = isLit && BoogieGenerator.IsLit(e1);
                  seq = BoogieGenerator.FunctionCall(GetToken(selectExpr), BuiltinFunction.SeqTake, elType, seq, e1);
                }
                if (e0 != null) {
                  isLit = isLit && BoogieGenerator.IsLit(e0);
                  seq = BoogieGenerator.FunctionCall(GetToken(selectExpr), BuiltinFunction.SeqDrop, elType, seq, e0);
                }
                // if e0 == null && e1 == null, then we have the identity operation seq[..] == seq;
                if (isLit && (e0 != null || e1 != null)) {
                  // Lit-lift the expression
                  seq = MaybeLit(seq, BoogieGenerator.TrType(selectExpr.Type));
                }
                return seq;
              }
            }
          case SeqUpdateExpr updateExpr: {
              SeqUpdateExpr e = updateExpr;
              Boogie.Expr seq = TrExpr(e.Seq);
              var seqType = e.Seq.Type.NormalizeToAncestorType();
              if (seqType is SeqType) {
                Boogie.Expr index = TrExpr(e.Index);
                index = BoogieGenerator.ConvertExpression(GetToken(e.Index), index, e.Index.Type, Type.Int);
                Boogie.Expr val = BoxIfNecessary(GetToken(updateExpr), TrExpr(e.Value), e.Value.Type);
                return BoogieGenerator.FunctionCall(GetToken(updateExpr), BuiltinFunction.SeqUpdate, Predef.BoxType, seq, index, val);
              } else if (seqType is MapType) {
                MapType mt = (MapType)seqType;
                Boogie.Type maptype = mt.Finite ? Predef.MapType : Predef.IMapType;
                Boogie.Expr index = BoxIfNecessary(GetToken(updateExpr), TrExpr(e.Index), mt.Domain);
                Boogie.Expr val = BoxIfNecessary(GetToken(updateExpr), TrExpr(e.Value), mt.Range);
                return FunctionCall(GetToken(updateExpr), mt.Finite ? "Map#Build" : "IMap#Build", maptype, seq, index, val);
              } else if (seqType is MultiSetType) {
                Type elmtType = cce.NonNull((MultiSetType)seqType).Arg;
                Boogie.Expr index = BoxIfNecessary(GetToken(updateExpr), TrExpr(e.Index), elmtType);
                Boogie.Expr val = TrExpr(e.Value);
                return BoogieGenerator.UpdateMultisetMultiplicity(GetToken(updateExpr), seq, index, val);
              } else {
                Contract.Assert(false);
                throw new cce.UnreachableException();
              }
            }
          case MultiSelectExpr selectExpr: {
              MultiSelectExpr e = selectExpr;
              Type elmtType = UserDefinedType.ArrayElementType(e.Array.Type); ;
              Boogie.Type elType = BoogieGenerator.TrType(elmtType);

              Boogie.Expr fieldName = GetArrayIndexFieldName(GetToken(selectExpr), e.Indices);
              Boogie.Expr x = BoogieGenerator.ReadHeap(GetToken(selectExpr), HeapExpr, TrExpr(e.Array), fieldName);
              if (!ModeledAsBoxType(elmtType)) {
                x = BoogieGenerator.FunctionCall(GetToken(selectExpr), BuiltinFunction.Unbox, elType, x);
              }
              return x;
            }
          case ApplyExpr applyExpr: {
              ApplyExpr e = applyExpr;
              int arity = e.Args.Count;
              var tt = e.Function.Type.AsArrowType;
              Contract.Assert(tt != null);
              Contract.Assert(tt.Arity == arity);

              {
                // optimisation: if this could have just as well been a FunctionCallExpr, call it as such!
                var con = e.Function as ConcreteSyntaxExpression;
                var recv = con == null ? e.Function : con.Resolved;
                var mem = recv as MemberSelectExpr;
                var fn = mem == null ? null : mem.Member as Function;
                if (fn != null) {
<<<<<<< HEAD
                  return TrExpr(new FunctionCallExpr(e.Tok, fn.Name, mem.Obj, e.Tok, e.CloseParen, e.Args) {
=======
                  return TrExpr(new FunctionCallExpr(e.tok, fn.NameNode, mem.Obj, e.tok, e.CloseParen, e.Args) {
>>>>>>> 53baed62
                    Function = fn,
                    Type = e.Type,
                    TypeApplication_AtEnclosingClass = mem.TypeApplicationAtEnclosingClass,
                    TypeApplication_JustFunction = mem.TypeApplicationJustMember
                  });
                }
              }

              Func<Expression, Boogie.Expr> TrArg = arg => BoogieGenerator.BoxIfNotNormallyBoxed(arg.Tok, TrExpr(arg), arg.Type);

              var applied = FunctionCall(GetToken(applyExpr), BoogieGenerator.Apply(arity), Predef.BoxType,
                Concat(Map(tt.TypeArgs, BoogieGenerator.TypeToTy),
                  Cons(HeapExpr, Cons(TrExpr(e.Function), e.Args.ConvertAll(arg => TrArg(arg))))));

              return BoogieGenerator.UnboxUnlessInherentlyBoxed(applied, tt.Result);
            }
          case FunctionCallExpr callExpr: {
              FunctionCallExpr e = callExpr;
              if (e.Function is SpecialFunction) {
                return TrExprSpecialFunctionCall(e);
              } else {
                Boogie.Expr layerArgument;
                Boogie.Expr revealArgument;
                var etran = this;
                if (e.Function.ContainsQuantifier && BoogieGenerator.stmtContext == StmtType.ASSUME && BoogieGenerator.adjustFuelForExists) {
                  // we need to increase fuel functions that contain quantifier expr in the assume context.
                  etran = etran.LayerOffset(1);
                  BoogieGenerator.adjustFuelForExists = false;
                }
                if (e.Function.IsFuelAware()) {
                  Statistics_CustomLayerFunctionCount++;
                  ModuleDefinition module = e.Function.EnclosingClass.EnclosingModuleDefinition;
                  if (etran.applyLimited_CurrentFunction != null &&
                      etran.layerIntraCluster != null &&
                      ModuleDefinition.InSameSCC(e.Function, applyLimited_CurrentFunction)) {
                    layerArgument = etran.layerIntraCluster.GetFunctionFuel(e.Function);
                  } else {
                    layerArgument = etran.layerInterCluster.GetFunctionFuel(e.Function);
                  }
                } else {
                  layerArgument = null;
                }

                if (e.Function.IsOpaque || e.Function.IsMadeImplicitlyOpaque(options)) {
                  revealArgument = BoogieGenerator.GetRevealConstant(e.Function);
                } else {
                  revealArgument = null;
                }

                var ty = BoogieGenerator.TrType(e.Type);
                var id = new Boogie.IdentifierExpr(GetToken(e), e.Function.FullSanitizedName, ty);

                var args = FunctionInvocationArguments(e, layerArgument, revealArgument, false, out var argsAreLit);
                Expr result = new Boogie.NAryExpr(GetToken(e), new Boogie.FunctionCall(id), args);
                result = BoogieGenerator.CondApplyUnbox(GetToken(e), result, e.Function.ResultType, e.Type);

                bool callIsLit = argsAreLit
                                 && BoogieGenerator.FunctionBodyIsAvailable(e.Function, BoogieGenerator.currentModule, BoogieGenerator.currentScope)
                                 && !e.Function.Reads.Expressions.Any(); // Function could depend on external values
                if (callIsLit) {
                  result = MaybeLit(result, ty);
                }

                return result;
              }
            }
          case DatatypeValue value: {
              DatatypeValue dtv = value;
              Contract.Assert(dtv.Ctor != null);  // since dtv has been successfully resolved
              List<Boogie.Expr> args = new List<Boogie.Expr>();

              bool argsAreLit = true;
              for (int i = 0; i < dtv.Arguments.Count; i++) {
                Expression arg = dtv.Arguments[i];
                Type t = dtv.Ctor.Formals[i].Type;
                var bArg = TrExpr(arg);
                argsAreLit = argsAreLit && BoogieGenerator.IsLit(bArg);
                args.Add(BoogieGenerator.AdaptBoxing(GetToken(value), bArg, cce.NonNull(arg.Type), t));
              }
              Boogie.IdentifierExpr id = new Boogie.IdentifierExpr(GetToken(dtv), dtv.Ctor.FullName, Predef.DatatypeType);
              Boogie.Expr ret = new Boogie.NAryExpr(GetToken(dtv), new Boogie.FunctionCall(id), args);
              if (argsAreLit) {
                // If all arguments are Lit, so is the whole expression
                ret = MaybeLit(ret, Predef.DatatypeType);
              }
              return ret;
            }
          case SeqConstructionExpr constructionExpr: {
              var e = constructionExpr;
              var eType = e.Type.NormalizeToAncestorType().AsSeqType.Arg.NormalizeExpand();
              return FunctionCall(GetToken(constructionExpr), "Seq#Create", Predef.SeqType, BoogieGenerator.TypeToTy(eType), HeapExpr, TrExpr(e.N), TrExpr(e.Initializer));
            }
          case MultiSetFormingExpr formingExpr: {
              MultiSetFormingExpr e = formingExpr;
              var eType = e.E.Type.NormalizeToAncestorType();
              if (eType is SetType setType) {
                return BoogieGenerator.FunctionCall(GetToken(formingExpr), BuiltinFunction.MultiSetFromSet, BoogieGenerator.TrType(setType.Arg), TrExpr(e.E));
              } else if (eType is SeqType seqType) {
                return BoogieGenerator.FunctionCall(GetToken(formingExpr), BuiltinFunction.MultiSetFromSeq, BoogieGenerator.TrType(seqType.Arg), TrExpr(e.E));
              } else {
                Contract.Assert(false); throw new cce.UnreachableException();
              }
            }
          case OldExpr oldExpr: {
              var e = oldExpr;
              return OldAt(e.AtLabel).TrExpr(e.E);
            }
          case UnchangedExpr unchangedExpr: {
              var e = unchangedExpr;
              return BoogieGenerator.FrameCondition(GetToken(e), e.Frame, false, FrameExpressionUse.Unchanged, OldAt(e.AtLabel), this, this, true);
            }
          case UnaryOpExpr opExpr: {
              var e = opExpr;
              Boogie.Expr arg = TrExpr(e.E);
              switch (e.ResolvedOp) {
                case UnaryOpExpr.ResolvedOpcode.Lit:
                  return MaybeLit(arg);
                case UnaryOpExpr.ResolvedOpcode.BVNot:
                  var bvWidth = opExpr.Type.NormalizeToAncestorType().AsBitVectorType.Width;
                  var bvType = BoogieGenerator.BplBvType(bvWidth);
                  Boogie.Expr r = FunctionCall(GetToken(opExpr), "not_bv" + bvWidth, bvType, arg);
                  if (BoogieGenerator.IsLit(arg)) {
                    r = MaybeLit(r, bvType);
                  }
                  return r;
                case UnaryOpExpr.ResolvedOpcode.BoolNot:
                  return Boogie.Expr.Unary(GetToken(opExpr), UnaryOperator.Opcode.Not, arg);
                case UnaryOpExpr.ResolvedOpcode.SeqLength:
                  Contract.Assert(e.E.Type.NormalizeToAncestorType() is SeqType);
                  return BoogieGenerator.FunctionCall(GetToken(opExpr), BuiltinFunction.SeqLength, null, arg);
                case UnaryOpExpr.ResolvedOpcode.SetCard:
                  Contract.Assert(e.E.Type.NormalizeToAncestorType() is SetType { Finite: true });
                  return BoogieGenerator.FunctionCall(GetToken(opExpr), BuiltinFunction.SetCard, null, arg);
                case UnaryOpExpr.ResolvedOpcode.MultiSetCard:
                  Contract.Assert(e.E.Type.NormalizeToAncestorType() is MultiSetType);
                  return BoogieGenerator.FunctionCall(GetToken(opExpr), BuiltinFunction.MultiSetCard, null, arg);
                case UnaryOpExpr.ResolvedOpcode.MapCard:
                  Contract.Assert(e.E.Type.NormalizeToAncestorType() is MapType { Finite: true });
                  return BoogieGenerator.FunctionCall(GetToken(opExpr), BuiltinFunction.MapCard, null, arg);
                case UnaryOpExpr.ResolvedOpcode.Fresh:
                  var freshLabel = ((FreshExpr)e).AtLabel;
                  var eeType = e.E.Type.NormalizeToAncestorType();
                  if (eeType is SetType setType) {
                    // generate:  (forall $o: ref :: { $o != null } X[Box($o)] ==> $o != null) &&
                    //            (forall $o: ref :: { X[Box($o)] } X[Box($o)] ==> !old($Heap)[$o,alloc])
                    // OR, if X[Box($o)] is rewritten into smaller parts, use the less good trigger old($Heap)[$o,alloc]
                    Boogie.Variable oVar = new Boogie.BoundVariable(GetToken(opExpr), new Boogie.TypedIdent(GetToken(opExpr), "$o", Predef.RefType));
                    Boogie.Expr o = new Boogie.IdentifierExpr(GetToken(opExpr), oVar);
                    Boogie.Expr oNotNull = Boogie.Expr.Neq(o, Predef.Null);
                    Boogie.Expr oInSet = TrInSet(GetToken(opExpr), o, e.E, setType.Arg, setType.Finite, true, out var performedInSetRewrite);
                    Boogie.Expr oNotFresh = OldAt(freshLabel).IsAlloced(GetToken(opExpr), o);
                    Boogie.Expr oIsFresh = Boogie.Expr.Not(oNotFresh);
                    Boogie.Expr notNullBody = BplImp(oInSet, oNotNull);
                    Boogie.Expr freshBody = BplImp(oInSet, oIsFresh);
                    var notNullTrigger = BplTrigger(oNotNull);
                    var notNullPred = new Boogie.ForallExpr(GetToken(opExpr), new List<Variable> { oVar }, notNullTrigger, notNullBody);
                    var freshTrigger = BplTrigger(performedInSetRewrite ? oNotFresh : oInSet);
                    var freshPred = new Boogie.ForallExpr(GetToken(opExpr), new List<Variable> { oVar }, freshTrigger, freshBody);
                    return BplAnd(notNullPred, freshPred);
                  } else if (eeType is SeqType) {
                    // generate:  (forall $i: int :: 0 <= $i && $i < Seq#Length(X) ==> Unbox(Seq#Index(X,$i)) != null && !old($Heap)[Unbox(Seq#Index(X,$i)),alloc])
                    Boogie.Variable iVar = new Boogie.BoundVariable(GetToken(opExpr), new Boogie.TypedIdent(GetToken(opExpr), "$i", Boogie.Type.Int));
                    Boogie.Expr i = new Boogie.IdentifierExpr(GetToken(opExpr), iVar);
                    Boogie.Expr iBounds = BoogieGenerator.InSeqRange(GetToken(opExpr), i, Type.Int, TrExpr(e.E), true, null, false);
                    Boogie.Expr XsubI = BoogieGenerator.FunctionCall(GetToken(opExpr), BuiltinFunction.SeqIndex, Predef.RefType, TrExpr(e.E), i);
                    XsubI = BoogieGenerator.FunctionCall(GetToken(opExpr), BuiltinFunction.Unbox, Predef.RefType, XsubI);
                    Boogie.Expr oNotFresh = OldAt(freshLabel).IsAlloced(GetToken(opExpr), XsubI);
                    Boogie.Expr oIsFresh = Boogie.Expr.Not(oNotFresh);
                    Boogie.Expr xsubiNotNull = Boogie.Expr.Neq(XsubI, Predef.Null);
                    Boogie.Expr body = BplImp(iBounds, BplAnd(xsubiNotNull, oIsFresh));
                    //TRIGGERS: Does this make sense? dafny0\SmallTests
                    // BROKEN // NEW_TRIGGER
                    //TRIG (forall $i: int :: 0 <= $i && $i < Seq#Length(Q#0) && $Unbox(Seq#Index(Q#0, $i)): ref != null ==> !read(old($Heap), $Unbox(Seq#Index(Q#0, $i)): ref, alloc))
                    return new Boogie.ForallExpr(GetToken(opExpr), new List<Variable> { iVar }, body);
                  } else {
                    // generate:  x != null && !old($Heap)[x]
                    Boogie.Expr oNull = Boogie.Expr.Neq(TrExpr(e.E), Predef.Null);
                    Boogie.Expr oIsFresh = Boogie.Expr.Not(OldAt(freshLabel).IsAlloced(GetToken(opExpr), TrExpr(e.E)));
                    return Boogie.Expr.Binary(GetToken(opExpr), BinaryOperator.Opcode.And, oNull, oIsFresh);
                  }
                case UnaryOpExpr.ResolvedOpcode.Allocated:
                  // Translate with $IsAllocBox, even if it requires boxing the argument. This has the effect of giving
                  // both the $IsAllocBox and $IsAlloc forms, because the axioms that connects these two is triggered
                  // by $IsAllocBox.
                  return BoogieGenerator.MkIsAllocBox(BoxIfNecessary(e.E.Tok, TrExpr(e.E), e.E.Type), e.E.Type, HeapExpr);
                case UnaryOpExpr.ResolvedOpcode.Assigned:
                  string name = null;
                  switch (e.E.Resolved) {
                    case IdentifierExpr ie:
                      name = ie.Var.UniqueName;
                      break;
                    case MemberSelectExpr mse:
                      if (BoogieGenerator.inBodyInitContext && Expression.AsThis(mse.Obj) != null) {
                        name = BoogieGenerator.SurrogateName(mse.Member as Field);
                      }
                      break;
                  }

                  if (name == null) {
                    return Expr.True;
                  }
                  BoogieGenerator.DefiniteAssignmentTrackers.TryGetValue(name, out var defass);
                  return defass;
                default:
                  Contract.Assert(false); throw new cce.UnreachableException();  // unexpected unary expression
              }
            }
          case ConversionExpr conversionExpr: {
              var e = conversionExpr;
              return BoogieGenerator.ConvertExpression(GetToken(e), TrExpr(e.E), e.E.Type, e.ToType);
            }
          case TypeTestExpr testExpr: {
              var e = testExpr;
              return BoogieGenerator.GetSubrangeCheck(e.Tok, TrExpr(e.E), e.E.Type, e.ToType, e.E, null, out var _) ?? Boogie.Expr.True;
            }
          case BinaryExpr binaryExpr: {
              BinaryExpr e = binaryExpr;
              var e0Type = e.E0.Type.NormalizeToAncestorType(); // used when making decisions about what Boogie operator/functions to use
              bool isReal = e0Type.IsNumericBased(Type.NumericPersuasion.Real);
              int bvWidth = e0Type.IsBitVectorType ? e0Type.AsBitVectorType.Width : -1;  // -1 indicates "not a bitvector type"
              Boogie.Expr e0 = TrExpr(e.E0);
              if (e.ResolvedOp == BinaryExpr.ResolvedOpcode.InSet) {
                return TrInSet(GetToken(binaryExpr), e0, e.E1, e.E0.Type, e.E1.Type.NormalizeToAncestorType().AsSetType.Finite, false, out var pr);  // let TrInSet translate e.E1
              } else if (e.ResolvedOp == BinaryExpr.ResolvedOpcode.NotInSet) {
                Boogie.Expr arg = TrInSet(GetToken(binaryExpr), e0, e.E1, e.E0.Type, e.E1.Type.NormalizeToAncestorType().AsSetType.Finite, false, out var pr);  // let TrInSet translate e.E1
                return Boogie.Expr.Unary(GetToken(binaryExpr), UnaryOperator.Opcode.Not, arg);
              } else if (e.ResolvedOp == BinaryExpr.ResolvedOpcode.InMultiSet) {
                return TrInMultiSet(GetToken(binaryExpr), e0, e.E1, e.E0.Type, false); // let TrInMultiSet translate e.E1
              } else if (e.ResolvedOp == BinaryExpr.ResolvedOpcode.NotInMultiSet) {
                Boogie.Expr arg = TrInMultiSet(GetToken(binaryExpr), e0, e.E1, e.E0.Type, false);  // let TrInMultiSet translate e.E1
                return Boogie.Expr.Unary(GetToken(binaryExpr), UnaryOperator.Opcode.Not, arg);
              }
              Boogie.Expr e1 = TrExpr(e.E1);
              BinaryOperator.Opcode bOpcode;
              Boogie.Type typ;
              var oe0 = e0;
              var oe1 = e1;
              var lit0 = BoogieGenerator.GetLit(e0);
              var lit1 = BoogieGenerator.GetLit(e1);
              bool liftLit = BoogieGenerator.IsLit(e0) && BoogieGenerator.IsLit(e1);
              // NOTE(namin): We usually avoid keeping literals, because their presence might mess up triggers that do not expect them.
              //              Still for equality-related operations, it's useful to keep them instead of lifting them, so that they can be propagated.
              bool keepLits = false;
              if (lit0 != null) {
                e0 = lit0;
              }
              if (lit1 != null) {
                e1 = lit1;
              }
              switch (e.ResolvedOp) {
                case BinaryExpr.ResolvedOpcode.Iff:
                  typ = Boogie.Type.Bool;
                  bOpcode = BinaryOperator.Opcode.Iff; break;
                case BinaryExpr.ResolvedOpcode.Imp:
                  typ = Boogie.Type.Bool;
                  bOpcode = BinaryOperator.Opcode.Imp; break;
                case BinaryExpr.ResolvedOpcode.And:
                  typ = Boogie.Type.Bool;
                  bOpcode = BinaryOperator.Opcode.And; break;
                case BinaryExpr.ResolvedOpcode.Or:
                  typ = Boogie.Type.Bool;
                  bOpcode = BinaryOperator.Opcode.Or; break;

                case BinaryExpr.ResolvedOpcode.EqCommon:
                  keepLits = true;
                  if (ModeledAsBoxType(e.E0.Type)) {
                    e1 = BoxIfNecessary(expr.Tok, e1, e.E1.Type);
                    oe1 = BoxIfNecessary(expr.Tok, oe1, e.E1.Type);
                  } else if (ModeledAsBoxType(e.E1.Type)) {
                    e0 = BoxIfNecessary(expr.Tok, e0, e.E0.Type);
                    oe0 = BoxIfNecessary(expr.Tok, oe0, e.E0.Type);
                  }
                  if (e.E0.Type.IsCoDatatype && e.E1.Type.IsCoDatatype) {
                    var e0args = e.E0.Type.NormalizeExpand().TypeArgs;
                    var e1args = e.E1.Type.NormalizeExpand().TypeArgs;
                    return BoogieGenerator.CoEqualCall(e.E0.Type.AsCoDatatype, e0args, e1args, null,
                      this.layerInterCluster.LayerN((int)FuelSetting.FuelAmount.HIGH), e0, e1, GetToken(binaryExpr));
                  }
                  if (e.E0.Type.IsIndDatatype && e.E1.Type.IsIndDatatype) {
                    return BoogieGenerator.TypeSpecificEqual(GetToken(binaryExpr), e.E0.Type, e0, e1);
                  }
                  typ = Boogie.Type.Bool;
                  bOpcode = BinaryOperator.Opcode.Eq;
                  break;
                case BinaryExpr.ResolvedOpcode.NeqCommon:
                  if (ModeledAsBoxType(e.E0.Type)) {
                    e1 = BoxIfNecessary(expr.Tok, e1, e.E1.Type);
                    oe1 = BoxIfNecessary(expr.Tok, oe1, e.E1.Type);
                  } else if (ModeledAsBoxType(e.E1.Type)) {
                    e0 = BoxIfNecessary(expr.Tok, e0, e.E0.Type);
                    oe0 = BoxIfNecessary(expr.Tok, oe0, e.E0.Type);
                  }
                  if (e.E0.Type.IsCoDatatype && e.E1.Type.IsCoDatatype) {
                    var e0args = e.E0.Type.NormalizeExpand().TypeArgs;
                    var e1args = e.E1.Type.NormalizeExpand().TypeArgs;
                    var eq = BoogieGenerator.CoEqualCall(e.E0.Type.AsCoDatatype, e0args, e1args, null,
                      this.layerInterCluster.LayerN((int)FuelSetting.FuelAmount.HIGH), e0, e1, GetToken(binaryExpr));
                    return Boogie.Expr.Unary(GetToken(binaryExpr), UnaryOperator.Opcode.Not, eq);
                  }
                  if (e.E0.Type.IsIndDatatype && e.E1.Type.IsIndDatatype) {
                    var eq = BoogieGenerator.TypeSpecificEqual(GetToken(binaryExpr), e.E0.Type, e0, e1);
                    return Boogie.Expr.Unary(GetToken(binaryExpr), UnaryOperator.Opcode.Not, eq);
                  }
                  typ = Boogie.Type.Bool;
                  bOpcode = BinaryOperator.Opcode.Neq;
                  break;
                case BinaryExpr.ResolvedOpcode.Lt:
                  if (0 <= bvWidth) {
                    return TrToFunctionCall(GetToken(binaryExpr), "lt_bv" + bvWidth, Boogie.Type.Bool, e0, e1, liftLit);
                  } else if (e0Type.IsBigOrdinalType) {
                    return FunctionCall(GetToken(binaryExpr), "ORD#Less", Boogie.Type.Bool, e0, e1);
                  } else if (isReal || !BoogieGenerator.DisableNonLinearArithmetic) {
                    typ = Boogie.Type.Bool;
                    bOpcode = BinaryOperator.Opcode.Lt;
                    break;
                  } else {
                    return TrToFunctionCall(GetToken(binaryExpr), "INTERNAL_lt_boogie", Boogie.Type.Bool, e0, e1, liftLit);
                  }
                case BinaryExpr.ResolvedOpcode.LessThanLimit:
                  return FunctionCall(GetToken(binaryExpr), "ORD#LessThanLimit", Boogie.Type.Bool, e0, e1);
                case BinaryExpr.ResolvedOpcode.Le:
                  keepLits = true;
                  if (0 <= bvWidth) {
                    return TrToFunctionCall(GetToken(binaryExpr), "le_bv" + bvWidth, Boogie.Type.Bool, e0, e1, false);
                  } else if (e0Type.IsBigOrdinalType) {
                    var less = FunctionCall(GetToken(binaryExpr), "ORD#Less", Boogie.Type.Bool, e0, e1);
                    var eq = Boogie.Expr.Eq(e0, e1);
                    return BplOr(eq, less);
                  } else if (isReal || !BoogieGenerator.DisableNonLinearArithmetic) {
                    typ = Boogie.Type.Bool;
                    bOpcode = BinaryOperator.Opcode.Le;
                    break;
                  } else {
                    return TrToFunctionCall(GetToken(binaryExpr), "INTERNAL_le_boogie", Boogie.Type.Bool, e0, e1, false);
                  }
                case BinaryExpr.ResolvedOpcode.Ge:
                  keepLits = true;
                  if (0 <= bvWidth) {
                    return TrToFunctionCall(GetToken(binaryExpr), "ge_bv" + bvWidth, Boogie.Type.Bool, e0, e1, false);
                  } else if (e0Type.IsBigOrdinalType) {
                    var less = FunctionCall(GetToken(binaryExpr), "ORD#Less", Boogie.Type.Bool, e1, e0);
                    var eq = Boogie.Expr.Eq(e1, e0);
                    return BplOr(eq, less);
                  } else if (isReal || !BoogieGenerator.DisableNonLinearArithmetic) {
                    typ = Boogie.Type.Bool;
                    bOpcode = BinaryOperator.Opcode.Ge;
                    break;
                  } else {
                    return TrToFunctionCall(GetToken(binaryExpr), "INTERNAL_ge_boogie", Boogie.Type.Bool, e0, e1, false);
                  }
                case BinaryExpr.ResolvedOpcode.Gt:
                  if (0 <= bvWidth) {
                    return TrToFunctionCall(GetToken(binaryExpr), "gt_bv" + bvWidth, Boogie.Type.Bool, e0, e1, liftLit);
                  } else if (e0Type.IsBigOrdinalType) {
                    return FunctionCall(GetToken(binaryExpr), "ORD#Less", Boogie.Type.Bool, e1, e0);
                  } else if (isReal || !BoogieGenerator.DisableNonLinearArithmetic) {
                    typ = Boogie.Type.Bool;
                    bOpcode = BinaryOperator.Opcode.Gt;
                    break;
                  } else {
                    return TrToFunctionCall(GetToken(binaryExpr), "INTERNAL_gt_boogie", Boogie.Type.Bool, e0, e1, liftLit);
                  }

                case BinaryExpr.ResolvedOpcode.Add:
                  if (0 <= bvWidth) {
                    return TrToFunctionCall(GetToken(binaryExpr), "add_bv" + bvWidth, BoogieGenerator.BplBvType(bvWidth), e0, e1, liftLit);
                  } else if (e0Type.IsBigOrdinalType) {
                    return TrToFunctionCall(GetToken(binaryExpr), "ORD#Plus", Predef.BigOrdinalType, e0, e1, liftLit);
                  } else if (e0Type.IsCharType) {
                    return TrToFunctionCall(GetToken(binaryExpr), "char#Plus", Predef.CharType, e0, e1, liftLit);
                  } else if (!isReal && BoogieGenerator.DisableNonLinearArithmetic) {
                    return TrToFunctionCall(GetToken(binaryExpr), "INTERNAL_add_boogie", Boogie.Type.Int, e0, e1, liftLit);
                  } else if (!isReal && (options.ArithMode == 2 || 5 <= options.ArithMode)) {
                    return TrToFunctionCall(GetToken(binaryExpr), "Add", Boogie.Type.Int, oe0, oe1, liftLit);
                  } else {
                    typ = isReal ? Boogie.Type.Real : Boogie.Type.Int;
                    bOpcode = BinaryOperator.Opcode.Add;
                    break;
                  }
                case BinaryExpr.ResolvedOpcode.Sub:
                  if (0 <= bvWidth) {
                    return TrToFunctionCall(GetToken(binaryExpr), "sub_bv" + bvWidth, BoogieGenerator.BplBvType(bvWidth), e0, e1, liftLit);
                  } else if (e0Type.IsBigOrdinalType) {
                    return TrToFunctionCall(GetToken(binaryExpr), "ORD#Minus", Predef.BigOrdinalType, e0, e1, liftLit);
                  } else if (e0Type.IsCharType) {
                    return TrToFunctionCall(GetToken(binaryExpr), "char#Minus", Predef.CharType, e0, e1, liftLit);
                  } else if (!isReal && BoogieGenerator.DisableNonLinearArithmetic) {
                    return TrToFunctionCall(GetToken(binaryExpr), "INTERNAL_sub_boogie", Boogie.Type.Int, e0, e1, liftLit);
                  } else if (!isReal && (options.ArithMode == 2 || 5 <= options.ArithMode)) {
                    return TrToFunctionCall(GetToken(binaryExpr), "Sub", Boogie.Type.Int, oe0, oe1, liftLit);
                  } else {
                    typ = isReal ? Boogie.Type.Real : Boogie.Type.Int;
                    bOpcode = BinaryOperator.Opcode.Sub;
                    break;
                  }
                case BinaryExpr.ResolvedOpcode.Mul:
                  if (0 <= bvWidth) {
                    return TrToFunctionCall(GetToken(binaryExpr), "mul_bv" + bvWidth, BoogieGenerator.BplBvType(bvWidth), e0, e1, liftLit);
                  } else if (!isReal && BoogieGenerator.DisableNonLinearArithmetic) {
                    return TrToFunctionCall(GetToken(binaryExpr), "INTERNAL_mul_boogie", Boogie.Type.Int, e0, e1, liftLit);
                  } else if (!isReal && options.ArithMode != 0 && options.ArithMode != 3) {
                    return TrToFunctionCall(GetToken(binaryExpr), "Mul", Boogie.Type.Int, oe0, oe1, liftLit);
                  } else {
                    typ = isReal ? Boogie.Type.Real : Boogie.Type.Int;
                    bOpcode = BinaryOperator.Opcode.Mul;
                    break;
                  }
                case BinaryExpr.ResolvedOpcode.Div:
                  if (0 <= bvWidth) {
                    return TrToFunctionCall(GetToken(binaryExpr), "div_bv" + bvWidth, BoogieGenerator.BplBvType(bvWidth), e0, e1, liftLit);
                  } else if (!isReal && BoogieGenerator.DisableNonLinearArithmetic && !isReal) {
                    return TrToFunctionCall(GetToken(binaryExpr), "INTERNAL_div_boogie", Boogie.Type.Int, e0, e1, liftLit);
                  } else if (!isReal && options.ArithMode != 0 && options.ArithMode != 3) {
                    return TrToFunctionCall(GetToken(binaryExpr), "Div", Boogie.Type.Int, e0, oe1, liftLit);
                  } else if (isReal) {
                    typ = Boogie.Type.Real;
                    bOpcode = BinaryOperator.Opcode.RealDiv;
                    break;
                  } else {
                    typ = Boogie.Type.Int;
                    bOpcode = BinaryOperator.Opcode.Div;
                    break;
                  }
                case BinaryExpr.ResolvedOpcode.Mod:
                  if (0 <= bvWidth) {
                    return TrToFunctionCall(GetToken(binaryExpr), "mod_bv" + bvWidth, BoogieGenerator.BplBvType(bvWidth), e0, e1, liftLit);
                  } else if (BoogieGenerator.DisableNonLinearArithmetic && !isReal) {
                    return TrToFunctionCall(GetToken(binaryExpr), "INTERNAL_mod_boogie", Boogie.Type.Int, e0, e1, liftLit);
                  } else if (!isReal && options.ArithMode != 0 && options.ArithMode != 3) {
                    return TrToFunctionCall(GetToken(binaryExpr), "Mod", Boogie.Type.Int, e0, oe1, liftLit);
                  } else {
                    typ = isReal ? Boogie.Type.Real : Boogie.Type.Int;
                    bOpcode = BinaryOperator.Opcode.Mod;
                    break;
                  }

                case BinaryExpr.ResolvedOpcode.LeftShift: {
                    Contract.Assert(0 <= bvWidth);
                    return TrToFunctionCall(GetToken(binaryExpr), "LeftShift_bv" + bvWidth, BoogieGenerator.BplBvType(bvWidth), e0, BoogieGenerator.ConvertExpression(GetToken(binaryExpr), e1, e.E1.Type, e.Type), liftLit);
                  }
                case BinaryExpr.ResolvedOpcode.RightShift: {
                    Contract.Assert(0 <= bvWidth);
                    return TrToFunctionCall(GetToken(binaryExpr), "RightShift_bv" + bvWidth, BoogieGenerator.BplBvType(bvWidth), e0, BoogieGenerator.ConvertExpression(GetToken(binaryExpr), e1, e.E1.Type, e.Type), liftLit);
                  }
                case BinaryExpr.ResolvedOpcode.BitwiseAnd: {
                    Contract.Assert(0 <= bvWidth);
                    return TrToFunctionCall(GetToken(binaryExpr), "and_bv" + bvWidth, BoogieGenerator.BplBvType(bvWidth), e0, e1, liftLit);
                  }
                case BinaryExpr.ResolvedOpcode.BitwiseOr: {
                    Contract.Assert(0 <= bvWidth);
                    return TrToFunctionCall(GetToken(binaryExpr), "or_bv" + bvWidth, BoogieGenerator.BplBvType(bvWidth), e0, e1, liftLit);
                  }
                case BinaryExpr.ResolvedOpcode.BitwiseXor: {
                    Contract.Assert(0 <= bvWidth);
                    return TrToFunctionCall(GetToken(binaryExpr), "xor_bv" + bvWidth, BoogieGenerator.BplBvType(bvWidth), e0, e1, liftLit);
                  }

                case BinaryExpr.ResolvedOpcode.LtChar:
                case BinaryExpr.ResolvedOpcode.LeChar:
                case BinaryExpr.ResolvedOpcode.GeChar:
                case BinaryExpr.ResolvedOpcode.GtChar: {
                    // work off the original operands (that is, allow them to be lit-wrapped)
                    var operand0 = BoogieGenerator.FunctionCall(e0.tok, BuiltinFunction.CharToInt, null, oe0);
                    var operand1 = BoogieGenerator.FunctionCall(e0.tok, BuiltinFunction.CharToInt, null, oe1);
                    BinaryOperator.Opcode bOp;
                    switch (e.ResolvedOp) {
                      case BinaryExpr.ResolvedOpcode.LtChar: bOp = BinaryOperator.Opcode.Lt; break;
                      case BinaryExpr.ResolvedOpcode.LeChar: bOp = BinaryOperator.Opcode.Le; break;
                      case BinaryExpr.ResolvedOpcode.GeChar: bOp = BinaryOperator.Opcode.Ge; break;
                      case BinaryExpr.ResolvedOpcode.GtChar: bOp = BinaryOperator.Opcode.Gt; break;
                      default:
                        Contract.Assert(false);  // unexpected case
                        throw new cce.UnreachableException();  // to please compiler
                    }
                    return Boogie.Expr.Binary(GetToken(binaryExpr), bOp, operand0, operand1);
                  }

                case BinaryExpr.ResolvedOpcode.SetEq:
                case BinaryExpr.ResolvedOpcode.MultiSetEq:
                case BinaryExpr.ResolvedOpcode.SeqEq:
                case BinaryExpr.ResolvedOpcode.MapEq:
                  return BoogieGenerator.TypeSpecificEqual(GetToken(binaryExpr), e.E0.Type, e0, e1);
                case BinaryExpr.ResolvedOpcode.SetNeq:
                case BinaryExpr.ResolvedOpcode.MultiSetNeq:
                case BinaryExpr.ResolvedOpcode.SeqNeq:
                case BinaryExpr.ResolvedOpcode.MapNeq:
                  return Boogie.Expr.Unary(GetToken(binaryExpr), UnaryOperator.Opcode.Not, BoogieGenerator.TypeSpecificEqual(GetToken(binaryExpr), e.E0.Type, e0, e1));

                case BinaryExpr.ResolvedOpcode.ProperSubset: {
                    return BoogieGenerator.ProperSubset(GetToken(binaryExpr), e0, e1, e.E0.Type.NormalizeToAncestorType().AsSetType.Finite);
                  }
                case BinaryExpr.ResolvedOpcode.Subset: {
                    bool finite = e.E1.Type.NormalizeToAncestorType().AsSetType.Finite;
                    var f = finite ? BuiltinFunction.SetSubset : BuiltinFunction.ISetSubset;
                    return BoogieGenerator.FunctionCall(GetToken(binaryExpr), f, null, e0, e1);
                  }
                case BinaryExpr.ResolvedOpcode.Superset: {
                    bool finite = e.E1.Type.NormalizeToAncestorType().AsSetType.Finite;
                    var f = finite ? BuiltinFunction.SetSubset : BuiltinFunction.ISetSubset;
                    return BoogieGenerator.FunctionCall(GetToken(binaryExpr), f, null, e1, e0);
                  }
                case BinaryExpr.ResolvedOpcode.ProperSuperset:
                  return BoogieGenerator.ProperSubset(GetToken(binaryExpr), e1, e0, e.E0.Type.NormalizeToAncestorType().AsSetType.Finite);
                case BinaryExpr.ResolvedOpcode.Disjoint: {
                    bool finite = e.E1.Type.NormalizeToAncestorType().AsSetType.Finite;
                    var f = finite ? BuiltinFunction.SetDisjoint : BuiltinFunction.ISetDisjoint;
                    return BoogieGenerator.FunctionCall(GetToken(binaryExpr), f, null, e0, e1);
                  }
                case BinaryExpr.ResolvedOpcode.InSet:
                  Contract.Assert(false); throw new cce.UnreachableException();  // this case handled above
                case BinaryExpr.ResolvedOpcode.NotInSet:
                  Contract.Assert(false); throw new cce.UnreachableException();  // this case handled above
                case BinaryExpr.ResolvedOpcode.Union: {
                    var setType = binaryExpr.Type.NormalizeToAncestorType().AsSetType;
                    bool finite = setType.Finite;
                    var f = finite ? BuiltinFunction.SetUnion : BuiltinFunction.ISetUnion;
                    return BoogieGenerator.FunctionCall(GetToken(binaryExpr), f, BoogieGenerator.TrType(setType.Arg), e0, e1);
                  }
                case BinaryExpr.ResolvedOpcode.Intersection: {
                    var setType = binaryExpr.Type.NormalizeToAncestorType().AsSetType;
                    bool finite = setType.Finite;
                    var f = finite ? BuiltinFunction.SetIntersection : BuiltinFunction.ISetIntersection;
                    return BoogieGenerator.FunctionCall(GetToken(binaryExpr), f, BoogieGenerator.TrType(setType.Arg), e0, e1);
                  }
                case BinaryExpr.ResolvedOpcode.SetDifference: {
                    var setType = binaryExpr.Type.NormalizeToAncestorType().AsSetType;
                    bool finite = setType.Finite;
                    var f = finite ? BuiltinFunction.SetDifference : BuiltinFunction.ISetDifference;
                    return BoogieGenerator.FunctionCall(GetToken(binaryExpr), f, BoogieGenerator.TrType(setType.Arg), e0, e1);
                  }
                case BinaryExpr.ResolvedOpcode.ProperMultiSubset:
                  return BoogieGenerator.ProperMultiset(GetToken(binaryExpr), e0, e1);
                case BinaryExpr.ResolvedOpcode.MultiSubset:
                  return BoogieGenerator.FunctionCall(GetToken(binaryExpr), BuiltinFunction.MultiSetSubset, null, e0, e1);
                case BinaryExpr.ResolvedOpcode.MultiSuperset:
                  return BoogieGenerator.FunctionCall(GetToken(binaryExpr), BuiltinFunction.MultiSetSubset, null, e1, e0);
                case BinaryExpr.ResolvedOpcode.ProperMultiSuperset:
                  return BoogieGenerator.ProperMultiset(GetToken(binaryExpr), e1, e0);
                case BinaryExpr.ResolvedOpcode.MultiSetDisjoint:
                  return BoogieGenerator.FunctionCall(GetToken(binaryExpr), BuiltinFunction.MultiSetDisjoint, null, e0, e1);
                case BinaryExpr.ResolvedOpcode.InMultiSet:
                  Contract.Assert(false); throw new cce.UnreachableException();  // this case handled above
                case BinaryExpr.ResolvedOpcode.NotInMultiSet:
                  Contract.Assert(false); throw new cce.UnreachableException();  // this case handled above
                case BinaryExpr.ResolvedOpcode.MultiSetUnion:
                  return BoogieGenerator.FunctionCall(GetToken(binaryExpr), BuiltinFunction.MultiSetUnion,
                    BoogieGenerator.TrType(binaryExpr.Type.NormalizeToAncestorType().AsMultiSetType.Arg), e0, e1);
                case BinaryExpr.ResolvedOpcode.MultiSetIntersection:
                  return BoogieGenerator.FunctionCall(GetToken(binaryExpr), BuiltinFunction.MultiSetIntersection,
                    BoogieGenerator.TrType(binaryExpr.Type.NormalizeToAncestorType().AsMultiSetType.Arg), e0, e1);
                case BinaryExpr.ResolvedOpcode.MultiSetDifference:
                  return BoogieGenerator.FunctionCall(GetToken(binaryExpr), BuiltinFunction.MultiSetDifference,
                    BoogieGenerator.TrType(binaryExpr.Type.NormalizeToAncestorType().AsMultiSetType.Arg), e0, e1);

                case BinaryExpr.ResolvedOpcode.ProperPrefix:
                  return BoogieGenerator.ProperPrefix(GetToken(binaryExpr), e0, e1);
                case BinaryExpr.ResolvedOpcode.Prefix: {
                    Boogie.Expr len0 = BoogieGenerator.FunctionCall(GetToken(binaryExpr), BuiltinFunction.SeqLength, null, e0);
                    Boogie.Expr len1 = BoogieGenerator.FunctionCall(GetToken(binaryExpr), BuiltinFunction.SeqLength, null, e1);
                    return Boogie.Expr.Binary(GetToken(binaryExpr), BinaryOperator.Opcode.And,
                      Boogie.Expr.Le(len0, len1),
                      BoogieGenerator.FunctionCall(GetToken(binaryExpr), BuiltinFunction.SeqSameUntil, null, e0, e1, len0));
                  }
                case BinaryExpr.ResolvedOpcode.Concat:
                  return BoogieGenerator.FunctionCall(GetToken(binaryExpr), BuiltinFunction.SeqAppend,
                    BoogieGenerator.TrType(binaryExpr.Type.NormalizeToAncestorType().AsSeqType.Arg), e0, e1);
                case BinaryExpr.ResolvedOpcode.InSeq:
                  return BoogieGenerator.FunctionCall(GetToken(binaryExpr), BuiltinFunction.SeqContains, null, e1,
                    BoxIfNecessary(GetToken(binaryExpr), e0, e.E0.Type));
                case BinaryExpr.ResolvedOpcode.NotInSeq:
                  Boogie.Expr arg = BoogieGenerator.FunctionCall(GetToken(binaryExpr), BuiltinFunction.SeqContains, null, e1,
                    BoxIfNecessary(GetToken(binaryExpr), e0, e.E0.Type));
                  return Boogie.Expr.Unary(GetToken(binaryExpr), UnaryOperator.Opcode.Not, arg);
                case BinaryExpr.ResolvedOpcode.InMap: {
                    bool finite = e.E1.Type.NormalizeToAncestorType().AsMapType.Finite;
                    var f = finite ? BuiltinFunction.MapDomain : BuiltinFunction.IMapDomain;
                    return BoogieGenerator.IsSetMember(GetToken(binaryExpr),
                      BoogieGenerator.FunctionCall(GetToken(binaryExpr), f, finite ? Predef.MapType : Predef.IMapType, e1),
                      BoxIfNecessary(GetToken(binaryExpr), e0, e.E0.Type),
                      finite);
                  }
                case BinaryExpr.ResolvedOpcode.NotInMap: {
                    bool finite = e.E1.Type.NormalizeToAncestorType().AsMapType.Finite;
                    var f = finite ? BuiltinFunction.MapDomain : BuiltinFunction.IMapDomain;
                    Boogie.Expr inMap = BoogieGenerator.IsSetMember(GetToken(binaryExpr),
                      BoogieGenerator.FunctionCall(GetToken(binaryExpr), f, finite ? Predef.MapType : Predef.IMapType, e1),
                      BoxIfNecessary(GetToken(binaryExpr), e0, e.E0.Type),
                      finite);
                    return Boogie.Expr.Unary(GetToken(binaryExpr), UnaryOperator.Opcode.Not, inMap);
                  }
                case BinaryExpr.ResolvedOpcode.MapMerge: {
                    bool finite = e0Type.NormalizeToAncestorType().AsMapType.Finite;
                    var f = finite ? "Map#Merge" : "IMap#Merge";
                    return FunctionCall(GetToken(binaryExpr), f, BoogieGenerator.TrType(binaryExpr.Type), e0, e1);
                  }
                case BinaryExpr.ResolvedOpcode.MapSubtraction: {
                    bool finite = e0Type.NormalizeToAncestorType().AsMapType.Finite;
                    var f = finite ? "Map#Subtract" : "IMap#Subtract";
                    return FunctionCall(GetToken(binaryExpr), f, BoogieGenerator.TrType(binaryExpr.Type), e0, e1);
                  }

                case BinaryExpr.ResolvedOpcode.RankLt:
                  return Boogie.Expr.Binary(GetToken(binaryExpr), BinaryOperator.Opcode.Lt,
                    BoogieGenerator.FunctionCall(GetToken(binaryExpr), e0Type.IsDatatype ? BuiltinFunction.DtRank : BuiltinFunction.BoxRank, null, e0),
                    BoogieGenerator.FunctionCall(GetToken(binaryExpr), BuiltinFunction.DtRank, null, e1));
                case BinaryExpr.ResolvedOpcode.RankGt:
                  return Boogie.Expr.Binary(GetToken(binaryExpr), BinaryOperator.Opcode.Gt,
                    BoogieGenerator.FunctionCall(GetToken(binaryExpr), BuiltinFunction.DtRank, null, e0),
                    BoogieGenerator.FunctionCall(GetToken(binaryExpr), e.E1.Type.IsDatatype ? BuiltinFunction.DtRank : BuiltinFunction.BoxRank, null, e1));

                default:
                  Contract.Assert(false); throw new cce.UnreachableException();  // unexpected binary expression
              }
              liftLit = liftLit && !keepLits;
              var ae0 = keepLits ? oe0 : e0;
              var ae1 = keepLits ? oe1 : e1;
              Boogie.Expr re = Boogie.Expr.Binary(GetToken(binaryExpr), bOpcode, ae0, ae1);
              if (liftLit) {
                re = MaybeLit(re, typ);
              }
              return re;
            }
          case TernaryExpr ternaryExpr: {
              var e = ternaryExpr;
              var e0 = TrExpr(e.E0);
              if (!e.E0.Type.IsBigOrdinalType) {
                e0 = FunctionCall(e0.tok, "ORD#FromNat", Predef.BigOrdinalType, e0);
              }
              var e1 = TrExpr(e.E1);
              var e2 = TrExpr(e.E2);
              switch (e.Op) {
                case TernaryExpr.Opcode.PrefixEqOp:
                case TernaryExpr.Opcode.PrefixNeqOp:
                  var e1type = e.E1.Type.NormalizeExpand();
                  var e2type = e.E2.Type.NormalizeExpand();
                  var cot = e1type.AsCoDatatype;
                  Contract.Assert(cot != null);  // the argument types of prefix equality (and prefix disequality) are codatatypes
                  var r = BoogieGenerator.CoEqualCall(cot, e1type.TypeArgs, e2type.TypeArgs, e0, this.layerInterCluster.LayerN((int)FuelSetting.FuelAmount.HIGH), e1, e2);
                  if (e.Op == TernaryExpr.Opcode.PrefixEqOp) {
                    return r;
                  } else {
                    return Boogie.Expr.Unary(GetToken(ternaryExpr), UnaryOperator.Opcode.Not, r);
                  }
                default:
                  Contract.Assert(false); throw new cce.UnreachableException();  // unexpected ternary expression
              }
            }
          case LetExpr letExpr:
            return TrLetExpr(letExpr);
          case QuantifierExpr quantifierExpr: {
              QuantifierExpr e = quantifierExpr;

              if (e.SplitQuantifier != null) {
                return TrExpr(e.SplitQuantifierExpression);
              } else {
                List<Variable> bvars = new List<Variable>();
                var bodyEtran = this;
                if (e is ExistsExpr && BoogieGenerator.stmtContext == StmtType.ASSERT && BoogieGenerator.adjustFuelForExists) {
                  // assert exists need decrease fuel by 1
                  bodyEtran = bodyEtran.DecreaseFuel(1);
                  // set adjustFuelForExists to false so that we don't keep decrease the fuel in cases like the expr below.
                  // assert exists p:int :: exists t:T :: ToInt(t) > 0;
                  BoogieGenerator.adjustFuelForExists = false;
                } else if (e is ExistsExpr && BoogieGenerator.stmtContext == StmtType.ASSUME && BoogieGenerator.adjustFuelForExists) {
                  // assume exists need increase fuel by 1
                  bodyEtran = bodyEtran.LayerOffset(1);
                  BoogieGenerator.adjustFuelForExists = false;
                }

                Boogie.Expr antecedent = Boogie.Expr.True;

                List<bool> freeOfAlloc = BoundedPool.HasBounds(e.Bounds, BoundedPool.PoolVirtues.IndependentOfAlloc_or_ExplicitAlloc);
                antecedent = BplAnd(antecedent, bodyEtran.TrBoundVariables(e.BoundVars, bvars, false, freeOfAlloc)); // initHeapForAllStmt

                Boogie.QKeyValue kv = TrAttributes(e.Attributes, "trigger");
                Boogie.Trigger tr = BoogieGenerator.TrTrigger(bodyEtran, e.Attributes, GetToken(e), bvars, null, null);

                if (e.Range != null) {
                  antecedent = BplAnd(antecedent, bodyEtran.TrExpr(e.Range));
                }
                Boogie.Expr body = bodyEtran.TrExpr(e.Term);

                if (e is ForallExpr) {
                  return new Boogie.ForallExpr(GetToken(quantifierExpr), new List<TypeVariable>(), bvars, kv, tr, BplImp(antecedent, body));
                } else {
                  Contract.Assert(e is ExistsExpr);
                  return new Boogie.ExistsExpr(GetToken(quantifierExpr), new List<TypeVariable>(), bvars, kv, tr, BplAnd(antecedent, body));
                }
              }
            }
          case SetComprehension comprehension: {
              var e = comprehension;
              List<bool> freeOfAlloc = BoundedPool.HasBounds(e.Bounds, BoundedPool.PoolVirtues.IndependentOfAlloc_or_ExplicitAlloc);

              // Translate "set xs | R :: T" into:
              //     Set#FromBoogieMap(lambda y: BoxType :: (exists xs :: CorrectType(xs) && R && y==Box(T)))
              // or if "T" is "xs", then:
              //     Set#FromBoogieMap(lambda y: BoxType :: CorrectType(y) && R[xs := Unbox(y)])
              // where Set#FromBoogieMap is omitted for iset.
              // FIXME: This is not a good translation, see comment in PreludeCore.bpl. It should be changed to not use a Boogie lambda expression
              // but to instead do the lambda lifting here.
              var yVar = new Boogie.BoundVariable(GetToken(comprehension), new Boogie.TypedIdent(GetToken(comprehension), BoogieGenerator.CurrentIdGenerator.FreshId("$y#"), Predef.BoxType));
              Boogie.Expr y = new Boogie.IdentifierExpr(GetToken(comprehension), yVar);
              Boogie.Expr lbody;
              if (e.TermIsSimple) {
                var bv = e.BoundVars[0];
                // lambda y: BoxType :: CorrectType(y) && R[xs := yUnboxed]
                Boogie.Expr typeAntecedent = BoogieGenerator.MkIsBox(new Boogie.IdentifierExpr(GetToken(comprehension), yVar), bv.Type);
                if (freeOfAlloc != null && !freeOfAlloc[0]) {
                  var isAlloc = BoogieGenerator.MkIsAllocBox(new Boogie.IdentifierExpr(GetToken(comprehension), yVar), bv.Type, HeapExpr);
                  typeAntecedent = BplAnd(typeAntecedent, isAlloc);
                }
                var yUnboxed = BoogieGenerator.UnboxUnlessInherentlyBoxed(new Boogie.IdentifierExpr(GetToken(comprehension), yVar), bv.Type);
                var range = BoogieGenerator.Substitute(e.Range, bv, new BoogieWrapper(yUnboxed, bv.Type));
                lbody = BplAnd(typeAntecedent, TrExpr(range));
              } else {
                // lambda y: BoxType :: (exists xs :: CorrectType(xs) && R && y==Box(T))
                List<Variable> bvars = new List<Variable>();
                Boogie.Expr typeAntecedent = TrBoundVariables(e.BoundVars, bvars, false, freeOfAlloc);

                var eq = Boogie.Expr.Eq(y, BoxIfNecessary(GetToken(comprehension), TrExpr(e.Term), e.Term.Type));
                var ebody = BplAnd(BplAnd(typeAntecedent, TrExpr(e.Range)), eq);
                var triggers = BoogieGenerator.TrTrigger(this, e.Attributes, GetToken(e));
                lbody = new Boogie.ExistsExpr(GetToken(comprehension), bvars, triggers, ebody);
              }
              Boogie.QKeyValue kv = TrAttributes(e.Attributes, "trigger");
              var lambda = new Boogie.LambdaExpr(GetToken(comprehension), new List<TypeVariable>(), new List<Variable> { yVar }, kv, lbody);
              return comprehension.Type.NormalizeToAncestorType().AsSetType.Finite
                ? FunctionCall(GetToken(comprehension), "Set#FromBoogieMap", Predef.SetType, lambda)
                : lambda;
            }
          case MapComprehension comprehension: {
              var e = comprehension;
              // Translate "map x,y | R(x,y) :: F(x,y) := G(x,y)" into
              // Map#Glue(lambda w: BoxType :: exists x,y :: R(x,y) && unbox(w) == F(x,y),
              //          lambda w: BoxType :: G(project_x(unbox(w)), project_y(unbox(w))),
              //          type)".
              // where project_x and project_y are functions defined (elsewhere, in CanCallAssumption) by the following axiom:
              //     forall x,y :: R(x,y) ==> var x',y' := project_x(unbox(F(x,y))),project_y(unbox(F(x,y))); R(x',y') && F(x',y') == F(x,y)
              // that is (without the let expression):
              //     forall x,y :: R(x,y) ==> R(project_x(unbox(F(x,y))), project_y(unbox(F(x,y)))) && F(project_x(unbox(F(x,y))), project_y(unbox(F(x,y)))) == F(x,y)
              //
              // In the common case where F(x,y) is omitted (in which case the list of bound variables is restricted to length 1):
              // Translate "map x | R(x) :: G(x)" into
              // Map#Glue(lambda w: BoxType :: R(unbox(w)),
              //          lambda w: BoxType :: G(unbox(w)),
              //          type)".
              List<Variable> bvars = new List<Variable>();
              List<bool> freeOfAlloc = BoundedPool.HasBounds(e.Bounds, BoundedPool.PoolVirtues.IndependentOfAlloc_or_ExplicitAlloc);

              Boogie.QKeyValue kv = TrAttributes(e.Attributes, "trigger");

              var wVar = new Boogie.BoundVariable(GetToken(comprehension), new Boogie.TypedIdent(GetToken(comprehension), BoogieGenerator.CurrentIdGenerator.FreshId("$w#"), Predef.BoxType));

              Boogie.Expr keys, values;
              if (!e.IsGeneralMapComprehension) {
                var bv = e.BoundVars[0];
                var w = new Boogie.IdentifierExpr(GetToken(comprehension), wVar);
                Boogie.Expr unboxw = BoogieGenerator.UnboxUnlessInherentlyBoxed(w, bv.Type);
                Boogie.Expr typeAntecedent = BoogieGenerator.MkIsBox(w, bv.Type);
                if (freeOfAlloc != null && !freeOfAlloc[0]) {
                  var isAlloc = BoogieGenerator.MkIsAllocBox(w, bv.Type, HeapExpr);
                  typeAntecedent = BplAnd(typeAntecedent, isAlloc);
                }
                var subst = new Dictionary<IVariable, Expression>();
                subst.Add(bv, new BoogieWrapper(unboxw, bv.Type));

                var ebody = BplAnd(typeAntecedent, TrExpr(BoogieGenerator.Substitute(e.Range, null, subst)));
                keys = new Boogie.LambdaExpr(GetToken(e), new List<TypeVariable>(), new List<Variable> { wVar }, kv, ebody);
                ebody = TrExpr(BoogieGenerator.Substitute(e.Term, null, subst));
                values = new Boogie.LambdaExpr(GetToken(e), new List<TypeVariable>(), new List<Variable> { wVar }, kv, BoxIfNecessary(GetToken(comprehension), ebody, e.Term.Type));
              } else {
                var t = e.TermLeft;
                var w = new Boogie.IdentifierExpr(GetToken(comprehension), wVar);
                Boogie.Expr unboxw = BoogieGenerator.UnboxUnlessInherentlyBoxed(w, t.Type);
                Boogie.Expr typeAntecedent = BoogieGenerator.MkIsBox(w, t.Type);
                if (freeOfAlloc != null && !freeOfAlloc[0]) {
                  var isAlloc = BoogieGenerator.MkIsAllocBox(w, t.Type, HeapExpr);
                  typeAntecedent = BplAnd(typeAntecedent, isAlloc);
                }

                BoogieGenerator.CreateBoundVariables(e.BoundVars, out var bvs, out var args);
                Contract.Assert(e.BoundVars.Count == bvs.Count);
                var subst = new Dictionary<IVariable, Expression>();
                for (var i = 0; i < e.BoundVars.Count; i++) {
                  subst.Add(e.BoundVars[i], new BoogieWrapper(args[i], e.BoundVars[i].Type));
                }
                var rr = TrExpr(BoogieGenerator.Substitute(e.Range, null, subst));
                var ff = TrExpr(BoogieGenerator.Substitute(t, null, subst));
                var exst_body = BplAnd(rr, Boogie.Expr.Eq(unboxw, ff));
                var ebody = BplAnd(typeAntecedent, new Boogie.ExistsExpr(GetToken(e), bvs, exst_body));
                keys = new Boogie.LambdaExpr(GetToken(e), new List<TypeVariable>(), new List<Variable> { wVar }, kv, ebody);

                BoogieGenerator.CreateMapComprehensionProjectionFunctions(e);
                Contract.Assert(e.ProjectionFunctions != null && e.ProjectionFunctions.Count == e.BoundVars.Count);
                subst = new Dictionary<IVariable, Expression>();
                for (var i = 0; i < e.BoundVars.Count; i++) {
                  var p = new Boogie.NAryExpr(GetToken(e), new Boogie.FunctionCall(e.ProjectionFunctions[i]), new List<Boogie.Expr> { unboxw });
                  var prj = new BoogieWrapper(p, e.BoundVars[i].Type);
                  subst.Add(e.BoundVars[i], prj);
                }
                ebody = TrExpr(BoogieGenerator.Substitute(e.Term, null, subst));
                values = new Boogie.LambdaExpr(GetToken(e), new List<TypeVariable>(), new List<Variable> { wVar }, kv, BoxIfNecessary(GetToken(comprehension), ebody, e.Term.Type));
              }

              return BoogieGenerator.FunctionCall(GetToken(e),
                e.Finite ? BuiltinFunction.MapGlue : BuiltinFunction.IMapGlue,
                null,
                e.Finite ? FunctionCall(GetToken(comprehension), "Set#FromBoogieMap", Predef.SetType, keys) : keys,
                values, BoogieGenerator.TypeToTy(comprehension.Type));
            }
          case LambdaExpr lambdaExpr: {
              var e = lambdaExpr;
              return TrLambdaExpr(e);
            }
          case StmtExpr stmtExpr: {
              var e = stmtExpr;
              return TrExpr(e.E);
            }
          case ITEExpr iteExpr: {
              ITEExpr e = iteExpr;
              var g = BoogieGenerator.RemoveLit(TrExpr(e.Test));
              var thn = BoogieGenerator.AdaptBoxing(e.Thn.Tok, BoogieGenerator.RemoveLit(TrExpr(e.Thn)), e.Thn.Type, e.Type);
              var els = BoogieGenerator.AdaptBoxing(e.Els.Tok, BoogieGenerator.RemoveLit(TrExpr(e.Els)), e.Els.Type, e.Type);
              return new NAryExpr(GetToken(iteExpr), new IfThenElse(GetToken(iteExpr)), new List<Boogie.Expr> { g, thn, els });
            }
          case MatchExpr matchExpr: {
              var e = matchExpr;
              var ite = DesugarMatchExpr(e);
              return TrExpr(ite);
            }
          case ConcreteSyntaxExpression expression: {
              var e = expression;
              return TrExpr(e.ResolvedExpression);
            }
          case NestedMatchExpr nestedMatchExpr:
            return TrExpr(nestedMatchExpr.Flattened);
          case BoxingCastExpr castExpr: {
              BoxingCastExpr e = castExpr;
              return BoogieGenerator.CondApplyBox(GetToken(e), TrExpr(e.E), e.FromType, e.ToType);
            }
          case UnboxingCastExpr castExpr: {
              UnboxingCastExpr e = castExpr;
              return BoogieGenerator.CondApplyUnbox(GetToken(e), TrExpr(e.E), e.FromType, e.ToType);
            }
          case DecreasesToExpr decreasesToExpr:
            var oldArray = decreasesToExpr.OldExpressions.ToArray();
            var newArray = decreasesToExpr.NewExpressions.ToArray();
            List<Expr> newExprs = new();
            List<Expr> oldExprs = new();
            List<Expression> newExprsDafny = new();
            List<Expression> oldExprsDafny = new();
            int N = Math.Min(oldArray.Length, newArray.Length);
            for (int i = 0; i < N; i++) {
              if (!CompatibleDecreasesTypes(oldArray[i].Type, newArray[i].Type)) {
                N = i;
                break;
              }
              oldExprsDafny.Add(oldArray[i]);
              oldExprs.Add(TrExpr(oldArray[i]));
              newExprsDafny.Add(newArray[i]);
              newExprs.Add(TrExpr(newArray[i]));
            }

            bool endsWithWinningTopComparison = N == oldArray.Length && N < newArray.Length;
            var allowNoChange = decreasesToExpr.AllowNoChange || endsWithWinningTopComparison;
            List<IOrigin> toks = oldExprs.Zip(newExprs, (_, _) => (IOrigin)decreasesToExpr.Origin).ToList();
            var decreasesExpr = BoogieGenerator.DecreasesCheck(toks, null,
              newExprsDafny, oldExprsDafny, newExprs, oldExprs, null,
              null, allowNoChange, false);
            return decreasesExpr;
          default:
            Contract.Assert(false); throw new cce.UnreachableException();  // unexpected expression
        }
      }

      public Expr TrExprSpecialFunctionCall(FunctionCallExpr expr) {
        Contract.Requires(expr.Function is SpecialFunction);
        string name = expr.Function.Name;
        if (name == "RotateLeft") {
          var w = expr.Type.AsBitVectorType.Width;
          Expression arg = expr.Args[0];
          return TrToFunctionCall(GetToken(expr), "LeftRotate_bv" + w, BoogieGenerator.BplBvType(w), TrExpr(expr.Receiver), BoogieGenerator.ConvertExpression(GetToken(expr), TrExpr(arg), arg.Type, expr.Type), false);
        } else if (name == "RotateRight") {
          var w = expr.Type.AsBitVectorType.Width;
          Expression arg = expr.Args[0];
          return TrToFunctionCall(GetToken(expr), "RightRotate_bv" + w, BoogieGenerator.BplBvType(w), TrExpr(expr.Receiver), BoogieGenerator.ConvertExpression(GetToken(expr), TrExpr(arg), arg.Type, expr.Type), false);
        } else {
          bool argsAreLitDummy;
          var args = FunctionInvocationArguments(expr, null, null, true, out argsAreLitDummy);
          var id = new Boogie.IdentifierExpr(GetToken(expr), expr.Function.FullSanitizedName, BoogieGenerator.TrType(expr.Type));
          return new Boogie.NAryExpr(GetToken(expr), new Boogie.FunctionCall(id), args);
        }
      }
      public Expr TrToFunctionCall(Boogie.IToken tok, string function, Boogie.Type returnType, Boogie.Expr e0, Boogie.Expr e1, bool liftLit) {
        Boogie.Expr re = FunctionCall(tok, function, returnType, e0, e1);
        if (liftLit) {
          re = MaybeLit(re, returnType);
        }
        return re;
      }

      private Expr TrLambdaExpr(LambdaExpr e) {
        Contract.Requires(e != null);

        var bvars = new List<Boogie.Variable>();

        var varNameGen = BoogieGenerator.CurrentIdGenerator.NestedFreshIdGenerator("$l#");

        var heap = BplBoundVar(varNameGen.FreshId("#heap#"), Predef.HeapType, bvars);

        var ves = (from bv in e.BoundVars
                   select
BplBoundVar(varNameGen.FreshId(string.Format("#{0}#", bv.Name)), Predef.BoxType, bvars)).ToList();
        var subst = e.BoundVars.Zip(ves, (bv, ve) => {
          var unboxy = BoogieGenerator.UnboxUnlessInherentlyBoxed(ve, bv.Type);
          return new KeyValuePair<IVariable, Expression>(bv, new BoogieWrapper(unboxy, bv.Type));
        }).ToDictionary(x => x.Key, x => x.Value);
        var su = new Substituter(null, subst, new Dictionary<TypeParameter, Type>());

        var et = new ExpressionTranslator(this, heap);
        var lvars = new List<Boogie.Variable>();
        var ly = BplBoundVar(varNameGen.FreshId("#ly#"), Predef.LayerType, lvars);
        et = et.WithLayer(ly);

        var ebody = et.TrExpr(BoogieGenerator.Substitute(e.Body, null, subst));
        ebody = BoogieGenerator.BoxIfNotNormallyBoxed(ebody.tok, ebody, e.Body.Type);

        var isBoxes = BplAnd(ves.Zip(e.BoundVars, (ve, bv) => BoogieGenerator.MkIsBox(ve, bv.Type)));
        var reqbody = e.Range == null
          ? isBoxes
          : BplAnd(isBoxes, et.TrExpr(BoogieGenerator.Substitute(e.Range, null, subst)));

        var rdvars = new List<Boogie.Variable>();
        var o = BplBoundVar(varNameGen.FreshId("#o#"), Predef.RefType, rdvars);
        Boogie.Expr rdbody = new Boogie.LambdaExpr(GetToken(e), new List<TypeVariable>(), rdvars, null,
          BoogieGenerator.InRWClause(GetToken(e), o, null, e.Reads.Expressions.ConvertAll(su.SubstFrameExpr), et, null, null));
        rdbody = FunctionCall(GetToken(e), "SetRef_to_SetBox", Predef.SetType, rdbody);

        return MaybeLit(
          BoogieGenerator.FunctionCall(GetToken(e), BuiltinFunction.AtLayer, Predef.HandleType,
            new Boogie.LambdaExpr(GetToken(e), new List<TypeVariable>(), lvars, null,
              FunctionCall(GetToken(e), BoogieGenerator.Handle(e.BoundVars.Count), Predef.BoxType,
                new Boogie.LambdaExpr(GetToken(e), new List<TypeVariable>(), bvars, null, ebody),
                new Boogie.LambdaExpr(GetToken(e), new List<TypeVariable>(), bvars, null, reqbody),
                new Boogie.LambdaExpr(GetToken(e), new List<TypeVariable>(), bvars, null, rdbody))),
            layerIntraCluster != null ? layerIntraCluster.ToExpr() : layerInterCluster.ToExpr()),
          Predef.HandleType);
      }

      public Expression DesugarMatchExpr(MatchExpr e) {
        Contract.Requires(e != null);
        // Translate:
        //   match S
        //   case C(i, j) => X
        //   case D(k, l) => Y
        //   case E(m, n) => Z
        // into:
        //   if S.C? then
        //     X[i,j := S.dC0, S.dC1]
        //   else if S.D? then
        //     Y[k,l := S.dD0, S.dD1]
        //   else
        //     Z[m,n := S.dE0, S.dE1]
        // As a special case, when there are no cases at all (which, in a correct program, means the
        // match expression is unreachable), the translation is:
        //   t
        // where is "t" is some value (in particular, the default value) of the expected type.
        Expression r = null;
        for (int i = e.Cases.Count; 0 <= --i;) {
          var mc = e.Cases[i];
          var substMap = new Dictionary<IVariable, Expression>();
          var argIndex = 0;
          foreach (var bv in mc.Arguments) {
            if (!LocalVariable.HasWildcardName(bv)) {
              var dtor = mc.Ctor.Destructors[argIndex];
              var dv = new MemberSelectExpr(bv.Tok, e.Source, dtor);
              substMap.Add(bv, dv);
            }
            argIndex++;
          }
          var c = BoogieGenerator.Substitute(mc.Body, null, substMap);
          if (r == null) {
            r = c;
          } else {
            var test = new MemberSelectExpr(mc.Tok, e.Source, mc.Ctor.QueryField);
            var ite = new ITEExpr(mc.Tok, false, test, c, r);
            ite.Type = e.Type;
            r = ite;
          }
        }
        return r ?? new BoogieWrapper(ArbitraryValue(e.Type), e.Type);
      }

      public Boogie.Expr TrBoundVariables(List<BoundVar/*!*/> boundVars, List<Variable> bvars) {
        return TrBoundVariables(boundVars, bvars, false);
      }

      public Boogie.Expr TrBoundVariables(List<BoundVar/*!*/> boundVars, List<Variable> bvars, bool translateAsLocals, List<bool>/*?*/ freeOfAlloc = null) {
        Contract.Requires(boundVars != null);
        Contract.Requires(bvars != null);
        Contract.Requires(freeOfAlloc == null || freeOfAlloc.Count == boundVars.Count);
        Contract.Ensures(Contract.Result<Boogie.Expr>() != null);

        Boogie.Expr typeAntecedent = Boogie.Expr.True;
        var i = 0;
        foreach (BoundVar bv in boundVars) {
          var tid = new Boogie.TypedIdent(bv.Tok, bv.AssignUniqueName(BoogieGenerator.CurrentDeclaration.IdGenerator), BoogieGenerator.TrType(bv.Type));
          Boogie.Variable bvar;
          if (translateAsLocals) {
            bvar = new Boogie.LocalVariable(bv.Tok, tid);
          } else {
            bvar = new Boogie.BoundVariable(bv.Tok, tid);
          }
          bvars.Add(bvar);
          var useAlloc = freeOfAlloc == null || freeOfAlloc[i] ? NOALLOC : ISALLOC;
          Boogie.Expr wh = BoogieGenerator.GetWhereClause(bv.Tok, new Boogie.IdentifierExpr(bv.Tok, bvar), bv.Type, this, useAlloc);
          if (wh != null) {
            typeAntecedent = BplAnd(typeAntecedent, wh);
          }
          i++;
        }
        return typeAntecedent;
      }

      public List<Tuple<Boogie.Variable, Boogie.Expr>> TrBoundVariables_SeparateWhereClauses(List<BoundVar/*!*/> boundVars) {
        Contract.Requires(boundVars != null);
        Contract.Ensures(Contract.Result<List<Tuple<Boogie.Variable, Boogie.Expr>>>() != null);

        var varsAndAntecedents = new List<Tuple<Boogie.Variable, Boogie.Expr>>();
        foreach (BoundVar bv in boundVars) {
          var tid = new Boogie.TypedIdent(bv.Tok, bv.AssignUniqueName(BoogieGenerator.CurrentDeclaration.IdGenerator), BoogieGenerator.TrType(bv.Type));
          var bvar = new Boogie.BoundVariable(bv.Tok, tid);
          var wh = BoogieGenerator.GetWhereClause(bv.Tok, new Boogie.IdentifierExpr(bv.Tok, bvar), bv.Type, this, NOALLOC);
          varsAndAntecedents.Add(Tuple.Create<Boogie.Variable, Boogie.Expr>(bvar, wh));
        }
        return varsAndAntecedents;
      }

      public Boogie.Expr TrBoundVariablesRename(List<BoundVar> boundVars, List<Variable> bvars, out Dictionary<IVariable, Expression> substMap) {
        Contract.Requires(boundVars != null);
        Contract.Requires(bvars != null);

        substMap = new Dictionary<IVariable, Expression>();
        Boogie.Expr typeAntecedent = Boogie.Expr.True;
        foreach (BoundVar bv in boundVars) {
          var newBoundVar = new BoundVar(bv.Tok, bv.Name, bv.Type);
          IdentifierExpr ie = new IdentifierExpr(newBoundVar.Tok, newBoundVar.AssignUniqueName(BoogieGenerator.CurrentDeclaration.IdGenerator)) {
            Var = newBoundVar,
            Type = newBoundVar.Type
          };
          substMap.Add(bv, ie);
          Boogie.Variable bvar = new Boogie.BoundVariable(newBoundVar.Tok, new Boogie.TypedIdent(newBoundVar.Tok, newBoundVar.AssignUniqueName(BoogieGenerator.CurrentDeclaration.IdGenerator), BoogieGenerator.TrType(newBoundVar.Type)));
          bvars.Add(bvar);
          var bIe = new Boogie.IdentifierExpr(bvar.tok, bvar);
          Boogie.Expr wh = BoogieGenerator.GetWhereClause(bv.Tok, bIe, newBoundVar.Type, this, NOALLOC);
          if (wh != null) {
            typeAntecedent = BplAnd(typeAntecedent, wh);
          }
        }
        return typeAntecedent;
      }

      public List<Boogie.Expr> FunctionInvocationArguments(FunctionCallExpr e, Boogie.Expr layerArgument, Boogie.Expr revealArgument) {
        bool dummy;
        return FunctionInvocationArguments(e, layerArgument, revealArgument, false, out dummy);
      }

      public List<Boogie.Expr> FunctionInvocationArguments(FunctionCallExpr e, Boogie.Expr layerArgument, Boogie.Expr revealArgument, bool omitHeapArgument, out bool argsAreLit) {
        Contract.Requires(e != null);
        Contract.Ensures(Contract.Result<List<Boogie.Expr>>() != null);

        var args = new List<Boogie.Expr>();

        // first add type arguments
        var tyParams = GetTypeParams(e.Function);
        var tySubst = e.TypeArgumentSubstitutionsWithParents();
        args.AddRange(BoogieGenerator.TrTypeArgs(tySubst, tyParams));

        if (layerArgument != null) {
          args.Add(layerArgument);
        }
        if (revealArgument != null) {
          args.Add(revealArgument);
        }
        if (e.Function is TwoStateFunction) {
          args.Add(OldAt(e.AtLabel).HeapExpr);
        }
        if (!omitHeapArgument && e.Function.ReadsHeap) {
          Contract.Assert(HeapExpr != null);
          args.Add(HeapExpr);
          // If the function doesn't use the heap, but global settings say to use it,
          // then we want to quantify over the heap so that heap in the trigger can match over
          // heap modifying operations. (see Test/dafny4/Bug144.dfy)
          bool usesHeap = e.Function.ReadsHeap || e.Function.Ins.Any(f => f.Type.IsRefType);
          if (!usesHeap) {
            Statistics_HeapAsQuantifierCount++;
          }
        }
        argsAreLit = true;
        if (!e.Function.IsStatic) {
          var tr_ee = BoogieGenerator.BoxifyForTraitParent(e.Tok, TrExpr(e.Receiver), e.Function, e.Receiver.Type);
          argsAreLit = argsAreLit && BoogieGenerator.IsLit(tr_ee);
          args.Add(tr_ee);
        }
        for (int i = 0; i < e.Args.Count; i++) {
          Expression ee = e.Args[i];
          Type t = e.Function.Ins[i].Type;
          Expr tr_ee = TrExpr(ee);
          argsAreLit = argsAreLit && BoogieGenerator.IsLit(tr_ee);
          args.Add(BoogieGenerator.AdaptBoxing(GetToken(e), tr_ee, cce.NonNull(ee.Type), t));
        }
        return args;
      }

      public Boogie.Expr GetArrayIndexFieldName(IOrigin tok, List<Expression> indices) {
        return BoogieGenerator.GetArrayIndexFieldName(tok, indices.ConvertAll(idx => {
          var e = TrExpr(idx);
          return BoogieGenerator.ConvertExpression(GetToken(idx), e, idx.Type, Type.Int);
        }));
      }

      public Boogie.Expr BoxIfNecessary(IOrigin tok, Boogie.Expr e, Type fromType) {
        Contract.Requires(tok != null);
        Contract.Requires(e != null);
        Contract.Requires(fromType != null);
        Contract.Ensures(Contract.Result<Boogie.Expr>() != null);
        return BoogieGenerator.BoxIfNecessary(tok, e, fromType);
      }

      /// <summary>
      /// Translate like s[Box(elmt)], but try to avoid as many set functions as possible in the
      /// translation, because such functions can mess up triggering.
      /// </summary>
      public Boogie.Expr TrInSet(IOrigin tok, Boogie.Expr elmt, Expression s, Type elmtType, bool isFiniteSet, bool aggressive, out bool performedRewrite) {
        Contract.Requires(tok != null);
        Contract.Requires(elmt != null);
        Contract.Requires(s != null);
        Contract.Requires(elmtType != null);
        Contract.Ensures(Contract.Result<Boogie.Expr>() != null);

        var elmtBox = BoxIfNecessary(tok, elmt, elmtType);
        var r = TrInSet_Aux(tok, elmt, elmtBox, s, isFiniteSet, aggressive, out performedRewrite);
        Contract.Assert(performedRewrite == RewriteInExpr(s, aggressive)); // sanity check
        return r;
      }
      /// <summary>
      /// The worker routine for TrInSet.  This method takes both "elmt" and "elmtBox" as parameters,
      /// using the former when the unboxed form is needed and the latter when the boxed form is needed.
      /// This gives the caller the flexibility to pass in either "o, Box(o)" or "Unbox(bx), bx".
      /// Note: This method must be kept in synch with RewriteInExpr.
      /// </summary>
      public Boogie.Expr TrInSet_Aux(IOrigin tok, Boogie.Expr elmt, Boogie.Expr elmtBox, Expression s, bool isFiniteSet, bool aggressive, out bool performedRewrite) {
        Contract.Requires(tok != null);
        Contract.Requires(elmt != null);
        Contract.Requires(elmtBox != null);
        Contract.Requires(s != null);
        Contract.Ensures(Contract.Result<Boogie.Expr>() != null);

        performedRewrite = true;  // assume a rewrite will happen
        s = s.Resolved;
        bool pr;
        if (s is BinaryExpr && aggressive) {
          BinaryExpr bin = (BinaryExpr)s;
          switch (bin.ResolvedOp) {
            case BinaryExpr.ResolvedOpcode.Union:
              return BplOr(
                TrInSet_Aux(tok, elmt, elmtBox, bin.E0, isFiniteSet, aggressive, out pr),
                TrInSet_Aux(tok, elmt, elmtBox, bin.E1, isFiniteSet, aggressive, out pr));
            case BinaryExpr.ResolvedOpcode.Intersection:
              return BplAnd(
                TrInSet_Aux(tok, elmt, elmtBox, bin.E0, isFiniteSet, aggressive, out pr),
                TrInSet_Aux(tok, elmt, elmtBox, bin.E1, isFiniteSet, aggressive, out pr));
            case BinaryExpr.ResolvedOpcode.SetDifference:
              return BplAnd(
                TrInSet_Aux(tok, elmt, elmtBox, bin.E0, isFiniteSet, aggressive, out pr),
                Boogie.Expr.Not(TrInSet_Aux(tok, elmt, elmtBox, bin.E1, isFiniteSet, aggressive, out pr)));
            default:
              break;
          }
        } else if (s is SetDisplayExpr) {
          SetDisplayExpr disp = (SetDisplayExpr)s;
          Boogie.Expr disjunction = null;
          foreach (Expression a in disp.Elements) {
            Boogie.Expr disjunct = Boogie.Expr.Eq(elmt, TrExpr(a));
            if (disjunction == null) {
              disjunction = disjunct;
            } else {
              disjunction = BplOr(disjunction, disjunct);
            }
          }
          if (disjunction == null) {
            return Boogie.Expr.False;
          } else {
            return disjunction;
          }
        } else if (s is SetComprehension) {
          var compr = (SetComprehension)s;
          // Translate "elmt in set xs | R :: T" into:
          //     exists xs :: CorrectType(xs) && R && elmt==T
          // or if "T" is "xs", then:
          //     CorrectType(elmt) && R[xs := elmt]
          if (compr.TermIsSimple) {
            // CorrectType(elmt) && R[xs := elmt]
            // Note, we can always use NOALLOC here.
            Boogie.Expr typeAntecedent = BoogieGenerator.GetWhereClause(GetToken(compr), elmt, compr.BoundVars[0].Type, this, NOALLOC) ?? Boogie.Expr.True;
            var range = BoogieGenerator.Substitute(compr.Range, compr.BoundVars[0], new BoogieWrapper(elmt, compr.BoundVars[0].Type));
            return BplAnd(typeAntecedent, TrExpr(range));
          } else {
            // exists xs :: CorrectType(xs) && R && elmt==T
            List<bool> freeOfAlloc = BoundedPool.HasBounds(compr.Bounds, BoundedPool.PoolVirtues.IndependentOfAlloc_or_ExplicitAlloc);
            var bvars = new List<Variable>();
            Boogie.Expr typeAntecedent = TrBoundVariables(compr.BoundVars, bvars, false, freeOfAlloc) ?? Boogie.Expr.True;
            var eq = Boogie.Expr.Eq(elmtBox, BoxIfNecessary(GetToken(compr), TrExpr(compr.Term), compr.Term.Type));
            var ebody = BplAnd(BplAnd(typeAntecedent, TrExpr(compr.Range)), eq);
            var triggers = BoogieGenerator.TrTrigger(this, compr.Attributes, GetToken(compr));
            return new Boogie.ExistsExpr(GetToken(compr), bvars, triggers, ebody);
          }
        }
        performedRewrite = false;
        return BoogieGenerator.IsSetMember(tok, TrExpr(s), elmtBox, isFiniteSet);
      }

      /// <summary>
      /// Translate like 0 < s[Box(elmt)], but try to avoid as many set functions as possible in the
      /// translation, because such functions can mess up triggering.
      /// Note: This method must be kept in synch with RewriteInExpr.
      /// </summary>
      public Boogie.Expr TrInMultiSet(IOrigin tok, Boogie.Expr elmt, Expression s, Type elmtType, bool aggressive) {
        Contract.Requires(tok != null);
        Contract.Requires(elmt != null);
        Contract.Requires(s != null);
        Contract.Requires(elmtType != null);

        Contract.Ensures(Contract.Result<Boogie.Expr>() != null);
        var elmtBox = BoxIfNecessary(tok, elmt, elmtType);
        return TrInMultiSet_Aux(tok, elmt, elmtBox, s, aggressive);
      }
      public Boogie.Expr TrInMultiSet_Aux(IOrigin tok, Boogie.Expr elmt, Boogie.Expr elmtBox, Expression s, bool aggressive) {
        Contract.Requires(tok != null);
        Contract.Requires(elmt != null);
        Contract.Requires(s != null);
        Contract.Requires(elmtBox != null);

        Contract.Ensures(Contract.Result<Boogie.Expr>() != null);

        s = s.Resolved;
        if (s is BinaryExpr && aggressive) {
          BinaryExpr bin = (BinaryExpr)s;
          switch (bin.ResolvedOp) {
            case BinaryExpr.ResolvedOpcode.MultiSetUnion:
              return Boogie.Expr.Binary(tok, BinaryOperator.Opcode.Or, TrInMultiSet_Aux(tok, elmt, elmtBox, bin.E0, aggressive), TrInMultiSet_Aux(tok, elmt, elmtBox, bin.E1, aggressive));
            case BinaryExpr.ResolvedOpcode.MultiSetIntersection:
              return Boogie.Expr.Binary(tok, BinaryOperator.Opcode.And, TrInMultiSet_Aux(tok, elmt, elmtBox, bin.E0, aggressive), TrInMultiSet_Aux(tok, elmt, elmtBox, bin.E1, aggressive));
            default:
              break;
          }
        } else if (s is MultiSetDisplayExpr) {
          MultiSetDisplayExpr disp = (MultiSetDisplayExpr)s;
          Boogie.Expr disjunction = null;
          foreach (Expression a in disp.Elements) {
            Boogie.Expr disjunct = Boogie.Expr.Eq(elmt, TrExpr(a));
            if (disjunction == null) {
              disjunction = disjunct;
            } else {
              disjunction = BplOr(disjunction, disjunct);
            }
          }
          if (disjunction == null) {
            return Boogie.Expr.False;
          } else {
            return disjunction;
          }
        }
        var result = Boogie.Expr.Gt(BoogieGenerator.MultisetMultiplicity(tok, TrExpr(s), elmtBox), Boogie.Expr.Literal(0));
        result.tok = tok;
        return result;
      }

      /// <summary>
      /// This method returns "true" iff TrInSet_Aux/TrInMultiSet_Aux will rewrite an expression "x in s".
      /// Note: This method must be kept in synch with TrInSet_Aux/TrInMultiSet_Aux.
      /// </summary>
      public static bool RewriteInExpr(Expression s, bool aggressive) {
        Contract.Requires(s != null);

        s = s.Resolved;
        if (s is BinaryExpr && aggressive) {
          BinaryExpr bin = (BinaryExpr)s;
          switch (bin.ResolvedOp) {
            case BinaryExpr.ResolvedOpcode.Union:
            case BinaryExpr.ResolvedOpcode.Intersection:
            case BinaryExpr.ResolvedOpcode.SetDifference:
            case BinaryExpr.ResolvedOpcode.MultiSetUnion:
            case BinaryExpr.ResolvedOpcode.MultiSetIntersection:
              return true;
            default:
              break;
          }
        } else if (s is SetDisplayExpr || s is MultiSetDisplayExpr) {
          return true;
        } else if (s is SetComprehension) {
          return true;
        }
        return false;
      }

      private static readonly Dictionary<string, string> NullaryAttributesToTranslate;

      private static readonly HashSet<string> NullaryAttributesToCopy = new(new[] {
        "focus",
        "isolate",
        "ignore",
        "selective_checking",
        "split",
        "split_here",
        "start_checking_here",
        "testEntry",
        "testInline",
        "vcs_split_on_every_assert",
      });

      private static readonly HashSet<string> BooleanAttributesToCopy = new(new[] {
        "verify"
      });

      private static readonly HashSet<string> IntegerAttributesToCopy = new(new[] {
        "subsumption",
        "testInline",
        "timeLimit",
        "vcs_max_cost",
        "vcs_max_keep_going_splits",
        "vcs_max_splits",
        "weight"
      });

      private static readonly HashSet<string> StringAttributesToCopy = new(new[] {
        "captureState",
        "isolate",
        "error"
      });

      static ExpressionTranslator() {
        NullaryAttributesToTranslate = new() {
          {
            "isolate_assertions",
            "vcs_split_on_every_assert"
          }
        };
      }

      private QKeyValue TrBooleanAttribute(string name, Expression arg, QKeyValue rest) {
        var boolArg = RemoveLit(TrExpr(arg));
        return boolArg is Boogie.LiteralExpr { IsTrue: true } or Boogie.LiteralExpr { IsFalse: true }
          ? new QKeyValue(arg.Tok, name, new List<object> { boolArg }, rest)
          : rest;
      }

      private QKeyValue TrIntegerAttribute(string name, Expression arg, QKeyValue rest) {
        var intArg = RemoveLit(TrExpr(arg));
        return intArg is Boogie.LiteralExpr { isBigNum: true }
          ? new QKeyValue(arg.Tok, name, new List<object> { intArg }, rest)
          : rest;
      }

      private QKeyValue TrStringAttribute(string name, Expression arg, QKeyValue rest) {
        // pass string literals down to Boogie as string literals, not as their expression translation
        var strArg = arg.AsStringLiteral();
        return strArg is not null
          ? new QKeyValue(arg.Tok, name, new List<object> { strArg }, rest)
          : rest;
      }

      public QKeyValue TrAttributes(Attributes attrs, string skipThisAttribute = null) {
        QKeyValue kv = null;
        var hasNewTimeLimit = Attributes.Contains(attrs, "_timeLimit");
        var hasNewRLimit = Attributes.Contains(attrs, "_rlimit");
        foreach (var attr in attrs.AsEnumerable()) {
          var name = attr.Name;
          if ((name == skipThisAttribute) ||
              // omit the extern attribute when /noExterns option is specified.
              (name is "extern" && options.DisallowExterns) ||
              (name is "timeLimit" && hasNewTimeLimit) ||
              (name is "rlimit" && hasNewRLimit) ||
              (attr is UserSuppliedAtAttribute)
          ) {
            continue;
          }

          if (NullaryAttributesToTranslate.ContainsKey(name) && attr.Args.Count == 0) {
            kv = new QKeyValue(attr.Tok, NullaryAttributesToTranslate[name], new List<object>(), kv);
          } else if (NullaryAttributesToCopy.Contains(name) && attr.Args.Count == 0) {
            kv = new QKeyValue(attr.Tok, name, new List<object>(), kv);
          } else if (BooleanAttributesToCopy.Contains(name) && attr.Args.Count == 1) {
            kv = TrBooleanAttribute(name, attr.Args[0], kv);
          } else if (IntegerAttributesToCopy.Contains(name) && attr.Args.Count == 1) {
            kv = TrIntegerAttribute(name, attr.Args[0], kv);
          } else if (StringAttributesToCopy.Contains(name) && attr.Args.Count == 1) {
            kv = TrStringAttribute(name, attr.Args[0], kv);
          } else if (name is "_timeLimit") {
            kv = TrIntegerAttribute("timeLimit", attr.Args[0], kv);
          } else if (name is "_rlimit") {
            kv = TrIntegerAttribute("rlimit", attr.Args[0], kv);
          } else if (name is "synthesize" or "extern") {
            kv = new QKeyValue(attr.Tok, "extern", new List<object>(), kv);
          } else if (name is "rlimit" && attr.Args.Count == 1) {
            // Values for _rlimit are already in terms of Boogie units (1000 x user-provided value) because they're
            // derived from command-line rlimit settings. Values for rlimit still need to be multiplied.
            if (RemoveLit(TrExpr(attr.Args[0])) is not Boogie.LiteralExpr { isBigNum: true } litExpr) {
              continue;
            }

            var limit = new Boogie.LiteralExpr(
              litExpr.tok,
              BigNum.FromUInt(Boogie.Util.BoundedMultiply((uint)litExpr.asBigNum.ToIntSafe, 1000)),
              litExpr.Immutable);
            kv = new QKeyValue(attr.Tok, name, new List<object> { limit }, kv);
          } else if (name is "resource_limit" && attr.Args.Count == 1) {
            // Do this after the above multiplication because :resource_limit should not be multiplied.
            Expr limit;
            var arg = attr.Args[0];
            var strArg = arg.AsStringLiteral();
            if (strArg != null) {
              if (DafnyOptions.TryParseResourceCount(strArg, out var resourceLimit)) {
                limit = new Boogie.LiteralExpr(attr.Tok, BigNum.FromUInt(resourceLimit), true);
              } else {
                BoogieGenerator.reporter.Error(MessageSource.Verifier, attr.Tok,
                  $"failed to parse resource count: {strArg}");
                continue;
              }
            } else {
              limit = RemoveLit(TrExpr(arg));
            }
            kv = new QKeyValue(attr.Tok, "rlimit", new List<object> { limit }, kv);
          }
        }
        return kv;
      }

      // --------------- help routines ---------------

      public Boogie.Expr IsAlloced(IOrigin tok, Boogie.Expr e) {
        Contract.Requires(HeapExpr != null);
        return BoogieGenerator.IsAlloced(tok, HeapExpr, e);
      }

      public Boogie.Expr GoodRef(IOrigin tok, Boogie.Expr e, Type type) {
        Contract.Requires(tok != null);
        Contract.Requires(e != null);
        Contract.Requires(type != null);
        Contract.Ensures(Contract.Result<Boogie.Expr>() != null);

        // Add $Is and $IsAlloc
        return BoogieGenerator.GetWhereClause(tok, e, type, this, ISALLOC);
      }

      public Expr CanCallAssumption(Expression expr) {
        Contract.Requires(expr != null);
        Contract.Requires(this != null);
        Contract.Requires(BoogieGenerator.Predef != null);
        Contract.Ensures(Contract.Result<Boogie.Expr>() != null);

        if (expr is LiteralExpr || expr is ThisExpr || expr is IdentifierExpr || expr is WildcardExpr || expr is BoogieWrapper) {
          return Boogie.Expr.True;
        } else if (expr is DisplayExpression) {
          DisplayExpression e = (DisplayExpression)expr;
          return CanCallAssumption(e.Elements);
        } else if (expr is MapDisplayExpr) {
          MapDisplayExpr e = (MapDisplayExpr)expr;
          List<Expression> l = new List<Expression>();
          foreach (ExpressionPair p in e.Elements) {
            l.Add(p.A); l.Add(p.B);
          }
          return CanCallAssumption(l);
        } else if (expr is MemberSelectExpr) {
          MemberSelectExpr e = (MemberSelectExpr)expr;
          var r = CanCallAssumption(e.Obj);
          if (e.Member is DatatypeDestructor) {
            var dtor = (DatatypeDestructor)e.Member;
            if (dtor.EnclosingCtors.Count == dtor.EnclosingCtors[0].EnclosingDatatype.Ctors.Count) {
              // Every constructor has this destructor; might as well assume that here.
              var correctConstructor = BplOr(dtor.EnclosingCtors.ConvertAll(
                ctor => FunctionCall(e.Tok, ctor.QueryField.FullSanitizedName, Boogie.Type.Bool, TrExpr(e.Obj))));
              r = BplAnd(r, correctConstructor);
            }
          }
          return r;
        } else if (expr is SeqSelectExpr) {
          SeqSelectExpr e = (SeqSelectExpr)expr;
          Boogie.Expr total = CanCallAssumption(e.Seq);
          if (e.E0 != null) {
            total = BplAnd(total, CanCallAssumption(e.E0));
          }
          if (e.E1 != null) {
            total = BplAnd(total, CanCallAssumption(e.E1));
          }
          return total;
        } else if (expr is MultiSelectExpr) {
          MultiSelectExpr e = (MultiSelectExpr)expr;
          Boogie.Expr total = CanCallAssumption(e.Array);
          foreach (Expression idx in e.Indices) {
            total = BplAnd(total, CanCallAssumption(idx));
          }
          return total;
        } else if (expr is SeqUpdateExpr) {
          SeqUpdateExpr e = (SeqUpdateExpr)expr;
          Boogie.Expr total = CanCallAssumption(e.Seq);
          total = BplAnd(total, CanCallAssumption(e.Index));
          total = BplAnd(total, CanCallAssumption(e.Value));
          return total;
        } else if (expr is ApplyExpr) {
          ApplyExpr e = (ApplyExpr)expr;
          return BplAnd(
            Cons(CanCallAssumption(e.Function),
              e.Args.ConvertAll(ee => CanCallAssumption(ee))));
        } else if (expr is FunctionCallExpr) {
          FunctionCallExpr e = (FunctionCallExpr)expr;
          Boogie.Expr r = CanCallAssumption(e.Receiver);
          r = BplAnd(r, CanCallAssumption(e.Args));
          if (!(e.Function is SpecialFunction)) {
            // get to assume canCall
            Boogie.IdentifierExpr canCallFuncID = new Boogie.IdentifierExpr(expr.Tok, e.Function.FullSanitizedName + "#canCall", Boogie.Type.Bool);
            List<Boogie.Expr> args = FunctionInvocationArguments(e, null, null);
            Boogie.Expr canCallFuncAppl = new Boogie.NAryExpr(BoogieGenerator.GetToken(expr), new Boogie.FunctionCall(canCallFuncID), args);
            r = BplAnd(r, canCallFuncAppl);
          }
          return r;
        } else if (expr is DatatypeValue) {
          DatatypeValue dtv = (DatatypeValue)expr;
          return CanCallAssumption(dtv.Arguments);
        } else if (expr is SeqConstructionExpr) {
          var e = (SeqConstructionExpr)expr;
          return BplAnd(CanCallAssumption(e.N), CanCallAssumption(e.Initializer));
        } else if (expr is MultiSetFormingExpr) {
          MultiSetFormingExpr e = (MultiSetFormingExpr)expr;
          return CanCallAssumption(e.E);
        } else if (expr is OldExpr) {
          var e = (OldExpr)expr;
          return OldAt(e.AtLabel).CanCallAssumption(e.E);
        } else if (expr is UnchangedExpr) {
          var e = (UnchangedExpr)expr;
          Boogie.Expr be = Boogie.Expr.True;
          foreach (var fe in e.Frame) {
            be = BplAnd(be, CanCallAssumption(fe.E));
          }
          return be;
        } else if (expr is UnaryExpr) {
          var e = (UnaryExpr)expr;
          return CanCallAssumption(e.E);
        } else if (expr is BinaryExpr) {
          // The short-circuiting boolean operators &&, ||, and ==> end up duplicating their
          // left argument. Therefore, we first try to re-associate the expression to make
          // left arguments smaller.
          if (BoogieGenerator.ReAssociateToTheRight(ref expr)) {
            return CanCallAssumption(expr);
          }
          var e = (BinaryExpr)expr;

          Boogie.Expr t0 = CanCallAssumption(e.E0);
          Boogie.Expr t1 = CanCallAssumption(e.E1);
          switch (e.ResolvedOp) {
            case BinaryExpr.ResolvedOpcode.And:
            case BinaryExpr.ResolvedOpcode.Imp:
              t1 = BplImp(TrExpr(e.E0), t1);
              break;
            case BinaryExpr.ResolvedOpcode.Or:
              t1 = BplImp(Boogie.Expr.Not(TrExpr(e.E0)), t1);
              break;
            case BinaryExpr.ResolvedOpcode.EqCommon:
            case BinaryExpr.ResolvedOpcode.NeqCommon: {
                Boogie.Expr r = Boogie.Expr.True;
                if (e.E0 is { Type: { AsDatatype: { } dt0 }, Resolved: not DatatypeValue }) {
                  var funcID = new Boogie.FunctionCall(new Boogie.IdentifierExpr(expr.Tok, "$IsA#" + dt0.FullSanitizedName, Boogie.Type.Bool));
                  r = BplAnd(r, new Boogie.NAryExpr(expr.Tok, funcID, new List<Boogie.Expr> { TrExpr(e.E0) }));
                }
                if (e.E1 is { Type: { AsDatatype: { } dt1 }, Resolved: not DatatypeValue }) {
                  var funcID = new Boogie.FunctionCall(new Boogie.IdentifierExpr(expr.Tok, "$IsA#" + dt1.FullSanitizedName, Boogie.Type.Bool));
                  r = BplAnd(r, new Boogie.NAryExpr(expr.Tok, funcID, new List<Boogie.Expr> { TrExpr(e.E1) }));
                }
                return BplAnd(r, BplAnd(t0, t1));
              }
            case BinaryExpr.ResolvedOpcode.Mul:
              if (7 <= BoogieGenerator.options.ArithMode) {
                if (e.E0.Type.IsNumericBased(Type.NumericPersuasion.Int) && !BoogieGenerator.DisableNonLinearArithmetic) {
                  // Produce a useful fact about the associativity of multiplication. It is a bit dicey to do as an axiom.
                  // Change (k*A)*B or (A*k)*B into (A*B)*k, where k is a numeric literal
                  var left = e.E0.Resolved as BinaryExpr;
                  if (left != null && left.ResolvedOp == BinaryExpr.ResolvedOpcode.Mul) {
                    Boogie.Expr r = Boogie.Expr.True;
                    if (left.E0.Resolved is LiteralExpr) {
                      // (K*A)*B == (A*B)*k
                      var y = Expression.CreateMul(Expression.CreateMul(left.E1, e.E1), left.E0);
                      var eq = Expression.CreateEq(e, y, e.E0.Type);
                      r = BplAnd(r, TrExpr(eq));
                    }
                    if (left.E1.Resolved is LiteralExpr) {
                      // (A*k)*B == (A*B)*k
                      var y = Expression.CreateMul(Expression.CreateMul(left.E0, e.E1), left.E1);
                      var eq = Expression.CreateEq(e, y, e.E0.Type);
                      r = BplAnd(r, TrExpr(eq));
                    }
                    if (r != Boogie.Expr.True) {
                      return BplAnd(BplAnd(t0, t1), r);
                    }
                  }
                }
              }
              break;
            default:
              break;
          }
          return BplAnd(t0, t1);
        } else if (expr is TernaryExpr) {
          var e = (TernaryExpr)expr;
          return BplAnd(CanCallAssumption(e.E0), BplAnd(CanCallAssumption(e.E1), CanCallAssumption(e.E2)));

        } else if (expr is LetExpr letExpr) {
          return LetCanCallAssumption(letExpr);
        } else if (expr is LambdaExpr) {
          var e = (LambdaExpr)expr;

          var bvarsAndAntecedents = new List<Tuple<Boogie.Variable, Boogie.Expr>>();
          var varNameGen = BoogieGenerator.CurrentIdGenerator.NestedFreshIdGenerator("$l#");

          Boogie.Expr heap; var hVar = BplBoundVar(varNameGen.FreshId("#heap#"), BoogieGenerator.Predef.HeapType, out heap);
          var et = new ExpressionTranslator(this, heap);

          Dictionary<IVariable, Expression> subst = new Dictionary<IVariable, Expression>();
          foreach (var bv in e.BoundVars) {
            Boogie.Expr ve; var yVar = BplBoundVar(varNameGen.FreshId(string.Format("#{0}#", bv.Name)), BoogieGenerator.TrType(bv.Type), out ve);
            var wh = BoogieGenerator.GetWhereClause(bv.Tok, new Boogie.IdentifierExpr(bv.Tok, yVar), bv.Type, et, NOALLOC);
            bvarsAndAntecedents.Add(Tuple.Create<Boogie.Variable, Boogie.Expr>(yVar, wh));
            subst[bv] = new BoogieWrapper(ve, bv.Type);
          }

          var canCall = et.CanCallAssumption(Substitute(e.Body, null, subst));
          if (e.Range != null) {
            var range = Substitute(e.Range, null, subst);
            canCall = BplAnd(CanCallAssumption(range), BplImp(TrExpr(range), canCall));
          }

          // It's important to add the heap last to "bvarsAndAntecedents", because the heap may occur in the antecedents of
          // the other variables and BplForallTrim processes the given tuples in order.
          var goodHeap = BoogieGenerator.FunctionCall(e.Tok, BuiltinFunction.IsGoodHeap, null, heap);
          bvarsAndAntecedents.Add(Tuple.Create<Boogie.Variable, Boogie.Expr>(hVar, goodHeap));

          //TRIG (forall $l#0#heap#0: Heap, $l#0#x#0: int :: true)
          //TRIG (forall $l#0#heap#0: Heap, $l#0#t#0: DatatypeType :: _module.__default.TMap#canCall(_module._default.TMap$A, _module._default.TMap$B, $l#0#heap#0, $l#0#t#0, f#0))
          //TRIG (forall $l#4#heap#0: Heap, $l#4#x#0: Box :: _0_Monad.__default.Bind#canCall(Monad._default.Associativity$B, Monad._default.Associativity$C, $l#4#heap#0, Apply1(Monad._default.Associativity$A, #$M$B, f#0, $l#4#heap#0, $l#4#x#0), g#0))
          return BplForallTrim(bvarsAndAntecedents, null, canCall); // L_TRIGGER

        } else if (expr is ComprehensionExpr) {
          var e = (ComprehensionExpr)expr;
          if (e is QuantifierExpr q && q.SplitQuantifier != null) {
            return CanCallAssumption(q.SplitQuantifierExpression);
          }

          // Determine the CanCall's for the range and term
          var canCall = CanCallAssumption(e.Term);
          if (e.Range != null) {
            canCall = BplAnd(CanCallAssumption(e.Range), BplImp(TrExpr(e.Range), canCall));
          }
          if (expr is MapComprehension mc && mc.IsGeneralMapComprehension) {
            canCall = BplAnd(canCall, CanCallAssumption(mc.TermLeft));

            // The translation of "map x,y | R(x,y) :: F(x,y) := G(x,y)" makes use of projection
            // functions project_x,project_y.  These are functions defined here by the following axiom:
            //     forall x,y :: R(x,y) ==> var x',y' := project_x(F(x,y)),project_y(F(x,y)); R(x',y') && F(x',y') == F(x,y)
            // that is (without the let expression):
            //     forall x,y :: R(x,y) ==> R(project_x(F(x,y)), project_y(F(x,y))) && F(project_x(F(x,y)), project_y(F(x,y))) == F(x,y)
            // The triggers for the quantification are those detected for the given map comprehension, if any.
            List<Boogie.Variable> bvs;
            List<Boogie.Expr> args;
            BoogieGenerator.CreateBoundVariables(mc.BoundVars, out bvs, out args);
            Contract.Assert(mc.BoundVars.Count == bvs.Count);
            BoogieGenerator.CreateMapComprehensionProjectionFunctions(mc);
            Contract.Assert(mc.ProjectionFunctions != null);
            Contract.Assert(mc.ProjectionFunctions.Count == mc.BoundVars.Count);
            var substMap = new Dictionary<IVariable, Expression>();
            for (var i = 0; i < mc.BoundVars.Count; i++) {
              substMap.Add(mc.BoundVars[i], new BoogieWrapper(args[i], mc.BoundVars[i].Type));
            }
            var R = TrExpr(Substitute(mc.Range, null, substMap));
            var F = TrExpr(Substitute(mc.TermLeft, null, substMap));
            var trig = BoogieGenerator.TrTrigger(this, e.Attributes, expr.Tok, substMap);
            substMap = new Dictionary<IVariable, Expression>();
            for (var i = 0; i < mc.BoundVars.Count; i++) {
              var p = new Boogie.NAryExpr(BoogieGenerator.GetToken(mc), new Boogie.FunctionCall(mc.ProjectionFunctions[i]), new List<Boogie.Expr> { F });
              substMap.Add(e.BoundVars[i], new BoogieWrapper(p, e.BoundVars[i].Type));
            }
            var Rprime = TrExpr(Substitute(mc.Range, null, substMap));
            var Fprime = TrExpr(Substitute(mc.TermLeft, null, substMap));
            var defn = BplForall(bvs, trig, BplImp(R, BplAnd(Rprime, Boogie.Expr.Eq(F, Fprime))));
            canCall = BplAnd(canCall, defn);
          }
          // Create a list of all possible bound variables
          var bvarsAndAntecedents = TrBoundVariables_SeparateWhereClauses(e.BoundVars);
          // Produce the quantified CanCall expression, with a suitably reduced set of bound variables
          var tr = BoogieGenerator.TrTrigger(this, e.Attributes, expr.Tok);
          return BplForallTrim(bvarsAndAntecedents, tr, canCall);

        } else if (expr is StmtExpr) {
          var e = (StmtExpr)expr;
          return CanCallAssumption(e.E);
        } else if (expr is ITEExpr) {
          ITEExpr e = (ITEExpr)expr;
          Boogie.Expr total = CanCallAssumption(e.Test);
          Boogie.Expr test = TrExpr(e.Test);
          total = BplAnd(total, BplImp(test, CanCallAssumption(e.Thn)));
          total = BplAnd(total, BplImp(Boogie.Expr.Not(test), CanCallAssumption(e.Els)));
          return total;
        } else if (expr is ConcreteSyntaxExpression) {
          var e = (ConcreteSyntaxExpression)expr;
          return CanCallAssumption(e.ResolvedExpression);
        } else if (expr is NestedMatchExpr nestedMatchExpr) {
          return CanCallAssumption(nestedMatchExpr.Flattened);
        } else if (expr is BoogieFunctionCall) {
          var e = (BoogieFunctionCall)expr;
          return CanCallAssumption(e.Args);
        } else if (expr is MatchExpr) {
          var e = (MatchExpr)expr;
          var ite = DesugarMatchExpr(e);
          return CanCallAssumption(ite);
        } else if (expr is BoxingCastExpr) {
          var e = (BoxingCastExpr)expr;
          return CanCallAssumption(e.E);
        } else if (expr is UnboxingCastExpr) {
          var e = (UnboxingCastExpr)expr;
          return CanCallAssumption(e.E);
        } else if (expr is DecreasesToExpr decreasesToExpr) {
          var oldCanCall = CanCallAssumption(decreasesToExpr.OldExpressions.ToList());
          var newCanCall = CanCallAssumption(decreasesToExpr.NewExpressions.ToList());
          return BplAnd(oldCanCall, newCanCall);
        } else {
          Contract.Assert(false); throw new cce.UnreachableException();  // unexpected expression
        }
      }

      public Expr /*!*/ CanCallAssumption(List<Expression> exprs /*!*/ /*!*/) {
        Contract.Requires(this != null);
        Contract.Requires(exprs != null);
        Contract.Ensures(Contract.Result<Boogie.Expr>() != null);

        Boogie.Expr total = Boogie.Expr.True;
        foreach (Expression e in exprs) {
          Contract.Assert(e != null);
          total = BplAnd(total, CanCallAssumption(e));
        }
        return total;
      }
    }
  }
}<|MERGE_RESOLUTION|>--- conflicted
+++ resolved
@@ -646,11 +646,7 @@
                 var mem = recv as MemberSelectExpr;
                 var fn = mem == null ? null : mem.Member as Function;
                 if (fn != null) {
-<<<<<<< HEAD
-                  return TrExpr(new FunctionCallExpr(e.Tok, fn.Name, mem.Obj, e.Tok, e.CloseParen, e.Args) {
-=======
                   return TrExpr(new FunctionCallExpr(e.tok, fn.NameNode, mem.Obj, e.tok, e.CloseParen, e.Args) {
->>>>>>> 53baed62
                     Function = fn,
                     Type = e.Type,
                     TypeApplication_AtEnclosingClass = mem.TypeApplicationAtEnclosingClass,
