--- conflicted
+++ resolved
@@ -2223,12 +2223,7 @@
           Boogie.Expr r = CanCallAssumption(e.Receiver, cco);
           r = BplAnd(r, CanCallAssumption(e.Args, cco));
           if (!(e.Function is SpecialFunction)) {
-<<<<<<< HEAD
-            Boogie.IdentifierExpr canCallFuncID = new Boogie.IdentifierExpr(expr.Tok, e.Function.FullSanitizedName + "#canCall", Boogie.Type.Bool);
-=======
-            // get to assume canCall
             Boogie.IdentifierExpr canCallFuncID = new Boogie.IdentifierExpr(expr.Origin, e.Function.FullSanitizedName + "#canCall", Boogie.Type.Bool);
->>>>>>> a88767fb
             List<Boogie.Expr> args = FunctionInvocationArguments(e, null, null);
             Boogie.Expr canCallFuncAppl = new Boogie.NAryExpr(BoogieGenerator.GetToken(expr), new Boogie.FunctionCall(canCallFuncID), args);
             var add = cco != null && cco.MakeAllowance(e.Function) ? Boogie.Expr.Or(TrExpr(MakeAllowance(e, cco)), canCallFuncAppl) : canCallFuncAppl;
@@ -2316,25 +2311,15 @@
             case BinaryExpr.ResolvedOpcode.EqCommon:
             case BinaryExpr.ResolvedOpcode.NeqCommon: {
                 Boogie.Expr r = Boogie.Expr.True;
-<<<<<<< HEAD
                 if (cco is not { SkipIsA: true }) {
                   if (e.E0 is { Type: { AsDatatype: { } dt0 }, Resolved: not DatatypeValue }) {
-                    var funcID = new Boogie.FunctionCall(new Boogie.IdentifierExpr(expr.Tok, "$IsA#" + dt0.FullSanitizedName, Boogie.Type.Bool));
-                    r = BplAnd(r, new Boogie.NAryExpr(expr.Tok, funcID, new List<Boogie.Expr> { TrExpr(e.E0) }));
+                    var funcID = new Boogie.FunctionCall(new Boogie.IdentifierExpr(expr.Origin, "$IsA#" + dt0.FullSanitizedName, Boogie.Type.Bool));
+                    r = BplAnd(r, new Boogie.NAryExpr(expr.Origin, funcID, new List<Boogie.Expr> { TrExpr(e.E0) }));
                   }
                   if (e.E1 is { Type: { AsDatatype: { } dt1 }, Resolved: not DatatypeValue }) {
-                    var funcID = new Boogie.FunctionCall(new Boogie.IdentifierExpr(expr.Tok, "$IsA#" + dt1.FullSanitizedName, Boogie.Type.Bool));
-                    r = BplAnd(r, new Boogie.NAryExpr(expr.Tok, funcID, new List<Boogie.Expr> { TrExpr(e.E1) }));
-                  }
-=======
-                if (e.E0 is { Type: { AsDatatype: { } dt0 }, Resolved: not DatatypeValue }) {
-                  var funcID = new Boogie.FunctionCall(new Boogie.IdentifierExpr(expr.Origin, "$IsA#" + dt0.FullSanitizedName, Boogie.Type.Bool));
-                  r = BplAnd(r, new Boogie.NAryExpr(expr.Origin, funcID, new List<Boogie.Expr> { TrExpr(e.E0) }));
-                }
-                if (e.E1 is { Type: { AsDatatype: { } dt1 }, Resolved: not DatatypeValue }) {
-                  var funcID = new Boogie.FunctionCall(new Boogie.IdentifierExpr(expr.Origin, "$IsA#" + dt1.FullSanitizedName, Boogie.Type.Bool));
-                  r = BplAnd(r, new Boogie.NAryExpr(expr.Origin, funcID, new List<Boogie.Expr> { TrExpr(e.E1) }));
->>>>>>> a88767fb
+                    var funcID = new Boogie.FunctionCall(new Boogie.IdentifierExpr(expr.Origin, "$IsA#" + dt1.FullSanitizedName, Boogie.Type.Bool));
+                    r = BplAnd(r, new Boogie.NAryExpr(expr.Origin, funcID, new List<Boogie.Expr> { TrExpr(e.E1) }));
+                  }
                 }
                 return BplAnd(r, BplAnd(t0, t1));
               }
