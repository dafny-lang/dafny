using System;
using System.Collections.Generic;
using System.Diagnostics.Contracts;
using System.Linq;
using System.Numerics;
using Dafny;
using Microsoft.BaseTypes;
using Microsoft.Boogie;
using Bpl = Microsoft.Boogie;
using static Microsoft.Dafny.Util;

namespace Microsoft.Dafny {
  public partial class BoogieGenerator {
    public record HeapExpressions(Expr HeapExpr, Expr ReferrersHeapExpr) {
      public IToken tok => HeapExpr?.tok ?? ReferrersHeapExpr.tok;
      public List<Expr> AsList(HeapReadingStatus heapReadingStatus) {
        var result = new List<Expr>();
        if (heapReadingStatus.NeedsHeap) {
          result.Add(HeapExpr);
        }
        if (heapReadingStatus.NeedsReferrersHeap) {
          result.Add(ReferrersHeapExpr);
        }

        return result;
      }
    }

    public partial class ExpressionTranslator {
      private DafnyOptions options;

      public readonly HeapExpressions HeapExpressions;

      // HeapExpr == null ==> translation of pure (no-heap) expression
      public Boogie.Expr HeapExpr {
        // The increment of Statistics_HeapUses in the following line is a hack and not entirely a good idea.
        // Not only does one need to be careful not to mention HeapExpr in contracts (in particular, in ObjectInvariant()
        // below), but also, the debugger may invoke HeapExpr and that will cause an increment as well.
        get { Statistics_HeapUses++; return HeapExpressions?.HeapExpr; }
      }

      public Boogie.Expr ReferrersHeapExpr => HeapExpressions?.ReferrersHeapExpr;

      public HeapExpressions HeapExprForArrow(Type arrowType) {
        if (arrowType.IsArrowTypeWithoutReadEffects) {
          return BoogieGenerator.NewOneHeapExpr(arrowType.Origin);
        } else {
          return HeapExpressions;
        }
      }

      /// <summary>
      /// Return HeapExpr as an IdentifierExpr.
      /// CAUTION: This getter should be used only if the caller "knows" that HeapExpr really is an IdentifierExpr.
      /// </summary>
      public Boogie.IdentifierExpr HeapCastToIdentifierExpr {
        get {
          Contract.Assume(HeapExpr is Boogie.IdentifierExpr);
          return (Boogie.IdentifierExpr)HeapExpr;
        }
      }

      public Boogie.IdentifierExpr ReferrerrsHeapCastToIdentifierExpr {
        get {
          Contract.Assume(ReferrersHeapExpr is Boogie.IdentifierExpr);
          return (Boogie.IdentifierExpr)ReferrersHeapExpr;
        }
      }

      public readonly PredefinedDecls Predef;
      public readonly BoogieGenerator BoogieGenerator;
      public readonly string This;
      public readonly string readsFrame; // the name of the context's frame variable for reading state.
                                         // May be null to indicate the context's reads frame is * and doesn't require any reads checks.
      public readonly IFrameScope scope; // lambda, function or predicate
      public readonly string modifiesFrame; // the name of the context's frame variable for writing state.
      readonly Function applyLimited_CurrentFunction;
      internal readonly FuelSetting layerInterCluster;
      internal readonly FuelSetting layerIntraCluster = null;  // a value of null says to do the same as for inter-cluster calls
      public int Statistics_CustomLayerFunctionCount = 0;
      public int Statistics_HeapAsQuantifierCount = 0;
      public int Statistics_HeapUses = 0;
      public readonly bool stripLits = false;
      [ContractInvariantMethod]
      void ObjectInvariant() {
        // In the following line, it is important to use _the_heap_expr directly, rather than HeapExpr, because
        // the HeapExpr getter has a side effect on Statistics_HeapUses.
        Contract.Invariant(HeapExpressions == null || HeapExpressions.HeapExpr is Boogie.OldExpr || HeapExpressions.HeapExpr is Boogie.IdentifierExpr);
        Contract.Invariant(HeapExpressions == null || HeapExpressions.ReferrersHeapExpr is Boogie.OldExpr || HeapExpressions.ReferrersHeapExpr is Boogie.IdentifierExpr);
        Contract.Invariant(Predef != null);
        Contract.Invariant(BoogieGenerator != null);
        Contract.Invariant(This != null);
        Contract.Invariant(modifiesFrame != null);
        Contract.Invariant(layerInterCluster != null);
        Contract.Invariant(0 <= Statistics_CustomLayerFunctionCount);
      }

      /// <summary>
      /// This is the most general constructor.  It is private and takes all the parameters.  Whenever
      /// one ExpressionTranslator is constructed from another, unchanged parameters are just copied in.
      /// </summary>
      ExpressionTranslator(BoogieGenerator boogieGenerator, PredefinedDecls predef, HeapExpressions heapExpressions, string thisVar,
        Function applyLimitedCurrentFunction, FuelSetting layerInterCluster, FuelSetting layerIntraCluster, IFrameScope scope,
        string readsFrame, string modifiesFrame, bool stripLits) {

        Contract.Requires(boogieGenerator != null);
        Contract.Requires(predef != null);
        Contract.Requires(thisVar != null);
        Contract.Requires(readsFrame != null);
        Contract.Requires(modifiesFrame != null);

        this.BoogieGenerator = boogieGenerator;
        this.Predef = predef;
        this.HeapExpressions = heapExpressions;
        this.This = thisVar;
        this.applyLimited_CurrentFunction = applyLimitedCurrentFunction;
        this.layerInterCluster = layerInterCluster;
        if (layerIntraCluster == null) {
          this.layerIntraCluster = layerInterCluster;
        } else {
          this.layerIntraCluster = layerIntraCluster;
        }

        this.scope = scope;
        this.readsFrame = readsFrame;
        this.modifiesFrame = modifiesFrame;
        this.stripLits = stripLits;
        this.options = boogieGenerator.options;
      }

      public static Boogie.IdentifierExpr HeapIdentifierExpr(PredefinedDecls predef, Boogie.IToken heapToken) {
        return new Boogie.IdentifierExpr(heapToken, predef.HeapVarName, predef.HeapType);
      }

      public static Boogie.IdentifierExpr ReferrersHeapIdentifierExpr(PredefinedDecls predef, Boogie.IToken heapToken) {
        return new Boogie.IdentifierExpr(heapToken, predef.ReferrersHeapVarName, predef.ReferrersHeapType);
      }

      public static HeapExpressions HeapIdentifierExprs(PredefinedDecls predef, Boogie.IToken heapToken) {
        return new HeapExpressions(
          new Boogie.IdentifierExpr(heapToken, predef.HeapVarName, predef.HeapType),
          new Boogie.IdentifierExpr(heapToken, predef.ReferrersHeapVarName, predef.ReferrersHeapType)
        );
      }

      public ExpressionTranslator(BoogieGenerator boogieGenerator, PredefinedDecls predef, Boogie.IToken heapToken, IFrameScope scope)
        : this(boogieGenerator, predef, HeapIdentifierExprs(predef, heapToken), scope) {
        Contract.Requires(boogieGenerator != null);
        Contract.Requires(predef != null);
        Contract.Requires(heapToken != null);
      }

      public ExpressionTranslator(BoogieGenerator boogieGenerator, PredefinedDecls predef, HeapExpressions heapExpressions, IFrameScope scope)
        : this(boogieGenerator, predef, heapExpressions, scope, "this") {
        Contract.Requires(boogieGenerator != null);
        Contract.Requires(predef != null);
      }

      public ExpressionTranslator(BoogieGenerator boogieGenerator, PredefinedDecls predef, HeapExpressions heapExpressions, HeapExpressions oldHeapExpressions, IFrameScope scope)
        : this(boogieGenerator, predef, heapExpressions, scope, "this") {
        Contract.Requires(boogieGenerator != null);
        Contract.Requires(predef != null);
        Contract.Requires(oldHeapExpressions != null);

        var old = new ExpressionTranslator(boogieGenerator, predef, oldHeapExpressions, scope);
        old.oldEtran = old;
        this.oldEtran = old;
      }

      public ExpressionTranslator(BoogieGenerator boogieGenerator, PredefinedDecls predef, HeapExpressions heapExpressions, IFrameScope scope, string thisVar)
        : this(boogieGenerator, predef, heapExpressions, thisVar, null, new FuelSetting(boogieGenerator, 1), null, scope, "$_ReadsFrame", "$_ModifiesFrame", false) {
        Contract.Requires(boogieGenerator != null);
        Contract.Requires(predef != null);
        Contract.Requires(thisVar != null);
      }

      public ExpressionTranslator(ExpressionTranslator etran, HeapExpressions heapExpressions)
        : this(etran.BoogieGenerator, etran.Predef, heapExpressions, etran.This, etran.applyLimited_CurrentFunction, etran.layerInterCluster, etran.layerIntraCluster, etran.scope, etran.readsFrame, etran.modifiesFrame, etran.stripLits) {
        Contract.Requires(etran != null);
      }

      public ExpressionTranslator WithReadsFrame(string newReadsFrame, IFrameScope frameScope) {
        return new ExpressionTranslator(BoogieGenerator, Predef, HeapExpressions, This, applyLimited_CurrentFunction, layerInterCluster, layerIntraCluster, frameScope, newReadsFrame, modifiesFrame, stripLits);
      }
      public ExpressionTranslator WithReadsFrame(string newReadsFrame) {
        return new ExpressionTranslator(BoogieGenerator, Predef, HeapExpressions, This, applyLimited_CurrentFunction, layerInterCluster, layerIntraCluster, scope, newReadsFrame, modifiesFrame, stripLits);
      }

      public ExpressionTranslator WithModifiesFrame(string newModifiesFrame) {
        return new ExpressionTranslator(BoogieGenerator, Predef, HeapExpressions, This, applyLimited_CurrentFunction, layerInterCluster, layerIntraCluster, scope, readsFrame, newModifiesFrame, stripLits);
      }

      internal IOrigin GetToken(Expression expression) {
        return BoogieGenerator.GetToken(expression);
      }

      ExpressionTranslator oldEtran;
      public ExpressionTranslator Old {
        get {
          Contract.Ensures(Contract.Result<ExpressionTranslator>() != null);

          if (oldEtran == null) {
            oldEtran = new ExpressionTranslator(BoogieGenerator, Predef, OldHeapExpressions(), This, applyLimited_CurrentFunction, layerInterCluster, layerIntraCluster, scope, readsFrame, modifiesFrame, stripLits);
            oldEtran.oldEtran = oldEtran;
          }
          return oldEtran;
        }
      }

      private HeapExpressions OldHeapExpressions() {
        return new HeapExpressions(new Boogie.OldExpr(HeapExpr.tok, HeapExpr), new Boogie.OldExpr(ReferrersHeapExpr.tok, ReferrersHeapExpr));
      }

      public ExpressionTranslator OldAt(Label/*?*/ label) {
        Contract.Ensures(Contract.Result<ExpressionTranslator>() != null);
        if (label == null) {
          return Old;
        }

        return WithHeapVariable(
          "$Heap_at_" + label.AssignUniqueId(BoogieGenerator.CurrentIdGenerator),
          out _
          );
      }

      public ExpressionTranslator WithHeapVariable(string heapVariableName, out string referrersHeapVariableName) {
        var heapIdentifier = new Boogie.IdentifierExpr(Token.NoToken, heapVariableName, Predef.HeapType);
        HeapExpressions heapExpressions;
        referrersHeapVariableName = null;
        if (BoogieGenerator.VerifyReferrers) {
          // Just replace the first "[hH]eap" by "[rR]eferrersHeap"
          referrersHeapVariableName = ToReferrersHeapName(heapVariableName);
          heapExpressions = new HeapExpressions(heapIdentifier, new Boogie.IdentifierExpr(Token.NoToken, referrersHeapVariableName, Predef.ReferrersHeapType));
        } else {
          heapExpressions = new HeapExpressions(heapIdentifier, null);
        }
        return new ExpressionTranslator(BoogieGenerator, Predef, heapExpressions, This, applyLimited_CurrentFunction, layerInterCluster, layerIntraCluster, scope, readsFrame, modifiesFrame, stripLits);
      }

      public bool UsesOldHeap {
        get {
          return HeapExpr is Boogie.OldExpr || (HeapExpr is Boogie.IdentifierExpr ide && ide.Name.StartsWith("$Heap_at_"));
        }
      }

      public ExpressionTranslator WithLayer(Boogie.Expr layerArgument) {
        // different layer and 0 fuel amount.
        Contract.Requires(layerArgument != null);
        Contract.Ensures(Contract.Result<ExpressionTranslator>() != null);

        return CloneExpressionTranslator(this, BoogieGenerator, Predef, HeapExpressions, This, null, new FuelSetting(BoogieGenerator, 0, layerArgument), new FuelSetting(BoogieGenerator, 0, layerArgument), readsFrame, modifiesFrame, stripLits);
      }

      internal ExpressionTranslator WithCustomFuelSetting(CustomFuelSettings customSettings) {
        // Use the existing layers but with some per-function customizations
        Contract.Requires(customSettings != null);
        Contract.Ensures(Contract.Result<ExpressionTranslator>() != null);

        return CloneExpressionTranslator(this, BoogieGenerator, Predef, HeapExpressions, This, null, layerInterCluster.WithContext(customSettings), layerIntraCluster.WithContext(customSettings), readsFrame, modifiesFrame, stripLits);
      }

      public ExpressionTranslator ReplaceLayer(Boogie.Expr layerArgument) {
        // different layer with same fuel amount.
        Contract.Requires(layerArgument != null);
        Contract.Ensures(Contract.Result<ExpressionTranslator>() != null);

        return CloneExpressionTranslator(this, BoogieGenerator, Predef, HeapExpressions, This, applyLimited_CurrentFunction, layerInterCluster.WithLayer(layerArgument), layerIntraCluster.WithLayer(layerArgument), readsFrame, modifiesFrame, stripLits);
      }

      public ExpressionTranslator WithNoLits() {
        Contract.Ensures(Contract.Result<ExpressionTranslator>() != null);
        return CloneExpressionTranslator(this, BoogieGenerator, Predef, HeapExpressions, This, applyLimited_CurrentFunction, layerInterCluster, layerIntraCluster, readsFrame, modifiesFrame, true);
      }

      public ExpressionTranslator LimitedFunctions(Function applyLimited_CurrentFunction, Boogie.Expr layerArgument) {
        Contract.Requires(applyLimited_CurrentFunction != null);
        Contract.Requires(layerArgument != null);
        Contract.Ensures(Contract.Result<ExpressionTranslator>() != null);

        return CloneExpressionTranslator(this, BoogieGenerator, Predef, HeapExpressions, This, applyLimited_CurrentFunction, /* layerArgument */ layerInterCluster, new FuelSetting(BoogieGenerator, 0, layerArgument), readsFrame, modifiesFrame, stripLits);
      }

      public ExpressionTranslator LayerOffset(int offset) {
        Contract.Requires(0 <= offset);
        Contract.Ensures(Contract.Result<ExpressionTranslator>() != null);

        return CloneExpressionTranslator(this, BoogieGenerator, Predef, HeapExpressions, This, applyLimited_CurrentFunction, layerInterCluster.Offset(offset), layerIntraCluster, readsFrame, modifiesFrame, stripLits);
      }

      public ExpressionTranslator DecreaseFuel(int offset) {
        Contract.Requires(0 <= offset);
        Contract.Ensures(Contract.Result<ExpressionTranslator>() != null);

        return CloneExpressionTranslator(this, BoogieGenerator, Predef, HeapExpressions, This, applyLimited_CurrentFunction, layerInterCluster.Decrease(offset), layerIntraCluster, readsFrame, modifiesFrame, stripLits);
      }

      private static ExpressionTranslator CloneExpressionTranslator(ExpressionTranslator orig,
        BoogieGenerator boogieGenerator, PredefinedDecls predef, HeapExpressions heap, string thisVar,
        Function applyLimited_CurrentFunction, FuelSetting layerInterCluster, FuelSetting layerIntraCluster, string readsFrame, string modifiesFrame, bool stripLits) {
        var et = new ExpressionTranslator(boogieGenerator, predef, heap, thisVar, applyLimited_CurrentFunction, layerInterCluster, layerIntraCluster, orig.scope, readsFrame, modifiesFrame, stripLits);
        if (orig.oldEtran != null) {
          var etOld = new ExpressionTranslator(boogieGenerator, predef, orig.Old.HeapExpressions, thisVar, applyLimited_CurrentFunction, layerInterCluster, layerIntraCluster, orig.scope, readsFrame, modifiesFrame, stripLits);
          etOld.oldEtran = etOld;
          et.oldEtran = etOld;
        }
        return et;
      }

      public Boogie.IdentifierExpr ReadsFrame(IOrigin tok) {
        Contract.Requires(tok != null);
        Contract.Ensures(Contract.Result<Boogie.IdentifierExpr>() != null);
        Contract.Ensures(Contract.Result<Boogie.IdentifierExpr>().Type != null);

        if (readsFrame == null) {
          throw new ArgumentException();
        }
        return Frame(tok, readsFrame);
      }

      public Boogie.IdentifierExpr ModifiesFrame(IOrigin tok) {
        Contract.Requires(tok != null);
        Contract.Ensures(Contract.Result<Boogie.IdentifierExpr>() != null);
        Contract.Ensures(Contract.Result<Boogie.IdentifierExpr>().Type != null);

        return Frame(tok, modifiesFrame);
      }

      private Boogie.IdentifierExpr Frame(IOrigin tok, string frameName) {
        Contract.Requires(tok != null);
        Contract.Ensures(Contract.Result<Boogie.IdentifierExpr>() != null);
        Contract.Ensures(Contract.Result<Boogie.IdentifierExpr>().Type != null);

        Boogie.Type ty = new Boogie.MapType(tok, [], [Predef.RefType, Predef.FieldName(tok)], Boogie.Type.Bool);
        return new Boogie.IdentifierExpr(tok, frameName, ty);
      }

      public Boogie.IdentifierExpr ArbitraryBoxValue() {
        Contract.Ensures(Contract.Result<Boogie.IdentifierExpr>() != null);
        return new Boogie.IdentifierExpr(Token.NoToken, "$ArbitraryBoxValue", Predef.BoxType);
      }
      public Boogie.Expr ArbitraryValue(Type type) {
        Contract.Ensures(Contract.Result<Boogie.Expr>() != null);
        var bx = ArbitraryBoxValue();
        if (!ModeledAsBoxType(type)) {
          return BoogieGenerator.FunctionCall(Token.NoToken, BuiltinFunction.Unbox, BoogieGenerator.TrType(type), bx);
        } else {
          return bx;
        }
      }

      public Expression GetSubstitutedBody(LetExpr e) {
        Contract.Requires(e != null);
        Contract.Requires(e.Exact);
        Contract.Assert(e.LHSs.Count == e.RHSs.Count);  // checked by resolution
        var substMap = new Dictionary<IVariable, Expression>();
        for (int i = 0; i < e.LHSs.Count; i++) {
          BoogieGenerator.AddCasePatternVarSubstitutions(e.LHSs[i], TrExpr(e.RHSs[i]), substMap);
        }
        return BoogieGenerator.Substitute(e.Body, null, substMap);
      }

      public Expr MaybeLit(Expr expr, Boogie.Type type) {
        return stripLits ? expr : BoogieGenerator.Lit(expr, type);
      }

      public Expr MaybeLit(Expr expr) {
        return stripLits ? expr : BoogieGenerator.Lit(expr);
      }

      /// <summary>
      /// Translates Dafny expression "expr" into a Boogie expression.  If the type of "expr" can be a boolean, then the
      /// token (source location) of the resulting expression is filled in (it wouldn't hurt if the token were always
      /// filled in, but it is really necessary for anything that may show up in a Boogie assert, since that location may
      /// then show up in an error message).
      /// </summary>
      public Boogie.Expr TrExpr(Expression expr) {
        Contract.Requires(expr != null);
        Contract.Requires(Predef != null);

        switch (expr) {
          case LiteralExpr literalExpr:
            return TranslateLiteralExpr(literalExpr);
          case ThisExpr:
            return new Bpl.IdentifierExpr(GetToken(expr), This, BoogieGenerator.TrType(expr.Type));
          case IdentifierExpr identifierExpr:
            return BoogieGenerator.TrVar(GetToken(identifierExpr), identifierExpr.Var);
          case BoogieWrapper wrapper:
            return wrapper.Expr;
          case BoogieFunctionCall call:
            return TranslateBoogieFunctionCall(call);
          case SetDisplayExpr displayExpr:
            return TranslateSetDisplayExpr(displayExpr);
          case MultiSetDisplayExpr displayExpr:
            return TranslateMultiSetDisplayExpr(displayExpr);
          case SeqDisplayExpr displayExpr:
            return TranslateSeqDisplayExpr(displayExpr);
          case MapDisplayExpr displayExpr:
            return TranslateMapDisplayExpr(displayExpr);
          case MemberSelectExpr selectExpr:
            return TranslateMemberSelectExpr(selectExpr);
          case SeqSelectExpr selectExpr:
            return TranslateSeqSelectExpr(selectExpr);
          case SeqUpdateExpr updateExpr:
            return TranslateSeqUpdateExpr(updateExpr);
          case MultiSelectExpr selectExpr:
            return TranslateMultiSelectExpr(selectExpr);
          case ApplyExpr applyExpr:
            return TranslateApplyExpr(applyExpr);
          case FunctionCallExpr callExpr:
            return TranslateFunctionCallExpr(callExpr);
          case DatatypeValue value:
            return TranslateDatatypeValue(value);
          case SeqConstructionExpr constructionExpr:
            return TranslateSeqConstructionExpr(constructionExpr);
          case MultiSetFormingExpr formingExpr:
            return TranslateMultisetFormingExpr(formingExpr);
          case OldExpr oldExpr: {
              return OldAt(oldExpr.AtLabel).TrExpr(oldExpr.Expr);
            }
          case UnchangedExpr unchangedExpr: {
              return BoogieGenerator.FrameCondition(GetToken(unchangedExpr), unchangedExpr.Frame, false, FrameExpressionUse.Unchanged, OldAt(unchangedExpr.AtLabel), this, this, true);
            }
          case UnaryOpExpr opExpr:
            return TranslateUnaryOpExpression(opExpr);
          case ConversionExpr conversionExpr: {
              return BoogieGenerator.ConvertExpression(GetToken(conversionExpr), TrExpr(conversionExpr.E), conversionExpr.E.Type, conversionExpr.ToType);
            }
          case TypeTestExpr testExpr: {
              return BoogieGenerator.GetSubrangeCheck(testExpr.Origin, TrExpr(testExpr.E), testExpr.E.Type, testExpr.ToType, testExpr.E, null, out var _) ?? Expr.True;
            }
          case BinaryExpr binaryExpr:
            return TranslateBinaryExpr(binaryExpr);
          case TernaryExpr ternaryExpr:
            return TranslateTernaryExpr(ternaryExpr);
          case LetExpr letExpr:
            return TrLetExpr(letExpr);
          case QuantifierExpr quantifierExpr:
            return TranslateQuantifierExpr(quantifierExpr);
          case SetComprehension comprehension:
            return TranslateSetComprehension(comprehension);
          case MapComprehension comprehension:
            return TranslateMapComprehension(comprehension);
          case LambdaExpr lambdaExpr:
            return TrLambdaExpr(lambdaExpr);
          case StmtExpr stmtExpr:
            return TrExpr(stmtExpr.E);
          case ITEExpr iteExpr:
            return TranslateIfThenElseExpr(iteExpr);
          case MatchExpr matchExpr:
            return TrExpr(DesugarMatchExpr(matchExpr));
          case ConcreteSyntaxExpression expression:
            return TrExpr(expression.ResolvedExpression);
          case NestedMatchExpr nestedMatchExpr:
            return TrExpr(nestedMatchExpr.Flattened);
          case BoxingCastExpr castExpr:
            return BoogieGenerator.CondApplyBox(GetToken(castExpr), TrExpr(castExpr.E), castExpr.FromType, castExpr.ToType);
          case UnboxingCastExpr castExpr:
            return BoogieGenerator.CondApplyUnbox(GetToken(castExpr), TrExpr(castExpr.E), castExpr.FromType, castExpr.ToType);
          case DecreasesToExpr decreasesToExpr:
            return TranslateDecreasesToExpr(decreasesToExpr);
          case FieldLocation fieldLocation:
            return TranslateFieldLocation(expr, fieldLocation);
          case IndexFieldLocation indexFieldLocation:
            return GetArrayIndexFieldName(indexFieldLocation.Origin, indexFieldLocation.Indices.ToList());
          case LocalsObjectExpression:
            return Predef.Locals;
          default:
            Contract.Assert(false); throw new Cce.UnreachableException();  // unexpected expression
        }
      }

      private Expr TranslateFieldLocation(Expression expr, FieldLocation fieldLocation) {
        var tok = GetToken(expr);
        if (fieldLocation.Field is SpecialField { EnclosingMethod: not null }) {
          Expr depthExpr = fieldLocation.AtCallSite ?
            FunctionCall(tok, "+", Boogie.Type.Int, Id(tok, "depth"), One(tok))
            : Id(tok, "depth");
          return FunctionCall(tok, "local_field", Predef.FieldName(tok),
            Id(tok, BoogieGenerator.GetField(fieldLocation.Field)),
            depthExpr
          );
        } else {
          return Id(tok, BoogieGenerator.GetField(fieldLocation.Field));
        }
      }

      private Expr TranslateIfThenElseExpr(ITEExpr iteExpr) {
        var g = RemoveLit(TrExpr(iteExpr.Test));
        var thn = BoogieGenerator.AdaptBoxing(iteExpr.Thn.Origin, BoogieGenerator.RemoveLit(TrExpr(iteExpr.Thn)), iteExpr.Thn.Type, iteExpr.Type);
        var els = BoogieGenerator.AdaptBoxing(iteExpr.Els.Origin, BoogieGenerator.RemoveLit(TrExpr(iteExpr.Els)), iteExpr.Els.Type, iteExpr.Type);
        return new NAryExpr(GetToken(iteExpr), new IfThenElse(GetToken(iteExpr)), new List<Boogie.Expr> { g, thn, els });
      }

      private Expr TranslateDecreasesToExpr(DecreasesToExpr decreasesToExpr) {
        var oldArray = decreasesToExpr.OldExpressions.ToArray();
        var newArray = decreasesToExpr.NewExpressions.ToArray();
        List<Expr> newExprs = [];
        List<Expr> oldExprs = [];
        List<Expression> newExprsDafny = [];
        List<Expression> oldExprsDafny = [];
        int N = Math.Min(oldArray.Length, newArray.Length);
        for (int i = 0; i < N; i++) {
          if (!CompatibleDecreasesTypes(oldArray[i].Type, newArray[i].Type)) {
            N = i;
            break;
          }
          oldExprsDafny.Add(oldArray[i]);
          oldExprs.Add(TrExpr(oldArray[i]));
          newExprsDafny.Add(newArray[i]);
          newExprs.Add(TrExpr(newArray[i]));
        }

        bool endsWithWinningTopComparison = N == oldArray.Length && N < newArray.Length;
        var allowNoChange = decreasesToExpr.AllowNoChange || endsWithWinningTopComparison;
        List<IOrigin> toks = oldExprs.Zip(newExprs, (_, _) => (IOrigin)decreasesToExpr.Origin).ToList();
        var decreasesExpr = BoogieGenerator.DecreasesCheck(toks, null,
          newExprsDafny, oldExprsDafny, newExprs, oldExprs, null,
          null, allowNoChange, false);
        return decreasesExpr;
      }

      private Expr TranslateMapComprehension(MapComprehension comprehension) {
        var e = comprehension;
        // Translate "map x,y | R(x,y) :: F(x,y) := G(x,y)" into
        // Map#Glue(lambda w: BoxType :: exists x,y :: R(x,y) && unbox(w) == F(x,y),
        //          lambda w: BoxType :: G(project_x(unbox(w)), project_y(unbox(w))),
        //          type)".
        // where project_x and project_y are functions defined (elsewhere, in CanCallAssumption) by the following axiom:
        //     forall x,y :: R(x,y) ==> var x',y' := project_x(unbox(F(x,y))),project_y(unbox(F(x,y))); R(x',y') && F(x',y') == F(x,y)
        // that is (without the let expression):
        //     forall x,y :: R(x,y) ==> R(project_x(unbox(F(x,y))), project_y(unbox(F(x,y)))) && F(project_x(unbox(F(x,y))), project_y(unbox(F(x,y)))) == F(x,y)
        //
        // In the common case where F(x,y) is omitted (in which case the list of bound variables is restricted to length 1):
        // Translate "map x | R(x) :: G(x)" into
        // Map#Glue(lambda w: BoxType :: R(unbox(w)),
        //          lambda w: BoxType :: G(unbox(w)),
        //          type)".
        List<Variable> bvars = [];
        List<bool> freeOfAlloc = BoundedPool.HasBounds(e.Bounds, BoundedPool.PoolVirtues.IndependentOfAlloc_or_ExplicitAlloc);

        Boogie.QKeyValue kv = TrAttributes(e.Attributes, "trigger");

        var wVar = new Boogie.BoundVariable(GetToken(comprehension), new Boogie.TypedIdent(GetToken(comprehension), BoogieGenerator.CurrentIdGenerator.FreshId("$w#"), Predef.BoxType));

        Boogie.Expr keys, values;
        if (!e.IsGeneralMapComprehension) {
          var bv = e.BoundVars[0];
          var w = new Boogie.IdentifierExpr(GetToken(comprehension), wVar);
          Boogie.Expr unboxw = BoogieGenerator.UnboxUnlessInherentlyBoxed(w, bv.Type);
          Boogie.Expr typeAntecedent = BoogieGenerator.MkIsBox(w, bv.Type);
          if (freeOfAlloc != null && !freeOfAlloc[0]) {
            var isAlloc = BoogieGenerator.MkIsAllocBox(w, bv.Type, HeapExpr);
            typeAntecedent = BplAnd(typeAntecedent, isAlloc);
          }
          var subst = new Dictionary<IVariable, Expression>();
          subst.Add(bv, new BoogieWrapper(unboxw, bv.Type));

          var ebody = BplAnd(typeAntecedent, TrExpr(BoogieGenerator.Substitute(e.Range, null, subst)));
          keys = new Boogie.LambdaExpr(GetToken(e), [], [wVar], kv, ebody);
          ebody = TrExpr(BoogieGenerator.Substitute(e.Term, null, subst));
          values = new Boogie.LambdaExpr(GetToken(e), [], [wVar], kv, BoxIfNecessary(GetToken(comprehension), ebody, e.Term.Type));
        } else {
          var t = e.TermLeft;
          var w = new Boogie.IdentifierExpr(GetToken(comprehension), wVar);
          Boogie.Expr unboxw = BoogieGenerator.UnboxUnlessInherentlyBoxed(w, t.Type);
          Boogie.Expr typeAntecedent = BoogieGenerator.MkIsBox(w, t.Type);
          if (freeOfAlloc != null && !freeOfAlloc[0]) {
            var isAlloc = BoogieGenerator.MkIsAllocBox(w, t.Type, HeapExpr);
            typeAntecedent = BplAnd(typeAntecedent, isAlloc);
          }

          BoogieGenerator.CreateBoundVariables(e.BoundVars, out var bvs, out var args);
          Contract.Assert(e.BoundVars.Count == bvs.Count);
          var subst = new Dictionary<IVariable, Expression>();
          for (var i = 0; i < e.BoundVars.Count; i++) {
            subst.Add(e.BoundVars[i], new BoogieWrapper(args[i], e.BoundVars[i].Type));
          }
          var rr = TrExpr(BoogieGenerator.Substitute(e.Range, null, subst));
          var ff = TrExpr(BoogieGenerator.Substitute(t, null, subst));
          var exst_body = BplAnd(rr, Boogie.Expr.Eq(unboxw, ff));
          var ebody = BplAnd(typeAntecedent, new Boogie.ExistsExpr(GetToken(e), bvs, exst_body));
          keys = new Boogie.LambdaExpr(GetToken(e), [], [wVar], kv, ebody);

          BoogieGenerator.CreateMapComprehensionProjectionFunctions(e);
          Contract.Assert(e.ProjectionFunctions != null && e.ProjectionFunctions.Count == e.BoundVars.Count);
          subst = new Dictionary<IVariable, Expression>();
          for (var i = 0; i < e.BoundVars.Count; i++) {
            var p = new Boogie.NAryExpr(GetToken(e), new Boogie.FunctionCall(e.ProjectionFunctions[i]), new List<Boogie.Expr> { unboxw });
            var prj = new BoogieWrapper(p, e.BoundVars[i].Type);
            subst.Add(e.BoundVars[i], prj);
          }
          ebody = TrExpr(BoogieGenerator.Substitute(e.Term, null, subst));
          values = new Boogie.LambdaExpr(GetToken(e), [], [wVar], kv, BoxIfNecessary(GetToken(comprehension), ebody, e.Term.Type));
        }

        return BoogieGenerator.FunctionCall(GetToken(e),
          e.Finite ? BuiltinFunction.MapGlue : BuiltinFunction.IMapGlue,
          null,
          e.Finite ? FunctionCall(GetToken(comprehension), "Set#FromBoogieMap", Predef.SetType, keys) : keys,
          values, BoogieGenerator.TypeToTy(comprehension.Type));
      }

      private Expr TranslateSetComprehension(SetComprehension comprehension) {
        var e = comprehension;
        List<bool> freeOfAlloc = BoundedPool.HasBounds(e.Bounds, BoundedPool.PoolVirtues.IndependentOfAlloc_or_ExplicitAlloc);

        // Translate "set xs | R :: T" into:
        //     Set#FromBoogieMap(lambda y: BoxType :: (exists xs :: CorrectType(xs) && R && y==Box(T)))
        // or if "T" is "xs", then:
        //     Set#FromBoogieMap(lambda y: BoxType :: CorrectType(y) && R[xs := Unbox(y)])
        // where Set#FromBoogieMap is omitted for iset.
        // FIXME: This is not a good translation, see comment in PreludeCore.bpl. It should be changed to not use a Boogie lambda expression
        // but to instead do the lambda lifting here.
        var yVar = new Boogie.BoundVariable(GetToken(comprehension), new Boogie.TypedIdent(GetToken(comprehension), BoogieGenerator.CurrentIdGenerator.FreshId("$y#"), Predef.BoxType));
        Boogie.Expr y = new Boogie.IdentifierExpr(GetToken(comprehension), yVar);
        Boogie.Expr lbody;
        if (e.TermIsSimple) {
          var bv = e.BoundVars[0];
          // lambda y: BoxType :: CorrectType(y) && R[xs := yUnboxed]
          Boogie.Expr typeAntecedent = BoogieGenerator.MkIsBox(new Boogie.IdentifierExpr(GetToken(comprehension), yVar), bv.Type);
          if (freeOfAlloc != null && !freeOfAlloc[0]) {
            var isAlloc = BoogieGenerator.MkIsAllocBox(new Boogie.IdentifierExpr(GetToken(comprehension), yVar), bv.Type, HeapExpr);
            typeAntecedent = BplAnd(typeAntecedent, isAlloc);
          }
          var yUnboxed = BoogieGenerator.UnboxUnlessInherentlyBoxed(new Boogie.IdentifierExpr(GetToken(comprehension), yVar), bv.Type);
          var range = BoogieGenerator.Substitute(e.Range, bv, new BoogieWrapper(yUnboxed, bv.Type));
          lbody = BplAnd(typeAntecedent, TrExpr(range));
        } else {
          // lambda y: BoxType :: (exists xs :: CorrectType(xs) && R && y==Box(T))
          List<Variable> bvars = [];
          Boogie.Expr typeAntecedent = TrBoundVariables(e.BoundVars, bvars, false, freeOfAlloc);

          var eq = Boogie.Expr.Eq(y, BoxIfNecessary(GetToken(comprehension), TrExpr(e.Term), e.Term.Type));
          var ebody = BplAnd(BplAnd(typeAntecedent, TrExpr(e.Range)), eq);
          var triggers = BoogieGenerator.TrTrigger(this, e.Attributes, GetToken(e));
          lbody = new Boogie.ExistsExpr(GetToken(comprehension), bvars, triggers, ebody);
        }
        Boogie.QKeyValue kv = TrAttributes(e.Attributes, "trigger");
        var lambda = new Boogie.LambdaExpr(GetToken(comprehension), [], [yVar], kv, lbody);
        return comprehension.Type.NormalizeToAncestorType().AsSetType.Finite
          ? FunctionCall(GetToken(comprehension), "Set#FromBoogieMap", Predef.SetType, lambda)
          : lambda;
      }

      private Expr TranslateQuantifierExpr(QuantifierExpr quantifierExpr) {
        QuantifierExpr e = quantifierExpr;

        if (e.SplitQuantifier != null) {
          return TrExpr(e.SplitQuantifierExpression);
        } else {
          List<Variable> bvars = [];
          var bodyEtran = this;
          if (e is ExistsExpr && BoogieGenerator.stmtContext == StmtType.ASSERT && BoogieGenerator.adjustFuelForExists) {
            // assert exists need decrease fuel by 1
            bodyEtran = bodyEtran.DecreaseFuel(1);
            // set adjustFuelForExists to false so that we don't keep decrease the fuel in cases like the expr below.
            // assert exists p:int :: exists t:T :: ToInt(t) > 0;
            BoogieGenerator.adjustFuelForExists = false;
          } else if (e is ExistsExpr && BoogieGenerator.stmtContext == StmtType.ASSUME && BoogieGenerator.adjustFuelForExists) {
            // assume exists need increase fuel by 1
            bodyEtran = bodyEtran.LayerOffset(1);
            BoogieGenerator.adjustFuelForExists = false;
          }

          Boogie.Expr antecedent = Boogie.Expr.True;

          List<bool> freeOfAlloc = BoundedPool.HasBounds(e.Bounds, BoundedPool.PoolVirtues.IndependentOfAlloc_or_ExplicitAlloc);
          antecedent = BplAnd(antecedent, bodyEtran.TrBoundVariables(e.BoundVars, bvars, false, freeOfAlloc)); // initHeapForAllStmt

          Boogie.QKeyValue kv = TrAttributes(e.Attributes, "trigger");
          Boogie.Trigger tr = BoogieGenerator.TrTrigger(bodyEtran, e.Attributes, GetToken(e), bvars, null, null);

          if (e.Range != null) {
            antecedent = BplAnd(antecedent, bodyEtran.TrExpr(e.Range));
          }
          Boogie.Expr body = bodyEtran.TrExpr(e.Term);

          if (e is ForallExpr) {
            return new Boogie.ForallExpr(GetToken(quantifierExpr), [], bvars, kv, tr, BplImp(antecedent, body));
          } else {
            Contract.Assert(e is ExistsExpr);
            return new Boogie.ExistsExpr(GetToken(quantifierExpr), [], bvars, kv, tr, BplAnd(antecedent, body));
          }
        }
      }

      private Expr TranslateTernaryExpr(TernaryExpr ternaryExpr) {
        var e = ternaryExpr;
        var e0 = TrExpr(e.E0);
        if (!e.E0.Type.IsBigOrdinalType) {
          e0 = FunctionCall(e0.tok, "ORD#FromNat", Predef.BigOrdinalType, e0);
        }
        var e1 = TrExpr(e.E1);
        var e2 = TrExpr(e.E2);
        switch (e.Op) {
          case TernaryExpr.Opcode.PrefixEqOp:
          case TernaryExpr.Opcode.PrefixNeqOp:
            var e1type = e.E1.Type.NormalizeExpand();
            var e2type = e.E2.Type.NormalizeExpand();
            var cot = e1type.AsCoDatatype;
            Contract.Assert(cot != null);  // the argument types of prefix equality (and prefix disequality) are codatatypes
            var r = BoogieGenerator.CoEqualCall(cot, e1type.TypeArgs, e2type.TypeArgs, e0, this.layerInterCluster.LayerN((int)FuelSetting.FuelAmount.HIGH), e1, e2);
            if (e.Op == TernaryExpr.Opcode.PrefixEqOp) {
              return r;
            } else {
              return Boogie.Expr.Unary(GetToken(ternaryExpr), UnaryOperator.Opcode.Not, r);
            }
          default:
            Contract.Assert(false); throw new Cce.UnreachableException();  // unexpected ternary expression
        }
      }

      private Expr TranslateUnaryOpExpression(UnaryOpExpr opExpr) {
        var e = opExpr;
        Boogie.Expr arg = TrExpr(e.E);
        switch (e.ResolvedOp) {
          case UnaryOpExpr.ResolvedOpcode.Lit:
            return MaybeLit(arg);
          case UnaryOpExpr.ResolvedOpcode.BVNot:
            var bvWidth = opExpr.Type.NormalizeToAncestorType().AsBitVectorType.Width;
            var bvType = BoogieGenerator.BplBvType(bvWidth);
            Boogie.Expr r = FunctionCall(GetToken(opExpr), "not_bv" + bvWidth, bvType, arg);
            if (BoogieGenerator.IsLit(arg)) {
              r = MaybeLit(r, bvType);
            }
            return r;
          case UnaryOpExpr.ResolvedOpcode.BoolNot:
            return Boogie.Expr.Unary(GetToken(opExpr), UnaryOperator.Opcode.Not, arg);
          case UnaryOpExpr.ResolvedOpcode.SeqLength:
            Contract.Assert(e.E.Type.NormalizeToAncestorType() is SeqType);
            return BoogieGenerator.FunctionCall(GetToken(opExpr), BuiltinFunction.SeqLength, null, arg);
          case UnaryOpExpr.ResolvedOpcode.SetCard:
            Contract.Assert(e.E.Type.NormalizeToAncestorType() is SetType { Finite: true });
            return BoogieGenerator.FunctionCall(GetToken(opExpr), BuiltinFunction.SetCard, null, arg);
          case UnaryOpExpr.ResolvedOpcode.MultiSetCard:
            Contract.Assert(e.E.Type.NormalizeToAncestorType() is MultiSetType);
            return BoogieGenerator.FunctionCall(GetToken(opExpr), BuiltinFunction.MultiSetCard, null, arg);
          case UnaryOpExpr.ResolvedOpcode.MapCard:
            Contract.Assert(e.E.Type.NormalizeToAncestorType() is MapType { Finite: true });
            return BoogieGenerator.FunctionCall(GetToken(opExpr), BuiltinFunction.MapCard, null, arg);
          case UnaryOpExpr.ResolvedOpcode.Fresh:
            var freshLabel = ((FreshExpr)e).AtLabel;
            var eeType = e.E.Type.NormalizeToAncestorType();
            if (eeType is SetType setType) {
              // generate:  (forall $o: ref :: { $o != null } X[Box($o)] ==> $o != null) &&
              //            (forall $o: ref :: { X[Box($o)] } X[Box($o)] ==> !old($Heap)[$o,alloc])
              // OR, if X[Box($o)] is rewritten into smaller parts, use the less good trigger old($Heap)[$o,alloc]
              Boogie.Variable oVar = new Boogie.BoundVariable(GetToken(opExpr), new Boogie.TypedIdent(GetToken(opExpr), "$o", Predef.RefType));
              Boogie.Expr o = new Boogie.IdentifierExpr(GetToken(opExpr), oVar);
              Boogie.Expr oNotNull = Boogie.Expr.Neq(o, Predef.Null);
              Boogie.Expr oInSet = TrInSet(GetToken(opExpr), o, e.E, setType.Arg, setType.Finite, true, out var performedInSetRewrite);
              Boogie.Expr oNotFresh = OldAt(freshLabel).IsAlloced(GetToken(opExpr), o);
              Boogie.Expr oIsFresh = Boogie.Expr.Not(oNotFresh);
              Boogie.Expr notNullBody = BplImp(oInSet, oNotNull);
              Boogie.Expr freshBody = BplImp(oInSet, oIsFresh);
              var notNullTrigger = BplTrigger(oNotNull);
              var notNullPred = new Boogie.ForallExpr(GetToken(opExpr), [oVar], notNullTrigger, notNullBody);
              var freshTrigger = BplTrigger(performedInSetRewrite ? oNotFresh : oInSet);
              var freshPred = new Boogie.ForallExpr(GetToken(opExpr), [oVar], freshTrigger, freshBody);
              return BplAnd(notNullPred, freshPred);
            } else if (eeType is SeqType) {
              // generate:  (forall $i: int :: 0 <= $i && $i < Seq#Length(X) ==> Unbox(Seq#Index(X,$i)) != null && !old($Heap)[Unbox(Seq#Index(X,$i)),alloc])
              Boogie.Variable iVar = new Boogie.BoundVariable(GetToken(opExpr), new Boogie.TypedIdent(GetToken(opExpr), "$i", Boogie.Type.Int));
              Boogie.Expr i = new Boogie.IdentifierExpr(GetToken(opExpr), iVar);
              Boogie.Expr iBounds = BoogieGenerator.InSeqRange(GetToken(opExpr), i, Type.Int, TrExpr(e.E), true, null, false);
              Boogie.Expr XsubI = BoogieGenerator.FunctionCall(GetToken(opExpr), BuiltinFunction.SeqIndex, Predef.RefType, TrExpr(e.E), i);
              XsubI = BoogieGenerator.FunctionCall(GetToken(opExpr), BuiltinFunction.Unbox, Predef.RefType, XsubI);
              Boogie.Expr oNotFresh = OldAt(freshLabel).IsAlloced(GetToken(opExpr), XsubI);
              Boogie.Expr oIsFresh = Boogie.Expr.Not(oNotFresh);
              Boogie.Expr xsubiNotNull = Boogie.Expr.Neq(XsubI, Predef.Null);
              Boogie.Expr body = BplImp(iBounds, BplAnd(xsubiNotNull, oIsFresh));
              //TRIGGERS: Does this make sense? dafny0\SmallTests
              // BROKEN // NEW_TRIGGER
              //TRIG (forall $i: int :: 0 <= $i && $i < Seq#Length(Q#0) && $Unbox(Seq#Index(Q#0, $i)): ref != null ==> !read(old($Heap), $Unbox(Seq#Index(Q#0, $i)): ref, alloc))
              return new Boogie.ForallExpr(GetToken(opExpr), [iVar], body);
            } else {
              // generate:  x != null && !old($Heap)[x]
              Boogie.Expr oNull = Boogie.Expr.Neq(TrExpr(e.E), Predef.Null);
              Boogie.Expr oIsFresh = Boogie.Expr.Not(OldAt(freshLabel).IsAlloced(GetToken(opExpr), TrExpr(e.E)));
              return Boogie.Expr.Binary(GetToken(opExpr), BinaryOperator.Opcode.And, oNull, oIsFresh);
            }
          case UnaryOpExpr.ResolvedOpcode.Allocated:
            // Translate with $IsAllocBox, even if it requires boxing the argument. This has the effect of giving
            // both the $IsAllocBox and $IsAlloc forms, because the axioms that connects these two is triggered
            // by $IsAllocBox.
            return BoogieGenerator.MkIsAllocBox(BoxIfNecessary(e.E.Origin, TrExpr(e.E), e.E.Type), e.E.Type, HeapExpr);
          case UnaryOpExpr.ResolvedOpcode.Assigned:
            string name = null;
            switch (e.E.Resolved) {
              case IdentifierExpr ie:
                name = ie.Var.UniqueName;
                break;
              case MemberSelectExpr mse:
                if (BoogieGenerator.inBodyInitContext && Expression.AsThis(mse.Obj) != null) {
                  name = BoogieGenerator.SurrogateName(mse.Member as Field);
                }
                break;
            }

            if (name == null) {
              return Expr.True;
            }
            BoogieGenerator.DefiniteAssignmentTrackers.TryGetValue(name, out var defass);
            return defass;
          default:
            Contract.Assert(false); throw new Cce.UnreachableException();  // unexpected unary expression
        }
      }

      private Expr TranslateMultisetFormingExpr(MultiSetFormingExpr formingExpr) {
        MultiSetFormingExpr e = formingExpr;
        var eType = e.E.Type.NormalizeToAncestorType();
        if (eType is SetType setType) {
          return BoogieGenerator.FunctionCall(GetToken(formingExpr), BuiltinFunction.MultiSetFromSet, BoogieGenerator.TrType(setType.Arg), TrExpr(e.E));
        } else if (eType is SeqType seqType) {
          return BoogieGenerator.FunctionCall(GetToken(formingExpr), BuiltinFunction.MultiSetFromSeq, BoogieGenerator.TrType(seqType.Arg), TrExpr(e.E));
        } else {
          Contract.Assert(false); throw new Cce.UnreachableException();
        }
      }

<<<<<<< HEAD
              var heapReadingStatus = new HeapReadingStatus(true, false);
              var applied = FunctionCall(GetToken(applyExpr), BoogieGenerator.Apply(arity), Predef.BoxType,
                Concat(Map(tt.TypeArgs, BoogieGenerator.TypeToTy),
                  Concat(HeapExprForArrow(e.Function.Type).AsList(heapReadingStatus), Cons(TrExpr(e.Function), e.Args.ConvertAll(arg => TrArg(arg))))));
=======
      private Expr TranslateSeqConstructionExpr(SeqConstructionExpr constructionExpr) {
        var e = constructionExpr;
        var eType = e.Type.NormalizeToAncestorType().AsSeqType.Arg.NormalizeExpand();
        var initalizerHeap = e.Initializer.Type.IsArrowType ? HeapExprForArrow(e.Initializer.Type) : HeapExpr;
        return FunctionCall(GetToken(constructionExpr), "Seq#Create", Predef.SeqType,
          BoogieGenerator.TypeToTy(eType),
          initalizerHeap,
          TrExpr(e.N),
          TrExpr(e.Initializer));
      }

      private Expr TranslateDatatypeValue(DatatypeValue value) {
        DatatypeValue dtv = value;
        Contract.Assert(dtv.Ctor != null);  // since dtv has been successfully resolved
        List<Boogie.Expr> args = [];

        bool argsAreLit = true;
        for (int i = 0; i < dtv.Arguments.Count; i++) {
          Expression arg = dtv.Arguments[i];
          Type t = dtv.Ctor.Formals[i].Type;
          var bArg = TrExpr(arg);
          argsAreLit = argsAreLit && BoogieGenerator.IsLit(bArg);
          args.Add(BoogieGenerator.AdaptBoxing(GetToken(value), bArg, Cce.NonNull(arg.Type), t));
        }
        Boogie.IdentifierExpr id = new Boogie.IdentifierExpr(GetToken(dtv), dtv.Ctor.FullName, Predef.DatatypeType);
        Boogie.Expr ret = new Boogie.NAryExpr(GetToken(dtv), new Boogie.FunctionCall(id), args);
        if (argsAreLit) {
          // If all arguments are Lit, so is the whole expression
          ret = MaybeLit(ret, Predef.DatatypeType);
        }
        return ret;
      }
>>>>>>> 80a1382d

      private Expr TranslateFunctionCallExpr(FunctionCallExpr callExpr) {
        FunctionCallExpr e = callExpr;
        if (e.Function is SpecialFunction) {
          return TrExprSpecialFunctionCall(e);
        } else {
          Boogie.Expr layerArgument;
          Boogie.Expr revealArgument;
          var etran = this;
          if (e.Function.ContainsQuantifier && BoogieGenerator.stmtContext == StmtType.ASSUME && BoogieGenerator.adjustFuelForExists) {
            // we need to increase fuel functions that contain quantifier expr in the assume context.
            etran = etran.LayerOffset(1);
            BoogieGenerator.adjustFuelForExists = false;
          }
          if (e.Function.IsFuelAware()) {
            Statistics_CustomLayerFunctionCount++;
            ModuleDefinition module = e.Function.EnclosingClass.EnclosingModuleDefinition;
            if (etran.applyLimited_CurrentFunction != null &&
                etran.layerIntraCluster != null &&
                ModuleDefinition.InSameSCC(e.Function, applyLimited_CurrentFunction)) {
              layerArgument = etran.layerIntraCluster.GetFunctionFuel(e.Function);
            } else {
              layerArgument = etran.layerInterCluster.GetFunctionFuel(e.Function);
            }
          } else {
            layerArgument = null;
          }

          if (e.Function.IsOpaque || e.Function.IsMadeImplicitlyOpaque(options)) {
            revealArgument = BoogieGenerator.GetRevealConstant(e.Function);
          } else {
            revealArgument = null;
          }

          var ty = BoogieGenerator.TrType(e.Type);
          var id = new Boogie.IdentifierExpr(GetToken(e), e.Function.FullSanitizedName, ty);

          var args = FunctionInvocationArguments(e, layerArgument, revealArgument, false, out var argsAreLit);
          Expr result = new Boogie.NAryExpr(GetToken(e), new Boogie.FunctionCall(id), args);
          result = BoogieGenerator.CondApplyUnbox(GetToken(e), result, e.Function.ResultType, e.Type);

          bool callIsLit = argsAreLit
                           && BoogieGenerator.FunctionBodyIsAvailable(e.Function, BoogieGenerator.currentModule, BoogieGenerator.currentScope)
                           && !e.Function.Reads.Expressions.Any(); // Function could depend on external values
          if (callIsLit) {
            result = MaybeLit(result, ty);
          }

<<<<<<< HEAD
                return result;
              }
            }
          case DatatypeValue value: {
              DatatypeValue dtv = value;
              Contract.Assert(dtv.Ctor != null);  // since dtv has been successfully resolved
              List<Boogie.Expr> args = [];

              bool argsAreLit = true;
              for (int i = 0; i < dtv.Arguments.Count; i++) {
                Expression arg = dtv.Arguments[i];
                Type t = dtv.Ctor.Formals[i].Type;
                var bArg = TrExpr(arg);
                argsAreLit = argsAreLit && BoogieGenerator.IsLit(bArg);
                args.Add(BoogieGenerator.AdaptBoxing(GetToken(value), bArg, cce.NonNull(arg.Type), t));
              }
              Boogie.IdentifierExpr id = new Boogie.IdentifierExpr(GetToken(dtv), dtv.Ctor.FullName, Predef.DatatypeType);
              Boogie.Expr ret = new Boogie.NAryExpr(GetToken(dtv), new Boogie.FunctionCall(id), args);
              if (argsAreLit) {
                // If all arguments are Lit, so is the whole expression
                ret = MaybeLit(ret, Predef.DatatypeType);
              }
              return ret;
            }
          case SeqConstructionExpr constructionExpr: {
              var e = constructionExpr;
              var eType = e.Type.NormalizeToAncestorType().AsSeqType.Arg.NormalizeExpand();
              var initalizerHeap = e.Initializer.Type.IsArrowType ? HeapExprForArrow(e.Initializer.Type) : HeapExpressions;
              return FunctionCall(GetToken(constructionExpr), "Seq#Create", Predef.SeqType,
                BoogieGenerator.TypeToTy(eType),
                initalizerHeap.HeapExpr,
                TrExpr(e.N),
                TrExpr(e.Initializer));
            }
          case MultiSetFormingExpr formingExpr: {
              MultiSetFormingExpr e = formingExpr;
              var eType = e.E.Type.NormalizeToAncestorType();
              if (eType is SetType setType) {
                return BoogieGenerator.FunctionCall(GetToken(formingExpr), BuiltinFunction.MultiSetFromSet, BoogieGenerator.TrType(setType.Arg), TrExpr(e.E));
              } else if (eType is SeqType seqType) {
                return BoogieGenerator.FunctionCall(GetToken(formingExpr), BuiltinFunction.MultiSetFromSeq, BoogieGenerator.TrType(seqType.Arg), TrExpr(e.E));
              } else {
                Contract.Assert(false); throw new cce.UnreachableException();
              }
            }
          case OldExpr oldExpr: {
              var e = oldExpr;
              return OldAt(e.AtLabel).TrExpr(e.Expr);
            }
          case UnchangedExpr unchangedExpr: {
              var e = unchangedExpr;
              return BoogieGenerator.FrameCondition(GetToken(e), e.Frame, false, FrameExpressionUse.Unchanged, OldAt(e.AtLabel), this, this, true);
            }
          case UnaryOpExpr opExpr: {
              var e = opExpr;
              Boogie.Expr arg = TrExpr(e.E);
              switch (e.ResolvedOp) {
                case UnaryOpExpr.ResolvedOpcode.Lit:
                  return MaybeLit(arg);
                case UnaryOpExpr.ResolvedOpcode.BVNot:
                  var bvWidth = opExpr.Type.NormalizeToAncestorType().AsBitVectorType.Width;
                  var bvType = BoogieGenerator.BplBvType(bvWidth);
                  Boogie.Expr r = FunctionCall(GetToken(opExpr), "not_bv" + bvWidth, bvType, arg);
                  if (BoogieGenerator.IsLit(arg)) {
                    r = MaybeLit(r, bvType);
                  }
                  return r;
                case UnaryOpExpr.ResolvedOpcode.BoolNot:
                  return Boogie.Expr.Unary(GetToken(opExpr), UnaryOperator.Opcode.Not, arg);
                case UnaryOpExpr.ResolvedOpcode.SeqLength:
                  Contract.Assert(e.E.Type.NormalizeToAncestorType() is SeqType);
                  return BoogieGenerator.FunctionCall(GetToken(opExpr), BuiltinFunction.SeqLength, null, arg);
                case UnaryOpExpr.ResolvedOpcode.SetCard:
                  Contract.Assert(e.E.Type.NormalizeToAncestorType() is SetType { Finite: true });
                  return BoogieGenerator.FunctionCall(GetToken(opExpr), BuiltinFunction.SetCard, null, arg);
                case UnaryOpExpr.ResolvedOpcode.MultiSetCard:
                  Contract.Assert(e.E.Type.NormalizeToAncestorType() is MultiSetType);
                  return BoogieGenerator.FunctionCall(GetToken(opExpr), BuiltinFunction.MultiSetCard, null, arg);
                case UnaryOpExpr.ResolvedOpcode.MapCard:
                  Contract.Assert(e.E.Type.NormalizeToAncestorType() is MapType { Finite: true });
                  return BoogieGenerator.FunctionCall(GetToken(opExpr), BuiltinFunction.MapCard, null, arg);
                case UnaryOpExpr.ResolvedOpcode.Fresh:
                  var freshLabel = ((FreshExpr)e).AtLabel;
                  var eeType = e.E.Type.NormalizeToAncestorType();
                  if (eeType is SetType setType) {
                    // generate:  (forall $o: ref :: { $o != null } X[Box($o)] ==> $o != null) &&
                    //            (forall $o: ref :: { X[Box($o)] } X[Box($o)] ==> !old($Heap)[$o,alloc])
                    // OR, if X[Box($o)] is rewritten into smaller parts, use the less good trigger old($Heap)[$o,alloc]
                    Boogie.Variable oVar = new Boogie.BoundVariable(GetToken(opExpr), new Boogie.TypedIdent(GetToken(opExpr), "$o", Predef.RefType));
                    Boogie.Expr o = new Boogie.IdentifierExpr(GetToken(opExpr), oVar);
                    Boogie.Expr oNotNull = Boogie.Expr.Neq(o, Predef.Null);
                    Boogie.Expr oInSet = TrInSet(GetToken(opExpr), o, e.E, setType.Arg, setType.Finite, true, out var performedInSetRewrite);
                    Boogie.Expr oNotFresh = OldAt(freshLabel).IsAlloced(GetToken(opExpr), o);
                    Boogie.Expr oIsFresh = Boogie.Expr.Not(oNotFresh);
                    Boogie.Expr notNullBody = BplImp(oInSet, oNotNull);
                    Boogie.Expr freshBody = BplImp(oInSet, oIsFresh);
                    var notNullTrigger = BplTrigger(oNotNull);
                    var notNullPred = new Boogie.ForallExpr(GetToken(opExpr), [oVar], notNullTrigger, notNullBody);
                    var freshTrigger = BplTrigger(performedInSetRewrite ? oNotFresh : oInSet);
                    var freshPred = new Boogie.ForallExpr(GetToken(opExpr), [oVar], freshTrigger, freshBody);
                    return BplAnd(notNullPred, freshPred);
                  } else if (eeType is SeqType) {
                    // generate:  (forall $i: int :: 0 <= $i && $i < Seq#Length(X) ==> Unbox(Seq#Index(X,$i)) != null && !old($Heap)[Unbox(Seq#Index(X,$i)),alloc])
                    Boogie.Variable iVar = new Boogie.BoundVariable(GetToken(opExpr), new Boogie.TypedIdent(GetToken(opExpr), "$i", Boogie.Type.Int));
                    Boogie.Expr i = new Boogie.IdentifierExpr(GetToken(opExpr), iVar);
                    Boogie.Expr iBounds = BoogieGenerator.InSeqRange(GetToken(opExpr), i, Type.Int, TrExpr(e.E), true, null, false);
                    Boogie.Expr XsubI = BoogieGenerator.FunctionCall(GetToken(opExpr), BuiltinFunction.SeqIndex, Predef.RefType, TrExpr(e.E), i);
                    XsubI = BoogieGenerator.FunctionCall(GetToken(opExpr), BuiltinFunction.Unbox, Predef.RefType, XsubI);
                    Boogie.Expr oNotFresh = OldAt(freshLabel).IsAlloced(GetToken(opExpr), XsubI);
                    Boogie.Expr oIsFresh = Boogie.Expr.Not(oNotFresh);
                    Boogie.Expr xsubiNotNull = Boogie.Expr.Neq(XsubI, Predef.Null);
                    Boogie.Expr body = BplImp(iBounds, BplAnd(xsubiNotNull, oIsFresh));
                    //TRIGGERS: Does this make sense? dafny0\SmallTests
                    // BROKEN // NEW_TRIGGER
                    //TRIG (forall $i: int :: 0 <= $i && $i < Seq#Length(Q#0) && $Unbox(Seq#Index(Q#0, $i)): ref != null ==> !read(old($Heap), $Unbox(Seq#Index(Q#0, $i)): ref, alloc))
                    return new Boogie.ForallExpr(GetToken(opExpr), [iVar], body);
                  } else {
                    // generate:  x != null && !old($Heap)[x]
                    Boogie.Expr oNull = Boogie.Expr.Neq(TrExpr(e.E), Predef.Null);
                    Boogie.Expr oIsFresh = Boogie.Expr.Not(OldAt(freshLabel).IsAlloced(GetToken(opExpr), TrExpr(e.E)));
                    return Boogie.Expr.Binary(GetToken(opExpr), BinaryOperator.Opcode.And, oNull, oIsFresh);
                  }
                case UnaryOpExpr.ResolvedOpcode.Allocated:
                  // Translate with $IsAllocBox, even if it requires boxing the argument. This has the effect of giving
                  // both the $IsAllocBox and $IsAlloc forms, because the axioms that connects these two is triggered
                  // by $IsAllocBox.
                  return BoogieGenerator.MkIsAllocBox(BoxIfNecessary(e.E.Origin, TrExpr(e.E), e.E.Type), e.E.Type, HeapExpr);
                case UnaryOpExpr.ResolvedOpcode.Assigned:
                  string name = null;
                  switch (e.E.Resolved) {
                    case IdentifierExpr ie:
                      name = ie.Var.UniqueName;
                      break;
                    case MemberSelectExpr mse:
                      if (BoogieGenerator.inBodyInitContext && Expression.AsThis(mse.Obj) != null) {
                        name = BoogieGenerator.SurrogateName(mse.Member as Field);
                      }
                      break;
                  }

                  if (name == null) {
                    return Expr.True;
                  }
                  BoogieGenerator.DefiniteAssignmentTrackers.TryGetValue(name, out var trackedTracker);
                  return trackedTracker.tracker;
                case UnaryOpExpr.ResolvedOpcode.Referrers:
                  return BoogieGenerator.MkReferrersOf(TrExpr(e.E), ReferrersHeapExpr);
                default:
                  Contract.Assert(false); throw new cce.UnreachableException();  // unexpected unary expression
              }
            }
          case ConversionExpr conversionExpr: {
              var e = conversionExpr;
              return BoogieGenerator.ConvertExpression(GetToken(e), TrExpr(e.E), e.E.Type, e.ToType);
            }
          case TypeTestExpr testExpr: {
              var e = testExpr;
              return BoogieGenerator.GetSubrangeCheck(e.Origin, TrExpr(e.E), e.E.Type, e.ToType, e.E, null, out var _) ?? Boogie.Expr.True;
            }
          case BinaryExpr binaryExpr: {
              BinaryExpr e = binaryExpr;
              var e0Type = e.E0.Type.NormalizeToAncestorType(); // used when making decisions about what Boogie operator/functions to use
              bool isReal = e0Type.IsNumericBased(Type.NumericPersuasion.Real);
              int bvWidth = e0Type.IsBitVectorType ? e0Type.AsBitVectorType.Width : -1;  // -1 indicates "not a bitvector type"
              Boogie.Expr e0 = TrExpr(e.E0);
              if (e.ResolvedOp == BinaryExpr.ResolvedOpcode.InSet) {
                return TrInSet(GetToken(binaryExpr), e0, e.E1, e.E0.Type, e.E1.Type.NormalizeToAncestorType().AsSetType.Finite, false, out var pr);  // let TrInSet translate e.E1
              } else if (e.ResolvedOp == BinaryExpr.ResolvedOpcode.NotInSet) {
                Boogie.Expr arg = TrInSet(GetToken(binaryExpr), e0, e.E1, e.E0.Type, e.E1.Type.NormalizeToAncestorType().AsSetType.Finite, false, out var pr);  // let TrInSet translate e.E1
                return Boogie.Expr.Unary(GetToken(binaryExpr), UnaryOperator.Opcode.Not, arg);
              } else if (e.ResolvedOp == BinaryExpr.ResolvedOpcode.InMultiSet) {
                return TrInMultiSet(GetToken(binaryExpr), e0, e.E1, e.E0.Type, false); // let TrInMultiSet translate e.E1
              } else if (e.ResolvedOp == BinaryExpr.ResolvedOpcode.NotInMultiSet) {
                Boogie.Expr arg = TrInMultiSet(GetToken(binaryExpr), e0, e.E1, e.E0.Type, false);  // let TrInMultiSet translate e.E1
                return Boogie.Expr.Unary(GetToken(binaryExpr), UnaryOperator.Opcode.Not, arg);
              }
              Boogie.Expr e1 = TrExpr(e.E1);
              BinaryOperator.Opcode bOpcode;
              Boogie.Type typ;
              var oe0 = e0;
              var oe1 = e1;
              var lit0 = BoogieGenerator.GetLit(e0);
              var lit1 = BoogieGenerator.GetLit(e1);
              bool liftLit = BoogieGenerator.IsLit(e0) && BoogieGenerator.IsLit(e1);
              // NOTE(namin): We usually avoid keeping literals, because their presence might mess up triggers that do not expect them.
              //              Still for equality-related operations, it's useful to keep them instead of lifting them, so that they can be propagated.
              bool keepLits = false;
              if (lit0 != null) {
                e0 = lit0;
              }
              if (lit1 != null) {
                e1 = lit1;
              }
              switch (e.ResolvedOp) {
                case BinaryExpr.ResolvedOpcode.Iff:
                  typ = Boogie.Type.Bool;
                  bOpcode = BinaryOperator.Opcode.Iff; break;
                case BinaryExpr.ResolvedOpcode.Imp:
                  typ = Boogie.Type.Bool;
                  bOpcode = BinaryOperator.Opcode.Imp; break;
                case BinaryExpr.ResolvedOpcode.And:
                  typ = Boogie.Type.Bool;
                  bOpcode = BinaryOperator.Opcode.And; break;
                case BinaryExpr.ResolvedOpcode.Or:
                  typ = Boogie.Type.Bool;
                  bOpcode = BinaryOperator.Opcode.Or; break;

                case BinaryExpr.ResolvedOpcode.EqCommon:
                  keepLits = true;
                  if (ModeledAsBoxType(e.E0.Type)) {
                    e1 = BoxIfNecessary(expr.Origin, e1, e.E1.Type);
                    oe1 = BoxIfNecessary(expr.Origin, oe1, e.E1.Type);
                  } else if (ModeledAsBoxType(e.E1.Type)) {
                    e0 = BoxIfNecessary(expr.Origin, e0, e.E0.Type);
                    oe0 = BoxIfNecessary(expr.Origin, oe0, e.E0.Type);
                  }
                  if (e.E0.Type.IsCoDatatype && e.E1.Type.IsCoDatatype) {
                    var e0args = e.E0.Type.NormalizeExpand().TypeArgs;
                    var e1args = e.E1.Type.NormalizeExpand().TypeArgs;
                    return BoogieGenerator.CoEqualCall(e.E0.Type.AsCoDatatype, e0args, e1args, null,
                      this.layerInterCluster.LayerN((int)FuelSetting.FuelAmount.HIGH), e0, e1, GetToken(binaryExpr));
                  }
                  if (e.E0.Type.IsIndDatatype && e.E1.Type.IsIndDatatype) {
                    return BoogieGenerator.TypeSpecificEqual(GetToken(binaryExpr), e.E0.Type, e0, e1);
                  }
                  typ = Boogie.Type.Bool;
                  bOpcode = BinaryOperator.Opcode.Eq;
                  break;
                case BinaryExpr.ResolvedOpcode.NeqCommon:
                  if (ModeledAsBoxType(e.E0.Type)) {
                    e1 = BoxIfNecessary(expr.Origin, e1, e.E1.Type);
                    oe1 = BoxIfNecessary(expr.Origin, oe1, e.E1.Type);
                  } else if (ModeledAsBoxType(e.E1.Type)) {
                    e0 = BoxIfNecessary(expr.Origin, e0, e.E0.Type);
                    oe0 = BoxIfNecessary(expr.Origin, oe0, e.E0.Type);
                  }
                  if (e.E0.Type.IsCoDatatype && e.E1.Type.IsCoDatatype) {
                    var e0args = e.E0.Type.NormalizeExpand().TypeArgs;
                    var e1args = e.E1.Type.NormalizeExpand().TypeArgs;
                    var eq = BoogieGenerator.CoEqualCall(e.E0.Type.AsCoDatatype, e0args, e1args, null,
                      this.layerInterCluster.LayerN((int)FuelSetting.FuelAmount.HIGH), e0, e1, GetToken(binaryExpr));
                    return Boogie.Expr.Unary(GetToken(binaryExpr), UnaryOperator.Opcode.Not, eq);
                  }
                  if (e.E0.Type.IsIndDatatype && e.E1.Type.IsIndDatatype) {
                    var eq = BoogieGenerator.TypeSpecificEqual(GetToken(binaryExpr), e.E0.Type, e0, e1);
                    return Boogie.Expr.Unary(GetToken(binaryExpr), UnaryOperator.Opcode.Not, eq);
                  }
                  typ = Boogie.Type.Bool;
                  bOpcode = BinaryOperator.Opcode.Neq;
                  break;
                case BinaryExpr.ResolvedOpcode.Lt:
                  if (0 <= bvWidth) {
                    return TrToFunctionCall(GetToken(binaryExpr), "lt_bv" + bvWidth, Boogie.Type.Bool, e0, e1, liftLit);
                  } else if (e0Type.IsBigOrdinalType) {
                    return FunctionCall(GetToken(binaryExpr), "ORD#Less", Boogie.Type.Bool, e0, e1);
                  } else if (isReal || !BoogieGenerator.DisableNonLinearArithmetic) {
                    typ = Boogie.Type.Bool;
                    bOpcode = BinaryOperator.Opcode.Lt;
                    break;
                  } else {
                    return TrToFunctionCall(GetToken(binaryExpr), "INTERNAL_lt_boogie", Boogie.Type.Bool, e0, e1, liftLit);
                  }
                case BinaryExpr.ResolvedOpcode.LessThanLimit:
                  return FunctionCall(GetToken(binaryExpr), "ORD#LessThanLimit", Boogie.Type.Bool, e0, e1);
                case BinaryExpr.ResolvedOpcode.Le:
                  keepLits = true;
                  if (0 <= bvWidth) {
                    return TrToFunctionCall(GetToken(binaryExpr), "le_bv" + bvWidth, Boogie.Type.Bool, e0, e1, false);
                  } else if (e0Type.IsBigOrdinalType) {
                    var less = FunctionCall(GetToken(binaryExpr), "ORD#Less", Boogie.Type.Bool, e0, e1);
                    var eq = Boogie.Expr.Eq(e0, e1);
                    return BplOr(eq, less);
                  } else if (isReal || !BoogieGenerator.DisableNonLinearArithmetic) {
                    typ = Boogie.Type.Bool;
                    bOpcode = BinaryOperator.Opcode.Le;
                    break;
                  } else {
                    return TrToFunctionCall(GetToken(binaryExpr), "INTERNAL_le_boogie", Boogie.Type.Bool, e0, e1, false);
                  }
                case BinaryExpr.ResolvedOpcode.Ge:
                  keepLits = true;
                  if (0 <= bvWidth) {
                    return TrToFunctionCall(GetToken(binaryExpr), "ge_bv" + bvWidth, Boogie.Type.Bool, e0, e1, false);
                  } else if (e0Type.IsBigOrdinalType) {
                    var less = FunctionCall(GetToken(binaryExpr), "ORD#Less", Boogie.Type.Bool, e1, e0);
                    var eq = Boogie.Expr.Eq(e1, e0);
                    return BplOr(eq, less);
                  } else if (isReal || !BoogieGenerator.DisableNonLinearArithmetic) {
                    typ = Boogie.Type.Bool;
                    bOpcode = BinaryOperator.Opcode.Ge;
                    break;
                  } else {
                    return TrToFunctionCall(GetToken(binaryExpr), "INTERNAL_ge_boogie", Boogie.Type.Bool, e0, e1, false);
                  }
                case BinaryExpr.ResolvedOpcode.Gt:
                  if (0 <= bvWidth) {
                    return TrToFunctionCall(GetToken(binaryExpr), "gt_bv" + bvWidth, Boogie.Type.Bool, e0, e1, liftLit);
                  } else if (e0Type.IsBigOrdinalType) {
                    return FunctionCall(GetToken(binaryExpr), "ORD#Less", Boogie.Type.Bool, e1, e0);
                  } else if (isReal || !BoogieGenerator.DisableNonLinearArithmetic) {
                    typ = Boogie.Type.Bool;
                    bOpcode = BinaryOperator.Opcode.Gt;
                    break;
                  } else {
                    return TrToFunctionCall(GetToken(binaryExpr), "INTERNAL_gt_boogie", Boogie.Type.Bool, e0, e1, liftLit);
                  }

                case BinaryExpr.ResolvedOpcode.Add:
                  if (0 <= bvWidth) {
                    return TrToFunctionCall(GetToken(binaryExpr), "add_bv" + bvWidth, BoogieGenerator.BplBvType(bvWidth), e0, e1, liftLit);
                  } else if (e0Type.IsBigOrdinalType) {
                    return TrToFunctionCall(GetToken(binaryExpr), "ORD#Plus", Predef.BigOrdinalType, e0, e1, liftLit);
                  } else if (e0Type.IsCharType) {
                    return TrToFunctionCall(GetToken(binaryExpr), "char#Plus", Predef.CharType, e0, e1, liftLit);
                  } else if (!isReal && BoogieGenerator.DisableNonLinearArithmetic) {
                    return TrToFunctionCall(GetToken(binaryExpr), "INTERNAL_add_boogie", Boogie.Type.Int, e0, e1, liftLit);
                  } else if (!isReal && (options.ArithMode == 2 || 5 <= options.ArithMode)) {
                    return TrToFunctionCall(GetToken(binaryExpr), "Add", Boogie.Type.Int, oe0, oe1, liftLit);
                  } else {
                    typ = isReal ? Boogie.Type.Real : Boogie.Type.Int;
                    bOpcode = BinaryOperator.Opcode.Add;
                    break;
                  }
                case BinaryExpr.ResolvedOpcode.Sub:
                  if (0 <= bvWidth) {
                    return TrToFunctionCall(GetToken(binaryExpr), "sub_bv" + bvWidth, BoogieGenerator.BplBvType(bvWidth), e0, e1, liftLit);
                  } else if (e0Type.IsBigOrdinalType) {
                    return TrToFunctionCall(GetToken(binaryExpr), "ORD#Minus", Predef.BigOrdinalType, e0, e1, liftLit);
                  } else if (e0Type.IsCharType) {
                    return TrToFunctionCall(GetToken(binaryExpr), "char#Minus", Predef.CharType, e0, e1, liftLit);
                  } else if (!isReal && BoogieGenerator.DisableNonLinearArithmetic) {
                    return TrToFunctionCall(GetToken(binaryExpr), "INTERNAL_sub_boogie", Boogie.Type.Int, e0, e1, liftLit);
                  } else if (!isReal && (options.ArithMode == 2 || 5 <= options.ArithMode)) {
                    return TrToFunctionCall(GetToken(binaryExpr), "Sub", Boogie.Type.Int, oe0, oe1, liftLit);
                  } else {
                    typ = isReal ? Boogie.Type.Real : Boogie.Type.Int;
                    bOpcode = BinaryOperator.Opcode.Sub;
                    break;
                  }
                case BinaryExpr.ResolvedOpcode.Mul:
                  if (0 <= bvWidth) {
                    return TrToFunctionCall(GetToken(binaryExpr), "mul_bv" + bvWidth, BoogieGenerator.BplBvType(bvWidth), e0, e1, liftLit);
                  } else if (!isReal && BoogieGenerator.DisableNonLinearArithmetic) {
                    return TrToFunctionCall(GetToken(binaryExpr), "INTERNAL_mul_boogie", Boogie.Type.Int, e0, e1, liftLit);
                  } else if (!isReal && options.ArithMode != 0 && options.ArithMode != 3) {
                    return TrToFunctionCall(GetToken(binaryExpr), "Mul", Boogie.Type.Int, oe0, oe1, liftLit);
                  } else {
                    typ = isReal ? Boogie.Type.Real : Boogie.Type.Int;
                    bOpcode = BinaryOperator.Opcode.Mul;
                    break;
                  }
                case BinaryExpr.ResolvedOpcode.Div:
                  if (0 <= bvWidth) {
                    return TrToFunctionCall(GetToken(binaryExpr), "div_bv" + bvWidth, BoogieGenerator.BplBvType(bvWidth), e0, e1, liftLit);
                  } else if (!isReal && BoogieGenerator.DisableNonLinearArithmetic && !isReal) {
                    return TrToFunctionCall(GetToken(binaryExpr), "INTERNAL_div_boogie", Boogie.Type.Int, e0, e1, liftLit);
                  } else if (!isReal && options.ArithMode != 0 && options.ArithMode != 3) {
                    return TrToFunctionCall(GetToken(binaryExpr), "Div", Boogie.Type.Int, e0, oe1, liftLit);
                  } else if (isReal) {
                    typ = Boogie.Type.Real;
                    bOpcode = BinaryOperator.Opcode.RealDiv;
                    break;
                  } else {
                    typ = Boogie.Type.Int;
                    bOpcode = BinaryOperator.Opcode.Div;
                    break;
                  }
                case BinaryExpr.ResolvedOpcode.Mod:
                  if (0 <= bvWidth) {
                    return TrToFunctionCall(GetToken(binaryExpr), "mod_bv" + bvWidth, BoogieGenerator.BplBvType(bvWidth), e0, e1, liftLit);
                  } else if (BoogieGenerator.DisableNonLinearArithmetic && !isReal) {
                    return TrToFunctionCall(GetToken(binaryExpr), "INTERNAL_mod_boogie", Boogie.Type.Int, e0, e1, liftLit);
                  } else if (!isReal && options.ArithMode != 0 && options.ArithMode != 3) {
                    return TrToFunctionCall(GetToken(binaryExpr), "Mod", Boogie.Type.Int, e0, oe1, liftLit);
                  } else {
                    typ = isReal ? Boogie.Type.Real : Boogie.Type.Int;
                    bOpcode = BinaryOperator.Opcode.Mod;
                    break;
                  }

                case BinaryExpr.ResolvedOpcode.LeftShift: {
                    Contract.Assert(0 <= bvWidth);
                    return TrToFunctionCall(GetToken(binaryExpr), "LeftShift_bv" + bvWidth, BoogieGenerator.BplBvType(bvWidth), e0, BoogieGenerator.ConvertExpression(GetToken(binaryExpr), e1, e.E1.Type, e.Type), liftLit);
                  }
                case BinaryExpr.ResolvedOpcode.RightShift: {
                    Contract.Assert(0 <= bvWidth);
                    return TrToFunctionCall(GetToken(binaryExpr), "RightShift_bv" + bvWidth, BoogieGenerator.BplBvType(bvWidth), e0, BoogieGenerator.ConvertExpression(GetToken(binaryExpr), e1, e.E1.Type, e.Type), liftLit);
                  }
                case BinaryExpr.ResolvedOpcode.BitwiseAnd: {
                    Contract.Assert(0 <= bvWidth);
                    return TrToFunctionCall(GetToken(binaryExpr), "and_bv" + bvWidth, BoogieGenerator.BplBvType(bvWidth), e0, e1, liftLit);
                  }
                case BinaryExpr.ResolvedOpcode.BitwiseOr: {
                    Contract.Assert(0 <= bvWidth);
                    return TrToFunctionCall(GetToken(binaryExpr), "or_bv" + bvWidth, BoogieGenerator.BplBvType(bvWidth), e0, e1, liftLit);
                  }
                case BinaryExpr.ResolvedOpcode.BitwiseXor: {
                    Contract.Assert(0 <= bvWidth);
                    return TrToFunctionCall(GetToken(binaryExpr), "xor_bv" + bvWidth, BoogieGenerator.BplBvType(bvWidth), e0, e1, liftLit);
                  }

                case BinaryExpr.ResolvedOpcode.LtChar:
                case BinaryExpr.ResolvedOpcode.LeChar:
                case BinaryExpr.ResolvedOpcode.GeChar:
                case BinaryExpr.ResolvedOpcode.GtChar: {
                    // work off the original operands (that is, allow them to be lit-wrapped)
                    var operand0 = BoogieGenerator.FunctionCall(e0.tok, BuiltinFunction.CharToInt, null, oe0);
                    var operand1 = BoogieGenerator.FunctionCall(e0.tok, BuiltinFunction.CharToInt, null, oe1);
                    BinaryOperator.Opcode bOp;
                    switch (e.ResolvedOp) {
                      case BinaryExpr.ResolvedOpcode.LtChar: bOp = BinaryOperator.Opcode.Lt; break;
                      case BinaryExpr.ResolvedOpcode.LeChar: bOp = BinaryOperator.Opcode.Le; break;
                      case BinaryExpr.ResolvedOpcode.GeChar: bOp = BinaryOperator.Opcode.Ge; break;
                      case BinaryExpr.ResolvedOpcode.GtChar: bOp = BinaryOperator.Opcode.Gt; break;
                      default:
                        Contract.Assert(false);  // unexpected case
                        throw new cce.UnreachableException();  // to please compiler
                    }
                    return Boogie.Expr.Binary(GetToken(binaryExpr), bOp, operand0, operand1);
                  }

                case BinaryExpr.ResolvedOpcode.SetEq:
                case BinaryExpr.ResolvedOpcode.MultiSetEq:
                case BinaryExpr.ResolvedOpcode.SeqEq:
                case BinaryExpr.ResolvedOpcode.MapEq:
                  return BoogieGenerator.TypeSpecificEqual(GetToken(binaryExpr), e.E0.Type, e0, e1);
                case BinaryExpr.ResolvedOpcode.SetNeq:
                case BinaryExpr.ResolvedOpcode.MultiSetNeq:
                case BinaryExpr.ResolvedOpcode.SeqNeq:
                case BinaryExpr.ResolvedOpcode.MapNeq:
                  return Boogie.Expr.Unary(GetToken(binaryExpr), UnaryOperator.Opcode.Not, BoogieGenerator.TypeSpecificEqual(GetToken(binaryExpr), e.E0.Type, e0, e1));

                case BinaryExpr.ResolvedOpcode.ProperSubset: {
                    return BoogieGenerator.ProperSubset(GetToken(binaryExpr), e0, e1, e.E0.Type.NormalizeToAncestorType().AsSetType.Finite);
                  }
                case BinaryExpr.ResolvedOpcode.Subset: {
                    bool finite = e.E1.Type.NormalizeToAncestorType().AsSetType.Finite;
                    var f = finite ? BuiltinFunction.SetSubset : BuiltinFunction.ISetSubset;
                    return BoogieGenerator.FunctionCall(GetToken(binaryExpr), f, null, e0, e1);
                  }
                case BinaryExpr.ResolvedOpcode.Superset: {
                    bool finite = e.E1.Type.NormalizeToAncestorType().AsSetType.Finite;
                    var f = finite ? BuiltinFunction.SetSubset : BuiltinFunction.ISetSubset;
                    return BoogieGenerator.FunctionCall(GetToken(binaryExpr), f, null, e1, e0);
                  }
                case BinaryExpr.ResolvedOpcode.ProperSuperset:
                  return BoogieGenerator.ProperSubset(GetToken(binaryExpr), e1, e0, e.E0.Type.NormalizeToAncestorType().AsSetType.Finite);
                case BinaryExpr.ResolvedOpcode.Disjoint: {
                    bool finite = e.E1.Type.NormalizeToAncestorType().AsSetType.Finite;
                    var f = finite ? BuiltinFunction.SetDisjoint : BuiltinFunction.ISetDisjoint;
                    return BoogieGenerator.FunctionCall(GetToken(binaryExpr), f, null, e0, e1);
                  }
                case BinaryExpr.ResolvedOpcode.InSet:
                  Contract.Assert(false); throw new cce.UnreachableException();  // this case handled above
                case BinaryExpr.ResolvedOpcode.NotInSet:
                  Contract.Assert(false); throw new cce.UnreachableException();  // this case handled above
                case BinaryExpr.ResolvedOpcode.Union: {
                    var setType = binaryExpr.Type.NormalizeToAncestorType().AsSetType;
                    bool finite = setType.Finite;
                    var f = finite ? BuiltinFunction.SetUnion : BuiltinFunction.ISetUnion;
                    return BoogieGenerator.FunctionCall(GetToken(binaryExpr), f, BoogieGenerator.TrType(setType.Arg), e0, e1);
                  }
                case BinaryExpr.ResolvedOpcode.Intersection: {
                    var setType = binaryExpr.Type.NormalizeToAncestorType().AsSetType;
                    bool finite = setType.Finite;
                    var f = finite ? BuiltinFunction.SetIntersection : BuiltinFunction.ISetIntersection;
                    return BoogieGenerator.FunctionCall(GetToken(binaryExpr), f, BoogieGenerator.TrType(setType.Arg), e0, e1);
                  }
                case BinaryExpr.ResolvedOpcode.SetDifference: {
                    var setType = binaryExpr.Type.NormalizeToAncestorType().AsSetType;
                    bool finite = setType.Finite;
                    var f = finite ? BuiltinFunction.SetDifference : BuiltinFunction.ISetDifference;
                    return BoogieGenerator.FunctionCall(GetToken(binaryExpr), f, BoogieGenerator.TrType(setType.Arg), e0, e1);
                  }
                case BinaryExpr.ResolvedOpcode.ProperMultiSubset:
                  return BoogieGenerator.ProperMultiset(GetToken(binaryExpr), e0, e1);
                case BinaryExpr.ResolvedOpcode.MultiSubset:
                  return BoogieGenerator.FunctionCall(GetToken(binaryExpr), BuiltinFunction.MultiSetSubset, null, e0, e1);
                case BinaryExpr.ResolvedOpcode.MultiSuperset:
                  return BoogieGenerator.FunctionCall(GetToken(binaryExpr), BuiltinFunction.MultiSetSubset, null, e1, e0);
                case BinaryExpr.ResolvedOpcode.ProperMultiSuperset:
                  return BoogieGenerator.ProperMultiset(GetToken(binaryExpr), e1, e0);
                case BinaryExpr.ResolvedOpcode.MultiSetDisjoint:
                  return BoogieGenerator.FunctionCall(GetToken(binaryExpr), BuiltinFunction.MultiSetDisjoint, null, e0, e1);
                case BinaryExpr.ResolvedOpcode.InMultiSet:
                  Contract.Assert(false); throw new cce.UnreachableException();  // this case handled above
                case BinaryExpr.ResolvedOpcode.NotInMultiSet:
                  Contract.Assert(false); throw new cce.UnreachableException();  // this case handled above
                case BinaryExpr.ResolvedOpcode.MultiSetUnion:
                  return BoogieGenerator.FunctionCall(GetToken(binaryExpr), BuiltinFunction.MultiSetUnion,
                    BoogieGenerator.TrType(binaryExpr.Type.NormalizeToAncestorType().AsMultiSetType.Arg), e0, e1);
                case BinaryExpr.ResolvedOpcode.MultiSetIntersection:
                  return BoogieGenerator.FunctionCall(GetToken(binaryExpr), BuiltinFunction.MultiSetIntersection,
                    BoogieGenerator.TrType(binaryExpr.Type.NormalizeToAncestorType().AsMultiSetType.Arg), e0, e1);
                case BinaryExpr.ResolvedOpcode.MultiSetDifference:
                  return BoogieGenerator.FunctionCall(GetToken(binaryExpr), BuiltinFunction.MultiSetDifference,
                    BoogieGenerator.TrType(binaryExpr.Type.NormalizeToAncestorType().AsMultiSetType.Arg), e0, e1);

                case BinaryExpr.ResolvedOpcode.ProperPrefix:
                  return BoogieGenerator.ProperPrefix(GetToken(binaryExpr), e0, e1);
                case BinaryExpr.ResolvedOpcode.Prefix: {
                    Boogie.Expr len0 = BoogieGenerator.FunctionCall(GetToken(binaryExpr), BuiltinFunction.SeqLength, null, e0);
                    Boogie.Expr len1 = BoogieGenerator.FunctionCall(GetToken(binaryExpr), BuiltinFunction.SeqLength, null, e1);
                    return Boogie.Expr.Binary(GetToken(binaryExpr), BinaryOperator.Opcode.And,
                      Boogie.Expr.Le(len0, len1),
                      BoogieGenerator.FunctionCall(GetToken(binaryExpr), BuiltinFunction.SeqSameUntil, null, e0, e1, len0));
                  }
                case BinaryExpr.ResolvedOpcode.Concat:
                  return BoogieGenerator.FunctionCall(GetToken(binaryExpr), BuiltinFunction.SeqAppend,
                    BoogieGenerator.TrType(binaryExpr.Type.NormalizeToAncestorType().AsSeqType.Arg), e0, e1);
                case BinaryExpr.ResolvedOpcode.InSeq:
                  return BoogieGenerator.FunctionCall(GetToken(binaryExpr), BuiltinFunction.SeqContains, null, e1,
                    BoxIfNecessary(GetToken(binaryExpr), e0, e.E0.Type));
                case BinaryExpr.ResolvedOpcode.NotInSeq:
                  Boogie.Expr arg = BoogieGenerator.FunctionCall(GetToken(binaryExpr), BuiltinFunction.SeqContains, null, e1,
                    BoxIfNecessary(GetToken(binaryExpr), e0, e.E0.Type));
                  return Boogie.Expr.Unary(GetToken(binaryExpr), UnaryOperator.Opcode.Not, arg);
                case BinaryExpr.ResolvedOpcode.InMap: {
                    bool finite = e.E1.Type.NormalizeToAncestorType().AsMapType.Finite;
                    var f = finite ? BuiltinFunction.MapDomain : BuiltinFunction.IMapDomain;
                    return BoogieGenerator.IsSetMember(GetToken(binaryExpr),
                      BoogieGenerator.FunctionCall(GetToken(binaryExpr), f, finite ? Predef.MapType : Predef.IMapType, e1),
                      BoxIfNecessary(GetToken(binaryExpr), e0, e.E0.Type),
                      finite);
                  }
                case BinaryExpr.ResolvedOpcode.NotInMap: {
                    bool finite = e.E1.Type.NormalizeToAncestorType().AsMapType.Finite;
                    var f = finite ? BuiltinFunction.MapDomain : BuiltinFunction.IMapDomain;
                    Boogie.Expr inMap = BoogieGenerator.IsSetMember(GetToken(binaryExpr),
                      BoogieGenerator.FunctionCall(GetToken(binaryExpr), f, finite ? Predef.MapType : Predef.IMapType, e1),
                      BoxIfNecessary(GetToken(binaryExpr), e0, e.E0.Type),
                      finite);
                    return Boogie.Expr.Unary(GetToken(binaryExpr), UnaryOperator.Opcode.Not, inMap);
                  }
                case BinaryExpr.ResolvedOpcode.MapMerge: {
                    bool finite = e0Type.NormalizeToAncestorType().AsMapType.Finite;
                    var f = finite ? "Map#Merge" : "IMap#Merge";
                    return FunctionCall(GetToken(binaryExpr), f, BoogieGenerator.TrType(binaryExpr.Type), e0, e1);
                  }
                case BinaryExpr.ResolvedOpcode.MapSubtraction: {
                    bool finite = e0Type.NormalizeToAncestorType().AsMapType.Finite;
                    var f = finite ? "Map#Subtract" : "IMap#Subtract";
                    return FunctionCall(GetToken(binaryExpr), f, BoogieGenerator.TrType(binaryExpr.Type), e0, e1);
                  }

                case BinaryExpr.ResolvedOpcode.RankLt:
                  return Boogie.Expr.Binary(GetToken(binaryExpr), BinaryOperator.Opcode.Lt,
                    BoogieGenerator.FunctionCall(GetToken(binaryExpr), e0Type.IsDatatype ? BuiltinFunction.DtRank : BuiltinFunction.BoxRank, null, e0),
                    BoogieGenerator.FunctionCall(GetToken(binaryExpr), BuiltinFunction.DtRank, null, e1));
                case BinaryExpr.ResolvedOpcode.RankGt:
                  return Boogie.Expr.Binary(GetToken(binaryExpr), BinaryOperator.Opcode.Gt,
                    BoogieGenerator.FunctionCall(GetToken(binaryExpr), BuiltinFunction.DtRank, null, e0),
                    BoogieGenerator.FunctionCall(GetToken(binaryExpr), e.E1.Type.IsDatatype ? BuiltinFunction.DtRank : BuiltinFunction.BoxRank, null, e1));

                default:
                  Contract.Assert(false); throw new cce.UnreachableException();  // unexpected binary expression
              }
              liftLit = liftLit && !keepLits;
              var ae0 = keepLits ? oe0 : e0;
              var ae1 = keepLits ? oe1 : e1;
              Boogie.Expr re = Boogie.Expr.Binary(GetToken(binaryExpr), bOpcode, ae0, ae1);
              if (liftLit) {
                re = MaybeLit(re, typ);
              }
              return re;
            }
          case TernaryExpr ternaryExpr: {
              var e = ternaryExpr;
              var e0 = TrExpr(e.E0);
              if (!e.E0.Type.IsBigOrdinalType) {
                e0 = FunctionCall(e0.tok, "ORD#FromNat", Predef.BigOrdinalType, e0);
              }
              var e1 = TrExpr(e.E1);
              var e2 = TrExpr(e.E2);
              switch (e.Op) {
                case TernaryExpr.Opcode.PrefixEqOp:
                case TernaryExpr.Opcode.PrefixNeqOp:
                  var e1type = e.E1.Type.NormalizeExpand();
                  var e2type = e.E2.Type.NormalizeExpand();
                  var cot = e1type.AsCoDatatype;
                  Contract.Assert(cot != null);  // the argument types of prefix equality (and prefix disequality) are codatatypes
                  var r = BoogieGenerator.CoEqualCall(cot, e1type.TypeArgs, e2type.TypeArgs, e0, this.layerInterCluster.LayerN((int)FuelSetting.FuelAmount.HIGH), e1, e2);
                  if (e.Op == TernaryExpr.Opcode.PrefixEqOp) {
                    return r;
                  } else {
                    return Boogie.Expr.Unary(GetToken(ternaryExpr), UnaryOperator.Opcode.Not, r);
                  }
                default:
                  Contract.Assert(false); throw new cce.UnreachableException();  // unexpected ternary expression
              }
            }
          case LetExpr letExpr:
            return TrLetExpr(letExpr);
          case QuantifierExpr quantifierExpr: {
              QuantifierExpr e = quantifierExpr;
=======
          return result;
        }
      }
>>>>>>> 80a1382d

      private Expr TranslateLiteralExpr(LiteralExpr literalExpr) {
        LiteralExpr e = literalExpr;
        if (e.Value == null) {
          return Predef.Null;
        } else if (e.Value is bool) {
          return MaybeLit(new Boogie.LiteralExpr(GetToken(e), (bool)e.Value));
        } else if (e is CharLiteralExpr) {
          // we expect e.Value to be a string representing exactly one char
          Boogie.Expr rawElement = null;  // assignment to please compiler's definite assignment rule
          foreach (var ch in Util.UnescapedCharacters(options, (string)e.Value, false)) {
            Contract.Assert(rawElement == null);  // we should get here only once
            rawElement = BoogieGenerator.FunctionCall(GetToken(literalExpr), BuiltinFunction.CharFromInt, null, Boogie.Expr.Literal(ch));
          }
          Contract.Assert(rawElement != null);  // there should have been an iteration of the loop above
          return MaybeLit(rawElement, Predef.CharType);
        } else if (e is StringLiteralExpr) {
          var str = (StringLiteralExpr)e;
          Boogie.Expr seq = BoogieGenerator.FunctionCall(GetToken(literalExpr), BuiltinFunction.SeqEmpty, Predef.BoxType);
          foreach (var ch in Util.UnescapedCharacters(options, (string)e.Value, str.IsVerbatim)) {
            var rawElement = BoogieGenerator.FunctionCall(GetToken(literalExpr), BuiltinFunction.CharFromInt, null, Boogie.Expr.Literal(ch));
            Boogie.Expr elt = BoxIfNecessary(GetToken(literalExpr), rawElement, Type.Char);
            seq = BoogieGenerator.FunctionCall(GetToken(literalExpr), BuiltinFunction.SeqBuild, Predef.BoxType, seq, elt);
          }
          return MaybeLit(seq, BoogieGenerator.TrType(new SeqType(Type.Char)));
        } else if (e.Value is BigInteger) {
          var n = Microsoft.BaseTypes.BigNum.FromBigInt((BigInteger)e.Value);
          if (e.Type.NormalizeToAncestorType() is BitvectorType bitvectorType) {
            return MaybeLit(BoogieGenerator.BplBvLiteralExpr(GetToken(e), n, bitvectorType));
          } else if (e.Type.IsBigOrdinalType) {
            var fromNat = FunctionCall(GetToken(literalExpr), "ORD#FromNat", Predef.BigOrdinalType, Boogie.Expr.Literal(n));
            return MaybeLit(fromNat, Predef.BigOrdinalType);
          } else {
            return MaybeLit(Boogie.Expr.Literal(n));
          }
        } else if (e.Value is BaseTypes.BigDec) {
          return MaybeLit(Boogie.Expr.Literal((BaseTypes.BigDec)e.Value));
        } else {
          Contract.Assert(false); throw new Cce.UnreachableException();  // unexpected literal
        }
      }

      private Expr TranslateSeqDisplayExpr(SeqDisplayExpr displayExpr) {
        SeqDisplayExpr e = displayExpr;
        // Note: a LiteralExpr(string) is really another kind of SeqDisplayExpr
        Boogie.Expr s = BoogieGenerator.FunctionCall(GetToken(displayExpr), BuiltinFunction.SeqEmpty, Predef.BoxType);
        var isLit = true;
        foreach (Expression ee in e.Elements) {
          var rawElement = TrExpr(ee);
          isLit = isLit && BoogieGenerator.IsLit(rawElement);
          Boogie.Expr elt = BoxIfNecessary(GetToken(displayExpr), rawElement, ee.Type);
          s = BoogieGenerator.FunctionCall(GetToken(displayExpr), BuiltinFunction.SeqBuild, Predef.BoxType, s, elt);
        }
        if (isLit) {
          // Lit-lifting: All elements are lit, so the sequence is Lit too
          s = MaybeLit(s, Predef.BoxType);
        }
        return s;
      }

      private Expr TranslateSeqSelectExpr(SeqSelectExpr selectExpr) {
        SeqSelectExpr e = selectExpr;
        Boogie.Expr seq = TrExpr(e.Seq);
        var seqType = e.Seq.Type.NormalizeToAncestorType();
        Type elmtType = null;
        Type domainType = null;
        Contract.Assert(seqType != null);  // the expression has been successfully resolved
        if (seqType.IsArrayType) {
          domainType = Type.Int;
          elmtType = UserDefinedType.ArrayElementType(seqType);
        } else if (seqType is SeqType) {
          domainType = Type.Int;
          elmtType = ((SeqType)seqType).Arg;
        } else if (seqType is MapType) {
          domainType = ((MapType)seqType).Domain;
          elmtType = ((MapType)seqType).Range;
        } else if (seqType is MultiSetType) {
          domainType = ((MultiSetType)seqType).Arg;
          elmtType = Type.Int;
        } else { Contract.Assert(false); }
        Boogie.Type elType = BoogieGenerator.TrType(elmtType);
        Boogie.Type dType = BoogieGenerator.TrType(domainType);
        Boogie.Expr e0 = e.E0 == null ? null : TrExpr(e.E0);
        if (e0 != null && e.E0.Type.IsBitVectorType) {
          e0 = BoogieGenerator.ConvertExpression(GetToken(e.E0), e0, e.E0.Type, Type.Int);
        }
        Boogie.Expr e1 = e.E1 == null ? null : TrExpr(e.E1);
        if (e1 != null && e.E1.Type.IsBitVectorType) {
          e1 = BoogieGenerator.ConvertExpression(GetToken(e.E1), e1, e.E1.Type, Type.Int);
        }
        if (e.SelectOne) {
          Contract.Assert(e1 == null);
          Boogie.Expr x;
          if (seqType.IsArrayType) {
            Boogie.Expr fieldName = BoogieGenerator.FunctionCall(GetToken(selectExpr), BuiltinFunction.IndexField, null, e0);
            x = BoogieGenerator.ReadHeap(GetToken(selectExpr), HeapExpr, TrExpr(e.Seq), fieldName);
          } else if (seqType is SeqType) {
            x = BoogieGenerator.FunctionCall(GetToken(selectExpr), BuiltinFunction.SeqIndex, Predef.BoxType, seq, e0);
          } else if (seqType is MapType) {
            bool finite = ((MapType)seqType).Finite;
            var f = finite ? BuiltinFunction.MapElements : BuiltinFunction.IMapElements;
            x = BoogieGenerator.FunctionCall(GetToken(selectExpr), f, finite ? Predef.MapType : Predef.IMapType, seq);
            x = Boogie.Expr.Select(x, BoxIfNecessary(GetToken(e), e0, domainType));
          } else if (seqType is MultiSetType) {
            x = BoogieGenerator.MultisetMultiplicity(GetToken(selectExpr), TrExpr(e.Seq), BoxIfNecessary(GetToken(selectExpr), e0, domainType));
          } else { Contract.Assert(false); x = null; }
          if (!ModeledAsBoxType(elmtType) && !(seqType is MultiSetType)) {
            x = BoogieGenerator.FunctionCall(GetToken(selectExpr), BuiltinFunction.Unbox, elType, x);
          }
          return x;
        } else {
          if (seqType.IsArrayType) {
            seq = BoogieGenerator.FunctionCall(GetToken(selectExpr), BuiltinFunction.SeqFromArray, elType, HeapExpr, seq);
          }
          var isLit = BoogieGenerator.IsLit(seq);
          if (e1 != null) {
            isLit = isLit && BoogieGenerator.IsLit(e1);
            seq = BoogieGenerator.FunctionCall(GetToken(selectExpr), BuiltinFunction.SeqTake, elType, seq, e1);
          }
          if (e0 != null) {
            isLit = isLit && BoogieGenerator.IsLit(e0);
            seq = BoogieGenerator.FunctionCall(GetToken(selectExpr), BuiltinFunction.SeqDrop, elType, seq, e0);
          }
          // if e0 == null && e1 == null, then we have the identity operation seq[..] == seq;
          if (isLit && (e0 != null || e1 != null)) {
            // Lit-lift the expression
            seq = MaybeLit(seq, BoogieGenerator.TrType(selectExpr.Type));
          }
          return seq;
        }
      }

      private Expr TranslateSeqUpdateExpr(SeqUpdateExpr updateExpr) {
        SeqUpdateExpr e = updateExpr;
        Boogie.Expr seq = TrExpr(e.Seq);
        var seqType = e.Seq.Type.NormalizeToAncestorType();
        if (seqType is SeqType) {
          Boogie.Expr index = TrExpr(e.Index);
          index = BoogieGenerator.ConvertExpression(GetToken(e.Index), index, e.Index.Type, Type.Int);
          Boogie.Expr val = BoxIfNecessary(GetToken(updateExpr), TrExpr(e.Value), e.Value.Type);
          return BoogieGenerator.FunctionCall(GetToken(updateExpr), BuiltinFunction.SeqUpdate, Predef.BoxType, seq, index, val);
        } else if (seqType is MapType) {
          MapType mt = (MapType)seqType;
          Boogie.Type maptype = mt.Finite ? Predef.MapType : Predef.IMapType;
          Boogie.Expr index = BoxIfNecessary(GetToken(updateExpr), TrExpr(e.Index), mt.Domain);
          Boogie.Expr val = BoxIfNecessary(GetToken(updateExpr), TrExpr(e.Value), mt.Range);
          return FunctionCall(GetToken(updateExpr), mt.Finite ? "Map#Build" : "IMap#Build", maptype, seq, index, val);
        } else if (seqType is MultiSetType) {
          Type elmtType = Cce.NonNull((MultiSetType)seqType).Arg;
          Boogie.Expr index = BoxIfNecessary(GetToken(updateExpr), TrExpr(e.Index), elmtType);
          Boogie.Expr val = TrExpr(e.Value);
          return BoogieGenerator.UpdateMultisetMultiplicity(GetToken(updateExpr), seq, index, val);
        } else {
          Contract.Assert(false);
          throw new Cce.UnreachableException();
        }
      }

      private Expr TranslateMultiSelectExpr(MultiSelectExpr selectExpr) {
        MultiSelectExpr e = selectExpr;
        Type elmtType = UserDefinedType.ArrayElementType(e.Array.Type); ;
        Boogie.Type elType = BoogieGenerator.TrType(elmtType);

        Boogie.Expr fieldName = GetArrayIndexFieldName(GetToken(selectExpr), e.Indices);
        Boogie.Expr x = BoogieGenerator.ReadHeap(GetToken(selectExpr), HeapExpr, TrExpr(e.Array), fieldName);
        if (!ModeledAsBoxType(elmtType)) {
          x = BoogieGenerator.FunctionCall(GetToken(selectExpr), BuiltinFunction.Unbox, elType, x);
        }
        return x;
      }

      private Expr TranslateApplyExpr(ApplyExpr applyExpr) {
        int arity = applyExpr.Args.Count;
        var tt = applyExpr.Function.Type.AsArrowType;
        Contract.Assert(tt != null);
        Contract.Assert(tt.Arity == arity);

        {
          // optimisation: if this could have just as well been a FunctionCallExpr, call it as such!
          var con = applyExpr.Function as ConcreteSyntaxExpression;
          var recv = con == null ? applyExpr.Function : con.Resolved;
          var mem = recv as MemberSelectExpr;
          var fn = mem == null ? null : mem.Member as Function;
          if (fn != null) {
            return TrExpr(new FunctionCallExpr(applyExpr.Origin, fn.NameNode, mem.Obj, applyExpr.Origin, applyExpr.CloseParen, applyExpr.Args) {
              Function = fn,
              Type = applyExpr.Type,
              TypeApplication_AtEnclosingClass = mem.TypeApplicationAtEnclosingClass,
              TypeApplication_JustFunction = mem.TypeApplicationJustMember
            });
          }
        }

        Expr TrArg(Expression arg) => BoogieGenerator.BoxIfNotNormallyBoxed(arg.Origin, TrExpr(arg), arg.Type);

        var applied = FunctionCall(GetToken(applyExpr), BoogieGenerator.Apply(arity), Predef.BoxType,
          Concat(Map(tt.TypeArgs, BoogieGenerator.TypeToTy),
            Cons(HeapExprForArrow(applyExpr.Function.Type), Cons(TrExpr(applyExpr.Function), applyExpr.Args.ConvertAll(arg => TrArg(arg))))));

        return BoogieGenerator.UnboxUnlessInherentlyBoxed(applied, tt.Result);
      }

      private Expr TranslateMemberSelectExpr(MemberSelectExpr selectExpr) {
        return selectExpr.MemberSelectCase(
          field => {
            var useSurrogateLocal = BoogieGenerator.inBodyInitContext && Expression.AsThis(selectExpr.Obj) != null && !field.IsInstanceIndependentConstant;
            var fType = BoogieGenerator.TrType(field.Type);
            if (useSurrogateLocal) {
              return new Boogie.IdentifierExpr(GetToken(selectExpr), BoogieGenerator.SurrogateName(field), fType);
            } else if (field is ConstantField) {
              var typeMap = selectExpr.TypeArgumentSubstitutionsWithParents();
              var args = GetTypeParams(field.EnclosingClass).ConvertAll(tp => BoogieGenerator.TypeToTy(typeMap[tp]));
              Boogie.Expr result;
              if (field.IsStatic) {
                result = new Boogie.NAryExpr(GetToken(selectExpr), new Boogie.FunctionCall(BoogieGenerator.GetReadonlyField(field)), args);
              } else {
                Boogie.Expr obj = BoogieGenerator.BoxifyForTraitParent(selectExpr.Origin, TrExpr(selectExpr.Obj), selectExpr.Member, selectExpr.Obj.Type);
                args.Add(obj);
                result = new Boogie.NAryExpr(GetToken(selectExpr), new Boogie.FunctionCall(BoogieGenerator.GetReadonlyField(field)), args);
              }
              result = BoogieGenerator.CondApplyUnbox(GetToken(selectExpr), result, field.Type, selectExpr.Type);
              return result;
            } else {
              Boogie.Expr obj = TrExpr(selectExpr.Obj);
              Boogie.Expr result;
              if (field.IsMutable) {
                var tok = GetToken(selectExpr);
                result = BoogieGenerator.ReadHeap(tok, HeapExpr, obj, new Boogie.IdentifierExpr(GetToken(selectExpr), BoogieGenerator.GetField(field)));
                result = fType == Predef.BoxType ? result : BoogieGenerator.ApplyUnbox(tok, result, fType);
                return BoogieGenerator.CondApplyUnbox(tok, result, field.Type, selectExpr.Type);
              } else {
                result = new Boogie.NAryExpr(GetToken(selectExpr), new Boogie.FunctionCall(BoogieGenerator.GetReadonlyField(field)),
                  new List<Boogie.Expr> { obj });
                result = BoogieGenerator.CondApplyUnbox(GetToken(selectExpr), result, field.Type, selectExpr.Type);
                if (BoogieGenerator.IsLit(obj)) {
                  result = MaybeLit(result, BoogieGenerator.TrType(selectExpr.Type));
                }
                return result;
              }
            }
          },
          fn => {
            var typeMap = selectExpr.TypeArgumentSubstitutionsWithParents();
            var args = GetTypeParams(fn).ConvertAll(tp => BoogieGenerator.TypeToTy(typeMap[tp]));
            if (fn.IsFuelAware()) {
              args.Add(this.layerInterCluster.GetFunctionFuel(fn));
            }
            if (fn.IsOpaque || fn.IsMadeImplicitlyOpaque(options)) {
              args.Add(BoogieGenerator.GetRevealConstant(fn));
            }
            if (fn is TwoStateFunction) {
              args.Add(Old.HeapExpr);
            }
            if (!fn.IsStatic) {
              Boogie.Expr obj = BoogieGenerator.BoxifyForTraitParent(selectExpr.Origin, TrExpr(selectExpr.Obj), selectExpr.Member, selectExpr.Obj.Type);
              args.Add(obj);
            }
            return FunctionCall(GetToken(selectExpr), BoogieGenerator.FunctionHandle(fn), Predef.HandleType, args);
          });
      }

      private Expr TranslateMapDisplayExpr(MapDisplayExpr displayExpr) {
        Boogie.Type maptype = displayExpr.Finite ? Predef.MapType : Predef.IMapType;
        Boogie.Expr s = BoogieGenerator.FunctionCall(GetToken(displayExpr), displayExpr.Finite ? BuiltinFunction.MapEmpty : BuiltinFunction.IMapEmpty, Predef.BoxType);
        var isLit = true;
        foreach (MapDisplayEntry p in displayExpr.Elements) {
          var rawA = TrExpr(p.A);
          var rawB = TrExpr(p.B);
          isLit = isLit && BoogieGenerator.IsLit(rawA) && BoogieGenerator.IsLit(rawB);
          Boogie.Expr elt = BoxIfNecessary(GetToken(displayExpr), rawA, Cce.NonNull(p.A.Type));
          Boogie.Expr elt2 = BoxIfNecessary(GetToken(displayExpr), rawB, Cce.NonNull(p.B.Type));
          s = FunctionCall(GetToken(displayExpr), displayExpr.Finite ? "Map#Build" : "IMap#Build", maptype, s, elt, elt2);
        }
        if (isLit) {
          // Lit-lifting: All keys and values are lit, so the map is Lit too
          s = MaybeLit(s, Predef.BoxType);
        }
        return s;
      }

<<<<<<< HEAD
            bool endsWithWinningTopComparison = N == oldArray.Length && N < newArray.Length;
            var allowNoChange = decreasesToExpr.AllowNoChange || endsWithWinningTopComparison;
            List<IOrigin> toks = oldExprs.Zip(newExprs, (_, _) => (IOrigin)decreasesToExpr.Origin).ToList();
            var decreasesExpr = BoogieGenerator.DecreasesCheck(toks, null,
              newExprsDafny, oldExprsDafny, newExprs, oldExprs, null,
              null, allowNoChange, false);
            return decreasesExpr;
          case FieldLocation fieldLocation:
            var tok = GetToken(expr);
            if (fieldLocation.Field is SpecialField { EnclosingMethod: not null }) {
              Expr depthExpr = fieldLocation.AtCallSite ?
                Bpl.Expr.Add(Id(tok, "depth"), One(tok))
                : Id(tok, "depth");
              return FunctionCall(tok, "local_field", Predef.FieldName(tok),
                Id(tok, BoogieGenerator.GetField(fieldLocation.Field)),
                depthExpr
              );
            } else {
              return Id(tok, BoogieGenerator.GetField(fieldLocation.Field));
            }
          case IndexFieldLocation indexFieldLocation:
            return GetArrayIndexFieldName(indexFieldLocation.Origin, indexFieldLocation.Indices.ToList());
          case LocalsObjectExpression:
            return Predef.Locals;
          default:
            Contract.Assert(false); throw new cce.UnreachableException();  // unexpected expression
=======
      private Expr TranslateBoogieFunctionCall(BoogieFunctionCall call) {
        var id = new Boogie.IdentifierExpr(GetToken(call), call.FunctionName, BoogieGenerator.TrType(call.Type));
        var args = new List<Boogie.Expr>();
        foreach (var arg in call.TyArgs) {
          args.Add(BoogieGenerator.TypeToTy(arg));
        }
        if (call.UsesHeap) {
          args.Add(HeapExpr);
        }
        if (call.UsesOldHeap) {
          args.Add(Old.HeapExpr);
        }
        foreach (var heapAtLabel in call.HeapAtLabels) {
          var bv = BplBoundVar("$Heap_at_" + heapAtLabel.AssignUniqueId(BoogieGenerator.CurrentIdGenerator), BoogieGenerator.Predef.HeapType, out var ve);
          args.Add(ve);
>>>>>>> 80a1382d
        }
        foreach (var arg in call.Args) {
          args.Add(TrExpr(arg));
        }
        return new Boogie.NAryExpr(GetToken(call), new Boogie.FunctionCall(id), args);
      }

      private Expr TranslateSetDisplayExpr(SetDisplayExpr displayExpr) {
        Boogie.Expr s = BoogieGenerator.FunctionCall(GetToken(displayExpr), displayExpr.Finite ? BuiltinFunction.SetEmpty : BuiltinFunction.ISetEmpty, Predef.BoxType);
        var isLit = true;
        foreach (Expression ee in displayExpr.Elements) {
          var rawElement = TrExpr(ee);
          isLit = isLit && BoogieGenerator.IsLit(rawElement);
          Boogie.Expr ss = BoxIfNecessary(GetToken(displayExpr), rawElement, Cce.NonNull(ee.Type));
          s = BoogieGenerator.FunctionCall(GetToken(displayExpr), displayExpr.Finite ? BuiltinFunction.SetUnionOne : BuiltinFunction.ISetUnionOne, Predef.BoxType, s, ss);
        }
        if (isLit) {
          // Lit-lifting: All elements are lit, so the set is Lit too
          s = MaybeLit(s, Predef.BoxType);
        }
        return s;
      }


      public Expr TrExprSpecialFunctionCall(FunctionCallExpr expr) {
        Contract.Requires(expr.Function is SpecialFunction);
        string name = expr.Function.Name;
        if (name == "RotateLeft") {
          var w = expr.Type.AsBitVectorType.Width;
          Expression arg = expr.Args[0];
          return TrToFunctionCall(GetToken(expr), "LeftRotate_bv" + w, BoogieGenerator.BplBvType(w), TrExpr(expr.Receiver), BoogieGenerator.ConvertExpression(GetToken(expr), TrExpr(arg), arg.Type, expr.Type), false);
        } else if (name == "RotateRight") {
          var w = expr.Type.AsBitVectorType.Width;
          Expression arg = expr.Args[0];
          return TrToFunctionCall(GetToken(expr), "RightRotate_bv" + w, BoogieGenerator.BplBvType(w), TrExpr(expr.Receiver), BoogieGenerator.ConvertExpression(GetToken(expr), TrExpr(arg), arg.Type, expr.Type), false);
        } else {
          bool argsAreLitDummy;
          var args = FunctionInvocationArguments(expr, null, null, true, out argsAreLitDummy);
          var id = new Boogie.IdentifierExpr(GetToken(expr), expr.Function.FullSanitizedName, BoogieGenerator.TrType(expr.Type));
          return new Boogie.NAryExpr(GetToken(expr), new Boogie.FunctionCall(id), args);
        }
      }
      public Expr TrToFunctionCall(Boogie.IToken tok, string function, Boogie.Type returnType, Boogie.Expr e0, Boogie.Expr e1, bool liftLit) {
        Boogie.Expr re = FunctionCall(tok, function, returnType, e0, e1);
        if (liftLit) {
          re = MaybeLit(re, returnType);
        }
        return re;
      }

      private Expr TrLambdaExpr(LambdaExpr e) {
        Contract.Requires(e != null);

        var bvars = new List<Boogie.Variable>();

        var varNameGen = BoogieGenerator.CurrentIdGenerator.NestedFreshIdGenerator("$l#");

        var heap = BplBoundVar(varNameGen.FreshId("#heap#"), Predef.HeapType, bvars);

        var ves = (from bv in e.BoundVars
                   select
BplBoundVar(varNameGen.FreshId(string.Format("#{0}#", bv.Name)), Predef.BoxType, bvars)).ToList();
        var subst = e.BoundVars.Zip(ves, (bv, ve) => {
          var unboxy = BoogieGenerator.UnboxUnlessInherentlyBoxed(ve, bv.Type);
          return new KeyValuePair<IVariable, Expression>(bv, new BoogieWrapper(unboxy, bv.Type));
        }).ToDictionary(x => x.Key, x => x.Value);
        var su = new Substituter(null, subst, new Dictionary<TypeParameter, Type>());
        var et = this.HeapExpr != null
          ? new ExpressionTranslator(this.BoogieGenerator, this.Predef, new HeapExpressions(heap, null), this.Old.HeapExpressions, this.scope)
          : new ExpressionTranslator(this, new HeapExpressions(heap, null));
        var lvars = new List<Boogie.Variable>();
        var ly = BplBoundVar(varNameGen.FreshId("#ly#"), Predef.LayerType, lvars);
        et = et.WithLayer(ly);

        var ebody = et.TrExpr(BoogieGenerator.Substitute(e.Body, null, subst));
        ebody = BoogieGenerator.BoxIfNotNormallyBoxed(ebody.tok, ebody, e.Body.Type);

        var isBoxes = BplAnd(ves.Zip(e.BoundVars, (ve, bv) => BoogieGenerator.MkIsBox(ve, bv.Type)));
        Bpl.Expr reqbody;
        if (e.Range == null) {
          reqbody = isBoxes;
        } else {
          var range = BoogieGenerator.Substitute(e.Range, null, subst);
          reqbody = BplAnd(isBoxes, BplImp(et.CanCallAssumption(range), et.TrExpr(range)));
        }

        var rdvars = new List<Boogie.Variable>();
        var o = BplBoundVar(varNameGen.FreshId("#o#"), Predef.RefType, rdvars);
        Boogie.Expr rdbody = new Boogie.LambdaExpr(GetToken(e), [], rdvars, null,
          BoogieGenerator.InRWClause(GetToken(e), o, null, e.Reads.Expressions.ConvertAll(su.SubstFrameExpr), et, null, null));
        rdbody = FunctionCall(GetToken(e), "SetRef_to_SetBox", Predef.SetType, rdbody);

        return MaybeLit(
          BoogieGenerator.FunctionCall(GetToken(e), BuiltinFunction.AtLayer, Predef.HandleType,
            new Boogie.LambdaExpr(GetToken(e), [], lvars, null,
              FunctionCall(GetToken(e), BoogieGenerator.Handle(e.BoundVars.Count), Predef.BoxType,
                new Boogie.LambdaExpr(GetToken(e), [], bvars, null, ebody),
                new Boogie.LambdaExpr(GetToken(e), [], bvars, null, reqbody),
                new Boogie.LambdaExpr(GetToken(e), [], bvars, null, rdbody))),
            layerIntraCluster != null ? layerIntraCluster.ToExpr() : layerInterCluster.ToExpr()),
          Predef.HandleType);
      }

      public Expression DesugarMatchExpr(MatchExpr e) {
        Contract.Requires(e != null);
        // Translate:
        //   match S
        //   case C(i, j) => X
        //   case D(k, l) => Y
        //   case E(m, n) => Z
        // into:
        //   if S.C? then
        //     X[i,j := S.dC0, S.dC1]
        //   else if S.D? then
        //     Y[k,l := S.dD0, S.dD1]
        //   else
        //     Z[m,n := S.dE0, S.dE1]
        // As a special case, when there are no cases at all (which, in a correct program, means the
        // match expression is unreachable), the translation is:
        //   t
        // where is "t" is some value (in particular, the default value) of the expected type.
        Expression r = null;
        for (int i = e.Cases.Count; 0 <= --i;) {
          var mc = e.Cases[i];
          var substMap = new Dictionary<IVariable, Expression>();
          var argIndex = 0;
          foreach (var bv in mc.Arguments) {
            if (!LocalVariable.HasWildcardName(bv)) {
              var dtor = mc.Ctor.Destructors[argIndex];
              var dv = new MemberSelectExpr(bv.Origin, e.Source, dtor);
              substMap.Add(bv, dv);
            }
            argIndex++;
          }
          var c = BoogieGenerator.Substitute(mc.Body, null, substMap);
          if (r == null) {
            r = c;
          } else {
            var test = new MemberSelectExpr(mc.Origin, e.Source, mc.Ctor.QueryField);
            var ite = new ITEExpr(mc.Origin, false, test, c, r);
            ite.Type = e.Type;
            r = ite;
          }
        }
        return r ?? new BoogieWrapper(ArbitraryValue(e.Type), e.Type);
      }

      public Boogie.Expr TrBoundVariables(List<BoundVar/*!*/> boundVars, List<Variable> bvars) {
        return TrBoundVariables(boundVars, bvars, false);
      }

      public Boogie.Expr TrBoundVariables(List<BoundVar/*!*/> boundVars, List<Variable> bvars, bool translateAsLocals, List<bool>/*?*/ freeOfAlloc = null) {
        Contract.Requires(boundVars != null);
        Contract.Requires(bvars != null);
        Contract.Requires(freeOfAlloc == null || freeOfAlloc.Count == boundVars.Count);
        Contract.Ensures(Contract.Result<Boogie.Expr>() != null);

        Boogie.Expr typeAntecedent = Boogie.Expr.True;
        var i = 0;
        foreach (BoundVar bv in boundVars) {
          var tid = new Boogie.TypedIdent(bv.Origin, bv.AssignUniqueName(BoogieGenerator.CurrentDeclaration.IdGenerator), BoogieGenerator.TrType(bv.Type));
          Boogie.Variable bvar;
          if (translateAsLocals) {
            bvar = new Boogie.LocalVariable(bv.Origin, tid);
          } else {
            bvar = new Boogie.BoundVariable(bv.Origin, tid);
          }
          bvars.Add(bvar);
          var useAlloc = freeOfAlloc == null || freeOfAlloc[i] ? NOALLOC : ISALLOC;
          Boogie.Expr wh = BoogieGenerator.GetWhereClause(bv.Origin, new Boogie.IdentifierExpr(bv.Origin, bvar), bv.Type, this, useAlloc);
          if (wh != null) {
            typeAntecedent = BplAnd(typeAntecedent, wh);
          }
          i++;
        }
        return typeAntecedent;
      }

      public List<Tuple<Boogie.Variable, Boogie.Expr>> TrBoundVariables_SeparateWhereClauses(List<BoundVar/*!*/> boundVars) {
        Contract.Requires(boundVars != null);
        Contract.Ensures(Contract.Result<List<Tuple<Boogie.Variable, Boogie.Expr>>>() != null);

        var varsAndAntecedents = new List<Tuple<Boogie.Variable, Boogie.Expr>>();
        foreach (BoundVar bv in boundVars) {
          var tid = new Boogie.TypedIdent(bv.Origin, bv.AssignUniqueName(BoogieGenerator.CurrentDeclaration.IdGenerator), BoogieGenerator.TrType(bv.Type));
          var bvar = new Boogie.BoundVariable(bv.Origin, tid);
          var wh = BoogieGenerator.GetWhereClause(bv.Origin, new Boogie.IdentifierExpr(bv.Origin, bvar), bv.Type, this, NOALLOC);
          varsAndAntecedents.Add(Tuple.Create<Boogie.Variable, Boogie.Expr>(bvar, wh));
        }
        return varsAndAntecedents;
      }

      public Boogie.Expr TrBoundVariablesRename(List<BoundVar> boundVars, List<Variable> bvars, out Dictionary<IVariable, Expression> substMap) {
        Contract.Requires(boundVars != null);
        Contract.Requires(bvars != null);

        substMap = new Dictionary<IVariable, Expression>();
        Boogie.Expr typeAntecedent = Boogie.Expr.True;
        foreach (BoundVar bv in boundVars) {
          var newBoundVar = new BoundVar(bv.Origin, bv.Name, bv.Type);
          IdentifierExpr ie = new IdentifierExpr(newBoundVar.Origin, newBoundVar.AssignUniqueName(BoogieGenerator.CurrentDeclaration.IdGenerator)) {
            Var = newBoundVar,
            Type = newBoundVar.Type
          };
          substMap.Add(bv, ie);
          Boogie.Variable bvar = new Boogie.BoundVariable(newBoundVar.Origin, new Boogie.TypedIdent(newBoundVar.Origin, newBoundVar.AssignUniqueName(BoogieGenerator.CurrentDeclaration.IdGenerator), BoogieGenerator.TrType(newBoundVar.Type)));
          bvars.Add(bvar);
          var bIe = new Boogie.IdentifierExpr(bvar.tok, bvar);
          Boogie.Expr wh = BoogieGenerator.GetWhereClause(bv.Origin, bIe, newBoundVar.Type, this, NOALLOC);
          if (wh != null) {
            typeAntecedent = BplAnd(typeAntecedent, wh);
          }
        }
        return typeAntecedent;
      }

      public List<Boogie.Expr> FunctionInvocationArguments(FunctionCallExpr e, Boogie.Expr layerArgument, Boogie.Expr revealArgument) {
        bool dummy;
        return FunctionInvocationArguments(e, layerArgument, revealArgument, false, out dummy);
      }

      public List<Boogie.Expr> FunctionInvocationArguments(FunctionCallExpr e, Boogie.Expr layerArgument, Boogie.Expr revealArgument, bool omitHeapArgument, out bool argsAreLit) {
        Contract.Requires(e != null);
        Contract.Ensures(Contract.Result<List<Boogie.Expr>>() != null);

        var args = new List<Boogie.Expr>();

        // first add type arguments
        var tyParams = GetTypeParams(e.Function);
        var tySubst = e.TypeArgumentSubstitutionsWithParents();
        args.AddRange(BoogieGenerator.TrTypeArgs(tySubst, tyParams));

        if (layerArgument != null) {
          args.Add(layerArgument);
        }
        if (revealArgument != null) {
          args.Add(revealArgument);
        }
        if (e.Function is TwoStateFunction) {
          args.Add(OldAt(e.AtLabel).HeapExpr);
        }
        if (!omitHeapArgument && e.Function.ReadsHeap) {
          Contract.Assert(HeapExpr != null);
          args.Add(HeapExpr);
          // If the function doesn't use the heap, but global settings say to use it,
          // then we want to quantify over the heap so that heap in the trigger can match over
          // heap modifying operations. (see Test/dafny4/Bug144.dfy)
          bool usesHeap = e.Function.ReadsHeap || e.Function.Ins.Any(f => f.Type.IsRefType);
          if (!usesHeap) {
            Statistics_HeapAsQuantifierCount++;
          }
        }
        argsAreLit = true;
        if (!e.Function.IsStatic) {
          var tr_ee = BoogieGenerator.BoxifyForTraitParent(e.Origin, TrExpr(e.Receiver), e.Function, e.Receiver.Type);
          argsAreLit = argsAreLit && BoogieGenerator.IsLit(tr_ee);
          args.Add(tr_ee);
        }
        for (int i = 0; i < e.Args.Count; i++) {
          Expression ee = e.Args[i];
          Type t = e.Function.Ins[i].Type;
          Expr tr_ee = TrExpr(ee);
          argsAreLit = argsAreLit && BoogieGenerator.IsLit(tr_ee);
          args.Add(BoogieGenerator.AdaptBoxing(GetToken(e), tr_ee, Cce.NonNull(ee.Type), t));
        }
        return args;
      }

      public Boogie.Expr GetArrayIndexFieldName(IOrigin tok, List<Expression> indices) {
        return BoogieGenerator.GetArrayIndexFieldName(tok, indices.ConvertAll(idx => {
          var e = TrExpr(idx);
          return BoogieGenerator.ConvertExpression(GetToken(idx), e, idx.Type, Type.Int);
        }));
      }

      public Boogie.Expr BoxIfNecessary(IOrigin tok, Boogie.Expr e, Type fromType) {
        Contract.Requires(tok != null);
        Contract.Requires(e != null);
        Contract.Requires(fromType != null);
        Contract.Ensures(Contract.Result<Boogie.Expr>() != null);
        return BoogieGenerator.BoxIfNecessary(tok, e, fromType);
      }

      private static readonly Dictionary<string, string> NullaryAttributesToTranslate;

      private static readonly HashSet<string> NullaryAttributesToCopy = [
        .. new[] {
          "focus",
          "isolate",
          "ignore",
          "selective_checking",
          "split",
          "split_here",
          "start_checking_here",
          "testEntry",
          "testInline",
          "vcs_split_on_every_assert",
        }
      ];

      private static readonly HashSet<string> BooleanAttributesToCopy = [
        .. new[] {
          "verify"
        }
      ];

      private static readonly HashSet<string> IntegerAttributesToCopy = [
        .. new[] {
          "subsumption",
          "testInline",
          "timeLimit",
          "vcs_max_cost",
          "vcs_max_keep_going_splits",
          "vcs_max_splits",
          "weight"
        }
      ];

      private static readonly HashSet<string> StringAttributesToCopy = [
        .. new[] {
          "captureState",
          "isolate",
          "error"
        }
      ];

      static ExpressionTranslator() {
        NullaryAttributesToTranslate = new() {
          {
            "isolate_assertions",
            "vcs_split_on_every_assert"
          }
        };
      }

      private QKeyValue TrBooleanAttribute(string name, Expression arg, QKeyValue rest) {
        var boolArg = RemoveLit(TrExpr(arg));
        return boolArg is Boogie.LiteralExpr { IsTrue: true } or Boogie.LiteralExpr { IsFalse: true }
          ? new QKeyValue(arg.Origin, name, new List<object> { boolArg }, rest)
          : rest;
      }

      private QKeyValue TrIntegerAttribute(string name, Expression arg, QKeyValue rest) {
        var intArg = RemoveLit(TrExpr(arg));
        return intArg is Boogie.LiteralExpr { isBigNum: true }
          ? new QKeyValue(arg.Origin, name, new List<object> { intArg }, rest)
          : rest;
      }

      private QKeyValue TrStringAttribute(string name, Expression arg, QKeyValue rest) {
        // pass string literals down to Boogie as string literals, not as their expression translation
        var strArg = arg.AsStringLiteral();
        return strArg is not null
          ? new QKeyValue(arg.Origin, name, new List<object> { strArg }, rest)
          : rest;
      }

      public QKeyValue TrAttributes(Attributes attrs, string skipThisAttribute = null) {
        QKeyValue kv = null;
        var hasNewTimeLimit = Attributes.Contains(attrs, "_timeLimit");
        var hasNewRLimit = Attributes.Contains(attrs, "_rlimit");
        foreach (var attr in attrs.AsEnumerable()) {
          var name = attr.Name;
          if ((name == skipThisAttribute) ||
              // omit the extern attribute when /noExterns option is specified.
              (name is "extern" && options.DisallowExterns) ||
              (name is "timeLimit" && hasNewTimeLimit) ||
              (name is "rlimit" && hasNewRLimit) ||
              (attr is UserSuppliedAtAttribute)
          ) {
            continue;
          }

          if (NullaryAttributesToTranslate.ContainsKey(name) && attr.Args.Count == 0) {
            kv = new QKeyValue(attr.Origin, NullaryAttributesToTranslate[name], new List<object>(), kv);
          } else if (NullaryAttributesToCopy.Contains(name) && attr.Args.Count == 0) {
            kv = new QKeyValue(attr.Origin, name, new List<object>(), kv);
          } else if (BooleanAttributesToCopy.Contains(name) && attr.Args.Count == 1) {
            kv = TrBooleanAttribute(name, attr.Args[0], kv);
          } else if (IntegerAttributesToCopy.Contains(name) && attr.Args.Count == 1) {
            kv = TrIntegerAttribute(name, attr.Args[0], kv);
          } else if (StringAttributesToCopy.Contains(name) && attr.Args.Count == 1) {
            kv = TrStringAttribute(name, attr.Args[0], kv);
          } else if (name is "_timeLimit") {
            kv = TrIntegerAttribute("timeLimit", attr.Args[0], kv);
          } else if (name is "_rlimit") {
            kv = TrIntegerAttribute("rlimit", attr.Args[0], kv);
          } else if (name is "synthesize" or "extern") {
            kv = new QKeyValue(attr.Origin, "extern", new List<object>(), kv);
          } else if (name is "rlimit" && attr.Args.Count == 1) {
            // Values for _rlimit are already in terms of Boogie units (1000 x user-provided value) because they're
            // derived from command-line rlimit settings. Values for rlimit still need to be multiplied.
            if (RemoveLit(TrExpr(attr.Args[0])) is not Boogie.LiteralExpr { isBigNum: true } litExpr) {
              continue;
            }

            var limit = new Boogie.LiteralExpr(
              litExpr.tok,
              BigNum.FromUInt(Boogie.Util.BoundedMultiply((uint)litExpr.asBigNum.ToIntSafe, 1000)),
              litExpr.Immutable);
            kv = new QKeyValue(attr.Origin, name, new List<object> { limit }, kv);
          } else if (name is "resource_limit" && attr.Args.Count == 1) {
            // Do this after the above multiplication because :resource_limit should not be multiplied.
            Expr limit;
            var arg = attr.Args[0];
            var strArg = arg.AsStringLiteral();
            if (strArg != null) {
              if (DafnyOptions.TryParseResourceCount(strArg, out var resourceLimit)) {
                limit = new Boogie.LiteralExpr(attr.Origin, BigNum.FromUInt(resourceLimit), true);
              } else {
                BoogieGenerator.reporter.Error(MessageSource.Verifier, attr.Origin,
                  $"failed to parse resource count: {strArg}");
                continue;
              }
            } else {
              limit = RemoveLit(TrExpr(arg));
            }
            kv = new QKeyValue(attr.Origin, "rlimit", new List<object> { limit }, kv);
          }
        }
        return kv;
      }

      // --------------- help routines ---------------

      public Boogie.Expr IsAlloced(IOrigin tok, Boogie.Expr e) {
        Contract.Requires(HeapExpr != null);
        return BoogieGenerator.IsAlloced(tok, HeapExpr, e);
      }

      public Boogie.Expr GoodRef(IOrigin tok, Boogie.Expr e, Type type) {
        Contract.Requires(tok != null);
        Contract.Requires(e != null);
        Contract.Requires(type != null);
        Contract.Ensures(Contract.Result<Boogie.Expr>() != null);

        // Add $Is and $IsAlloc
        return BoogieGenerator.GetWhereClause(tok, e, type, this, ISALLOC);
      }

      public Expression MakeAllowance(FunctionCallExpr e, CanCallOptions cco = null) {
        Expression allowance = Expression.CreateBoolLiteral(e.Origin, true);
        if (!e.Function.IsStatic) {
          var formalThis = new ThisExpr(cco == null ? e.Function : cco.EnclosingFunction);
          allowance = Expression.CreateAnd(allowance, Expression.CreateEq(e.Receiver, formalThis, e.Receiver.Type));
        }
        var formals = cco == null ? e.Function.Ins : cco.EnclosingFunction.Ins;
        for (int i = 0; i < e.Args.Count; i++) {
          Expression ee = e.Args[i];
          Formal ff = formals[i];
          allowance = Expression.CreateAnd(allowance, Expression.CreateEq(ee, Expression.CreateIdentExpr(ff), ff.Type));
        }
        return allowance;
      }

      public Expr CanCallAssumption(Expression expr, CanCallOptions cco = null) {
        Contract.Requires(expr != null);
        Contract.Requires(this != null);
        Contract.Requires(BoogieGenerator.Predef != null);
        Contract.Ensures(Contract.Result<Boogie.Expr>() != null);

        if (expr is LiteralExpr || expr is ThisExpr || expr is IdentifierExpr || expr is WildcardExpr || expr is BoogieWrapper) {
          return Boogie.Expr.True;
        } else if (expr is DisplayExpression) {
          DisplayExpression e = (DisplayExpression)expr;
          return CanCallAssumption(e.Elements, cco);
        } else if (expr is MapDisplayExpr) {
          MapDisplayExpr e = (MapDisplayExpr)expr;
          List<Expression> l = [];
          foreach (MapDisplayEntry p in e.Elements) {
            l.Add(p.A); l.Add(p.B);
          }
          return CanCallAssumption(l, cco);
        } else if (expr is MemberSelectExpr) {
          MemberSelectExpr e = (MemberSelectExpr)expr;
          var r = CanCallAssumption(e.Obj, cco);
          if (e.Member is DatatypeDestructor) {
            var dtor = (DatatypeDestructor)e.Member;
            if (dtor.EnclosingCtors.Count == dtor.EnclosingCtors[0].EnclosingDatatype.Ctors.Count) {
              // Every constructor has this destructor; might as well assume that here.
              var correctConstructor = BplOr(dtor.EnclosingCtors.ConvertAll(
                ctor => FunctionCall(e.Origin, ctor.QueryField.FullSanitizedName, Boogie.Type.Bool, TrExpr(e.Obj))));
              r = BplAnd(r, correctConstructor);
            }
          } else if (e.Member is ConstantField { Rhs: { } rhs } && BoogieGenerator.RevealedInScope(e.Member)) {
            r = CanCallAssumption(Substitute(rhs, e.Obj, new Dictionary<IVariable, Expression>(), null));
          }
          return r;
        } else if (expr is SeqSelectExpr) {
          SeqSelectExpr e = (SeqSelectExpr)expr;
          Boogie.Expr total = CanCallAssumption(e.Seq, cco);
          if (e.E0 != null) {
            total = BplAnd(total, CanCallAssumption(e.E0, cco));
          }
          if (e.E1 != null) {
            total = BplAnd(total, CanCallAssumption(e.E1, cco));
          }
          return total;
        } else if (expr is MultiSelectExpr) {
          MultiSelectExpr e = (MultiSelectExpr)expr;
          return CanCallAssumption((IEnumerable<Expression>)e.Indices, cco, CanCallAssumption(e.Array, cco));
        } else if (expr is SeqUpdateExpr) {
          SeqUpdateExpr e = (SeqUpdateExpr)expr;
          Boogie.Expr total = CanCallAssumption(e.Seq, cco);
          total = BplAnd(total, CanCallAssumption(e.Index, cco));
          total = BplAnd(total, CanCallAssumption(e.Value, cco));
          return total;

        } else if (expr is ApplyExpr) {
          ApplyExpr e = (ApplyExpr)expr;

          Func<Expression, Boogie.Expr> TrArg = arg => {
            Boogie.Expr inner = TrExpr(arg);
            if (ModeledAsBoxType(arg.Type)) {
              return inner;
            } else {
              return BoogieGenerator.FunctionCall(arg.Origin, BuiltinFunction.Box, null, inner);
            }
          };

          var args = Concat(
            Map(e.Function.Type.AsArrowType.TypeArgs, BoogieGenerator.TypeToTy),
            Cons(HeapExpr,
              Cons(TrExpr(e.Function),
                e.Args.ConvertAll(arg => TrArg(arg)))));

          var requiresk = FunctionCall(e.Origin, Requires(e.Args.Count), Boogie.Type.Bool, args);
          return BplAnd(
            BplAnd(
              Cons(CanCallAssumption(e.Function, cco),
                e.Args.ConvertAll(ee => CanCallAssumption(ee, cco)))),
            requiresk);

        } else if (expr is FunctionCallExpr) {
          FunctionCallExpr e = (FunctionCallExpr)expr;
          Boogie.Expr r = CanCallAssumption(e.Receiver, cco);
          r = BplAnd(r, CanCallAssumption(e.Args, cco));
          if (!(e.Function is SpecialFunction)) {
            Boogie.IdentifierExpr canCallFuncID = new Boogie.IdentifierExpr(expr.Origin, e.Function.FullSanitizedName + "#canCall", Boogie.Type.Bool);
            List<Boogie.Expr> args = FunctionInvocationArguments(e, null, null);
            Boogie.Expr canCallFuncAppl = new Boogie.NAryExpr(BoogieGenerator.GetToken(expr), new Boogie.FunctionCall(canCallFuncID), args);
            var add = cco != null && cco.MakeAllowance(e.Function) ? Boogie.Expr.Or(TrExpr(MakeAllowance(e, cco)), canCallFuncAppl) : canCallFuncAppl;
            r = BplAnd(r, add);
          }
          return r;
        } else if (expr is DatatypeValue) {
          DatatypeValue dtv = (DatatypeValue)expr;
          return CanCallAssumption(dtv.Arguments, cco);
        } else if (expr is SeqConstructionExpr) {
          var e = (SeqConstructionExpr)expr;
          // CanCallAssumption[[ seq(n, init) ]] =
          //     CanCallAssumption[[ n ]] &&
          //     CanCallAssumption[[ init ]] &&
          //     var initF := init; // necessary, in order to use init(i) in trigger, since it may contain quantifiers
          //     (forall i: int
          //         { initF(i) }
          //         0 <= i < n ==>
          //             CanCallAssumption[[ init(i) ]])

          var varNameGen = BoogieGenerator.CurrentIdGenerator.NestedFreshIdGenerator("seqinit$");
          var indexVar = new Bpl.BoundVariable(e.Origin, new Bpl.TypedIdent(e.Origin, varNameGen.FreshId("#i"), Bpl.Type.Int));
          var index = new Bpl.IdentifierExpr(e.Origin, indexVar);
          var indexRange = BplAnd(Bpl.Expr.Le(Bpl.Expr.Literal(0), index), Bpl.Expr.Lt(index, TrExpr(e.N)));
          var initFVar = new Bpl.BoundVariable(e.Origin, new Bpl.TypedIdent(e.Origin, varNameGen.FreshId("#f"), Predef.HandleType));

          var initF = new Bpl.IdentifierExpr(e.Origin, initFVar);

          var dafnyInitApplication = new ApplyExpr(e.Origin, e.Initializer,
            [new BoogieWrapper(index, Type.Int)],
            Token.NoToken) {
            Type = e.Initializer.Type.AsArrowType.Result
          };
          var canCall = CanCallAssumption(dafnyInitApplication);

          dafnyInitApplication = new ApplyExpr(e.Origin, new BoogieWrapper(initF, e.Initializer.Type),
            [new BoogieWrapper(index, Type.Int)],
            Token.NoToken) {
            Type = e.Initializer.Type.AsArrowType.Result
          };
          var apply = TrExpr(dafnyInitApplication);

          var tr = new Bpl.Trigger(e.Origin, true, new List<Bpl.Expr> { apply });
          var ccaInit = new Bpl.ForallExpr(e.Origin, [indexVar], tr, BplImp(indexRange, canCall));
          var rhsAppliedToIndex = new Bpl.LetExpr(e.Origin, [initFVar],
            [TrExpr(e.Initializer)], null, ccaInit);

          return BplAnd(BplAnd(CanCallAssumption(e.N, cco), CanCallAssumption(e.Initializer, cco)), rhsAppliedToIndex);

        } else if (expr is MultiSetFormingExpr) {
          MultiSetFormingExpr e = (MultiSetFormingExpr)expr;
          return CanCallAssumption(e.E, cco);
        } else if (expr is OldExpr) {
          var e = (OldExpr)expr;
          return OldAt(e.AtLabel).CanCallAssumption(e.Expr, cco);
        } else if (expr is UnchangedExpr) {
          var e = (UnchangedExpr)expr;
          Boogie.Expr be = Boogie.Expr.True;
          foreach (var fe in e.Frame) {
            be = BplAnd(be, CanCallAssumption(fe.E, cco));
          }
          return be;
        } else if (expr is UnaryExpr) {
          var e = (UnaryExpr)expr;
          return CanCallAssumption(e.E, cco);
        } else if (expr is BinaryExpr binaryExpr) {
          return BinaryExprCanCallAssumption(binaryExpr, cco);
        } else if (expr is TernaryExpr) {
          var e = (TernaryExpr)expr;
          return BplAnd(CanCallAssumption(e.E0, cco), BplAnd(CanCallAssumption(e.E1, cco), CanCallAssumption(e.E2, cco)));

        } else if (expr is LetExpr letExpr) {
          return LetCanCallAssumption(letExpr, cco);

        } else if (expr is LambdaExpr) {
          var e = (LambdaExpr)expr;

          var bvarsAndAntecedents = new List<Tuple<Boogie.Variable, Boogie.Expr>>();
          var varNameGen = BoogieGenerator.CurrentIdGenerator.NestedFreshIdGenerator("$l#");

          HeapExpressions heap = BoogieGenerator.BplBoundVarHeap(varNameGen.FreshId("#heap#"), new HeapReadingStatus(true, this.BoogieGenerator.VerifyReferrers), out var hVar,
            out var rHVar);
          var et = this.HeapExpr != null
            ? new ExpressionTranslator(this.BoogieGenerator, this.Predef, heap, this.Old.HeapExpressions, this.scope)
            : new ExpressionTranslator(this, heap);

          Dictionary<IVariable, Expression> subst = new Dictionary<IVariable, Expression>();
          foreach (var bv in e.BoundVars) {
            Boogie.Expr ve; var yVar = BplBoundVar(varNameGen.FreshId(string.Format("#{0}#", bv.Name)), BoogieGenerator.TrType(bv.Type), out ve);
            var wh = BoogieGenerator.GetWhereClause(bv.Origin, new Boogie.IdentifierExpr(bv.Origin, yVar), bv.Type, et, NOALLOC);
            bvarsAndAntecedents.Add(Tuple.Create<Boogie.Variable, Boogie.Expr>(yVar, wh));
            subst[bv] = new BoogieWrapper(ve, bv.Type);
          }

          var canCall = et.CanCallAssumption(Substitute(e.Body, null, subst), cco);
          if (e.Range != null) {
            var range = Substitute(e.Range, null, subst);
            canCall = BplAnd(CanCallAssumption(range, cco), BplImp(TrExpr(range), canCall));
          }

          // It's important to add the heap last to "bvarsAndAntecedents", because the heap may occur in the antecedents of
          // the other variables and BplForallTrim processes the given tuples in order.
          var goodHeap = BoogieGenerator.FunctionCall(e.Origin, BuiltinFunction.IsGoodHeap, null, heap.HeapExpr);
          bvarsAndAntecedents.Add(Tuple.Create<Boogie.Variable, Boogie.Expr>(hVar, goodHeap));

          //TRIG (forall $l#0#heap#0: Heap, $l#0#x#0: int :: true)
          //TRIG (forall $l#0#heap#0: Heap, $l#0#t#0: DatatypeType :: _module.__default.TMap#canCall(_module._default.TMap$A, _module._default.TMap$B, $l#0#heap#0, $l#0#t#0, f#0))
          //TRIG (forall $l#4#heap#0: Heap, $l#4#x#0: Box :: _0_Monad.__default.Bind#canCall(Monad._default.Associativity$B, Monad._default.Associativity$C, $l#4#heap#0, Apply1(Monad._default.Associativity$A, #$M$B, f#0, $l#4#heap#0, $l#4#x#0), g#0))
          return BplForallTrim(bvarsAndAntecedents, null, canCall); // L_TRIGGER

        } else if (expr is ComprehensionExpr) {
          var e = (ComprehensionExpr)expr;
          if (e is QuantifierExpr q && q.SplitQuantifier != null) {
            return CanCallAssumption(q.SplitQuantifierExpression, cco);
          }

          // Determine the CanCall's for the range and term
          var canCall = CanCallAssumption(e.Term, cco);
          if (e.Range != null) {
            canCall = BplAnd(CanCallAssumption(e.Range, cco), BplImp(TrExpr(e.Range), canCall));
          }
          if (expr is MapComprehension mc && mc.IsGeneralMapComprehension) {
            canCall = BplAnd(canCall, CanCallAssumption(mc.TermLeft, cco));

            // The translation of "map x,y | R(x,y) :: F(x,y) := G(x,y)" makes use of projection
            // functions project_x,project_y.  These are functions defined here by the following axiom:
            //     forall x,y :: R(x,y) ==> var x',y' := project_x(F(x,y)),project_y(F(x,y)); R(x',y') && F(x',y') == F(x,y)
            // that is (without the let expression):
            //     forall x,y :: R(x,y) ==> R(project_x(F(x,y)), project_y(F(x,y))) && F(project_x(F(x,y)), project_y(F(x,y))) == F(x,y)
            // The triggers for the quantification are those detected for the given map comprehension, if any.
            List<Boogie.Variable> bvs;
            List<Boogie.Expr> args;
            BoogieGenerator.CreateBoundVariables(mc.BoundVars, out bvs, out args);
            Contract.Assert(mc.BoundVars.Count == bvs.Count);
            BoogieGenerator.CreateMapComprehensionProjectionFunctions(mc);
            Contract.Assert(mc.ProjectionFunctions != null);
            Contract.Assert(mc.ProjectionFunctions.Count == mc.BoundVars.Count);
            var substMap = new Dictionary<IVariable, Expression>();
            for (var i = 0; i < mc.BoundVars.Count; i++) {
              substMap.Add(mc.BoundVars[i], new BoogieWrapper(args[i], mc.BoundVars[i].Type));
            }
            var R = TrExpr(Substitute(mc.Range, null, substMap));
            var F = TrExpr(Substitute(mc.TermLeft, null, substMap));
            var trig = BoogieGenerator.TrTrigger(this, e.Attributes, expr.Origin, substMap);
            substMap = new Dictionary<IVariable, Expression>();
            for (var i = 0; i < mc.BoundVars.Count; i++) {
              var p = new Boogie.NAryExpr(BoogieGenerator.GetToken(mc), new Boogie.FunctionCall(mc.ProjectionFunctions[i]), new List<Boogie.Expr> { F });
              substMap.Add(e.BoundVars[i], new BoogieWrapper(p, e.BoundVars[i].Type));
            }
            var Rprime = TrExpr(Substitute(mc.Range, null, substMap));
            var Fprime = TrExpr(Substitute(mc.TermLeft, null, substMap));
            var defn = BplForall(bvs, trig, BplImp(R, BplAnd(Rprime, Boogie.Expr.Eq(F, Fprime))));
            canCall = BplAnd(canCall, defn);
          }
          // Create a list of all possible bound variables
          var bvarsAndAntecedents = TrBoundVariables_SeparateWhereClauses(e.BoundVars);
          // Produce the quantified CanCall expression, with a suitably reduced set of bound variables
          var tr = BoogieGenerator.TrTrigger(this, e.Attributes, expr.Origin);
          return BplForallTrim(bvarsAndAntecedents, tr, canCall);

        } else if (expr is StmtExpr) {
          var e = (StmtExpr)expr;
          return CanCallAssumption(e.E, cco);
        } else if (expr is ITEExpr) {
          ITEExpr e = (ITEExpr)expr;
          Boogie.Expr total = CanCallAssumption(e.Test, cco);
          Boogie.Expr test = TrExpr(e.Test);
          total = BplAnd(total, BplImp(test, CanCallAssumption(e.Thn, cco)));
          total = BplAnd(total, BplImp(Boogie.Expr.Not(test), CanCallAssumption(e.Els, cco)));
          return total;
        } else if (expr is ConcreteSyntaxExpression) {
          var e = (ConcreteSyntaxExpression)expr;
          return CanCallAssumption(e.ResolvedExpression, cco);
        } else if (expr is NestedMatchExpr nestedMatchExpr) {
          return CanCallAssumption(nestedMatchExpr.Flattened, cco);
        } else if (expr is BoogieFunctionCall) {
          var e = (BoogieFunctionCall)expr;
          return CanCallAssumption(e.Args, cco);
        } else if (expr is MatchExpr) {
          var e = (MatchExpr)expr;
          var ite = DesugarMatchExpr(e);
          return CanCallAssumption(ite, cco);
        } else if (expr is BoxingCastExpr) {
          var e = (BoxingCastExpr)expr;
          return CanCallAssumption(e.E, cco);
        } else if (expr is UnboxingCastExpr) {
          var e = (UnboxingCastExpr)expr;
          return CanCallAssumption(e.E, cco);
        } else if (expr is DecreasesToExpr decreasesToExpr) {
          var oldCanCall = CanCallAssumption(decreasesToExpr.OldExpressions.ToList(), cco);
          var newCanCall = CanCallAssumption(decreasesToExpr.NewExpressions.ToList(), cco);
          return BplAnd(oldCanCall, newCanCall);
        } else if (expr is FieldLocation fieldLocation) {
          return Expr.True;
        } else if (expr is IndexFieldLocation indexFieldLocation) {
          return CanCallAssumption(indexFieldLocation.Indices, cco);
        } else if (expr is LocalsObjectExpression) {
          return Expr.True;
        } else {
          Contract.Assert(false); throw new Cce.UnreachableException();  // unexpected expression
        }
      }

      public Expr CanCallAssumption(IEnumerable<Expression> exprs, CanCallOptions cco, Expr init = null) {
        Contract.Requires(this != null);
        Contract.Requires(exprs != null);
        Contract.Ensures(Contract.Result<Boogie.Expr>() != null);

        Boogie.Expr total = init ?? Boogie.Expr.True;
        foreach (Expression e in exprs) {
          Contract.Assert(e != null);
          total = BplAnd(total, CanCallAssumption(e, cco));
        }
        return total;
      }
    }

    public class CanCallOptions {
      public bool SkipIsA;

      public readonly Function EnclosingFunction; // self-call allowance is applied to the enclosing function
      public readonly bool SelfCallAllowanceAlsoForOverride;

      public bool MakeAllowance(Function f) {
        return f == EnclosingFunction || (SelfCallAllowanceAlsoForOverride && f == EnclosingFunction.OverriddenFunction);
      }

      public CanCallOptions(bool skipIsA, Function enclosingFunction, bool selfCallAllowanceAlsoForOverride = false) {
        Contract.Assert(!selfCallAllowanceAlsoForOverride ||
                        (enclosingFunction.OverriddenFunction != null &&
                         enclosingFunction.Ins.Count == enclosingFunction.OverriddenFunction.Ins.Count));
        this.SkipIsA = skipIsA;
        this.EnclosingFunction = enclosingFunction;
        this.SelfCallAllowanceAlsoForOverride = selfCallAllowanceAlsoForOverride;
      }
    }
  }
}<|MERGE_RESOLUTION|>--- conflicted
+++ resolved
@@ -473,7 +473,7 @@
         var tok = GetToken(expr);
         if (fieldLocation.Field is SpecialField { EnclosingMethod: not null }) {
           Expr depthExpr = fieldLocation.AtCallSite ?
-            FunctionCall(tok, "+", Boogie.Type.Int, Id(tok, "depth"), One(tok))
+            Bpl.Expr.Add(Id(tok, "depth"), One(tok))
             : Id(tok, "depth");
           return FunctionCall(tok, "local_field", Predef.FieldName(tok),
             Id(tok, BoogieGenerator.GetField(fieldLocation.Field)),
@@ -800,8 +800,10 @@
             if (name == null) {
               return Expr.True;
             }
-            BoogieGenerator.DefiniteAssignmentTrackers.TryGetValue(name, out var defass);
-            return defass;
+            BoogieGenerator.DefiniteAssignmentTrackers.TryGetValue(name, out var trackedTracker);
+            return trackedTracker.tracker;
+          case UnaryOpExpr.ResolvedOpcode.Referrers:
+            return BoogieGenerator.MkReferrersOf(TrExpr(e.E), ReferrersHeapExpr);
           default:
             Contract.Assert(false); throw new Cce.UnreachableException();  // unexpected unary expression
         }
@@ -819,19 +821,13 @@
         }
       }
 
-<<<<<<< HEAD
-              var heapReadingStatus = new HeapReadingStatus(true, false);
-              var applied = FunctionCall(GetToken(applyExpr), BoogieGenerator.Apply(arity), Predef.BoxType,
-                Concat(Map(tt.TypeArgs, BoogieGenerator.TypeToTy),
-                  Concat(HeapExprForArrow(e.Function.Type).AsList(heapReadingStatus), Cons(TrExpr(e.Function), e.Args.ConvertAll(arg => TrArg(arg))))));
-=======
       private Expr TranslateSeqConstructionExpr(SeqConstructionExpr constructionExpr) {
         var e = constructionExpr;
         var eType = e.Type.NormalizeToAncestorType().AsSeqType.Arg.NormalizeExpand();
-        var initalizerHeap = e.Initializer.Type.IsArrowType ? HeapExprForArrow(e.Initializer.Type) : HeapExpr;
+        var initalizerHeap = e.Initializer.Type.IsArrowType ? HeapExprForArrow(e.Initializer.Type) : HeapExpressions;
         return FunctionCall(GetToken(constructionExpr), "Seq#Create", Predef.SeqType,
           BoogieGenerator.TypeToTy(eType),
-          initalizerHeap,
+          initalizerHeap.HeapExpr,
           TrExpr(e.N),
           TrExpr(e.Initializer));
       }
@@ -857,7 +853,6 @@
         }
         return ret;
       }
->>>>>>> 80a1382d
 
       private Expr TranslateFunctionCallExpr(FunctionCallExpr callExpr) {
         FunctionCallExpr e = callExpr;
@@ -906,607 +901,9 @@
             result = MaybeLit(result, ty);
           }
 
-<<<<<<< HEAD
-                return result;
-              }
-            }
-          case DatatypeValue value: {
-              DatatypeValue dtv = value;
-              Contract.Assert(dtv.Ctor != null);  // since dtv has been successfully resolved
-              List<Boogie.Expr> args = [];
-
-              bool argsAreLit = true;
-              for (int i = 0; i < dtv.Arguments.Count; i++) {
-                Expression arg = dtv.Arguments[i];
-                Type t = dtv.Ctor.Formals[i].Type;
-                var bArg = TrExpr(arg);
-                argsAreLit = argsAreLit && BoogieGenerator.IsLit(bArg);
-                args.Add(BoogieGenerator.AdaptBoxing(GetToken(value), bArg, cce.NonNull(arg.Type), t));
-              }
-              Boogie.IdentifierExpr id = new Boogie.IdentifierExpr(GetToken(dtv), dtv.Ctor.FullName, Predef.DatatypeType);
-              Boogie.Expr ret = new Boogie.NAryExpr(GetToken(dtv), new Boogie.FunctionCall(id), args);
-              if (argsAreLit) {
-                // If all arguments are Lit, so is the whole expression
-                ret = MaybeLit(ret, Predef.DatatypeType);
-              }
-              return ret;
-            }
-          case SeqConstructionExpr constructionExpr: {
-              var e = constructionExpr;
-              var eType = e.Type.NormalizeToAncestorType().AsSeqType.Arg.NormalizeExpand();
-              var initalizerHeap = e.Initializer.Type.IsArrowType ? HeapExprForArrow(e.Initializer.Type) : HeapExpressions;
-              return FunctionCall(GetToken(constructionExpr), "Seq#Create", Predef.SeqType,
-                BoogieGenerator.TypeToTy(eType),
-                initalizerHeap.HeapExpr,
-                TrExpr(e.N),
-                TrExpr(e.Initializer));
-            }
-          case MultiSetFormingExpr formingExpr: {
-              MultiSetFormingExpr e = formingExpr;
-              var eType = e.E.Type.NormalizeToAncestorType();
-              if (eType is SetType setType) {
-                return BoogieGenerator.FunctionCall(GetToken(formingExpr), BuiltinFunction.MultiSetFromSet, BoogieGenerator.TrType(setType.Arg), TrExpr(e.E));
-              } else if (eType is SeqType seqType) {
-                return BoogieGenerator.FunctionCall(GetToken(formingExpr), BuiltinFunction.MultiSetFromSeq, BoogieGenerator.TrType(seqType.Arg), TrExpr(e.E));
-              } else {
-                Contract.Assert(false); throw new cce.UnreachableException();
-              }
-            }
-          case OldExpr oldExpr: {
-              var e = oldExpr;
-              return OldAt(e.AtLabel).TrExpr(e.Expr);
-            }
-          case UnchangedExpr unchangedExpr: {
-              var e = unchangedExpr;
-              return BoogieGenerator.FrameCondition(GetToken(e), e.Frame, false, FrameExpressionUse.Unchanged, OldAt(e.AtLabel), this, this, true);
-            }
-          case UnaryOpExpr opExpr: {
-              var e = opExpr;
-              Boogie.Expr arg = TrExpr(e.E);
-              switch (e.ResolvedOp) {
-                case UnaryOpExpr.ResolvedOpcode.Lit:
-                  return MaybeLit(arg);
-                case UnaryOpExpr.ResolvedOpcode.BVNot:
-                  var bvWidth = opExpr.Type.NormalizeToAncestorType().AsBitVectorType.Width;
-                  var bvType = BoogieGenerator.BplBvType(bvWidth);
-                  Boogie.Expr r = FunctionCall(GetToken(opExpr), "not_bv" + bvWidth, bvType, arg);
-                  if (BoogieGenerator.IsLit(arg)) {
-                    r = MaybeLit(r, bvType);
-                  }
-                  return r;
-                case UnaryOpExpr.ResolvedOpcode.BoolNot:
-                  return Boogie.Expr.Unary(GetToken(opExpr), UnaryOperator.Opcode.Not, arg);
-                case UnaryOpExpr.ResolvedOpcode.SeqLength:
-                  Contract.Assert(e.E.Type.NormalizeToAncestorType() is SeqType);
-                  return BoogieGenerator.FunctionCall(GetToken(opExpr), BuiltinFunction.SeqLength, null, arg);
-                case UnaryOpExpr.ResolvedOpcode.SetCard:
-                  Contract.Assert(e.E.Type.NormalizeToAncestorType() is SetType { Finite: true });
-                  return BoogieGenerator.FunctionCall(GetToken(opExpr), BuiltinFunction.SetCard, null, arg);
-                case UnaryOpExpr.ResolvedOpcode.MultiSetCard:
-                  Contract.Assert(e.E.Type.NormalizeToAncestorType() is MultiSetType);
-                  return BoogieGenerator.FunctionCall(GetToken(opExpr), BuiltinFunction.MultiSetCard, null, arg);
-                case UnaryOpExpr.ResolvedOpcode.MapCard:
-                  Contract.Assert(e.E.Type.NormalizeToAncestorType() is MapType { Finite: true });
-                  return BoogieGenerator.FunctionCall(GetToken(opExpr), BuiltinFunction.MapCard, null, arg);
-                case UnaryOpExpr.ResolvedOpcode.Fresh:
-                  var freshLabel = ((FreshExpr)e).AtLabel;
-                  var eeType = e.E.Type.NormalizeToAncestorType();
-                  if (eeType is SetType setType) {
-                    // generate:  (forall $o: ref :: { $o != null } X[Box($o)] ==> $o != null) &&
-                    //            (forall $o: ref :: { X[Box($o)] } X[Box($o)] ==> !old($Heap)[$o,alloc])
-                    // OR, if X[Box($o)] is rewritten into smaller parts, use the less good trigger old($Heap)[$o,alloc]
-                    Boogie.Variable oVar = new Boogie.BoundVariable(GetToken(opExpr), new Boogie.TypedIdent(GetToken(opExpr), "$o", Predef.RefType));
-                    Boogie.Expr o = new Boogie.IdentifierExpr(GetToken(opExpr), oVar);
-                    Boogie.Expr oNotNull = Boogie.Expr.Neq(o, Predef.Null);
-                    Boogie.Expr oInSet = TrInSet(GetToken(opExpr), o, e.E, setType.Arg, setType.Finite, true, out var performedInSetRewrite);
-                    Boogie.Expr oNotFresh = OldAt(freshLabel).IsAlloced(GetToken(opExpr), o);
-                    Boogie.Expr oIsFresh = Boogie.Expr.Not(oNotFresh);
-                    Boogie.Expr notNullBody = BplImp(oInSet, oNotNull);
-                    Boogie.Expr freshBody = BplImp(oInSet, oIsFresh);
-                    var notNullTrigger = BplTrigger(oNotNull);
-                    var notNullPred = new Boogie.ForallExpr(GetToken(opExpr), [oVar], notNullTrigger, notNullBody);
-                    var freshTrigger = BplTrigger(performedInSetRewrite ? oNotFresh : oInSet);
-                    var freshPred = new Boogie.ForallExpr(GetToken(opExpr), [oVar], freshTrigger, freshBody);
-                    return BplAnd(notNullPred, freshPred);
-                  } else if (eeType is SeqType) {
-                    // generate:  (forall $i: int :: 0 <= $i && $i < Seq#Length(X) ==> Unbox(Seq#Index(X,$i)) != null && !old($Heap)[Unbox(Seq#Index(X,$i)),alloc])
-                    Boogie.Variable iVar = new Boogie.BoundVariable(GetToken(opExpr), new Boogie.TypedIdent(GetToken(opExpr), "$i", Boogie.Type.Int));
-                    Boogie.Expr i = new Boogie.IdentifierExpr(GetToken(opExpr), iVar);
-                    Boogie.Expr iBounds = BoogieGenerator.InSeqRange(GetToken(opExpr), i, Type.Int, TrExpr(e.E), true, null, false);
-                    Boogie.Expr XsubI = BoogieGenerator.FunctionCall(GetToken(opExpr), BuiltinFunction.SeqIndex, Predef.RefType, TrExpr(e.E), i);
-                    XsubI = BoogieGenerator.FunctionCall(GetToken(opExpr), BuiltinFunction.Unbox, Predef.RefType, XsubI);
-                    Boogie.Expr oNotFresh = OldAt(freshLabel).IsAlloced(GetToken(opExpr), XsubI);
-                    Boogie.Expr oIsFresh = Boogie.Expr.Not(oNotFresh);
-                    Boogie.Expr xsubiNotNull = Boogie.Expr.Neq(XsubI, Predef.Null);
-                    Boogie.Expr body = BplImp(iBounds, BplAnd(xsubiNotNull, oIsFresh));
-                    //TRIGGERS: Does this make sense? dafny0\SmallTests
-                    // BROKEN // NEW_TRIGGER
-                    //TRIG (forall $i: int :: 0 <= $i && $i < Seq#Length(Q#0) && $Unbox(Seq#Index(Q#0, $i)): ref != null ==> !read(old($Heap), $Unbox(Seq#Index(Q#0, $i)): ref, alloc))
-                    return new Boogie.ForallExpr(GetToken(opExpr), [iVar], body);
-                  } else {
-                    // generate:  x != null && !old($Heap)[x]
-                    Boogie.Expr oNull = Boogie.Expr.Neq(TrExpr(e.E), Predef.Null);
-                    Boogie.Expr oIsFresh = Boogie.Expr.Not(OldAt(freshLabel).IsAlloced(GetToken(opExpr), TrExpr(e.E)));
-                    return Boogie.Expr.Binary(GetToken(opExpr), BinaryOperator.Opcode.And, oNull, oIsFresh);
-                  }
-                case UnaryOpExpr.ResolvedOpcode.Allocated:
-                  // Translate with $IsAllocBox, even if it requires boxing the argument. This has the effect of giving
-                  // both the $IsAllocBox and $IsAlloc forms, because the axioms that connects these two is triggered
-                  // by $IsAllocBox.
-                  return BoogieGenerator.MkIsAllocBox(BoxIfNecessary(e.E.Origin, TrExpr(e.E), e.E.Type), e.E.Type, HeapExpr);
-                case UnaryOpExpr.ResolvedOpcode.Assigned:
-                  string name = null;
-                  switch (e.E.Resolved) {
-                    case IdentifierExpr ie:
-                      name = ie.Var.UniqueName;
-                      break;
-                    case MemberSelectExpr mse:
-                      if (BoogieGenerator.inBodyInitContext && Expression.AsThis(mse.Obj) != null) {
-                        name = BoogieGenerator.SurrogateName(mse.Member as Field);
-                      }
-                      break;
-                  }
-
-                  if (name == null) {
-                    return Expr.True;
-                  }
-                  BoogieGenerator.DefiniteAssignmentTrackers.TryGetValue(name, out var trackedTracker);
-                  return trackedTracker.tracker;
-                case UnaryOpExpr.ResolvedOpcode.Referrers:
-                  return BoogieGenerator.MkReferrersOf(TrExpr(e.E), ReferrersHeapExpr);
-                default:
-                  Contract.Assert(false); throw new cce.UnreachableException();  // unexpected unary expression
-              }
-            }
-          case ConversionExpr conversionExpr: {
-              var e = conversionExpr;
-              return BoogieGenerator.ConvertExpression(GetToken(e), TrExpr(e.E), e.E.Type, e.ToType);
-            }
-          case TypeTestExpr testExpr: {
-              var e = testExpr;
-              return BoogieGenerator.GetSubrangeCheck(e.Origin, TrExpr(e.E), e.E.Type, e.ToType, e.E, null, out var _) ?? Boogie.Expr.True;
-            }
-          case BinaryExpr binaryExpr: {
-              BinaryExpr e = binaryExpr;
-              var e0Type = e.E0.Type.NormalizeToAncestorType(); // used when making decisions about what Boogie operator/functions to use
-              bool isReal = e0Type.IsNumericBased(Type.NumericPersuasion.Real);
-              int bvWidth = e0Type.IsBitVectorType ? e0Type.AsBitVectorType.Width : -1;  // -1 indicates "not a bitvector type"
-              Boogie.Expr e0 = TrExpr(e.E0);
-              if (e.ResolvedOp == BinaryExpr.ResolvedOpcode.InSet) {
-                return TrInSet(GetToken(binaryExpr), e0, e.E1, e.E0.Type, e.E1.Type.NormalizeToAncestorType().AsSetType.Finite, false, out var pr);  // let TrInSet translate e.E1
-              } else if (e.ResolvedOp == BinaryExpr.ResolvedOpcode.NotInSet) {
-                Boogie.Expr arg = TrInSet(GetToken(binaryExpr), e0, e.E1, e.E0.Type, e.E1.Type.NormalizeToAncestorType().AsSetType.Finite, false, out var pr);  // let TrInSet translate e.E1
-                return Boogie.Expr.Unary(GetToken(binaryExpr), UnaryOperator.Opcode.Not, arg);
-              } else if (e.ResolvedOp == BinaryExpr.ResolvedOpcode.InMultiSet) {
-                return TrInMultiSet(GetToken(binaryExpr), e0, e.E1, e.E0.Type, false); // let TrInMultiSet translate e.E1
-              } else if (e.ResolvedOp == BinaryExpr.ResolvedOpcode.NotInMultiSet) {
-                Boogie.Expr arg = TrInMultiSet(GetToken(binaryExpr), e0, e.E1, e.E0.Type, false);  // let TrInMultiSet translate e.E1
-                return Boogie.Expr.Unary(GetToken(binaryExpr), UnaryOperator.Opcode.Not, arg);
-              }
-              Boogie.Expr e1 = TrExpr(e.E1);
-              BinaryOperator.Opcode bOpcode;
-              Boogie.Type typ;
-              var oe0 = e0;
-              var oe1 = e1;
-              var lit0 = BoogieGenerator.GetLit(e0);
-              var lit1 = BoogieGenerator.GetLit(e1);
-              bool liftLit = BoogieGenerator.IsLit(e0) && BoogieGenerator.IsLit(e1);
-              // NOTE(namin): We usually avoid keeping literals, because their presence might mess up triggers that do not expect them.
-              //              Still for equality-related operations, it's useful to keep them instead of lifting them, so that they can be propagated.
-              bool keepLits = false;
-              if (lit0 != null) {
-                e0 = lit0;
-              }
-              if (lit1 != null) {
-                e1 = lit1;
-              }
-              switch (e.ResolvedOp) {
-                case BinaryExpr.ResolvedOpcode.Iff:
-                  typ = Boogie.Type.Bool;
-                  bOpcode = BinaryOperator.Opcode.Iff; break;
-                case BinaryExpr.ResolvedOpcode.Imp:
-                  typ = Boogie.Type.Bool;
-                  bOpcode = BinaryOperator.Opcode.Imp; break;
-                case BinaryExpr.ResolvedOpcode.And:
-                  typ = Boogie.Type.Bool;
-                  bOpcode = BinaryOperator.Opcode.And; break;
-                case BinaryExpr.ResolvedOpcode.Or:
-                  typ = Boogie.Type.Bool;
-                  bOpcode = BinaryOperator.Opcode.Or; break;
-
-                case BinaryExpr.ResolvedOpcode.EqCommon:
-                  keepLits = true;
-                  if (ModeledAsBoxType(e.E0.Type)) {
-                    e1 = BoxIfNecessary(expr.Origin, e1, e.E1.Type);
-                    oe1 = BoxIfNecessary(expr.Origin, oe1, e.E1.Type);
-                  } else if (ModeledAsBoxType(e.E1.Type)) {
-                    e0 = BoxIfNecessary(expr.Origin, e0, e.E0.Type);
-                    oe0 = BoxIfNecessary(expr.Origin, oe0, e.E0.Type);
-                  }
-                  if (e.E0.Type.IsCoDatatype && e.E1.Type.IsCoDatatype) {
-                    var e0args = e.E0.Type.NormalizeExpand().TypeArgs;
-                    var e1args = e.E1.Type.NormalizeExpand().TypeArgs;
-                    return BoogieGenerator.CoEqualCall(e.E0.Type.AsCoDatatype, e0args, e1args, null,
-                      this.layerInterCluster.LayerN((int)FuelSetting.FuelAmount.HIGH), e0, e1, GetToken(binaryExpr));
-                  }
-                  if (e.E0.Type.IsIndDatatype && e.E1.Type.IsIndDatatype) {
-                    return BoogieGenerator.TypeSpecificEqual(GetToken(binaryExpr), e.E0.Type, e0, e1);
-                  }
-                  typ = Boogie.Type.Bool;
-                  bOpcode = BinaryOperator.Opcode.Eq;
-                  break;
-                case BinaryExpr.ResolvedOpcode.NeqCommon:
-                  if (ModeledAsBoxType(e.E0.Type)) {
-                    e1 = BoxIfNecessary(expr.Origin, e1, e.E1.Type);
-                    oe1 = BoxIfNecessary(expr.Origin, oe1, e.E1.Type);
-                  } else if (ModeledAsBoxType(e.E1.Type)) {
-                    e0 = BoxIfNecessary(expr.Origin, e0, e.E0.Type);
-                    oe0 = BoxIfNecessary(expr.Origin, oe0, e.E0.Type);
-                  }
-                  if (e.E0.Type.IsCoDatatype && e.E1.Type.IsCoDatatype) {
-                    var e0args = e.E0.Type.NormalizeExpand().TypeArgs;
-                    var e1args = e.E1.Type.NormalizeExpand().TypeArgs;
-                    var eq = BoogieGenerator.CoEqualCall(e.E0.Type.AsCoDatatype, e0args, e1args, null,
-                      this.layerInterCluster.LayerN((int)FuelSetting.FuelAmount.HIGH), e0, e1, GetToken(binaryExpr));
-                    return Boogie.Expr.Unary(GetToken(binaryExpr), UnaryOperator.Opcode.Not, eq);
-                  }
-                  if (e.E0.Type.IsIndDatatype && e.E1.Type.IsIndDatatype) {
-                    var eq = BoogieGenerator.TypeSpecificEqual(GetToken(binaryExpr), e.E0.Type, e0, e1);
-                    return Boogie.Expr.Unary(GetToken(binaryExpr), UnaryOperator.Opcode.Not, eq);
-                  }
-                  typ = Boogie.Type.Bool;
-                  bOpcode = BinaryOperator.Opcode.Neq;
-                  break;
-                case BinaryExpr.ResolvedOpcode.Lt:
-                  if (0 <= bvWidth) {
-                    return TrToFunctionCall(GetToken(binaryExpr), "lt_bv" + bvWidth, Boogie.Type.Bool, e0, e1, liftLit);
-                  } else if (e0Type.IsBigOrdinalType) {
-                    return FunctionCall(GetToken(binaryExpr), "ORD#Less", Boogie.Type.Bool, e0, e1);
-                  } else if (isReal || !BoogieGenerator.DisableNonLinearArithmetic) {
-                    typ = Boogie.Type.Bool;
-                    bOpcode = BinaryOperator.Opcode.Lt;
-                    break;
-                  } else {
-                    return TrToFunctionCall(GetToken(binaryExpr), "INTERNAL_lt_boogie", Boogie.Type.Bool, e0, e1, liftLit);
-                  }
-                case BinaryExpr.ResolvedOpcode.LessThanLimit:
-                  return FunctionCall(GetToken(binaryExpr), "ORD#LessThanLimit", Boogie.Type.Bool, e0, e1);
-                case BinaryExpr.ResolvedOpcode.Le:
-                  keepLits = true;
-                  if (0 <= bvWidth) {
-                    return TrToFunctionCall(GetToken(binaryExpr), "le_bv" + bvWidth, Boogie.Type.Bool, e0, e1, false);
-                  } else if (e0Type.IsBigOrdinalType) {
-                    var less = FunctionCall(GetToken(binaryExpr), "ORD#Less", Boogie.Type.Bool, e0, e1);
-                    var eq = Boogie.Expr.Eq(e0, e1);
-                    return BplOr(eq, less);
-                  } else if (isReal || !BoogieGenerator.DisableNonLinearArithmetic) {
-                    typ = Boogie.Type.Bool;
-                    bOpcode = BinaryOperator.Opcode.Le;
-                    break;
-                  } else {
-                    return TrToFunctionCall(GetToken(binaryExpr), "INTERNAL_le_boogie", Boogie.Type.Bool, e0, e1, false);
-                  }
-                case BinaryExpr.ResolvedOpcode.Ge:
-                  keepLits = true;
-                  if (0 <= bvWidth) {
-                    return TrToFunctionCall(GetToken(binaryExpr), "ge_bv" + bvWidth, Boogie.Type.Bool, e0, e1, false);
-                  } else if (e0Type.IsBigOrdinalType) {
-                    var less = FunctionCall(GetToken(binaryExpr), "ORD#Less", Boogie.Type.Bool, e1, e0);
-                    var eq = Boogie.Expr.Eq(e1, e0);
-                    return BplOr(eq, less);
-                  } else if (isReal || !BoogieGenerator.DisableNonLinearArithmetic) {
-                    typ = Boogie.Type.Bool;
-                    bOpcode = BinaryOperator.Opcode.Ge;
-                    break;
-                  } else {
-                    return TrToFunctionCall(GetToken(binaryExpr), "INTERNAL_ge_boogie", Boogie.Type.Bool, e0, e1, false);
-                  }
-                case BinaryExpr.ResolvedOpcode.Gt:
-                  if (0 <= bvWidth) {
-                    return TrToFunctionCall(GetToken(binaryExpr), "gt_bv" + bvWidth, Boogie.Type.Bool, e0, e1, liftLit);
-                  } else if (e0Type.IsBigOrdinalType) {
-                    return FunctionCall(GetToken(binaryExpr), "ORD#Less", Boogie.Type.Bool, e1, e0);
-                  } else if (isReal || !BoogieGenerator.DisableNonLinearArithmetic) {
-                    typ = Boogie.Type.Bool;
-                    bOpcode = BinaryOperator.Opcode.Gt;
-                    break;
-                  } else {
-                    return TrToFunctionCall(GetToken(binaryExpr), "INTERNAL_gt_boogie", Boogie.Type.Bool, e0, e1, liftLit);
-                  }
-
-                case BinaryExpr.ResolvedOpcode.Add:
-                  if (0 <= bvWidth) {
-                    return TrToFunctionCall(GetToken(binaryExpr), "add_bv" + bvWidth, BoogieGenerator.BplBvType(bvWidth), e0, e1, liftLit);
-                  } else if (e0Type.IsBigOrdinalType) {
-                    return TrToFunctionCall(GetToken(binaryExpr), "ORD#Plus", Predef.BigOrdinalType, e0, e1, liftLit);
-                  } else if (e0Type.IsCharType) {
-                    return TrToFunctionCall(GetToken(binaryExpr), "char#Plus", Predef.CharType, e0, e1, liftLit);
-                  } else if (!isReal && BoogieGenerator.DisableNonLinearArithmetic) {
-                    return TrToFunctionCall(GetToken(binaryExpr), "INTERNAL_add_boogie", Boogie.Type.Int, e0, e1, liftLit);
-                  } else if (!isReal && (options.ArithMode == 2 || 5 <= options.ArithMode)) {
-                    return TrToFunctionCall(GetToken(binaryExpr), "Add", Boogie.Type.Int, oe0, oe1, liftLit);
-                  } else {
-                    typ = isReal ? Boogie.Type.Real : Boogie.Type.Int;
-                    bOpcode = BinaryOperator.Opcode.Add;
-                    break;
-                  }
-                case BinaryExpr.ResolvedOpcode.Sub:
-                  if (0 <= bvWidth) {
-                    return TrToFunctionCall(GetToken(binaryExpr), "sub_bv" + bvWidth, BoogieGenerator.BplBvType(bvWidth), e0, e1, liftLit);
-                  } else if (e0Type.IsBigOrdinalType) {
-                    return TrToFunctionCall(GetToken(binaryExpr), "ORD#Minus", Predef.BigOrdinalType, e0, e1, liftLit);
-                  } else if (e0Type.IsCharType) {
-                    return TrToFunctionCall(GetToken(binaryExpr), "char#Minus", Predef.CharType, e0, e1, liftLit);
-                  } else if (!isReal && BoogieGenerator.DisableNonLinearArithmetic) {
-                    return TrToFunctionCall(GetToken(binaryExpr), "INTERNAL_sub_boogie", Boogie.Type.Int, e0, e1, liftLit);
-                  } else if (!isReal && (options.ArithMode == 2 || 5 <= options.ArithMode)) {
-                    return TrToFunctionCall(GetToken(binaryExpr), "Sub", Boogie.Type.Int, oe0, oe1, liftLit);
-                  } else {
-                    typ = isReal ? Boogie.Type.Real : Boogie.Type.Int;
-                    bOpcode = BinaryOperator.Opcode.Sub;
-                    break;
-                  }
-                case BinaryExpr.ResolvedOpcode.Mul:
-                  if (0 <= bvWidth) {
-                    return TrToFunctionCall(GetToken(binaryExpr), "mul_bv" + bvWidth, BoogieGenerator.BplBvType(bvWidth), e0, e1, liftLit);
-                  } else if (!isReal && BoogieGenerator.DisableNonLinearArithmetic) {
-                    return TrToFunctionCall(GetToken(binaryExpr), "INTERNAL_mul_boogie", Boogie.Type.Int, e0, e1, liftLit);
-                  } else if (!isReal && options.ArithMode != 0 && options.ArithMode != 3) {
-                    return TrToFunctionCall(GetToken(binaryExpr), "Mul", Boogie.Type.Int, oe0, oe1, liftLit);
-                  } else {
-                    typ = isReal ? Boogie.Type.Real : Boogie.Type.Int;
-                    bOpcode = BinaryOperator.Opcode.Mul;
-                    break;
-                  }
-                case BinaryExpr.ResolvedOpcode.Div:
-                  if (0 <= bvWidth) {
-                    return TrToFunctionCall(GetToken(binaryExpr), "div_bv" + bvWidth, BoogieGenerator.BplBvType(bvWidth), e0, e1, liftLit);
-                  } else if (!isReal && BoogieGenerator.DisableNonLinearArithmetic && !isReal) {
-                    return TrToFunctionCall(GetToken(binaryExpr), "INTERNAL_div_boogie", Boogie.Type.Int, e0, e1, liftLit);
-                  } else if (!isReal && options.ArithMode != 0 && options.ArithMode != 3) {
-                    return TrToFunctionCall(GetToken(binaryExpr), "Div", Boogie.Type.Int, e0, oe1, liftLit);
-                  } else if (isReal) {
-                    typ = Boogie.Type.Real;
-                    bOpcode = BinaryOperator.Opcode.RealDiv;
-                    break;
-                  } else {
-                    typ = Boogie.Type.Int;
-                    bOpcode = BinaryOperator.Opcode.Div;
-                    break;
-                  }
-                case BinaryExpr.ResolvedOpcode.Mod:
-                  if (0 <= bvWidth) {
-                    return TrToFunctionCall(GetToken(binaryExpr), "mod_bv" + bvWidth, BoogieGenerator.BplBvType(bvWidth), e0, e1, liftLit);
-                  } else if (BoogieGenerator.DisableNonLinearArithmetic && !isReal) {
-                    return TrToFunctionCall(GetToken(binaryExpr), "INTERNAL_mod_boogie", Boogie.Type.Int, e0, e1, liftLit);
-                  } else if (!isReal && options.ArithMode != 0 && options.ArithMode != 3) {
-                    return TrToFunctionCall(GetToken(binaryExpr), "Mod", Boogie.Type.Int, e0, oe1, liftLit);
-                  } else {
-                    typ = isReal ? Boogie.Type.Real : Boogie.Type.Int;
-                    bOpcode = BinaryOperator.Opcode.Mod;
-                    break;
-                  }
-
-                case BinaryExpr.ResolvedOpcode.LeftShift: {
-                    Contract.Assert(0 <= bvWidth);
-                    return TrToFunctionCall(GetToken(binaryExpr), "LeftShift_bv" + bvWidth, BoogieGenerator.BplBvType(bvWidth), e0, BoogieGenerator.ConvertExpression(GetToken(binaryExpr), e1, e.E1.Type, e.Type), liftLit);
-                  }
-                case BinaryExpr.ResolvedOpcode.RightShift: {
-                    Contract.Assert(0 <= bvWidth);
-                    return TrToFunctionCall(GetToken(binaryExpr), "RightShift_bv" + bvWidth, BoogieGenerator.BplBvType(bvWidth), e0, BoogieGenerator.ConvertExpression(GetToken(binaryExpr), e1, e.E1.Type, e.Type), liftLit);
-                  }
-                case BinaryExpr.ResolvedOpcode.BitwiseAnd: {
-                    Contract.Assert(0 <= bvWidth);
-                    return TrToFunctionCall(GetToken(binaryExpr), "and_bv" + bvWidth, BoogieGenerator.BplBvType(bvWidth), e0, e1, liftLit);
-                  }
-                case BinaryExpr.ResolvedOpcode.BitwiseOr: {
-                    Contract.Assert(0 <= bvWidth);
-                    return TrToFunctionCall(GetToken(binaryExpr), "or_bv" + bvWidth, BoogieGenerator.BplBvType(bvWidth), e0, e1, liftLit);
-                  }
-                case BinaryExpr.ResolvedOpcode.BitwiseXor: {
-                    Contract.Assert(0 <= bvWidth);
-                    return TrToFunctionCall(GetToken(binaryExpr), "xor_bv" + bvWidth, BoogieGenerator.BplBvType(bvWidth), e0, e1, liftLit);
-                  }
-
-                case BinaryExpr.ResolvedOpcode.LtChar:
-                case BinaryExpr.ResolvedOpcode.LeChar:
-                case BinaryExpr.ResolvedOpcode.GeChar:
-                case BinaryExpr.ResolvedOpcode.GtChar: {
-                    // work off the original operands (that is, allow them to be lit-wrapped)
-                    var operand0 = BoogieGenerator.FunctionCall(e0.tok, BuiltinFunction.CharToInt, null, oe0);
-                    var operand1 = BoogieGenerator.FunctionCall(e0.tok, BuiltinFunction.CharToInt, null, oe1);
-                    BinaryOperator.Opcode bOp;
-                    switch (e.ResolvedOp) {
-                      case BinaryExpr.ResolvedOpcode.LtChar: bOp = BinaryOperator.Opcode.Lt; break;
-                      case BinaryExpr.ResolvedOpcode.LeChar: bOp = BinaryOperator.Opcode.Le; break;
-                      case BinaryExpr.ResolvedOpcode.GeChar: bOp = BinaryOperator.Opcode.Ge; break;
-                      case BinaryExpr.ResolvedOpcode.GtChar: bOp = BinaryOperator.Opcode.Gt; break;
-                      default:
-                        Contract.Assert(false);  // unexpected case
-                        throw new cce.UnreachableException();  // to please compiler
-                    }
-                    return Boogie.Expr.Binary(GetToken(binaryExpr), bOp, operand0, operand1);
-                  }
-
-                case BinaryExpr.ResolvedOpcode.SetEq:
-                case BinaryExpr.ResolvedOpcode.MultiSetEq:
-                case BinaryExpr.ResolvedOpcode.SeqEq:
-                case BinaryExpr.ResolvedOpcode.MapEq:
-                  return BoogieGenerator.TypeSpecificEqual(GetToken(binaryExpr), e.E0.Type, e0, e1);
-                case BinaryExpr.ResolvedOpcode.SetNeq:
-                case BinaryExpr.ResolvedOpcode.MultiSetNeq:
-                case BinaryExpr.ResolvedOpcode.SeqNeq:
-                case BinaryExpr.ResolvedOpcode.MapNeq:
-                  return Boogie.Expr.Unary(GetToken(binaryExpr), UnaryOperator.Opcode.Not, BoogieGenerator.TypeSpecificEqual(GetToken(binaryExpr), e.E0.Type, e0, e1));
-
-                case BinaryExpr.ResolvedOpcode.ProperSubset: {
-                    return BoogieGenerator.ProperSubset(GetToken(binaryExpr), e0, e1, e.E0.Type.NormalizeToAncestorType().AsSetType.Finite);
-                  }
-                case BinaryExpr.ResolvedOpcode.Subset: {
-                    bool finite = e.E1.Type.NormalizeToAncestorType().AsSetType.Finite;
-                    var f = finite ? BuiltinFunction.SetSubset : BuiltinFunction.ISetSubset;
-                    return BoogieGenerator.FunctionCall(GetToken(binaryExpr), f, null, e0, e1);
-                  }
-                case BinaryExpr.ResolvedOpcode.Superset: {
-                    bool finite = e.E1.Type.NormalizeToAncestorType().AsSetType.Finite;
-                    var f = finite ? BuiltinFunction.SetSubset : BuiltinFunction.ISetSubset;
-                    return BoogieGenerator.FunctionCall(GetToken(binaryExpr), f, null, e1, e0);
-                  }
-                case BinaryExpr.ResolvedOpcode.ProperSuperset:
-                  return BoogieGenerator.ProperSubset(GetToken(binaryExpr), e1, e0, e.E0.Type.NormalizeToAncestorType().AsSetType.Finite);
-                case BinaryExpr.ResolvedOpcode.Disjoint: {
-                    bool finite = e.E1.Type.NormalizeToAncestorType().AsSetType.Finite;
-                    var f = finite ? BuiltinFunction.SetDisjoint : BuiltinFunction.ISetDisjoint;
-                    return BoogieGenerator.FunctionCall(GetToken(binaryExpr), f, null, e0, e1);
-                  }
-                case BinaryExpr.ResolvedOpcode.InSet:
-                  Contract.Assert(false); throw new cce.UnreachableException();  // this case handled above
-                case BinaryExpr.ResolvedOpcode.NotInSet:
-                  Contract.Assert(false); throw new cce.UnreachableException();  // this case handled above
-                case BinaryExpr.ResolvedOpcode.Union: {
-                    var setType = binaryExpr.Type.NormalizeToAncestorType().AsSetType;
-                    bool finite = setType.Finite;
-                    var f = finite ? BuiltinFunction.SetUnion : BuiltinFunction.ISetUnion;
-                    return BoogieGenerator.FunctionCall(GetToken(binaryExpr), f, BoogieGenerator.TrType(setType.Arg), e0, e1);
-                  }
-                case BinaryExpr.ResolvedOpcode.Intersection: {
-                    var setType = binaryExpr.Type.NormalizeToAncestorType().AsSetType;
-                    bool finite = setType.Finite;
-                    var f = finite ? BuiltinFunction.SetIntersection : BuiltinFunction.ISetIntersection;
-                    return BoogieGenerator.FunctionCall(GetToken(binaryExpr), f, BoogieGenerator.TrType(setType.Arg), e0, e1);
-                  }
-                case BinaryExpr.ResolvedOpcode.SetDifference: {
-                    var setType = binaryExpr.Type.NormalizeToAncestorType().AsSetType;
-                    bool finite = setType.Finite;
-                    var f = finite ? BuiltinFunction.SetDifference : BuiltinFunction.ISetDifference;
-                    return BoogieGenerator.FunctionCall(GetToken(binaryExpr), f, BoogieGenerator.TrType(setType.Arg), e0, e1);
-                  }
-                case BinaryExpr.ResolvedOpcode.ProperMultiSubset:
-                  return BoogieGenerator.ProperMultiset(GetToken(binaryExpr), e0, e1);
-                case BinaryExpr.ResolvedOpcode.MultiSubset:
-                  return BoogieGenerator.FunctionCall(GetToken(binaryExpr), BuiltinFunction.MultiSetSubset, null, e0, e1);
-                case BinaryExpr.ResolvedOpcode.MultiSuperset:
-                  return BoogieGenerator.FunctionCall(GetToken(binaryExpr), BuiltinFunction.MultiSetSubset, null, e1, e0);
-                case BinaryExpr.ResolvedOpcode.ProperMultiSuperset:
-                  return BoogieGenerator.ProperMultiset(GetToken(binaryExpr), e1, e0);
-                case BinaryExpr.ResolvedOpcode.MultiSetDisjoint:
-                  return BoogieGenerator.FunctionCall(GetToken(binaryExpr), BuiltinFunction.MultiSetDisjoint, null, e0, e1);
-                case BinaryExpr.ResolvedOpcode.InMultiSet:
-                  Contract.Assert(false); throw new cce.UnreachableException();  // this case handled above
-                case BinaryExpr.ResolvedOpcode.NotInMultiSet:
-                  Contract.Assert(false); throw new cce.UnreachableException();  // this case handled above
-                case BinaryExpr.ResolvedOpcode.MultiSetUnion:
-                  return BoogieGenerator.FunctionCall(GetToken(binaryExpr), BuiltinFunction.MultiSetUnion,
-                    BoogieGenerator.TrType(binaryExpr.Type.NormalizeToAncestorType().AsMultiSetType.Arg), e0, e1);
-                case BinaryExpr.ResolvedOpcode.MultiSetIntersection:
-                  return BoogieGenerator.FunctionCall(GetToken(binaryExpr), BuiltinFunction.MultiSetIntersection,
-                    BoogieGenerator.TrType(binaryExpr.Type.NormalizeToAncestorType().AsMultiSetType.Arg), e0, e1);
-                case BinaryExpr.ResolvedOpcode.MultiSetDifference:
-                  return BoogieGenerator.FunctionCall(GetToken(binaryExpr), BuiltinFunction.MultiSetDifference,
-                    BoogieGenerator.TrType(binaryExpr.Type.NormalizeToAncestorType().AsMultiSetType.Arg), e0, e1);
-
-                case BinaryExpr.ResolvedOpcode.ProperPrefix:
-                  return BoogieGenerator.ProperPrefix(GetToken(binaryExpr), e0, e1);
-                case BinaryExpr.ResolvedOpcode.Prefix: {
-                    Boogie.Expr len0 = BoogieGenerator.FunctionCall(GetToken(binaryExpr), BuiltinFunction.SeqLength, null, e0);
-                    Boogie.Expr len1 = BoogieGenerator.FunctionCall(GetToken(binaryExpr), BuiltinFunction.SeqLength, null, e1);
-                    return Boogie.Expr.Binary(GetToken(binaryExpr), BinaryOperator.Opcode.And,
-                      Boogie.Expr.Le(len0, len1),
-                      BoogieGenerator.FunctionCall(GetToken(binaryExpr), BuiltinFunction.SeqSameUntil, null, e0, e1, len0));
-                  }
-                case BinaryExpr.ResolvedOpcode.Concat:
-                  return BoogieGenerator.FunctionCall(GetToken(binaryExpr), BuiltinFunction.SeqAppend,
-                    BoogieGenerator.TrType(binaryExpr.Type.NormalizeToAncestorType().AsSeqType.Arg), e0, e1);
-                case BinaryExpr.ResolvedOpcode.InSeq:
-                  return BoogieGenerator.FunctionCall(GetToken(binaryExpr), BuiltinFunction.SeqContains, null, e1,
-                    BoxIfNecessary(GetToken(binaryExpr), e0, e.E0.Type));
-                case BinaryExpr.ResolvedOpcode.NotInSeq:
-                  Boogie.Expr arg = BoogieGenerator.FunctionCall(GetToken(binaryExpr), BuiltinFunction.SeqContains, null, e1,
-                    BoxIfNecessary(GetToken(binaryExpr), e0, e.E0.Type));
-                  return Boogie.Expr.Unary(GetToken(binaryExpr), UnaryOperator.Opcode.Not, arg);
-                case BinaryExpr.ResolvedOpcode.InMap: {
-                    bool finite = e.E1.Type.NormalizeToAncestorType().AsMapType.Finite;
-                    var f = finite ? BuiltinFunction.MapDomain : BuiltinFunction.IMapDomain;
-                    return BoogieGenerator.IsSetMember(GetToken(binaryExpr),
-                      BoogieGenerator.FunctionCall(GetToken(binaryExpr), f, finite ? Predef.MapType : Predef.IMapType, e1),
-                      BoxIfNecessary(GetToken(binaryExpr), e0, e.E0.Type),
-                      finite);
-                  }
-                case BinaryExpr.ResolvedOpcode.NotInMap: {
-                    bool finite = e.E1.Type.NormalizeToAncestorType().AsMapType.Finite;
-                    var f = finite ? BuiltinFunction.MapDomain : BuiltinFunction.IMapDomain;
-                    Boogie.Expr inMap = BoogieGenerator.IsSetMember(GetToken(binaryExpr),
-                      BoogieGenerator.FunctionCall(GetToken(binaryExpr), f, finite ? Predef.MapType : Predef.IMapType, e1),
-                      BoxIfNecessary(GetToken(binaryExpr), e0, e.E0.Type),
-                      finite);
-                    return Boogie.Expr.Unary(GetToken(binaryExpr), UnaryOperator.Opcode.Not, inMap);
-                  }
-                case BinaryExpr.ResolvedOpcode.MapMerge: {
-                    bool finite = e0Type.NormalizeToAncestorType().AsMapType.Finite;
-                    var f = finite ? "Map#Merge" : "IMap#Merge";
-                    return FunctionCall(GetToken(binaryExpr), f, BoogieGenerator.TrType(binaryExpr.Type), e0, e1);
-                  }
-                case BinaryExpr.ResolvedOpcode.MapSubtraction: {
-                    bool finite = e0Type.NormalizeToAncestorType().AsMapType.Finite;
-                    var f = finite ? "Map#Subtract" : "IMap#Subtract";
-                    return FunctionCall(GetToken(binaryExpr), f, BoogieGenerator.TrType(binaryExpr.Type), e0, e1);
-                  }
-
-                case BinaryExpr.ResolvedOpcode.RankLt:
-                  return Boogie.Expr.Binary(GetToken(binaryExpr), BinaryOperator.Opcode.Lt,
-                    BoogieGenerator.FunctionCall(GetToken(binaryExpr), e0Type.IsDatatype ? BuiltinFunction.DtRank : BuiltinFunction.BoxRank, null, e0),
-                    BoogieGenerator.FunctionCall(GetToken(binaryExpr), BuiltinFunction.DtRank, null, e1));
-                case BinaryExpr.ResolvedOpcode.RankGt:
-                  return Boogie.Expr.Binary(GetToken(binaryExpr), BinaryOperator.Opcode.Gt,
-                    BoogieGenerator.FunctionCall(GetToken(binaryExpr), BuiltinFunction.DtRank, null, e0),
-                    BoogieGenerator.FunctionCall(GetToken(binaryExpr), e.E1.Type.IsDatatype ? BuiltinFunction.DtRank : BuiltinFunction.BoxRank, null, e1));
-
-                default:
-                  Contract.Assert(false); throw new cce.UnreachableException();  // unexpected binary expression
-              }
-              liftLit = liftLit && !keepLits;
-              var ae0 = keepLits ? oe0 : e0;
-              var ae1 = keepLits ? oe1 : e1;
-              Boogie.Expr re = Boogie.Expr.Binary(GetToken(binaryExpr), bOpcode, ae0, ae1);
-              if (liftLit) {
-                re = MaybeLit(re, typ);
-              }
-              return re;
-            }
-          case TernaryExpr ternaryExpr: {
-              var e = ternaryExpr;
-              var e0 = TrExpr(e.E0);
-              if (!e.E0.Type.IsBigOrdinalType) {
-                e0 = FunctionCall(e0.tok, "ORD#FromNat", Predef.BigOrdinalType, e0);
-              }
-              var e1 = TrExpr(e.E1);
-              var e2 = TrExpr(e.E2);
-              switch (e.Op) {
-                case TernaryExpr.Opcode.PrefixEqOp:
-                case TernaryExpr.Opcode.PrefixNeqOp:
-                  var e1type = e.E1.Type.NormalizeExpand();
-                  var e2type = e.E2.Type.NormalizeExpand();
-                  var cot = e1type.AsCoDatatype;
-                  Contract.Assert(cot != null);  // the argument types of prefix equality (and prefix disequality) are codatatypes
-                  var r = BoogieGenerator.CoEqualCall(cot, e1type.TypeArgs, e2type.TypeArgs, e0, this.layerInterCluster.LayerN((int)FuelSetting.FuelAmount.HIGH), e1, e2);
-                  if (e.Op == TernaryExpr.Opcode.PrefixEqOp) {
-                    return r;
-                  } else {
-                    return Boogie.Expr.Unary(GetToken(ternaryExpr), UnaryOperator.Opcode.Not, r);
-                  }
-                default:
-                  Contract.Assert(false); throw new cce.UnreachableException();  // unexpected ternary expression
-              }
-            }
-          case LetExpr letExpr:
-            return TrLetExpr(letExpr);
-          case QuantifierExpr quantifierExpr: {
-              QuantifierExpr e = quantifierExpr;
-=======
           return result;
         }
       }
->>>>>>> 80a1382d
 
       private Expr TranslateLiteralExpr(LiteralExpr literalExpr) {
         LiteralExpr e = literalExpr;
@@ -1702,9 +1099,10 @@
 
         Expr TrArg(Expression arg) => BoogieGenerator.BoxIfNotNormallyBoxed(arg.Origin, TrExpr(arg), arg.Type);
 
-        var applied = FunctionCall(GetToken(applyExpr), BoogieGenerator.Apply(arity), Predef.BoxType,
-          Concat(Map(tt.TypeArgs, BoogieGenerator.TypeToTy),
-            Cons(HeapExprForArrow(applyExpr.Function.Type), Cons(TrExpr(applyExpr.Function), applyExpr.Args.ConvertAll(arg => TrArg(arg))))));
+              var heapReadingStatus = new HeapReadingStatus(true, false);
+              var applied = FunctionCall(GetToken(applyExpr), BoogieGenerator.Apply(arity), Predef.BoxType,
+                Concat(Map(tt.TypeArgs, BoogieGenerator.TypeToTy),
+                  Concat(HeapExprForArrow(e.Function.Type).AsList(heapReadingStatus), Cons(TrExpr(e.Function), e.Args.ConvertAll(arg => TrArg(arg))))));
 
         return BoogieGenerator.UnboxUnlessInherentlyBoxed(applied, tt.Result);
       }
@@ -1787,34 +1185,6 @@
         return s;
       }
 
-<<<<<<< HEAD
-            bool endsWithWinningTopComparison = N == oldArray.Length && N < newArray.Length;
-            var allowNoChange = decreasesToExpr.AllowNoChange || endsWithWinningTopComparison;
-            List<IOrigin> toks = oldExprs.Zip(newExprs, (_, _) => (IOrigin)decreasesToExpr.Origin).ToList();
-            var decreasesExpr = BoogieGenerator.DecreasesCheck(toks, null,
-              newExprsDafny, oldExprsDafny, newExprs, oldExprs, null,
-              null, allowNoChange, false);
-            return decreasesExpr;
-          case FieldLocation fieldLocation:
-            var tok = GetToken(expr);
-            if (fieldLocation.Field is SpecialField { EnclosingMethod: not null }) {
-              Expr depthExpr = fieldLocation.AtCallSite ?
-                Bpl.Expr.Add(Id(tok, "depth"), One(tok))
-                : Id(tok, "depth");
-              return FunctionCall(tok, "local_field", Predef.FieldName(tok),
-                Id(tok, BoogieGenerator.GetField(fieldLocation.Field)),
-                depthExpr
-              );
-            } else {
-              return Id(tok, BoogieGenerator.GetField(fieldLocation.Field));
-            }
-          case IndexFieldLocation indexFieldLocation:
-            return GetArrayIndexFieldName(indexFieldLocation.Origin, indexFieldLocation.Indices.ToList());
-          case LocalsObjectExpression:
-            return Predef.Locals;
-          default:
-            Contract.Assert(false); throw new cce.UnreachableException();  // unexpected expression
-=======
       private Expr TranslateBoogieFunctionCall(BoogieFunctionCall call) {
         var id = new Boogie.IdentifierExpr(GetToken(call), call.FunctionName, BoogieGenerator.TrType(call.Type));
         var args = new List<Boogie.Expr>();
@@ -1830,7 +1200,6 @@
         foreach (var heapAtLabel in call.HeapAtLabels) {
           var bv = BplBoundVar("$Heap_at_" + heapAtLabel.AssignUniqueId(BoogieGenerator.CurrentIdGenerator), BoogieGenerator.Predef.HeapType, out var ve);
           args.Add(ve);
->>>>>>> 80a1382d
         }
         foreach (var arg in call.Args) {
           args.Add(TrExpr(arg));
