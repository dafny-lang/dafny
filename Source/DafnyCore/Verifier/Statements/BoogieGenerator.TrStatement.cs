--- conflicted
+++ resolved
@@ -124,21 +124,12 @@
           if (split.Tok.IsInherited(currentModule)) {
             // this postcondition was inherited into this module, so just ignore it
           } else if (split.IsChecked) {
-<<<<<<< HEAD
-            var yieldToken = new NestedOrigin(s.Tok, split.Tok);
+            var yieldToken = new NestedOrigin(s.Origin, split.Tok);
             var desc = new YieldEnsures(fieldSub.Substitute(ensures.E));
-            builder.Add(AssertAndForget(builder.Context, yieldToken, split.E, desc, stmt.Tok, null));
-          }
-        }
-        builder.Add(TrAssumeCmdWithDependencies(yeEtran, stmt.Tok, ensures.E, "yield ensures clause"));
-=======
-            var yieldToken = new NestedOrigin(s.Origin, split.Tok);
-            var desc = new YieldEnsures(fieldSub.Substitute(p.E));
             builder.Add(AssertAndForget(builder.Context, yieldToken, split.E, desc, stmt.Origin, null));
           }
         }
-        builder.Add(TrAssumeCmdWithDependencies(yeEtran, stmt.Origin, p.E, "yield ensures clause"));
->>>>>>> a88767fb
+        builder.Add(TrAssumeCmdWithDependencies(yeEtran, stmt.Origin, ensures.E, "yield ensures clause"));
       }
       YieldHavoc(iter.Origin, iter, builder, etran);
       builder.AddCaptureState(s);
@@ -584,19 +575,11 @@
           // assert step:
           AddComment(b, stmt, "assert line" + i.ToString() + " " + (stmt.StepOps[i] ?? stmt.Op).ToString() + " line" + (i + 1).ToString());
           if (!splitHappened) {
-<<<<<<< HEAD
             b.Add(AssertAndForget(b.Context, origin, etran.TrExpr(stmt.Steps[i]), new CalculationStep(stmt.Steps[i], stmt.Hints[i])));
           } else {
             foreach (var split in ss) {
               if (split.IsChecked) {
                 b.Add(AssertAndForget(b.Context, split.Tok, split.E, new CalculationStep(stmt.Steps[i], stmt.Hints[i])));
-=======
-            b.Add(AssertAndForget(b.Context, stmt.Lines[i + 1].Origin, etran.TrExpr(stmt.Steps[i]), new CalculationStep(stmt.Steps[i], stmt.Hints[i])));
-          } else {
-            foreach (var split in ss) {
-              if (split.IsChecked) {
-                b.Add(AssertAndForget(b.Context, stmt.Lines[i + 1].Origin, split.E, new CalculationStep(stmt.Steps[i], stmt.Hints[i])));
->>>>>>> a88767fb
               }
             }
           }
