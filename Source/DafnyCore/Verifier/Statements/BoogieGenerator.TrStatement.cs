using System;
using System.Collections.Generic;
using System.Diagnostics.Contracts;
using System.Linq;
using DafnyCore.Verifier;
using DafnyCore.Verifier.Statements;
using Microsoft.Boogie;
using Bpl = Microsoft.Boogie;
using static Microsoft.Dafny.Util;
using PODesc = Microsoft.Dafny.ProofObligationDescription;

namespace Microsoft.Dafny;

public partial class BoogieGenerator {
  public const string FrameVariablePrefix = "$Frame$";

  public void TrStmt(Statement stmt, BoogieStmtListBuilder builder,
    Variables locals, ExpressionTranslator etran) {

    stmt.ScopeDepth = builder.Context.ScopeDepth;

    Contract.Requires(stmt != null);
    Contract.Requires(builder != null);
    Contract.Requires(locals != null);
    Contract.Requires(etran != null);
    Contract.Requires(codeContext != null && Predef != null);
    Contract.Ensures(fuelContext == Contract.OldValue(fuelContext));

    stmtContext = StmtType.NONE;
    adjustFuelForExists = true;  // fuel for exists might need to be adjusted based on whether it's in an assert or assume stmt.
    if (stmt is PredicateStmt predicateStmt) {
      TrPredicateStmt(predicateStmt, builder, locals, etran);

    } else if (stmt is PrintStmt) {
      AddComment(builder, stmt, "print statement");
      PrintStmt s = (PrintStmt)stmt;
      foreach (var arg in s.Args) {
        TrStmt_CheckWellformed(arg, builder, locals, etran, false);
      }
      if (options.TestGenOptions.Mode != TestGenerationOptions.Modes.None) {
        builder.AddCaptureState(s);
      }

    } else if (stmt is HideRevealStmt revealStmt) {
      TranslateRevealStmt(this, builder, locals, etran, revealStmt);
    } else if (stmt is BreakOrContinueStmt breakStmt) {
      TrBreakStmt(builder, etran, breakStmt);
    } else if (stmt is ReturnStmt returnStmt) {
      AddComment(builder, returnStmt, "return statement");
      if (returnStmt.ReverifyPost) {
        // $_reverifyPost := true;
        builder.Add(Bpl.Cmd.SimpleAssign(returnStmt.Tok, new Bpl.IdentifierExpr(returnStmt.Tok, "$_reverifyPost", Bpl.Type.Bool), Bpl.Expr.True));
      }
      if (returnStmt.HiddenUpdate != null) {
        TrStmt(returnStmt.HiddenUpdate, builder, locals, etran);
      }
      if (codeContext is IMethodCodeContext) {
        var method = (IMethodCodeContext)codeContext;
        method.Outs.ForEach(p => CheckDefiniteAssignmentReturn(stmt.Tok, p, builder));
      }

      if (codeContext is Method { FunctionFromWhichThisIsByMethodDecl: { ByMethodTok: { } } fun } method2) {
        AssumeCanCallForByMethodDecl(method2, builder);
      }

      foreach (var _ in Enumerable.Range(0, builder.Context.ScopeDepth)) {
        builder.Add(new ChangeScope(returnStmt.Tok, ChangeScope.Modes.Pop));
      }
      builder.Add(new ReturnCmd(returnStmt.Tok) {
        Attributes = etran.TrAttributes(returnStmt.Attributes)
      });
    } else if (stmt is YieldStmt) {
      var s = (YieldStmt)stmt;
      AddComment(builder, s, "yield statement");
      Contract.Assert(codeContext is IteratorDecl);
      var iter = (IteratorDecl)codeContext;
      // if the yield statement has arguments, do them first
      if (s.HiddenUpdate != null) {
        TrStmt(s.HiddenUpdate, builder, locals, etran);
      }
      // this.ys := this.ys + [this.y];
      var th = new ThisExpr(iter);
      var dafnyOutExprs = new List<Expression>();
      Contract.Assert(iter.OutsFields.Count == iter.OutsHistoryFields.Count);
      for (int i = 0; i < iter.OutsFields.Count; i++) {
        var y = iter.OutsFields[i];
        var dafnyY = new MemberSelectExpr(s.Tok, th, y);
        dafnyOutExprs.Add(dafnyY);
        var ys = iter.OutsHistoryFields[i];
        var dafnyYs = new MemberSelectExpr(s.Tok, th, ys);
        var dafnySingletonY = new SeqDisplayExpr(s.Tok, new List<Expression>() { dafnyY });
        dafnySingletonY.Type = ys.Type;  // resolve here
        var rhs = new BinaryExpr(s.Tok, BinaryExpr.Opcode.Add, dafnyYs, dafnySingletonY);
        rhs.ResolvedOp = BinaryExpr.ResolvedOpcode.Concat;
        rhs.Type = ys.Type;  // resolve here
        var cmd = Bpl.Cmd.SimpleAssign(s.Tok, etran.HeapCastToIdentifierExpr,
          UpdateHeap(s.Tok, etran.HeapExpr, etran.TrExpr(th), new Bpl.IdentifierExpr(s.Tok, GetField(ys)), etran.TrExpr(rhs)));
        builder.Add(cmd);
      }
      // yieldCount := yieldCount + 1;  assume yieldCount == |ys|;
      var yc = new Bpl.IdentifierExpr(s.Tok, yieldCountVariable);
      var incYieldCount = Bpl.Cmd.SimpleAssign(s.Tok, yc, Bpl.Expr.Binary(s.Tok, Bpl.BinaryOperator.Opcode.Add, yc, Bpl.Expr.Literal(1)));
      builder.Add(incYieldCount);
      builder.Add(TrAssumeCmd(s.Tok, YieldCountAssumption(iter, etran)));
      // assume $IsGoodHeap($Heap);
      builder.Add(AssumeGoodHeap(s.Tok, etran));
      // assert YieldEnsures[subst];  // where 'subst' replaces "old(E)" with "E" being evaluated in $_OldIterHeap
      var yeEtran = new ExpressionTranslator(this, Predef, etran.HeapExpr, new Bpl.IdentifierExpr(s.Tok, "$_OldIterHeap", Predef.HeapType), iter);

      var rhss = s.Rhss == null
        ? dafnyOutExprs
        : s.Rhss.Select(rhs => rhs is ExprRhs e ? e.Expr : null).ToList();
      var fieldSubstMap = iter.OutsFields.Zip(rhss)
        .Where(outRhs => outRhs.Second != null)
        .ToDictionary(
          outRhs => outRhs.First.Name,
          outRhs => outRhs.Second
        );
      var fieldSub = new SpecialFieldSubstituter(fieldSubstMap);

      foreach (var p in iter.YieldEnsures) {
        var ss = TrSplitExpr(builder.Context, p.E, yeEtran, true, out var splitHappened);
        foreach (var split in ss) {
          if (split.Tok.IsInherited(currentModule)) {
            // this postcondition was inherited into this module, so just ignore it
          } else if (split.IsChecked) {
            var yieldToken = new NestedOrigin(s.Tok, split.Tok);
            var desc = new YieldEnsures(fieldSub.Substitute(p.E));
            builder.Add(AssertAndForget(builder.Context, yieldToken, split.E, desc, stmt.Tok, null));
          }
        }
        builder.Add(TrAssumeCmdWithDependencies(yeEtran, stmt.Tok, p.E, "yield ensures clause"));
      }
      YieldHavoc(iter.Tok, iter, builder, etran);
      builder.AddCaptureState(s);

    } else if (stmt is AssignSuchThatStmt) {
      var s = (AssignSuchThatStmt)stmt;
      AddComment(builder, s, "assign-such-that statement");
      // Essentially, treat like an assert (that values for the LHS exist), a havoc (of the LHS), and an
      // assume (of the RHS).  However, we also need to check the well-formedness of the LHS and RHS.
      // The well-formedness of the LHS is done by the havoc. The well-formedness of the RHS is most
      // easily done after that havoc, but we need to be careful about two things:
      //   - We should not generate any errors for uses of LHSs. This is not an issue for fields or
      //     array elements, because they already have values before reaching the assign-such-that statement.
      //     (Note, "this.f" is not allowed as a LHS in the first division of a constructor.)
      //     For any local variable or out-parameter x that's a LHS, we create a new variable x' and
      //     substitute x' for x in the RHS before doing the well-formedness check.
      //   - The well-formedness checks need to be able to assume that each x' has a value of its
      //     type. However, this assumption must not carry over to the existence assertion, because
      //     then everything will be provable if x' is of a known-empty type. Instead, the well-formedness
      //     check is wrapped inside an "if" whose guard is the type antecedent. After the existence
      //     check, the type antecedent is assumed of the original x, the RHS is assumed, and x is
      //     marked off has having been definitely assigned.
      //
      // So, the Dafny statement
      //     E.f, x :| RHS(x);
      // is translated into the following Boogie code:
      //     var x';
      //     Tr[[ E.f := *; ]]  // this havoc is translated like a Dafny assignment statement, which means
      //                        // the well-formedness of E is checked here
      //     if (typeAntecedent(x')) {
      //       check well-formedness of RHS(x');
      //     }
      //     assert (exists x'' :: RHS(x''));  // for ":| assume", omit this line; for ":|", LHS is only allowed to contain simple variables
      //     defass#x := true;
      //     havoc x;
      //     assume RHS(x);

      var simpleLHSs = new List<IdentifierExpr>();
      Bpl.Expr typeAntecedent = Bpl.Expr.True;
      var havocLHSs = new List<Expression>();
      var havocRHSs = new List<AssignmentRhs>();
      var substMap = new Dictionary<IVariable, Expression>();
      foreach (var lhs in s.Lhss) {
        var lvalue = lhs.Resolved;
        if (lvalue is IdentifierExpr ide) {
          simpleLHSs.Add(ide);
          var wh = SetupVariableAsLocal(ide.Var, substMap, builder, locals, etran);
          typeAntecedent = BplAnd(typeAntecedent, wh);
        } else {
          havocLHSs.Add(lvalue);
          havocRHSs.Add(new HavocRhs(lhs.Tok));  // note, a HavocRhs is constructed as already resolved
        }
      }
      ProcessLhss(havocLHSs, false, true, builder, locals, etran, stmt, out var lhsBuilder, out var bLhss, out _, out _, out _);
      ProcessRhss(lhsBuilder, bLhss, havocLHSs, havocRHSs, builder, locals, etran, stmt);

      // Here comes the well-formedness check
      var wellFormednessBuilder = new BoogieStmtListBuilder(this, options, builder.Context);
      var rhs = Substitute(s.Expr, null, substMap);
      TrStmt_CheckWellformed(rhs, wellFormednessBuilder, locals, etran, false);
      var ifCmd = new Bpl.IfCmd(s.Tok, typeAntecedent, wellFormednessBuilder.Collect(s.Tok), null, null);
      builder.Add(ifCmd);

      // Here comes the assert part
      if (s.AssumeToken == null) {
        substMap = new Dictionary<IVariable, Expression>();
        var bvars = new List<BoundVar>();
        foreach (var lhs in s.Lhss) {
          var l = lhs.Resolved;
          if (l is IdentifierExpr x) {
            CloneVariableAsBoundVar(x.Tok, x.Var, "$as#" + x.Name, out var bv, out var ie);
            bvars.Add(bv);
            substMap.Add(x.Var, ie);
          } else {
            // other forms of LHSs have been ruled out by the resolver (it would be possible to
            // handle them, but it would involve heap-update expressions--the translation would take
            // effort, and it's not certain that the existential would be successful in verification).
            Contract.Assume(false);  // unexpected case
          }
        }

        GenerateAndCheckGuesses(s.Tok, bvars, s.Bounds, Substitute(s.Expr, null, substMap), TrTrigger(etran, s.Attributes, s.Tok, substMap), builder, etran);
      }

      // Mark off the simple variables as having definitely been assigned AND THEN havoc their values. By doing them
      // in this order, the type antecedents will in effect be assumed.
      var bHavocLHSs = new List<Bpl.IdentifierExpr>();
      foreach (var lhs in simpleLHSs) {
        MarkDefiniteAssignmentTracker(lhs, builder);
        bHavocLHSs.Add((Bpl.IdentifierExpr)etran.TrExpr(lhs));
      }
      builder.Add(new Bpl.HavocCmd(s.Tok, bHavocLHSs));

      // End by doing the assume
      builder.Add(TrAssumeCmdWithDependencies(etran, s.Tok, s.Expr, "assign-such-that constraint"));
      builder.AddCaptureState(s);  // just do one capture state--here, at the very end (that is, don't do one before the assume)

    } else if (stmt is AssignStatement statement) {
      TrUpdateStmt(builder, locals, etran, statement);
    } else if (stmt is AssignOrReturnStmt) {
      AddComment(builder, stmt, "assign-or-return statement (:-)");
      AssignOrReturnStmt s = (AssignOrReturnStmt)stmt;
      TrStmtList(s.ResolvedStatements, builder, locals, etran);

    } else if (stmt is SingleAssignStmt) {
      AddComment(builder, stmt, "assignment statement");
      SingleAssignStmt s = (SingleAssignStmt)stmt;
      TrAssignment(stmt, s.Lhs.Resolved, s.Rhs, builder, locals, etran);

    } else if (stmt is CallStmt) {
      AddComment(builder, stmt, "call statement");
      TrCallStmt((CallStmt)stmt, builder, locals, etran, null);

    } else if (stmt is DividedBlockStmt) {
      var s = (DividedBlockStmt)stmt;
      AddComment(builder, stmt, "divided block before new;");
      var previousTrackers = DefiniteAssignmentTrackers;
      var tok = s.SeparatorTok ?? s.Tok;
      // a DividedBlockStmt occurs only inside a Constructor body of a class
      var cl = (ClassDecl)((Constructor)codeContext).EnclosingClass;
      var fields = Concat(cl.InheritedMembers, cl.Members).ConvertAll(member =>
        member is Field && !member.IsStatic && !member.IsInstanceIndependentConstant ? (Field)member : null);
      fields.RemoveAll(f => f == null);
      var localSurrogates = fields.ConvertAll(f => new Bpl.LocalVariable(f.Tok, new TypedIdent(f.Tok, SurrogateName(f), TrType(f.Type))));
      locals.AddRange(localSurrogates);
      var beforeTrackers = DefiniteAssignmentTrackers;
      fields.ForEach(f => AddDefiniteAssignmentTrackerSurrogate(f, cl, locals, codeContext is Constructor && codeContext.IsGhost));

      Contract.Assert(!inBodyInitContext);
      inBodyInitContext = true;
      TrStmtList(s.BodyInit, builder, locals, etran);
      Contract.Assert(inBodyInitContext);
      inBodyInitContext = false;

      // The "new;" translates into an allocation of "this"
      AddComment(builder, stmt, "new;");
      fields.ForEach(f => CheckDefiniteAssignmentSurrogate(s.SeparatorTok ?? s.Origin.EndToken, f, true, builder));
      DefiniteAssignmentTrackers = beforeTrackers;
      var th = new ThisExpr(cl);
      var bplThis = (Bpl.IdentifierExpr)etran.TrExpr(th);
      SelectAllocateObject(tok, bplThis, th.Type, false, builder, etran);
      for (int i = 0; i < fields.Count; i++) {
        // assume $Heap[this, f] == this.f;
        var mse = new MemberSelectExpr(tok, th, fields[i]);
        Bpl.Expr surr = new Bpl.IdentifierExpr(tok, localSurrogates[i]);
        surr = CondApplyUnbox(tok, surr, fields[i].Type, mse.Type);
        builder.Add(new Bpl.AssumeCmd(tok, Bpl.Expr.Eq(etran.TrExpr(mse), surr)));
      }
      CommitAllocatedObject(tok, bplThis, null, builder, etran);

      AddComment(builder, stmt, "divided block after new;");
      TrStmtList(s.BodyProper, builder, locals, etran);
      DefiniteAssignmentTrackers = previousTrackers;

    } else if (stmt is OpaqueBlock opaqueBlock) {
      OpaqueBlockVerifier.EmitBoogie(this, opaqueBlock, builder, locals, etran, (IMethodCodeContext)codeContext);
    } else if (stmt is BlockByProofStmt blockByProof) {
      BlockByProofStmtVerifier.EmitBoogie(this, blockByProof, builder, locals, etran, codeContext);
    } else if (stmt is BlockStmt blockStmt) {
      var previousTrackers = DefiniteAssignmentTrackers;
      TrStmtList(blockStmt.Body, builder, locals, etran, blockStmt.Origin);
      DefiniteAssignmentTrackers = previousTrackers;
    } else if (stmt is IfStmt ifStmt) {
      IfStatementVerifier.EmitBoogie(this, ifStmt, builder, locals, etran);
    } else if (stmt is AlternativeStmt) {
      AddComment(builder, stmt, "alternative statement");
      var s = (AlternativeStmt)stmt;
      var elseCase = Assert(s.Tok, Bpl.Expr.False, new AlternativeIsComplete(), builder.Context);
      TrAlternatives(s.Alternatives, s.Tok, b => b.Add(elseCase), builder, locals, etran, stmt.IsGhost);

    } else if (stmt is WhileStmt whileStmt) {
      TrWhileStmt(whileStmt, builder, locals, etran);

    } else if (stmt is AlternativeLoopStmt alternativeLoopStmt) {
      TrAlternativeLoopStmt(alternativeLoopStmt, builder, locals, etran);
    } else if (stmt is ForLoopStmt forLoopStmt) {
      TrForLoop(forLoopStmt, builder, locals, etran);

    } else if (stmt is ModifyStmt) {
      AddComment(builder, stmt, "modify statement");
      var s = (ModifyStmt)stmt;
      // check well-formedness of the modifies clauses
      var wfOptions = new WFOptions();
      CheckFrameWellFormed(wfOptions, s.Mod.Expressions, locals, builder, etran);
      // check that the modifies is a subset
      var desc = new ModifyFrameSubset("modify statement", s.Mod.Expressions, GetContextModifiesFrames());
      CheckFrameSubset(s.Tok, s.Mod.Expressions, null, null, etran, etran.ModifiesFrame(s.Tok), builder, desc, null);
      // cause the change of the heap according to the given frame
      var suffix = CurrentIdGenerator.FreshId("modify#");
      string modifyFrameName = FrameVariablePrefix + suffix;
      var preModifyHeapVar = locals.GetOrAdd(new Bpl.LocalVariable(s.Tok, new Bpl.TypedIdent(s.Tok, "$PreModifyHeap$" + suffix, Predef.HeapType)));
      DefineFrame(s.Tok, etran.ModifiesFrame(s.Tok), s.Mod.Expressions, builder, locals, modifyFrameName);
      if (s.Body == null) {
        var preModifyHeap = new Bpl.IdentifierExpr(s.Tok, preModifyHeapVar);
        // preModifyHeap := $Heap;
        builder.Add(Bpl.Cmd.SimpleAssign(s.Tok, preModifyHeap, etran.HeapExpr));
        // havoc $Heap;
        builder.Add(new Bpl.HavocCmd(s.Tok, new List<Bpl.IdentifierExpr> { etran.HeapCastToIdentifierExpr }));
        // assume $HeapSucc(preModifyHeap, $Heap);   OR $HeapSuccGhost
        builder.Add(TrAssumeCmd(s.Tok, HeapSucc(preModifyHeap, etran.HeapExpr, s.IsGhost)));
        // assume nothing outside the frame was changed
        var etranPreLoop = new ExpressionTranslator(this, Predef, preModifyHeap, this.CurrentDeclaration is IFrameScope fs ? fs : null);
        var updatedFrameEtran = etran.WithModifiesFrame(modifyFrameName);
        builder.Add(TrAssumeCmd(s.Tok, FrameConditionUsingDefinedFrame(s.Tok, etranPreLoop, etran, updatedFrameEtran, updatedFrameEtran.ModifiesFrame(s.Tok))));
      } else {
        // do the body, but with preModifyHeapVar as the governing frame
        var updatedFrameEtran = etran.WithModifiesFrame(modifyFrameName);
        CurrentIdGenerator.Push();
        TrStmt(s.Body, builder, locals, updatedFrameEtran);
        CurrentIdGenerator.Pop();
      }
      builder.AddCaptureState(stmt);

    } else if (stmt is ForallStmt forallStmt) {
      TrForallStmt(builder, locals, etran, forallStmt);
    } else if (stmt is CalcStmt calcStmt) {
      TrCalcStmt(calcStmt, builder, locals, etran);
    } else if (stmt is NestedMatchStmt nestedMatchStmt) {
      TrStmt(nestedMatchStmt.Flattened, builder, locals, etran);
    } else if (stmt is MatchStmt matchStmt) {
      MatchStmtVerifier.TrMatchStmt(this, matchStmt, builder, locals, etran);
    } else if (stmt is VarDeclStmt) {
      var s = (VarDeclStmt)stmt;
      TrVarDeclStmt(s, builder, locals, etran);
    } else if (stmt is VarDeclPattern varDeclPattern) {
      foreach (var dafnyLocal in varDeclPattern.LocalVars) {
        var boogieLocal = locals.GetOrAdd(new Bpl.LocalVariable(dafnyLocal.Tok,
          new Bpl.TypedIdent(dafnyLocal.Tok, dafnyLocal.AssignUniqueName(CurrentDeclaration.IdGenerator),
            TrType(dafnyLocal.Type))));
        var variableReference = new Bpl.IdentifierExpr(boogieLocal.tok, boogieLocal);
        builder.Add(new Bpl.HavocCmd(dafnyLocal.Tok, new List<Bpl.IdentifierExpr>
        {
          variableReference
        }));
        var wh = GetWhereClause(dafnyLocal.Tok, variableReference, dafnyLocal.Type, etran,
          IsAllocContext.Var(varDeclPattern.IsGhost, dafnyLocal));
        if (wh != null) {
          builder.Add(TrAssumeCmd(dafnyLocal.Tok, wh));
        }
      }

      var varNameGen = CurrentIdGenerator.NestedFreshIdGenerator("let#");
      var pat = varDeclPattern.LHS;
      var rhs = varDeclPattern.RHS;
      var nm = varNameGen.FreshId("#0#");
      var boogieTupleLocal = locals.GetOrAdd(new Bpl.LocalVariable(pat.Tok, new TypedIdent(pat.Tok, nm, TrType(rhs.Type))));
      var boogieTupleReference = new Bpl.IdentifierExpr(rhs.Tok, boogieTupleLocal);

      void AddResultCommands(BoogieStmtListBuilder returnBuilder, Expression result) {
        Contract.Assert(pat.Expr.Type != null);
        var bResult = etran.TrExpr(result);
        CheckSubrange(result.Tok, bResult, rhs.Type, pat.Expr.Type, rhs, returnBuilder);
        returnBuilder.Add(TrAssumeCmdWithDependenciesAndExtend(etran, rhs.Tok, rhs,
          e => Bpl.Expr.Eq(boogieTupleReference, AdaptBoxing(rhs.Tok, e, rhs.Type, pat.Expr.Type))));
      }

      TrStmt_CheckWellformed(rhs, builder, locals, etran, false, false, AddResultCommands);
      builder.Add(TrAssumeCmd(rhs.Tok, etran.CanCallAssumption(rhs)));
      builder.Add(new CommentCmd("CheckWellformedWithResult: any expression"));
      builder.Add(TrAssumeCmd(rhs.Tok, MkIs(boogieTupleReference, pat.Expr.Type)));

<<<<<<< HEAD
      CheckCasePatternShape(pat, rhs, boogieTupleReference, rhs.tok, pat.Expr.Type, builder);
=======
      CheckCasePatternShape(pat, rhs, boogieTupleReference, rhs.Tok, pat.Expr.Type, builder);
>>>>>>> b964908e
      builder.Add(TrAssumeCmdWithDependenciesAndExtend(etran, varDeclPattern.Tok, pat.Expr,
        e => Expr.Eq(e, boogieTupleReference), "variable declaration"));
    } else if (stmt is TryRecoverStatement haltRecoveryStatement) {
      // try/recover statements are currently internal-only AST nodes that cannot be
      // directly used in user Dafny code. They are only generated by rewriters, and verifying
      // their use is low value.
      throw new NotSupportedException("Verification of try/recover statements is not supported");
    } else {
      Contract.Assert(false); throw new cce.UnreachableException();  // unexpected statement
    }
  }

  private void TrBreakStmt(BoogieStmtListBuilder builder, ExpressionTranslator etran, BreakOrContinueStmt breakOrContinueStmt) {
    AddComment(builder, breakOrContinueStmt, $"{breakOrContinueStmt.Kind} statement");
    foreach (var _ in Enumerable.Range(0, builder.Context.ScopeDepth - breakOrContinueStmt.TargetStmt.ScopeDepth)) {
      builder.Add(new ChangeScope(breakOrContinueStmt.Tok, ChangeScope.Modes.Pop));
    }
    var lbl = (breakOrContinueStmt.IsContinue ? "continue_" : "after_") + breakOrContinueStmt.TargetStmt.Labels.Data.AssignUniqueId(CurrentIdGenerator);
    builder.Add(new GotoCmd(breakOrContinueStmt.Tok, new List<string> { lbl }) {
      Attributes = etran.TrAttributes(breakOrContinueStmt.Attributes)
    });
  }

  private void TrUpdateStmt(BoogieStmtListBuilder builder, Variables locals, ExpressionTranslator etran, AssignStatement statement) {
    // This UpdateStmt can be single-target assignment, a multi-assignment, a call statement, or
    // an array-range update.  Handle the multi-assignment here and handle the others as for .ResolvedStatements.
    var resolved = statement.ResolvedStatements;
    if (resolved.Count == 1) {
      TrStmt(resolved[0], builder, locals, etran);
    } else {
      AddComment(builder, statement, "update statement");
      var assignStmts = resolved.Cast<SingleAssignStmt>().ToList();
      var lhss = assignStmts.Select(a => a.Lhs).ToList();
      var rhss = assignStmts.Select(a => a.Rhs).ToList();
      // note: because we have more than one expression, we always must assign to Boogie locals in a two
      // phase operation. Thus rhssCanAffectPreviouslyKnownExpressions is just true.
      Contract.Assert(1 < lhss.Count);

      ProcessLhss(lhss, true, false, builder, locals, etran, statement, out var lhsBuilder, out var bLhss, out var lhsObjs, out var lhsFields, out var lhsNames);
      // We know that, because the translation saves to a local variable, that the RHS always need to
      // generate a new local, i.e. bLhss is just all nulls.
      Contract.Assert(Contract.ForAll(bLhss, lhs => lhs == null));
      // This generates the assignments, and gives them to us as finalRhss.
      var finalRhss = ProcessUpdateAssignRhss(lhss, rhss, builder, locals, etran, statement);
      // ProcessLhss has laid down framing conditions and the ProcessUpdateAssignRhss will check subranges (nats),
      // but we need to generate the distinctness condition (two LHS are equal only when the RHS is also
      // equal). We need both the LHS and the RHS to do this, which is why we need to do it here.
      CheckLhssDistinctness(finalRhss, statement.Rhss, lhss, builder, etran, lhsObjs, lhsFields, lhsNames, statement.OriginalInitialLhs);
      // Now actually perform the assignments to the LHS.
      for (int i = 0; i < lhss.Count; i++) {
        lhsBuilder[i](finalRhss[i], statement.Rhss[i] is HavocRhs, builder, etran);
      }
      builder.AddCaptureState(statement);
    }
  }

  void TrVarDeclStmt(VarDeclStmt varDeclStmt, BoogieStmtListBuilder builder, Variables locals, ExpressionTranslator etran) {

    var newLocalIds = new List<Bpl.IdentifierExpr>();
    int i = 0;
    foreach (var local in varDeclStmt.Locals) {
      Bpl.Type varType = TrType(local.Type);
      Bpl.Expr wh = GetWhereClause(local.Tok,
        new Bpl.IdentifierExpr(local.Tok, local.AssignUniqueName(CurrentDeclaration.IdGenerator), varType),
        local.Type, etran, IsAllocContext.Var(varDeclStmt.IsGhost, local));
      // if needed, register definite-assignment tracking for this local
      var needDefiniteAssignmentTracking = varDeclStmt.Assign == null || varDeclStmt.Assign is AssignSuchThatStmt;
      if (varDeclStmt.Assign is AssignStatement) {
        // there is an initial assignment, but we need to look out for "*" being that assignment
        var us = (AssignStatement)varDeclStmt.Assign;
        if (i < us.Rhss.Count && us.Rhss[i] is HavocRhs) {
          needDefiniteAssignmentTracking = true;
        }
      }
      if (!local.Type.IsNonempty) {
        // This prevents generating an unsatisfiable where clause for possibly empty types
        needDefiniteAssignmentTracking = true;
      }
      if (needDefiniteAssignmentTracking) {
        var defassExpr = AddDefiniteAssignmentTracker(local, locals);
        if (wh != null && defassExpr != null) {
          // make the "where" expression be "defass ==> wh", because we don't want to assume anything
          // before the variable has been assigned (for a variable that needs definite-assignment tracking
          // in the first place)
          wh = BplImp(defassExpr, wh);
        }
      }
      // create the variable itself (now that "wh" may mention the definite-assignment tracker)
      var var = locals.GetOrAdd(new Bpl.LocalVariable(local.Tok, new Bpl.TypedIdent(local.Tok, local.AssignUniqueName(CurrentDeclaration.IdGenerator), varType, wh)));
      var.Attributes = etran.TrAttributes(local.Attributes, null);
      newLocalIds.Add(new Bpl.IdentifierExpr(local.Tok, var));
      i++;
    }
    if (varDeclStmt.Assign == null) {
      // it is necessary to do a havoc here in order to give the variable the correct allocation state
      builder.Add(new HavocCmd(varDeclStmt.Tok, newLocalIds));
    }
    // processing of "assumption" variables happens after the variable is possibly havocked above
    foreach (var local in varDeclStmt.Locals) {
      if (Attributes.Contains(local.Attributes, "assumption")) {
        Bpl.Type varType = TrType(local.Type);
        builder.Add(new AssumeCmd(local.Tok, new Bpl.IdentifierExpr(local.Tok, local.AssignUniqueName(CurrentDeclaration.IdGenerator), varType), new QKeyValue(local.Tok, "assumption_variable_initialization", new List<object>(), null)));
      }
    }
    if (varDeclStmt.Assign != null) {
      TrStmt(varDeclStmt.Assign, builder, locals, etran);
    }
  }

  private void TrCalcStmt(CalcStmt stmt, BoogieStmtListBuilder builder, Variables locals, ExpressionTranslator etran) {
    Contract.Requires(stmt != null);
    Contract.Requires(builder != null);
    Contract.Requires(locals != null);
    Contract.Requires(etran != null);

    /* Translate into:
      if (*) {
          assert wf(line0);
      } else if (*) {
          assume wf(line0);
          // if op is ==>: assume line0;
          hint0;
          assert wf(line1);
          assert line0 op line1;
          assume false;
      } else if (*) { ...
      } else if (*) {
          assume wf(line<n-1>);
          // if op is ==>: assume line<n-1>;
          hint<n-1>;
          assert wf(line<n>);
          assert line<n-1> op line<n>;
          assume false;
      }
      assume line<0> op line<n>;
      */
    Contract.Assert(stmt.Steps.Count == stmt.Hints.Count); // established by the resolver
    AddComment(builder, stmt, "calc statement");
    this.fuelContext = FuelSetting.ExpandFuelContext(stmt.Attributes, stmt.Tok, this.fuelContext, this.reporter);
    DefineFuelConstant(stmt.Tok, stmt.Attributes, builder, etran);
    CurrentIdGenerator.Push(); // put the entire calc statement within its own sub-branch
    if (stmt.Lines.Count > 0) {
      Bpl.IfCmd ifCmd = null;
      BoogieStmtListBuilder b;
      // if the dangling hint is empty, do not generate anything for the dummy step
      var stepCount = stmt.Hints.Last().Body.Count == 0 ? stmt.Steps.Count - 1 : stmt.Steps.Count;
      // check steps:
      for (int i = stepCount; 0 <= --i;) {
        b = new BoogieStmtListBuilder(this, options, builder.Context);
        // assume wf[line<i>]:
        AddComment(b, stmt, "assume wf[lhs]");
        CurrentIdGenerator.Push();
        TrStmt_CheckWellformed(CalcStmt.Lhs(stmt.Steps[i]), b.WithContext(b.Context with {
          AssertMode = AssertMode.Assume
        }), locals, etran, false);
        if (stmt.Steps[i] is BinaryExpr && (((BinaryExpr)stmt.Steps[i]).ResolvedOp == BinaryExpr.ResolvedOpcode.Imp)) {
          // assume line<i>:
          AddComment(b, stmt, "assume lhs");
          b.Add(TrAssumeCmdWithDependencies(etran, stmt.Tok, CalcStmt.Lhs(stmt.Steps[i]), "calc statement step"));
        }
        // hint:
        AddComment(b, stmt, "Hint" + i.ToString());

        TrStmt(stmt.Hints[i], b, locals, etran);
        if (i < stmt.Steps.Count - 1) {
          // non-dummy step
          // check well formedness of the goal line:
          AddComment(b, stmt, "assert wf[rhs]");
          if (stmt.Steps[i] is TernaryExpr) {
            // check the prefix-equality limit
            var index = ((TernaryExpr)stmt.Steps[i]).E0;
            TrStmt_CheckWellformed(index, b, locals, etran, false);
            if (index.Type.IsNumericBased(Type.NumericPersuasion.Int)) {
              var desc = new PrefixEqualityLimit(index);
              b.Add(AssertAndForget(b.Context, index.Tok, Bpl.Expr.Le(Bpl.Expr.Literal(0), etran.TrExpr(index)), desc));
            }
          }
          TrStmt_CheckWellformed(CalcStmt.Rhs(stmt.Steps[i]), b, locals, etran, false);
          var ss = TrSplitExpr(builder.Context, stmt.Steps[i], etran, true, out var splitHappened);
          // assert step:
          AddComment(b, stmt, "assert line" + i.ToString() + " " + (stmt.StepOps[i] ?? stmt.Op).ToString() + " line" + (i + 1).ToString());
          if (!splitHappened) {
            b.Add(AssertAndForget(b.Context, stmt.Lines[i + 1].Tok, etran.TrExpr(stmt.Steps[i]), new CalculationStep(stmt.Steps[i], stmt.Hints[i])));
          } else {
            foreach (var split in ss) {
              if (split.IsChecked) {
                b.Add(AssertAndForget(b.Context, stmt.Lines[i + 1].Tok, split.E, new CalculationStep(stmt.Steps[i], stmt.Hints[i])));
              }
            }
          }
        }
        b.Add(TrAssumeCmd(stmt.Tok, Bpl.Expr.False));
        ifCmd = new Bpl.IfCmd(stmt.Tok, null, b.Collect(stmt.Tok), ifCmd, null);
        CurrentIdGenerator.Pop();
      }
      // check well formedness of the first line:
      b = new BoogieStmtListBuilder(this, options, builder.Context);
      AddComment(b, stmt, "assert wf[initial]");
      Contract.Assert(stmt.Result != null); // established by the resolver
      TrStmt_CheckWellformed(CalcStmt.Lhs(stmt.Result), b, locals, etran, false);
      b.Add(TrAssumeCmd(stmt.Tok, Bpl.Expr.False));
      ifCmd = new Bpl.IfCmd(stmt.Tok, null, b.Collect(stmt.Tok), ifCmd, null);
      builder.Add(ifCmd);
      // assume result:
      if (stmt.Steps.Count > 1) {
        builder.Add(TrAssumeCmdWithDependencies(etran, stmt.Tok, stmt.Result, "calc statement result"));
      }
    }
    CurrentIdGenerator.Pop();
    this.fuelContext = FuelSetting.PopFuelContext();
  }

  private static SubrangeCheckContext MakeNumericBoundsSubrangeCheckContext(BoundVar bvar, Expression lo, Expression hi) {
    var source = new IdentifierExpr(Token.NoToken, bvar);
    var loBound = lo == null ? null : new BinaryExpr(Token.NoToken, BinaryExpr.Opcode.Le, lo, source);
    var hiBound = hi == null ? null : new BinaryExpr(Token.NoToken, BinaryExpr.Opcode.Lt, source, hi);
    var bounds = (loBound, hiBound) switch {
      (not null, not null) => new BinaryExpr(Token.NoToken, BinaryExpr.Opcode.And, loBound, hiBound),
      (not null, null) => loBound,
      (null, not null) => hiBound,
    };
    Expression CheckContext(Expression check) => new ForallExpr(
      Token.NoToken,
<<<<<<< HEAD
=======
      SourceOrigin.NoToken,
>>>>>>> b964908e
      new() { bvar },
      bounds,
      check,
      null
    );

    return CheckContext;
  }

  void TrAlternatives(List<GuardedAlternative> alternatives, IOrigin elseToken, Action<BoogieStmtListBuilder> buildElseCase,
    BoogieStmtListBuilder builder, Variables locals, ExpressionTranslator etran, bool isGhost) {
    Contract.Requires(alternatives != null);
    Contract.Requires(builder != null);
    Contract.Requires(locals != null);
    Contract.Requires(etran != null);

    if (alternatives.Count == 0) {
      buildElseCase(builder);
      return;
    }

    // alpha-rename any binding guards
    var guards = alternatives.ConvertAll(alt => alt.IsBindingGuard ? ((ExistsExpr)alt.Guard).AlphaRename("eg$") : alt.Guard);

    // build the negation of the disjunction of all guards (that is, the conjunction of their negations)
    Bpl.Expr noGuard = Bpl.Expr.True;
    var b = new BoogieStmtListBuilder(this, options, builder.Context);
    foreach (var g in guards) {
      b.Add(TrAssumeCmd(g.Tok, etran.CanCallAssumption(g)));
      noGuard = BplAnd(noGuard, Bpl.Expr.Not(etran.TrExpr(g)));
    }

    b.Add(TrAssumeCmd(elseToken, noGuard));
    buildElseCase(b);
    Bpl.StmtList els = b.Collect(elseToken);

    Bpl.IfCmd elsIf = null;
    for (int i = alternatives.Count; 0 <= --i;) {
      Contract.Assert(elsIf == null || els == null);  // loop invariant
      CurrentIdGenerator.Push();
      var alternative = alternatives[i];
      b = new BoogieStmtListBuilder(this, options, builder.Context);
      TrStmt_CheckWellformed(guards[i], b, locals, etran, true);
      if (alternative.IsBindingGuard) {
        var exists = (ExistsExpr)alternative.Guard;  // the original (that is, not alpha-renamed) guard
        IntroduceAndAssignExistentialVars(exists, b, builder, locals, etran, isGhost);
      } else {
        b.Add(TrAssumeCmdWithDependencies(etran, alternative.Guard.Tok, alternative.Guard, "alternative guard"));
      }
      var prevDefiniteAssignmentTrackers = DefiniteAssignmentTrackers;
      TrStmtList(alternative.Body, b, locals, etran, alternative.Origin);
      DefiniteAssignmentTrackers = prevDefiniteAssignmentTrackers;
      Bpl.StmtList thn = b.Collect(alternative.Tok);
      elsIf = new Bpl.IfCmd(alternative.Tok, null, thn, elsIf, els);
      els = null;
      CurrentIdGenerator.Pop();
    }
    Contract.Assert(elsIf != null && els == null); // follows from loop invariant and the fact that there's more than one alternative
    builder.Add(elsIf);
  }


  void RecordNewObjectsIn_New(IOrigin tok, IteratorDecl iter, Bpl.Expr initHeap, Bpl.IdentifierExpr currentHeap,
    BoogieStmtListBuilder builder, Variables locals, ExpressionTranslator etran) {
    Contract.Requires(tok != null);
    Contract.Requires(iter != null);
    Contract.Requires(initHeap != null);
    Contract.Requires(currentHeap != null);
    Contract.Requires(builder != null);
    Contract.Requires(locals != null);
    Contract.Requires(etran != null);
    // Add all newly allocated objects to the set this._new
    var updatedSet = locals.GetOrAdd(new Bpl.LocalVariable(iter.Tok, new Bpl.TypedIdent(iter.Tok, CurrentIdGenerator.FreshId("$iter_newUpdate"), Predef.SetType)));
    var updatedSetIE = new Bpl.IdentifierExpr(iter.Tok, updatedSet);
    // call $iter_newUpdate := $IterCollectNewObjects(initHeap, $Heap, this, _new);
    var th = new Bpl.IdentifierExpr(iter.Tok, etran.This, Predef.RefType);
    var nwField = new Bpl.IdentifierExpr(tok, GetField(iter.Member_New));
    Cmd cmd = Call(builder.Context, iter.Tok, "$IterCollectNewObjects",
      new List<Bpl.Expr>() { initHeap, etran.HeapExpr, th, nwField },
      new List<Bpl.IdentifierExpr>() { updatedSetIE });
    builder.Add(cmd);
    // $Heap[this, _new] := $iter_newUpdate;
    cmd = Bpl.Cmd.SimpleAssign(iter.Tok, currentHeap, UpdateHeap(iter.Tok, currentHeap, th, nwField, updatedSetIE));
    builder.Add(cmd);
    // assume $IsGoodHeap($Heap)
    builder.Add(AssumeGoodHeap(tok, etran));
  }

  private string GetObjFieldDetails(Expression lhs, ExpressionTranslator etran, out Bpl.Expr obj, out Bpl.Expr F) {
    string description;
    if (lhs is MemberSelectExpr) {
      var fse = (MemberSelectExpr)lhs;
      obj = etran.TrExpr(fse.Obj);
      F = GetField(fse);
      description = "an object field";
    } else if (lhs is SeqSelectExpr) {
      var sel = (SeqSelectExpr)lhs;
      obj = etran.TrExpr(sel.Seq);
      var idx = etran.TrExpr(sel.E0);
      idx = ConvertExpression(sel.E0.Tok, idx, sel.E0.Type, Type.Int);
      F = FunctionCall(sel.Tok, BuiltinFunction.IndexField, null, idx);
      description = "an array element";
    } else {
      MultiSelectExpr mse = (MultiSelectExpr)lhs;
      obj = etran.TrExpr(mse.Array);
      F = etran.GetArrayIndexFieldName(mse.Tok, mse.Indices);
      description = "an array element";
    }
    return description;
  }

  private void SelectAllocateObject(IOrigin tok, Bpl.IdentifierExpr nw, Type type, bool includeHavoc, BoogieStmtListBuilder builder, ExpressionTranslator etran) {
    Contract.Requires(tok != null);
    Contract.Requires(nw != null);
    Contract.Requires(type != null);
    Contract.Requires(builder != null);
    Contract.Requires(etran != null);
    if (type is UserDefinedType { ResolvedClass: NonNullTypeDecl nnt }) {
      type = nnt.RhsWithArgument(type.TypeArgs);
    }

    if (includeHavoc) {
      // havoc $nw;
      builder.Add(new Bpl.HavocCmd(tok, new List<Bpl.IdentifierExpr> { nw }));
    }

    // assume $nw != null && $Is($nw, type);
    var nwNotNull = Bpl.Expr.Neq(nw, Predef.Null);
    // drop the $Is conjunct if the type is "object", because "new object" allocates an object of an arbitrary type
    var rightType = type.IsObjectQ ? Bpl.Expr.True : MkIs(nw, type);
    builder.Add(TrAssumeCmd(tok, BplAnd(nwNotNull, rightType)));

    // assume !$Heap[$nw, alloc];
    var notAlloc = Bpl.Expr.Not(etran.IsAlloced(tok, nw));
    builder.Add(TrAssumeCmd(tok, notAlloc));
  }

  private void CommitAllocatedObject(IOrigin tok, Bpl.IdentifierExpr nw, Bpl.Cmd extraCmd, BoogieStmtListBuilder builder, ExpressionTranslator etran) {
    Contract.Requires(tok != null);
    Contract.Requires(nw != null);
    Contract.Requires(builder != null);
    Contract.Requires(etran != null);

    // $Heap[$nw, alloc] := true;
    Bpl.Expr alloc = Predef.Alloc(tok);
    Bpl.IdentifierExpr heap = etran.HeapCastToIdentifierExpr;
    Bpl.Cmd cmd = Bpl.Cmd.SimpleAssign(tok, heap, UpdateHeap(tok, heap, nw, alloc, Bpl.Expr.True));
    builder.Add(cmd);
    if (extraCmd != null) {
      builder.Add(extraCmd);
    }
    // assume $IsGoodHeap($Heap);
    builder.Add(AssumeGoodHeap(tok, etran));
    // assume $IsHeapAnchor($Heap);
    builder.Add(new Bpl.AssumeCmd(tok, FunctionCall(tok, BuiltinFunction.IsHeapAnchor, null, etran.HeapExpr)));
  }

  public void IntroduceAndAssignExistentialVars(ExistsExpr exists, BoogieStmtListBuilder builder,
    BoogieStmtListBuilder builderOutsideIfConstruct, Variables locals, ExpressionTranslator etran, bool isGhost) {
    Contract.Requires(exists != null);
    Contract.Requires(exists.Range == null);
    Contract.Requires(builder != null);
    Contract.Requires(builderOutsideIfConstruct != null);
    Contract.Requires(locals != null);
    Contract.Requires(etran != null);
    // declare and havoc the bound variables of 'exists' as local variables
    var iesForHavoc = new List<Bpl.IdentifierExpr>();
    foreach (var bv in exists.BoundVars) {
      Bpl.Type varType = TrType(bv.Type);
      Bpl.Expr wh = GetWhereClause(bv.Tok,
        new Bpl.IdentifierExpr(bv.Tok, bv.AssignUniqueName(CurrentDeclaration.IdGenerator), varType),
        bv.Type, etran, IsAllocContext.Var(isGhost, bv));
      Bpl.Variable local = locals.GetOrAdd(new Bpl.LocalVariable(bv.Tok, new Bpl.TypedIdent(bv.Tok, bv.AssignUniqueName(CurrentDeclaration.IdGenerator), varType, wh)));
      iesForHavoc.Add(new Bpl.IdentifierExpr(local.tok, local));
    }
    builderOutsideIfConstruct.Add(new Bpl.HavocCmd(exists.Tok, iesForHavoc));
    builder.Add(TrAssumeCmd(exists.Tok, etran.TrExpr(exists.Term)));
  }

  public void TrStmtList(List<Statement> stmts, BoogieStmtListBuilder builder, Variables locals, ExpressionTranslator etran,
    IOrigin scopeRange = null, bool processLabels = true) {
    Contract.Requires(stmts != null);
    Contract.Requires(builder != null);
    Contract.Requires(locals != null);
    Contract.Requires(etran != null);

    BoogieStmtListBuilder innerBuilder = builder;
    if (scopeRange != null && !builder.Context.ReturnPosition) {
      /*
       * Boogie's reports at which return location
       * the postconditions of a procedure could not be satisfied.
       *
       * The return locations are the sinks of the Boogie control flow graph.
       * However, adding a command to the end of a Boogie block, can cause previous sinks in the CFG to then lead
       * to that new command, which changes the reported error location.
       *
       * Because of this reason, we need to make sure not to pop at points right before the implementation returns,
       * which is why we check builder.Context.ReturnPosition
       *
       * A more reliable way of Boogie error reporting would be not to rely on sinks in the CFG,
       * By for example reporting all points at which a control flow decision was made.
       */
      builder.Add(new ChangeScope(scopeRange.StartToken, ChangeScope.Modes.Push));
      innerBuilder = builder.WithContext(builder.Context with {
        ScopeDepth = builder.Context.ScopeDepth + 1
      });
    }

    for (var index = 0; index < stmts.Count; index++) {
      var ss = stmts[index];
      var last = index == stmts.Count - 1;
      var indexContext = innerBuilder.Context with {
        ReturnPosition = innerBuilder.Context.ReturnPosition && last
      };
      var indexBuilder = innerBuilder.WithContext(indexContext);
      if (processLabels) {
        for (var l = ss.Labels; l != null; l = l.Next) {
          var heapAt = locals.GetOrAdd(new Bpl.LocalVariable(ss.Tok,
            new Bpl.TypedIdent(ss.Tok, "$Heap_at_" + l.Data.AssignUniqueId(CurrentIdGenerator), Predef.HeapType)));
          builder.Add(Bpl.Cmd.SimpleAssign(ss.Tok, new Bpl.IdentifierExpr(ss.Tok, heapAt), etran.HeapExpr));
        }
      }

      TrStmt(ss, indexBuilder, locals, etran);
      if (processLabels && ss.Labels != null) {
        builder.AddLabelCmd(ss.Tok, "after_" + ss.Labels.Data.AssignUniqueId(CurrentIdGenerator));
      }
    }

    if (scopeRange != null && !builder.Context.ReturnPosition) {
      builder.Add(new ChangeScope(scopeRange.EndToken, ChangeScope.Modes.Pop));
    }
  }

  public void TrStmt_CheckWellformed(Expression expr, BoogieStmtListBuilder builder, Variables locals,
    ExpressionTranslator etran, bool subsumption, bool lValueContext = false, AddResultCommands addResultCommands = null) {
    Contract.Requires(expr != null);
    Contract.Requires(builder != null);
    Contract.Requires(locals != null);
    Contract.Requires(etran != null);
    Contract.Requires(Predef != null);

    Bpl.QKeyValue kv;
    if (subsumption) {
      kv = null;  // this is the default behavior of Boogie's assert
    } else {
      List<object> args = new List<object>();
      // {:subsumption 0}
      args.Add(Bpl.Expr.Literal(0));
      kv = new Bpl.QKeyValue(expr.Tok, "subsumption", args, null);
    }
    var options = new WFOptions(kv);
    // Only do reads checks if reads clauses on methods are enabled and the reads clause is not *.
    // The latter is important to avoid any extra verification cost for backwards compatibility.
    if (etran.readsFrame != null) {
      options = options.WithReadsChecks(true);
    }
    if (lValueContext) {
      options = options.WithLValueContext(true);
    }
    CheckWellformedWithResult(expr, options, locals, builder, etran, addResultCommands);
    builder.Add(TrAssumeCmd(expr.Tok, etran.CanCallAssumption(expr)));
  }

  List<FrameExpression> GetContextReadsFrames() {
    return (codeContext as MethodOrFunction)?.Reads?.Expressions ?? new();
  }

  List<FrameExpression> GetContextModifiesFrames() {
    return (codeContext as IMethodCodeContext)?.Modifies?.Expressions ?? new();
  }
}<|MERGE_RESOLUTION|>--- conflicted
+++ resolved
@@ -391,11 +391,7 @@
       builder.Add(new CommentCmd("CheckWellformedWithResult: any expression"));
       builder.Add(TrAssumeCmd(rhs.Tok, MkIs(boogieTupleReference, pat.Expr.Type)));
 
-<<<<<<< HEAD
-      CheckCasePatternShape(pat, rhs, boogieTupleReference, rhs.tok, pat.Expr.Type, builder);
-=======
       CheckCasePatternShape(pat, rhs, boogieTupleReference, rhs.Tok, pat.Expr.Type, builder);
->>>>>>> b964908e
       builder.Add(TrAssumeCmdWithDependenciesAndExtend(etran, varDeclPattern.Tok, pat.Expr,
         e => Expr.Eq(e, boogieTupleReference), "variable declaration"));
     } else if (stmt is TryRecoverStatement haltRecoveryStatement) {
@@ -619,10 +615,6 @@
     };
     Expression CheckContext(Expression check) => new ForallExpr(
       Token.NoToken,
-<<<<<<< HEAD
-=======
-      SourceOrigin.NoToken,
->>>>>>> b964908e
       new() { bvar },
       bounds,
       check,
