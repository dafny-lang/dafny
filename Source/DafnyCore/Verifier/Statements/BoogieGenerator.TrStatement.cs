using System;
using System.Collections.Generic;
using System.Diagnostics.Contracts;
using System.Linq;
using DafnyCore.Verifier;
using DafnyCore.Verifier.Statements;
using Microsoft.Boogie;
using Bpl = Microsoft.Boogie;
using static Microsoft.Dafny.Util;
using PODesc = Microsoft.Dafny.ProofObligationDescription;

namespace Microsoft.Dafny;

public partial class BoogieGenerator {
  public const string FrameVariablePrefix = "$Frame$";

  public void TrStmt(Statement stmt, BoogieStmtListBuilder builder,
    Variables locals, ExpressionTranslator etran) {

    stmt.ScopeDepth = builder.Context.ScopeDepth;

    Contract.Requires(stmt != null);
    Contract.Requires(builder != null);
    Contract.Requires(locals != null);
    Contract.Requires(etran != null);
    Contract.Requires(codeContext != null && Predef != null);
    Contract.Ensures(fuelContext == Contract.OldValue(fuelContext));

    stmtContext = StmtType.NONE;
    adjustFuelForExists = true;  // fuel for exists might need to be adjusted based on whether it's in an assert or assume stmt.
    if (stmt is PredicateStmt predicateStmt) {
      TrPredicateStmt(predicateStmt, builder, locals, etran);
    } else if (stmt is PrintStmt printStmt) {
      AddComment(builder, printStmt, "print statement");
      PrintStmt s = printStmt;
      foreach (var arg in s.Args) {
        TrStmt_CheckWellformed(arg, builder, locals, etran, false);
      }

      if (options.TestGenOptions.Mode != TestGenerationOptions.Modes.None) {
        builder.AddCaptureState(s);
      }
    } else if (stmt is HideRevealStmt revealStmt) {
      TranslateRevealStmt(this, builder, locals, etran, revealStmt);
    } else if (stmt is BreakOrContinueStmt breakStmt) {
      TrBreakStmt(builder, etran, breakStmt);
    } else if (stmt is ReturnStmt returnStmt1) {
      AddComment(builder, returnStmt1, "return statement");
      if (returnStmt1.ReverifyPost) {
        // $_reverifyPost := true;
        builder.Add(Bpl.Cmd.SimpleAssign(returnStmt1.Origin,
          new Bpl.IdentifierExpr(returnStmt1.Origin, "$_reverifyPost", Bpl.Type.Bool), Bpl.Expr.True));
      }

      if (returnStmt1.HiddenUpdate != null) {
        TrStmt(returnStmt1.HiddenUpdate, builder, locals, etran);
      }

      if (codeContext is IMethodCodeContext) {
        var method = (IMethodCodeContext)codeContext;
        method.Outs.ForEach(p => CheckDefiniteAssignmentReturn(stmt.Origin, p, builder));
      }

      if (codeContext is Method { FunctionFromWhichThisIsByMethodDecl: { ByMethodTok: { } } fun } method2) {
        AssumeCanCallForByMethodDecl(method2, builder);
      }

      foreach (var _ in Enumerable.Range(0, builder.Context.ScopeDepth)) {
        builder.Add(new ChangeScope(returnStmt1.Origin, ChangeScope.Modes.Pop));
      }

      builder.Add(new ReturnCmd(returnStmt1.Origin) {
        Attributes = etran.TrAttributes(returnStmt1.Attributes)
      });
    } else if (stmt is YieldStmt yieldStmt) {
      var s = yieldStmt;
      AddComment(builder, s, "yield statement");
      Contract.Assert(codeContext is IteratorDecl);
      var iter = (IteratorDecl)codeContext;
      // if the yield statement has arguments, do them first
      if (s.HiddenUpdate != null) {
        TrStmt(s.HiddenUpdate, builder, locals, etran);
      }

      // this.ys := this.ys + [this.y];
      var th = new ThisExpr(iter);
      var dafnyOutExprs = new List<Expression>();
      Contract.Assert(iter.OutsFields.Count == iter.OutsHistoryFields.Count);
      for (int i = 0; i < iter.OutsFields.Count; i++) {
        var y = iter.OutsFields[i];
        var dafnyY = new MemberSelectExpr(s.Origin, th, y);
        dafnyOutExprs.Add(dafnyY);
        var ys = iter.OutsHistoryFields[i];
        var dafnyYs = new MemberSelectExpr(s.Origin, th, ys);
<<<<<<< HEAD
        var dafnySingletonY = new SeqDisplayExpr(s.Origin, new List<Expression>() { dafnyY });
        dafnySingletonY.Type = ys.Type; // resolve here
=======
        var dafnySingletonY = new SeqDisplayExpr(s.Origin, [dafnyY]);
        dafnySingletonY.Type = ys.Type;  // resolve here
>>>>>>> 4d1a82b5
        var rhs = new BinaryExpr(s.Origin, BinaryExpr.Opcode.Add, dafnyYs, dafnySingletonY);
        rhs.ResolvedOp = BinaryExpr.ResolvedOpcode.Concat;
        rhs.Type = ys.Type; // resolve here
        var cmd = Bpl.Cmd.SimpleAssign(s.Origin, etran.HeapCastToIdentifierExpr,
          UpdateHeap(s.Origin, etran.HeapExpr, etran.TrExpr(th), new Bpl.IdentifierExpr(s.Origin, GetField(ys)),
            etran.TrExpr(rhs)));
        builder.Add(cmd);
      }

      // yieldCount := yieldCount + 1;  assume yieldCount == |ys|;
      var yc = new Bpl.IdentifierExpr(s.Origin, yieldCountVariable);
      var incYieldCount = Bpl.Cmd.SimpleAssign(s.Origin, yc,
        Bpl.Expr.Binary(s.Origin, Bpl.BinaryOperator.Opcode.Add, yc, Bpl.Expr.Literal(1)));
      builder.Add(incYieldCount);
      builder.Add(TrAssumeCmd(s.Origin, YieldCountAssumption(iter, etran)));
      // assume $IsGoodHeap($Heap);
      builder.Add(AssumeGoodHeap(s.Origin, etran));
      // assert YieldEnsures[subst];  // where 'subst' replaces "old(E)" with "E" being evaluated in $_OldIterHeap
      var yeEtran = new ExpressionTranslator(this, Predef, etran.HeapExpr,
        new Bpl.IdentifierExpr(s.Origin, "$_OldIterHeap", Predef.HeapType), iter);

      var rhss = s.Rhss == null
        ? dafnyOutExprs
        : s.Rhss.Select(rhs => rhs is ExprRhs e ? e.Expr : null).ToList();
      var fieldSubstMap = iter.OutsFields.Zip(rhss)
        .Where(outRhs => outRhs.Second != null)
        .ToDictionary(
          outRhs => outRhs.First.Name,
          outRhs => outRhs.Second
        );
      var fieldSub = new SpecialFieldSubstituter(fieldSubstMap);

      foreach (var p in iter.YieldEnsures) {
        var ss = TrSplitExpr(builder.Context, p.E, yeEtran, true, out var splitHappened);
        foreach (var split in ss) {
          if (split.Tok.IsInherited(currentModule)) {
            // this postcondition was inherited into this module, so just ignore it
          } else if (split.IsChecked) {
            var yieldToken = new NestedOrigin(s.Origin, split.Tok);
            var desc = new YieldEnsures(fieldSub.Substitute(p.E));
            builder.Add(AssertAndForget(builder.Context, yieldToken, split.E, desc, yieldStmt.Origin, null));
          }
        }

        builder.Add(TrAssumeCmdWithDependencies(yeEtran, yieldStmt.Origin, p.E, "yield ensures clause"));
      }

      YieldHavoc(iter.Origin, iter, builder, etran);
      builder.AddCaptureState(s);
    } else if (stmt is AssignSuchThatStmt thatStmt) {
      var s = thatStmt;
      AddComment(builder, s, "assign-such-that statement");

      // Essentially, treat like an assert (that values for the LHS exist), a havoc (of the LHS), and an
      // assume (of the RHS).  However, we also need to check the well-formedness of the LHS and RHS.
      // The well-formedness of the LHS is done by the havoc. The well-formedness of the RHS is most
      // easily done after that havoc, but we need to be careful about two things:
      //   - We should not generate any errors for uses of LHSs. This is not an issue for fields or
      //     array elements, because they already have values before reaching the assign-such-that statement.
      //     (Note, "this.f" is not allowed as a LHS in the first division of a constructor.)
      //     For any local variable or out-parameter x that's a LHS, we create a new variable x' and
      //     substitute x' for x in the RHS before doing the well-formedness check.
      //   - The well-formedness checks need to be able to assume that each x' has a value of its
      //     type. However, this assumption must not carry over to the existence assertion, because
      //     then everything will be provable if x' is of a known-empty type. Instead, the well-formedness
      //     check is wrapped inside an "if" whose guard is the type antecedent. After the existence
      //     check, the type antecedent is assumed of the original x, the RHS is assumed, and x is
      //     marked off has having been definitely assigned.
      //
      // So, the Dafny statement
      //     E.f, x :| RHS(x);
      // is translated into the following Boogie code:
      //     var x';
      //     Tr[[ E.f := *; ]]  // this havoc is translated like a Dafny assignment statement, which means
      //                        // the well-formedness of E is checked here
      //     if (typeAntecedent(x')) {
      //       check well-formedness of RHS(x');
      //     }
      //     assert (exists x'' :: RHS(x''));  // for ":| assume", omit this line; for ":|", LHS is only allowed to contain simple variables
      //     defass#x := true;
      //     havoc x;
      //     assume RHS(x);
      var simpleLHSs = new List<IdentifierExpr>();
      Bpl.Expr typeAntecedent = Bpl.Expr.True;
      var havocLHSs = new List<Expression>();
      var havocRHSs = new List<AssignmentRhs>();
      var substMap = new Dictionary<IVariable, Expression>();
      foreach (var lhs in s.Lhss) {
        var lvalue = lhs.Resolved;
        if (lvalue is IdentifierExpr ide) {
          simpleLHSs.Add(ide);
          var wh = SetupVariableAsLocal(ide.Var, substMap, builder, locals, etran);
          typeAntecedent = BplAnd(typeAntecedent, wh);
        } else {
          havocLHSs.Add(lvalue);
          havocRHSs.Add(new HavocRhs(lhs.Origin)); // note, a HavocRhs is constructed as already resolved
        }
      }

      ProcessLhss(havocLHSs, false, true, builder, locals, etran, thatStmt, out var lhsBuilder, out var bLhss, out _,
        out _, out _);
      ProcessRhss(lhsBuilder, bLhss, havocLHSs, havocRHSs, builder, locals, etran, thatStmt);

      // Here comes the well-formedness check
      var wellFormednessBuilder = new BoogieStmtListBuilder(this, options, builder.Context);
      var rhs = Substitute(s.Expr, null, substMap);
      TrStmt_CheckWellformed(rhs, wellFormednessBuilder, locals, etran, false);
      var ifCmd = new Bpl.IfCmd(s.Origin, typeAntecedent, wellFormednessBuilder.Collect(s.Origin), null, null);
      builder.Add(ifCmd);

      // Here comes the assert part
      if (s.AssumeToken == null) {
        substMap = new Dictionary<IVariable, Expression>();
        var bvars = new List<BoundVar>();
        foreach (var lhs in s.Lhss) {
          var l = lhs.Resolved;
          if (l is IdentifierExpr x) {
            CloneVariableAsBoundVar(x.Origin, x.Var, "$as#" + x.Name, out var bv, out var ie);
            bvars.Add(bv);
            substMap.Add(x.Var, ie);
          } else {
            // other forms of LHSs have been ruled out by the resolver (it would be possible to
            // handle them, but it would involve heap-update expressions--the translation would take
            // effort, and it's not certain that the existential would be successful in verification).
            Contract.Assume(false); // unexpected case
          }
        }

        GenerateAndCheckGuesses(s.Origin, bvars, s.Bounds, Substitute(s.Expr, null, substMap),
          TrTrigger(etran, s.Attributes, s.Origin, substMap), builder, etran);
      }

      // Mark off the simple variables as having definitely been assigned AND THEN havoc their values. By doing them
      // in this order, the type antecedents will in effect be assumed.
      var bHavocLHSs = new List<Bpl.IdentifierExpr>();
      foreach (var lhs in simpleLHSs) {
        MarkDefiniteAssignmentTracker(lhs, builder);
        bHavocLHSs.Add((Bpl.IdentifierExpr)etran.TrExpr(lhs));
      }

      builder.Add(new Bpl.HavocCmd(s.Origin, bHavocLHSs));

      // End by doing the assume
      builder.Add(TrAssumeCmdWithDependencies(etran, s.Origin, s.Expr, "assign-such-that constraint"));
      builder.AddCaptureState(s); // just do one capture state--here, at the very end (that is, don't do one before the assume)
    } else if (stmt is AssignStatement statement) {
      TrUpdateStmt(builder, locals, etran, statement);
    } else if (stmt is AssignOrReturnStmt returnStmt2) {
      AddComment(builder, returnStmt2, "assign-or-return statement (:-)");
      AssignOrReturnStmt s = returnStmt2;
      TrStmtList(s.ResolvedStatements, builder, locals, etran);
    } else if (stmt is SingleAssignStmt assignStmt) {
      AddComment(builder, assignStmt, "assignment statement");
      SingleAssignStmt s = assignStmt;
      TrAssignment(assignStmt, s.Lhs.Resolved, s.Rhs, builder, locals, etran);
    } else if (stmt is CallStmt callStmt) {
      AddComment(builder, callStmt, "call statement");
      TrCallStmt(callStmt, builder, locals, etran, null);
    } else if (stmt is DividedBlockStmt blockStmt1) {
      var s = blockStmt1;
      AddComment(builder, blockStmt1, "divided block before new;");
      var previousTrackers = DefiniteAssignmentTrackers;
      var tok = s.SeparatorTok ?? s.Origin;
      // a DividedBlockStmt occurs only inside a Constructor body of a class
      var cl = (ClassDecl)((Constructor)codeContext).EnclosingClass;
      var fields = Concat(cl.InheritedMembers, cl.Members).ConvertAll(member =>
        member is Field && !member.IsStatic && !member.IsInstanceIndependentConstant ? (Field)member : null);
      fields.RemoveAll(f => f == null);
      var localSurrogates = fields.ConvertAll(f =>
        new Bpl.LocalVariable(f.Origin, new TypedIdent(f.Origin, SurrogateName(f), TrType(f.Type))));
      locals.AddRange(localSurrogates);
      var beforeTrackers = DefiniteAssignmentTrackers;
      fields.ForEach(f =>
        AddDefiniteAssignmentTrackerSurrogate(f, cl, locals, codeContext is Constructor && codeContext.IsGhost));

      Contract.Assert(!inBodyInitContext);
      inBodyInitContext = true;
      TrStmtList(s.BodyInit, builder, locals, etran);
      Contract.Assert(inBodyInitContext);
      inBodyInitContext = false;

      // The "new;" translates into an allocation of "this"
      AddComment(builder, blockStmt1, "new;");
      fields.ForEach(f => CheckDefiniteAssignmentSurrogate(s.SeparatorTok ?? s.Origin.EndToken, f, true, builder));
      DefiniteAssignmentTrackers = beforeTrackers;
      var th = new ThisExpr(cl);
      var bplThis = (Bpl.IdentifierExpr)etran.TrExpr(th);
      SelectAllocateObject(tok, bplThis, th.Type, false, builder, etran);
      for (int i = 0; i < fields.Count; i++) {
        // assume $Heap[this, f] == this.f;
        var mse = new MemberSelectExpr(tok, th, fields[i]);
        Bpl.Expr surr = new Bpl.IdentifierExpr(tok, localSurrogates[i]);
        surr = CondApplyUnbox(tok, surr, fields[i].Type, mse.Type);
        builder.Add(new Bpl.AssumeCmd(tok, Bpl.Expr.Eq(etran.TrExpr(mse), surr)));
      }

      CommitAllocatedObject(tok, bplThis, null, builder, etran);

      AddComment(builder, blockStmt1, "divided block after new;");
      TrStmtList(s.BodyProper, builder, locals, etran);
      DefiniteAssignmentTrackers = previousTrackers;
    } else if (stmt is OpaqueBlock opaqueBlock) {
      OpaqueBlockVerifier.EmitBoogie(this, opaqueBlock, builder, locals, etran, (IMethodCodeContext)codeContext);
    } else if (stmt is BlockByProofStmt blockByProof) {
      BlockByProofStmtVerifier.EmitBoogie(this, blockByProof, builder, locals, etran, codeContext);
    } else if (stmt is BlockStmt blockStmt2) {
      var previousTrackers = DefiniteAssignmentTrackers;
      TrStmtList(blockStmt2.Body, builder, locals, etran, blockStmt2.Origin);
      DefiniteAssignmentTrackers = previousTrackers;
    } else if (stmt is IfStmt ifStmt) {
      IfStatementVerifier.EmitBoogie(this, ifStmt, builder, locals, etran);
    } else if (stmt is AlternativeStmt alternativeStmt) {
      AddComment(builder, alternativeStmt, "alternative statement");
      var s = alternativeStmt;
      var elseCase = Assert(s.Origin, Bpl.Expr.False, new AlternativeIsComplete(), builder.Context);
      TrAlternatives(s.Alternatives, s.Origin, b => b.Add(elseCase), builder, locals, etran, alternativeStmt.IsGhost);
    } else if (stmt is WhileStmt whileStmt) {
      TrWhileStmt(whileStmt, builder, locals, etran);
    } else if (stmt is AlternativeLoopStmt alternativeLoopStmt) {
      TrAlternativeLoopStmt(alternativeLoopStmt, builder, locals, etran);
    } else if (stmt is ForLoopStmt forLoopStmt) {
      TrForLoop(forLoopStmt, builder, locals, etran);
    } else if (stmt is ModifyStmt modifyStmt) {
      AddComment(builder, modifyStmt, "modify statement");
      var s = modifyStmt;
      // check well-formedness of the modifies clauses
      var wfOptions = new WFOptions();
      CheckFrameWellFormed(wfOptions, s.Mod.Expressions, locals, builder, etran);
      // check that the modifies is a subset
      var desc = new ModifyFrameSubset("modify statement", s.Mod.Expressions, GetContextModifiesFrames());
      CheckFrameSubset(s.Origin, s.Mod.Expressions, null, null, etran, etran.ModifiesFrame(s.Origin), builder, desc,
        null);
      // cause the change of the heap according to the given frame
      var suffix = CurrentIdGenerator.FreshId("modify#");
      string modifyFrameName = FrameVariablePrefix + suffix;
      var preModifyHeapVar = locals.GetOrAdd(new Bpl.LocalVariable(s.Origin,
        new Bpl.TypedIdent(s.Origin, "$PreModifyHeap$" + suffix, Predef.HeapType)));
      DefineFrame(s.Origin, etran.ModifiesFrame(s.Origin), s.Mod.Expressions, builder, locals, modifyFrameName);
      if (s.Body == null) {
        var preModifyHeap = new Bpl.IdentifierExpr(s.Origin, preModifyHeapVar);
        // preModifyHeap := $Heap;
        builder.Add(Bpl.Cmd.SimpleAssign(s.Origin, preModifyHeap, etran.HeapExpr));
        // havoc $Heap;
        builder.Add(new Bpl.HavocCmd(s.Origin, [etran.HeapCastToIdentifierExpr]));
        // assume $HeapSucc(preModifyHeap, $Heap);   OR $HeapSuccGhost
        builder.Add(TrAssumeCmd(s.Origin, HeapSucc(preModifyHeap, etran.HeapExpr, s.IsGhost)));
        // assume nothing outside the frame was changed
        var etranPreLoop = new ExpressionTranslator(this, Predef, preModifyHeap,
          this.CurrentDeclaration is IFrameScope fs ? fs : null);
        var updatedFrameEtran = etran.WithModifiesFrame(modifyFrameName);
        builder.Add(TrAssumeCmd(s.Origin,
          FrameConditionUsingDefinedFrame(s.Origin, etranPreLoop, etran, updatedFrameEtran,
            updatedFrameEtran.ModifiesFrame(s.Origin))));
      } else {
        // do the body, but with preModifyHeapVar as the governing frame
        var updatedFrameEtran = etran.WithModifiesFrame(modifyFrameName);
        CurrentIdGenerator.Push();
        TrStmt(s.Body, builder, locals, updatedFrameEtran);
        CurrentIdGenerator.Pop();
      }

      builder.AddCaptureState(modifyStmt);
    } else if (stmt is ForallStmt forallStmt) {
      TrForallStmt(builder, locals, etran, forallStmt);
    } else if (stmt is CalcStmt calcStmt) {
      TrCalcStmt(calcStmt, builder, locals, etran);
    } else if (stmt is NestedMatchStmt nestedMatchStmt) {
      TrStmt(nestedMatchStmt.Flattened, builder, locals, etran);
    } else if (stmt is MatchStmt matchStmt) {
      MatchStmtVerifier.TrMatchStmt(this, matchStmt, builder, locals, etran);
    } else if (stmt is VarDeclStmt declStmt) {
      var s = declStmt;
      TrVarDeclStmt(s, builder, locals, etran);
    } else if (stmt is VarDeclPattern varDeclPattern) {
      foreach (var dafnyLocal in varDeclPattern.LocalVars) {
        var boogieLocal = locals.GetOrAdd(new Bpl.LocalVariable(dafnyLocal.Origin,
          new Bpl.TypedIdent(dafnyLocal.Origin, dafnyLocal.AssignUniqueName(CurrentDeclaration.IdGenerator),
            TrType(dafnyLocal.Type))));
        var variableReference = new Bpl.IdentifierExpr(boogieLocal.tok, boogieLocal);
<<<<<<< HEAD
        builder.Add(new Bpl.HavocCmd(dafnyLocal.Origin, new List<Bpl.IdentifierExpr> {
          variableReference
        }));
=======
        builder.Add(new Bpl.HavocCmd(dafnyLocal.Origin, [variableReference]));
>>>>>>> 4d1a82b5
        var wh = GetWhereClause(dafnyLocal.Origin, variableReference, dafnyLocal.Type, etran,
          IsAllocContext.Var(varDeclPattern.IsGhost, dafnyLocal));
        if (wh != null) {
          builder.Add(TrAssumeCmd(dafnyLocal.Origin, wh));
        }
      }

      var varNameGen = CurrentIdGenerator.NestedFreshIdGenerator("let#");
      var pat = varDeclPattern.LHS;
      var rhs = varDeclPattern.RHS;
      var nm = varNameGen.FreshId("#0#");
      var boogieTupleLocal =
        locals.GetOrAdd(new Bpl.LocalVariable(pat.Origin, new TypedIdent(pat.Origin, nm, TrType(rhs.Type))));
      var boogieTupleReference = new Bpl.IdentifierExpr(rhs.Origin, boogieTupleLocal);

      void AddResultCommands(BoogieStmtListBuilder returnBuilder, Expression result) {
        Contract.Assert(pat.Expr.Type != null);
        var bResult = etran.TrExpr(result);
        CheckSubrange(result.Origin, bResult, rhs.Type, pat.Expr.Type, rhs, returnBuilder);
        returnBuilder.Add(TrAssumeCmdWithDependenciesAndExtend(etran, rhs.Origin, rhs,
          e => Bpl.Expr.Eq(boogieTupleReference, AdaptBoxing(rhs.Origin, e, rhs.Type, pat.Expr.Type))));
      }

      TrStmt_CheckWellformed(rhs, builder, locals, etran, false, false, AddResultCommands);
      builder.Add(TrAssumeCmd(rhs.Origin, etran.CanCallAssumption(rhs)));
      builder.Add(new CommentCmd("CheckWellformedWithResult: any expression"));
      builder.Add(TrAssumeCmd(rhs.Origin, MkIs(boogieTupleReference, pat.Expr.Type)));

      CheckCasePatternShape(pat, rhs, boogieTupleReference, rhs.Origin, pat.Expr.Type, builder);
      builder.Add(TrAssumeCmdWithDependenciesAndExtend(etran, varDeclPattern.Origin, pat.Expr,
        e => Expr.Eq(e, boogieTupleReference), "variable declaration"));
    } else if (stmt is TryRecoverStatement haltRecoveryStatement) {
      // try/recover statements are currently internal-only AST nodes that cannot be
      // directly used in user Dafny code. They are only generated by rewriters, and verifying
      // their use is low value.
      throw new NotSupportedException("Verification of try/recover statements is not supported");
    } else {
      Contract.Assert(false);
      throw new cce.UnreachableException(); // unexpected statement
    }
  }

  private void TrBreakStmt(BoogieStmtListBuilder builder, ExpressionTranslator etran, BreakOrContinueStmt breakOrContinueStmt) {
    AddComment(builder, breakOrContinueStmt, $"{breakOrContinueStmt.Kind} statement");
    foreach (var _ in Enumerable.Range(0, builder.Context.ScopeDepth - breakOrContinueStmt.TargetStmt.ScopeDepth)) {
      builder.Add(new ChangeScope(breakOrContinueStmt.Origin, ChangeScope.Modes.Pop));
    }
    var lbl = (breakOrContinueStmt.IsContinue ? "continue_" : "after_") + breakOrContinueStmt.TargetStmt.Labels.Data.AssignUniqueId(CurrentIdGenerator);
    builder.Add(new GotoCmd(breakOrContinueStmt.Origin, [lbl]) {
      Attributes = etran.TrAttributes(breakOrContinueStmt.Attributes)
    });
  }

  private void TrUpdateStmt(BoogieStmtListBuilder builder, Variables locals, ExpressionTranslator etran, AssignStatement statement) {
    // This UpdateStmt can be single-target assignment, a multi-assignment, a call statement, or
    // an array-range update.  Handle the multi-assignment here and handle the others as for .ResolvedStatements.
    var resolved = statement.ResolvedStatements;
    if (resolved.Count == 1) {
      TrStmt(resolved[0], builder, locals, etran);
    } else {
      AddComment(builder, statement, "update statement");
      var assignStmts = resolved.Cast<SingleAssignStmt>().ToList();
      var lhss = assignStmts.Select(a => a.Lhs).ToList();
      var rhss = assignStmts.Select(a => a.Rhs).ToList();
      // note: because we have more than one expression, we always must assign to Boogie locals in a two
      // phase operation. Thus rhssCanAffectPreviouslyKnownExpressions is just true.
      Contract.Assert(1 < lhss.Count);

      ProcessLhss(lhss, true, false, builder, locals, etran, statement, out var lhsBuilder, out var bLhss, out var lhsObjs, out var lhsFields, out var lhsNames);
      // We know that, because the translation saves to a local variable, that the RHS always need to
      // generate a new local, i.e. bLhss is just all nulls.
      Contract.Assert(Contract.ForAll(bLhss, lhs => lhs == null));
      // This generates the assignments, and gives them to us as finalRhss.
      var finalRhss = ProcessUpdateAssignRhss(lhss, rhss, builder, locals, etran, statement);
      // ProcessLhss has laid down framing conditions and the ProcessUpdateAssignRhss will check subranges (nats),
      // but we need to generate the distinctness condition (two LHS are equal only when the RHS is also
      // equal). We need both the LHS and the RHS to do this, which is why we need to do it here.
      CheckLhssDistinctness(finalRhss, statement.Rhss, lhss, builder, etran, lhsObjs, lhsFields, lhsNames, statement.OriginalInitialLhs);
      // Now actually perform the assignments to the LHS.
      for (int i = 0; i < lhss.Count; i++) {
        lhsBuilder[i](finalRhss[i], statement.Rhss[i] is HavocRhs, builder, etran);
      }
      builder.AddCaptureState(statement);
    }
  }

  void TrVarDeclStmt(VarDeclStmt varDeclStmt, BoogieStmtListBuilder builder, Variables locals, ExpressionTranslator etran) {

    var newLocalIds = new List<Bpl.IdentifierExpr>();
    int i = 0;
    foreach (var local in varDeclStmt.Locals) {
      Bpl.Type varType = TrType(local.Type);
      Bpl.Expr wh = GetWhereClause(local.Origin,
        new Bpl.IdentifierExpr(local.Origin, local.AssignUniqueName(CurrentDeclaration.IdGenerator), varType),
        local.Type, etran, IsAllocContext.Var(varDeclStmt.IsGhost, local));
      // if needed, register definite-assignment tracking for this local
      var needDefiniteAssignmentTracking = varDeclStmt.Assign == null || varDeclStmt.Assign is AssignSuchThatStmt;
      if (varDeclStmt.Assign is AssignStatement) {
        // there is an initial assignment, but we need to look out for "*" being that assignment
        var us = (AssignStatement)varDeclStmt.Assign;
        if (i < us.Rhss.Count && us.Rhss[i] is HavocRhs) {
          needDefiniteAssignmentTracking = true;
        }
      }
      if (!local.Type.IsNonempty) {
        // This prevents generating an unsatisfiable where clause for possibly empty types
        needDefiniteAssignmentTracking = true;
      }
      if (needDefiniteAssignmentTracking) {
        var defassExpr = AddDefiniteAssignmentTracker(local, locals);
        if (wh != null && defassExpr != null) {
          // make the "where" expression be "defass ==> wh", because we don't want to assume anything
          // before the variable has been assigned (for a variable that needs definite-assignment tracking
          // in the first place)
          wh = BplImp(defassExpr, wh);
        }
      }
      // create the variable itself (now that "wh" may mention the definite-assignment tracker)
      var var = locals.GetOrAdd(new Bpl.LocalVariable(local.Origin, new Bpl.TypedIdent(local.Origin, local.AssignUniqueName(CurrentDeclaration.IdGenerator), varType, wh)));
      var.Attributes = etran.TrAttributes(local.Attributes, null);
      newLocalIds.Add(new Bpl.IdentifierExpr(local.Origin, var));
      i++;
    }
    if (varDeclStmt.Assign == null) {
      // it is necessary to do a havoc here in order to give the variable the correct allocation state
      builder.Add(new HavocCmd(varDeclStmt.Origin, newLocalIds));
    }
    // processing of "assumption" variables happens after the variable is possibly havocked above
    foreach (var local in varDeclStmt.Locals) {
      if (Attributes.Contains(local.Attributes, "assumption")) {
        Bpl.Type varType = TrType(local.Type);
        builder.Add(new AssumeCmd(local.Origin, new Bpl.IdentifierExpr(local.Origin, local.AssignUniqueName(CurrentDeclaration.IdGenerator), varType), new QKeyValue(local.Origin, "assumption_variable_initialization", new List<object>(), null)));
      }
    }
    if (varDeclStmt.Assign != null) {
      TrStmt(varDeclStmt.Assign, builder, locals, etran);
    }
  }

  private void TrCalcStmt(CalcStmt stmt, BoogieStmtListBuilder builder, Variables locals, ExpressionTranslator etran) {
    Contract.Requires(stmt != null);
    Contract.Requires(builder != null);
    Contract.Requires(locals != null);
    Contract.Requires(etran != null);

    /* Translate into:
      if (*) {
          assert wf(line0);
      } else if (*) {
          assume wf(line0);
          // if op is ==>: assume line0;
          hint0;
          assert wf(line1);
          assert line0 op line1;
          assume false;
      } else if (*) { ...
      } else if (*) {
          assume wf(line<n-1>);
          // if op is ==>: assume line<n-1>;
          hint<n-1>;
          assert wf(line<n>);
          assert line<n-1> op line<n>;
          assume false;
      }
      assume CanCallAssumptions for line<0> and line<n>;
      assume line<0> op line<n>;
      */
    Contract.Assert(stmt.Steps.Count == stmt.Hints.Count); // established by the resolver
    AddComment(builder, stmt, "calc statement");
    this.fuelContext = FuelSetting.ExpandFuelContext(stmt.Attributes, stmt.Origin, this.fuelContext, this.reporter);
    DefineFuelConstant(stmt.Origin, stmt.Attributes, builder, etran);
    CurrentIdGenerator.Push(); // put the entire calc statement within its own sub-branch
    if (stmt.Lines.Count > 0) {
      Bpl.IfCmd ifCmd = null;
      BoogieStmtListBuilder b;
      // if the dangling hint is empty, do not generate anything for the dummy step
      var stepCount = stmt.Hints.Last().Body.Count == 0 ? stmt.Steps.Count - 1 : stmt.Steps.Count;
      // check steps:
      for (int i = stepCount; 0 <= --i;) {
        b = new BoogieStmtListBuilder(this, options, builder.Context);
        // assume wf[line<i>]:
        AddComment(b, stmt, "assume wf[lhs]");
        CurrentIdGenerator.Push();
        TrStmt_CheckWellformed(CalcStmt.Lhs(stmt.Steps[i]), b.WithContext(b.Context with {
          AssertMode = AssertMode.Assume
        }), locals, etran, false);
        if (stmt.Steps[i] is BinaryExpr && (((BinaryExpr)stmt.Steps[i]).ResolvedOp == BinaryExpr.ResolvedOpcode.Imp)) {
          // assume line<i>:
          AddComment(b, stmt, "assume lhs");
          b.Add(TrAssumeCmdWithDependencies(etran, stmt.Origin, CalcStmt.Lhs(stmt.Steps[i]), "calc statement step"));
        }
        // hint:
        AddComment(b, stmt, "Hint" + i.ToString());

        TrStmt(stmt.Hints[i], b, locals, etran);
        if (i < stmt.Steps.Count - 1) {
          // non-dummy step
          // check well formedness of the goal line:
          AddComment(b, stmt, "assert wf[rhs]");
          if (stmt.Steps[i] is TernaryExpr) {
            // check the prefix-equality limit
            var index = ((TernaryExpr)stmt.Steps[i]).E0;
            TrStmt_CheckWellformed(index, b, locals, etran, false);
            if (index.Type.IsNumericBased(Type.NumericPersuasion.Int)) {
              var desc = new PrefixEqualityLimit(index);
              b.Add(AssertAndForget(b.Context, index.Origin, Bpl.Expr.Le(Bpl.Expr.Literal(0), etran.TrExpr(index)), desc));
            }
          }
          TrStmt_CheckWellformed(CalcStmt.Rhs(stmt.Steps[i]), b, locals, etran, false);
          var ss = TrSplitExpr(builder.Context, stmt.Steps[i], etran, true, out var splitHappened);
          // assert step:
          AddComment(b, stmt, "assert line" + i.ToString() + " " + (stmt.StepOps[i] ?? stmt.Op).ToString() + " line" + (i + 1).ToString());
          if (!splitHappened) {
            b.Add(AssertAndForget(b.Context, stmt.Lines[i + 1].Origin, etran.TrExpr(stmt.Steps[i]), new CalculationStep(stmt.Steps[i], stmt.Hints[i])));
          } else {
            foreach (var split in ss) {
              if (split.IsChecked) {
                b.Add(AssertAndForget(b.Context, stmt.Lines[i + 1].Origin, split.E, new CalculationStep(stmt.Steps[i], stmt.Hints[i])));
              }
            }
          }
        }
        b.Add(TrAssumeCmd(stmt.Origin, Bpl.Expr.False));
        ifCmd = new Bpl.IfCmd(stmt.Origin, null, b.Collect(stmt.Origin), ifCmd, null);
        CurrentIdGenerator.Pop();
      }
      // check well formedness of the first line:
      b = new BoogieStmtListBuilder(this, options, builder.Context);
      AddComment(b, stmt, "assert wf[initial]");
      Contract.Assert(stmt.Result != null); // established by the resolver
      TrStmt_CheckWellformed(CalcStmt.Lhs(stmt.Result), b, locals, etran, false);
      b.Add(TrAssumeCmd(stmt.Origin, Bpl.Expr.False));
      ifCmd = new Bpl.IfCmd(stmt.Origin, null, b.Collect(stmt.Origin), ifCmd, null);
      builder.Add(ifCmd);
      // assume result:
      if (stmt.Steps.Count > 1) {
        builder.Add(TrAssumeCmd(stmt.Origin, etran.CanCallAssumption(stmt.Result)));
        builder.Add(TrAssumeCmdWithDependencies(etran, stmt.Origin, stmt.Result, "calc statement result"));
      }
    }
    CurrentIdGenerator.Pop();
    this.fuelContext = FuelSetting.PopFuelContext();
  }

  private static SubrangeCheckContext MakeNumericBoundsSubrangeCheckContext(BoundVar bvar, Expression lo, Expression hi) {
    var source = new IdentifierExpr(Token.NoToken, bvar);
    var loBound = lo == null ? null : new BinaryExpr(Token.NoToken, BinaryExpr.Opcode.Le, lo, source);
    var hiBound = hi == null ? null : new BinaryExpr(Token.NoToken, BinaryExpr.Opcode.Lt, source, hi);
    var bounds = (loBound, hiBound) switch {
      (not null, not null) => new BinaryExpr(Token.NoToken, BinaryExpr.Opcode.And, loBound, hiBound),
      (not null, null) => loBound,
      (null, not null) => hiBound,
    };
    Expression CheckContext(Expression check) => new ForallExpr(
      Token.NoToken,
      [bvar],
      bounds,
      check,
      null
    );

    return CheckContext;
  }

  void TrAlternatives(List<GuardedAlternative> alternatives, IOrigin elseToken, Action<BoogieStmtListBuilder> buildElseCase,
    BoogieStmtListBuilder builder, Variables locals, ExpressionTranslator etran, bool isGhost) {
    Contract.Requires(alternatives != null);
    Contract.Requires(builder != null);
    Contract.Requires(locals != null);
    Contract.Requires(etran != null);

    if (alternatives.Count == 0) {
      buildElseCase(builder);
      return;
    }

    // alpha-rename any binding guards
    var guards = alternatives.ConvertAll(alt => alt.IsBindingGuard ? ((ExistsExpr)alt.Guard).AlphaRename("eg$") : alt.Guard);

    // build the negation of the disjunction of all guards (that is, the conjunction of their negations)
    Bpl.Expr noGuard = Bpl.Expr.True;
    var b = new BoogieStmtListBuilder(this, options, builder.Context);
    foreach (var g in guards) {
      b.Add(TrAssumeCmd(g.Origin, etran.CanCallAssumption(g)));
      noGuard = BplAnd(noGuard, Bpl.Expr.Not(etran.TrExpr(g)));
    }

    b.Add(TrAssumeCmd(elseToken, noGuard));
    buildElseCase(b);
    Bpl.StmtList els = b.Collect(elseToken);

    Bpl.IfCmd elsIf = null;
    for (int i = alternatives.Count; 0 <= --i;) {
      Contract.Assert(elsIf == null || els == null);  // loop invariant
      CurrentIdGenerator.Push();
      var alternative = alternatives[i];
      b = new BoogieStmtListBuilder(this, options, builder.Context);
      TrStmt_CheckWellformed(guards[i], b, locals, etran, true);
      if (alternative.IsBindingGuard) {
        var exists = (ExistsExpr)alternative.Guard;  // the original (that is, not alpha-renamed) guard
        IntroduceAndAssignExistentialVars(exists, b, builder, locals, etran, isGhost);
      } else {
        b.Add(TrAssumeCmdWithDependencies(etran, alternative.Guard.Origin, alternative.Guard, "alternative guard"));
      }
      var prevDefiniteAssignmentTrackers = DefiniteAssignmentTrackers;
      TrStmtList(alternative.Body, b, locals, etran, alternative.Origin);
      DefiniteAssignmentTrackers = prevDefiniteAssignmentTrackers;
      Bpl.StmtList thn = b.Collect(alternative.Origin);
      elsIf = new Bpl.IfCmd(alternative.Origin, null, thn, elsIf, els);
      els = null;
      CurrentIdGenerator.Pop();
    }
    Contract.Assert(elsIf != null && els == null); // follows from loop invariant and the fact that there's more than one alternative
    builder.Add(elsIf);
  }


  void RecordNewObjectsIn_New(IOrigin tok, IteratorDecl iter, Bpl.Expr initHeap, Bpl.IdentifierExpr currentHeap,
    BoogieStmtListBuilder builder, Variables locals, ExpressionTranslator etran) {
    Contract.Requires(tok != null);
    Contract.Requires(iter != null);
    Contract.Requires(initHeap != null);
    Contract.Requires(currentHeap != null);
    Contract.Requires(builder != null);
    Contract.Requires(locals != null);
    Contract.Requires(etran != null);
    // Add all newly allocated objects to the set this._new
    var updatedSet = locals.GetOrAdd(new Bpl.LocalVariable(iter.Origin, new Bpl.TypedIdent(iter.Origin, CurrentIdGenerator.FreshId("$iter_newUpdate"), Predef.SetType)));
    var updatedSetIE = new Bpl.IdentifierExpr(iter.Origin, updatedSet);
    // call $iter_newUpdate := $IterCollectNewObjects(initHeap, $Heap, this, _new);
    var th = new Bpl.IdentifierExpr(iter.Origin, etran.This, Predef.RefType);
    var nwField = new Bpl.IdentifierExpr(tok, GetField(iter.Member_New));
    Cmd cmd = Call(builder.Context, iter.Origin, "$IterCollectNewObjects",
      [initHeap, etran.HeapExpr, th, nwField],
      [updatedSetIE]);
    builder.Add(cmd);
    // $Heap[this, _new] := $iter_newUpdate;
    cmd = Bpl.Cmd.SimpleAssign(iter.Origin, currentHeap, UpdateHeap(iter.Origin, currentHeap, th, nwField, updatedSetIE));
    builder.Add(cmd);
    // assume $IsGoodHeap($Heap)
    builder.Add(AssumeGoodHeap(tok, etran));
  }

  private string GetObjFieldDetails(Expression lhs, ExpressionTranslator etran, out Bpl.Expr obj, out Bpl.Expr F) {
    string description;
    if (lhs is MemberSelectExpr) {
      var fse = (MemberSelectExpr)lhs;
      obj = etran.TrExpr(fse.Obj);
      F = GetField(fse);
      description = "an object field";
    } else if (lhs is SeqSelectExpr) {
      var sel = (SeqSelectExpr)lhs;
      obj = etran.TrExpr(sel.Seq);
      var idx = etran.TrExpr(sel.E0);
      idx = ConvertExpression(sel.E0.Origin, idx, sel.E0.Type, Type.Int);
      F = FunctionCall(sel.Origin, BuiltinFunction.IndexField, null, idx);
      description = "an array element";
    } else {
      MultiSelectExpr mse = (MultiSelectExpr)lhs;
      obj = etran.TrExpr(mse.Array);
      F = etran.GetArrayIndexFieldName(mse.Origin, mse.Indices);
      description = "an array element";
    }
    return description;
  }

  private void SelectAllocateObject(IOrigin tok, Bpl.IdentifierExpr nw, Type type, bool includeHavoc, BoogieStmtListBuilder builder, ExpressionTranslator etran) {
    Contract.Requires(tok != null);
    Contract.Requires(nw != null);
    Contract.Requires(type != null);
    Contract.Requires(builder != null);
    Contract.Requires(etran != null);
    if (type is UserDefinedType { ResolvedClass: NonNullTypeDecl nnt }) {
      type = nnt.RhsWithArgument(type.TypeArgs);
    }

    if (includeHavoc) {
      // havoc $nw;
      builder.Add(new Bpl.HavocCmd(tok, [nw]));
    }

    // assume $nw != null && $Is($nw, type);
    var nwNotNull = Bpl.Expr.Neq(nw, Predef.Null);
    // drop the $Is conjunct if the type is "object", because "new object" allocates an object of an arbitrary type
    var rightType = type.IsObjectQ ? Bpl.Expr.True : MkIs(nw, type);
    builder.Add(TrAssumeCmd(tok, BplAnd(nwNotNull, rightType)));

    // assume !$Heap[$nw, alloc];
    var notAlloc = Bpl.Expr.Not(etran.IsAlloced(tok, nw));
    builder.Add(TrAssumeCmd(tok, notAlloc));
  }

  private void CommitAllocatedObject(IOrigin tok, Bpl.IdentifierExpr nw, Bpl.Cmd extraCmd, BoogieStmtListBuilder builder, ExpressionTranslator etran) {
    Contract.Requires(tok != null);
    Contract.Requires(nw != null);
    Contract.Requires(builder != null);
    Contract.Requires(etran != null);

    // $Heap[$nw, alloc] := true;
    Bpl.Expr alloc = Predef.Alloc(tok);
    Bpl.IdentifierExpr heap = etran.HeapCastToIdentifierExpr;
    Bpl.Cmd cmd = Bpl.Cmd.SimpleAssign(tok, heap, UpdateHeap(tok, heap, nw, alloc, Bpl.Expr.True));
    builder.Add(cmd);
    if (extraCmd != null) {
      builder.Add(extraCmd);
    }
    // assume $IsGoodHeap($Heap);
    builder.Add(AssumeGoodHeap(tok, etran));
    // assume $IsHeapAnchor($Heap);
    builder.Add(new Bpl.AssumeCmd(tok, FunctionCall(tok, BuiltinFunction.IsHeapAnchor, null, etran.HeapExpr)));
  }

  public void IntroduceAndAssignExistentialVars(ExistsExpr exists, BoogieStmtListBuilder builder,
    BoogieStmtListBuilder builderOutsideIfConstruct, Variables locals, ExpressionTranslator etran, bool isGhost) {
    Contract.Requires(exists != null);
    Contract.Requires(exists.Range == null);
    Contract.Requires(builder != null);
    Contract.Requires(builderOutsideIfConstruct != null);
    Contract.Requires(locals != null);
    Contract.Requires(etran != null);
    // declare and havoc the bound variables of 'exists' as local variables
    var iesForHavoc = new List<Bpl.IdentifierExpr>();
    foreach (var bv in exists.BoundVars) {
      Bpl.Type varType = TrType(bv.Type);
      Bpl.Expr wh = GetWhereClause(bv.Origin,
        new Bpl.IdentifierExpr(bv.Origin, bv.AssignUniqueName(CurrentDeclaration.IdGenerator), varType),
        bv.Type, etran, IsAllocContext.Var(isGhost, bv));
      Bpl.Variable local = locals.GetOrAdd(new Bpl.LocalVariable(bv.Origin, new Bpl.TypedIdent(bv.Origin, bv.AssignUniqueName(CurrentDeclaration.IdGenerator), varType, wh)));
      iesForHavoc.Add(new Bpl.IdentifierExpr(local.tok, local));
    }
    builderOutsideIfConstruct.Add(new Bpl.HavocCmd(exists.Origin, iesForHavoc));
    builder.Add(TrAssumeCmd(exists.Origin, etran.TrExpr(exists.Term)));
  }

  public void TrStmtList(List<Statement> stmts, BoogieStmtListBuilder builder, Variables locals, ExpressionTranslator etran,
    IOrigin scopeRange = null, bool processLabels = true) {
    Contract.Requires(stmts != null);
    Contract.Requires(builder != null);
    Contract.Requires(locals != null);
    Contract.Requires(etran != null);

    BoogieStmtListBuilder innerBuilder = builder;
    if (scopeRange != null && !builder.Context.ReturnPosition) {
      /*
       * Boogie's reports at which return location
       * the postconditions of a procedure could not be satisfied.
       *
       * The return locations are the sinks of the Boogie control flow graph.
       * However, adding a command to the end of a Boogie block, can cause previous sinks in the CFG to then lead
       * to that new command, which changes the reported error location.
       *
       * Because of this reason, we need to make sure not to pop at points right before the implementation returns,
       * which is why we check builder.Context.ReturnPosition
       *
       * A more reliable way of Boogie error reporting would be not to rely on sinks in the CFG,
       * By for example reporting all points at which a control flow decision was made.
       */
      builder.Add(new ChangeScope(scopeRange.StartToken, ChangeScope.Modes.Push));
      innerBuilder = builder.WithContext(builder.Context with {
        ScopeDepth = builder.Context.ScopeDepth + 1
      });
    }

    for (var index = 0; index < stmts.Count; index++) {
      var ss = stmts[index];
      var last = index == stmts.Count - 1;
      var indexContext = innerBuilder.Context with {
        ReturnPosition = innerBuilder.Context.ReturnPosition && last
      };
      var indexBuilder = innerBuilder.WithContext(indexContext);
      if (processLabels) {
        for (var l = ss.Labels; l != null; l = l.Next) {
          var heapAt = locals.GetOrAdd(new Bpl.LocalVariable(ss.Origin,
            new Bpl.TypedIdent(ss.Origin, "$Heap_at_" + l.Data.AssignUniqueId(CurrentIdGenerator), Predef.HeapType)));
          builder.Add(Bpl.Cmd.SimpleAssign(ss.Origin, new Bpl.IdentifierExpr(ss.Origin, heapAt), etran.HeapExpr));
        }
      }

      TrStmt(ss, indexBuilder, locals, etran);
      if (processLabels && ss.Labels != null) {
        builder.AddLabelCmd(ss.Origin, "after_" + ss.Labels.Data.AssignUniqueId(CurrentIdGenerator));
      }
    }

    if (scopeRange != null && !builder.Context.ReturnPosition) {
      builder.Add(new ChangeScope(scopeRange.EndToken, ChangeScope.Modes.Pop));
    }
  }

  public void TrStmt_CheckWellformed(Expression expr, BoogieStmtListBuilder builder, Variables locals,
    ExpressionTranslator etran, bool subsumption, bool lValueContext = false, AddResultCommands addResultCommands = null) {
    Contract.Requires(expr != null);
    Contract.Requires(builder != null);
    Contract.Requires(locals != null);
    Contract.Requires(etran != null);
    Contract.Requires(Predef != null);

    Bpl.QKeyValue kv;
    if (subsumption) {
      kv = null;  // this is the default behavior of Boogie's assert
    } else {
      List<object> args = [
        // {:subsumption 0}
        Bpl.Expr.Literal(0)
      ];
      kv = new Bpl.QKeyValue(expr.Origin, "subsumption", args, null);
    }
    var options = new WFOptions(kv);
    // Only do reads checks if reads clauses on methods are enabled and the reads clause is not *.
    // The latter is important to avoid any extra verification cost for backwards compatibility.
    if (etran.readsFrame != null) {
      options = options.WithReadsChecks(true);
    }
    if (lValueContext) {
      options = options.WithLValueContext(true);
    }
    CheckWellformedWithResult(expr, options, locals, builder, etran, addResultCommands);
    builder.Add(TrAssumeCmd(expr.Origin, etran.CanCallAssumption(expr)));
  }

  List<FrameExpression> GetContextReadsFrames() {
    return (codeContext as MethodOrFunction)?.Reads?.Expressions ?? [];
  }

  List<FrameExpression> GetContextModifiesFrames() {
    return (codeContext as IMethodCodeContext)?.Modifies?.Expressions ?? [];
  }
}<|MERGE_RESOLUTION|>--- conflicted
+++ resolved
@@ -92,13 +92,8 @@
         dafnyOutExprs.Add(dafnyY);
         var ys = iter.OutsHistoryFields[i];
         var dafnyYs = new MemberSelectExpr(s.Origin, th, ys);
-<<<<<<< HEAD
-        var dafnySingletonY = new SeqDisplayExpr(s.Origin, new List<Expression>() { dafnyY });
-        dafnySingletonY.Type = ys.Type; // resolve here
-=======
         var dafnySingletonY = new SeqDisplayExpr(s.Origin, [dafnyY]);
         dafnySingletonY.Type = ys.Type;  // resolve here
->>>>>>> 4d1a82b5
         var rhs = new BinaryExpr(s.Origin, BinaryExpr.Opcode.Add, dafnyYs, dafnySingletonY);
         rhs.ResolvedOp = BinaryExpr.ResolvedOpcode.Concat;
         rhs.Type = ys.Type; // resolve here
@@ -378,13 +373,7 @@
           new Bpl.TypedIdent(dafnyLocal.Origin, dafnyLocal.AssignUniqueName(CurrentDeclaration.IdGenerator),
             TrType(dafnyLocal.Type))));
         var variableReference = new Bpl.IdentifierExpr(boogieLocal.tok, boogieLocal);
-<<<<<<< HEAD
-        builder.Add(new Bpl.HavocCmd(dafnyLocal.Origin, new List<Bpl.IdentifierExpr> {
-          variableReference
-        }));
-=======
         builder.Add(new Bpl.HavocCmd(dafnyLocal.Origin, [variableReference]));
->>>>>>> 4d1a82b5
         var wh = GetWhereClause(dafnyLocal.Origin, variableReference, dafnyLocal.Type, etran,
           IsAllocContext.Var(varDeclPattern.IsGhost, dafnyLocal));
         if (wh != null) {
