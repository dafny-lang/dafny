--- conflicted
+++ resolved
@@ -238,19 +238,11 @@
       TrStmt_CheckWellformed(loopInv.E, invDefinednessBuilder, locals, etran, false);
       invDefinednessBuilder.Add(TrAssumeCmdWithDependencies(etran, loopInv.E.Origin, loopInv.E, "loop invariant"));
 
-<<<<<<< HEAD
-      invariants.Add(TrAssumeCmd(loopInv.E.Tok, BplImp(w, etran.CanCallAssumption(loopInv.E))));
+      invariants.Add(TrAssumeCmd(loopInv.E.Origin, BplImp(w, etran.CanCallAssumption(loopInv.E))));
       var ss = TrSplitExpr(loopInv.Origin, builder.Context, loopInv.E, etran, false, out var splitHappened);
       if (!splitHappened) {
         var wInv = BplImp(w, etran.TrExpr(loopInv.E));
         invariants.Add(Assert(loopInv.Origin, wInv, new LoopInvariant(loopInv.E, errorMessage, successMessage), builder.Context));
-=======
-      invariants.Add(TrAssumeCmd(loopInv.E.Origin, BplImp(w, etran.CanCallAssumption(loopInv.E))));
-      var ss = TrSplitExpr(builder.Context, loopInv.E, etran, false, out var splitHappened);
-      if (!splitHappened) {
-        var wInv = BplImp(w, etran.TrExpr(loopInv.E));
-        invariants.Add(Assert(loopInv.E.Origin, wInv, new LoopInvariant(loopInv.E, errorMessage, successMessage), builder.Context));
->>>>>>> a88767fb
       } else {
         foreach (var split in ss) {
           var wInv = Bpl.Expr.Binary(split.E.tok, BinaryOperator.Opcode.Imp, w, split.E);
