using System;
using System.Collections.Generic;
using System.Diagnostics.Contracts;
using System.Linq;
using System.Text;
using Microsoft.Boogie;
using Bpl = Microsoft.Boogie;
using static Microsoft.Dafny.Util;
using PODesc = Microsoft.Dafny.ProofObligationDescription;

namespace Microsoft.Dafny {
  public partial class BoogieGenerator {
    void AddClassMembers(TopLevelDeclWithMembers c, bool includeAllMethods, bool includeInformationAboutType) {
      Contract.Requires(sink != null && Predef != null);
      Contract.Requires(c != null);
      Contract.Ensures(fuelContext == Contract.OldValue(fuelContext));
      Contract.Assert(VisibleInScope(c));

      if (includeInformationAboutType) {
        sink.AddTopLevelDeclaration(GetClass(c));
        if (c is ArrayClassDecl) {
          // classes.Add(c, predef.ClassDotArray);
          AddAllocationAxiom(null, null, (ArrayClassDecl)c, true);
        }

        if (c is ClassLikeDecl { IsReferenceTypeDecl: true } referenceTypeDecl) {
          AddIsAndIsAllocForReferenceType(referenceTypeDecl);
        }

        if (c is TraitDecl) {
          //this adds: function implements$J(Ty, typeArgs): bool;
          var arg_ref = new Bpl.Formal(c.Origin, new Bpl.TypedIdent(c.Origin, "ty", Predef.Ty), true);
          var vars = new List<Bpl.Variable> { arg_ref };
          vars.AddRange(MkTyParamFormals(GetTypeParams(c), false));
          var res = new Bpl.Formal(c.Origin, new Bpl.TypedIdent(c.Origin, Bpl.TypedIdent.NoName, Bpl.Type.Bool), false);
          var implement_intr = new Bpl.Function(c.Origin, "implements$" + c.FullSanitizedName, vars, res);
          sink.AddTopLevelDeclaration(implement_intr);
        } else if (c is ClassDecl classDecl) {
          AddImplementsAxioms(classDecl);
        }
      }

      foreach (MemberDecl member in c.Members.FindAll(VisibleInScope)) {
        Contract.Assert(IsAllocContext == null);
        CurrentDeclaration = member;
        var ignored =
          filesWhereOnlyMembersAreVerified.Contains(member.Origin.Uri) &&
          !member.HasUserAttribute("only", out _);
        if (ignored) {
          assertionOnlyFilter = _ => false;
        } else {
          SetAssertionOnlyFilter(member);
        }

        if (member is Field) {
          Field f = (Field)member;
          Boogie.Declaration fieldDeclaration;
          if (f is ConstantField) {
            // The following call has the side effect of idempotently creating and adding the function to the sink's top-level declarations
            Contract.Assert(currentModule == null);
            currentModule = f.EnclosingClass.EnclosingModuleDefinition;
            var oldFuelContext = fuelContext;
            fuelContext = FuelSetting.NewFuelContext(f);
            fieldDeclaration = GetReadonlyField(f);
            fuelContext = oldFuelContext;
            currentModule = null;
          } else {
            if (f.IsMutable) {
              fieldDeclaration = GetField(f);
              sink.AddTopLevelDeclaration(fieldDeclaration);
            } else {
              fieldDeclaration = GetReadonlyField(f);
              if (fieldDeclaration != Predef.ArrayLength) {
                sink.AddTopLevelDeclaration(fieldDeclaration);
              }
            }
          }
          AddAllocationAxiom(fieldDeclaration, f, c);
        } else if (member is Function function) {
          AddFunction_Top(function, includeAllMethods);
        } else if (member is Method method) {
          AddMethod_Top(method, false, includeAllMethods);
        } else {
          Contract.Assert(false); throw new cce.UnreachableException();  // unexpected member
        }
        ResetAssertionOnlyFilter();
      }
    }

    /**
      Add $Is and $IsAlloc for this class :
         axiom (forall p: ref, G: Ty ::
            { $Is(p, TClassA(G), h) }
            $Is(p, TClassA(G), h) <==> (p == null || dtype(p) == TClassA(G));
         axiom (forall p: ref, h: Heap, G: Ty ::
            { $IsAlloc(p, TClassA(G), h) }
            $IsAlloc(p, TClassA(G), h) ==> (p == null || h[p, alloc]);
     */
    private void AddIsAndIsAllocForReferenceType(ClassLikeDecl c) {
      Contract.Requires(c.IsReferenceTypeDecl);

      MapM(Bools, is_alloc => {
        var vars = MkTyParamBinders(GetTypeParams(c), out var tyexprs);

        var o = BplBoundVar("$o", Predef.RefType, vars);

        Bpl.Expr body, is_o;
        Bpl.Expr o_null = Bpl.Expr.Eq(o, Predef.Null);
        Bpl.Expr o_ty = ClassTyCon(c, tyexprs);
        string name;

        if (is_alloc) {
          name = $"$IsAlloc axiom for {c.WhatKind} {c}";
          var h = BplBoundVar("$h", Predef.HeapType, vars);
          // $IsAlloc(o, ..)
          is_o = MkIsAlloc(o, o_ty, h);
          body = BplIff(is_o, BplOr(o_null, IsAlloced(c.Origin, h, o)));
        } else {
          name = $"$Is axiom for {c.WhatKind} {c}";
          // $Is(o, ..)
          is_o = MkIs(o, o_ty);
          Bpl.Expr rhs;
          if (c == program.SystemModuleManager.ObjectDecl) {
            rhs = Bpl.Expr.True;
          } else if (c is TraitDecl) {
            //generating $o == null || implements$J(dtype(x), typeArgs)
            var t = (TraitDecl)c;
            var dtypeFunc = FunctionCall(o.tok, BuiltinFunction.DynamicType, null, o);
            var implementsJ_Arguments = new List<Expr> { dtypeFunc }; // TODO: also needs type parameters
            implementsJ_Arguments.AddRange(tyexprs);
            Bpl.Expr implementsFunc =
              FunctionCall(t.Origin, "implements$" + t.FullSanitizedName, Bpl.Type.Bool, implementsJ_Arguments);
            rhs = BplOr(o_null, implementsFunc);
          } else {
            rhs = BplOr(o_null, DType(o, o_ty));
          }

          body = BplIff(is_o, rhs);
        }

        var axiom = new Boogie.Axiom(c.Origin, BplForall(vars, BplTrigger(is_o), body), name);
        AddOtherDefinition(GetOrCreateTypeConstructor(c), axiom);
      });
    }

    void AddFunction_Top(Function f, bool includeAllMethods) {
      FuelContext oldFuelContext = this.fuelContext;
      this.fuelContext = FuelSetting.NewFuelContext(f);
      IsAllocContext = new IsAllocContext(options, true);

      AddClassMember_Function(f);

      if (InVerificationScope(f)) {
        new FunctionWellformednessChecker(this).Check(f);
        if (f.OverriddenFunction != null) { //it means that f is overriding its associated parent function
          AddFunctionOverrideCheckImpl(f);
        }
      }
      if (f is ExtremePredicate cop) {
        AddClassMember_Function(cop.PrefixPredicate);
        // skip the well-formedness check, because it has already been done for the extreme predicate
      } else if (f.ByMethodDecl != null) {
        AddMethod_Top(f.ByMethodDecl, true, includeAllMethods);
      }

      this.fuelContext = oldFuelContext;
      IsAllocContext = null;
    }

    void AddMethod_Top(Method m, bool isByMethod, bool includeAllMethods) {
      if (!includeAllMethods && !InVerificationScope(m) && !referencedMembers.Contains(m)) {
        // do nothing
        return;
      }

      FuelContext oldFuelContext = this.fuelContext;
      this.fuelContext = FuelSetting.NewFuelContext(m);

      // wellformedness check for method specification
      if (m.EnclosingClass is IteratorDecl && m == ((IteratorDecl)m.EnclosingClass).Member_MoveNext) {
        // skip the well-formedness check, because it has already been done for the iterator
      } else {
        if (!isByMethod) {
          var proc = AddMethod(m, MethodTranslationKind.SpecWellformedness);
          sink.AddTopLevelDeclaration(proc);
          if (InVerificationScope(m)) {
            AddMethodImpl(m, proc, true);
          }
        }
        if (m.OverriddenMethod != null && InVerificationScope(m)) //method has overridden a parent method
        {
          var procOverrideChk = AddMethod(m, MethodTranslationKind.OverrideCheck);
          sink.AddTopLevelDeclaration(procOverrideChk);
          AddMethodOverrideCheckImpl(m, procOverrideChk);
        }
      }
      // the method spec itself
      if (!isByMethod) {
        sink.AddTopLevelDeclaration(AddMethod(m, MethodTranslationKind.Call));
      }
      if (m is ExtremeLemma) {
        // Let the CoCall and Impl forms to use m.PrefixLemma signature and specification (and
        // note that m.PrefixLemma.Body == m.Body.
        m = ((ExtremeLemma)m).PrefixLemma;
        sink.AddTopLevelDeclaration(AddMethod(m, MethodTranslationKind.CoCall));

      }
      if (!m.HasVerifyFalseAttribute && m.Body != null && InVerificationScope(m)) {
        // ...and its implementation
        assertionCount = 0;
        var proc = AddMethod(m, MethodTranslationKind.Implementation);
        sink.AddTopLevelDeclaration(proc);
        AddMethodImpl(m, proc, false);
      }
      Reset();
      this.fuelContext = oldFuelContext;
    }

    private void AddAllocationAxiom(Boogie.Declaration fieldDeclaration, Field f, TopLevelDeclWithMembers c, bool is_array = false) {
      Contract.Requires(c != null);
      // IFF you're adding the array axioms, then the field should be null
      Contract.Requires(is_array == (f == null));
      Contract.Requires(sink != null && Predef != null);

      if (f is ConstantField cf) {
        AddWellformednessCheck(cf);
      }

      if (f is ConstantField && f.IsStatic) {
        AddStaticConstFieldAllocationAxiom(fieldDeclaration, f, c);
      } else {
        AddInstanceFieldAllocationAxioms(fieldDeclaration, f, c, is_array);
      }
    }

    /// <summary>
    /// For a non-static field "f" in a class "c(G)", generate:
    ///     // type axiom:
    ///     // If "G" is empty, then TClassA(G) is omitted from trigger.
    ///     // If "c" is an array declaration, then the bound variables also include the index variables "ii" and "h[o, f]" has the form "h[o, Index(ii)]".
    ///     // If "f" is readonly, then "h[o, f]" has the form "f(o)" (for special fields) or "f(G,o)" (for programmer-declared const fields),
    ///     // so "h" and $IsHeap(h) are omitted.
    ///     axiom
    ///       (forall o: ref, h: Heap, G : Ty ::
    ///         { h[o, f], TClassA(G) }
    ///         $IsHeap(h) &&
    ///         o != null && $Is(o, TClassA(G))  // or dtype(o) = TClassA(G)
    ///         ==>
    ///         $Is(h[o, f], TT(PP)));
    ///
    ///     // allocation axiom:
    ///     // As above for "G" and "ii", but "h" is included no matter what.
    ///     axiom
    ///       (forall o: ref, h: Heap, G : Ty ::
    ///         { h[o, f], TClassA(G) }
    ///         $IsHeap(h) &&
    ///         o != null && $Is(o, TClassA(G)) &&  // or dtype(o) = TClassA(G)
    ///         h[o, alloc]
    ///         ==>
    ///         $IsAlloc(h[o, f], TT(PP), h));
    /// </summary>
    private void AddInstanceFieldAllocationAxioms(Bpl.Declaration fieldDeclaration, Field f, TopLevelDeclWithMembers c, bool is_array) {
      var bvsTypeAxiom = new List<Bpl.Variable>();
      var bvsAllocationAxiom = new List<Bpl.Variable>();

      var tyvars = MkTyParamBinders(GetTypeParams(c), out var tyexprs);
      bvsTypeAxiom.AddRange(tyvars);
      bvsAllocationAxiom.AddRange(tyvars);

      // This is the typical case (that is, f is not a static const field)

      var hVar = BplBoundVar("$h", Predef.HeapType, out var h);
      var oVar = BplBoundVar("$o", TrType(ModuleResolver.GetThisType(c.Origin, c)), out var o);

      Bpl.Expr o_ty; // to hold TClassA(G)
      var isGoodHeap = FunctionCall(c.Origin, BuiltinFunction.IsGoodHeap, null, h);
      Bpl.Expr isalloc_o;
      if (c is not ClassLikeDecl { IsReferenceTypeDecl: true }) {
        var udt = UserDefinedType.FromTopLevelDecl(c.Origin, c);
        o_ty = ClassTyCon(c, tyexprs);
        isalloc_o = MkIsAlloc(o, udt, h);
      } else if (RevealedInScope(c)) {
        o_ty = ClassTyCon(c, tyexprs);
        isalloc_o = IsAlloced(c.Origin, h, o);
      } else {
        // c is only provided, not revealed, in the scope. Use the non-null type decl's internal synonym
        var cl = (ClassLikeDecl)c;
        Contract.Assert(cl.NonNullTypeDecl != null);
        o_ty = ClassTyCon(cl.NonNullTypeDecl, tyexprs);
        var udt = UserDefinedType.FromTopLevelDecl(c.Origin, cl.NonNullTypeDecl);
        isalloc_o = MkIsAlloc(o, udt, h);
      }

      Bpl.Expr indexBounds = Bpl.Expr.True;
      Bpl.Expr oDotF;
      if (is_array) {
        // generate h[o,Index(ii)]
        bvsTypeAxiom.Add(hVar);
        bvsTypeAxiom.Add(oVar);
        bvsAllocationAxiom.Add(hVar);
        bvsAllocationAxiom.Add(oVar);

        var ac = (ArrayClassDecl)c;
        var ixs = new List<Bpl.Expr>();
        for (int i = 0; i < ac.Dims; i++) {
          Bpl.Variable v = BplBoundVar("$i" + i, Bpl.Type.Int, out var e);
          ixs.Add(e);
          bvsTypeAxiom.Add(v);
          bvsAllocationAxiom.Add(v);
        }

        oDotF = ReadHeap(c.Origin, h, o, GetArrayIndexFieldName(c.Origin, ixs));

        for (int i = 0; i < ac.Dims; i++) {
          // 0 <= i && i < _System.array.Length(o)
          var e1 = Bpl.Expr.Le(Bpl.Expr.Literal(0), ixs[i]);
          var ff = GetReadonlyField((Field)(ac.Members[i]));
          var e2 = Bpl.Expr.Lt(ixs[i], new Bpl.NAryExpr(c.Origin, new Bpl.FunctionCall(ff), new List<Bpl.Expr> { o }));
          indexBounds = BplAnd(indexBounds, BplAnd(e1, e2));
        }
      } else if (f.IsMutable) {
        // generate h[o,f]
        var ty = TrType(f.Type);
        oDotF = ReadHeap(c.Origin, h, o, new Bpl.IdentifierExpr(c.Origin, GetField(f)));
        oDotF = ty == Predef.BoxType ? oDotF : ApplyUnbox(c.Origin, oDotF, ty);
        bvsTypeAxiom.Add(hVar);
        bvsTypeAxiom.Add(oVar);
        bvsAllocationAxiom.Add(hVar);
        bvsAllocationAxiom.Add(oVar);
      } else {
        // generate f(G,o)
        var args = new List<Bpl.Expr> { o };
        if (f is ConstantField) {
          args = Concat(tyexprs, args);
        }

        oDotF = new Bpl.NAryExpr(c.Origin, new Bpl.FunctionCall(GetReadonlyField(f)), args);
        bvsTypeAxiom.Add(oVar);
        bvsAllocationAxiom.Add(hVar);
        bvsAllocationAxiom.Add(oVar);
      }

      // antecedent: some subset of: $IsHeap(h) && o != null && $Is(o, TClassA(G)) && indexBounds
      Bpl.Expr ante = Bpl.Expr.True;
      if (is_array || f.IsMutable) {
        ante = BplAnd(ante, isGoodHeap);
        // Note: for the allocation axiom, isGoodHeap is added back in for !f.IsMutable below
      }

      Bpl.Expr is_o = BplAnd(
        ReceiverNotNull(o),
        !o.Type.Equals(Predef.RefType) || c is TraitDecl
          ? MkIs(o, o_ty, ModeledAsBoxType(ModuleResolver.GetThisType(c.Origin, c))) // $Is(o, ..)
          : DType(o, o_ty)); // dtype(o) == o_ty
      ante = BplAnd(ante, is_o);

      ante = BplAnd(ante, indexBounds);

      // trigger
      var t_es = new List<Bpl.Expr>();
      t_es.Add(oDotF);
      if (tyvars.Count > 0 && (is_array || !(f is ConstantField))) {
        t_es.Add(o_ty);
      }

      var tr = new Bpl.Trigger(c.Origin, true, t_es);

      // Now for the conclusion of the axioms
      Bpl.Expr is_hf, isalloc_hf;
      if (is_array) {
        is_hf = MkIs(oDotF, tyexprs[0], true);
        isalloc_hf = MkIsAlloc(oDotF, tyexprs[0], h, true);
      } else {
        is_hf = MkIs(oDotF, f.Type); // $Is(h[o, f], ..)
        isalloc_hf = MkIsAlloc(oDotF, f.Type, h); // $IsAlloc(h[o, f], ..)
      }

      Bpl.Expr ax = BplForall(bvsTypeAxiom, tr, BplImp(ante, is_hf));
      AddOtherDefinition(fieldDeclaration, new Bpl.Axiom(c.Origin, ax, $"{c}.{f}: Type axiom"));

      if (isalloc_hf != null) {
        if (!is_array && !f.IsMutable) {
          // isGoodHeap wasn't added above, so add it now
          ante = BplAnd(isGoodHeap, ante);
        }

        ante = BplAnd(ante, isalloc_o);

        // compute a different trigger
        t_es = [
          oDotF
        ];
        if (!is_array && !f.IsMutable) {
          // since "h" is not part of oDotF, we add a separate term that mentions "h"
          t_es.Add(isalloc_o);
        }

        if (!(f is ConstantField) && tyvars.Count > 0) {
          t_es.Add(o_ty);
        }

        tr = new Bpl.Trigger(c.Origin, true, t_es);

        ax = BplForall(bvsAllocationAxiom, tr, BplImp(ante, isalloc_hf));
        AddOtherDefinition(fieldDeclaration, new Boogie.Axiom(c.Origin, ax, $"{c}.{f}: Allocation axiom"));
      }
    }

    /// <summary>
    /// For a static (necessarily "const") field "f" in a class "c(G)", the expression corresponding to "h[o, f]" or "f(G,o)" above is "f(G)",
    /// so generate:
    ///     // type axiom:
    ///     axiom
    ///       (forall G : Ty ::
    ///         { f(G) }
    ///         $Is(f(G), TT(PP)));
    ///     // Or in the case where G is empty:
    ///     axiom $Is(f(G), TT);
    ///
    ///     // allocation axiom:
    ///     axiom
    ///       (forall h: Heap, G : Ty ::
    ///         { $IsAlloc(f(G), TT(PP), h) }
    ///         $IsHeap(h)
    ///       ==>
    ///         $IsAlloc(f(G), TT(PP), h));
    ///
    ///
    /// The axioms above could be optimised to something along the lines of:
    ///     axiom
    ///       (forall o: ref, h: Heap ::
    ///         { h[o, f] }
    ///         $IsHeap(h) && o != null && Tag(dtype(o)) = TagClass
    ///         ==>
    ///         (h[o, alloc] ==> $IsAlloc(h[o, f], TT(TClassA_Inv_i(dtype(o)),..), h)) &&
    ///         $Is(h[o, f], TT(TClassA_Inv_i(dtype(o)),..), h);
    /// </summary>
    private void AddStaticConstFieldAllocationAxiom(Boogie.Declaration fieldDeclaration, Field f, TopLevelDeclWithMembers c) {

      var bvsTypeAxiom = new List<Bpl.Variable>();
      var bvsAllocationAxiom = new List<Bpl.Variable>();

      var tyvars = MkTyParamBinders(GetTypeParams(c), out var tyexprs);
      bvsTypeAxiom.AddRange(tyvars);
      bvsAllocationAxiom.AddRange(tyvars);

      var oDotF = new Boogie.NAryExpr(c.Origin, new Boogie.FunctionCall(GetReadonlyField(f)), tyexprs);
      var is_hf = MkIs(oDotF, f.Type); // $Is(h[o, f], ..)
      Boogie.Expr ax = bvsTypeAxiom.Count == 0 ? is_hf : BplForall(bvsTypeAxiom, BplTrigger(oDotF), is_hf);
      var isAxiom = new Boogie.Axiom(c.Origin, ax, $"{c}.{f}: Type axiom");
      AddOtherDefinition(fieldDeclaration, isAxiom);

      {
        var hVar = BplBoundVar("$h", Predef.HeapType, out var h);
        bvsAllocationAxiom.Add(hVar);
        var isGoodHeap = FunctionCall(c.Origin, BuiltinFunction.IsGoodHeap, null, h);
        var isalloc_hf = MkIsAlloc(oDotF, f.Type, h); // $IsAlloc(h[o, f], ..)
        ax = BplForall(bvsAllocationAxiom, BplTrigger(isalloc_hf), BplImp(isGoodHeap, isalloc_hf));
        var isAllocAxiom = new Boogie.Axiom(c.Origin, ax, $"{c}.{f}: Allocation axiom");
        sink.AddTopLevelDeclaration(isAllocAxiom);
      }
    }

    private void AddImplementsAxioms(ClassDecl c) {
      //this adds: axiom implements$J(class.C, typeInstantiations);
      var vars = MkTyParamBinders(GetTypeParams(c), out var tyexprs);

      foreach (var parent in c.ParentTraits) {
        var trait = ((UserDefinedType)parent).AsParentTraitDecl();
        Contract.Assert(trait != null);
        var arg = ClassTyCon(c, tyexprs);
        var args = new List<Bpl.Expr> { arg };
        foreach (var targ in parent.TypeArgs) {
          args.Add(TypeToTy(targ));
        }
        var expr = FunctionCall(c.Origin, "implements$" + trait.FullSanitizedName, Bpl.Type.Bool, args);
        var implements_axiom = new Bpl.Axiom(c.Origin, BplForall(vars, null, expr));
        AddOtherDefinition(GetOrCreateTypeConstructor(c), implements_axiom);
      }
    }

    private void AddClassMember_Function(Function f) {
      Contract.Ensures(currentModule == null && codeContext == null);
      Contract.Ensures(currentModule == null && codeContext == null);

      currentModule = f.EnclosingClass.EnclosingModuleDefinition;
      codeContext = f;

      // declare function
      var boogieFunction = GetOrCreateFunction(f);
      // add synonym axiom
      if (f.IsFuelAware()) {
        AddFuelSuccSynonymAxiom(f);
        AddFuelZeroSynonymAxiom(f);
      }
      // add frame axiom
      if (f.ReadsHeap) {
        AddFrameAxiom(f);
      }
      // add consequence axiom
      AddFunctionConsequenceAxiom(boogieFunction, f, f.Ens);
      // add definition axioms, suitably specialized for literals
      if (f.Body != null && RevealedInScope(f)) {
        AddFunctionAxiom(boogieFunction, f, f.Body.Resolved);
      } else {
        // for body-less functions, at least generate its #requires function
        var b = GetFunctionAxiom(f, null, null);
        Contract.Assert(b == null);
      }
      // for a function in a class C that overrides a function in a trait J, add an axiom that connects J.F and C.F
      if (f.OverriddenFunction != null) {
        sink.AddTopLevelDeclaration(FunctionOverrideAxiom(f.OverriddenFunction, f));
      }

      // supply the connection between least/greatest predicates and prefix predicates
      if (f is ExtremePredicate) {
        AddPrefixPredicateAxioms(((ExtremePredicate)f).PrefixPredicate);
      }

      Reset();
    }

    private void AddMethodImpl(Method m, Bpl.Procedure proc, bool wellformednessProc) {
      Contract.Requires(m != null);
      Contract.Requires(proc != null);
      Contract.Requires(sink != null && Predef != null);
      Contract.Requires(wellformednessProc || m.Body != null);
      Contract.Requires(currentModule == null && codeContext == null && _tmpIEs.Count == 0 && IsAllocContext == null);
      Contract.Ensures(currentModule == null && codeContext == null && _tmpIEs.Count == 0 && IsAllocContext == null);

      proofDependencies.SetCurrentDefinition(proc.VerboseName, m);
      currentModule = m.EnclosingClass.EnclosingModuleDefinition;
      codeContext = m;
      IsAllocContext = new IsAllocContext(options, m.IsGhost);

      List<Variable> inParams = Boogie.Formal.StripWhereClauses(proc.InParams);
      List<Variable> outParams = Boogie.Formal.StripWhereClauses(proc.OutParams);

      var builder = new BoogieStmtListBuilder(this, options, new BodyTranslationContext(m.ContainsHide));
      builder.Add(new CommentCmd("AddMethodImpl: " + m + ", " + proc));
      var etran = new ExpressionTranslator(this, Predef, m.Origin,
        m.IsByMethod ? m.FunctionFromWhichThisIsByMethodDecl : m);
      // Only do reads checks for methods, not lemmas
      // (which aren't allowed to declare frames and don't check reads and writes against them).
      // Also don't do any reads checks if the reads clause is *,
      // since all the checks will be trivially true
      // and we don't need to cause additional verification cost for existing code.
      if (!options.Get(Method.ReadsClausesOnMethods) || m.IsLemmaLike || m.Reads.Expressions.Exists(e => e.E is WildcardExpr)) {
        etran = etran.WithReadsFrame(null);
      }
      InitializeFuelConstant(m.Origin, builder, etran);
      var localVariables = new Variables();
      GenerateImplPrelude(m, wellformednessProc, inParams, outParams, builder, localVariables, etran);

      if (UseOptimizationInZ3) {
        // We ask Z3 to minimize all parameters of type 'nat'.
        foreach (var f in m.Ins) {
          if (f.Type.NormalizeExpandKeepConstraints() is UserDefinedType udt && udt.Name == "nat") {
            builder.Add(optimizeExpr(true, new IdentifierExpr(f.Origin, f), f.Origin, etran));
          }
        }
      }

      var stmts = wellformednessProc
        ? TrMethodContractWellformednessCheck(m, etran, localVariables, builder, outParams)
        : TrMethodBody(m, builder, localVariables, etran);

      if (EmitImplementation(m.Attributes)) {
        // emit impl only when there are proof obligations.
        QKeyValue kv = etran.TrAttributes(m.Attributes, null);
        var impl = AddImplementationWithAttributes(GetToken(m), proc,
           inParams, outParams, localVariables, stmts, kv);

        if (InsertChecksums) {
          InsertChecksum(m, impl);
        }
      }

      IsAllocContext = null;
      Reset();
    }

    private StmtList TrMethodContractWellformednessCheck(Method m, ExpressionTranslator etran, Variables localVariables,
      BoogieStmtListBuilder builder, List<Variable> outParams) {
      var builderInitializationArea = new BoogieStmtListBuilder(this, options, builder.Context);
      StmtList stmts;
      var readsCheckDelayer = new ReadsCheckDelayer(etran, null, localVariables, builderInitializationArea, builder);

      // check well-formedness of any default-value expressions (before assuming preconditions)
      readsCheckDelayer.DoWithDelayedReadsChecks(true, wfo => {
        foreach (var formal in m.Ins.Where(formal => formal.DefaultValue != null)) {
          var e = formal.DefaultValue;
          CheckWellformed(e, wfo, localVariables, builder, etran.WithReadsFrame(etran.readsFrame, null)); // No scope for default parameters
          builder.Add(new Boogie.AssumeCmd(e.Origin, etran.CanCallAssumption(e)));
          CheckSubrange(e.Origin, etran.TrExpr(e), e.Type, formal.Type, e, builder);

          if (formal.IsOld) {
            Boogie.Expr wh = GetWhereClause(e.Origin, etran.TrExpr(e), e.Type, etran.Old, ISALLOC, true);
            if (wh != null) {
              var desc = new IsAllocated("default value", "in the two-state lemma's previous state", e);
              builder.Add(Assert(e.Origin, wh, desc, builder.Context));
            }
          }
        }
      });

      // check well-formedness of the preconditions, and then assume each one of them
      readsCheckDelayer.DoWithDelayedReadsChecks(false, wfo => {
        foreach (AttributedExpression p in ConjunctsOf(m.Req)) {
          CheckWellformedAndAssume(p.E, wfo, localVariables, builder, etran, "method requires clause");
        }
      });

      // check well-formedness of the reads clauses
      readsCheckDelayer.DoWithDelayedReadsChecks(false, wfo => {
        CheckFrameWellFormed(wfo, m.Reads.Expressions, localVariables, builder, etran);
      });
      // Also check that the reads clause == {} if the {:concurrent} attribute is present
      // on the method, and {:assume_concurrent} is NOT present on the reads clause.
      if (Attributes.Contains(m.Attributes, Attributes.ConcurrentAttributeName) &&
          !Attributes.Contains(m.Reads.Attributes, Attributes.AssumeConcurrentAttributeName)) {
        var desc = new ConcurrentFrameEmpty(m, "reads");
        if (etran.readsFrame != null) {
          CheckFrameEmpty(m.Origin, etran, etran.ReadsFrame(m.Origin), builder, desc, null);
        } else {
          // etran.readsFrame being null indicates the default of reads *,
          // so this is an automatic failure.
          builder.Add(Assert(m.Origin, Expr.False, desc, builder.Context));
        }
      }

      // check well-formedness of the modifies clauses
      readsCheckDelayer.DoWithDelayedReadsChecks(false, wfo => {
        CheckFrameWellFormed(wfo, m.Mod.Expressions, localVariables, builder, etran);
      });
      // Also check that the modifies clause == {} if the {:concurrent} attribute is present,
      // and {:assume_concurrent} is NOT present on the modifies clause.
      if (Attributes.Contains(m.Attributes, Attributes.ConcurrentAttributeName) &&
          !Attributes.Contains(m.Mod.Attributes, Attributes.AssumeConcurrentAttributeName)) {
        var desc = new ConcurrentFrameEmpty(m, "modifies");
        CheckFrameEmpty(m.Origin, etran, etran.ModifiesFrame(m.Origin), builder, desc, null);
      }

      // check well-formedness of the decreases clauses
      var wfOptions = new WFOptions();
      foreach (Expression p in m.Decreases.Expressions) {
        CheckWellformed(p, wfOptions, localVariables, builder, etran);
      }

      if (m is not TwoStateLemma) {
        var modifies = m.Mod;
        var allowsAllocation = m.AllowsAllocation;

        ApplyModifiesEffect(m, etran, builder, modifies, allowsAllocation, m.IsGhost);
      }

      // also play havoc with the out parameters
      if (outParams.Count != 0) {  // don't create an empty havoc statement
        List<Boogie.IdentifierExpr> outH = [];
        foreach (Boogie.Variable b in outParams) {
          Contract.Assert(b != null);
          outH.Add(new Boogie.IdentifierExpr(b.tok, b));
        }
        builder.Add(new Boogie.HavocCmd(m.Origin, outH));
        if (m is Constructor) {
          var receiverType = ModuleResolver.GetReceiverType(m.Origin, m);
          var receiver = new Bpl.IdentifierExpr(m.Origin, "this", TrType(receiverType));
          var wh = BplAnd(
            ReceiverNotNull(receiver),
            GetWhereClause(m.Origin, receiver, receiverType, etran, IsAllocType.ISALLOC));
          builder.Add(TrAssumeCmd(m.Origin, wh));
        }
      }
      // mark the end of the modifies/out-parameter havocking with a CaptureState; make its location be the first ensures clause, if any (and just
      // omit the CaptureState if there's no ensures clause)
      if (m.Ens.Count != 0) {
        builder.AddCaptureState(m.Ens[0].E.Origin, false, "post-state");
      }

      // check wellformedness of postconditions
      foreach (AttributedExpression p in ConjunctsOf(m.Ens)) {
        CheckWellformedAndAssume(p.E, wfOptions, localVariables, builder, etran, "method ensures clause");
      }

      var s0 = builderInitializationArea.Collect(m.Origin);
      var s1 = builder.Collect(m.Origin);
      stmts = new StmtList(new List<BigBlock>(s0.BigBlocks.Concat(s1.BigBlocks)), m.Origin);
      return stmts;
    }

    public void ApplyModifiesEffect(INode node, ExpressionTranslator etran, BoogieStmtListBuilder builder,
      Specification<FrameExpression> modifies, bool allowsAllocation, bool isGhostContext) {
      // play havoc with the heap according to the modifies clause
      builder.Add(new Boogie.HavocCmd(node.Origin, [etran.HeapCastToIdentifierExpr]));
      // assume the usual two-state boilerplate information
      foreach (BoilerplateTriple tri in GetTwoStateBoilerplate(node.Origin, modifies.Expressions, isGhostContext, allowsAllocation, etran.Old, etran, etran.Old)) {
        if (tri.IsFree) {
          builder.Add(TrAssumeCmd(node.Origin, tri.Expr));
        }
      }
    }

    private StmtList TrMethodBody(Method m, BoogieStmtListBuilder builder, Variables localVariables,
      ExpressionTranslator etran) {
      var inductionVars = ApplyInduction(m.Ins, m.Attributes);
      if (inductionVars.Count != 0) {
        // Let the parameters be this,x,y of the method M and suppose ApplyInduction returns this,y.
        // Also, let Pre be the precondition and VF be the decreases clause.
        // Then, insert into the method body what amounts to:
        //     assume case-analysis-on-parameter[[ y' ]];
        //     forall this',y' | Pre(this', x, y') && (VF(this', x, y') << VF(this', x, y)) {
        //       this'.M(x, y');
        //     }
        // Generate bound variables for the forall statement, and a substitution for the Pre and VF

        // assume case-analysis-on-parameter[[ y' ]];
        foreach (var inFormal in m.Ins) {
          var dt = inFormal.Type.AsDatatype;
          if (dt != null) {
            var funcID = new Boogie.FunctionCall(new Boogie.IdentifierExpr(inFormal.Origin, "$IsA#" + dt.FullSanitizedName, Boogie.Type.Bool));
            var f = new Boogie.IdentifierExpr(inFormal.Origin, inFormal.AssignUniqueName(m.IdGenerator), TrType(inFormal.Type));
            builder.Add(TrAssumeCmd(inFormal.Origin, new Boogie.NAryExpr(inFormal.Origin, funcID, new List<Boogie.Expr> { f })));
          }
        }

        var parBoundVars = new List<BoundVar>();
        var parBounds = new List<BoundedPool>();
        var substMap = new Dictionary<IVariable, Expression>();
        Expression receiverSubst = null;
        foreach (var iv in inductionVars) {
          BoundVar bv;
          if (iv == null) {
            // this corresponds to "this"
            Contract.Assert(!m.IsStatic);  // if "m" is static, "this" should never have gone into the _induction attribute
            Contract.Assert(receiverSubst == null);  // we expect at most one
            var receiverType = ModuleResolver.GetThisType(m.Origin, (TopLevelDeclWithMembers)m.EnclosingClass);
            bv = new BoundVar(m.Origin, CurrentIdGenerator.FreshId("$ih#this"), receiverType); // use this temporary variable counter, but for a Dafny name (the idea being that the number and the initial "_" in the name might avoid name conflicts)
            var ie = new IdentifierExpr(m.Origin, bv.Name) {
              Var = bv,
              Type = bv.Type
            };
            receiverSubst = ie;
          } else {
            CloneVariableAsBoundVar(iv.Origin, iv, "$ih#" + iv.Name, out bv, out var ie);
            substMap.Add(iv, ie);
          }
          parBoundVars.Add(bv);
          parBounds.Add(new SpecialAllocIndependenceAllocatedBoundedPool());  // record that we don't want alloc antecedents for these variables
        }

        // Generate a CallStmt to be used as the body of the 'forall' statement.
        m.RecursiveCallParameters(m.Origin, m.TypeArgs, m.Ins, receiverSubst, substMap, out var recursiveCallReceiver, out var recursiveCallArgs);
        var methodSel = new MemberSelectExpr(m.Origin, recursiveCallReceiver, m.NameNode) {
          Member = m,
          TypeApplicationAtEnclosingClass = m.EnclosingClass.TypeArgs.ConvertAll(tp => (Type)new UserDefinedType(tp.Origin, tp)),
          TypeApplicationJustMember = m.TypeArgs.ConvertAll(tp => (Type)new UserDefinedType(tp.Origin, tp)),
          Type = new InferredTypeProxy()
        };
        var recursiveCall = new CallStmt(m.Origin, [], methodSel, recursiveCallArgs) {
          IsGhost = m.IsGhost
        };

        Expression parRange = Expression.CreateBoolLiteral(m.Origin, true);
        foreach (var pre in m.Req) {
          parRange = Expression.CreateAnd(parRange, Substitute(pre.E, receiverSubst, substMap));
        }

        // construct an expression (generator) for:  VF' << VF
        ExpressionConverter decrCheck = delegate (Dictionary<IVariable, Expression> decrSubstMap, ExpressionTranslator exprTran) {
          var decrToks = new List<IOrigin>();
          var decrTypes = new List<Type>();
          var decrCallee = new List<Expr>();
          var decrCaller = new List<Expr>();
          var decrCalleeDafny = new List<Expression>();
          var decrCallerDafny = new List<Expression>();
          Bpl.Expr canCalls = Bpl.Expr.True;
          foreach (var ee in m.Decreases.Expressions) {
            decrToks.Add(ee.Origin);
            decrTypes.Add(ee.Type.NormalizeExpand());
            decrCallerDafny.Add(ee);
            canCalls = BplAnd(canCalls, exprTran.CanCallAssumption(ee));
            decrCaller.Add(exprTran.TrExpr(ee));
            Expression es = Substitute(ee, receiverSubst, substMap);
            es = Substitute(es, null, decrSubstMap);
            decrCalleeDafny.Add(es);
            canCalls = BplAnd(canCalls, exprTran.CanCallAssumption(ee));
            decrCallee.Add(exprTran.TrExpr(es));
          }
          return BplImp(canCalls,
            DecreasesCheck(decrToks, null, decrCalleeDafny, decrCallerDafny, decrCallee, decrCaller, null, null, false, true));
        };

        var triggers = m.Attributes.AsEnumerable()
          .Where(attr => attr.Name is "inductionTrigger" or "_inductionTrigger")
          .Select(attr => attr.Args)
          .ToList();
#if VERIFY_CORRECTNESS_OF_TRANSLATION_FORALL_STATEMENT_RANGE
        var definedness = new BoogieStmtListBuilder(this, options, builder.Context);
        var exporter = new BoogieStmtListBuilder(this, options, builder.Context);
        TrForallStmtCall(m.Origin, parBoundVars, parBounds, parRange, decrCheck, null, triggers, recursiveCall, definedness,
          exporter, localVariables, etran);
        // All done, so put the two pieces together
        builder.Add(new Bpl.IfCmd(m.Origin, null, definedness.Collect(m.Origin), null, exporter.Collect(m.Origin)));
#else
        TrForallStmtCall(m.Origin, parBoundVars, parBounds, parRange, decrCheck, null, triggers, recursiveCall, null,
          builder, localVariables, etran, includeCanCalls: true);
#endif
      }
      // translate the body of the method
      Contract.Assert(m.Body != null);  // follows from method precondition and the if guard

      // $_reverifyPost := false;
      builder.Add(Boogie.Cmd.SimpleAssign(m.Origin, new Boogie.IdentifierExpr(m.Origin, "$_reverifyPost", Boogie.Type.Bool), Boogie.Expr.False));
      // register output parameters with definite-assignment trackers

      var beforeOutTrackers = DefiniteAssignmentTrackers;
      m.Outs.ForEach(p => AddExistingDefiniteAssignmentTracker(p, m.IsGhost));
      // translate the body
      TrStmt(m.Body, builder, localVariables, etran);
      m.Outs.ForEach(p => CheckDefiniteAssignmentReturn(m.Body.Origin.EndToken, p, builder));
      if (m is { FunctionFromWhichThisIsByMethodDecl: { ByMethodTok: { } } fun }) {
        AssumeCanCallForByMethodDecl(m, builder);
      }
      var stmts = builder.Collect(m.Body.Origin.StartToken); // EndToken might make more sense, but it requires updating most of the regression tests.
      DefiniteAssignmentTrackers = beforeOutTrackers;
      return stmts;
    }

    private void AddMethodOverrideCheckImpl(Method m, Boogie.Procedure proc) {
      Contract.Requires(m != null);
      Contract.Requires(proc != null);
      Contract.Requires(sink != null && Predef != null);
      Contract.Requires(m.OverriddenMethod != null);
      Contract.Requires(m.Ins.Count == m.OverriddenMethod.Ins.Count);
      Contract.Requires(m.Outs.Count == m.OverriddenMethod.Outs.Count);
      //Contract.Requires(wellformednessProc || m.Body != null);
      Contract.Requires(currentModule == null && codeContext == null && _tmpIEs.Count == 0 && IsAllocContext == null);
      Contract.Ensures(currentModule == null && codeContext == null && _tmpIEs.Count == 0 && IsAllocContext == null);

      proofDependencies.SetCurrentDefinition(proc.VerboseName, m);
      currentModule = m.EnclosingClass.EnclosingModuleDefinition;
      codeContext = m;
      IsAllocContext = new IsAllocContext(options, m.IsGhost);

      List<Variable> inParams = Boogie.Formal.StripWhereClauses(proc.InParams);
      List<Variable> outParams = Boogie.Formal.StripWhereClauses(proc.OutParams);

      var builder = new BoogieStmtListBuilder(this, options, new BodyTranslationContext(false));
      var etran = new ExpressionTranslator(this, Predef, m.Origin, m);
      var localVariables = new Variables();
      InitializeFuelConstant(m.Origin, builder, etran);

      // assume traitTypeParameter == G(overrideTypeParameters);
      AddOverrideCheckTypeArgumentInstantiations(m, builder, localVariables);

      if (m is TwoStateLemma) {
        // $Heap := current$Heap;
        var heap = ExpressionTranslator.HeapIdentifierExpr(Predef, m.Origin);
        builder.Add(Boogie.Cmd.SimpleAssign(m.Origin, heap, new Boogie.IdentifierExpr(m.Origin, "current$Heap", Predef.HeapType)));
      }


      var substMap = new Dictionary<IVariable, Expression>();
      for (int i = 0; i < m.Ins.Count; i++) {
        // get corresponding formal in the class
        var ie = new IdentifierExpr(m.Ins[i].Origin, m.Ins[i].AssignUniqueName(m.IdGenerator));
        ie.Var = m.Ins[i]; ie.Type = ie.Var.Type;
        substMap.Add(m.OverriddenMethod.Ins[i], ie);
      }
      for (int i = 0; i < m.Outs.Count; i++) {
        // get corresponding formal in the class
        var ie = new IdentifierExpr(m.Outs[i].Origin, m.Outs[i].AssignUniqueName(m.IdGenerator));
        ie.Var = m.Outs[i]; ie.Type = ie.Var.Type;
        substMap.Add(m.OverriddenMethod.Outs[i], ie);
      }

      var typeMap = GetTypeArgumentSubstitutionMap(m.OverriddenMethod, m);

      Boogie.StmtList stmts;
      //adding assume Pre’; assert P; // this checks that Pre’ implies P
      AddMethodOverrideReqsChk(m, builder, etran, substMap, typeMap);

      //adding assert R <= Rank’;
      AddOverrideTerminationChk(m, m.OverriddenMethod, builder, etran, substMap, typeMap);

      //adding assert F <= Frame’ (for both reads and modifies clauses)
      AddMethodOverrideFrameSubsetChk(m, false, builder, etran, localVariables, substMap, typeMap);
      AddMethodOverrideFrameSubsetChk(m, true, builder, etran, localVariables, substMap, typeMap);

      if (!(m is TwoStateLemma)) {
        //change the heap at locations W
        HavocMethodFrameLocations(m, builder, etran, localVariables);
      }

      //adding assume Q; assert Post’;
      AddMethodOverrideEnsChk(m, builder, etran, substMap, typeMap);

      stmts = builder.Collect(m.Origin);

      if (EmitImplementation(m.Attributes)) {
        // emit the impl only when there are proof obligations.
        QKeyValue kv = etran.TrAttributes(m.Attributes, null);

        Boogie.Implementation impl = AddImplementationWithAttributes(GetToken(m), proc, inParams, outParams, localVariables, stmts, kv);

        if (InsertChecksums) {
          InsertChecksum(m, impl);
        }
      }

      IsAllocContext = null;
      Reset();
    }

    private void HavocMethodFrameLocations(Method m, BoogieStmtListBuilder builder, ExpressionTranslator etran, Variables localVariables) {
      Contract.Requires(m != null);
      Contract.Requires(m.EnclosingClass != null && m.EnclosingClass is ClassLikeDecl);

      // play havoc with the heap according to the modifies clause
      builder.Add(new Bpl.HavocCmd(m.Origin, [etran.HeapCastToIdentifierExpr]));
      // assume the usual two-state boilerplate information
      foreach (BoilerplateTriple tri in GetTwoStateBoilerplate(m.Origin, m.Mod.Expressions, m.IsGhost, m.AllowsAllocation, etran.Old, etran, etran.Old)) {
        if (tri.IsFree) {
          builder.Add(TrAssumeCmd(m.Origin, tri.Expr));
        }
      }
    }

    private void AddFunctionOverrideCheckImpl(Function f) {
      Contract.Requires(f != null);
      Contract.Requires(f.EnclosingClass is TopLevelDeclWithMembers);
      Contract.Requires(sink != null && Predef != null);
      Contract.Requires(f.OverriddenFunction != null);
      Contract.Requires(f.Ins.Count == f.OverriddenFunction.Ins.Count);
      Contract.Requires(currentModule == null && codeContext == null && _tmpIEs.Count == 0 && IsAllocContext != null);
      Contract.Ensures(currentModule == null && codeContext == null && _tmpIEs.Count == 0 && IsAllocContext != null);

      proofDependencies.SetCurrentDefinition(MethodVerboseName(f.FullDafnyName, MethodTranslationKind.OverrideCheck), f);
      #region first procedure, no impl yet
      //Function nf = new Function(f.Tok, "OverrideCheck_" + f.Name, f.IsStatic, f.IsGhost, f.TypeArgs, f.OpenParen, f.Formals, f.ResultType, f.Req, f.Reads, f.Ens, f.Decreases, f.Body, f.Attributes, f.SignatureEllipsis);
      //AddFunction(f);
      currentModule = f.EnclosingClass.EnclosingModuleDefinition;
      codeContext = f;

      Boogie.Expr prevHeap = null;
      Boogie.Expr currHeap = null;
      var ordinaryEtran = new ExpressionTranslator(this, Predef, f.Origin, f);
      ExpressionTranslator etran;
      var inParams_Heap = new List<Boogie.Variable>();
      if (f is TwoStateFunction) {
        var prevHeapVar = new Boogie.Formal(f.Origin, new Boogie.TypedIdent(f.Origin, "previous$Heap", Predef.HeapType), true);
        inParams_Heap.Add(prevHeapVar);
        prevHeap = new Boogie.IdentifierExpr(f.Origin, prevHeapVar);
        if (f.ReadsHeap) {
          var currHeapVar = new Boogie.Formal(f.Origin, new Boogie.TypedIdent(f.Origin, "current$Heap", Predef.HeapType), true);
          inParams_Heap.Add(currHeapVar);
          currHeap = new Boogie.IdentifierExpr(f.Origin, currHeapVar);
        }
        etran = new ExpressionTranslator(this, Predef, currHeap, prevHeap, f);
      } else {
        etran = ordinaryEtran;
      }

      // parameters of the procedure
      var typeInParams = MkTyParamFormals(GetTypeParams(f), true);
      var inParams = new List<Variable>();
      var outParams = new List<Boogie.Variable>();
      if (!f.IsStatic) {
        var th = new Boogie.IdentifierExpr(f.Origin, "this", TrReceiverType(f));
        Boogie.Expr wh = BplAnd(
          ReceiverNotNull(th),
          etran.GoodRef(f.Origin, th, ModuleResolver.GetReceiverType(f.Origin, f)));
        Boogie.Formal thVar = new Boogie.Formal(f.Origin, new Boogie.TypedIdent(f.Origin, "this", TrReceiverType(f), wh), true);
        inParams.Add(thVar);
      }
      foreach (Formal p in f.Ins) {
        Boogie.Type varType = TrType(p.Type);
        Boogie.Expr wh = GetWhereClause(p.Origin, new Boogie.IdentifierExpr(p.Origin, p.AssignUniqueName(f.IdGenerator), varType), p.Type, etran, NOALLOC);
        inParams.Add(new Boogie.Formal(p.Origin, new Boogie.TypedIdent(p.Origin, p.AssignUniqueName(f.IdGenerator), varType, wh), true));
      }

      Formal pOut = null;
      if (f.Result != null || f.OverriddenFunction.Result != null) {
        if (f.Result != null) {
          pOut = f.Result;
          Contract.Assert(!pOut.IsOld);
        } else {
          var pp = f.OverriddenFunction.Result;
          Contract.Assert(!pp.IsOld);
          pOut = new Formal(pp.Origin, pp.NameNode, f.ResultType, false, pp.IsGhost, null);
        }
        var varType = TrType(pOut.Type);
        var wh = GetWhereClause(pOut.Origin, new Boogie.IdentifierExpr(pOut.Origin, pOut.AssignUniqueName(f.IdGenerator), varType), pOut.Type, etran, NOALLOC);
        outParams.Add(new Boogie.Formal(pOut.Origin, new Boogie.TypedIdent(pOut.Origin, pOut.AssignUniqueName(f.IdGenerator), varType, wh), true));
      }
      // the procedure itself
      var req = new List<Boogie.Requires>();
      if (f is TwoStateFunction) {
        // free requires prevHeap == Heap && HeapSucc(prevHeap, currHeap) && IsHeap(currHeap)
        var a0 = Boogie.Expr.Eq(prevHeap, ordinaryEtran.HeapExpr);
        var a1 = HeapSucc(prevHeap, currHeap);
        var a2 = FunctionCall(f.Origin, BuiltinFunction.IsGoodHeap, null, currHeap);
        req.Add(FreeRequires(f.Origin, BplAnd(a0, BplAnd(a1, a2)), null));
      }
      foreach (var typeBoundAxiom in TypeBoundAxioms(f.Origin, Concat(f.EnclosingClass.TypeArgs, f.TypeArgs))) {
        req.Add(Requires(f.Origin, true, null, typeBoundAxiom, null, null, null));
      }

      // modifies $Heap
      var mod = new List<Boogie.IdentifierExpr> {
        ordinaryEtran.HeapCastToIdentifierExpr,
      };
      var ens = new List<Boogie.Ensures>();

      var name = MethodName(f, MethodTranslationKind.OverrideCheck);
      var implicitParameters = Util.Concat(typeInParams, inParams_Heap);
      var proc = new Boogie.Procedure(f.Origin, name, [],
        Util.Concat(implicitParameters, inParams), outParams,
        false, req, mod, ens, etran.TrAttributes(f.Attributes, null));
      AddVerboseNameAttribute(proc, f.FullDafnyName, MethodTranslationKind.OverrideCheck);
      sink.AddTopLevelDeclaration(proc);
      var implImplicitParams = Boogie.Formal.StripWhereClauses(implicitParameters);
      var implInParams = Boogie.Formal.StripWhereClauses(inParams);
      var implOutParams = Boogie.Formal.StripWhereClauses(outParams);

      #endregion

      BoogieStmtListBuilder builder = new BoogieStmtListBuilder(this, options, new BodyTranslationContext(false));
      var localVariables = new Variables();

      InitializeFuelConstant(f.Origin, builder, etran);

      // assume traitTypeParameter == G(overrideTypeParameters);
      AddOverrideCheckTypeArgumentInstantiations(f, builder, localVariables);

      if (f is TwoStateFunction) {
        // $Heap := current$Heap;
        var heap = ordinaryEtran.HeapCastToIdentifierExpr;
        builder.Add(Boogie.Cmd.SimpleAssign(f.Origin, heap, etran.HeapExpr));
        etran = ordinaryEtran;  // we no longer need the special heap names
      }

      var substMap = new Dictionary<IVariable, Expression>();
      foreach (var (formal, overriddenFormal) in f.Ins.Zip(f.OverriddenFunction.Ins, Tuple.Create)) {
        // get corresponding formal in the class
        var ie = new IdentifierExpr(formal.Origin, formal.AssignUniqueName(f.IdGenerator)) { Var = formal, Type = formal.Type };
        substMap.Add(overriddenFormal, ie);
      }

      if (f.OverriddenFunction.Result != null) {
        Contract.Assert(pOut != null);
        //get corresponding formal in the class
        var ie = new IdentifierExpr(pOut.Origin, pOut.AssignUniqueName(f.IdGenerator)) { Var = pOut, Type = pOut.Type };
        substMap.Add(f.OverriddenFunction.Result, ie);
      }

      var typeMap = GetTypeArgumentSubstitutionMap(f.OverriddenFunction, f);

      //adding assume Pre’; assert P; // this checks that Pre’ implies P
      AddFunctionOverrideReqsChk(f, builder, etran, substMap, typeMap);

      //adding assert R <= Rank’;
      AddOverrideTerminationChk(f, f.OverriddenFunction, builder, etran, substMap, typeMap);

      //adding assert W <= Frame’
      AddFunctionOverrideSubsetChk(f, builder, etran, localVariables, substMap, typeMap);

      //adding assume Q; assert Post’;
      AddFunctionOverrideEnsChk(f, builder, etran, substMap, typeMap, implInParams, implOutParams.Count == 0 ? null : implOutParams[0]);

      var stmts = builder.Collect(f.Origin);

      if (EmitImplementation(f.Attributes)) {
        // emit the impl only when there are proof obligations.
        QKeyValue kv = etran.TrAttributes(f.Attributes, null);

        AddImplementationWithAttributes(GetToken(f), proc,
            Util.Concat(implImplicitParams, implInParams),
            implOutParams, localVariables, stmts, kv);
      }

      if (InsertChecksums) {
        InsertChecksum(f, proc, true);
      }

      Reset();
    }


    private void AddFunctionOverrideEnsChk(Function f, BoogieStmtListBuilder builder, ExpressionTranslator etran,
      Dictionary<IVariable, Expression> substMap, Dictionary<TypeParameter, Type> typeMap,
      List<Bpl.Variable> implInParams, Bpl.Variable/*?*/ resultVariable) {
      Contract.Requires(f.Ins.Count <= implInParams.Count);

      var cco = new CanCallOptions(true, f);
      //generating class post-conditions
      foreach (var en in ConjunctsOf(f.Ens)) {
        builder.Add(TrAssumeCmd(f.Origin, etran.CanCallAssumption(en.E, cco)));
        builder.Add(TrAssumeCmdWithDependencies(etran, f.Origin, en.E, "overridden function ensures clause"));
      }

      //generating assume C.F(ins) == out, if a result variable was given
      if (resultVariable != null) {
        var funcIdC = new FunctionCall(new Bpl.IdentifierExpr(f.Origin, f.FullSanitizedName, TrType(f.ResultType)));
        var argsC = new List<Bpl.Expr>();

        // add type arguments
        argsC.AddRange(GetTypeArguments(f, null).ConvertAll(TypeToTy));

        // add fuel arguments
        if (f.IsFuelAware()) {
          argsC.Add(etran.layerInterCluster.GetFunctionFuel(f));
        }

        if (f.IsOpaque || f.IsMadeImplicitlyOpaque(options)) {
          argsC.Add(GetRevealConstant(f));
        }

        // add heap arguments
        if (f is TwoStateFunction) {
          argsC.Add(etran.Old.HeapExpr);
        }
        if (f.ReadsHeap) {
          argsC.Add(etran.HeapExpr);
        }

        argsC.AddRange(implInParams.Select(var => new Bpl.IdentifierExpr(f.Origin, var)));

        var funcExpC = new Bpl.NAryExpr(f.Origin, funcIdC, argsC);
        var resultVar = new Bpl.IdentifierExpr(resultVariable.tok, resultVariable);
        builder.Add(TrAssumeCmd(f.Origin, Bpl.Expr.Eq(funcExpC, resultVar)));
      }

      // conjunction of class post-conditions
      var allOverrideEns = f.Ens
        .Select(e => e.E)
        .Aggregate((Expression)Expression.CreateBoolLiteral(f.Origin, true), (e0, e1) => Expression.CreateAnd(e0, e1));
      //generating trait post-conditions with class variables
      cco = new CanCallOptions(true, f, true);
      FunctionCallSubstituter sub = new FunctionCallSubstituter(substMap, typeMap,
        (TraitDecl)f.OverriddenFunction.EnclosingClass, (TopLevelDeclWithMembers)f.EnclosingClass);
      foreach (var en in ConjunctsOf(f.OverriddenFunction.Ens)) {
        var subEn = sub.Substitute(en.E);
        foreach (var s in TrSplitExpr(new BodyTranslationContext(false), subEn, etran, false, out _).Where(s => s.IsChecked)) {
          builder.Add(TrAssumeCmd(f.Origin, etran.CanCallAssumption(subEn, cco)));
          var constraint = Expression.CreateImplies(allOverrideEns, subEn);
          builder.Add(Assert(f.Origin, s.E, new FunctionContractOverride(true, constraint), builder.Context));
        }
      }
    }

    private void AddOverrideCheckTypeArgumentInstantiations(MemberDecl member, BoogieStmtListBuilder builder, Variables localVariables) {
      Contract.Requires(member is Function or Method);
      Contract.Requires(member.EnclosingClass is TopLevelDeclWithMembers);
      Contract.Requires(builder != null);
      Contract.Requires(localVariables != null);

      MemberDecl overriddenMember;
      List<TypeParameter> overriddenTypeParameters;
      if (member is Function) {
        var o = ((Function)member).OverriddenFunction;
        overriddenMember = o;
        overriddenTypeParameters = o.TypeArgs;
      } else {
        var o = ((Method)member).OverriddenMethod;
        overriddenMember = o;
        overriddenTypeParameters = o.TypeArgs;
      }
      var typeMap = GetTypeArgumentSubstitutionMap(overriddenMember, member);
      foreach (var tp in Util.Concat(overriddenMember.EnclosingClass.TypeArgs, overriddenTypeParameters)) {
        localVariables.GetOrAdd(BplLocalVar(NameTypeParam(tp), Predef.Ty, out var lhs));
        var rhs = TypeToTy(typeMap[tp]);
        builder.Add(new Boogie.AssumeCmd(tp.Origin, Boogie.Expr.Eq(lhs, rhs)));
      }
    }


    private void AddFunctionOverrideSubsetChk(Function func, BoogieStmtListBuilder builder, ExpressionTranslator etran, Variables localVariables,
      Dictionary<IVariable, Expression> substMap, Dictionary<TypeParameter, Type> typeMap) {
      //getting framePrime
<<<<<<< HEAD
      List<FrameExpression> traitFrameExps = new List<FrameExpression>();
      FunctionCallSubstituter sub = new FunctionCallSubstituter(substMap, typeMap,
        (TraitDecl)func.OverriddenFunction.EnclosingClass, (TopLevelDeclWithMembers)func.EnclosingClass);
=======
      List<FrameExpression> traitFrameExps = [];
      FunctionCallSubstituter sub = null;
>>>>>>> bc49bb76
      foreach (var e in func.OverriddenFunction.Reads.Expressions) {
        var newE = sub.Substitute(e.E);
        FrameExpression fe = new FrameExpression(e.Origin, newE, e.FieldName);
        traitFrameExps.Add(fe);
      }

      QKeyValue kv = etran.TrAttributes(func.Attributes, null);

      IOrigin tok = func.Origin;
      // Declare a local variable $_ReadsFrame: [ref, Field]bool
      Bpl.IdentifierExpr traitFrame = etran.ReadsFrame(func.OverriddenFunction.Origin);  // this is a throw-away expression, used only to extract the type and name of the $_ReadsFrame variable
      traitFrame.Name = func.EnclosingClass.Name + "_" + traitFrame.Name;
      Contract.Assert(traitFrame.Type != null);  // follows from the postcondition of ReadsFrame
      var frame = localVariables.GetOrAdd(new Bpl.LocalVariable(tok, new Bpl.TypedIdent(tok, null ?? traitFrame.Name, traitFrame.Type)));
      // $_ReadsFrame := (lambda $o: ref, $f: Field :: $o != null && $Heap[$o,alloc] ==> ($o,$f) in Modifies/Reads-Clause);
      var oVar = new Bpl.BoundVariable(tok, new Bpl.TypedIdent(tok, "$o", Predef.RefType));
      var o = new Bpl.IdentifierExpr(tok, oVar);
      var fVar = new Bpl.BoundVariable(tok, new Bpl.TypedIdent(tok, "$f", Predef.FieldName(tok)));
      var f = new Bpl.IdentifierExpr(tok, fVar);
      Bpl.Expr ante = BplAnd(Bpl.Expr.Neq(o, Predef.Null), etran.IsAlloced(tok, o));
      Bpl.Expr consequent = InRWClause(tok, o, f, traitFrameExps, etran, null, null);
      Bpl.Expr lambda = new Bpl.LambdaExpr(tok, [], [oVar, fVar], null,
                                           BplImp(ante, consequent));

      //to initialize $_ReadsFrame variable to Frame'
      builder.Add(Bpl.Cmd.SimpleAssign(tok, new Bpl.IdentifierExpr(tok, frame), lambda));

      // emit: assert (forall o: ref, f: Field :: o != null && $Heap[o,alloc] && (o,f) in subFrame ==> $_ReadsFrame[o,f]);
      Bpl.Expr oInCallee = InRWClause(tok, o, f, func.Reads.Expressions, etran, null, null);
      Bpl.Expr consequent2 = InRWClause(tok, o, f, traitFrameExps, etran, null, null);
      Bpl.Expr q = new Bpl.ForallExpr(tok, [], [oVar, fVar],
                                      BplImp(BplAnd(ante, oInCallee), consequent2));
      var description = new TraitFrame(func.WhatKind, false, func.Reads.Expressions, traitFrameExps);
      builder.Add(Assert(tok, q, description, builder.Context, kv));
    }

    private void AddFunctionOverrideReqsChk(Function f, BoogieStmtListBuilder builder, ExpressionTranslator etran,
      Dictionary<IVariable, Expression> substMap, Dictionary<TypeParameter, Type> typeMap) {
      Contract.Requires(f != null);
      Contract.Requires(builder != null);
      Contract.Requires(etran != null);
      Contract.Requires(substMap != null);
      //generating trait pre-conditions with class variables
      var cco = new CanCallOptions(true, f, true);
      FunctionCallSubstituter sub = new FunctionCallSubstituter(substMap, typeMap,
        (TraitDecl)f.OverriddenFunction.EnclosingClass, (TopLevelDeclWithMembers)f.EnclosingClass);
      var subReqs = new List<Expression>();
      foreach (var req in ConjunctsOf(f.OverriddenFunction.Req)) {
        var subReq = sub.Substitute(req.E);
        builder.Add(TrAssumeCmd(f.Origin, etran.CanCallAssumption(subReq, cco)));
        builder.Add(TrAssumeCmdWithDependencies(etran, f.Origin, subReq, "overridden function requires clause"));
        subReqs.Add(subReq);
      }

      var allTraitReqs = subReqs.Aggregate((Expression)Expression.CreateBoolLiteral(f.Origin, true), (e0, e1) => Expression.CreateAnd(e0, e1));
      //generating class pre-conditions
      cco = new CanCallOptions(true, f);
      foreach (var req in ConjunctsOf(f.Req)) {
        foreach (var s in TrSplitExpr(new BodyTranslationContext(false), req.E, etran, false, out _).Where(s => s.IsChecked)) {
          builder.Add(TrAssumeCmd(f.Origin, etran.CanCallAssumption(req.E, cco)));
          var constraint = Expression.CreateImplies(allTraitReqs, req.E);
          builder.Add(Assert(f.Origin, s.E, new FunctionContractOverride(false, constraint), builder.Context));
        }
      }
    }

    /// <summary>
    /// Essentially, the function override axiom looks like:
    ///   axiom (forall $heap: HeapType, typeArgs: Ty, this: ref, x#0: int, fuel: LayerType ::
    ///     { J.F(fuel, $heap, G(typeArgs), this, x#0), C.F(fuel, $heap, typeArgs, this, x#0) }
    ///     { J.F(fuel, $heap, G(typeArgs), this, x#0), $Is(this, C) }
    ///     C.F#canCall(args) || (J.F#canCall(args) && $Is(this, C))
    ///     ==>
    ///     (J.F#canCall(args) ==> C.F#canCall(args)) &&
    ///     J.F(fuel, $heap, G(typeArgs), this, x#0) == C.F(fuel, $heap, typeArgs, this, x#0));
    /// (without the other usual antecedents).  Essentially, the override gives a part of the body of the
    /// trait's function, so we call FunctionAxiom to generate a conditional axiom (that is, we pass in the "overridingFunction"
    /// parameter to FunctionAxiom, which will add 'dtype(this) == class.C' as an additional antecedent) for a
    /// body of 'C.F(this, x#0)'.
    /// </summary>
    private Boogie.Axiom FunctionOverrideAxiom(Function f, Function overridingFunction) {
      Contract.Requires(f != null);
      Contract.Requires(overridingFunction != null);
      Contract.Requires(Predef != null);
      Contract.Requires(f.EnclosingClass != null);
      Contract.Requires(!f.IsStatic);
      Contract.Requires(overridingFunction.EnclosingClass is TopLevelDeclWithMembers);
      Contract.Ensures(Contract.Result<Boogie.Axiom>() != null);

      bool readsHeap = f.ReadsHeap || overridingFunction.ReadsHeap;

      ExpressionTranslator etran;
      Boogie.BoundVariable bvPrevHeap = null;
      if (f is TwoStateFunction) {
        bvPrevHeap = new Boogie.BoundVariable(f.Origin, new Boogie.TypedIdent(f.Origin, "$prevHeap", Predef.HeapType));
        etran = new ExpressionTranslator(this, Predef,
          f.ReadsHeap ? new Boogie.IdentifierExpr(f.Origin, Predef.HeapVarName, Predef.HeapType) : null,
          new Boogie.IdentifierExpr(f.Origin, bvPrevHeap),
          f);
      } else if (readsHeap) {
        etran = new ExpressionTranslator(this, Predef, f.Origin, f);
      } else {
        etran = new ExpressionTranslator(this, Predef, (Boogie.Expr)null, f);
      }

      // "forallFormals" is built to hold the bound variables of the quantification
      // argsJF are the arguments to J.F (the function in the trait)
      // argsCF are the arguments to C.F (the overriding function)
      var forallFormals = new List<Boogie.Variable>();
      var argsJF = new List<Boogie.Expr>();
      var argsJFCanCall = new List<Boogie.Expr>();
      var argsCF = new List<Boogie.Expr>();
      var argsCFCanCall = new List<Boogie.Expr>();

      // Add type arguments
      forallFormals.AddRange(MkTyParamBinders(GetTypeParams(overridingFunction), out _));
      {
        var typeArguments = GetTypeArguments(f, overridingFunction).ConvertAll(TypeToTy);
        argsJF.AddRange(typeArguments);
        argsJFCanCall.AddRange(typeArguments);
        typeArguments = GetTypeArguments(overridingFunction, null).ConvertAll(TypeToTy);
        argsCF.AddRange(typeArguments);
        argsCFCanCall.AddRange(typeArguments);
      }

      var moreArgsJF = new List<Boogie.Expr>(); // non-type-parameters, non-fuel, non-reveal arguments
      var moreArgsCF = new List<Boogie.Expr>(); // non-type-parameters, non-fuel, non-reveal arguments
      Expr layer = null;
      Expr reveal = null;

      // Add the fuel argument
      if (f.IsFuelAware()) {
        Contract.Assert(overridingFunction.IsFuelAware());  // f.IsFuelAware() ==> overridingFunction.IsFuelAware()
        var fuel = new Boogie.BoundVariable(f.Origin, new Boogie.TypedIdent(f.Origin, "$fuel", Predef.LayerType));
        forallFormals.Add(fuel);
        layer = new Boogie.IdentifierExpr(f.Origin, fuel);
        argsJF.Add(layer);
      } else if (overridingFunction.IsFuelAware()) {
        // We can't use a bound variable $fuel, because then one of the triggers won't be mentioning this $fuel.
        // Instead, we do the next best thing: use the literal $LZ.
        layer = new Boogie.IdentifierExpr(f.Origin, "$LZ", Predef.LayerType); // $LZ
      }

      if (f.IsOpaque || f.IsMadeImplicitlyOpaque(options)) {
        Contract.Assert(overridingFunction.IsOpaque || options.Get(CommonOptionBag.DefaultFunctionOpacity) == CommonOptionBag.DefaultFunctionOpacityOptions.Opaque || options.Get(CommonOptionBag.DefaultFunctionOpacity) == CommonOptionBag.DefaultFunctionOpacityOptions.AutoRevealDependencies);
        var revealVar = new Boogie.BoundVariable(f.Origin, new Boogie.TypedIdent(f.Origin, "reveal", Boogie.Type.Bool));
        forallFormals.Add(revealVar);
        reveal = new Boogie.IdentifierExpr(f.Origin, revealVar);
        argsJF.Add(reveal);
      } else if (overridingFunction.IsOpaque || overridingFunction.IsMadeImplicitlyOpaque(options)) {
        reveal = GetRevealConstant(overridingFunction);
      }

      // Add heap arguments
      if (f is TwoStateFunction) {
        Contract.Assert(bvPrevHeap != null);
        forallFormals.Add(bvPrevHeap);
        moreArgsJF.Add(etran.Old.HeapExpr);
        moreArgsCF.Add(etran.Old.HeapExpr);
      }
      if (f.ReadsHeap || overridingFunction.ReadsHeap) {
        var heap = new Boogie.BoundVariable(f.Origin, new Boogie.TypedIdent(f.Origin, Predef.HeapVarName, Predef.HeapType));
        forallFormals.Add(heap);
        if (f.ReadsHeap) {
          moreArgsJF.Add(new Boogie.IdentifierExpr(f.Origin, heap));
        }
        if (overridingFunction.ReadsHeap) {
          moreArgsCF.Add(new Boogie.IdentifierExpr(overridingFunction.Origin, heap));
        }
      }

      // Add receiver parameter
      Type thisType = ModuleResolver.GetReceiverType(f.Origin, overridingFunction);
      var bvThis = new Boogie.BoundVariable(f.Origin, new Boogie.TypedIdent(f.Origin, etran.This, TrType(thisType)));
      forallFormals.Add(bvThis);
      var bvThisExpr = new Boogie.IdentifierExpr(f.Origin, bvThis);
      moreArgsJF.Add(BoxifyForTraitParent(f.Origin, bvThisExpr, f, thisType));
      moreArgsCF.Add(bvThisExpr);
      // $Is(this, C)
      var isOfSubtype = GetWhereClause(overridingFunction.Origin, bvThisExpr, thisType, f is TwoStateFunction ? etran.Old : etran,
        IsAllocType.NEVERALLOC, alwaysUseSymbolicName: true);

      // Add other arguments
      var typeMap = GetTypeArgumentSubstitutionMap(f, overridingFunction);
      foreach (Formal p in f.Ins) {
        var pType = p.Type.Subst(typeMap);
        var bv = new Boogie.BoundVariable(p.Origin, new Boogie.TypedIdent(p.Origin, p.AssignUniqueName(CurrentDeclaration.IdGenerator), TrType(pType)));
        forallFormals.Add(bv);
        var jfArg = new Boogie.IdentifierExpr(p.Origin, bv);
        moreArgsJF.Add(ModeledAsBoxType(p.Type) ? BoxIfNotNormallyBoxed(p.Origin, jfArg, pType) : jfArg);
        moreArgsCF.Add(new Boogie.IdentifierExpr(p.Origin, bv));
      }

      if (layer != null) {
        argsCF.Add(layer);
      }

      if (reveal != null) {
        argsCF.Add(reveal);
      }

      argsJF = Concat(argsJF, moreArgsJF);
      argsJFCanCall = Concat(argsJFCanCall, moreArgsJF);
      argsCF = Concat(argsCF, moreArgsCF);
      argsCFCanCall = Concat(argsCFCanCall, moreArgsCF);

      Bpl.Expr canCallFunc, canCallOverridingFunc;
      {
        var callName = new Bpl.IdentifierExpr(f.Origin, f.FullSanitizedName + "#canCall", Bpl.Type.Bool);
        canCallFunc = new Bpl.NAryExpr(f.Origin, new Bpl.FunctionCall(callName), argsJFCanCall);
        callName = new Bpl.IdentifierExpr(overridingFunction.Origin, overridingFunction.FullSanitizedName + "#canCall", Bpl.Type.Bool);
        canCallOverridingFunc = new Bpl.NAryExpr(f.Origin, new Bpl.FunctionCall(callName), argsCFCanCall);
      }

      // useViaCanCall: C.F#canCall(args)
      Bpl.Expr useViaCanCall = canCallFunc;

      // ante := C.F#canCall(args) || (J.F#canCall(args) && $Is(this, C))
      var ante = BplOr(canCallOverridingFunc, BplAnd(canCallFunc, isOfSubtype));

      Boogie.Expr funcAppl;
      {
        var funcID = new Boogie.IdentifierExpr(f.Origin, f.FullSanitizedName, TrType(f.ResultType));
        funcAppl = new Boogie.NAryExpr(f.Origin, new Boogie.FunctionCall(funcID), argsJF);
      }
      Boogie.Expr overridingFuncAppl;
      {
        var funcID = new Boogie.IdentifierExpr(overridingFunction.Origin, overridingFunction.FullSanitizedName, TrType(overridingFunction.ResultType));
        overridingFuncAppl = new Boogie.NAryExpr(overridingFunction.Origin, new Boogie.FunctionCall(funcID), argsCF);
      }

      // Build the triggers
      // { f'(Succ(s), args') }
      Boogie.Trigger tr = BplTriggerHeap(this, overridingFunction.Origin,
        overridingFuncAppl,
        readsHeap ? etran.HeapExpr : null);
      // { f(Succ(s), args), $Is(this, T') }
      var exprs = new List<Boogie.Expr>() { funcAppl, isOfSubtype };
      if (readsHeap) {
        exprs.Add(FunctionCall(overridingFunction.Origin, BuiltinFunction.IsGoodHeap, null, etran.HeapExpr));
      }
      tr = new Boogie.Trigger(overridingFunction.Origin, true, exprs, tr);

      // The equality that is what it's all about
      var synonyms = Boogie.Expr.Eq(
        funcAppl,
        ModeledAsBoxType(f.ResultType) ? BoxIfNotNormallyBoxed(overridingFunction.Origin, overridingFuncAppl, overridingFunction.ResultType) : overridingFuncAppl);
      // add overridingFunction#canCall ==> f#canCall to the axiom
      var canCallImp = BplImp(canCallFunc, canCallOverridingFunc);

      // The axiom
      Boogie.Expr ax = BplForall(f.Origin, [], forallFormals, null, tr,
        BplImp(ante, BplAnd(canCallImp, synonyms)));
      var comment = $"override axiom for {f.FullSanitizedName} in {overridingFunction.EnclosingClass.WhatKind} {overridingFunction.EnclosingClass.FullSanitizedName}";
      return new Boogie.Axiom(f.Origin, ax, comment);
    }

    /// <summary>
    /// Return a type-parameter substitution map for function "f", as instantiated by the context of "overridingFunction".
    ///
    /// In more symbols, suppose "f" is declared as follows:
    ///     class/trait Tr[A,B] {
    ///       function f[C,D](...): ...
    ///     }
    /// and "overridingFunction" is declared as follows:
    ///     class/trait Cl[G] extends Tr[X(G),Y(G)] {
    ///       function f[R,S](...): ...
    ///     }
    /// Then, return the following map:
    ///     A -> X(G)
    ///     B -> Y(G)
    ///     C -> R
    ///     D -> S
    ///
    /// See also GetTypeArguments.
    /// </summary>
    private static Dictionary<TypeParameter, Type> GetTypeArgumentSubstitutionMap(MemberDecl member, MemberDecl overridingMember) {
      Contract.Requires(member is Function || member is Method);
      Contract.Requires(overridingMember is Function || overridingMember is Method);
      Contract.Requires(overridingMember.EnclosingClass is TopLevelDeclWithMembers);
      Contract.Requires(((ICallable)member).TypeArgs.Count == ((ICallable)overridingMember).TypeArgs.Count);

      var typeMap = new Dictionary<TypeParameter, Type>();

      var cl = (TopLevelDeclWithMembers)overridingMember.EnclosingClass;
      var classTypeMap = cl.ParentFormalTypeParametersToActuals;
      member.EnclosingClass.TypeArgs.ForEach(tp => typeMap.Add(tp, classTypeMap[tp]));

      var origTypeArgs = ((ICallable)member).TypeArgs;
      var overridingTypeArgs = ((ICallable)overridingMember).TypeArgs;
      for (var i = 0; i < origTypeArgs.Count; i++) {
        var otp = overridingTypeArgs[i];
        typeMap.Add(origTypeArgs[i], new UserDefinedType(otp.Origin, otp));
      }

      return typeMap;
    }

    private void AddMethodOverrideEnsChk(Method m, BoogieStmtListBuilder builder, ExpressionTranslator etran,
      Dictionary<IVariable, Expression> substMap,
      Dictionary<TypeParameter, Type> typeMap) {
      Contract.Requires(m != null);
      Contract.Requires(builder != null);
      Contract.Requires(etran != null);
      Contract.Requires(substMap != null);
      //generating class post-conditions
      foreach (var en in ConjunctsOf(m.Ens)) {
        builder.Add(TrAssumeCmd(m.Origin, etran.CanCallAssumption(en.E)));
        builder.Add(TrAssumeCmdWithDependencies(etran, m.Origin, en.E, "overridden ensures clause"));
      }
      // conjunction of class post-conditions
      var allOverrideEns = m.Ens
        .Select(e => e.E)
        .Aggregate((Expression)Expression.CreateBoolLiteral(m.Origin, true), (e0, e1) => Expression.CreateAnd(e0, e1));
      //generating trait post-conditions with class variables
      FunctionCallSubstituter sub = new FunctionCallSubstituter(substMap, typeMap,
        (TraitDecl)m.OverriddenMethod.EnclosingClass, (TopLevelDeclWithMembers)m.EnclosingClass);
      foreach (var en in ConjunctsOf(m.OverriddenMethod.Ens)) {
        var subEn = sub.Substitute(en.E);
        foreach (var s in TrSplitExpr(new BodyTranslationContext(false), subEn, etran, false, out _).Where(s => s.IsChecked)) {
          builder.Add(TrAssumeCmd(m.OverriddenMethod.Origin, etran.CanCallAssumption(subEn)));
          var constraint = Expression.CreateImplies(allOverrideEns, subEn);
          builder.Add(Assert(m.Origin, s.E, new EnsuresStronger(constraint), builder.Context));
        }
      }
    }

    private void AddMethodOverrideReqsChk(Method m, BoogieStmtListBuilder builder, ExpressionTranslator etran,
      Dictionary<IVariable, Expression> substMap,
      Dictionary<TypeParameter, Type> typeMap) {
      Contract.Requires(m != null);
      Contract.Requires(builder != null);
      Contract.Requires(etran != null);
      Contract.Requires(substMap != null);
      //generating trait pre-conditions with class variables
      FunctionCallSubstituter sub = new FunctionCallSubstituter(substMap, typeMap,
        (TraitDecl)m.OverriddenMethod.EnclosingClass, (TopLevelDeclWithMembers)m.EnclosingClass);
      var subReqs = new List<Expression>();
      foreach (var req in ConjunctsOf(m.OverriddenMethod.Req)) {
        var subReq = sub.Substitute(req.E);
        builder.Add(TrAssumeCmd(m.OverriddenMethod.Origin, etran.CanCallAssumption(subReq)));
        builder.Add(TrAssumeCmdWithDependencies(etran, m.Origin, subReq, "overridden requires clause"));
        subReqs.Add(subReq);
      }
      var allTraitReqs = subReqs.Aggregate((Expression)Expression.CreateBoolLiteral(m.Origin, true), (e0, e1) => Expression.CreateAnd(e0, e1));

      // generating class pre-conditions
      foreach (var req in ConjunctsOf(m.Req)) {
        foreach (var s in TrSplitExpr(new BodyTranslationContext(false), req.E, etran, false, out _).Where(s => s.IsChecked)) {
          builder.Add(TrAssumeCmd(m.Origin, etran.CanCallAssumption(req.E)));
          var constraint = Expression.CreateImplies(allTraitReqs, req.E);
          builder.Add(Assert(m.Origin, s.E, new RequiresWeaker(constraint), builder.Context));
        }
      }
    }

    private void AddOverrideTerminationChk(ICallable original, ICallable overryd, BoogieStmtListBuilder builder, ExpressionTranslator etran,
      Dictionary<IVariable, Expression> substMap, Dictionary<TypeParameter, Type> typeMap) {
      Contract.Requires(original != null);
      Contract.Requires(overryd != null);
      Contract.Requires(builder != null);
      Contract.Requires(etran != null);
      Contract.Requires(substMap != null);
      // Note, it is as if the trait's method is calling the class's method.
      var contextDecreases = overryd.Decreases.Expressions;
      var calleeDecreases = original.Decreases.Expressions;
      var T = (TraitDecl)((MemberDecl)overryd).EnclosingClass;
      var I = (TopLevelDeclWithMembers)((MemberDecl)original).EnclosingClass;

      // We want to check:  calleeDecreases <= contextDecreases (note, we can allow equality, since there is a bounded, namely 1, number of dynamic dispatches)
      if (Contract.Exists(contextDecreases, e => e is WildcardExpr)) {
        // no check needed
        return;
      }

      int N = Math.Min(contextDecreases.Count, calleeDecreases.Count);
      var toks = new List<IOrigin>();
      var callee = new List<Expr>();
      var caller = new List<Expr>();
      var calleeDafny = new List<Expression>();
      var callerDafny = new List<Expression>();
      FunctionCallSubstituter sub = new FunctionCallSubstituter(substMap, typeMap, T, I);

      for (int i = 0; i < N; i++) {
        Expression e0 = calleeDecreases[i];
        Expression e1 = sub.Substitute(contextDecreases[i]);
        if (!CompatibleDecreasesTypes(e0.Type, e1.Type)) {
          N = i;
          break;
        }
        toks.Add(new NestedOrigin(original.Origin.StartToken, e1.Origin));
        calleeDafny.Add(e0);
        callerDafny.Add(e1);
        callee.Add(etran.TrExpr(e0));
        caller.Add(etran.TrExpr(e1));
        var canCall = BplAnd(etran.CanCallAssumption(e1), etran.CanCallAssumption((e0)));
        builder.Add(new Bpl.AssumeCmd(e1.Origin, canCall));
      }

      var decrCountT = contextDecreases.Count;
      var decrCountC = calleeDecreases.Count;
      // Generally, we want to produce a check "decrClass <= decrTrait", allowing (the common case where) they are equal.
      // * If N < decrCountC && N < decrCountT, then "decrClass <= decrTrait" if the comparison ever gets beyond the
      //   parts that survived truncation.  Thus, we compare with "allowNoChange" set to "false".
      // Otherwise:
      // * If decrCountC == decrCountT, then the truncation we did above had no effect and we pass in "allowNoChange" as "true".
      // * If decrCountC > decrCountT, then we will have truncated decrClass above.  Let x,y and x' denote decrClass and
      //   decrTrait, respectively, where x and x' have the same length.  Considering how Dafny in effect pads the end of
      //   decreases tuples with a \top, we were supposed to evaluate (x,(y,\top)) <= (x',\top), which by lexicographic pairs
      //   we can expand to:
      //       x <= x' && (x == x' ==> (y,\top) <= \top)
      //   which is equivalent to just x <= x'.  Thus, we called DecreasesCheck to compare x and x' and we pass in "allowNoChange"
      //   as "true".
      // * If decrCountC < decrCountT, then we will have truncated decrTrait above.  Let x and x',y' denote decrClass and
      //   decrTrait, respectively, where x and x' have the same length.  We then want to check (x,\top) <= (x',(y',\top)), which
      //   expands to:
      //       x <= x' && (x == x' ==> \top <= (y',\top))
      //    =      { \top is strictly larger than a pair }
      //       x <= x' && (x == x' ==> false)
      //    =
      //       x < x'
      //   So we perform our desired check by calling DecreasesCheck to strictly compare x and x', so we pass in "allowNoChange"
      //   as "false".
      bool allowNoChange = N == decrCountT && decrCountT <= decrCountC;
      var decrChk = DecreasesCheck(toks, null, calleeDafny, callerDafny, callee, caller, null,
        null, allowNoChange, false);
      var assertedExpr = new DecreasesToExpr(
        Token.NoToken,
        contextDecreases.Select(sub.Substitute).ToList(),
        calleeDecreases,
        true);
      var desc = new TraitDecreases(original.WhatKind, assertedExpr);
      builder.Add(Assert(original.Origin, decrChk, desc, builder.Context));
    }

    private void AddMethodOverrideFrameSubsetChk(Method m, bool isModifies, BoogieStmtListBuilder builder, ExpressionTranslator etran, Variables localVariables,
      Dictionary<IVariable, Expression> substMap, Dictionary<TypeParameter, Type> typeMap) {

      List<FrameExpression> classFrameExps;
      List<FrameExpression> originalTraitFrameExps;
      if (isModifies) {
        classFrameExps = m.Mod != null ? m.Mod.Expressions : [];
        originalTraitFrameExps = m.OverriddenMethod.Mod?.Expressions;
      } else {
        classFrameExps = m.Reads != null ? m.Reads.Expressions : [];
        originalTraitFrameExps = m.OverriddenMethod.Reads?.Expressions;
      }

      var traitFrameExps = new List<FrameExpression>();
      if (originalTraitFrameExps != null) {
        // Not currently possible for modifies, but is supported for reads
        if (originalTraitFrameExps.Any(e => e.E is WildcardExpr)) {
          // Trivially true
          return;
        }

        var sub = new FunctionCallSubstituter(substMap, typeMap, (TraitDecl)m.OverriddenMethod.EnclosingClass, (TopLevelDeclWithMembers)m.EnclosingClass);
        foreach (var e in originalTraitFrameExps) {
          var newE = sub.Substitute(e.E);
          var fe = new FrameExpression(e.Origin, newE, e.FieldName);
          traitFrameExps.Add(fe);
        }
      }

      var tok = m.Origin;
      var canCalls = traitFrameExps.Concat(classFrameExps)
        .Select(e => etran.CanCallAssumption(e.E))
        .Aggregate((Bpl.Expr)Bpl.Expr.True, BplAnd);
      builder.Add(TrAssumeCmd(tok, canCalls));

      var oVar = new Boogie.BoundVariable(tok, new Boogie.TypedIdent(tok, "$o", Predef.RefType));
      var o = new Boogie.IdentifierExpr(tok, oVar);
      var fVar = new Boogie.BoundVariable(tok, new Boogie.TypedIdent(tok, "$f", Predef.FieldName(tok)));
      var f = new Boogie.IdentifierExpr(tok, fVar);
      var ante = BplAnd(Boogie.Expr.Neq(o, Predef.Null), etran.IsAlloced(tok, o));

      // emit: assert (forall o: ref, f: Field :: o != null && $Heap[o,alloc] && (o,f) in subFrame ==> $_Frame[o,f]);
      var oInCallee = InRWClause(tok, o, f, classFrameExps, etran, null, null);
      var consequent2 = InRWClause(tok, o, f, traitFrameExps, etran, null, null);
      var q = new Boogie.ForallExpr(tok, [], [oVar, fVar],
        BplImp(BplAnd(ante, oInCallee), consequent2));
      var description = new TraitFrame(m.WhatKind, isModifies, classFrameExps, traitFrameExps);
      var kv = etran.TrAttributes(m.Attributes, null);
      builder.Add(Assert(m.Origin, q, description, builder.Context, kv));
    }

    // Return a way to know if an assertion should be converted to an assumption
    private void SetAssertionOnlyFilter(Node m) {
      List<IOrigin> rangesOnly = [];
      m.Visit(node => {
        if (node is AssertStmt assertStmt &&
            assertStmt.HasAssertOnlyAttribute(out var assertOnlyKind)) {
          var ifAfterLastToken = m.EndToken;
          if (rangesOnly.FindIndex(r => r.Contains(node.StartToken)) is var x && x >= 0) {
            if (assertOnlyKind == AssertStmt.AssertOnlyKind.Before) {// Just shorten the previous range
              rangesOnly[x] = new SourceOrigin(rangesOnly[x].StartToken, node.EndToken);
              return true;
            }

            ifAfterLastToken = rangesOnly[x].EndToken;
            rangesOnly.RemoveAt(x);
          }

          var rangeToAdd =
            assertOnlyKind == AssertStmt.AssertOnlyKind.Before ?
              new SourceOrigin(m.StartToken, assertStmt.EndToken) :
              assertOnlyKind == AssertStmt.AssertOnlyKind.After ?
              new SourceOrigin(assertStmt.StartToken, ifAfterLastToken)
              : assertStmt.Origin;
          if (assertOnlyKind == AssertStmt.AssertOnlyKind.Before && rangesOnly.Any(other => rangeToAdd.Intersects(other))) {
            // There are more precise ranges so we don't add this one
            return true;
          }
          rangesOnly.Add(rangeToAdd);
        }
        return true;
      });
      if (rangesOnly.Any()) {
        // TODO: What to do with refined postconditions?
        assertionOnlyFilter = token => rangesOnly.Any(range => range.Contains(token));
      }
    }

    private void ResetAssertionOnlyFilter() {
      assertionOnlyFilter = null;
    }

    /// <summary>
    /// This method is expected to be called at most once for each parameter combination, and in particular
    /// at most once for each value of "kind".
    /// </summary>
    private Boogie.Procedure AddMethod(Method m, MethodTranslationKind kind) {
      Contract.Requires(m != null);
      Contract.Requires(m.EnclosingClass != null);
      Contract.Requires(Predef != null);
      Contract.Requires(currentModule == null && codeContext == null && IsAllocContext == null);
      Contract.Ensures(currentModule == null && codeContext == null && IsAllocContext == null);
      Contract.Ensures(Contract.Result<Boogie.Procedure>() != null);
      Contract.Assert(VisibleInScope(m));

      proofDependencies.SetCurrentDefinition(MethodVerboseName(m.FullDafnyName, kind), m);
      currentModule = m.EnclosingClass.EnclosingModuleDefinition;
      codeContext = m;
      IsAllocContext = new IsAllocContext(options, m.IsGhost);
      Boogie.Expr prevHeap = null;
      Boogie.Expr currHeap = null;
      var ordinaryEtran = new ExpressionTranslator(this, Predef, m.Origin, m);
      ExpressionTranslator etran;
      var inParams = new List<Boogie.Variable>();
      var bodyKind = kind == MethodTranslationKind.SpecWellformedness || kind == MethodTranslationKind.Implementation;
      if (m is TwoStateLemma) {
        var prevHeapVar = new Boogie.Formal(m.Origin, new Boogie.TypedIdent(m.Origin, "previous$Heap", Predef.HeapType), true);
        var currHeapVar = new Boogie.Formal(m.Origin, new Boogie.TypedIdent(m.Origin, "current$Heap", Predef.HeapType), true);
        inParams.Add(prevHeapVar);
        inParams.Add(currHeapVar);
        prevHeap = new Boogie.IdentifierExpr(m.Origin, prevHeapVar);
        currHeap = new Boogie.IdentifierExpr(m.Origin, currHeapVar);
        etran = new ExpressionTranslator(this, Predef, currHeap, prevHeap, m);
      } else {
        etran = ordinaryEtran;
      }

      GenerateMethodParameters(m.Origin, m, kind, etran, inParams, out var outParams);


      var name = MethodName(m, kind);
      var req = GetRequires();
      var mod = new List<Bpl.IdentifierExpr> { ordinaryEtran.HeapCastToIdentifierExpr };
      var ens = GetEnsures();
      var proc = new Bpl.Procedure(m.Origin, name, [],
        inParams, outParams.Values.ToList(), false, req, mod, ens, etran.TrAttributes(m.Attributes, null));
      AddVerboseNameAttribute(proc, m.FullDafnyName, kind);

      if (InsertChecksums) {
        InsertChecksum(m, proc, true);
      }

      currentModule = null;
      codeContext = null;
      IsAllocContext = null;

      return proc;

      List<Boogie.Requires> GetRequires() {
        var req = new List<Boogie.Requires>();
        // FREE PRECONDITIONS
        if (kind == MethodTranslationKind.SpecWellformedness || kind == MethodTranslationKind.Implementation || kind == MethodTranslationKind.OverrideCheck) {  // the other cases have no need for a free precondition
          if (m is TwoStateLemma) {
            // free requires prevHeap == Heap && HeapSucc(prevHeap, currHeap) && IsHeap(currHeap)
            var a0 = Boogie.Expr.Eq(prevHeap, ordinaryEtran.HeapExpr);
            var a1 = HeapSucc(prevHeap, currHeap);
            var a2 = FunctionCall(m.Origin, BuiltinFunction.IsGoodHeap, null, currHeap);
            req.Add(FreeRequires(m.Origin, BplAnd(a0, BplAnd(a1, a2)), null));
          }

          foreach (var typeBoundAxiom in TypeBoundAxioms(m.Origin, Concat(m.EnclosingClass.TypeArgs, m.TypeArgs))) {
            req.Add(Requires(m.Origin, true, null, typeBoundAxiom, null, null, null));
          }
        }
        if (m is TwoStateLemma) {
          // Checked preconditions that old parameters really existed in previous state
          var index = 0;
          foreach (var formal in m.Ins) {
            if (formal.IsOld) {
              var dafnyFormalIdExpr = new IdentifierExpr(formal.Origin, formal);
              var pIdx = m.Ins.Count == 1 ? "" : " at index " + index;
              var desc = new IsAllocated($"argument{pIdx} for parameter '{formal.Name}'",
                "in the two-state lemma's previous state" + IsAllocated.HelperFormal(formal),
                dafnyFormalIdExpr
              );
              var require = Requires(formal.Origin, false, null, MkIsAlloc(etran.TrExpr(dafnyFormalIdExpr), formal.Type, prevHeap),
                desc.FailureDescription, desc.SuccessDescription, null);
              require.Description = desc;
              req.Add(require);
            }
            index++;
          }
        }

        if (kind is MethodTranslationKind.SpecWellformedness or MethodTranslationKind.OverrideCheck) {
          return req;
        }

        // USER-DEFINED SPECIFICATIONS
        var comment = "user-defined preconditions";
        foreach (var p in ConjunctsOf(m.Req)) {
          var (errorMessage, successMessage) = CustomErrorMessage(p.Attributes);
          req.Add(FreeRequires(p.E.Origin, etran.CanCallAssumption(p.E), comment, true));
          comment = null;
          if (p.Label != null && kind == MethodTranslationKind.Implementation) {
            // don't include this precondition here, but record it for later use
            p.Label.E = (m is TwoStateLemma ? ordinaryEtran : etran.Old).TrExpr(p.E);
          } else {
            foreach (var s in TrSplitExprForMethodSpec(new BodyTranslationContext(m.ContainsHide), p.E, etran,
                       kind)) {
              if (s.IsOnlyChecked && bodyKind) {
                // don't include in split
              } else if (s.IsOnlyFree && !bodyKind) {
                // don't include in split -- it would be ignored, anyhow
              } else {
                req.Add(RequiresWithDependencies(s.Tok, s.IsOnlyFree, p.E, s.E, errorMessage, successMessage, null));
                // the free here is not linked to the free on the original expression (this is free things generated in the splitting.)
              }
            }
          }
        }

        // assume can-call conditions for the modifies clause
        comment = "user-defined frame expressions";
        foreach (var frameExpression in m.Mod.Expressions) {
          req.Add(FreeRequires(frameExpression.Origin, etran.CanCallAssumption(frameExpression.E), comment, true));
          comment = null;
        }

        return req;
      }

      List<Bpl.Ensures> GetEnsures() {
        var ens = new List<Bpl.Ensures>();
        if (kind is MethodTranslationKind.SpecWellformedness or MethodTranslationKind.OverrideCheck) {
          return ens;
        }

        // USER-DEFINED SPECIFICATIONS
        var comment = "user-defined postconditions";
        foreach (var p in ConjunctsOf(m.Ens)) {
          var (errorMessage, successMessage) = CustomErrorMessage(p.Attributes);
          AddEnsures(ens, FreeEnsures(p.E.Origin, etran.CanCallAssumption(p.E), comment, true));
          comment = null;
          foreach (var split in TrSplitExprForMethodSpec(new BodyTranslationContext(m.ContainsHide), p.E, etran, kind)) {
            var post = split.E;
            if (kind == MethodTranslationKind.Implementation && split.Tok.IsInherited(currentModule)) {
              // this postcondition was inherited into this module, so make it into the form "$_reverifyPost ==> s.E"
              post = BplImp(new Boogie.IdentifierExpr(split.E.tok, "$_reverifyPost", Boogie.Type.Bool), post);
            }
            if (split.IsOnlyFree && bodyKind) {
              // don't include in split -- it would be ignored, anyhow
            } else if (split.IsOnlyChecked && !bodyKind) {
              // don't include in split
            } else {
              AddEnsures(ens, EnsuresWithDependencies(split.Tok, split.IsOnlyFree || this.assertionOnlyFilter != null, p.E, post, errorMessage, successMessage, null));
            }
          }
        }
        if (m is Constructor && kind == MethodTranslationKind.Call) {
          var dafnyFresh = new OldExpr(Token.NoToken,
            new UnaryOpExpr(Token.NoToken, UnaryOpExpr.Opcode.Not,
              new UnaryOpExpr(Token.NoToken, UnaryOpExpr.Opcode.Allocated, new IdentifierExpr(Token.NoToken, "this"))));
          var fresh = Boogie.Expr.Not(etran.Old.IsAlloced(m.Origin, new Boogie.IdentifierExpr(m.Origin, "this", TrReceiverType(m))));
          AddEnsures(ens, Ensures(m.Origin, false || this.assertionOnlyFilter != null, dafnyFresh, fresh, null, null, "constructor allocates the object"));
        }
        foreach (BoilerplateTriple tri in GetTwoStateBoilerplate(m.Origin, m.Mod.Expressions, m.IsGhost, m.AllowsAllocation, ordinaryEtran.Old, ordinaryEtran, ordinaryEtran.Old)) {
          AddEnsures(ens, Ensures(tri.tok, tri.IsFree || this.assertionOnlyFilter != null, null, tri.Expr, tri.ErrorMessage, tri.SuccessMessage, tri.Comment));
        }

        // add the fuel assumption for the reveal method of a opaque method
        if (IsOpaqueRevealLemma(m)) {
          List<Expression> args = Attributes.FindExpressions(m.Attributes, "revealedFunction");
          if (args != null) {
            if (args[0].Resolved is MemberSelectExpr selectExpr) {
              var f = selectExpr.Member as Function;
              AddEnsures(ens, FreeEnsures(m.Origin, GetRevealConstant(f), null));
            }
          }
        }
        return ens;
      }
    }

    public static bool ModifiesClauseIsEmpty(Specification<FrameExpression> modifiesClause) {
      return modifiesClause.Expressions.All(e => e.E is SetDisplayExpr setDisplayExpr && !setDisplayExpr.Elements.Any());
    }

    private void InsertChecksum(Method m, Boogie.Declaration decl, bool specificationOnly = false) {
      Contract.Requires(VisibleInScope(m));
      byte[] data;
      using (var writer = new System.IO.StringWriter()) {
        var printer = new Printer(writer, options);
        printer.PrintAttributes(m.Attributes, false, -1);
        printer.PrintFormals(m.Ins, m);
        if (m.Outs.Any()) {
          writer.Write("returns ");
          printer.PrintFormals(m.Outs, m);
        }
        printer.PrintSpec("", m.Req, 0);
        printer.PrintFrameSpecLine("", m.Mod, 0);
        printer.PrintSpec("", m.Ens, 0);
        printer.PrintDecreasesSpec(m.Decreases, 0);
        writer.WriteLine();
        if (!specificationOnly && m.Body != null && RevealedInScope(m)) {
          printer.PrintStatement(m.Body, 0);
        }
        data = Encoding.UTF8.GetBytes(writer.ToString());
      }

      InsertChecksum(decl, data);
    }

    internal IEnumerable<Bpl.Expr> TypeBoundAxioms(IOrigin tok, List<TypeParameter> typeParameters) {
      foreach (var typeParameter in typeParameters.Where(typeParameter => typeParameter.TypeBounds.Any())) {
        TypeBoundAxiomExpressions(tok, [], new UserDefinedType(typeParameter), typeParameter.TypeBounds,
          out var isBoxExpr, out var isAllocBoxExpr);
        yield return isBoxExpr;
        yield return isAllocBoxExpr;
      }
    }

    public void TypeBoundAxiomExpressions(IOrigin tok, List<Bpl.Variable> bvarsTypeParameters, Type type, List<Type> typeBounds,
      out Bpl.Expr isBoxExpr, out Bpl.Expr isAllocBoxExpr) {
      {
        // (forall bvarsTypeParameters, bx: Box ::
        //   { $IsBox(bx, typeExpression) }
        //   $IsBox(bx, typeExpression) ==>
        //     $IsBox(bx, Bound0) && $IsBox(bx, Bound1) && ...);
        var vars = new List<Bpl.Variable>();
        vars.AddRange(bvarsTypeParameters);
        var bx = BplBoundVar("bx", Predef.BoxType, vars);
        var isBox = MkIs(bx, TypeToTy(type), true);
        Bpl.Expr bounds = Bpl.Expr.True;
        foreach (var typeBound in typeBounds) {
          bounds = BplAnd(bounds, MkIs(bx, TypeToTy(typeBound), true));
        }

        var body = BplImp(isBox, bounds);
        isBoxExpr = new Bpl.ForallExpr(tok, vars, BplTrigger(isBox), body);
      }

      {
        // (forall bx: Box, $Heap: Heap ::
        //   { $IsAllocBox(bx, X, $h) }
        //   $IsAllocBox(bx, X, $h) && $IsGoodHeap($h) ==>
        //     $IsAllocBox(bx, Bound0, $h) && $IsAllocBox(bx, Bound1, $h) && ...);
        var vars = new List<Bpl.Variable>();
        vars.AddRange(bvarsTypeParameters);
        var bx = BplBoundVar("bx", Predef.BoxType, vars);
        var heap = BplBoundVar("$h", Predef.HeapType, vars);
        var isGoodHeap = FunctionCall(tok, BuiltinFunction.IsGoodHeap, null, heap);
        var isAllocBox = MkIsAlloc(bx, TypeToTy(type), heap, true);
        Bpl.Expr bounds = Bpl.Expr.True;
        foreach (var typeBound in typeBounds) {
          bounds = BplAnd(bounds, MkIsAlloc(bx, TypeToTy(typeBound), heap, true));
        }

        var body = BplImp(BplAnd(isAllocBox, isGoodHeap), bounds);
        isAllocBoxExpr = new Bpl.ForallExpr(tok, vars, BplTrigger(isAllocBox), body);
      }
    }
  }
}<|MERGE_RESOLUTION|>--- conflicted
+++ resolved
@@ -1178,14 +1178,9 @@
     private void AddFunctionOverrideSubsetChk(Function func, BoogieStmtListBuilder builder, ExpressionTranslator etran, Variables localVariables,
       Dictionary<IVariable, Expression> substMap, Dictionary<TypeParameter, Type> typeMap) {
       //getting framePrime
-<<<<<<< HEAD
-      List<FrameExpression> traitFrameExps = new List<FrameExpression>();
+      List<FrameExpression> traitFrameExps = [];
       FunctionCallSubstituter sub = new FunctionCallSubstituter(substMap, typeMap,
         (TraitDecl)func.OverriddenFunction.EnclosingClass, (TopLevelDeclWithMembers)func.EnclosingClass);
-=======
-      List<FrameExpression> traitFrameExps = [];
-      FunctionCallSubstituter sub = null;
->>>>>>> bc49bb76
       foreach (var e in func.OverriddenFunction.Reads.Expressions) {
         var newE = sub.Substitute(e.E);
         FrameExpression fe = new FrameExpression(e.Origin, newE, e.FieldName);
