﻿//-----------------------------------------------------------------------------
//
// Copyright (C) Microsoft Corporation.  All Rights Reserved.
// Copyright by the contributors to the Dafny Project
// SPDX-License-Identifier: MIT
//
//-----------------------------------------------------------------------------
using System;
using System.Collections.Generic;
using System.Linq;
using System.Numerics;
using System.Diagnostics.Contracts;
using System.IO;
using System.Reflection;
using System.Security.Cryptography;
using Bpl = Microsoft.Boogie;
using BplParser = Microsoft.Boogie.Parser;
using System.Text;
using System.Text.RegularExpressions;
using System.Threading;
using Microsoft.Boogie;
using static Microsoft.Dafny.Util;
using Core;
using DafnyCore.Verifier;
using Microsoft.BaseTypes;
using Microsoft.Dafny.Compilers;
using Microsoft.Dafny.Triggers;
using Action = System.Action;
using PODesc = Microsoft.Dafny.ProofObligationDescription;
using static Microsoft.Dafny.GenericErrors;

namespace Microsoft.Dafny {
  public record BodyTranslationContext(bool ContainsHide, int ScopeDepth = 0, bool ReturnPosition = true, AssertMode AssertMode = AssertMode.Keep);

  public partial class BoogieGenerator {
    /// <summary>
    /// Tries to split the expression into tactical conjuncts (if "position") or disjuncts (if "!position").
    /// If a (necessarily boolean) function call appears as a top-level conjunct, then inline the function
    /// if its body is available in the current context and its height is less than "heightLimit" (if "heightLimit" is
    /// passed in as 0, then no functions will be inlined).
    /// </summary>
    bool TrSplitExpr(IOrigin origin, BodyTranslationContext context, Expression expr,
      List<SplitExprInfo> splits, /*!*/ /*!*/
      bool position, int heightLimit, bool applyInduction, ExpressionTranslator etran) {
      Contract.Requires(expr != null);
      Contract.Requires(expr.Type.IsBoolType || (expr is BoxingCastExpr && ((BoxingCastExpr)expr).E.Type.IsBoolType));
      Contract.Requires(splits != null);
      Contract.Requires(etran != null);

      switch (expr) {
        case BoxingCastExpr castExpr: {
            var bce = castExpr;
            var ss = new List<SplitExprInfo>();
            if (TrSplitExpr(origin, context, bce.E, ss, position, heightLimit, applyInduction, etran)) {
              foreach (var s in ss) {
                splits.Add(ToSplitExprInfo(s.Kind, CondApplyBox(s.Tok, s.E, bce.FromType, bce.ToType)));
              }
              return true;
            }

            break;
          }
        case ConcreteSyntaxExpression expression: {
            var e = expression;
            return TrSplitExpr(origin, context, e.ResolvedExpression, splits, position, heightLimit, applyInduction, etran);
          }
        case NestedMatchExpr nestedMatchExpr:
          return TrSplitExpr(origin, context, nestedMatchExpr.Flattened, splits, position, heightLimit, applyInduction, etran);
        case LetExpr letExpr: {
            var e = letExpr;
            if (!e.Exact) {
              var d = etran.LetDesugaring(e);
              return TrSplitExpr(origin, context, d, splits, position, heightLimit, applyInduction, etran);
            } else {
              var ss = new List<SplitExprInfo>();
              if (TrSplitExpr(origin, context, e.Body, ss, position, heightLimit, applyInduction, etran)) {
                // We don't know where the RHSs of the let are used in the body. In particular, we don't know if a RHS
                // will end up in a spot where TrSplitExpr would like to increase the Layer offset or not. In fact, different
                // uses of the same let variable may end up needing different Layer constants. The following code will
                // always bump the Layer offset in the RHS. This seems likely to be desireable in many cases, because the
                // LetExpr sits in a position for which TrSplitExpr is invoked.
                List<Bpl.Variable> lhss;
                List<Bpl.Expr> rhss;
                etran.LayerOffset(1).TrLetExprPieces(e, out lhss, out rhss);
                foreach (var s in ss) {
                  // as the source location in the following let, use that of the translated "s"
                  splits.Add(ToSplitExprInfo(s.Kind, new Bpl.LetExpr(s.E.tok, lhss, rhss, null, s.E)));
                }
                return true;
              }
            }

            break;
          }
        case UnchangedExpr unchangedExpr: {
            var e = unchangedExpr;
            if (position && e.Frame.Count > 1) {
              // split into a number of UnchangeExpr's, one for each FrameExpression
              foreach (var fe in e.Frame) {
<<<<<<< HEAD
                var tok = new NestedOrigin(origin, fe.Tok);
=======
                var tok = new NestedOrigin(GetToken(e), fe.Origin);
>>>>>>> a88767fb
                Expression ee = new UnchangedExpr(tok, new List<FrameExpression> { fe }, e.At) { AtLabel = e.AtLabel };
                ee.Type = Type.Bool;  // resolve here
                TrSplitExpr(origin, context, ee, splits, position, heightLimit, applyInduction, etran);
              }
              return true;
            }

            break;
          }
        case UnaryOpExpr opExpr: {
            var e = opExpr;
            if (e.ResolvedOp == UnaryOpExpr.ResolvedOpcode.BoolNot) {
              var ss = new List<SplitExprInfo>();
              if (TrSplitExpr(origin, context, e.E, ss, !position, heightLimit, applyInduction, etran)) {
                foreach (var s in ss) {
                  splits.Add(ToSplitExprInfo(s.Kind, Bpl.Expr.Unary(s.E.tok, UnaryOperator.Opcode.Not, s.E)));
                }
                return true;
              }
            }

            break;
          }
        case BinaryExpr binaryExpr: {
            var bin = binaryExpr;
            if (position && bin.ResolvedOp == BinaryExpr.ResolvedOpcode.And) {
              TrSplitExpr(origin, context, bin.E0, splits, position, heightLimit, applyInduction, etran);
              TrSplitExpr(origin, context, bin.E1, splits, position, heightLimit, applyInduction, etran);
              return true;

            } else if (!position && bin.ResolvedOp == BinaryExpr.ResolvedOpcode.Or) {
              TrSplitExpr(origin, context, bin.E0, splits, position, heightLimit, applyInduction, etran);
              TrSplitExpr(origin, context, bin.E1, splits, position, heightLimit, applyInduction, etran);
              return true;

            } else if (bin.ResolvedOp == BinaryExpr.ResolvedOpcode.Imp) {
              // non-conditionally split these, so we get the source location to point to a subexpression
              if (position) {
                var lhs = etran.TrExpr(bin.E0);
                var ss = new List<SplitExprInfo>();
                TrSplitExpr(origin, context, bin.E1, ss, position, heightLimit, applyInduction, etran);
                foreach (var s in ss) {
                  // as the source location in the following implication, use that of the translated "s"
                  splits.Add(ToSplitExprInfo(s.Kind, Bpl.Expr.Binary(s.E.tok, BinaryOperator.Opcode.Imp, lhs, s.E)));
                }
              } else {
                var ss = new List<SplitExprInfo>();
                TrSplitExpr(origin, context, bin.E0, ss, !position, heightLimit, applyInduction, etran);
                var rhs = etran.TrExpr(bin.E1);
                foreach (var s in ss) {
                  // as the source location in the following implication, use that of the translated "s"
                  splits.Add(ToSplitExprInfo(s.Kind, Bpl.Expr.Binary(s.E.tok, BinaryOperator.Opcode.Imp, s.E, rhs)));
                }
              }
              return true;
            }

            break;
          }
        case TernaryExpr ternaryExpr: {
            var e = ternaryExpr;
            if ((e.Op == TernaryExpr.Opcode.PrefixEqOp && position) || (e.Op == TernaryExpr.Opcode.PrefixNeqOp && !position)) {
              var e1type = e.E1.Type.NormalizeExpand();
              var e2type = e.E2.Type.NormalizeExpand();
              var codecl = e1type.AsCoDatatype;
              Contract.Assert(codecl != null);
              var k = etran.TrExpr(e.E0);
              var A = etran.TrExpr(e.E1);
              var B = etran.TrExpr(e.E2);
              // split as shown here for possibly infinite lists:
              //   checked $PrefixEqual#Dt(k, A, B) || (k_has_successor ==> A.Nil? ==> B.Nil?)
              //   checked $PrefixEqual#Dt(k, A, B) || (k_has_successor ==> A.Cons? ==> B.Cons? && A.head == B.head && $PrefixEqual#2#Dt(k - 1, A.tail, B.tail))  // note the #2 in the recursive call, just like for user-defined predicates that are inlined by TrSplitExpr
              //   checked $PrefixEqual#Dt(k, A, B) || (k != 0 && k.IsLimit ==> $Equal#Dt(A, B))  // (*)
              //   free $PrefixEqual#Dt(k, A, B);
              // Note:  First off, (*) is used only when ORDINAL is involved. Moreover, if there's an error among the first checked
              // conditions, it seems confusing to get yet another error message.  Therefore, we add a middle disjunct to (*), namely
              // the conjunction of all the previous RHSs.
              var kAsORD = !e.E0.Type.IsBigOrdinalType ? FunctionCall(k.tok, "ORD#FromNat", Bpl.Type.Int, k) : k;
              var prefixEqK = CoEqualCall(codecl, e1type.TypeArgs, e2type.TypeArgs, kAsORD, etran.layerInterCluster.LayerN((int)FuelSetting.FuelAmount.HIGH), A, B); // FunctionCall(expr.Tok, CoPrefixName(codecl, 1), Bpl.Type.Bool, k, A, B);
              Bpl.Expr kHasSuccessor, kMinusOne;
              if (e.E0.Type.IsBigOrdinalType) {
                kHasSuccessor = Bpl.Expr.Lt(Bpl.Expr.Literal(0), FunctionCall(k.tok, "ORD#Offset", Bpl.Type.Int, k));
                kMinusOne = FunctionCall(k.tok, "ORD#Minus", Predef.BigOrdinalType, k, FunctionCall(k.tok, "ORD#FromNat", Bpl.Type.Int, Bpl.Expr.Literal(1)));
              } else {
                kHasSuccessor = Bpl.Expr.Lt(Bpl.Expr.Literal(0), k);
                kMinusOne = Bpl.Expr.Sub(k, Bpl.Expr.Literal(1));
                kMinusOne = FunctionCall(k.tok, "ORD#FromNat", Bpl.Type.Int, kMinusOne);
              }
              // for the inlining of the definition of prefix equality, translate the two main equality operands arguments with a higher offset (to obtain #2 functions)
              var etran2 = etran.LayerOffset(1);
              var A2 = etran2.TrExpr(e.E1);
              var B2 = etran2.TrExpr(e.E2);
              var needsTokenAdjust = TrSplitNeedsTokenAdjustment(ternaryExpr);
              var tok = needsTokenAdjust ? new ForceCheckOrigin(ternaryExpr.Origin) : ternaryExpr.Origin;
              Bpl.Expr layer = etran.layerInterCluster.LayerN((int)FuelSetting.FuelAmount.HIGH);
              Bpl.Expr eqComponents = Bpl.Expr.True;
              foreach (var c in CoPrefixEquality(tok, codecl, e1type.TypeArgs, e2type.TypeArgs, kMinusOne, layer, A2, B2, true)) {
                eqComponents = BplAnd(eqComponents, c);
                var p = Bpl.Expr.Binary(c.tok, BinaryOperator.Opcode.Or, prefixEqK, BplImp(kHasSuccessor, c));
                splits.Add(ToSplitExprInfo(SplitExprInfo.K.Checked, p));
              }
              if (e.E0.Type.IsBigOrdinalType) {
                var kIsNonZeroLimit = BplAnd(
                  Bpl.Expr.Neq(k, FunctionCall(k.tok, "ORD#FromNat", Predef.BigOrdinalType, Bpl.Expr.Literal(0))),
                  FunctionCall(k.tok, "ORD#IsLimit", Bpl.Type.Bool, k));
                var eq = CoEqualCall(codecl, e1type.TypeArgs, e2type.TypeArgs, null, etran.layerInterCluster.LayerN((int)FuelSetting.FuelAmount.HIGH), A, B);
                var p = Bpl.Expr.Binary(tok, BinaryOperator.Opcode.Or, prefixEqK, BplOr(BplImp(kHasSuccessor, eqComponents), BplImp(kIsNonZeroLimit, eq)));
                splits.Add(ToSplitExprInfo(SplitExprInfo.K.Checked, p));
              }
              splits.Add(ToSplitExprInfo(SplitExprInfo.K.Free, prefixEqK));
              return true;
            }

            break;
          }
        case ITEExpr iteExpr: {
            var ite = iteExpr;

            var ssThen = new List<SplitExprInfo>();
            var ssElse = new List<SplitExprInfo>();

            TrSplitExpr(origin, context, ite.Thn, ssThen, position, heightLimit, applyInduction, etran);
            TrSplitExpr(origin, context, ite.Els, ssElse, position, heightLimit, applyInduction, etran);

            var op = position ? BinaryOperator.Opcode.Imp : BinaryOperator.Opcode.And;
            var test = etran.TrExpr(ite.Test);
            foreach (var s in ssThen) {
              // as the source location in the following implication, use that of the translated "s"
              splits.Add(ToSplitExprInfo(s.Kind, Bpl.Expr.Binary(s.E.tok, op, test, s.E)));
            }

            var negatedTest = Bpl.Expr.Not(test);
            foreach (var s in ssElse) {
              // as the source location in the following implication, use that of the translated "s"
              splits.Add(ToSplitExprInfo(s.Kind, Bpl.Expr.Binary(s.E.tok, op, negatedTest, s.E)));
            }

            return true;
          }
        case MatchExpr matchExpr: {
            var e = matchExpr;
            var ite = etran.DesugarMatchExpr(e);
            return TrSplitExpr(origin, context, ite, splits, position, heightLimit, applyInduction, etran);
          }
        case StmtExpr stmtExpr: {
            var e = stmtExpr;
            // For an expression S;E in split position, the conclusion of S can be used as an assumption.  Unfortunately,
            // this assumption is not generated in non-split positions (because I don't know how.)
            // So, treat "S; E" like "SConclusion ==> E".
            if (position) {
              var conclusion = etran.TrExpr(e.GetStatementConclusion());
              var ss = new List<SplitExprInfo>();
              TrSplitExpr(origin, context, e.E, ss, position, heightLimit, applyInduction, etran);
              foreach (var s in ss) {
                // as the source location in the following implication, use that of the translated "s"
                splits.Add(ToSplitExprInfo(s.Kind, Bpl.Expr.Binary(s.E.tok, BinaryOperator.Opcode.Imp, conclusion, s.E)));
              }
            } else {
              var ss = new List<SplitExprInfo>();
              TrSplitExpr(origin, context, e.GetStatementConclusion(), ss, !position, heightLimit, applyInduction, etran);
              var rhs = etran.TrExpr(e.E);
              foreach (var s in ss) {
                // as the source location in the following implication, use that of the translated "s"
                splits.Add(ToSplitExprInfo(s.Kind, Bpl.Expr.Binary(s.E.tok, BinaryOperator.Opcode.Imp, s.E, rhs)));
              }
            }
            return true;
          }
        case OldExpr oldExpr: {
            var e = oldExpr;
            return TrSplitExpr(origin, context, e.E, splits, position, heightLimit, applyInduction, etran.OldAt(e.AtLabel));
          }
        case FunctionCallExpr callExpr when position: {
            var fexp = callExpr;
            if (TrSplitFunctionCallExpr(origin, context, callExpr, splits, heightLimit, applyInduction, etran, fexp)) {
              return true;
            }

            break;
          }
        case QuantifierExpr quantifierExpr when quantifierExpr.SplitQuantifier != null:
          return TrSplitExpr(origin, context, quantifierExpr.SplitQuantifierExpression, splits, position, heightLimit, applyInduction, etran);
        default: {
            if (((position && expr is ForallExpr) || (!position && expr is ExistsExpr))) {
              var e = (QuantifierExpr)expr;
              var inductionVariables = ApplyInduction(e.BoundVars, e.Attributes);
              if (applyInduction && inductionVariables.Count != 0) {
                // From the given quantifier (forall n :: P(n)), generate the seemingly weaker proof obligation
                //   (forall n :: (forall k :: k < n ==> P(k)) ==> P(n))
                // For an existential (exists n :: P(n)), it is
                //   (exists n :: (forall k :: k < n ==> !P(k)) && P(n))
                //    ^^^^^^                             ^      ^^        <--- note these 3 differences
                var kvars = new List<BoundVar>();
                var kk = new List<Bpl.Expr>();
                var nn = new List<Bpl.Expr>();
                var kkDafny = new List<Expression>();
                var nnDafny = new List<Expression>();
                var toks = new List<IOrigin>();
                var substMap = new Dictionary<IVariable, Expression>();
                foreach (var n in inductionVariables) {
                  toks.Add(n.Origin);
                  BoundVar k = new BoundVar(n.Origin, CurrentIdGenerator.FreshId(n.Name + "$ih#"), n.Type);
                  kvars.Add(k);

                  IdentifierExpr ieK = new IdentifierExpr(k.Origin, k.AssignUniqueName(CurrentDeclaration.IdGenerator));
                  ieK.Var = k; ieK.Type = ieK.Var.Type;  // resolve it here
                  kkDafny.Add(ieK);
                  kk.Add(etran.TrExpr(ieK));

                  IdentifierExpr ieN = new IdentifierExpr(n.Origin, n.AssignUniqueName(CurrentDeclaration.IdGenerator));
                  ieN.Var = n; ieN.Type = ieN.Var.Type;  // resolve it here
                  nnDafny.Add(ieN);
                  nn.Add(etran.TrExpr(ieN));

                  substMap.Add(n, ieK);
                }
                Expression bodyK = Substitute(e.LogicalBody(), null, substMap);
                Bpl.Expr less = DecreasesCheck(toks, null, kkDafny, nnDafny, kk, nn,
                  null, null, false, true);

                Bpl.Expr ihBody = etran.TrExpr(bodyK);
                if (!position) {
                  ihBody = Bpl.Expr.Not(ihBody);
                }
                ihBody = BplImp(less, ihBody);
                List<Variable> bvars = new List<Variable>();
                Bpl.Expr typeAntecedent = etran.TrBoundVariables(kvars, bvars);  // no need to use allocation antecedent here, because the well-founded less-than ordering assures kk are allocated
                Bpl.Expr ih;
                var tr = TrTrigger(etran, e.Attributes, expr.Origin, substMap);
                ih = new Bpl.ForallExpr(expr.Origin, bvars, tr, BplImp(typeAntecedent, ihBody));

                // More precisely now:
                //   (forall n :: n-has-expected-type && (forall k :: k < n ==> P(k)) && case0(n)   ==> P(n))
                //   (forall n :: n-has-expected-type && (forall k :: k < n ==> P(k)) && case...(n) ==> P(n))
                // or similar for existentials.
                var caseProduct = new List<Bpl.Expr>() {
                // make sure to include the correct token information (so, don't just use Bpl.Expr.True here)
                new Bpl.LiteralExpr(TrSplitNeedsTokenAdjustment(expr) ? new ForceCheckOrigin(expr.Origin) : expr.Origin, true)
              };
                var i = 0;
                foreach (var n in inductionVariables) {
                  var newCases = new List<Bpl.Expr>();
                  foreach (var kase in InductionCases(n.Type, nn[i], etran)) {
                    foreach (var cs in caseProduct) {
                      if (kase != Bpl.Expr.True) {  // if there's no case, don't add anything to the token
                        newCases.Add(Bpl.Expr.Binary(new NestedOrigin(ToDafnyToken(flags.ReportRanges, cs.tok), ToDafnyToken(flags.ReportRanges, kase.tok)), Bpl.BinaryOperator.Opcode.And, cs, kase));
                      } else {
                        newCases.Add(cs);
                      }
                    }
                  }
                  caseProduct = newCases;
                  i++;
                }
                List<bool> freeOfAlloc = BoundedPool.HasBounds(e.Bounds, BoundedPool.PoolVirtues.IndependentOfAlloc_or_ExplicitAlloc);
                bvars = new List<Variable>();
                typeAntecedent = etran.TrBoundVariables(e.BoundVars, bvars, false, freeOfAlloc);
                foreach (var kase in caseProduct) {
                  var ante = BplAnd(BplAnd(typeAntecedent, ih), kase);
                  var etranBody = etran.LayerOffset(1);
                  var bdy = etranBody.TrExpr(e.LogicalBody());
                  Bpl.Expr q;
                  var trig = TrTrigger(etranBody, e.Attributes, expr.Origin);
                  if (position) {
                    q = new Bpl.ForallExpr(kase.tok, bvars, trig, BplImp(ante, bdy));
                  } else {
                    q = new Bpl.ExistsExpr(kase.tok, bvars, trig, BplAnd(ante, bdy));
                  }
                  splits.Add(ToSplitExprInfo(SplitExprInfo.K.Checked, q));
                }

                // Finally, assume the original quantifier (forall/exists n :: P(n))
                splits.Add(ToSplitExprInfo(SplitExprInfo.K.Free, etran.TrExpr(expr)));
                return true;
              } else {
                // Don't use induction on these quantifiers.
                // Nevertheless, produce two translated versions of the quantifier, one that uses #2 functions (that is, layerOffset 1)
                // for checking and one that uses #1 functions (that is, layerOffset 0) for assuming.
                var etranBoost = etran.LayerOffset(1);
                var r = etranBoost.TrExpr(expr);
                var needsTokenAdjustment = TrSplitNeedsTokenAdjustment(expr);
                if (needsTokenAdjustment) {
                  r.tok = new ForceCheckOrigin(expr.Origin);
                }
                if (etranBoost.Statistics_CustomLayerFunctionCount == 0) {
                  // apparently, the LayerOffset(1) we did had no effect
                  splits.Add(ToSplitExprInfo(SplitExprInfo.K.Both, r));
                  return needsTokenAdjustment;
                } else {
                  splits.Add(ToSplitExprInfo(SplitExprInfo.K.Checked, r));  // check the boosted expression
                  splits.Add(ToSplitExprInfo(SplitExprInfo.K.Free, etran.TrExpr(expr)));  // assume the ordinary expression
                  return true;
                }
              }
            } else if (((position && expr is ExistsExpr) || (!position && expr is ForallExpr))) {
              // produce two translated versions of the quantifier, one that uses #1 functions (that is, layerOffset 0)
              // for checking and one that uses #2 functions (that is, layerOffset 1) for assuming.
              adjustFuelForExists = false; // based on the above comment, we use the etran with correct fuel amount already. No need to adjust anymore.
              var etranBoost = etran.LayerOffset(1);
              var r = etran.TrExpr(expr);
              var needsTokenAdjustment = TrSplitNeedsTokenAdjustment(expr);
              if (needsTokenAdjustment) {
                r.tok = new ForceCheckOrigin(expr.Origin);
              }
              if (etran.Statistics_CustomLayerFunctionCount == 0) {
                // apparently, doesn't use layer
                splits.Add(ToSplitExprInfo(SplitExprInfo.K.Both, r));
                return needsTokenAdjustment;
              } else {
                splits.Add(ToSplitExprInfo(SplitExprInfo.K.Checked, r));  // check the ordinary expression
                splits.Add(ToSplitExprInfo(SplitExprInfo.K.Free, etranBoost.TrExpr(expr)));  // assume the boosted expression
                return true;
              }
            }

            break;
          }
      }

      Bpl.Expr translatedExpression;
      bool splitHappened;
      if ((position && expr is ExistsExpr) || (!position && expr is ForallExpr)) {
        translatedExpression = etran.TrExpr(expr);
        splitHappened = false;
      } else {
        etran = etran.LayerOffset(1);
        translatedExpression = etran.TrExpr(expr);
        splitHappened = etran.Statistics_CustomLayerFunctionCount != 0;  // return true if the LayerOffset(1) came into play
      }
      if (TrSplitNeedsTokenAdjustment(expr)) {
        translatedExpression.tok = new ForceCheckOrigin(expr.Origin);
        splitHappened = true;
      }
      splits.Add(ToSplitExprInfo(SplitExprInfo.K.Both, translatedExpression));
      return splitHappened;
    }


    IEnumerable<Bpl.Expr> InductionCases(Type ty, Bpl.Expr expr, ExpressionTranslator etran) {
      ty = ty.NormalizeExpand();
      IndDatatypeDecl dt = ty.AsIndDatatype;
      if (dt == null) {
        yield return Bpl.Expr.True;
      } else {
        UserDefinedType instantiatedType = (UserDefinedType)ty;  // correctness of cast follows from the non-null return of ty.AsDatatype
        var subst = new Dictionary<TypeParameter, Type>();
        for (int i = 0; i < dt.TypeArgs.Count; i++) {
          subst.Add(dt.TypeArgs[i], instantiatedType.TypeArgs[i]);
        }

        foreach (DatatypeCtor ctor in dt.Ctors) {
          List<Variable> bvs;
          List<Bpl.Expr> args;
          CreateBoundVariables(ctor.Formals, out bvs, out args);
          Bpl.Expr ct = FunctionCall(ctor.Origin, ctor.FullName, Predef.DatatypeType, args);
          // (exists args :: args-have-the-expected-types && ct(args) == expr)
          Bpl.Expr q = Bpl.Expr.Binary(ctor.Origin, BinaryOperator.Opcode.Eq, ct, expr);
          if (bvs.Count != 0) {
            int i = 0;
            Bpl.Expr typeAntecedent = Bpl.Expr.True;
            foreach (Formal arg in ctor.Formals) {
              var instantiatedArgType = arg.Type.Subst(subst);
              Bpl.Expr wh = GetWhereClause(arg.Origin, CondApplyUnbox(arg.Origin, args[i], arg.Type, instantiatedArgType), instantiatedArgType, etran, NOALLOC);
              if (wh != null) {
                typeAntecedent = BplAnd(typeAntecedent, wh);
              }
              i++;
            }
            var trigger = BplTrigger(ct);  // this is probably never used, because this quantifier is not expected ever to appear in a context where it needs to be instantiated
            q = new Bpl.ExistsExpr(ctor.Origin, bvs, trigger, BplAnd(typeAntecedent, q));
          }
          yield return q;
        }
      }
    }

    private bool TrSplitFunctionCallExpr(IOrigin origin, BodyTranslationContext context,
      Expression expr, List<SplitExprInfo> splits, int heightLimit,
      bool applyInduction, ExpressionTranslator etran, FunctionCallExpr fexp) {
      var f = fexp.Function;
      Contract.Assert(f != null); // filled in during resolution
      var module = f.EnclosingClass.EnclosingModuleDefinition;
      var functionHeight = module.CallGraph.GetSCCRepresentativePredecessorCount(f);

      if (functionHeight < heightLimit && f.Body != null && RevealedInScope(f)) {
        if (fexp.Origin.IsInherited(currentModule) &&
            f is Predicate && ((Predicate)f).BodyOrigin == Predicate.BodyOriginKind.DelayedDefinition &&
            (codeContext == null || !codeContext.MustReverify)) {
          // The function was inherited as body-less but is now given a body. Don't inline the body (since, apparently, everything
          // that needed to be proved about the function was proved already in the previous module, even without the body definition).
        } else if (!FunctionBodyIsAvailable(f, currentModule, currentScope)) {
          // Don't inline opaque functions
        } else if (context.ContainsHide) {
          // Do not inline in a blind context
        } else if (Attributes.Contains(f.Attributes, "no_inline")) {
          // User manually prevented inlining
        } else {
          // Produce, for a "body" split into b0, b1, b2:
          //     checked F#canCall(args) ==> F(args) || b0
          //     checked F#canCall(args) ==> F(args) || b1
          //     checked F#canCall(args) ==> F(args) || b2
          //     free F#canCall(args) && F(args) && (b0 && b1 && b2)
          // For "inCoContext", split into:
          //     checked F#canCall(args) ==> F'(args) || b0''
          //     checked F#canCall(args) ==> F'(args) || b1''
          //     checked F#canCall(args) ==> F'(args) || b2''
          //     free F#canCall(args) && F'(args)
          // where the primes indicate certificate translations.
          // The checked conjuncts of the body make use of the type-specialized body.

          // F#canCall(args)
          Bpl.IdentifierExpr canCallFuncID = new Bpl.IdentifierExpr(expr.Origin, f.FullSanitizedName + "#canCall", Bpl.Type.Bool);
          List<Bpl.Expr> args = etran.FunctionInvocationArguments(fexp, null, null);
          Bpl.Expr canCall = new Bpl.NAryExpr(GetToken(expr), new Bpl.FunctionCall(canCallFuncID), args);

          Bpl.Expr fargs;
          // F(args)
          fargs = etran.TrExpr(fexp);

          if (!CanSafelyInline(fexp, f)) {
            // Skip inlining, as it would cause arbitrary expressions to pop up in the trigger
            // TODO this should appear at the outmost call site, not at the innermost. See SnapshotableTrees.dfy
            reporter.Info(MessageSource.Translator, fexp.Origin, "Some instances of this call are not inlined.");
            // F#canCall(args) ==> F(args)
            var p = Bpl.Expr.Binary(fargs.tok, BinaryOperator.Opcode.Imp, canCall, fargs);
            splits.Add(ToSplitExprInfo(SplitExprInfo.K.Checked, p));
            // F#canCall(args) && F(args)
            var fr = BplAnd(canCall, fargs);
            splits.Add(ToSplitExprInfo(SplitExprInfo.K.Free, fr));
          } else {
            // inline this body
            var typeSpecializedBody = GetSubstitutedBody(fexp, f);
            var typeSpecializedResultType = f.ResultType.Subst(fexp.GetTypeArgumentSubstitutions());

            // recurse on body
            var ss = new List<SplitExprInfo>();
            TrSplitExpr(origin, context, typeSpecializedBody, ss, true, functionHeight, applyInduction, etran);
            var needsTokenAdjust = TrSplitNeedsTokenAdjustment(typeSpecializedBody);
            foreach (var s in ss) {
              if (s.IsChecked) {
                var unboxedConjunct = CondApplyUnbox(s.E.tok, s.E, typeSpecializedResultType, expr.Type);
                var bodyOrConjunct = BplOr(fargs, unboxedConjunct);
                var tok = needsTokenAdjust
                  ? (IOrigin)new ForceCheckOrigin(typeSpecializedBody.Origin)
                  : (IOrigin)new NestedOrigin(GetToken(fexp), s.Tok);
                var p = Bpl.Expr.Binary(tok, BinaryOperator.Opcode.Imp, canCall, bodyOrConjunct);
                splits.Add(ToSplitExprInfo(SplitExprInfo.K.Checked, p));
              }
            }

            // allocatedness for arguments to the inlined call in body
            if (typeSpecializedBody is FunctionCallExpr) {
              FunctionCallExpr e = (FunctionCallExpr)typeSpecializedBody;
              for (int i = 0; i < e.Args.Count; i++) {
                Expression ee = e.Args[i];
                Type t = e.Function.Ins[i].Type;
                Expr tr_ee = etran.TrExpr(ee);
                Bpl.Expr wh = GetWhereClause(e.Origin, tr_ee, cce.NonNull(ee.Type), etran, NOALLOC);
                if (wh != null) {
                  fargs = BplAnd(fargs, wh);
                }
              }
            }

            // body
            var trBody = etran.TrExpr(typeSpecializedBody);
            trBody = CondApplyUnbox(trBody.tok, trBody, typeSpecializedResultType, expr.Type);
            // F#canCall(args) && F(args) && (b0 && b1 && b2)
            var fr = BplAnd(canCall, BplAnd(fargs, trBody));
            splits.Add(ToSplitExprInfo(SplitExprInfo.K.Free, fr));
          }

          return true;
        }
      }
      return false;
    }


    private bool CanSafelyInline(FunctionCallExpr fexp, Function f) {
      var visitor = new TriggersExplorer();
      if (f.Body != null) {
        var body = f.Body;
        if (f is PrefixPredicate pp) {
          body = PrefixSubstitution(pp, body);
        }
        visitor.Visit(body);
      }
      return
        !triggersCollector.IsTriggerKiller(fexp.Receiver) &&
        Enumerable.Zip(f.Ins, fexp.Args).All(formal_concrete => CanSafelySubstitute(visitor.TriggerVariables, formal_concrete.Item1, formal_concrete.Item2));
    }


    // Using an empty set of old expressions is ok here; the only uses of the triggersCollector will be to check for trigger killers.
    Triggers.TriggersCollector triggersCollector;

    private bool CanSafelySubstitute(ISet<IVariable> protectedVariables, IVariable variable, Expression substitution) {
      return !(protectedVariables.Contains(variable) && triggersCollector.IsTriggerKiller(substitution));
    }

    private class TriggersExplorer : BottomUpVisitor {
      private readonly VariablesCollector collector;

      internal ISet<IVariable> TriggerVariables => collector.variables;

      internal TriggersExplorer() {
        collector = new VariablesCollector();
      }

      protected override void VisitOneExpr(Expression expr) {
        if (expr is QuantifierExpr quantifierExpr && quantifierExpr.SplitQuantifier == null) {
          foreach (var trigger in quantifierExpr.Attributes.AsEnumerable().Where(a => a.Name == "trigger").SelectMany(a => a.Args)) {
            collector.Visit(trigger);
          }
        }
      }
    }

    private Expression GetSubstitutedBody(FunctionCallExpr fexp, Function f) {
      Contract.Requires(fexp != null);
      Contract.Requires(f != null);
      var substMap = new Dictionary<IVariable, Expression>();
      Contract.Assert(fexp.Args.Count == f.Ins.Count);
      for (int i = 0; i < f.Ins.Count; i++) {
        Formal p = f.Ins[i];
        var formalType = p.Type.Subst(fexp.GetTypeArgumentSubstitutions());
        Expression arg = fexp.Args[i];
        arg = new BoxingCastExpr(arg, cce.NonNull(arg.Type), formalType);
        arg.Type = formalType;  // resolve here
        substMap.Add(p, arg);
      }
      var body = f.Body;
      if (f is PrefixPredicate) {
        var pp = (PrefixPredicate)f;
        body = PrefixSubstitution(pp, body);
      }
      body = Substitute(body, fexp.Receiver, substMap, fexp.GetTypeArgumentSubstitutions(), fexp.AtLabel);
      return body;
    }


    SplitExprInfo ToSplitExprInfo(SplitExprInfo.K kind, Expr e) {
      return new SplitExprInfo(flags.ReportRanges, kind, e);
    }

    public class SplitExprInfo {
      public enum K { Free, Checked, Both }
      public K Kind;
      public bool IsOnlyFree { get { return Kind == K.Free; } }
      public bool IsOnlyChecked { get { return Kind == K.Checked; } }
      public bool IsChecked { get { return Kind != K.Free; } }
      public readonly Expr E;
      public IOrigin Tok;
      public SplitExprInfo(bool reportRanges, K kind, Expr e) {
        Contract.Requires(e != null && e.tok != null);
        // TODO:  Contract.Requires(kind == K.Free || e.Tok.IsValid);
        Kind = kind;
        E = e;
        Tok = ToDafnyToken(reportRanges, e.tok);
      }
    }
  }
}<|MERGE_RESOLUTION|>--- conflicted
+++ resolved
@@ -97,12 +97,8 @@
             if (position && e.Frame.Count > 1) {
               // split into a number of UnchangeExpr's, one for each FrameExpression
               foreach (var fe in e.Frame) {
-<<<<<<< HEAD
-                var tok = new NestedOrigin(origin, fe.Tok);
-=======
-                var tok = new NestedOrigin(GetToken(e), fe.Origin);
->>>>>>> a88767fb
-                Expression ee = new UnchangedExpr(tok, new List<FrameExpression> { fe }, e.At) { AtLabel = e.AtLabel };
+                var nested = new NestedOrigin(origin, fe.Origin);
+                Expression ee = new UnchangedExpr(nested, new List<FrameExpression> { fe }, e.At) { AtLabel = e.AtLabel };
                 ee.Type = Type.Bool;  // resolve here
                 TrSplitExpr(origin, context, ee, splits, position, heightLimit, applyInduction, etran);
               }
