using System;
using System.Collections.Generic;
using System.Diagnostics.Contracts;
using System.Linq;
using System.Numerics;
using Microsoft.Boogie;
using static Microsoft.Dafny.Util;

namespace Microsoft.Dafny {
  public partial class Translator {
    public class ExpressionTranslator {
      private DafnyOptions options;
      // HeapExpr == null ==> translation of pure (no-heap) expression
      readonly Boogie.Expr _the_heap_expr;
      public Boogie.Expr HeapExpr {
        // The increment of Statistics_HeapUses in the following line is a hack and not entirely a good idea.
        // Not only does one need to be careful not to mention HeapExpr in contracts (in particular, in ObjectInvariant()
        // below), but also, the debugger may invoke HeapExpr and that will cause an increment as well.
        get { Statistics_HeapUses++; return _the_heap_expr; }
      }

      /// <summary>
      /// Return HeapExpr as an IdentifierExpr.
      /// CAUTION: This getter should be used only if the caller "knows" that HeapExpr really is an IdentifierExpr.
      /// </summary>
      public Boogie.IdentifierExpr HeapCastToIdentifierExpr {
        get {
          Contract.Assume(HeapExpr is Boogie.IdentifierExpr);
          return (Boogie.IdentifierExpr)HeapExpr;
        }
      }

      public readonly PredefinedDecls predef;
      public readonly Translator translator;
      public readonly string This;
      public readonly string readsFrame; // the name of the context's frame variable for reading state.
                                         // May be null to indicate the context's reads frame is * and doesn't require any reads checks.
      public readonly string modifiesFrame; // the name of the context's frame variable for writing state.
      readonly Function applyLimited_CurrentFunction;
      internal readonly FuelSetting layerInterCluster;
      internal readonly FuelSetting layerIntraCluster = null;  // a value of null says to do the same as for inter-cluster calls
      public int Statistics_CustomLayerFunctionCount = 0;
      public int Statistics_HeapAsQuantifierCount = 0;
      public int Statistics_HeapUses = 0;
      public readonly bool stripLits = false;
      [ContractInvariantMethod]
      void ObjectInvariant() {
        // In the following line, it is important to use _the_heap_expr directly, rather than HeapExpr, because
        // the HeapExpr getter has a side effect on Statistics_HeapUses.
        Contract.Invariant(_the_heap_expr == null || _the_heap_expr is Boogie.OldExpr || _the_heap_expr is Boogie.IdentifierExpr);
        Contract.Invariant(predef != null);
        Contract.Invariant(translator != null);
        Contract.Invariant(This != null);
        Contract.Invariant(modifiesFrame != null);
        Contract.Invariant(layerInterCluster != null);
        Contract.Invariant(0 <= Statistics_CustomLayerFunctionCount);
      }

      /// <summary>
      /// This is the most general constructor.  It is private and takes all the parameters.  Whenever
      /// one ExpressionTranslator is constructed from another, unchanged parameters are just copied in.
      /// </summary>
      ExpressionTranslator(Translator translator, PredefinedDecls predef, Boogie.Expr heap, string thisVar,
        Function applyLimited_CurrentFunction, FuelSetting layerInterCluster, FuelSetting layerIntraCluster, string readsFrame, string modifiesFrame, bool stripLits) {

        Contract.Requires(translator != null);
        Contract.Requires(predef != null);
        Contract.Requires(thisVar != null);
        Contract.Requires(readsFrame != null);
        Contract.Requires(modifiesFrame != null);

        this.translator = translator;
        this.predef = predef;
        this._the_heap_expr = heap;
        this.This = thisVar;
        this.applyLimited_CurrentFunction = applyLimited_CurrentFunction;
        this.layerInterCluster = layerInterCluster;
        if (layerIntraCluster == null) {
          this.layerIntraCluster = layerInterCluster;
        } else {
          this.layerIntraCluster = layerIntraCluster;
        }

        this.readsFrame = readsFrame;
        this.modifiesFrame = modifiesFrame;
        this.stripLits = stripLits;
        this.options = translator.options;
      }

      public static Boogie.IdentifierExpr HeapIdentifierExpr(PredefinedDecls predef, Boogie.IToken heapToken) {
        return new Boogie.IdentifierExpr(heapToken, predef.HeapVarName, predef.HeapType);
      }

      public ExpressionTranslator(Translator translator, PredefinedDecls predef, Boogie.IToken heapToken)
        : this(translator, predef, HeapIdentifierExpr(predef, heapToken)) {
        Contract.Requires(translator != null);
        Contract.Requires(predef != null);
        Contract.Requires(heapToken != null);
      }

      public ExpressionTranslator(Translator translator, PredefinedDecls predef, Boogie.Expr heap)
        : this(translator, predef, heap, "this") {
        Contract.Requires(translator != null);
        Contract.Requires(predef != null);
      }

      public ExpressionTranslator(Translator translator, PredefinedDecls predef, Boogie.Expr heap, Boogie.Expr oldHeap)
        : this(translator, predef, heap, "this") {
        Contract.Requires(translator != null);
        Contract.Requires(predef != null);
        Contract.Requires(oldHeap != null);

        var old = new ExpressionTranslator(translator, predef, oldHeap);
        old.oldEtran = old;
        this.oldEtran = old;
      }

      public ExpressionTranslator(Translator translator, PredefinedDecls predef, Boogie.Expr heap, string thisVar)
        : this(translator, predef, heap, thisVar, null, new FuelSetting(translator, 1), null, "$_ReadsFrame", "$_ModifiesFrame", false) {
        Contract.Requires(translator != null);
        Contract.Requires(predef != null);
        Contract.Requires(thisVar != null);
      }

      public ExpressionTranslator(ExpressionTranslator etran, Boogie.Expr heap)
        : this(etran.translator, etran.predef, heap, etran.This, etran.applyLimited_CurrentFunction, etran.layerInterCluster, etran.layerIntraCluster, etran.readsFrame, etran.modifiesFrame, etran.stripLits) {
        Contract.Requires(etran != null);
      }

      public ExpressionTranslator WithReadsFrame(string newReadsFrame) {
        return new ExpressionTranslator(translator, predef, HeapExpr, This, applyLimited_CurrentFunction, layerInterCluster, layerIntraCluster, newReadsFrame, modifiesFrame, stripLits);
      }

      public ExpressionTranslator WithModifiesFrame(string newModifiesFrame) {
        return new ExpressionTranslator(translator, predef, HeapExpr, This, applyLimited_CurrentFunction, layerInterCluster, layerIntraCluster, readsFrame, newModifiesFrame, stripLits);
      }

      internal IToken GetToken(Expression expression) {
        return translator.GetToken(expression);
      }

      ExpressionTranslator oldEtran;
      public ExpressionTranslator Old {
        get {
          Contract.Ensures(Contract.Result<ExpressionTranslator>() != null);

          if (oldEtran == null) {
            oldEtran = new ExpressionTranslator(translator, predef, new Boogie.OldExpr(HeapExpr.tok, HeapExpr), This, applyLimited_CurrentFunction, layerInterCluster, layerIntraCluster, readsFrame, modifiesFrame, stripLits);
            oldEtran.oldEtran = oldEtran;
          }
          return oldEtran;
        }
      }

      public ExpressionTranslator OldAt(Label/*?*/ label) {
        Contract.Ensures(Contract.Result<ExpressionTranslator>() != null);
        if (label == null) {
          return Old;
        }
        var heapAt = new Boogie.IdentifierExpr(Token.NoToken, "$Heap_at_" + label.AssignUniqueId(translator.CurrentIdGenerator), predef.HeapType);
        return new ExpressionTranslator(translator, predef, heapAt, This, applyLimited_CurrentFunction, layerInterCluster, layerIntraCluster, readsFrame, modifiesFrame, stripLits);
      }

      public bool UsesOldHeap {
        get {
          return HeapExpr is Boogie.OldExpr || (HeapExpr is Boogie.IdentifierExpr ide && ide.Name.StartsWith("$Heap_at_"));
        }
      }

      public ExpressionTranslator WithLayer(Boogie.Expr layerArgument) {
        // different layer and 0 fuel amount.
        Contract.Requires(layerArgument != null);
        Contract.Ensures(Contract.Result<ExpressionTranslator>() != null);

        return CloneExpressionTranslator(this, translator, predef, HeapExpr, This, null, new FuelSetting(translator, 0, layerArgument), new FuelSetting(translator, 0, layerArgument), readsFrame, modifiesFrame, stripLits);
      }

      internal ExpressionTranslator WithCustomFuelSetting(CustomFuelSettings customSettings) {
        // Use the existing layers but with some per-function customizations
        Contract.Requires(customSettings != null);
        Contract.Ensures(Contract.Result<ExpressionTranslator>() != null);

        return CloneExpressionTranslator(this, translator, predef, HeapExpr, This, null, layerInterCluster.WithContext(customSettings), layerIntraCluster.WithContext(customSettings), readsFrame, modifiesFrame, stripLits);
      }

      public ExpressionTranslator ReplaceLayer(Boogie.Expr layerArgument) {
        // different layer with same fuel amount.
        Contract.Requires(layerArgument != null);
        Contract.Ensures(Contract.Result<ExpressionTranslator>() != null);

        return CloneExpressionTranslator(this, translator, predef, HeapExpr, This, applyLimited_CurrentFunction, layerInterCluster.WithLayer(layerArgument), layerIntraCluster.WithLayer(layerArgument), readsFrame, modifiesFrame, stripLits);
      }

      public ExpressionTranslator WithNoLits() {
        Contract.Ensures(Contract.Result<ExpressionTranslator>() != null);
        return CloneExpressionTranslator(this, translator, predef, HeapExpr, This, applyLimited_CurrentFunction, layerInterCluster, layerIntraCluster, readsFrame, modifiesFrame, true);
      }

      public ExpressionTranslator LimitedFunctions(Function applyLimited_CurrentFunction, Boogie.Expr layerArgument) {
        Contract.Requires(applyLimited_CurrentFunction != null);
        Contract.Requires(layerArgument != null);
        Contract.Ensures(Contract.Result<ExpressionTranslator>() != null);

        return CloneExpressionTranslator(this, translator, predef, HeapExpr, This, applyLimited_CurrentFunction, /* layerArgument */ layerInterCluster, new FuelSetting(translator, 0, layerArgument), readsFrame, modifiesFrame, stripLits);
      }

      public ExpressionTranslator LayerOffset(int offset) {
        Contract.Requires(0 <= offset);
        Contract.Ensures(Contract.Result<ExpressionTranslator>() != null);

        return CloneExpressionTranslator(this, translator, predef, HeapExpr, This, applyLimited_CurrentFunction, layerInterCluster.Offset(offset), layerIntraCluster, readsFrame, modifiesFrame, stripLits);
      }

      public ExpressionTranslator DecreaseFuel(int offset) {
        Contract.Requires(0 <= offset);
        Contract.Ensures(Contract.Result<ExpressionTranslator>() != null);

        return CloneExpressionTranslator(this, translator, predef, HeapExpr, This, applyLimited_CurrentFunction, layerInterCluster.Decrease(offset), layerIntraCluster, readsFrame, modifiesFrame, stripLits);
      }

      private static ExpressionTranslator CloneExpressionTranslator(ExpressionTranslator orig,
        Translator translator, PredefinedDecls predef, Boogie.Expr heap, string thisVar,
        Function applyLimited_CurrentFunction, FuelSetting layerInterCluster, FuelSetting layerIntraCluster, string readsFrame, string modifiesFrame, bool stripLits) {
        var et = new ExpressionTranslator(translator, predef, heap, thisVar, applyLimited_CurrentFunction, layerInterCluster, layerIntraCluster, readsFrame, modifiesFrame, stripLits);
        if (orig.oldEtran != null) {
          var etOld = new ExpressionTranslator(translator, predef, orig.Old.HeapExpr, thisVar, applyLimited_CurrentFunction, layerInterCluster, layerIntraCluster, readsFrame, modifiesFrame, stripLits);
          etOld.oldEtran = etOld;
          et.oldEtran = etOld;
        }
        return et;
      }

      public Boogie.IdentifierExpr ReadsFrame(IToken tok) {
        Contract.Requires(tok != null);
        Contract.Ensures(Contract.Result<Boogie.IdentifierExpr>() != null);
        Contract.Ensures(Contract.Result<Boogie.IdentifierExpr>().Type != null);

        if (readsFrame == null) {
          throw new ArgumentException();
        }
        return Frame(tok, readsFrame);
      }

      public Boogie.IdentifierExpr ModifiesFrame(IToken tok) {
        Contract.Requires(tok != null);
        Contract.Ensures(Contract.Result<Boogie.IdentifierExpr>() != null);
        Contract.Ensures(Contract.Result<Boogie.IdentifierExpr>().Type != null);

        return Frame(tok, modifiesFrame);
      }

      private Boogie.IdentifierExpr Frame(IToken tok, string frameName) {
        Contract.Requires(tok != null);
        Contract.Ensures(Contract.Result<Boogie.IdentifierExpr>() != null);
        Contract.Ensures(Contract.Result<Boogie.IdentifierExpr>().Type != null);

        Boogie.TypeVariable alpha = new Boogie.TypeVariable(tok, "beta");
        Boogie.Type fieldAlpha = predef.FieldName(tok, alpha);
        Boogie.Type ty = new Boogie.MapType(tok, new List<TypeVariable> { alpha }, new List<Boogie.Type> { predef.RefType, fieldAlpha }, Boogie.Type.Bool);
        return new Boogie.IdentifierExpr(tok, frameName, ty);
      }

      public Boogie.IdentifierExpr ArbitraryBoxValue() {
        Contract.Ensures(Contract.Result<Boogie.IdentifierExpr>() != null);
        return new Boogie.IdentifierExpr(Token.NoToken, "$ArbitraryBoxValue", predef.BoxType);
      }
      public Boogie.Expr ArbitraryValue(Type type) {
        Contract.Ensures(Contract.Result<Boogie.Expr>() != null);
        var bx = ArbitraryBoxValue();
        if (!ModeledAsBoxType(type)) {
          return translator.FunctionCall(Token.NoToken, BuiltinFunction.Unbox, translator.TrType(type), bx);
        } else {
          return bx;
        }
      }

      public Boogie.IdentifierExpr FunctionContextHeight() {
        Contract.Ensures(Contract.Result<Boogie.IdentifierExpr>().Type != null);
        return new Boogie.IdentifierExpr(Token.NoToken, "$FunctionContextHeight", Boogie.Type.Int);
      }

      public Boogie.Expr HeightContext(ICallable m) {
        Contract.Requires(m != null);
        // free requires fh == FunctionContextHeight;
        var module = m.EnclosingModule;
        Boogie.Expr context =
          Boogie.Expr.Eq(Boogie.Expr.Literal(module.CallGraph.GetSCCRepresentativePredecessorCount(m)), FunctionContextHeight());
        return context;
      }

      public Expression GetSubstitutedBody(LetExpr e) {
        Contract.Requires(e != null);
        Contract.Requires(e.Exact);
        Contract.Assert(e.LHSs.Count == e.RHSs.Count);  // checked by resolution
        var substMap = new Dictionary<IVariable, Expression>();
        for (int i = 0; i < e.LHSs.Count; i++) {
          translator.AddCasePatternVarSubstitutions(e.LHSs[i], TrExpr(e.RHSs[i]), substMap);
        }
        return Translator.Substitute(e.Body, null, substMap);
      }

      public Expr MaybeLit(Expr expr, Boogie.Type type) {
        return stripLits ? expr : translator.Lit(expr, type);
      }

      public Expr MaybeLit(Expr expr) {
        return stripLits ? expr : translator.Lit(expr);
      }

      /// <summary>
      /// Translates Dafny expression "expr" into a Boogie expression.  If the type of "expr" can be a boolean, then the
      /// token (source location) of the resulting expression is filled in (it wouldn't hurt if the token were always
      /// filled in, but it is really necessary for anything that may show up in a Boogie assert, since that location may
      /// then show up in an error message).
      /// </summary>
      public Boogie.Expr TrExpr(Expression expr) {
        Contract.Requires(expr != null);
        Contract.Requires(predef != null);

        switch (expr) {
          case LiteralExpr literalExpr: {
              LiteralExpr e = literalExpr;
              if (e.Value == null) {
                return predef.Null;
              } else if (e.Value is bool) {
                return MaybeLit(new Boogie.LiteralExpr(GetToken(e), (bool)e.Value));
              } else if (e is CharLiteralExpr) {
                // we expect e.Value to be a string representing exactly one char
                Boogie.Expr rawElement = null;  // assignment to please compiler's definite assignment rule
                foreach (var ch in Util.UnescapedCharacters(options, (string)e.Value, false)) {
                  Contract.Assert(rawElement == null);  // we should get here only once
                  rawElement = translator.FunctionCall(GetToken(literalExpr), BuiltinFunction.CharFromInt, null, Boogie.Expr.Literal(ch));
                }
                Contract.Assert(rawElement != null);  // there should have been an iteration of the loop above
                return MaybeLit(rawElement, predef.CharType);
              } else if (e is StringLiteralExpr) {
                var str = (StringLiteralExpr)e;
                Boogie.Expr seq = translator.FunctionCall(GetToken(literalExpr), BuiltinFunction.SeqEmpty, predef.BoxType);
                foreach (var ch in Util.UnescapedCharacters(options, (string)e.Value, str.IsVerbatim)) {
                  var rawElement = translator.FunctionCall(GetToken(literalExpr), BuiltinFunction.CharFromInt, null, Boogie.Expr.Literal(ch));
                  Boogie.Expr elt = BoxIfNecessary(GetToken(literalExpr), rawElement, Type.Char);
                  seq = translator.FunctionCall(GetToken(literalExpr), BuiltinFunction.SeqBuild, predef.BoxType, seq, elt);
                }
                return MaybeLit(seq, translator.TrType(new SeqType(Type.Char)));
              } else if (e.Value is BigInteger) {
                var n = Microsoft.BaseTypes.BigNum.FromBigInt((BigInteger)e.Value);
                if (e.Type is BitvectorType) {
                  return MaybeLit(translator.BplBvLiteralExpr(GetToken(e), n, e.Type.AsBitVectorType));
                } else if (e.Type.IsBigOrdinalType) {
                  var fromNat = FunctionCall(GetToken(literalExpr), "ORD#FromNat", predef.BigOrdinalType, Boogie.Expr.Literal(n));
                  return MaybeLit(fromNat, predef.BigOrdinalType);
                } else {
                  return MaybeLit(Boogie.Expr.Literal(n));
                }
              } else if (e.Value is BaseTypes.BigDec) {
                return MaybeLit(Boogie.Expr.Literal((BaseTypes.BigDec)e.Value));
              } else {
                Contract.Assert(false); throw new cce.UnreachableException();  // unexpected literal
              }
            }
          case ThisExpr:
            return new Boogie.IdentifierExpr(GetToken(expr), This, translator.TrType(expr.Type));
          case IdentifierExpr identifierExpr: {
              IdentifierExpr e = identifierExpr;
              Contract.Assert(e.Var != null);
              return translator.TrVar(GetToken(identifierExpr), e.Var);
            }
          case BoogieWrapper wrapper: {
              var e = wrapper;
              return e.Expr;
            }
          case BoogieFunctionCall call: {
              var e = call;
              var id = new Boogie.IdentifierExpr(GetToken(e), e.FunctionName, translator.TrType(e.Type));
              var args = new List<Boogie.Expr>();
              foreach (var arg in e.TyArgs) {
                args.Add(translator.TypeToTy(arg));
              }
              if (e.UsesHeap) {
                args.Add(HeapExpr);
              }
              if (e.UsesOldHeap) {
                args.Add(Old.HeapExpr);
              }
              foreach (var heapAtLabel in e.HeapAtLabels) {
                var bv = BplBoundVar("$Heap_at_" + heapAtLabel.AssignUniqueId(translator.CurrentIdGenerator), translator.predef.HeapType, out var ve);
                args.Add(ve);
              }
              foreach (var arg in e.Args) {
                args.Add(TrExpr(arg));
              }
              return new Boogie.NAryExpr(GetToken(e), new Boogie.FunctionCall(id), args);
            }
          case SetDisplayExpr displayExpr: {
              SetDisplayExpr e = displayExpr;
              Boogie.Expr s = translator.FunctionCall(GetToken(displayExpr), e.Finite ? BuiltinFunction.SetEmpty : BuiltinFunction.ISetEmpty, predef.BoxType);
              var isLit = true;
              foreach (Expression ee in e.Elements) {
                var rawElement = TrExpr(ee);
                isLit = isLit && translator.IsLit(rawElement);
                Boogie.Expr ss = BoxIfNecessary(GetToken(displayExpr), rawElement, cce.NonNull(ee.Type));
                s = translator.FunctionCall(GetToken(displayExpr), e.Finite ? BuiltinFunction.SetUnionOne : BuiltinFunction.ISetUnionOne, predef.BoxType, s, ss);
              }
              if (isLit) {
                // Lit-lifting: All elements are lit, so the set is Lit too
                s = MaybeLit(s, predef.BoxType);
              }
              return s;
            }
          case MultiSetDisplayExpr displayExpr: {
              MultiSetDisplayExpr e = displayExpr;
              Boogie.Expr s = translator.FunctionCall(GetToken(displayExpr), BuiltinFunction.MultiSetEmpty, predef.BoxType);
              var isLit = true;
              foreach (Expression ee in e.Elements) {
                var rawElement = TrExpr(ee);
                isLit = isLit && translator.IsLit(rawElement);
                Boogie.Expr ss = BoxIfNecessary(GetToken(displayExpr), rawElement, cce.NonNull(ee.Type));
                s = translator.FunctionCall(GetToken(displayExpr), BuiltinFunction.MultiSetUnionOne, predef.BoxType, s, ss);
              }
              if (isLit) {
                // Lit-lifting: All elements are lit, so the multiset is Lit too
                s = MaybeLit(s, predef.BoxType);
              }
              return s;
            }
          case SeqDisplayExpr displayExpr: {
              SeqDisplayExpr e = displayExpr;
              // Note: a LiteralExpr(string) is really another kind of SeqDisplayExpr
              Boogie.Expr s = translator.FunctionCall(GetToken(displayExpr), BuiltinFunction.SeqEmpty, predef.BoxType);
              var isLit = true;
              foreach (Expression ee in e.Elements) {
                var rawElement = TrExpr(ee);
                isLit = isLit && translator.IsLit(rawElement);
                Boogie.Expr elt = BoxIfNecessary(GetToken(displayExpr), rawElement, ee.Type);
                s = translator.FunctionCall(GetToken(displayExpr), BuiltinFunction.SeqBuild, predef.BoxType, s, elt);
              }
              if (isLit) {
                // Lit-lifting: All elements are lit, so the sequence is Lit too
                s = MaybeLit(s, predef.BoxType);
              }
              return s;
            }
          case MapDisplayExpr displayExpr: {
              MapDisplayExpr e = displayExpr;
              Boogie.Type maptype = predef.MapType(GetToken(displayExpr), e.Finite);
              Boogie.Expr s = translator.FunctionCall(GetToken(displayExpr), e.Finite ? BuiltinFunction.MapEmpty : BuiltinFunction.IMapEmpty, predef.BoxType);
              var isLit = true;
              foreach (ExpressionPair p in e.Elements) {
                var rawA = TrExpr(p.A);
                var rawB = TrExpr(p.B);
                isLit = isLit && translator.IsLit(rawA) && translator.IsLit(rawB);
                Boogie.Expr elt = BoxIfNecessary(GetToken(displayExpr), rawA, cce.NonNull(p.A.Type));
                Boogie.Expr elt2 = BoxIfNecessary(GetToken(displayExpr), rawB, cce.NonNull(p.B.Type));
                s = FunctionCall(GetToken(displayExpr), e.Finite ? "Map#Build" : "IMap#Build", maptype, s, elt, elt2);
              }
              if (isLit) {
                // Lit-lifting: All keys and values are lit, so the map is Lit too
                s = MaybeLit(s, predef.BoxType);
              }
              return s;
            }
          case MemberSelectExpr selectExpr: {
              var e = selectExpr;
              return e.MemberSelectCase(
                field => {
                  var useSurrogateLocal = translator.inBodyInitContext && Expression.AsThis(e.Obj) != null && !field.IsInstanceIndependentConstant;
                  var fType = translator.TrType(field.Type);
                  if (useSurrogateLocal) {
                    return new Boogie.IdentifierExpr(GetToken(expr), translator.SurrogateName(field), fType);
                  } else if (field is ConstantField) {
                    var typeMap = e.TypeArgumentSubstitutionsWithParents();
                    var args = GetTypeParams(field.EnclosingClass).ConvertAll(tp => translator.TypeToTy(typeMap[tp]));
                    Boogie.Expr result;
                    if (field.IsStatic) {
                      result = new Boogie.NAryExpr(GetToken(expr), new Boogie.FunctionCall(translator.GetReadonlyField(field)), args);
                    } else {
                      Boogie.Expr obj = translator.BoxifyForTraitParent(e.tok, TrExpr(e.Obj), e.Member, e.Obj.Type);
                      args.Add(obj);
                      result = new Boogie.NAryExpr(GetToken(expr), new Boogie.FunctionCall(translator.GetReadonlyField(field)), args);
                    }
                    result = translator.CondApplyUnbox(GetToken(expr), result, field.Type, expr.Type);
                    return result;
                  } else {
                    Boogie.Expr obj = TrExpr(e.Obj);
                    Boogie.Expr result;
                    if (field.IsMutable) {
                      result = ReadHeap(GetToken(expr), HeapExpr, obj, new Boogie.IdentifierExpr(GetToken(expr), translator.GetField(field)), fType);
                      return translator.CondApplyUnbox(GetToken(expr), result, field.Type, expr.Type);
                    } else {
                      result = new Boogie.NAryExpr(GetToken(expr), new Boogie.FunctionCall(translator.GetReadonlyField(field)),
                        new List<Boogie.Expr> { obj });
                      result = translator.CondApplyUnbox(GetToken(expr), result, field.Type, expr.Type);
                      if (translator.IsLit(obj)) {
                        result = MaybeLit(result, translator.TrType(expr.Type));
                      }
                      return result;
                    }
                  }
                },
                fn => {
                  var typeMap = e.TypeArgumentSubstitutionsWithParents();
                  var args = GetTypeParams(fn).ConvertAll(tp => translator.TypeToTy(typeMap[tp]));
                  if (fn.IsFuelAware()) {
                    args.Add(this.layerInterCluster.GetFunctionFuel(fn));
                  }
                  if (fn.IsOpaque || fn.IsMadeImplicitlyOpaque(options)) {
                    args.Add(translator.GetRevealConstant(fn));
                  }
                  if (fn is TwoStateFunction) {
                    args.Add(Old.HeapExpr);
                  }
                  if (!fn.IsStatic) {
                    args.Add(/* translator.BoxIfUnboxed */(TrExpr(e.Obj)/*, e.Type */));
                  }
                  return FunctionCall(GetToken(e), translator.FunctionHandle(fn), predef.HandleType, args);
                });
            }
          case SeqSelectExpr selectExpr: {
              SeqSelectExpr e = selectExpr;
              Boogie.Expr seq = TrExpr(e.Seq);
              var seqType = e.Seq.Type.NormalizeExpand();
              Type elmtType = null;
              Type domainType = null;
              Contract.Assert(seqType != null);  // the expression has been successfully resolved
              if (seqType.IsArrayType) {
                domainType = Type.Int;
                elmtType = UserDefinedType.ArrayElementType(seqType);
              } else if (seqType is SeqType) {
                domainType = Type.Int;
                elmtType = ((SeqType)seqType).Arg;
              } else if (seqType is MapType) {
                domainType = ((MapType)seqType).Domain;
                elmtType = ((MapType)seqType).Range;
              } else if (seqType is MultiSetType) {
                domainType = ((MultiSetType)seqType).Arg;
                elmtType = Type.Int;
              } else { Contract.Assert(false); }
              Boogie.Type elType = translator.TrType(elmtType);
              Boogie.Type dType = translator.TrType(domainType);
              Boogie.Expr e0 = e.E0 == null ? null : TrExpr(e.E0);
              if (e0 != null && e.E0.Type.IsBitVectorType) {
                e0 = translator.ConvertExpression(GetToken(e.E0), e0, e.E0.Type, Type.Int);
              }
              Boogie.Expr e1 = e.E1 == null ? null : TrExpr(e.E1);
              if (e1 != null && e.E1.Type.IsBitVectorType) {
                e1 = translator.ConvertExpression(GetToken(e.E1), e1, e.E1.Type, Type.Int);
              }
              if (e.SelectOne) {
                Contract.Assert(e1 == null);
                Boogie.Expr x;
                if (seqType.IsArrayType) {
                  Boogie.Expr fieldName = translator.FunctionCall(GetToken(selectExpr), BuiltinFunction.IndexField, null, e0);
                  x = ReadHeap(GetToken(selectExpr), HeapExpr, TrExpr(e.Seq), fieldName);
                } else if (seqType is SeqType) {
                  x = translator.FunctionCall(GetToken(selectExpr), BuiltinFunction.SeqIndex, predef.BoxType, seq, e0);
                } else if (seqType is MapType) {
                  bool finite = ((MapType)seqType).Finite;
                  var f = finite ? BuiltinFunction.MapElements : BuiltinFunction.IMapElements;
                  x = translator.FunctionCall(GetToken(selectExpr), f, predef.MapType(GetToken(e), finite), seq);
                  x = Boogie.Expr.Select(x, BoxIfNecessary(GetToken(e), e0, domainType));
                } else if (seqType is MultiSetType) {
                  x = Boogie.Expr.SelectTok(GetToken(selectExpr), TrExpr(e.Seq), BoxIfNecessary(GetToken(selectExpr), e0, domainType));
                } else { Contract.Assert(false); x = null; }
                if (!ModeledAsBoxType(elmtType) && !(seqType is MultiSetType)) {
                  x = translator.FunctionCall(GetToken(selectExpr), BuiltinFunction.Unbox, elType, x);
                }
                return x;
              } else {
                if (seqType.IsArrayType) {
                  seq = translator.FunctionCall(GetToken(selectExpr), BuiltinFunction.SeqFromArray, elType, HeapExpr, seq);
                }
                var isLit = translator.IsLit(seq);
                if (e1 != null) {
                  isLit = isLit && translator.IsLit(e1);
                  seq = translator.FunctionCall(GetToken(selectExpr), BuiltinFunction.SeqTake, elType, seq, e1);
                }
                if (e0 != null) {
                  isLit = isLit && translator.IsLit(e0);
                  seq = translator.FunctionCall(GetToken(selectExpr), BuiltinFunction.SeqDrop, elType, seq, e0);
                }
                // if e0 == null && e1 == null, then we have the identity operation seq[..] == seq;
                if (isLit && (e0 != null || e1 != null)) {
                  // Lit-lift the expression
                  seq = MaybeLit(seq, translator.TrType(selectExpr.Type));
                }
                return seq;
              }
            }
          case SeqUpdateExpr updateExpr: {
              SeqUpdateExpr e = updateExpr;
              Boogie.Expr seq = TrExpr(e.Seq);
              var seqType = e.Seq.Type.NormalizeExpand();
              if (seqType is SeqType) {
                Boogie.Expr index = TrExpr(e.Index);
                index = translator.ConvertExpression(GetToken(e.Index), index, e.Index.Type, Type.Int);
                Boogie.Expr val = BoxIfNecessary(GetToken(updateExpr), TrExpr(e.Value), e.Value.Type);
                return translator.FunctionCall(GetToken(updateExpr), BuiltinFunction.SeqUpdate, predef.BoxType, seq, index, val);
              } else if (seqType is MapType) {
                MapType mt = (MapType)seqType;
                Boogie.Type maptype = predef.MapType(GetToken(updateExpr), mt.Finite);
                Boogie.Expr index = BoxIfNecessary(GetToken(updateExpr), TrExpr(e.Index), mt.Domain);
                Boogie.Expr val = BoxIfNecessary(GetToken(updateExpr), TrExpr(e.Value), mt.Range);
                return FunctionCall(GetToken(updateExpr), mt.Finite ? "Map#Build" : "IMap#Build", maptype, seq, index, val);
              } else if (seqType is MultiSetType) {
                Type elmtType = cce.NonNull((MultiSetType)seqType).Arg;
                Boogie.Expr index = BoxIfNecessary(GetToken(updateExpr), TrExpr(e.Index), elmtType);
                Boogie.Expr val = TrExpr(e.Value);
                return Boogie.Expr.StoreTok(GetToken(updateExpr), seq, index, val);
              } else {
                Contract.Assert(false);
                throw new cce.UnreachableException();
              }
            }
          case MultiSelectExpr selectExpr: {
              MultiSelectExpr e = selectExpr;
              Type elmtType = UserDefinedType.ArrayElementType(e.Array.Type); ;
              Boogie.Type elType = translator.TrType(elmtType);

              Boogie.Expr fieldName = GetArrayIndexFieldName(GetToken(selectExpr), e.Indices);
              Boogie.Expr x = ReadHeap(GetToken(selectExpr), HeapExpr, TrExpr(e.Array), fieldName);
              if (!ModeledAsBoxType(elmtType)) {
                x = translator.FunctionCall(GetToken(selectExpr), BuiltinFunction.Unbox, elType, x);
              }
              return x;
            }
          case ApplyExpr applyExpr: {
              ApplyExpr e = applyExpr;
              int arity = e.Args.Count;
              var tt = e.Function.Type.AsArrowType;
              Contract.Assert(tt != null);
              Contract.Assert(tt.Arity == arity);

              {
                // optimisation: if this could have just as well been a FunctionCallExpr, call it as such!
                var con = e.Function as ConcreteSyntaxExpression;
                var recv = con == null ? e.Function : con.Resolved;
                var mem = recv as MemberSelectExpr;
                var fn = mem == null ? null : mem.Member as Function;
                if (fn != null) {
                  return TrExpr(new FunctionCallExpr(e.tok, fn.Name, mem.Obj, e.tok, e.CloseParen, e.Args) {
                    Function = fn,
                    Type = e.Type,
                    TypeApplication_AtEnclosingClass = mem.TypeApplication_AtEnclosingClass,
                    TypeApplication_JustFunction = mem.TypeApplication_JustMember
                  });
                }
              }

              Func<Expression, Boogie.Expr> TrArg = arg => translator.BoxIfUnboxed(TrExpr(arg), arg.Type);

              var applied = FunctionCall(GetToken(applyExpr), Translator.Apply(arity), predef.BoxType,
                Concat(Map(tt.TypeArgs, translator.TypeToTy),
                  Cons(HeapExpr, Cons(TrExpr(e.Function), e.Args.ConvertAll(arg => TrArg(arg))))));

              return translator.UnboxIfBoxed(applied, tt.Result);
            }
          case FunctionCallExpr callExpr: {
              FunctionCallExpr e = callExpr;
              if (e.Function is SpecialFunction) {
                return TrExprSpecialFunctionCall(e);
              } else {
                Boogie.Expr layerArgument;
                Boogie.Expr revealArgument;
                var etran = this;
                if (e.Function.ContainsQuantifier && translator.stmtContext == StmtType.ASSUME && translator.adjustFuelForExists) {
                  // we need to increase fuel functions that contain quantifier expr in the assume context.
                  etran = etran.LayerOffset(1);
                  translator.adjustFuelForExists = false;
                }
                if (e.Function.IsFuelAware()) {
                  Statistics_CustomLayerFunctionCount++;
                  ModuleDefinition module = e.Function.EnclosingClass.EnclosingModuleDefinition;
                  if (etran.applyLimited_CurrentFunction != null &&
                      etran.layerIntraCluster != null &&
                      ModuleDefinition.InSameSCC(e.Function, applyLimited_CurrentFunction)) {
                    layerArgument = etran.layerIntraCluster.GetFunctionFuel(e.Function);
                  } else {
                    layerArgument = etran.layerInterCluster.GetFunctionFuel(e.Function);
                  }
                } else {
                  layerArgument = null;
                }

                if (e.Function.IsOpaque || e.Function.IsMadeImplicitlyOpaque(options)) {
                  revealArgument = translator.GetRevealConstant(e.Function);
                } else {
                  revealArgument = null;
                }

                var ty = translator.TrType(e.Type);
                var id = new Boogie.IdentifierExpr(GetToken(e), e.Function.FullSanitizedName, ty);

                var args = FunctionInvocationArguments(e, layerArgument, revealArgument, false, out var argsAreLit);
                Expr result = new Boogie.NAryExpr(GetToken(e), new Boogie.FunctionCall(id), args);
                result = translator.CondApplyUnbox(GetToken(e), result, e.Function.ResultType, e.Type);

                bool callIsLit = argsAreLit
                                 && translator.FunctionBodyIsAvailable(e.Function, translator.currentModule, translator.currentScope, true)
                                 && !e.Function.Reads.Expressions.Any(); // Function could depend on external values
                if (callIsLit) {
                  result = MaybeLit(result, ty);
                }

                return result;
              }
            }
          case DatatypeValue value: {
              DatatypeValue dtv = value;
              Contract.Assert(dtv.Ctor != null);  // since dtv has been successfully resolved
              List<Boogie.Expr> args = new List<Boogie.Expr>();

              bool argsAreLit = true;
              for (int i = 0; i < dtv.Arguments.Count; i++) {
                Expression arg = dtv.Arguments[i];
                Type t = dtv.Ctor.Formals[i].Type;
                var bArg = TrExpr(arg);
                argsAreLit = argsAreLit && translator.IsLit(bArg);
                args.Add(translator.CondApplyBox(GetToken(value), bArg, cce.NonNull(arg.Type), t));
              }
              Boogie.IdentifierExpr id = new Boogie.IdentifierExpr(GetToken(dtv), dtv.Ctor.FullName, predef.DatatypeType);
              Boogie.Expr ret = new Boogie.NAryExpr(GetToken(dtv), new Boogie.FunctionCall(id), args);
              if (argsAreLit) {
                // If all arguments are Lit, so is the whole expression
                ret = MaybeLit(ret, predef.DatatypeType);
              }
              return ret;
            }
          case SeqConstructionExpr constructionExpr: {
              var e = constructionExpr;
              var eType = e.Type.AsSeqType.Arg.NormalizeExpand();
              return FunctionCall(GetToken(constructionExpr), "Seq#Create", predef.SeqType(GetToken(e)), translator.TypeToTy(eType), HeapExpr, TrExpr(e.N), TrExpr(e.Initializer));
            }
          case MultiSetFormingExpr formingExpr: {
              MultiSetFormingExpr e = formingExpr;
              var eType = e.E.Type.NormalizeExpand();
              if (eType is SetType) {
                return translator.FunctionCall(GetToken(formingExpr), BuiltinFunction.MultiSetFromSet, translator.TrType(cce.NonNull((SetType)eType).Arg), TrExpr(e.E));
              } else if (eType is SeqType) {
                return translator.FunctionCall(GetToken(formingExpr), BuiltinFunction.MultiSetFromSeq, translator.TrType(cce.NonNull((SeqType)eType).Arg), TrExpr(e.E));
              } else {
                Contract.Assert(false); throw new cce.UnreachableException();
              }
            }
          case OldExpr oldExpr: {
              var e = oldExpr;
              return OldAt(e.AtLabel).TrExpr(e.E);
            }
          case UnchangedExpr unchangedExpr: {
              var e = unchangedExpr;
              return translator.FrameCondition(GetToken(e), e.Frame, false, FrameExpressionUse.Unchanged, OldAt(e.AtLabel), this, this, true);
            }
          case UnaryOpExpr opExpr: {
              var e = opExpr;
              Boogie.Expr arg = TrExpr(e.E);
              switch (e.ResolvedOp) {
                case UnaryOpExpr.ResolvedOpcode.Lit:
                  return MaybeLit(arg);
                case UnaryOpExpr.ResolvedOpcode.BVNot:
                  var bvWidth = opExpr.Type.AsBitVectorType.Width;
                  var bvType = translator.BplBvType(bvWidth);
                  Boogie.Expr r = FunctionCall(GetToken(opExpr), "not_bv" + bvWidth, bvType, arg);
                  if (translator.IsLit(arg)) {
                    r = MaybeLit(r, bvType);
                  }
                  return r;
                case UnaryOpExpr.ResolvedOpcode.BoolNot:
                  return Boogie.Expr.Unary(GetToken(opExpr), UnaryOperator.Opcode.Not, arg);
                case UnaryOpExpr.ResolvedOpcode.SeqLength:
                  Contract.Assert(e.E.Type.NormalizeExpand() is SeqType);
                  return translator.FunctionCall(GetToken(opExpr), BuiltinFunction.SeqLength, null, arg);
                case UnaryOpExpr.ResolvedOpcode.SetCard:
                  Contract.Assert(e.E.Type.NormalizeExpand() is SetType { Finite: true });
                  return translator.FunctionCall(GetToken(opExpr), BuiltinFunction.SetCard, null, arg);
                case UnaryOpExpr.ResolvedOpcode.MultiSetCard:
                  Contract.Assert(e.E.Type.NormalizeExpand() is MultiSetType);
                  return translator.FunctionCall(GetToken(opExpr), BuiltinFunction.MultiSetCard, null, arg);
                case UnaryOpExpr.ResolvedOpcode.MapCard:
                  Contract.Assert(e.E.Type.NormalizeExpand() is MapType { Finite: true });
                  return translator.FunctionCall(GetToken(opExpr), BuiltinFunction.MapCard, null, arg);
                case UnaryOpExpr.ResolvedOpcode.Fresh:
                  var freshLabel = ((FreshExpr)e).AtLabel;
                  var eeType = e.E.Type.NormalizeExpand();
                  if (eeType is SetType) {
                    // generate:  (forall $o: ref :: { X[Box($o)] } X[Box($o)] ==> $o != null && !old($Heap)[$o,alloc])
                    // OR, if X[Box($o)] is rewritten into smaller parts, use the less good trigger old($Heap)[$o,alloc]
                    Boogie.Variable oVar = new Boogie.BoundVariable(GetToken(opExpr), new Boogie.TypedIdent(GetToken(opExpr), "$o", predef.RefType));
                    Boogie.Expr o = new Boogie.IdentifierExpr(GetToken(opExpr), oVar);
                    Boogie.Expr oNotNull = Boogie.Expr.Neq(o, predef.Null);
                    Boogie.Expr oInSet = TrInSet(GetToken(opExpr), o, e.E, ((SetType)eeType).Arg, true, out var performedInSetRewrite);
                    Boogie.Expr oNotFresh = OldAt(freshLabel).IsAlloced(GetToken(opExpr), o);
                    Boogie.Expr oIsFresh = Boogie.Expr.Not(oNotFresh);
                    Boogie.Expr body = Boogie.Expr.Imp(oInSet, Boogie.Expr.And(oNotNull, oIsFresh));
                    var trigger = BplTrigger(performedInSetRewrite ? oNotFresh : oInSet);
                    return new Boogie.ForallExpr(GetToken(opExpr), new List<Variable> { oVar }, trigger, body);
                  } else if (eeType is SeqType) {
                    // generate:  (forall $i: int :: 0 <= $i && $i < Seq#Length(X) ==> Unbox(Seq#Index(X,$i)) != null && !old($Heap)[Unbox(Seq#Index(X,$i)),alloc])
                    Boogie.Variable iVar = new Boogie.BoundVariable(GetToken(opExpr), new Boogie.TypedIdent(GetToken(opExpr), "$i", Boogie.Type.Int));
                    Boogie.Expr i = new Boogie.IdentifierExpr(GetToken(opExpr), iVar);
                    Boogie.Expr iBounds = translator.InSeqRange(GetToken(opExpr), i, Type.Int, TrExpr(e.E), true, null, false);
                    Boogie.Expr XsubI = translator.FunctionCall(GetToken(opExpr), BuiltinFunction.SeqIndex, predef.RefType, TrExpr(e.E), i);
                    XsubI = translator.FunctionCall(GetToken(opExpr), BuiltinFunction.Unbox, predef.RefType, XsubI);
                    Boogie.Expr oNotFresh = OldAt(freshLabel).IsAlloced(GetToken(opExpr), XsubI);
                    Boogie.Expr oIsFresh = Boogie.Expr.Not(oNotFresh);
                    Boogie.Expr xsubiNotNull = Boogie.Expr.Neq(XsubI, predef.Null);
                    Boogie.Expr body = Boogie.Expr.Imp(iBounds, Boogie.Expr.And(xsubiNotNull, oIsFresh));
                    //TRIGGERS: Does this make sense? dafny0\SmallTests
                    // BROKEN // NEW_TRIGGER
                    //TRIG (forall $i: int :: 0 <= $i && $i < Seq#Length(Q#0) && $Unbox(Seq#Index(Q#0, $i)): ref != null ==> !read(old($Heap), $Unbox(Seq#Index(Q#0, $i)): ref, alloc))
                    return new Boogie.ForallExpr(GetToken(opExpr), new List<Variable> { iVar }, body);
                  } else {
                    // generate:  x != null && !old($Heap)[x]
                    Boogie.Expr oNull = Boogie.Expr.Neq(TrExpr(e.E), predef.Null);
                    Boogie.Expr oIsFresh = Boogie.Expr.Not(OldAt(freshLabel).IsAlloced(GetToken(opExpr), TrExpr(e.E)));
                    return Boogie.Expr.Binary(GetToken(opExpr), BinaryOperator.Opcode.And, oNull, oIsFresh);
                  }
                case UnaryOpExpr.ResolvedOpcode.Allocated:
                  // Translate with $IsAllocBox, even if it requires boxing the argument. This has the effect of giving
                  // both the $IsAllocBox and $IsAlloc forms, because the axioms that connects these two is triggered
                  // by $IsAllocBox.
                  return translator.MkIsAllocBox(BoxIfNecessary(e.E.tok, TrExpr(e.E), e.E.Type), e.E.Type, HeapExpr);
                default:
                  Contract.Assert(false); throw new cce.UnreachableException();  // unexpected unary expression
              }
            }
          case ConversionExpr conversionExpr: {
              var e = conversionExpr;
              return translator.ConvertExpression(GetToken(e), TrExpr(e.E), e.E.Type, e.ToType);
            }
          case TypeTestExpr testExpr: {
              var e = testExpr;
              return translator.GetSubrangeCheck(TrExpr(e.E), e.E.Type, e.ToType, out var _) ?? Boogie.Expr.True;
            }
          case BinaryExpr binaryExpr: {
              BinaryExpr e = binaryExpr;
              bool isReal = e.E0.Type.IsNumericBased(Type.NumericPersuasion.Real);
              int bvWidth = e.E0.Type.IsBitVectorType ? e.E0.Type.AsBitVectorType.Width : -1;  // -1 indicates "not a bitvector type"
              Boogie.Expr e0 = TrExpr(e.E0);
              if (e.ResolvedOp == BinaryExpr.ResolvedOpcode.InSet) {
                return TrInSet(GetToken(binaryExpr), e0, e.E1, cce.NonNull(e.E0.Type), false, out var pr);  // let TrInSet translate e.E1
              } else if (e.ResolvedOp == BinaryExpr.ResolvedOpcode.NotInSet) {
                Boogie.Expr arg = TrInSet(GetToken(binaryExpr), e0, e.E1, cce.NonNull(e.E0.Type), false, out var pr);  // let TrInSet translate e.E1
                return Boogie.Expr.Unary(GetToken(binaryExpr), UnaryOperator.Opcode.Not, arg);
              } else if (e.ResolvedOp == BinaryExpr.ResolvedOpcode.InMultiSet) {
                return TrInMultiSet(GetToken(binaryExpr), e0, e.E1, cce.NonNull(e.E0.Type), false); // let TrInMultiSet translate e.E1
              } else if (e.ResolvedOp == BinaryExpr.ResolvedOpcode.NotInMultiSet) {
                Boogie.Expr arg = TrInMultiSet(GetToken(binaryExpr), e0, e.E1, cce.NonNull(e.E0.Type), false);  // let TrInMultiSet translate e.E1
                return Boogie.Expr.Unary(GetToken(binaryExpr), UnaryOperator.Opcode.Not, arg);
              }
              Boogie.Expr e1 = TrExpr(e.E1);
              BinaryOperator.Opcode bOpcode;
              Boogie.Type typ;
              var oe0 = e0;
              var oe1 = e1;
              var lit0 = Translator.GetLit(e0);
              var lit1 = Translator.GetLit(e1);
              bool liftLit = translator.IsLit(e0) && translator.IsLit(e1);
              // NOTE(namin): We usually avoid keeping literals, because their presence might mess up triggers that do not expect them.
              //              Still for equality-related operations, it's useful to keep them instead of lifting them, so that they can be propagated.
              bool keepLits = false;
              if (lit0 != null) {
                e0 = lit0;
              }
              if (lit1 != null) {
                e1 = lit1;
              }
              switch (e.ResolvedOp) {
                case BinaryExpr.ResolvedOpcode.Iff:
                  typ = Boogie.Type.Bool;
                  bOpcode = BinaryOperator.Opcode.Iff; break;
                case BinaryExpr.ResolvedOpcode.Imp:
                  typ = Boogie.Type.Bool;
                  bOpcode = BinaryOperator.Opcode.Imp; break;
                case BinaryExpr.ResolvedOpcode.And:
                  typ = Boogie.Type.Bool;
                  bOpcode = BinaryOperator.Opcode.And; break;
                case BinaryExpr.ResolvedOpcode.Or:
                  typ = Boogie.Type.Bool;
                  bOpcode = BinaryOperator.Opcode.Or; break;

                case BinaryExpr.ResolvedOpcode.EqCommon:
                  keepLits = true;
                  if (ModeledAsBoxType(e.E0.Type)) {
                    e1 = BoxIfNecessary(expr.tok, e1, e.E1.Type);
                    oe1 = BoxIfNecessary(expr.tok, oe1, e.E1.Type);
                  } else if (ModeledAsBoxType(e.E1.Type)) {
                    e0 = BoxIfNecessary(expr.tok, e0, e.E0.Type);
                    oe0 = BoxIfNecessary(expr.tok, oe0, e.E0.Type);
                  }
                  var cot = e.E0.Type.AsCoDatatype;
                  if (cot != null) {
                    var e0args = e.E0.Type.NormalizeExpand().TypeArgs;
                    var e1args = e.E1.Type.NormalizeExpand().TypeArgs;
                    return translator.CoEqualCall(cot, e0args, e1args, null, this.layerInterCluster.LayerN((int)FuelSetting.FuelAmount.HIGH), e0, e1, GetToken(binaryExpr));
                  }
                  if (e.E0.Type.IsIndDatatype) {
                    return translator.TypeSpecificEqual(GetToken(binaryExpr), e.E0.Type, e0, e1);
                  }
                  typ = Boogie.Type.Bool;
                  bOpcode = BinaryOperator.Opcode.Eq; break;
                case BinaryExpr.ResolvedOpcode.NeqCommon:
                  if (ModeledAsBoxType(e.E0.Type)) {
                    e1 = BoxIfNecessary(expr.tok, e1, e.E1.Type);
                    oe1 = BoxIfNecessary(expr.tok, oe1, e.E1.Type);
                  } else if (ModeledAsBoxType(e.E1.Type)) {
                    e0 = BoxIfNecessary(expr.tok, e0, e.E0.Type);
                    oe0 = BoxIfNecessary(expr.tok, oe0, e.E0.Type);
                  }
                  var cotx = e.E0.Type.AsCoDatatype;
                  if (cotx != null) {
                    var e0args = e.E0.Type.NormalizeExpand().TypeArgs;
                    var e1args = e.E1.Type.NormalizeExpand().TypeArgs;
                    var eq = translator.CoEqualCall(cotx, e0args, e1args, null, this.layerInterCluster.LayerN((int)FuelSetting.FuelAmount.HIGH), e0, e1, GetToken(binaryExpr));
                    return Boogie.Expr.Unary(GetToken(binaryExpr), UnaryOperator.Opcode.Not, eq);
                  }
                  if (e.E0.Type.IsIndDatatype) {
                    var eq = translator.TypeSpecificEqual(GetToken(binaryExpr), e.E0.Type, e0, e1);
                    return Boogie.Expr.Unary(GetToken(binaryExpr), UnaryOperator.Opcode.Not, eq);
                  }
                  typ = Boogie.Type.Bool;
                  bOpcode = BinaryOperator.Opcode.Neq; break;
                case BinaryExpr.ResolvedOpcode.Lt:
                  if (0 <= bvWidth) {
                    return TrToFunctionCall(GetToken(binaryExpr), "lt_bv" + bvWidth, Boogie.Type.Bool, e0, e1, liftLit);
                  } else if (e.E0.Type.IsBigOrdinalType) {
                    return FunctionCall(GetToken(binaryExpr), "ORD#Less", Boogie.Type.Bool, e0, e1);
                  } else if (isReal || !options.DisableNLarith) {
                    typ = Boogie.Type.Bool;
                    bOpcode = BinaryOperator.Opcode.Lt;
                    break;
                  } else {
                    return TrToFunctionCall(GetToken(binaryExpr), "INTERNAL_lt_boogie", Boogie.Type.Bool, e0, e1, liftLit);
                  }
                case BinaryExpr.ResolvedOpcode.LessThanLimit:
                  return FunctionCall(GetToken(binaryExpr), "ORD#LessThanLimit", Boogie.Type.Bool, e0, e1);
                case BinaryExpr.ResolvedOpcode.Le:
                  keepLits = true;
                  if (0 <= bvWidth) {
                    return TrToFunctionCall(GetToken(binaryExpr), "le_bv" + bvWidth, Boogie.Type.Bool, e0, e1, false);
                  } else if (e.E0.Type.IsBigOrdinalType) {
                    var less = FunctionCall(GetToken(binaryExpr), "ORD#Less", Boogie.Type.Bool, e0, e1);
                    var eq = Boogie.Expr.Eq(e0, e1);
                    return BplOr(eq, less);
                  } else if (isReal || !options.DisableNLarith) {
                    typ = Boogie.Type.Bool;
                    bOpcode = BinaryOperator.Opcode.Le;
                    break;
                  } else {
                    return TrToFunctionCall(GetToken(binaryExpr), "INTERNAL_le_boogie", Boogie.Type.Bool, e0, e1, false);
                  }
                case BinaryExpr.ResolvedOpcode.Ge:
                  keepLits = true;
                  if (0 <= bvWidth) {
                    return TrToFunctionCall(GetToken(binaryExpr), "ge_bv" + bvWidth, Boogie.Type.Bool, e0, e1, false);
                  } else if (e.E0.Type.IsBigOrdinalType) {
                    var less = FunctionCall(GetToken(binaryExpr), "ORD#Less", Boogie.Type.Bool, e1, e0);
                    var eq = Boogie.Expr.Eq(e1, e0);
                    return BplOr(eq, less);
                  } else if (isReal || !options.DisableNLarith) {
                    typ = Boogie.Type.Bool;
                    bOpcode = BinaryOperator.Opcode.Ge;
                    break;
                  } else {
                    return TrToFunctionCall(GetToken(binaryExpr), "INTERNAL_ge_boogie", Boogie.Type.Bool, e0, e1, false);
                  }
                case BinaryExpr.ResolvedOpcode.Gt:
                  if (0 <= bvWidth) {
                    return TrToFunctionCall(GetToken(binaryExpr), "gt_bv" + bvWidth, Boogie.Type.Bool, e0, e1, liftLit);
                  } else if (e.E0.Type.IsBigOrdinalType) {
                    return FunctionCall(GetToken(binaryExpr), "ORD#Less", Boogie.Type.Bool, e1, e0);
                  } else if (isReal || !options.DisableNLarith) {
                    typ = Boogie.Type.Bool;
                    bOpcode = BinaryOperator.Opcode.Gt;
                    break;
                  } else {
                    return TrToFunctionCall(GetToken(binaryExpr), "INTERNAL_gt_boogie", Boogie.Type.Bool, e0, e1, liftLit);
                  }

                case BinaryExpr.ResolvedOpcode.Add:
                  if (0 <= bvWidth) {
                    return TrToFunctionCall(GetToken(binaryExpr), "add_bv" + bvWidth, translator.BplBvType(bvWidth), e0, e1, liftLit);
                  } else if (e.E0.Type.IsBigOrdinalType) {
                    return TrToFunctionCall(GetToken(binaryExpr), "ORD#Plus", predef.BigOrdinalType, e0, e1, liftLit);
                  } else if (e.E0.Type.IsCharType) {
                    return TrToFunctionCall(GetToken(binaryExpr), "char#Plus", predef.CharType, e0, e1, liftLit);
                  } else if (!isReal && options.DisableNLarith) {
                    return TrToFunctionCall(GetToken(binaryExpr), "INTERNAL_add_boogie", Boogie.Type.Int, e0, e1, liftLit);
                  } else if (!isReal && (options.ArithMode == 2 || 5 <= options.ArithMode)) {
                    return TrToFunctionCall(GetToken(binaryExpr), "Add", Boogie.Type.Int, oe0, oe1, liftLit);
                  } else {
                    typ = isReal ? Boogie.Type.Real : Boogie.Type.Int;
                    bOpcode = BinaryOperator.Opcode.Add;
                    break;
                  }
                case BinaryExpr.ResolvedOpcode.Sub:
                  if (0 <= bvWidth) {
                    return TrToFunctionCall(GetToken(binaryExpr), "sub_bv" + bvWidth, translator.BplBvType(bvWidth), e0, e1, liftLit);
                  } else if (e.E0.Type.IsBigOrdinalType) {
                    return TrToFunctionCall(GetToken(binaryExpr), "ORD#Minus", predef.BigOrdinalType, e0, e1, liftLit);
                  } else if (e.E0.Type.IsCharType) {
                    return TrToFunctionCall(GetToken(binaryExpr), "char#Minus", predef.CharType, e0, e1, liftLit);
                  } else if (!isReal && options.DisableNLarith) {
                    return TrToFunctionCall(GetToken(binaryExpr), "INTERNAL_sub_boogie", Boogie.Type.Int, e0, e1, liftLit);
                  } else if (!isReal && (options.ArithMode == 2 || 5 <= options.ArithMode)) {
                    return TrToFunctionCall(GetToken(binaryExpr), "Sub", Boogie.Type.Int, oe0, oe1, liftLit);
                  } else {
                    typ = isReal ? Boogie.Type.Real : Boogie.Type.Int;
                    bOpcode = BinaryOperator.Opcode.Sub;
                    break;
                  }
                case BinaryExpr.ResolvedOpcode.Mul:
                  if (0 <= bvWidth) {
                    return TrToFunctionCall(GetToken(binaryExpr), "mul_bv" + bvWidth, translator.BplBvType(bvWidth), e0, e1, liftLit);
                  } else if (!isReal && options.DisableNLarith) {
                    return TrToFunctionCall(GetToken(binaryExpr), "INTERNAL_mul_boogie", Boogie.Type.Int, e0, e1, liftLit);
                  } else if (!isReal && options.ArithMode != 0 && options.ArithMode != 3) {
                    return TrToFunctionCall(GetToken(binaryExpr), "Mul", Boogie.Type.Int, oe0, oe1, liftLit);
                  } else {
                    typ = isReal ? Boogie.Type.Real : Boogie.Type.Int;
                    bOpcode = BinaryOperator.Opcode.Mul;
                    break;
                  }
                case BinaryExpr.ResolvedOpcode.Div:
                  if (0 <= bvWidth) {
                    return TrToFunctionCall(GetToken(binaryExpr), "div_bv" + bvWidth, translator.BplBvType(bvWidth), e0, e1, liftLit);
                  } else if (!isReal && options.DisableNLarith && !isReal) {
                    return TrToFunctionCall(GetToken(binaryExpr), "INTERNAL_div_boogie", Boogie.Type.Int, e0, e1, liftLit);
                  } else if (!isReal && options.ArithMode != 0 && options.ArithMode != 3) {
                    return TrToFunctionCall(GetToken(binaryExpr), "Div", Boogie.Type.Int, e0, oe1, liftLit);
                  } else if (isReal) {
                    typ = Boogie.Type.Real;
                    bOpcode = BinaryOperator.Opcode.RealDiv;
                    break;
                  } else {
                    typ = Boogie.Type.Int;
                    bOpcode = BinaryOperator.Opcode.Div;
                    break;
                  }
                case BinaryExpr.ResolvedOpcode.Mod:
                  if (0 <= bvWidth) {
                    return TrToFunctionCall(GetToken(binaryExpr), "mod_bv" + bvWidth, translator.BplBvType(bvWidth), e0, e1, liftLit);
                  } else if (options.DisableNLarith && !isReal) {
                    return TrToFunctionCall(GetToken(binaryExpr), "INTERNAL_mod_boogie", Boogie.Type.Int, e0, e1, liftLit);
                  } else if (!isReal && options.ArithMode != 0 && options.ArithMode != 3) {
                    return TrToFunctionCall(GetToken(binaryExpr), "Mod", Boogie.Type.Int, e0, oe1, liftLit);
                  } else {
                    typ = isReal ? Boogie.Type.Real : Boogie.Type.Int;
                    bOpcode = BinaryOperator.Opcode.Mod;
                    break;
                  }

                case BinaryExpr.ResolvedOpcode.LeftShift: {
                    Contract.Assert(0 <= bvWidth);
                    return TrToFunctionCall(GetToken(binaryExpr), "LeftShift_bv" + bvWidth, translator.BplBvType(bvWidth), e0, translator.ConvertExpression(GetToken(binaryExpr), e1, e.E1.Type, e.Type), liftLit);
                  }
                case BinaryExpr.ResolvedOpcode.RightShift: {
                    Contract.Assert(0 <= bvWidth);
                    return TrToFunctionCall(GetToken(binaryExpr), "RightShift_bv" + bvWidth, translator.BplBvType(bvWidth), e0, translator.ConvertExpression(GetToken(binaryExpr), e1, e.E1.Type, e.Type), liftLit);
                  }
                case BinaryExpr.ResolvedOpcode.BitwiseAnd: {
                    Contract.Assert(0 <= bvWidth);
                    return TrToFunctionCall(GetToken(binaryExpr), "and_bv" + bvWidth, translator.BplBvType(bvWidth), e0, e1, liftLit);
                  }
                case BinaryExpr.ResolvedOpcode.BitwiseOr: {
                    Contract.Assert(0 <= bvWidth);
                    return TrToFunctionCall(GetToken(binaryExpr), "or_bv" + bvWidth, translator.BplBvType(bvWidth), e0, e1, liftLit);
                  }
                case BinaryExpr.ResolvedOpcode.BitwiseXor: {
                    Contract.Assert(0 <= bvWidth);
                    return TrToFunctionCall(GetToken(binaryExpr), "xor_bv" + bvWidth, translator.BplBvType(bvWidth), e0, e1, liftLit);
                  }

                case BinaryExpr.ResolvedOpcode.LtChar:
                case BinaryExpr.ResolvedOpcode.LeChar:
                case BinaryExpr.ResolvedOpcode.GeChar:
                case BinaryExpr.ResolvedOpcode.GtChar: {
                    // work off the original operands (that is, allow them to be lit-wrapped)
                    var operand0 = translator.FunctionCall(e0.tok, BuiltinFunction.CharToInt, null, oe0);
                    var operand1 = translator.FunctionCall(e0.tok, BuiltinFunction.CharToInt, null, oe1);
                    BinaryOperator.Opcode bOp;
                    switch (e.ResolvedOp) {
                      case BinaryExpr.ResolvedOpcode.LtChar: bOp = BinaryOperator.Opcode.Lt; break;
                      case BinaryExpr.ResolvedOpcode.LeChar: bOp = BinaryOperator.Opcode.Le; break;
                      case BinaryExpr.ResolvedOpcode.GeChar: bOp = BinaryOperator.Opcode.Ge; break;
                      case BinaryExpr.ResolvedOpcode.GtChar: bOp = BinaryOperator.Opcode.Gt; break;
                      default:
                        Contract.Assert(false);  // unexpected case
                        throw new cce.UnreachableException();  // to please compiler
                    }
                    return Boogie.Expr.Binary(GetToken(binaryExpr), bOp, operand0, operand1);
                  }

                case BinaryExpr.ResolvedOpcode.SetEq:
                case BinaryExpr.ResolvedOpcode.MultiSetEq:
                case BinaryExpr.ResolvedOpcode.SeqEq:
                case BinaryExpr.ResolvedOpcode.MapEq:
                  return translator.TypeSpecificEqual(GetToken(binaryExpr), e.E0.Type, e0, e1);
                case BinaryExpr.ResolvedOpcode.SetNeq:
                case BinaryExpr.ResolvedOpcode.MultiSetNeq:
                case BinaryExpr.ResolvedOpcode.SeqNeq:
                case BinaryExpr.ResolvedOpcode.MapNeq:
                  return Boogie.Expr.Unary(GetToken(binaryExpr), UnaryOperator.Opcode.Not, translator.TypeSpecificEqual(GetToken(binaryExpr), e.E0.Type, e0, e1));

                case BinaryExpr.ResolvedOpcode.ProperSubset: {
                    return translator.ProperSubset(GetToken(binaryExpr), e0, e1);
                  }
                case BinaryExpr.ResolvedOpcode.Subset: {
                    bool finite = e.E1.Type.AsSetType.Finite;
                    var f = finite ? BuiltinFunction.SetSubset : BuiltinFunction.ISetSubset;
                    return translator.FunctionCall(GetToken(binaryExpr), f, null, e0, e1);
                  }
                case BinaryExpr.ResolvedOpcode.Superset: {
                    bool finite = e.E1.Type.AsSetType.Finite;
                    var f = finite ? BuiltinFunction.SetSubset : BuiltinFunction.ISetSubset;
                    return translator.FunctionCall(GetToken(binaryExpr), f, null, e1, e0);
                  }
                case BinaryExpr.ResolvedOpcode.ProperSuperset:
                  return translator.ProperSubset(GetToken(binaryExpr), e1, e0);
                case BinaryExpr.ResolvedOpcode.Disjoint: {
                    bool finite = e.E1.Type.AsSetType.Finite;
                    var f = finite ? BuiltinFunction.SetDisjoint : BuiltinFunction.ISetDisjoint;
                    return translator.FunctionCall(GetToken(binaryExpr), f, null, e0, e1);
                  }
                case BinaryExpr.ResolvedOpcode.InSet:
                  Contract.Assert(false); throw new cce.UnreachableException();  // this case handled above
                case BinaryExpr.ResolvedOpcode.NotInSet:
                  Contract.Assert(false); throw new cce.UnreachableException();  // this case handled above
                case BinaryExpr.ResolvedOpcode.Union: {
                    bool finite = e.E1.Type.AsSetType.Finite;
                    var f = finite ? BuiltinFunction.SetUnion : BuiltinFunction.ISetUnion;
                    return translator.FunctionCall(GetToken(binaryExpr), f, translator.TrType(binaryExpr.Type.AsSetType.Arg), e0, e1);
                  }
                case BinaryExpr.ResolvedOpcode.Intersection: {
                    bool finite = e.E1.Type.AsSetType.Finite;
                    var f = finite ? BuiltinFunction.SetIntersection : BuiltinFunction.ISetIntersection;
                    return translator.FunctionCall(GetToken(binaryExpr), f, translator.TrType(binaryExpr.Type.AsSetType.Arg), e0, e1);
                  }
                case BinaryExpr.ResolvedOpcode.SetDifference: {
                    bool finite = e.E1.Type.AsSetType.Finite;
                    var f = finite ? BuiltinFunction.SetDifference : BuiltinFunction.ISetDifference;
                    return translator.FunctionCall(GetToken(binaryExpr), f, translator.TrType(binaryExpr.Type.AsSetType.Arg), e0, e1);
                  }
                case BinaryExpr.ResolvedOpcode.ProperMultiSubset:
                  return translator.ProperMultiset(GetToken(binaryExpr), e0, e1);
                case BinaryExpr.ResolvedOpcode.MultiSubset:
                  return translator.FunctionCall(GetToken(binaryExpr), BuiltinFunction.MultiSetSubset, null, e0, e1);
                case BinaryExpr.ResolvedOpcode.MultiSuperset:
                  return translator.FunctionCall(GetToken(binaryExpr), BuiltinFunction.MultiSetSubset, null, e1, e0);
                case BinaryExpr.ResolvedOpcode.ProperMultiSuperset:
                  return translator.ProperMultiset(GetToken(binaryExpr), e1, e0);
                case BinaryExpr.ResolvedOpcode.MultiSetDisjoint:
                  return translator.FunctionCall(GetToken(binaryExpr), BuiltinFunction.MultiSetDisjoint, null, e0, e1);
                case BinaryExpr.ResolvedOpcode.InMultiSet:
                  Contract.Assert(false); throw new cce.UnreachableException();  // this case handled above
                case BinaryExpr.ResolvedOpcode.NotInMultiSet:
                  Contract.Assert(false); throw new cce.UnreachableException();  // this case handled above
                case BinaryExpr.ResolvedOpcode.MultiSetUnion:
                  return translator.FunctionCall(GetToken(binaryExpr), BuiltinFunction.MultiSetUnion, translator.TrType(binaryExpr.Type.AsMultiSetType.Arg), e0, e1);
                case BinaryExpr.ResolvedOpcode.MultiSetIntersection:
                  return translator.FunctionCall(GetToken(binaryExpr), BuiltinFunction.MultiSetIntersection, translator.TrType(binaryExpr.Type.AsMultiSetType.Arg), e0, e1);
                case BinaryExpr.ResolvedOpcode.MultiSetDifference:
                  return translator.FunctionCall(GetToken(binaryExpr), BuiltinFunction.MultiSetDifference, translator.TrType(binaryExpr.Type.AsMultiSetType.Arg), e0, e1);

                case BinaryExpr.ResolvedOpcode.ProperPrefix:
                  return translator.ProperPrefix(GetToken(binaryExpr), e0, e1);
                case BinaryExpr.ResolvedOpcode.Prefix: {
                    Boogie.Expr len0 = translator.FunctionCall(GetToken(binaryExpr), BuiltinFunction.SeqLength, null, e0);
                    Boogie.Expr len1 = translator.FunctionCall(GetToken(binaryExpr), BuiltinFunction.SeqLength, null, e1);
                    return Boogie.Expr.Binary(GetToken(binaryExpr), BinaryOperator.Opcode.And,
                      Boogie.Expr.Le(len0, len1),
                      translator.FunctionCall(GetToken(binaryExpr), BuiltinFunction.SeqSameUntil, null, e0, e1, len0));
                  }
                case BinaryExpr.ResolvedOpcode.Concat:
                  return translator.FunctionCall(GetToken(binaryExpr), BuiltinFunction.SeqAppend, translator.TrType(binaryExpr.Type.AsSeqType.Arg), e0, e1);
                case BinaryExpr.ResolvedOpcode.InSeq:
                  return translator.FunctionCall(GetToken(binaryExpr), BuiltinFunction.SeqContains, null, e1,
                    BoxIfNecessary(GetToken(binaryExpr), e0, cce.NonNull(e.E0.Type)));
                case BinaryExpr.ResolvedOpcode.NotInSeq:
                  Boogie.Expr arg = translator.FunctionCall(GetToken(binaryExpr), BuiltinFunction.SeqContains, null, e1,
                    BoxIfNecessary(GetToken(binaryExpr), e0, cce.NonNull(e.E0.Type)));
                  return Boogie.Expr.Unary(GetToken(binaryExpr), UnaryOperator.Opcode.Not, arg);
                case BinaryExpr.ResolvedOpcode.InMap: {
                    bool finite = e.E1.Type.AsMapType.Finite;
                    var f = finite ? BuiltinFunction.MapDomain : BuiltinFunction.IMapDomain;
                    return Boogie.Expr.SelectTok(GetToken(binaryExpr), translator.FunctionCall(GetToken(binaryExpr), f, predef.MapType(GetToken(e), finite), e1),
                      BoxIfNecessary(GetToken(binaryExpr), e0, e.E0.Type));
                  }
                case BinaryExpr.ResolvedOpcode.NotInMap: {
                    bool finite = e.E1.Type.AsMapType.Finite;
                    var f = finite ? BuiltinFunction.MapDomain : BuiltinFunction.IMapDomain;
                    Boogie.Expr inMap = Boogie.Expr.SelectTok(GetToken(binaryExpr), translator.FunctionCall(GetToken(binaryExpr), f, predef.MapType(GetToken(e), finite), e1),
                      BoxIfNecessary(GetToken(binaryExpr), e0, e.E0.Type));
                    return Boogie.Expr.Unary(GetToken(binaryExpr), UnaryOperator.Opcode.Not, inMap);
                  }
                case BinaryExpr.ResolvedOpcode.MapMerge: {
                    bool finite = e.E0.Type.AsMapType.Finite;
                    var f = finite ? "Map#Merge" : "IMap#Merge";
                    return FunctionCall(GetToken(binaryExpr), f, translator.TrType(binaryExpr.Type), e0, e1);
                  }
                case BinaryExpr.ResolvedOpcode.MapSubtraction: {
                    bool finite = e.E0.Type.AsMapType.Finite;
                    var f = finite ? "Map#Subtract" : "IMap#Subtract";
                    return FunctionCall(GetToken(binaryExpr), f, translator.TrType(binaryExpr.Type), e0, e1);
                  }

                case BinaryExpr.ResolvedOpcode.RankLt:
                  return Boogie.Expr.Binary(GetToken(binaryExpr), BinaryOperator.Opcode.Lt,
                    translator.FunctionCall(GetToken(binaryExpr), e.E0.Type.IsDatatype ? BuiltinFunction.DtRank : BuiltinFunction.BoxRank, null, e0),
                    translator.FunctionCall(GetToken(binaryExpr), BuiltinFunction.DtRank, null, e1));
                case BinaryExpr.ResolvedOpcode.RankGt:
                  return Boogie.Expr.Binary(GetToken(binaryExpr), BinaryOperator.Opcode.Gt,
                    translator.FunctionCall(GetToken(binaryExpr), BuiltinFunction.DtRank, null, e0),
                    translator.FunctionCall(GetToken(binaryExpr), e.E1.Type.IsDatatype ? BuiltinFunction.DtRank : BuiltinFunction.BoxRank, null, e1));

                default:
                  Contract.Assert(false); throw new cce.UnreachableException();  // unexpected binary expression
              }
              liftLit = liftLit && !keepLits;
              var ae0 = keepLits ? oe0 : e0;
              var ae1 = keepLits ? oe1 : e1;
              Boogie.Expr re = Boogie.Expr.Binary(GetToken(binaryExpr), bOpcode, ae0, ae1);
              if (liftLit) {
                re = MaybeLit(re, typ);
              }
              return re;
            }
          case TernaryExpr ternaryExpr: {
              var e = ternaryExpr;
              var e0 = TrExpr(e.E0);
              if (!TernaryExpr.PrefixEqUsesNat && !e.E0.Type.IsBigOrdinalType) {
                e0 = FunctionCall(e0.tok, "ORD#FromNat", predef.BigOrdinalType, e0);
              }
              var e1 = TrExpr(e.E1);
              var e2 = TrExpr(e.E2);
              switch (e.Op) {
                case TernaryExpr.Opcode.PrefixEqOp:
                case TernaryExpr.Opcode.PrefixNeqOp:
                  var e1type = e.E1.Type.NormalizeExpand();
                  var e2type = e.E2.Type.NormalizeExpand();
                  var cot = e1type.AsCoDatatype;
                  Contract.Assert(cot != null);  // the argument types of prefix equality (and prefix disequality) are codatatypes
                  var r = translator.CoEqualCall(cot, e1type.TypeArgs, e2type.TypeArgs, e0, this.layerInterCluster.LayerN((int)FuelSetting.FuelAmount.HIGH), e1, e2);
                  if (e.Op == TernaryExpr.Opcode.PrefixEqOp) {
                    return r;
                  } else {
                    return Boogie.Expr.Unary(GetToken(ternaryExpr), UnaryOperator.Opcode.Not, r);
                  }
                default:
                  Contract.Assert(false); throw new cce.UnreachableException();  // unexpected ternary expression
              }
            }
          case LetExpr letExpr: {
              var e = letExpr;
              if (!e.Exact) {
                var d = translator.LetDesugaring(e);
                return TrExpr(d);
              } else {
                TrLetExprPieces(e, out var lhss, out var rhss);
                // in the translation of body, treat a let-bound variable as IsLit if its RHS definition is IsLit
                Contract.Assert(lhss.Count == rhss.Count);  // this is a postcondition of TrLetExprPieces
                var previousCount = translator.letBoundVariablesWithLitRHS.Count;
                for (var i = 0; i < lhss.Count; i++) {
                  if (translator.IsLit(rhss[i])) {
                    translator.letBoundVariablesWithLitRHS.Add(lhss[i].Name);
                  }
                  i++;
                }
                var body = TrExpr(e.Body);
                foreach (var v in lhss) {
                  translator.letBoundVariablesWithLitRHS.Remove(v.Name);
                }
                Contract.Assert(previousCount == translator.letBoundVariablesWithLitRHS.Count);
                // in the following, use the token for Body instead of the token for the whole let expression; this gives better error locations
                return new Boogie.LetExpr(GetToken(e.Body), lhss, rhss, null, body);
              }
            }
          case QuantifierExpr quantifierExpr: {
              QuantifierExpr e = quantifierExpr;

              if (e.SplitQuantifier != null) {
                return TrExpr(e.SplitQuantifierExpression);
              } else {
                List<Variable> bvars = new List<Variable>();
                var bodyEtran = this;
                if (e is ExistsExpr && translator.stmtContext == StmtType.ASSERT && translator.adjustFuelForExists) {
                  // assert exists need decrease fuel by 1
                  bodyEtran = bodyEtran.DecreaseFuel(1);
                  // set adjustFuelForExists to false so that we don't keep decrease the fuel in cases like the expr below.
                  // assert exists p:int :: exists t:T :: ToInt(t) > 0;
                  translator.adjustFuelForExists = false;
                } else if (e is ExistsExpr && translator.stmtContext == StmtType.ASSUME && translator.adjustFuelForExists) {
                  // assume exists need increase fuel by 1
                  bodyEtran = bodyEtran.LayerOffset(1);
                  translator.adjustFuelForExists = false;
                }

                Boogie.Expr antecedent = Boogie.Expr.True;

                List<bool> freeOfAlloc = ComprehensionExpr.BoundedPool.HasBounds(e.Bounds, ComprehensionExpr.BoundedPool.PoolVirtues.IndependentOfAlloc_or_ExplicitAlloc);
                antecedent = BplAnd(antecedent, bodyEtran.TrBoundVariables(e.BoundVars, bvars, false, freeOfAlloc)); // initHeapForAllStmt

                Boogie.QKeyValue kv = TrAttributes(e.Attributes, "trigger");
                Boogie.Trigger tr = translator.TrTrigger(bodyEtran, e.Attributes, GetToken(e), bvars, null, null);

                if (e.Range != null) {
                  antecedent = BplAnd(antecedent, bodyEtran.TrExpr(e.Range));
                }
                Boogie.Expr body = bodyEtran.TrExpr(e.Term);

                if (e is ForallExpr) {
                  return new Boogie.ForallExpr(GetToken(quantifierExpr), new List<TypeVariable>(), bvars, kv, tr, Boogie.Expr.Imp(antecedent, body));
                } else {
                  Contract.Assert(e is ExistsExpr);
                  return new Boogie.ExistsExpr(GetToken(quantifierExpr), new List<TypeVariable>(), bvars, kv, tr, Boogie.Expr.And(antecedent, body));
                }
              }
            }
          case SetComprehension comprehension: {
              var e = comprehension;
              List<bool> freeOfAlloc = ComprehensionExpr.BoundedPool.HasBounds(e.Bounds, ComprehensionExpr.BoundedPool.PoolVirtues.IndependentOfAlloc_or_ExplicitAlloc);

              // Translate "set xs | R :: T" into:
              //     lambda y: BoxType :: (exists xs :: CorrectType(xs) && R && y==Box(T))
              // or if "T" is "xs", then:
              //     lambda y: BoxType :: CorrectType(y) && R[xs := Unbox(y)]
              var yVar = new Boogie.BoundVariable(GetToken(comprehension), new Boogie.TypedIdent(GetToken(comprehension), translator.CurrentIdGenerator.FreshId("$y#"), predef.BoxType));
              Boogie.Expr y = new Boogie.IdentifierExpr(GetToken(comprehension), yVar);
              Boogie.Expr lbody;
              if (e.TermIsSimple) {
                var bv = e.BoundVars[0];
                // lambda y: BoxType :: CorrectType(y) && R[xs := yUnboxed]
                Boogie.Expr typeAntecedent = translator.MkIsBox(new Boogie.IdentifierExpr(GetToken(comprehension), yVar), bv.Type);
                if (freeOfAlloc != null && !freeOfAlloc[0]) {
                  var isAlloc = translator.MkIsAllocBox(new Boogie.IdentifierExpr(GetToken(comprehension), yVar), bv.Type, HeapExpr);
                  typeAntecedent = BplAnd(typeAntecedent, isAlloc);
                }
                var yUnboxed = translator.UnboxIfBoxed(new Boogie.IdentifierExpr(GetToken(comprehension), yVar), bv.Type);
                var range = Translator.Substitute(e.Range, bv, new BoogieWrapper(yUnboxed, bv.Type));
                lbody = BplAnd(typeAntecedent, TrExpr(range));
              } else {
                // lambda y: BoxType :: (exists xs :: CorrectType(xs) && R && y==Box(T))
                List<Variable> bvars = new List<Variable>();
                Boogie.Expr typeAntecedent = TrBoundVariables(e.BoundVars, bvars, false, freeOfAlloc);

                var eq = Boogie.Expr.Eq(y, BoxIfNecessary(GetToken(comprehension), TrExpr(e.Term), e.Term.Type));
                var ebody = Boogie.Expr.And(BplAnd(typeAntecedent, TrExpr(e.Range)), eq);
                var triggers = translator.TrTrigger(this, e.Attributes, GetToken(e));
                lbody = new Boogie.ExistsExpr(GetToken(comprehension), bvars, triggers, ebody);
              }
              Boogie.QKeyValue kv = TrAttributes(e.Attributes, "trigger");
              return new Boogie.LambdaExpr(GetToken(comprehension), new List<TypeVariable>(), new List<Variable> { yVar }, kv, lbody);
            }
          case MapComprehension comprehension: {
              var e = comprehension;
              // Translate "map x,y | R(x,y) :: F(x,y) := G(x,y)" into
              // Map#Glue(lambda w: BoxType :: exists x,y :: R(x,y) && unbox(w) == F(x,y),
              //          lambda w: BoxType :: G(project_x(unbox(w)), project_y(unbox(w))),
              //          type)".
              // where project_x and project_y are functions defined (elsewhere, in CanCallAssumption) by the following axiom:
              //     forall x,y :: R(x,y) ==> var x',y' := project_x(unbox(F(x,y))),project_y(unbox(F(x,y))); R(x',y') && F(x',y') == F(x,y)
              // that is (without the let expression):
              //     forall x,y :: R(x,y) ==> R(project_x(unbox(F(x,y))), project_y(unbox(F(x,y)))) && F(project_x(unbox(F(x,y))), project_y(unbox(F(x,y)))) == F(x,y)
              //
              // In the common case where F(x,y) is omitted (in which case the list of bound variables is restricted to length 1):
              // Translate "map x | R(x) :: G(x)" into
              // Map#Glue(lambda w: BoxType :: R(unbox(w)),
              //          lambda w: BoxType :: G(unbox(w)),
              //          type)".
              List<Variable> bvars = new List<Variable>();
              List<bool> freeOfAlloc = ComprehensionExpr.BoundedPool.HasBounds(e.Bounds, ComprehensionExpr.BoundedPool.PoolVirtues.IndependentOfAlloc_or_ExplicitAlloc);

              Boogie.QKeyValue kv = TrAttributes(e.Attributes, "trigger");

              var wVar = new Boogie.BoundVariable(GetToken(comprehension), new Boogie.TypedIdent(GetToken(comprehension), translator.CurrentIdGenerator.FreshId("$w#"), predef.BoxType));

              Boogie.Expr keys, values;
              if (!e.IsGeneralMapComprehension) {
                var bv = e.BoundVars[0];
                var w = new Boogie.IdentifierExpr(GetToken(comprehension), wVar);
                Boogie.Expr unboxw = translator.UnboxIfBoxed(w, bv.Type);
                Boogie.Expr typeAntecedent = translator.MkIsBox(w, bv.Type);
                if (freeOfAlloc != null && !freeOfAlloc[0]) {
                  var isAlloc = translator.MkIsAllocBox(w, bv.Type, HeapExpr);
                  typeAntecedent = BplAnd(typeAntecedent, isAlloc);
                }
                var subst = new Dictionary<IVariable, Expression>();
                subst.Add(bv, new BoogieWrapper(unboxw, bv.Type));

                var ebody = BplAnd(typeAntecedent, TrExpr(Translator.Substitute(e.Range, null, subst)));
                keys = new Boogie.LambdaExpr(GetToken(e), new List<TypeVariable>(), new List<Variable> { wVar }, kv, ebody);
                ebody = TrExpr(Translator.Substitute(e.Term, null, subst));
                values = new Boogie.LambdaExpr(GetToken(e), new List<TypeVariable>(), new List<Variable> { wVar }, kv, BoxIfNecessary(GetToken(comprehension), ebody, e.Term.Type));
              } else {
                var t = e.TermLeft;
                var w = new Boogie.IdentifierExpr(GetToken(comprehension), wVar);
                Boogie.Expr unboxw = translator.UnboxIfBoxed(w, t.Type);
                Boogie.Expr typeAntecedent = translator.MkIsBox(w, t.Type);
                if (freeOfAlloc != null && !freeOfAlloc[0]) {
                  var isAlloc = translator.MkIsAllocBox(w, t.Type, HeapExpr);
                  typeAntecedent = BplAnd(typeAntecedent, isAlloc);
                }

                translator.CreateBoundVariables(e.BoundVars, out var bvs, out var args);
                Contract.Assert(e.BoundVars.Count == bvs.Count);
                var subst = new Dictionary<IVariable, Expression>();
                for (var i = 0; i < e.BoundVars.Count; i++) {
                  subst.Add(e.BoundVars[i], new BoogieWrapper(args[i], e.BoundVars[i].Type));
                }
                var rr = TrExpr(Translator.Substitute(e.Range, null, subst));
                var ff = TrExpr(Translator.Substitute(t, null, subst));
                var exst_body = BplAnd(rr, Boogie.Expr.Eq(unboxw, ff));
                var ebody = BplAnd(typeAntecedent, new Boogie.ExistsExpr(GetToken(e), bvs, exst_body));
                keys = new Boogie.LambdaExpr(GetToken(e), new List<TypeVariable>(), new List<Variable> { wVar }, kv, ebody);

                translator.CreateMapComprehensionProjectionFunctions(e);
                Contract.Assert(e.ProjectionFunctions != null && e.ProjectionFunctions.Count == e.BoundVars.Count);
                subst = new Dictionary<IVariable, Expression>();
                for (var i = 0; i < e.BoundVars.Count; i++) {
                  var p = new Boogie.NAryExpr(GetToken(e), new Boogie.FunctionCall(e.ProjectionFunctions[i]), new List<Boogie.Expr> { unboxw });
                  var prj = new BoogieWrapper(p, e.BoundVars[i].Type);
                  subst.Add(e.BoundVars[i], prj);
                }
                ebody = TrExpr(Translator.Substitute(e.Term, null, subst));
                values = new Boogie.LambdaExpr(GetToken(e), new List<TypeVariable>(), new List<Variable> { wVar }, kv, BoxIfNecessary(GetToken(comprehension), ebody, e.Term.Type));
              }

              bool finite = e.Finite;
              var f = finite ? BuiltinFunction.MapGlue : BuiltinFunction.IMapGlue;
              return translator.FunctionCall(GetToken(e), f, null, keys, values, translator.TypeToTy(comprehension.Type));
            }
          case LambdaExpr lambdaExpr: {
              var e = lambdaExpr;
              return TrLambdaExpr(e);
            }
          case StmtExpr stmtExpr: {
              var e = stmtExpr;
              return TrExpr(e.E);
            }
          case ITEExpr iteExpr: {
              ITEExpr e = iteExpr;
              var g = Translator.RemoveLit(TrExpr(e.Test));
              var thn = Translator.RemoveLit(TrExpr(e.Thn));
              var els = Translator.RemoveLit(TrExpr(e.Els));
              return new NAryExpr(GetToken(iteExpr), new IfThenElse(GetToken(iteExpr)), new List<Boogie.Expr> { g, thn, els });
            }
          case MatchExpr matchExpr: {
              var e = matchExpr;
              var ite = DesugarMatchExpr(e);
              return TrExpr(ite);
            }
          case ConcreteSyntaxExpression expression: {
              var e = expression;
              return TrExpr(e.ResolvedExpression);
            }
          case NestedMatchExpr nestedMatchExpr:
            return TrExpr(nestedMatchExpr.Flattened);
          case BoxingCastExpr castExpr: {
              BoxingCastExpr e = castExpr;
              return translator.CondApplyBox(GetToken(e), TrExpr(e.E), e.FromType, e.ToType);
            }
          case UnboxingCastExpr castExpr: {
              UnboxingCastExpr e = castExpr;
              return translator.CondApplyUnbox(GetToken(e), TrExpr(e.E), e.FromType, e.ToType);
            }
          default:
            Contract.Assert(false); throw new cce.UnreachableException();  // unexpected expression
        }
      }

      public Expr TrExprSpecialFunctionCall(FunctionCallExpr expr) {
        Contract.Requires(expr.Function is SpecialFunction);
        string name = expr.Function.Name;
        if (name == "RotateLeft") {
          var w = expr.Type.AsBitVectorType.Width;
          Expression arg = expr.Args[0];
          return TrToFunctionCall(GetToken(expr), "LeftRotate_bv" + w, translator.BplBvType(w), TrExpr(expr.Receiver), translator.ConvertExpression(GetToken(expr), TrExpr(arg), arg.Type, expr.Type), false);
        } else if (name == "RotateRight") {
          var w = expr.Type.AsBitVectorType.Width;
          Expression arg = expr.Args[0];
          return TrToFunctionCall(GetToken(expr), "RightRotate_bv" + w, translator.BplBvType(w), TrExpr(expr.Receiver), translator.ConvertExpression(GetToken(expr), TrExpr(arg), arg.Type, expr.Type), false);
        } else {
          bool argsAreLitDummy;
          var args = FunctionInvocationArguments(expr, null, null, true, out argsAreLitDummy);
          var id = new Boogie.IdentifierExpr(GetToken(expr), expr.Function.FullSanitizedName, translator.TrType(expr.Type));
          return new Boogie.NAryExpr(GetToken(expr), new Boogie.FunctionCall(id), args);
        }
      }
      public Expr TrToFunctionCall(Boogie.IToken tok, string function, Boogie.Type returnType, Boogie.Expr e0, Boogie.Expr e1, bool liftLit) {
        Boogie.Expr re = FunctionCall(tok, function, returnType, e0, e1);
        if (liftLit) {
          re = MaybeLit(re, returnType);
        }
        return re;
      }

      private Expr TrLambdaExpr(LambdaExpr e) {
        Contract.Requires(e != null);

        var bvars = new List<Boogie.Variable>();

        var varNameGen = translator.CurrentIdGenerator.NestedFreshIdGenerator("$l#");

        var heap = BplBoundVar(varNameGen.FreshId("#heap#"), predef.HeapType, bvars);

        var ves = (from bv in e.BoundVars
                   select
BplBoundVar(varNameGen.FreshId(string.Format("#{0}#", bv.Name)), predef.BoxType, bvars)).ToList();
        var subst = e.BoundVars.Zip(ves, (bv, ve) => {
          var unboxy = translator.UnboxIfBoxed(ve, bv.Type);
          return new KeyValuePair<IVariable, Expression>(bv, new BoogieWrapper(unboxy, bv.Type));
        }).ToDictionary(x => x.Key, x => x.Value);
        var su = new Substituter(null, subst, new Dictionary<TypeParameter, Type>());

        var et = new ExpressionTranslator(this, heap);
        var lvars = new List<Boogie.Variable>();
        var ly = BplBoundVar(varNameGen.FreshId("#ly#"), predef.LayerType, lvars);
        et = et.WithLayer(ly);

        var ebody = et.TrExpr(Translator.Substitute(e.Body, null, subst));
        ebody = translator.BoxIfUnboxed(ebody, e.Body.Type);

        var isBoxes = BplAnd(ves.Zip(e.BoundVars, (ve, bv) => translator.MkIsBox(ve, bv.Type)));
        var reqbody = e.Range == null
          ? isBoxes
          : BplAnd(isBoxes, et.TrExpr(Translator.Substitute(e.Range, null, subst)));

        var rdvars = new List<Boogie.Variable>();
        var o = BplBoundVar(varNameGen.FreshId("#o#"), predef.RefType, rdvars);
        Boogie.Expr rdbody = new Boogie.LambdaExpr(GetToken(e), new List<TypeVariable>(), rdvars, null,
<<<<<<< HEAD
          translator.InRWClause(GetToken(e), o, null, e.Reads.ConvertAll(su.SubstFrameExpr), et, null, null));
        rdbody = FunctionCall(GetToken(e), "SetRef_to_SetBox", predef.SetType(GetToken(e), true), rdbody);
=======
          translator.InRWClause(GetToken(e), o, null, e.Reads.Expressions.ConvertAll(su.SubstFrameExpr), et, null, null));
        rdbody = FunctionCall(GetToken(e), "SetRef_to_SetBox", predef.SetType(GetToken(e), true, predef.BoxType), rdbody);
>>>>>>> 8a158a34

        return MaybeLit(
          translator.FunctionCall(GetToken(e), BuiltinFunction.AtLayer, predef.HandleType,
            new Boogie.LambdaExpr(GetToken(e), new List<TypeVariable>(), lvars, null,
              FunctionCall(GetToken(e), translator.Handle(e.BoundVars.Count), predef.BoxType,
                new Boogie.LambdaExpr(GetToken(e), new List<TypeVariable>(), bvars, null, ebody),
                new Boogie.LambdaExpr(GetToken(e), new List<TypeVariable>(), bvars, null, reqbody),
                new Boogie.LambdaExpr(GetToken(e), new List<TypeVariable>(), bvars, null, rdbody))),
            layerIntraCluster != null ? layerIntraCluster.ToExpr() : layerInterCluster.ToExpr()),
          predef.HandleType);
      }

      public void TrLetExprPieces(LetExpr let, out List<Boogie.Variable> lhss, out List<Boogie.Expr> rhss) {
        Contract.Requires(let != null);
        var substMap = new Dictionary<IVariable, Expression>();
        for (int i = 0; i < let.LHSs.Count; i++) {
          translator.AddCasePatternVarSubstitutions(let.LHSs[i], TrExpr(let.RHSs[i]), substMap);
        }
        lhss = new List<Boogie.Variable>();
        rhss = new List<Boogie.Expr>();
        foreach (var v in let.BoundVars) {
          var rhs = substMap[v];  // this should succeed (that is, "v" is in "substMap"), because the AddCasePatternVarSubstitutions calls above should have added a mapping for each bound variable in let.BoundVars
          var bv = BplBoundVar(v.AssignUniqueName(translator.currentDeclaration.IdGenerator), translator.TrType(v.Type), out var bvIde);
          lhss.Add(bv);
          rhss.Add(TrExpr(rhs));
        }
      }

      public Expression DesugarMatchExpr(MatchExpr e) {
        Contract.Requires(e != null);
        // Translate:
        //   match S
        //   case C(i, j) => X
        //   case D(k, l) => Y
        //   case E(m, n) => Z
        // into:
        //   if S.C? then
        //     X[i,j := S.dC0, S.dC1]
        //   else if S.D? then
        //     Y[k,l := S.dD0, S.dD1]
        //   else
        //     Z[m,n := S.dE0, S.dE1]
        // As a special case, when there are no cases at all (which, in a correct program, means the
        // match expression is unreachable), the translation is:
        //   t
        // where is "t" is some value (in particular, the default value) of the expected type.
        Expression r = null;
        for (int i = e.Cases.Count; 0 <= --i;) {
          var mc = e.Cases[i];
          var substMap = new Dictionary<IVariable, Expression>();
          var argIndex = 0;
          foreach (var bv in mc.Arguments) {
            if (!LocalVariable.HasWildcardName(bv)) {
              var dtor = mc.Ctor.Destructors[argIndex];
              var dv = new MemberSelectExpr(bv.tok, e.Source, dtor);
              substMap.Add(bv, dv);
            }
            argIndex++;
          }
          var c = Translator.Substitute(mc.Body, null, substMap);
          if (r == null) {
            r = c;
          } else {
            var test = new MemberSelectExpr(mc.tok, e.Source, mc.Ctor.QueryField);
            var ite = new ITEExpr(mc.tok, false, test, c, r);
            ite.Type = e.Type;
            r = ite;
          }
        }
        return r ?? new BoogieWrapper(ArbitraryValue(e.Type), e.Type);
      }

      public Boogie.Expr TrBoundVariables(List<BoundVar/*!*/> boundVars, List<Variable> bvars) {
        return TrBoundVariables(boundVars, bvars, false);
      }

      public Boogie.Expr TrBoundVariables(List<BoundVar/*!*/> boundVars, List<Variable> bvars, bool translateAsLocals, List<bool>/*?*/ freeOfAlloc = null) {
        Contract.Requires(boundVars != null);
        Contract.Requires(bvars != null);
        Contract.Requires(freeOfAlloc == null || freeOfAlloc.Count == boundVars.Count);
        Contract.Ensures(Contract.Result<Boogie.Expr>() != null);

        Boogie.Expr typeAntecedent = Boogie.Expr.True;
        var i = 0;
        foreach (BoundVar bv in boundVars) {
          var tid = new Boogie.TypedIdent(bv.tok, bv.AssignUniqueName(translator.currentDeclaration.IdGenerator), translator.TrType(bv.Type));
          Boogie.Variable bvar;
          if (translateAsLocals) {
            bvar = new Boogie.LocalVariable(bv.tok, tid);
          } else {
            bvar = new Boogie.BoundVariable(bv.tok, tid);
          }
          bvars.Add(bvar);
          var useAlloc = freeOfAlloc == null || freeOfAlloc[i] ? NOALLOC : ISALLOC;
          Boogie.Expr wh = translator.GetWhereClause(bv.tok, new Boogie.IdentifierExpr(bv.tok, bvar), bv.Type, this, useAlloc);
          if (wh != null) {
            typeAntecedent = BplAnd(typeAntecedent, wh);
          }
          i++;
        }
        return typeAntecedent;
      }

      public List<Tuple<Boogie.Variable, Boogie.Expr>> TrBoundVariables_SeparateWhereClauses(List<BoundVar/*!*/> boundVars) {
        Contract.Requires(boundVars != null);
        Contract.Ensures(Contract.Result<List<Tuple<Boogie.Variable, Boogie.Expr>>>() != null);

        var varsAndAntecedents = new List<Tuple<Boogie.Variable, Boogie.Expr>>();
        foreach (BoundVar bv in boundVars) {
          var tid = new Boogie.TypedIdent(bv.tok, bv.AssignUniqueName(translator.currentDeclaration.IdGenerator), translator.TrType(bv.Type));
          var bvar = new Boogie.BoundVariable(bv.tok, tid);
          var wh = translator.GetWhereClause(bv.tok, new Boogie.IdentifierExpr(bv.tok, bvar), bv.Type, this, NOALLOC);
          varsAndAntecedents.Add(Tuple.Create<Boogie.Variable, Boogie.Expr>(bvar, wh));
        }
        return varsAndAntecedents;
      }

      public Boogie.Expr TrBoundVariablesRename(List<BoundVar> boundVars, List<Variable> bvars, out Dictionary<IVariable, Expression> substMap, out Boogie.Trigger antitriggers) {
        Contract.Requires(boundVars != null);
        Contract.Requires(bvars != null);

        substMap = new Dictionary<IVariable, Expression>();
        antitriggers = null;
        Boogie.Expr typeAntecedent = Boogie.Expr.True;
        foreach (BoundVar bv in boundVars) {
          var newBoundVar = new BoundVar(bv.tok, bv.Name, bv.Type);
          IdentifierExpr ie = new IdentifierExpr(newBoundVar.tok, newBoundVar.AssignUniqueName(translator.currentDeclaration.IdGenerator));
          ie.Var = newBoundVar; ie.Type = ie.Var.Type;  // resolve ie here
          substMap.Add(bv, ie);
          Boogie.Variable bvar = new Boogie.BoundVariable(newBoundVar.tok, new Boogie.TypedIdent(newBoundVar.tok, newBoundVar.AssignUniqueName(translator.currentDeclaration.IdGenerator), translator.TrType(newBoundVar.Type)));
          bvars.Add(bvar);
          var bIe = new Boogie.IdentifierExpr(bvar.tok, bvar);
          Boogie.Expr wh = translator.GetWhereClause(bv.tok, bIe, newBoundVar.Type, this, NOALLOC);
          if (wh != null) {
            typeAntecedent = BplAnd(typeAntecedent, wh);
          }
        }
        return typeAntecedent;
      }

      public List<Boogie.Expr> FunctionInvocationArguments(FunctionCallExpr e, Boogie.Expr layerArgument, Boogie.Expr revealArgument) {
        bool dummy;
        return FunctionInvocationArguments(e, layerArgument, revealArgument, false, out dummy);
      }

      public List<Boogie.Expr> FunctionInvocationArguments(FunctionCallExpr e, Boogie.Expr layerArgument, Boogie.Expr revealArgument, bool omitHeapArgument, out bool argsAreLit) {
        Contract.Requires(e != null);
        Contract.Ensures(Contract.Result<List<Boogie.Expr>>() != null);

        var args = new List<Boogie.Expr>();

        // first add type arguments
        var tyParams = GetTypeParams(e.Function);
        var tySubst = e.TypeArgumentSubstitutionsWithParents();
        args.AddRange(translator.trTypeArgs(tySubst, tyParams));

        if (layerArgument != null) {
          args.Add(layerArgument);
        }
        if (revealArgument != null) {
          args.Add(revealArgument);
        }
        if (e.Function is TwoStateFunction) {
          args.Add(OldAt(e.AtLabel).HeapExpr);
        }
        if (!omitHeapArgument && e.Function.ReadsHeap) {
          Contract.Assert(HeapExpr != null);
          args.Add(HeapExpr);
          // If the function doesn't use the heap, but global settings say to use it,
          // then we want to quantify over the heap so that heap in the trigger can match over
          // heap modifying operations. (see Test/dafny4/Bug144.dfy)
          bool usesHeap = e.Function.ReadsHeap || e.Function.Formals.Any(f => f.Type.IsRefType);
          if (!usesHeap) {
            Statistics_HeapAsQuantifierCount++;
          }
        }
        argsAreLit = true;
        if (!e.Function.IsStatic) {
          var tr_ee = translator.BoxifyForTraitParent(e.tok, TrExpr(e.Receiver), e.Function, e.Receiver.Type);
          argsAreLit = argsAreLit && translator.IsLit(tr_ee);
          args.Add(tr_ee);
        }
        for (int i = 0; i < e.Args.Count; i++) {
          Expression ee = e.Args[i];
          Type t = e.Function.Formals[i].Type;
          Expr tr_ee = TrExpr(ee);
          argsAreLit = argsAreLit && translator.IsLit(tr_ee);
          args.Add(translator.CondApplyBox(GetToken(e), tr_ee, cce.NonNull(ee.Type), t));
        }
        return args;
      }

      public Boogie.Expr GetArrayIndexFieldName(IToken tok, List<Expression> indices) {
        return translator.GetArrayIndexFieldName(tok, indices.ConvertAll(idx => {
          var e = TrExpr(idx);
          return translator.ConvertExpression(GetToken(idx), e, idx.Type, Type.Int);
        }));
      }

      public Boogie.Expr BoxIfNecessary(IToken tok, Boogie.Expr e, Type fromType) {
        Contract.Requires(tok != null);
        Contract.Requires(e != null);
        Contract.Requires(fromType != null);
        Contract.Ensures(Contract.Result<Boogie.Expr>() != null);
        return translator.BoxIfNecessary(tok, e, fromType);
      }

      /// <summary>
      /// Translate like s[Box(elmt)], but try to avoid as many set functions as possible in the
      /// translation, because such functions can mess up triggering.
      /// </summary>
      public Boogie.Expr TrInSet(IToken tok, Boogie.Expr elmt, Expression s, Type elmtType, bool aggressive, out bool performedRewrite) {
        Contract.Requires(tok != null);
        Contract.Requires(elmt != null);
        Contract.Requires(s != null);
        Contract.Requires(elmtType != null);
        Contract.Ensures(Contract.Result<Boogie.Expr>() != null);

        var elmtBox = BoxIfNecessary(tok, elmt, elmtType);
        var r = TrInSet_Aux(tok, elmt, elmtBox, s, aggressive, out performedRewrite);
        Contract.Assert(performedRewrite == RewriteInExpr(s, aggressive)); // sanity check
        return r;
      }
      /// <summary>
      /// The worker routine for TrInSet.  This method takes both "elmt" and "elmtBox" as parameters,
      /// using the former when the unboxed form is needed and the latter when the boxed form is needed.
      /// This gives the caller the flexibility to pass in either "o, Box(o)" or "Unbox(bx), bx".
      /// Note: This method must be kept in synch with RewriteInExpr.
      /// </summary>
      public Boogie.Expr TrInSet_Aux(IToken tok, Boogie.Expr elmt, Boogie.Expr elmtBox, Expression s, bool aggressive, out bool performedRewrite) {
        Contract.Requires(tok != null);
        Contract.Requires(elmt != null);
        Contract.Requires(elmtBox != null);
        Contract.Requires(s != null);
        Contract.Ensures(Contract.Result<Boogie.Expr>() != null);

        performedRewrite = true;  // assume a rewrite will happen
        s = s.Resolved;
        bool pr;
        if (s is BinaryExpr && aggressive) {
          BinaryExpr bin = (BinaryExpr)s;
          switch (bin.ResolvedOp) {
            case BinaryExpr.ResolvedOpcode.Union:
              return Boogie.Expr.Or(TrInSet_Aux(tok, elmt, elmtBox, bin.E0, aggressive, out pr), TrInSet_Aux(tok, elmt, elmtBox, bin.E1, aggressive, out pr));
            case BinaryExpr.ResolvedOpcode.Intersection:
              return Boogie.Expr.And(TrInSet_Aux(tok, elmt, elmtBox, bin.E0, aggressive, out pr), TrInSet_Aux(tok, elmt, elmtBox, bin.E1, aggressive, out pr));
            case BinaryExpr.ResolvedOpcode.SetDifference:
              return Boogie.Expr.And(TrInSet_Aux(tok, elmt, elmtBox, bin.E0, aggressive, out pr), Boogie.Expr.Not(TrInSet_Aux(tok, elmt, elmtBox, bin.E1, aggressive, out pr)));
            default:
              break;
          }
        } else if (s is SetDisplayExpr) {
          SetDisplayExpr disp = (SetDisplayExpr)s;
          Boogie.Expr disjunction = null;
          foreach (Expression a in disp.Elements) {
            Boogie.Expr disjunct = Boogie.Expr.Eq(elmt, TrExpr(a));
            if (disjunction == null) {
              disjunction = disjunct;
            } else {
              disjunction = Boogie.Expr.Or(disjunction, disjunct);
            }
          }
          if (disjunction == null) {
            return Boogie.Expr.False;
          } else {
            return disjunction;
          }
        } else if (s is SetComprehension) {
          var compr = (SetComprehension)s;
          // Translate "elmt in set xs | R :: T" into:
          //     exists xs :: CorrectType(xs) && R && elmt==T
          // or if "T" is "xs", then:
          //     CorrectType(elmt) && R[xs := elmt]
          if (compr.TermIsSimple) {
            // CorrectType(elmt) && R[xs := elmt]
            // Note, we can always use NOALLOC here.
            Boogie.Expr typeAntecedent = translator.GetWhereClause(GetToken(compr), elmt, compr.BoundVars[0].Type, this, NOALLOC) ?? Boogie.Expr.True;
            var range = Translator.Substitute(compr.Range, compr.BoundVars[0], new BoogieWrapper(elmt, compr.BoundVars[0].Type));
            return BplAnd(typeAntecedent, TrExpr(range));
          } else {
            // exists xs :: CorrectType(xs) && R && elmt==T
            List<bool> freeOfAlloc = ComprehensionExpr.BoundedPool.HasBounds(compr.Bounds, ComprehensionExpr.BoundedPool.PoolVirtues.IndependentOfAlloc_or_ExplicitAlloc);
            var bvars = new List<Variable>();
            Boogie.Expr typeAntecedent = TrBoundVariables(compr.BoundVars, bvars, false, freeOfAlloc) ?? Boogie.Expr.True;
            var eq = Boogie.Expr.Eq(elmtBox, BoxIfNecessary(GetToken(compr), TrExpr(compr.Term), compr.Term.Type));
            var ebody = Boogie.Expr.And(BplAnd(typeAntecedent, TrExpr(compr.Range)), eq);
            var triggers = translator.TrTrigger(this, compr.Attributes, GetToken(compr));
            return new Boogie.ExistsExpr(GetToken(compr), bvars, triggers, ebody);
          }
        }
        performedRewrite = false;
        return Boogie.Expr.SelectTok(tok, TrExpr(s), elmtBox);
      }

      /// <summary>
      /// Translate like 0 < s[Box(elmt)], but try to avoid as many set functions as possible in the
      /// translation, because such functions can mess up triggering.
      /// Note: This method must be kept in synch with RewriteInExpr.
      /// </summary>
      public Boogie.Expr TrInMultiSet(IToken tok, Boogie.Expr elmt, Expression s, Type elmtType, bool aggressive) {
        Contract.Requires(tok != null);
        Contract.Requires(elmt != null);
        Contract.Requires(s != null);
        Contract.Requires(elmtType != null);

        Contract.Ensures(Contract.Result<Boogie.Expr>() != null);
        var elmtBox = BoxIfNecessary(tok, elmt, elmtType);
        return TrInMultiSet_Aux(tok, elmt, elmtBox, s, aggressive);
      }
      public Boogie.Expr TrInMultiSet_Aux(IToken tok, Boogie.Expr elmt, Boogie.Expr elmtBox, Expression s, bool aggressive) {
        Contract.Requires(tok != null);
        Contract.Requires(elmt != null);
        Contract.Requires(s != null);
        Contract.Requires(elmtBox != null);

        Contract.Ensures(Contract.Result<Boogie.Expr>() != null);

        s = s.Resolved;
        if (s is BinaryExpr && aggressive) {
          BinaryExpr bin = (BinaryExpr)s;
          switch (bin.ResolvedOp) {
            case BinaryExpr.ResolvedOpcode.MultiSetUnion:
              return Boogie.Expr.Binary(tok, BinaryOperator.Opcode.Or, TrInMultiSet_Aux(tok, elmt, elmtBox, bin.E0, aggressive), TrInMultiSet_Aux(tok, elmt, elmtBox, bin.E1, aggressive));
            case BinaryExpr.ResolvedOpcode.MultiSetIntersection:
              return Boogie.Expr.Binary(tok, BinaryOperator.Opcode.And, TrInMultiSet_Aux(tok, elmt, elmtBox, bin.E0, aggressive), TrInMultiSet_Aux(tok, elmt, elmtBox, bin.E1, aggressive));
            default:
              break;
          }
        } else if (s is MultiSetDisplayExpr) {
          MultiSetDisplayExpr disp = (MultiSetDisplayExpr)s;
          Boogie.Expr disjunction = null;
          foreach (Expression a in disp.Elements) {
            Boogie.Expr disjunct = Boogie.Expr.Eq(elmt, TrExpr(a));
            if (disjunction == null) {
              disjunction = disjunct;
            } else {
              disjunction = Boogie.Expr.Or(disjunction, disjunct);
            }
          }
          if (disjunction == null) {
            return Boogie.Expr.False;
          } else {
            return disjunction;
          }
        }
        var result = Boogie.Expr.Gt(Boogie.Expr.SelectTok(tok, TrExpr(s), elmtBox), Boogie.Expr.Literal(0));
        result.tok = tok;
        return result;
      }

      /// <summary>
      /// This method returns "true" iff TrInSet_Aux/TrInMultiSet_Aux will rewrite an expression "x in s".
      /// Note: This method must be kept in synch with TrInSet_Aux/TrInMultiSet_Aux.
      /// </summary>
      public static bool RewriteInExpr(Expression s, bool aggressive) {
        Contract.Requires(s != null);

        s = s.Resolved;
        if (s is BinaryExpr && aggressive) {
          BinaryExpr bin = (BinaryExpr)s;
          switch (bin.ResolvedOp) {
            case BinaryExpr.ResolvedOpcode.Union:
            case BinaryExpr.ResolvedOpcode.Intersection:
            case BinaryExpr.ResolvedOpcode.SetDifference:
            case BinaryExpr.ResolvedOpcode.MultiSetUnion:
            case BinaryExpr.ResolvedOpcode.MultiSetIntersection:
              return true;
            default:
              break;
          }
        } else if (s is SetDisplayExpr || s is MultiSetDisplayExpr) {
          return true;
        } else if (s is SetComprehension) {
          return true;
        }
        return false;
      }

      public Boogie.QKeyValue TrAttributes(Attributes attrs, string skipThisAttribute) {
        Boogie.QKeyValue kv = null;
        bool hasNewTimeLimit = Attributes.Contains(attrs, "_timeLimit");
        bool hasNewRLimit = Attributes.Contains(attrs, "_rlimit");
        foreach (var attr in attrs.AsEnumerable()) {
          if (attr.Name == skipThisAttribute
              || attr.Name == "axiom"  // Dafny's axiom attribute clashes with Boogie's axiom keyword
              || attr.Name == "fuel"   // Fuel often uses function names as arguments, which adds extra axioms unnecessarily
              || (options.DisallowExterns && attr.Name == "extern") // omit the extern attribute when /noExterns option is specified.
              || attr.Name == "timeLimitMultiplier"  // This is a Dafny-specific attribute
              || (attr.Name == "timeLimit" && hasNewTimeLimit)
              || (attr.Name == "rlimit" && hasNewRLimit)
          ) {
            continue;
          }
          List<object> parms = new List<object>();
          foreach (var arg in attr.Args) {
            var s = arg.AsStringLiteral();
            if (s != null) {
              // pass string literals down to Boogie as string literals, not as their expression translation
              parms.Add(s);
            } else {
              var e = TrExpr(arg);
              e = Translator.RemoveLit(e);
              parms.Add(e);
            }
          }

          var name = attr.Name;
          if (name == "_timeLimit") {
            name = "timeLimit";
          } else if (name == "_rlimit") {
            name = "rlimit";
          } else if (name == "synthesize") {
            name = "extern";
          }
          kv = new Boogie.QKeyValue(Token.NoToken, name, parms, kv);
        }
        return kv;
      }

      // --------------- help routines ---------------

      public Boogie.Expr IsAlloced(IToken tok, Boogie.Expr e) {
        Contract.Requires(HeapExpr != null);
        return translator.IsAlloced(tok, HeapExpr, e);
      }

      public Boogie.Expr GoodRef(IToken tok, Boogie.Expr e, Type type) {
        Contract.Requires(tok != null);
        Contract.Requires(e != null);
        Contract.Requires(type != null);
        Contract.Ensures(Contract.Result<Boogie.Expr>() != null);

        // Add $Is and $IsAlloc
        return translator.GetWhereClause(tok, e, type, this, ISALLOC);
      }
    }
  }
}<|MERGE_RESOLUTION|>--- conflicted
+++ resolved
@@ -1526,13 +1526,8 @@
         var rdvars = new List<Boogie.Variable>();
         var o = BplBoundVar(varNameGen.FreshId("#o#"), predef.RefType, rdvars);
         Boogie.Expr rdbody = new Boogie.LambdaExpr(GetToken(e), new List<TypeVariable>(), rdvars, null,
-<<<<<<< HEAD
-          translator.InRWClause(GetToken(e), o, null, e.Reads.ConvertAll(su.SubstFrameExpr), et, null, null));
+          translator.InRWClause(GetToken(e), o, null, e.Reads.Expressions.ConvertAll(su.SubstFrameExpr), et, null, null));
         rdbody = FunctionCall(GetToken(e), "SetRef_to_SetBox", predef.SetType(GetToken(e), true), rdbody);
-=======
-          translator.InRWClause(GetToken(e), o, null, e.Reads.Expressions.ConvertAll(su.SubstFrameExpr), et, null, null));
-        rdbody = FunctionCall(GetToken(e), "SetRef_to_SetBox", predef.SetType(GetToken(e), true, predef.BoxType), rdbody);
->>>>>>> 8a158a34
 
         return MaybeLit(
           translator.FunctionCall(GetToken(e), BuiltinFunction.AtLayer, predef.HandleType,
