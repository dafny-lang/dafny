--- conflicted
+++ resolved
@@ -373,11 +373,7 @@
     private List<Bpl.Requires> GetWellformednessProcedureRequires(Function f, ExpressionTranslator etran) {
       var requires = new List<Bpl.Requires>();
       // free requires mh == ModuleContextHeight && fh == FunctionContextHeight;
-<<<<<<< HEAD
-      requires.Add(generator.FreeRequires(f.Tok, etran.HeightContext(f), null));
-=======
-      requires.Add(generator.Requires(f.Origin, true, null, etran.HeightContext(f), null, null, null));
->>>>>>> a88767fb
+      requires.Add(generator.FreeRequires(f.Origin, etran.HeightContext(f), null));
 
       foreach (var typeBoundAxiom in generator.TypeBoundAxioms(f.Origin, Concat(f.EnclosingClass.TypeArgs, f.TypeArgs))) {
         requires.Add(generator.Requires(f.Origin, true, null, typeBoundAxiom, null, null, null));
