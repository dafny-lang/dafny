--- conflicted
+++ resolved
@@ -538,13 +538,8 @@
           req, reads, mod, ens, decreases, dividedBody, refinementCloner.MergeAttributes(previousMethod.Attributes, moreAttributes), null);
       }
       var body = newBody ?? refinementCloner.CloneBlockStmt(previousMethod.Body);
-<<<<<<< HEAD
-      var origin = currentMethod.Origin.MakeRefined(moduleUnderConstruction);
-      var newName = currentMethod.NameNode.Clone(refinementCloner);
-=======
       var origin = currentMethod.Origin;
       var newName = currentMethod.NameNode;
->>>>>>> 2e917729
       if (previousMethod is LeastLemma) {
         return new LeastLemma(origin, newName, previousMethod.HasStaticKeyword, ((LeastLemma)previousMethod).TypeOfK, tps, ins,
           previousMethod.Outs.ConvertAll(o => refinementCloner.CloneFormal(o, false)),
