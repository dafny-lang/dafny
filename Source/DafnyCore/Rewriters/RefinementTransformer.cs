--- conflicted
+++ resolved
@@ -1556,11 +1556,7 @@
         } else if (l is MemberSelectExpr) {
           var member = ((MemberSelectExpr)l).Member;
           if (member.Tok.IsInherited(m)) {
-<<<<<<< HEAD
-            Error(ErrorId.ref_invalid_field_assignment, l.tok, "refinement method cannot assign to a field defined in parent module ('{0}')", member.Name);
-=======
             Error(ErrorId.ref_invalid_field_assignment, l.Tok, "refinement method cannot assign to a field defined in parent module ('{0}')", member.Name);
->>>>>>> b964908e
           }
         } else {
           // must be an array element
@@ -1669,12 +1665,7 @@
           arg.Type = usaa.Arg.Type;
           arg.PreType = usaa.Arg.PreType;
         }
-<<<<<<< HEAD
-        return new UserSuppliedAtAttribute(Origin(usaa.tok), arg, MergeAttributes(prevAttrs, moreAttrs.Prev)) {
-=======
         return new UserSuppliedAtAttribute(Origin(usaa.Tok), arg, MergeAttributes(prevAttrs, moreAttrs.Prev)) {
-          Origin = Origin(usaa.Origin),
->>>>>>> b964908e
           Builtin = usaa.Builtin
         };
       } else {
