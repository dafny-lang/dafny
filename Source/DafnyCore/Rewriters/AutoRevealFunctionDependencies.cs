using System;
using System.Collections.Generic;
using System.Diagnostics.Contracts;
using System.Linq;
using System.Numerics;
using Microsoft.Boogie;

namespace Microsoft.Dafny;

/// <summary>
/// When Dafny is called with `--default-function-opacity autoRevealDependencies`, this rewriter computes
/// all transitive functional dependencies for each callable, and inserts (in-memory, on the AST) reveal stmts for each such dependency
/// at the top of the callable body, and also in a precondition.
///
/// For example:
///   function f()
///     ensures true
///   { g(h()) }
///
/// would get transformed to:
///   function f()
///     requires reveal g(); reveal h(); true
///     ensures true
///   {
///     reveal g(); reveal h();
///     g(h())
///   }
///
/// assuming that g() and h() don't have the `{:transparent}` attribute.
/// </summary>
public class AutoRevealFunctionDependencies : IRewriter {
  public AutoRevealFunctionDependencies(ErrorReporter reporter) : base(reporter) {
  }

  internal override void PostResolveIntermediate(ModuleDefinition moduleDefinition) {
    Contract.Requires(moduleDefinition != null);

    foreach (var decl in moduleDefinition.TopLevelDecls) {
      if (decl is ICanAutoRevealDependencies m) {
        m.AutoRevealDependencies(this, Options, Reporter);
      }

      if (decl is TopLevelDeclWithMembers cl) {
        foreach (var member in cl.Members) {
          if (member is ICanAutoRevealDependencies mem) {
            mem.AutoRevealDependencies(this, Options, Reporter);
          }
        }
      }
    }
  }

  /// <summary>
  /// Wrapper class created for traversing call graphs of modules. It stores the actual call graph vertex and
  /// a boolean flag `local` indicating whether the callable is in the same module as its predecessor in the traversal.
  /// </summary>
  private class GraphTraversalVertex {
    public readonly Graph<ICallable>.Vertex Vertex;
    public readonly bool Local;
    public readonly int Depth;

    public GraphTraversalVertex(Graph<ICallable>.Vertex vertex, bool local, int depth) {
      Vertex = vertex;
      Local = local;
      Depth = depth;
    }

    public override bool Equals(object obj) {
      var other = obj as GraphTraversalVertex;
      return other?.Vertex.N.FullSanitizedName == Vertex.N.FullSanitizedName;
    }

    public override int GetHashCode() {
      return HashCode.Combine(Vertex.N.FullSanitizedName);
    }
  }

  private static string RenderRevealStmts(List<RevealStmtWithDepth> addedRevealStmtList, int depth = 1) {
    Contract.Requires(addedRevealStmtList.Any());

    var currentDepth = depth - 1;

    string result = "";

    foreach (var revealStmt in addedRevealStmtList.Where(stmt => stmt.Depth >= depth)) {
      if (revealStmt.Depth > currentDepth) {
        currentDepth = revealStmt.Depth;
        var stmtCount = addedRevealStmtList.Count(stmt => stmt.Depth == currentDepth);
        result += $"\n\n// depth {currentDepth}: {stmtCount} {(stmtCount == 1 ? "stmt" : "stmts")}\n";
      }

      result += $"{revealStmt.RevealStmt} ";


    }
    // Removing the initial `\n\n`
    return result[2..];
  }

  public static string GenerateMessage(List<RevealStmtWithDepth> addedReveals, int autoRevealDepth = Int32.MaxValue) {
    var numInsertedReveals = addedReveals.Count(stmt => stmt.Depth <= autoRevealDepth);
    var message = "";

    message +=
      $"Found {addedReveals.Count} function {(addedReveals.Count == 1 ? "dependency" : "dependencies")}.";

    message +=
      $" {numInsertedReveals} reveal {(numInsertedReveals == 1 ? "statement" : "statements")} inserted implicitly.";

    // if (numInsertedReveals < addedReveals.Count) {
    //   message += $" Remaining:\n{RenderRevealStmts(addedReveals, 1 + autoRevealDepth)}";
    // } else {
    message += $" Reveal statements:\n{RenderRevealStmts(addedReveals)}";
    // }

    return message;
  }

  public class RevealStmtWithDepth {
    public RevealStmtWithDepth(HideRevealStmt RevealStmt, int Depth) {
      this.RevealStmt = RevealStmt;
      this.Depth = Depth;
    }

    public override bool Equals(object obj) {
      var item = obj as RevealStmtWithDepth;
      return item != null && this.RevealStmt.ToString().Equals(item.RevealStmt.ToString());
    }

    public override int GetHashCode() {
      return HashCode.Combine(RevealStmt.ToString());
    }

    public HideRevealStmt RevealStmt { get; }
    public int Depth { get; }
  };

  public record FunctionWithDepth(Function Function, int Depth);

  public IEnumerable<FunctionWithDepth> GetEnumerator(ICallable m, TopLevelDecl currentClass, IEnumerable<Expression> subexpressions, ModuleDefinition rootModule = null) {
    var origVertex = currentClass.EnclosingModuleDefinition.CallGraph.FindVertex(m);
    var interModuleVertex = currentClass.EnclosingModuleDefinition.InterModuleCallGraph.FindVertex(m);

    if (origVertex is null) {
      yield break;
    }  //vertex can be null if m is a Test method.

    var visited = new HashSet<GraphTraversalVertex>();
    var queue = new Queue<GraphTraversalVertex>();

    var defaultRootModule = rootModule is null ? currentClass.EnclosingModuleDefinition : rootModule;

    // The rootModule parameter is used in the case when GetEnumerator is called, not on a function from a class, but on subset type expressions.
    // Here this function may be called with a callable that is in a different module than the original one.

    foreach (var callable in origVertex.Successors) {
      queue.Enqueue(new GraphTraversalVertex(callable, true, 1));
    }

    var typeList = ExprListToTypeList(subexpressions.ToList()).ToList();

    if (m is Function f) {
      typeList.Add(f.ResultType);
    }

    typeList.ForEach(newType => {
      if (newType is Type { AsSubsetType: not null }) {
        foreach (var subexpression in newType.AsSubsetType.Constraint.SubExpressions) {
          if (subexpression is FunctionCallExpr funcExpr) {
            var func = funcExpr.Function;

            if (IsRevealable(defaultRootModule.AccessibleMembers, func)) {
              var newVertex = func.EnclosingClass.EnclosingModuleDefinition.CallGraph.FindVertex(func);

              if (newVertex is not null) {
                queue.Enqueue(new GraphTraversalVertex(newVertex, false, 1));
              }
            }
          }
        }
      }
    });

    if (interModuleVertex is not null) {
      foreach (var callable in interModuleVertex.Successors) {

        if (IsRevealable(defaultRootModule.AccessibleMembers, (Declaration)callable.N)) {

          queue.Enqueue(new GraphTraversalVertex(callable, false, 1));
        }
      }
    }

    while (queue.Any()) {
      var vertex = queue.Dequeue();
      if (!visited.Contains(vertex)) {
        visited.Add(vertex);

        Graph<ICallable>.Vertex graphVertex;
        Graph<ICallable>.Vertex interModuleGraphVertex;

        if (vertex.Local) {
          graphVertex = vertex.Vertex;

        } else {
          graphVertex = vertex.Vertex.N.EnclosingModule.CallGraph.FindVertex(vertex.Vertex.N);

          if (graphVertex is null) {
            continue;
          }
        }

        interModuleGraphVertex = graphVertex.N.EnclosingModule.InterModuleCallGraph.FindVertex(graphVertex.N);

        foreach (var vertex0 in graphVertex.Successors) {
          if (IsRevealable(defaultRootModule.AccessibleMembers, (Declaration)vertex0.N)) {
            var newGraphTraversalVertex =
              new GraphTraversalVertex(vertex0, true, 1 + vertex.Depth);

            if (!visited.Contains(newGraphTraversalVertex)) {
              queue.Enqueue(newGraphTraversalVertex);
            }
          }
        }

        if (interModuleGraphVertex is not null) {
          foreach (var vertex0 in interModuleGraphVertex.Successors) {
            if (IsRevealable(defaultRootModule.AccessibleMembers, (Declaration)vertex0.N)) {
              queue.Enqueue(new GraphTraversalVertex(vertex0, false, 1 + vertex.Depth));
            }
          }
        }

        var callable = graphVertex.N;

        if (callable is Function func && func.IsMadeImplicitlyOpaque(Options)) {
          yield return new FunctionWithDepth(func, vertex.Depth);
        }
      }
    }
  }

  private static IEnumerable<Type> ExprListToTypeList(IEnumerable<Expression> exprList) {
    if (exprList is null || !exprList.Any()) {
      return new List<Type>();
    }

    var subExprList = exprList.SelectMany(expr => Triggers.ExprExtensions.AllSubExpressions(expr, false, false));

    var typeList = subExprList.Select(expr => expr.Type);

    return typeList;
  }

  public IEnumerable<RevealStmtWithDepth> ExprToFunctionalDependencies(Expression expr, ModuleDefinition enclosingModule) {
    var expressionList = Triggers.ExprExtensions.AllSubExpressions(expr, false, false);
    var revealStmtList = new List<RevealStmtWithDepth>();

    foreach (var expression in expressionList) {
      if (expression is FunctionCallExpr funcExpr) {
        var func = funcExpr.Function;

        if (IsRevealable(enclosingModule.AccessibleMembers, func)) {
          if (func.IsMadeImplicitlyOpaque(Options)) {

            var revealStmt0 = BuildRevealStmt(func,
              expr.Tok, enclosingModule);

            if (revealStmt0 is not null) {
              revealStmtList.Add(new RevealStmtWithDepth(revealStmt0, 1));
            }
          }

          foreach (var newFunc in GetEnumerator(func, func.EnclosingClass, new List<Expression> { expr },
                     enclosingModule)) {

            var revealStmt1 = BuildRevealStmt(newFunc.Function, expr.Tok, enclosingModule);

            if (revealStmt1 is not null) {
              revealStmtList.Add(new RevealStmtWithDepth(revealStmt1, newFunc.Depth));
            }
          }
        }
      }
    }

    revealStmtList = revealStmtList.Distinct().ToList();
    return revealStmtList;
  }

  public Expression AddRevealStmtsToExpression(Expression expr, IEnumerable<RevealStmtWithDepth> revealStmtList) {
    var finalExpr = expr;

    foreach (var revealStmt in revealStmtList) {
      var oldExpr = finalExpr;

      finalExpr = new StmtExpr(expr.Tok, revealStmt.RevealStmt, oldExpr) {
        Type = oldExpr.Type
      };
    }

    return finalExpr;
  }

  public static HideRevealStmt BuildRevealStmt(Function func, IOrigin tok, ModuleDefinition rootModule) {
    List<Type> args = new List<Type>();
    foreach (var _ in func.EnclosingClass.TypeArgs) {
      args.Add(new IntType());
    }

    AccessibleMember accessibleMember = rootModule.AccessibleMembers[func];

    var resolveExpr = ConstructExpressionFromPath(func, accessibleMember);

    var callableClass = ((TopLevelDeclWithMembers)func.EnclosingClass);

    var callableName = HideRevealStmt.RevealLemmaPrefix + func.Name;
    var member = callableClass.Members.Find(decl => decl.Name == callableName);

    Type.PushScope(callableClass.EnclosingModuleDefinition.VisibilityScope);
    var receiver = new StaticReceiverExpr(tok, new UserDefinedType(tok, callableName, callableClass, callableClass.TypeArgs.ConvertAll(obj => (Type)Type.Int)), callableClass, true);
    Type.PopScope(callableClass.EnclosingModuleDefinition.VisibilityScope);

    if (member is null) {
      return null;
    }

    callableName = ((ICallable)member).NameRelativeToModule;
    var rr = new MemberSelectExpr(func.Tok, receiver, new Name(callableName));
    rr.Type = new InferredTypeProxy();
    rr.Member = member;
    rr.TypeApplicationJustMember = new List<Type>();
    rr.TypeApplicationAtEnclosingClass = args;

    var call = new CallStmt(func.Origin, new List<Expression>(), rr, new List<ActualBinding>(),
      func.Center);
    call.IsGhost = true;
    call.Bindings.AcceptArgumentExpressionsAsExactParameterList(new List<Expression>());

    resolveExpr.Type = new InferredTypeProxy();
    ((ConcreteSyntaxExpression)resolveExpr).ResolvedExpression = rr;

    List<Expression> expressionList = new List<Expression> {
      new ApplySuffix(tok, null,
        resolveExpr,
        new List<ActualBinding>(), Token.NoToken)
    };

    var revealStmt = new HideRevealStmt(func.Origin, expressionList, HideRevealCmd.Modes.Reveal);
    revealStmt.ResolvedStatements.Add(call);
    revealStmt.IsGhost = true;

    return revealStmt;
  }

  private static Expression ConstructExpressionFromPath(Function func, AccessibleMember accessibleMember) {

    var topLevelDeclsList = accessibleMember.AccessPath;
    var nameList = topLevelDeclsList.Where(decl => decl.Name != "_default").ToList();

    nameList.Add(new NameSegment(func.Tok, func.Name, new List<Type>()));

    Expression nameSeed = nameList[0];
    var resolveExpr = nameList.Skip(1)
<<<<<<< HEAD
    .Aggregate(nameSeed, (acc, name) => new ExprDotName(func.Tok, acc, name.Name, name.OptTypeArguments));
=======
    .Aggregate(nameSeed, (acc, name) => new ExprDotName(func.Tok, acc, name.NameNode, name.OptTypeArguments));
>>>>>>> 53baed62

    return resolveExpr;
  }

  public static bool IsRevealable(Dictionary<Declaration, AccessibleMember> accessibleMembers,
    Declaration decl) {
    if (accessibleMembers.TryGetValue(decl, out var member)) {
      return member.IsRevealed;
    }

    return false;
  }
}<|MERGE_RESOLUTION|>--- conflicted
+++ resolved
@@ -362,11 +362,7 @@
 
     Expression nameSeed = nameList[0];
     var resolveExpr = nameList.Skip(1)
-<<<<<<< HEAD
-    .Aggregate(nameSeed, (acc, name) => new ExprDotName(func.Tok, acc, name.Name, name.OptTypeArguments));
-=======
     .Aggregate(nameSeed, (acc, name) => new ExprDotName(func.Tok, acc, name.NameNode, name.OptTypeArguments));
->>>>>>> 53baed62
 
     return resolveExpr;
   }
