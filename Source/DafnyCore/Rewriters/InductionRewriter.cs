--- conflicted
+++ resolved
@@ -275,11 +275,7 @@
     }
 
     var substituter = new Substituter(receiverReplacement, substMap, new Dictionary<TypeParameter, Type>());
-<<<<<<< HEAD
-    var quantifier = new ForallExpr(body.tok, boundVars, null, substituter.Substitute(body), null) {
-=======
-    var quantifier = new ForallExpr(body.Tok, body.Origin, boundVars, null, substituter.Substitute(body), null) {
->>>>>>> b964908e
+    var quantifier = new ForallExpr(body.Tok, boundVars, null, substituter.Substitute(body), null) {
       Type = Type.Bool
     };
 
