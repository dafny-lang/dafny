--- conflicted
+++ resolved
@@ -344,11 +344,7 @@
       //reqs.AddRange(generateAutoReqs(e.Range));
       var auto_reqs = GenerateAutoReqs(e.Term);
       if (auto_reqs.Count > 0) {
-<<<<<<< HEAD
-        reqs.Add(Expression.CreateQuantifier(new ForallExpr(e.tok, e.BoundVars, e.Range, Andify(e.Term.tok, auto_reqs), e.Attributes), true));
-=======
-        reqs.Add(Expression.CreateQuantifier(new ForallExpr(e.Tok, e.Origin, e.BoundVars, e.Range, Andify(e.Term.Tok, auto_reqs), e.Attributes), true));
->>>>>>> b964908e
+        reqs.Add(Expression.CreateQuantifier(new ForallExpr(e.Tok, e.BoundVars, e.Range, Andify(e.Term.Tok, auto_reqs), e.Attributes), true));
       }
     } else if (expr is MapComprehension) {
       var e = (MapComprehension)expr;
@@ -361,11 +357,7 @@
       }
       auto_reqs.AddRange(GenerateAutoReqs(e.Term));
       if (auto_reqs.Count > 0) {
-<<<<<<< HEAD
-        reqs.Add(Expression.CreateQuantifier(new ForallExpr(e.tok, e.BoundVars, e.Range, Andify(e.Term.tok, auto_reqs), e.Attributes), true));
-=======
-        reqs.Add(Expression.CreateQuantifier(new ForallExpr(e.Tok, e.Origin, e.BoundVars, e.Range, Andify(e.Term.Tok, auto_reqs), e.Attributes), true));
->>>>>>> b964908e
+        reqs.Add(Expression.CreateQuantifier(new ForallExpr(e.Tok, e.BoundVars, e.Range, Andify(e.Term.Tok, auto_reqs), e.Attributes), true));
       }
     } else if (expr is StmtExpr) {
       var e = (StmtExpr)expr;
