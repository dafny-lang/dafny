--- conflicted
+++ resolved
@@ -15,10 +15,7 @@
   public override IReadOnlySet<string> SupportedExtensions => new HashSet<string> { ".rs" };
   public override string TargetName => "Rust";
   public override bool IsStable => true;
-<<<<<<< HEAD
-=======
   public override bool IsInternal => true;
->>>>>>> 30a8abc4
   public override string TargetExtension => "rs";
   public override int TargetIndentSize => 4;
   public override bool SupportsInMemoryCompilation => false;
