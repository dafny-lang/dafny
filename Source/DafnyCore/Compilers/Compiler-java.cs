//-----------------------------------------------------------------------------
//
// Copyright by the contributors to the Dafny Project
// SPDX-License-Identifier: MIT
//
//-----------------------------------------------------------------------------

using System;
using System.Collections.Generic;
using System.Linq;
using System.Numerics;
using System.IO;
using System.Diagnostics.Contracts;
using System.Collections.ObjectModel;
using System.ComponentModel.Design;
using System.Diagnostics;
using System.Text.RegularExpressions;
using System.Reflection;
using static Microsoft.Dafny.ConcreteSyntaxTreeUtils;

namespace Microsoft.Dafny.Compilers {
  public class JavaCompiler : SinglePassCompiler {
    public override void OnPreCompile(ErrorReporter reporter, ReadOnlyCollection<string> otherFileNames) {
      base.OnPreCompile(reporter, otherFileNames);
      IntSelect = ",java.math.BigInteger";
      LambdaExecute = ".apply";
    }

    public override IReadOnlySet<string> SupportedExtensions => new HashSet<string> { ".java" };

    public override string TargetLanguage => "Java";
    public override string TargetExtension => "java";
    public override string TargetBasename(string dafnyProgramName) =>
      TransformToClassName(base.TargetBasename(dafnyProgramName));
    public override string TargetBaseDir(string dafnyProgramName) =>
      $"{Path.GetFileNameWithoutExtension(dafnyProgramName)}-java";
    public string TransformToClassName(string baseName) =>
      Regex.Replace(baseName, "[^_A-Za-z0-9$]", "_");

    public override bool SupportsInMemoryCompilation => false;
    public override bool TextualTargetIsExecutable => false;

    public override IReadOnlySet<Feature> UnsupportedFeatures => new HashSet<Feature> {
      Feature.Iterators,
      Feature.SubsetTypeTests,
      Feature.TraitTypeParameters,
      Feature.MethodSynthesis,
      Feature.TuplesWiderThan20
    };

    public override void CleanSourceDirectory(string sourceDirectory) {
      try {
        Directory.Delete(sourceDirectory, true);
      } catch (DirectoryNotFoundException) {
      }
    }

    const string DafnySetClass = "dafny.DafnySet";
    const string DafnyMultiSetClass = "dafny.DafnyMultiset";
    const string DafnySeqClass = "dafny.DafnySequence";
    const string DafnyMapClass = "dafny.DafnyMap";

    const string DafnyBigRationalClass = "dafny.BigRational";
    const string DafnyEuclideanClass = "dafny.DafnyEuclidean";
    const string DafnyHelpersClass = "dafny.Helpers";
    const string DafnyTypeDescriptor = "dafny.TypeDescriptor";
    static string FormatDefaultTypeParameterValue(TypeParameter tp) => FormatDefaultTypeParameterValueName(tp.CompileName);
    static string FormatDefaultTypeParameterValueName(string tpName) => $"_default_{tpName}";

    const string DafnyFunctionIfacePrefix = "dafny.Function";
    const string DafnyMultiArrayClassPrefix = "dafny.Array";
    const string DafnyTupleClassPrefix = "dafny.Tuple";

    string DafnyMultiArrayClass(int dim) => DafnyMultiArrayClassPrefix + dim;
    string DafnyTupleClass(int size) => DafnyTupleClassPrefix + size;

    string DafnyFunctionIface(int arity) =>
      arity == 1 ? "java.util.function.Function" : DafnyFunctionIfacePrefix + arity;

    static string FormatExternBaseClassName(string externClassName) =>
      $"_ExternBase_{externClassName}";
    static string FormatTypeDescriptorVariable(string typeVarName) =>
      $"_td_{typeVarName}";
    static string FormatTypeDescriptorVariable(TypeParameter tp) =>
      FormatTypeDescriptorVariable(tp.CompileName);

    const string TypeMethodName = "_typeDescriptor";

    private string ModuleName;
    private string ModulePath;
    private int FileCount = 0;
    private Import ModuleImport;
    private HashSet<int> tuples = new HashSet<int>();
    private HashSet<int> functions = new HashSet<int>();
    private HashSet<int> arrays = new HashSet<int>();

    private readonly List<Import> Imports = new List<Import>();

    //RootImportWriter writes additional imports to the main file.
    private ConcreteSyntaxTree RootImportWriter;

    private struct Import {
      public string Name, Path;
    }

    protected override bool UseReturnStyleOuts(Method m, int nonGhostOutCount) => true;


    protected override bool SupportsAmbiguousTypeDecl => false;
    protected override bool SupportsProperties => false;

    private enum JavaNativeType { Byte, Short, Int, Long }

    private static JavaNativeType AsJavaNativeType(NativeType.Selection sel) {
      switch (sel) {
        case NativeType.Selection.Byte:
        case NativeType.Selection.SByte:
          return JavaNativeType.Byte;
        case NativeType.Selection.Short:
        case NativeType.Selection.UShort:
          return JavaNativeType.Short;
        case NativeType.Selection.Int:
        case NativeType.Selection.UInt:
          return JavaNativeType.Int;
        case NativeType.Selection.Long:
        case NativeType.Selection.ULong:
          return JavaNativeType.Long;
        default:
          Contract.Assert(false);
          throw new cce.UnreachableException();
      }
    }

    private static bool IsUnsignedJavaNativeType(NativeType nt) {
      Contract.Requires(nt != null);
      switch (nt.Sel) {
        case NativeType.Selection.Byte:
        case NativeType.Selection.UShort:
        case NativeType.Selection.UInt:
        case NativeType.Selection.ULong:
          return true;
        default:
          return false;
      }
    }

    private static JavaNativeType AsJavaNativeType(NativeType nt) {
      return AsJavaNativeType(nt.Sel);
    }

    private JavaNativeType? AsJavaNativeType(Type type) {
      var nt = AsNativeType(type);
      if (nt == null) {
        return null;
      } else {
        return AsJavaNativeType(nt);
      }
    }

    protected override void DeclareSpecificOutCollector(string collectorVarName, ConcreteSyntaxTree wr, List<Type> formalTypes, List<Type> lhsTypes) {
      // If the method returns an array of parameter type, and we're assigning
      // to a variable with a more specific type, we need to insert a cast:
      //
      // Array<Integer> outcollector42 = obj.Method(); // <-- you are here
      // int[] out43 = (int[]) outcollector42.unwrap();
      var returnedTypes = new List<string>();
      Contract.Assert(formalTypes.Count == lhsTypes.Count);
      for (var i = 0; i < formalTypes.Count; i++) {
        var formalType = formalTypes[i];
        var lhsType = lhsTypes[i];
        if (formalType.IsArrayType && formalType.AsArrayType.Dims == 1 && UserDefinedType.ArrayElementType(formalType).IsTypeParameter) {
          returnedTypes.Add("java.lang.Object");
        } else {
          returnedTypes.Add(TypeName(lhsType, wr, Token.NoToken, boxed: formalTypes.Count > 1));
        }
      }
      if (formalTypes.Count > 1) {
        tuples.Add(formalTypes.Count);
        wr.Write($"{DafnyTupleClass(formalTypes.Count)}<{Util.Comma(returnedTypes)}> {collectorVarName} = ");
      } else {
        wr.Write($"{returnedTypes[0]} {collectorVarName} = ");
      }
    }
    protected override void EmitCastOutParameterSplits(string outCollector, List<string> lhsNames,
      ConcreteSyntaxTree wr, List<Type> formalTypes, List<Type> lhsTypes, IToken tok) {
      var wOuts = new List<ConcreteSyntaxTree>();
      for (var i = 0; i < lhsNames.Count; i++) {
        wr.Write($"{lhsNames[i]} = ");
        //
        // Suppose we have:
        //
        //   method Foo<A>(a : A) returns (arr : array<A>)
        //
        // This is compiled to:
        //
        //   public <A> Object Foo(A a)
        //
        // (There's also an argument for the type descriptor, but I'm omitting
        // it for clarity.)  Foo returns Object, not A[], since A could be
        // primitive and primitives cannot be generic parameters in Java
        // (*sigh*).  So when we call it:
        //
        //   var arr : int[] := Foo(42);
        //
        // we have to add a type cast:
        //
        //   BigInteger[] arr = (BigInteger[]) Foo(new BigInteger(42));
        //
        // Things can get more complicated than this, however.  If the method returns
        // the array as part of a tuple:
        //
        //   method Foo<A>(a : A) returns (pair : (array<A>, array<A>))
        //
        // then we get:
        //
        //   public <A> Tuple2<Object, Object> Foo(A a)
        //
        // and we have to write:
        //
        //   BigInteger[] arr = (Pair<BigInteger[], BigInteger[]>) (Object) Foo(new BigInteger(42));
        //
        // (Note the extra cast to Object, since Java doesn't allow a cast to
        // change a type parameter, as that's unsound in general.  It just
        // happens to be okay here!)
        //
        // Rather than try and exhaustively check for all the circumstances
        // where a cast is necessary, for the moment we just always cast to the
        // LHS type via Object, which is redundant 99% of the time but not
        // harmful.
        wr.Write($"({TypeName(lhsTypes[i], wr, Token.NoToken)}) (Object) ");
        if (lhsNames.Count == 1) {
          wr.Write(outCollector);
        } else {
          wr.Write($"{outCollector}.dtor__{i}()");
        }
        EndStmt(wr);
      }
    }

    protected override void EmitSeqSelect(AssignStmt s0, List<Type> tupleTypeArgsList, ConcreteSyntaxTree wr, string tup) {
      wr.Write("(");
      var lhs = (SeqSelectExpr)s0.Lhs;
      ConcreteSyntaxTree wColl, wIndex, wValue;
      EmitIndexCollectionUpdate(out wColl, out wIndex, out wValue, wr, nativeIndex: true);
      var wCoerce = EmitCoercionIfNecessary(from: null, to: lhs.Seq.Type, tok: s0.Tok, wr: wColl);
      wCoerce.Write($"({TypeName(lhs.Seq.Type.NormalizeExpand(), wCoerce, s0.Tok)})");
      EmitTupleSelect(tup, 0, wCoerce);
      wColl.Write(")");
      var wCast = EmitCoercionToNativeInt(wIndex);
      EmitTupleSelect(tup, 1, wCast);
      wValue.Write($"({TypeName(tupleTypeArgsList[2].NormalizeExpand(), wValue, s0.Tok)})");
      EmitTupleSelect(tup, 2, wValue);
      EndStmt(wr);
    }

    protected override void EmitMultiSelect(AssignStmt s0, List<Type> tupleTypeArgsList, ConcreteSyntaxTree wr, string tup, int L) {
      wr.Write("(");
      var lhs = (MultiSelectExpr)s0.Lhs;
      var wArray = new ConcreteSyntaxTree(wr.RelativeIndentLevel);
      var wCoerced = EmitCoercionIfNecessary(from: null, to: tupleTypeArgsList[0], tok: s0.Tok, wr: wArray);
      wCoerced.Write($"({TypeName(tupleTypeArgsList[0].NormalizeExpand(), wCoerced, s0.Tok)})");
      EmitTupleSelect(tup, 0, wCoerced);
      wArray.Write(")");
      var array = wArray.ToString();
      var indices = new List<string>();
      for (int i = 0; i < lhs.Indices.Count; i++) {
        var wIndex = new ConcreteSyntaxTree();
        wIndex.Write("((java.math.BigInteger)");
        EmitTupleSelect(tup, i + 1, wIndex);
        wIndex.Write(")");
        indices.Add(wIndex.ToString());
      }
      var lv = EmitArraySelectAsLvalue(array, indices, tupleTypeArgsList[L - 1]);
      var wrRhs = EmitAssignment(lv, tupleTypeArgsList[L - 1], null, wr, s0.Tok);
      wrRhs.Write($"(({TypeName(tupleTypeArgsList[L - 1], wrRhs, s0.Tok)})");
      EmitTupleSelect(tup, L - 1, wrRhs);
      wrRhs.Write(")");
      EndStmt(wr);
    }

    protected override void WriteCast(string s, ConcreteSyntaxTree wr) {
      wr.Write($"({s})");
    }

    protected override ConcreteSyntaxTree EmitIngredients(ConcreteSyntaxTree wr, string ingredients, int L, string tupleTypeArgs, ForallStmt s, AssignStmt s0, Expression rhs) {
      var wStmts = wr.Fork();
      var wrVarInit = wr;
      wrVarInit.Write($"java.util.ArrayList<{DafnyTupleClass(L)}<{tupleTypeArgs}>> {ingredients} = ");
      AddTupleToSet(L);
      EmitEmptyTupleList(tupleTypeArgs, wrVarInit);
      var wrOuter = wr;
      wr = CompileGuardedLoops(s.BoundVars, s.Bounds, s.Range, wr);
      var wrTuple = EmitAddTupleToList(ingredients, tupleTypeArgs, wr);
      wrTuple.Write($"{L}<{tupleTypeArgs}>(");
      if (s0.Lhs is MemberSelectExpr lhs1) {
        TrExpr(lhs1.Obj, wrTuple, false, wStmts);
      } else if (s0.Lhs is SeqSelectExpr lhs2) {
        TrExpr(lhs2.Seq, wrTuple, false, wStmts);
        wrTuple.Write(", ");
        TrParenExpr(lhs2.E0, wrTuple, false, wStmts);
      } else {
        var lhs = (MultiSelectExpr)s0.Lhs;
        TrExpr(lhs.Array, wrTuple, false, wStmts);
        foreach (var t in lhs.Indices) {
          wrTuple.Write(", ");
          TrParenExpr(t, wrTuple, false, wStmts);
        }
      }

      wrTuple.Write(", ");
      if (rhs is MultiSelectExpr) {
        Type t = rhs.Type.NormalizeExpand();
        wrTuple.Write($"({TypeName(t, wrTuple, rhs.tok)})");
      }

      TrExpr(rhs, wrTuple, false, wStmts);
      return wrOuter;
    }

    protected override void EmitHeader(Program program, ConcreteSyntaxTree wr) {
      wr.WriteLine($"// Dafny program {program.Name} compiled into Java");
      ModuleName = program.MainMethod != null ? "main" : Path.GetFileNameWithoutExtension(program.Name);
      wr.WriteLine();
      // Keep the import writers so that we can import subsequent modules into the main one
      EmitImports(wr, out RootImportWriter);
      wr.WriteLine();
    }

    // Only exists to make sure method is overriden
    protected override void EmitBuiltInDecls(BuiltIns builtIns, ConcreteSyntaxTree wr) {
      if (builtIns.MaxNonGhostTupleSizeUsed > 20) {
        UnsupportedFeatureError(builtIns.MaxNonGhostTupleSizeToken, Feature.TuplesWiderThan20);
      }
    }

    public override void EmitCallToMain(Method mainMethod, string baseName, ConcreteSyntaxTree wr) {
      var className = TransformToClassName(baseName);
      wr = wr.NewBlock($"public class {className}");

      var companion = TypeName_Companion(UserDefinedType.FromTopLevelDeclWithAllBooleanTypeParameters(mainMethod.EnclosingClass), wr, mainMethod.tok, mainMethod);
      var wBody = wr.NewNamedBlock("public static void main(String[] args)");
      var modName = mainMethod.EnclosingClass.EnclosingModuleDefinition.CompileName == "_module" ? "_System." : "";
      companion = modName + companion;
      Coverage.EmitSetup(wBody);
      wBody.WriteLine($"{DafnyHelpersClass}.withHaltHandling(() -> {{ {companion}.__Main({DafnyHelpersClass}.FromMainArguments(args)); }} );");
      Coverage.EmitTearDown(wBody);
    }

    void EmitImports(ConcreteSyntaxTree wr, out ConcreteSyntaxTree importWriter) {
      importWriter = wr.Fork();
      foreach (var import in Imports) {
        if (import.Name != ModuleName) {
          EmitImport(import, importWriter);
        }
      }
    }

    private void EmitImport(Import import, ConcreteSyntaxTree importWriter) {
      importWriter.WriteLine($"import {import.Path.Replace('/', '.')}.*;");
    }

    protected override ConcreteSyntaxTree CreateModule(string moduleName, bool isDefault, bool isExtern, string /*?*/ libraryName, ConcreteSyntaxTree wr) {
      if (isDefault) {
        // Fold the default module into the main module
        return wr;
      }
      var pkgName = libraryName ?? IdProtect(moduleName);
      var path = pkgName.Replace('.', '/');
      var import = new Import { Name = moduleName, Path = path };
      ModuleName = IdProtect(moduleName);
      ModulePath = path;
      ModuleImport = import;
      FileCount = 0;
      return wr;
    }

    protected override void FinishModule() {
      if (FileCount > 0) {
        AddImport(ModuleImport);
      }
      FileCount = 0;
    }

    private void AddImport(Import import) {
      if (!Imports.Contains(import)) {
        EmitImport(import, RootImportWriter);
        Imports.Add(import);
      }
    }

    protected override void DeclareSubsetType(SubsetTypeDecl sst, ConcreteSyntaxTree wr) {
      var cw = (ClassWriter)CreateClass(IdProtect(sst.EnclosingModuleDefinition.CompileName), IdName(sst), sst, wr);
      if (sst.WitnessKind == SubsetTypeDecl.WKind.Compiled) {
        var sw = new ConcreteSyntaxTree(cw.InstanceMemberWriter.RelativeIndentLevel);
        var wStmts = cw.InstanceMemberWriter.Fork();
        TrExpr(sst.Witness, sw, false, wStmts);
        var witness = sw.ToString();
        var typeName = TypeName(sst.Rhs, cw.StaticMemberWriter, sst.tok);
        if (sst.TypeArgs.Count == 0) {
          cw.DeclareField("Witness", sst, true, true, sst.Rhs, sst.tok, witness, null);
          witness = "Witness";
        }
        var w = cw.StaticMemberWriter.NewBlock($"public static {TypeParameters(sst.TypeArgs, " ")}{typeName} defaultValue()");
        w.WriteLine($"return {witness};");
      }
    }

    protected class ClassWriter : IClassWriter {
      public readonly JavaCompiler Compiler;
      public readonly ConcreteSyntaxTree InstanceMemberWriter;
      public readonly ConcreteSyntaxTree StaticMemberWriter;
      public readonly ConcreteSyntaxTree CtorBodyWriter;

      public ClassWriter(JavaCompiler compiler, ConcreteSyntaxTree instanceMemberWriter, ConcreteSyntaxTree ctorBodyWriter, ConcreteSyntaxTree staticMemberWriter = null) {
        Contract.Requires(compiler != null);
        Contract.Requires(instanceMemberWriter != null);
        this.Compiler = compiler;
        this.InstanceMemberWriter = instanceMemberWriter;
        this.CtorBodyWriter = ctorBodyWriter;
        this.StaticMemberWriter = staticMemberWriter ?? instanceMemberWriter;
      }

      public ConcreteSyntaxTree Writer(bool isStatic, bool createBody, MemberDecl/*?*/ member) {
        if (createBody) {
          if (isStatic || (member != null && member.EnclosingClass is TraitDecl && Compiler.NeedsCustomReceiver(member))) {
            return StaticMemberWriter;
          }
        }
        return InstanceMemberWriter;
      }

      public ConcreteSyntaxTree/*?*/ CreateMethod(Method m, List<TypeArgumentInstantiation> typeArgs, bool createBody, bool forBodyInheritance, bool lookasideBody) {
        return Compiler.CreateMethod(m, typeArgs, createBody, Writer(m.IsStatic, createBody, m), forBodyInheritance, lookasideBody);
      }

      public ConcreteSyntaxTree SynthesizeMethod(Method m, List<TypeArgumentInstantiation> typeArgs, bool createBody, bool forBodyInheritance, bool lookasideBody) {
        throw new UnsupportedFeatureException(m.tok, Feature.MethodSynthesis);
      }

      public ConcreteSyntaxTree/*?*/ CreateFunction(string name, List<TypeArgumentInstantiation> typeArgs, List<Formal> formals, Type resultType, IToken tok, bool isStatic, bool createBody, MemberDecl member, bool forBodyInheritance, bool lookasideBody) {
        return Compiler.CreateFunction(name, typeArgs, formals, resultType, tok, isStatic, createBody, member, Writer(isStatic, createBody, member), forBodyInheritance, lookasideBody);
      }

      public ConcreteSyntaxTree/*?*/ CreateGetter(string name, TopLevelDecl enclosingDecl, Type resultType, IToken tok, bool isStatic, bool isConst, bool createBody, MemberDecl/*?*/ member, bool forBodyInheritance) {
        return Compiler.CreateGetter(name, resultType, tok, isStatic, createBody, Writer(isStatic, createBody, member));
      }
      public ConcreteSyntaxTree/*?*/ CreateGetterSetter(string name, Type resultType, IToken tok, bool createBody, MemberDecl/*?*/ member, out ConcreteSyntaxTree setterWriter, bool forBodyInheritance) {
        return Compiler.CreateGetterSetter(name, resultType, tok, createBody, out setterWriter, Writer(false, createBody, member));
      }
      public void DeclareField(string name, TopLevelDecl enclosingDecl, bool isStatic, bool isConst, Type type, IToken tok, string rhs, Field field) {
        Compiler.DeclareField(name, isStatic, isConst, type, tok, rhs, this);
      }
      public void InitializeField(Field field, Type instantiatedFieldType, TopLevelDeclWithMembers enclosingClass) {
        throw new cce.UnreachableException();  // InitializeField should be called only for those compilers that set ClassesRedeclareInheritedFields to false.
      }
      public ConcreteSyntaxTree/*?*/ ErrorWriter() => InstanceMemberWriter;

      public void Finish() { }
    }

    protected override bool SupportsStaticsInGenericClasses => false;

    protected ConcreteSyntaxTree CreateGetter(string name, Type resultType, IToken tok, bool isStatic,
      bool createBody, ConcreteSyntaxTree wr) {
      wr.Write("public {0}{1} {2}()", isStatic ? "static " : "", TypeName(resultType, wr, tok), name);
      if (createBody) {
        var w = wr.NewBlock("", null, BlockStyle.NewlineBrace, BlockStyle.NewlineBrace);
        return w;
      } else {
        wr.WriteLine(";");
        return null;
      }
    }

    protected override void DeclareLocalVar(string name, Type /*?*/ type, IToken /*?*/ tok, Expression rhs,
        bool inLetExprBody, ConcreteSyntaxTree wr) {
      if (type == null) {
        type = rhs.Type;
      }
      var wStmts = wr.Fork();
      var w = DeclareLocalVar(name, type, tok, wr);
      TrExpr(rhs, w, inLetExprBody, wStmts);
    }

    public ConcreteSyntaxTree /*?*/ CreateGetterSetter(string name, Type resultType, IToken tok,
      bool createBody, out ConcreteSyntaxTree setterWriter, ConcreteSyntaxTree wr) {
      wr.Write($"public {TypeName(resultType, wr, tok)} {name}()");
      ConcreteSyntaxTree wGet = null;
      if (createBody) {
        wGet = wr.NewBlock("", null, BlockStyle.NewlineBrace, BlockStyle.NewlineBrace);
      } else {
        wr.WriteLine(";");
      }
      wr.Write($"public void set_{name}({TypeName(resultType, wr, tok)} value)");
      if (createBody) {
        setterWriter = wr.NewBlock("", null, BlockStyle.NewlineBrace, BlockStyle.NewlineBrace);
      } else {
        wr.WriteLine(";");
        setterWriter = null;
      }
      return wGet;
    }
    protected ConcreteSyntaxTree CreateMethod(Method m, List<TypeArgumentInstantiation> typeArgs, bool createBody, ConcreteSyntaxTree wr, bool forBodyInheritance, bool lookasideBody) {
      if (m.IsExtern(out _, out _) && (m.IsStatic || m is Constructor)) {
        // No need for an abstract version of a static method or a constructor
        return null;
      }
      string targetReturnTypeReplacement = null;
      int nonGhostOuts = 0;
      int nonGhostIndex = 0;
      for (int i = 0; i < m.Outs.Count; i++) {
        if (!m.Outs[i].IsGhost) {
          nonGhostOuts += 1;
          nonGhostIndex = i;
        }
      }
      if (nonGhostOuts == 1) {
        targetReturnTypeReplacement = TypeName(m.Outs[nonGhostIndex].Type, wr, m.Outs[nonGhostIndex].tok);
      } else if (nonGhostOuts > 1) {
        targetReturnTypeReplacement = DafnyTupleClass(nonGhostOuts);
      }
      var customReceiver = createBody && !forBodyInheritance && NeedsCustomReceiver(m);
      var receiverType = UserDefinedType.FromTopLevelDecl(m.tok, m.EnclosingClass);
      wr.Write("public {0}{1}", !createBody && !(m.EnclosingClass is TraitDecl) ? "abstract " : "", m.IsStatic || customReceiver ? "static " : "");
      wr.Write(TypeParameters(TypeArgumentInstantiation.ToFormals(ForTypeParameters(typeArgs, m, lookasideBody)), " "));
      wr.Write("{0} {1}", targetReturnTypeReplacement ?? "void", IdName(m));
      wr.Write("(");
      var sep = "";
      WriteRuntimeTypeDescriptorsFormals(ForTypeDescriptors(typeArgs, m.EnclosingClass, m, lookasideBody), wr, ref sep, tp => $"{DafnyTypeDescriptor}<{tp.CompileName}> {FormatTypeDescriptorVariable(tp)}");
      if (customReceiver) {
        DeclareFormal(sep, "_this", receiverType, m.tok, true, wr);
        sep = ", ";
      }
      WriteFormals(sep, m.Ins, wr);
      if (!createBody) {
        wr.WriteLine(");");
        return null; // We do not want to write a function body, so instead of returning a BTW, we return null.
      } else {
        return wr.NewBlock(")", null, BlockStyle.NewlineBrace, BlockStyle.NewlineBrace);
      }
    }

    protected override ConcreteSyntaxTree EmitMethodReturns(Method m, ConcreteSyntaxTree wr) {
      int nonGhostOuts = 0;
      foreach (var t in m.Outs) {
        if (t.IsGhost) {
          continue;
        }

        nonGhostOuts += 1;
        break;
      }
      if (!m.Body.Body.OfType<ReturnStmt>().Any() && (nonGhostOuts > 0 || m.IsTailRecursive)) { // If method has out parameters or is tail-recursive but no explicit return statement in Dafny
        var beforeReturn = wr.NewBlock("if(true)"); // Ensure no unreachable error is thrown for the return statement
        EmitReturn(m.Outs, wr);
        return beforeReturn;
      }
      return wr;
    }

    protected ConcreteSyntaxTree/*?*/ CreateFunction(string name, List<TypeArgumentInstantiation> typeArgs,
      List<Formal> formals, Type resultType, IToken tok, bool isStatic, bool createBody, MemberDecl member,
      ConcreteSyntaxTree wr, bool forBodyInheritance, bool lookasideBody) {
      if (member.IsExtern(out _, out _) && isStatic) {
        // No need for abstract version of static method
        return null;
      }
      var customReceiver = createBody && !forBodyInheritance && NeedsCustomReceiver(member);
      var receiverType = UserDefinedType.FromTopLevelDecl(member.tok, member.EnclosingClass);
      wr.Write("public {0}{1}", !createBody && !(member.EnclosingClass is TraitDecl) ? "abstract " : "", isStatic || customReceiver ? "static " : "");
      wr.Write(TypeParameters(TypeArgumentInstantiation.ToFormals(ForTypeParameters(typeArgs, member, lookasideBody)), " "));
      wr.Write($"{TypeName(resultType, wr, tok)} {name}(");
      var sep = "";
      var argCount = WriteRuntimeTypeDescriptorsFormals(ForTypeDescriptors(typeArgs, member.EnclosingClass, member, lookasideBody), wr, ref sep, tp => $"{DafnyTypeDescriptor}<{tp.CompileName}> {FormatTypeDescriptorVariable(tp)}");
      if (customReceiver) {
        DeclareFormal(sep, "_this", receiverType, tok, true, wr);
        sep = ", ";
        argCount++;
      }
      argCount += WriteFormals(sep, formals, wr);
      if (!createBody) {
        wr.WriteLine(");");
        return null; // We do not want to write a function body, so instead of returning a BTW, we return null.
      } else {
        ConcreteSyntaxTree w;
        if (argCount > 1) {
          w = wr.NewBlock(")", null, BlockStyle.NewlineBrace, BlockStyle.NewlineBrace);
        } else {
          w = wr.NewBlock(")");
        }
        return w;
      }
    }

    protected void DeclareField(string name, bool isStatic, bool isConst, Type type, IToken tok, string rhs, ClassWriter cw) {
      if (isStatic) {
        var r = rhs ?? DefaultValue(type, cw.StaticMemberWriter, tok);
        var t = StripTypeParameters(TypeName(type, cw.StaticMemberWriter, tok));
        cw.StaticMemberWriter.WriteLine($"public static {t} {name} = {r};");
      } else {
        Contract.Assert(cw.CtorBodyWriter != null, "Unexpected instance field");
        cw.InstanceMemberWriter.WriteLine("public {0} {1};", TypeName(type, cw.InstanceMemberWriter, tok), name);
        cw.CtorBodyWriter.WriteLine("this.{0} = {1};", name, rhs ?? PlaceboValue(type, cw.CtorBodyWriter, tok));
      }
    }

    private string StripTypeParameters(string s) {
      Contract.Requires(s != null);
      return Regex.Replace(s, @"<.+>", "");
    }

    private void EmitSuppression(ConcreteSyntaxTree wr) {
      wr.WriteLine("@SuppressWarnings({\"unchecked\", \"deprecation\"})");
    }

    string TypeParameters(List<TypeParameter>/*?*/ targs, string suffix = "") {
      Contract.Requires(targs == null || cce.NonNullElements(targs));
      Contract.Ensures(Contract.Result<string>() != null);

      if (targs == null || targs.Count == 0) {
        return "";  // ignore suffix
      }
      return $"<{Util.Comma(targs, IdName)}>{suffix}";
    }

    internal override string TypeName(Type type, ConcreteSyntaxTree wr, IToken tok, MemberDecl/*?*/ member = null) {
      return TypeName(type, wr, tok, boxed: false, member);
    }

    private string BoxedTypeName(Type type, ConcreteSyntaxTree wr, IToken tok) {
      return TypeName(type, wr, tok, boxed: true);
    }

    private string ActualTypeArgument(Type type, TypeParameter.TPVariance variance, ConcreteSyntaxTree wr, IToken tok) {
      Contract.Requires(type != null);
      Contract.Requires(wr != null);
      Contract.Requires(tok != null);
      var typeName = BoxedTypeName(type, wr, tok);
      if (variance == TypeParameter.TPVariance.Co) {
        return "? extends " + typeName;
      } else if (variance == TypeParameter.TPVariance.Contra) {
        if (type.IsRefType) {
          return "? super " + typeName;
        }
      }
      return typeName;
    }

    private string BoxedTypeNames(List<Type> types, ConcreteSyntaxTree wr, IToken tok) {
      return Util.Comma(types, t => BoxedTypeName(t, wr, tok));
    }

    protected override string TypeArgumentName(Type type, ConcreteSyntaxTree wr, IToken tok) {
      return BoxedTypeName(type, wr, tok);
    }

    private string TypeName(Type type, ConcreteSyntaxTree wr, IToken tok, bool boxed, MemberDecl /*?*/ member = null) {
      return TypeName(type, wr, tok, boxed, false, member);
    }

    private string TypeName(Type type, ConcreteSyntaxTree wr, IToken tok, bool boxed, bool erased, MemberDecl/*?*/ member = null) {
      Contract.Ensures(Contract.Result<string>() != null);
      Contract.Assume(type != null);  // precondition; this ought to be declared as a Requires in the superclass

      var xType = type.NormalizeExpand();
      if (xType is TypeProxy) {
        // unresolved proxy; just treat as ref, since no particular type information is apparently needed for this type
        return "Object";
      }
      if (xType is BoolType) {
        return boxed ? "Boolean" : "boolean";
      } else if (xType is CharType) {
        return boxed ? "Character" : "char";
      } else if (xType is IntType || xType is BigOrdinalType) {
        return "java.math.BigInteger";
      } else if (xType is RealType) {
        return DafnyBigRationalClass;
      } else if (xType is BitvectorType) {
        var t = (BitvectorType)xType;
        return t.NativeType != null ? GetNativeTypeName(t.NativeType, boxed) : "java.math.BigInteger";
      } else if (member == null && xType.AsNewtype != null) {
        var nativeType = xType.AsNewtype.NativeType;
        if (nativeType != null) {
          return GetNativeTypeName(nativeType, boxed);
        }
        return TypeName(xType.AsNewtype.BaseType, wr, tok, boxed);
      } else if (xType.IsObjectQ) {
        return "Object";
      } else if (xType.IsArrayType) {
        ArrayClassDecl at = xType.AsArrayType;
        Contract.Assert(at != null);  // follows from type.IsArrayType
        Type elType = UserDefinedType.ArrayElementType(xType);
        return ArrayTypeName(elType, at.Dims, wr, tok);
      } else if (xType is UserDefinedType udt) {
        if (udt.ResolvedClass is TypeParameter tp) {
          if (thisContext != null && thisContext.ParentFormalTypeParametersToActuals.TryGetValue(tp, out var instantiatedTypeParameter)) {
            return TypeName(instantiatedTypeParameter, wr, tok, true, member);
          }
        }
        var s = FullTypeName(udt, member);
        if (s.Equals("string")) {
          return "String";
        }
        var cl = udt.ResolvedClass;
        bool isHandle = true;
        if (cl != null && Attributes.ContainsBool(cl.Attributes, "handle", ref isHandle) && isHandle) {
          return boxed ? "Long" : "long";
        } else if (cl is TupleTypeDecl tupleDecl) {
          s = DafnyTupleClass(tupleDecl.NonGhostDims);
        }

        // When accessing a static member, leave off the type arguments
        if (member != null) {
          return TypeName_UDT(s, new List<TypeParameter.TPVariance>(), new List<Type>(), wr, udt.tok, erased);
        } else {
          return TypeName_UDT(s, udt, wr, udt.tok, erased);
        }
      } else if (xType is SetType) {
        var argType = ((SetType)xType).Arg;
        if (erased) {
          return DafnySetClass;
        }
        return $"{DafnySetClass}<{ActualTypeArgument(argType, TypeParameter.TPVariance.Co, wr, tok)}>";
      } else if (xType is SeqType) {
        var argType = ((SeqType)xType).Arg;
        if (erased) {
          return DafnySeqClass;
        }
        return $"{DafnySeqClass}<{ActualTypeArgument(argType, TypeParameter.TPVariance.Co, wr, tok)}>";
      } else if (xType is MultiSetType) {
        var argType = ((MultiSetType)xType).Arg;
        if (erased) {
          return DafnyMultiSetClass;
        }
        return $"{DafnyMultiSetClass}<{ActualTypeArgument(argType, TypeParameter.TPVariance.Co, wr, tok)}>";
      } else if (xType is MapType) {
        var domType = ((MapType)xType).Domain;
        var ranType = ((MapType)xType).Range;
        if (erased) {
          return DafnyMapClass;
        }
        return $"{DafnyMapClass}<{ActualTypeArgument(domType, TypeParameter.TPVariance.Co, wr, tok)}, {ActualTypeArgument(ranType, TypeParameter.TPVariance.Co, wr, tok)}>";
      } else {
        Contract.Assert(false); throw new cce.UnreachableException();  // unexpected type
      }
    }

    string ArrayTypeName(Type elType, int dims, ConcreteSyntaxTree wr, IToken tok) {
      if (dims > 1) {
        arrays.Add(dims);
        return $"{DafnyMultiArrayClass(dims)}<{ActualTypeArgument(elType, TypeParameter.TPVariance.Non, wr, tok)}>";
      } else if (elType.IsTypeParameter) {
        return "java.lang.Object";
      } else {
        return $"{TypeName(elType, wr, tok)}[]";
      }
    }

    protected string CollectionTypeUnparameterizedName(CollectionType ct) {
      if (ct is SeqType) {
        return DafnySeqClass;
      } else if (ct is SetType) {
        return DafnySetClass;
      } else if (ct is MultiSetType) {
        return DafnyMultiSetClass;
      } else if (ct is MapType) {
        return DafnyMapClass;
      } else {
        Contract.Assert(false);  // unexpected collection type
        throw new cce.UnreachableException();  // to please the compiler
      }
    }

    protected override string FullTypeName(UserDefinedType udt, MemberDecl /*?*/ member = null) {
      return FullTypeName(udt, member, false);
    }

    protected string FullTypeName(UserDefinedType udt, MemberDecl member, bool useCompanionName) {
      Contract.Requires(udt != null);
      if (udt.IsBuiltinArrowType) {
        functions.Add(udt.TypeArgs.Count - 1);
        return DafnyFunctionIface(udt.TypeArgs.Count - 1);
      }
      string qualification;
      if (member != null && member.IsExtern(out qualification, out _) && qualification != null) {
        return qualification;
      }
      var cl = udt.ResolvedClass;
      if (cl is NonNullTypeDecl nntd) {
        cl = nntd.Class;
      }
      if (cl is TypeParameter) {
        return IdProtect(udt.CompileName);
      } else if (cl is TupleTypeDecl tupleDecl) {
        return DafnyTupleClass(tupleDecl.NonGhostDims);
      } else if (cl is TraitDecl && useCompanionName) {
        return IdProtect(udt.FullCompanionCompileName);
      } else if (cl.EnclosingModuleDefinition.CompileName == ModuleName || cl.EnclosingModuleDefinition.IsDefaultModule) {
        return IdProtect(cl.CompileName);
      } else {
        return IdProtect(cl.EnclosingModuleDefinition.CompileName) + "." + IdProtect(cl.CompileName);
      }
    }

    protected override string TypeNameArrayBrackets(int dims) {
      var name = "[";
      for (int i = 1; i < dims; i++) {
        name += "][";
      }

      return name + "]";
    }

    protected override bool DeclareFormal(string prefix, string name, Type type, IToken tok, bool isInParam, ConcreteSyntaxTree wr) {
      if (!isInParam) {
        return false;
      }

      wr.Write($"{prefix}{TypeName(type, wr, tok)} {name}");
      return true;
    }

    protected override string TypeName_UDT(string fullCompileName, List<TypeParameter.TPVariance> variance, List<Type> typeArgs,
      ConcreteSyntaxTree wr, IToken tok, bool omitTypeArguments) {
      Contract.Assume(fullCompileName != null);  // precondition; this ought to be declared as a Requires in the superclass
      Contract.Assume(variance != null);  // precondition; this ought to be declared as a Requires in the superclass
      Contract.Assume(typeArgs != null);  // precondition; this ought to be declared as a Requires in the superclass
      Contract.Assume(variance.Count == typeArgs.Count);
      string s = IdProtect(fullCompileName);
      if (typeArgs.Count != 0 && !omitTypeArguments) {
        for (var i = 0; i < typeArgs.Count; i++) {
          var v = variance[i];
          var ta = typeArgs[i];
          if (ComplicatedTypeParameterForCompilation(v, ta)) {
            UnsupportedFeatureError(tok, Feature.TraitTypeParameters,
              "compilation does not support trait types as a type parameter (got '{0}'{1}); consider introducing a ghost", wr,
              ta, typeArgs.Count == 1 ? "" : $" for type parameter {i}");
          }
        }
        s += "<" + BoxedTypeNames(typeArgs, wr, tok) + ">";
      }
      return s;
    }

    // We write an extern class as a base class that the actual extern class
    // needs to extend, so the extern methods and functions need to be abstract
    // in the base class
    protected override bool IncludeExternMembers { get => true; }

    //
    // An example to show how type parameters are dealt with:
    //
    //   class Class<T /* needs auto-initializer */, U /* does not */> {
    //     private String sT; // type descriptor for T
    //
    //     // Fields are assigned in the constructor because some will
    //     // depend on a type parameter
    //     public T t;
    //     public U u;
    //
    //     public Class(String sT) {
    //       this.sT = sT;
    //       this.t = dafny.Helpers.getDefault(sT);
    //       // Note: The field must be assigned a real value before being read!
    //       this.u = null;
    //     }
    //
    //     public __ctor(U u) {
    //       this.u = u;
    //     }
    //   }
    //
    protected override IClassWriter CreateClass(string moduleName, string name, bool isExtern, string /*?*/ fullPrintName,
      List<TypeParameter> typeParameters, TopLevelDecl cls, List<Type> /*?*/ superClasses, IToken tok, ConcreteSyntaxTree wr) {
      var javaName = isExtern ? FormatExternBaseClassName(name) : name;
      var filename = $"{ModulePath}/{javaName}.java";
      var w = wr.NewFile(filename);
      FileCount += 1;
      w.WriteLine($"// Class {javaName}");
      w.WriteLine($"// Dafny class {name} compiled into Java");
      w.WriteLine($"package {ModuleName};");
      w.WriteLine();
      EmitImports(w, out _);
      w.WriteLine();
      //TODO: Fix implementations so they do not need this suppression
      EmitSuppression(w);
      var abstractness = isExtern ? "abstract " : "";
      w.Write($"public {abstractness}class {javaName}{TypeParameters(typeParameters)}");
      string sep;
      // Since Java does not support multiple inheritance, we are assuming a list of "superclasses" is a list of interfaces
      if (superClasses != null) {
        sep = " implements ";
        foreach (var trait in superClasses) {
          if (!trait.IsObject) {
            w.Write($"{sep}{TypeName(trait, w, tok)}");
            sep = ", ";
          }
        }
      }
      var wBody = w.NewBlock("");
      var wTypeFields = wBody.Fork();

      wBody.Write($"public {javaName}(");
      var wCtorParams = wBody.Fork();
      var wCtorBody = wBody.NewBlock(")", "");

      if (typeParameters != null) {
        sep = "";
        foreach (var ta in TypeArgumentInstantiation.ListFromFormals(typeParameters)) {
          if (NeedsTypeDescriptor(ta.Formal)) {
            var fieldName = FormatTypeDescriptorVariable(ta.Formal.CompileName);
            var decl = $"{DafnyTypeDescriptor}<{BoxedTypeName(ta.Actual, wTypeFields, ta.Formal.tok)}> {fieldName}";
            wTypeFields.WriteLine($"private {decl};");
            if (ta.Formal.Parent == cls) {
              wCtorParams.Write($"{sep}{decl}");
            }
            wCtorBody.WriteLine($"this.{fieldName} = {TypeDescriptor(ta.Actual, wCtorBody, ta.Formal.tok)};");
            sep = ", ";
          }
        }
      }

      // make sure the (static fields associated with the) type method come after the Witness static field
      var wTypeMethod = wBody;
      var wRestOfBody = wBody.Fork();
      var targetTypeName = BoxedTypeName(UserDefinedType.FromTopLevelDecl(cls.tok, cls, null), wTypeMethod, cls.tok);
      EmitTypeMethod(cls, javaName, typeParameters, typeParameters, targetTypeName, null, wTypeMethod);
      return new ClassWriter(this, wRestOfBody, wCtorBody);
    }

    /// <summary>
    /// Generate the "_typeDescriptor" method for a generated class.
    /// "enclosingType" is allowed to be "null", in which case the target values are assumed to be references.
    /// </summary>
    private void EmitTypeMethod(TopLevelDecl/*?*/ enclosingTypeDecl, string typeName, List<TypeParameter> typeParams, List<TypeParameter> usedTypeParams, string targetTypeName, string/*?*/ initializer, ConcreteSyntaxTree wr) {
      string typeDescriptorExpr = null;
      if (enclosingTypeDecl != null) {
        var enclosingType = UserDefinedType.FromTopLevelDecl(enclosingTypeDecl.tok, enclosingTypeDecl);
        var w = (enclosingTypeDecl as RedirectingTypeDecl)?.Witness != null ? "Witness" : null;
        switch (AsJavaNativeType(enclosingType)) {
          case JavaNativeType.Byte:
            typeDescriptorExpr = $"{DafnyTypeDescriptor}.byteWithDefault({w ?? "(byte)0"})";
            break;
          case JavaNativeType.Short:
            typeDescriptorExpr = $"{DafnyTypeDescriptor}.shortWithDefault({w ?? "(short)0"})";
            break;
          case JavaNativeType.Int:
            typeDescriptorExpr = $"{DafnyTypeDescriptor}.intWithDefault({w ?? "0"})";
            break;
          case JavaNativeType.Long:
            typeDescriptorExpr = $"{DafnyTypeDescriptor}.longWithDefault({w ?? "0L"})";
            break;
          case null:
            if (enclosingType.IsBoolType) {
              typeDescriptorExpr = $"{DafnyTypeDescriptor}.booleanWithDefault({w ?? "false"})";
            } else if (enclosingType.IsCharType) {
              typeDescriptorExpr = $"{DafnyTypeDescriptor}.charWithDefault({w ?? CharType.DefaultValueAsString})";
            } else if (initializer == null) {
              var d = DefaultValue(enclosingType, wr, enclosingType.tok);
              typeDescriptorExpr = $"{DafnyTypeDescriptor}.referenceWithInitializer({StripTypeParameters(targetTypeName)}.class, () -> {d})";
            }
            break;
        }
      }
      if (typeDescriptorExpr == null) {
        // use reference type
        typeDescriptorExpr = $"{DafnyTypeDescriptor}.referenceWithInitializer({StripTypeParameters(targetTypeName)}.class, () -> {initializer ?? "null"})";
      }

      if (usedTypeParams == null || usedTypeParams.Count == 0) {
        // a static context in Java does not see the enclosing type parameters
        wr.WriteLine($"private static final {DafnyTypeDescriptor}<{StripTypeParameters(targetTypeName)}> _TYPE = {typeDescriptorExpr};");
      }
      wr.Write($"public static {TypeParameters(typeParams, " ")}{DafnyTypeDescriptor}<{targetTypeName}> {TypeMethodName}(");
      if (usedTypeParams != null) {
        var typeDescriptorParams = usedTypeParams.Where(tp => NeedsTypeDescriptor(tp)).ToList();
        wr.Write(Util.Comma(typeDescriptorParams, tp => $"{DafnyTypeDescriptor}<{tp.CompileName}> {FormatTypeDescriptorVariable(tp.CompileName)}"));
      }
      var wTypeMethodBody = wr.NewBlock(")", "");
      var typeDescriptorCast = $"({DafnyTypeDescriptor}<{targetTypeName}>) ({DafnyTypeDescriptor}<?>)";
      if (usedTypeParams == null || usedTypeParams.Count == 0) {
        wTypeMethodBody.WriteLine($"return {typeDescriptorCast} _TYPE;");
      } else {
        wTypeMethodBody.WriteLine($"return {typeDescriptorCast} {typeDescriptorExpr};");
      }
    }

    private string CastIfSmallNativeType(Type t) {
      var nt = AsNativeType(t);
      return nt == null ? "" : CastIfSmallNativeType(nt);
    }

    private string CastIfSmallNativeType(NativeType nt) {
      switch (AsJavaNativeType(nt)) {
        case JavaNativeType.Byte: return "(byte) ";
        case JavaNativeType.Short: return "(short) ";
        default: return "";
      }
    }

    protected override void EmitLiteralExpr(ConcreteSyntaxTree wr, LiteralExpr e) {
      if (e is StaticReceiverExpr) {
        wr.Write(TypeName(e.Type, wr, e.tok));
      } else if (e.Value == null) {
        wr.Write($"({TypeName(e.Type, wr, e.tok)}) null");
      } else if (e.Value is bool value) {
        wr.Write(value ? "true" : "false");
      } else if (e is CharLiteralExpr) {
        wr.Write($"'{(string)e.Value}'");
      } else if (e is StringLiteralExpr str) {
        wr.Write($"{DafnySeqClass}.asString(");
        TrStringLiteral(str, wr);
        wr.Write(")");
      } else if (AsNativeType(e.Type) is NativeType nt) {
        EmitNativeIntegerLiteral((BigInteger)e.Value, nt, wr);
      } else if (e.Value is BigInteger i) {
        if (i.IsZero) {
          wr.Write("java.math.BigInteger.ZERO");
        } else if (i.IsOne) {
          wr.Write("java.math.BigInteger.ONE");
        } else if (long.MinValue <= i && i <= long.MaxValue) {
          wr.Write($"java.math.BigInteger.valueOf({i}L)");
        } else {
          wr.Write($"new java.math.BigInteger(\"{i}\")");
        }
      } else if (e.Value is BaseTypes.BigDec n) {
        if (0 <= n.Exponent) {
          wr.Write($"new {DafnyBigRationalClass}(new java.math.BigInteger(\"{n.Mantissa}");
          for (int j = 0; j < n.Exponent; j++) {
            wr.Write("0");
          }
          wr.Write("\"), java.math.BigInteger.ONE)");
        } else {
          wr.Write($"new {DafnyBigRationalClass}(");
          wr.Write($"new java.math.BigInteger(\"{n.Mantissa}\")");
          wr.Write(", new java.math.BigInteger(\"1");
          for (int j = n.Exponent; j < 0; j++) {
            wr.Write("0");
          }
          wr.Write("\"))");
        }
      } else {
        Contract.Assert(false); throw new cce.UnreachableException();  // unexpected literal
      }
    }

    protected override void EmitStringLiteral(string str, bool isVerbatim, ConcreteSyntaxTree wr) {
      if (!isVerbatim) {
        wr.Write($"\"{str}\"");
      } else {
        //TODO: This is taken from Go and JS since Java doesn't have raw string literals, modify and make better if possible.
        var n = str.Length;
        wr.Write("\"");
        for (var i = 0; i < n; i++) {
          if (str[i] == '\"' && i + 1 < n && str[i + 1] == '\"') {
            wr.Write("\\\"");
            i++;
          } else if (str[i] == '\\') {
            wr.Write("\\\\");
          } else if (str[i] == '\n') {
            wr.Write("\\n");
          } else if (str[i] == '\r') {
            wr.Write("\\r");
          } else {
            wr.Write(str[i]);
          }
        }
        wr.Write("\"");
      }
    }

    void EmitNativeIntegerLiteral(BigInteger value, NativeType nt, ConcreteSyntaxTree wr) {
      GetNativeInfo(nt.Sel, out var name, out var literalSuffix, out _);
      var intValue = value;
      if (intValue > long.MaxValue) {
        // The value must be a 64-bit unsigned integer, since it has a native
        // type and unsigned long is the biggest native type
        Contract.Assert(intValue <= ulong.MaxValue);

        // Represent the value as a signed 64-bit integer
        intValue -= ulong.MaxValue + BigInteger.One;
      } else if (nt.Sel == NativeType.Selection.UInt && intValue > int.MaxValue) {
        // Represent the value as a signed 32-bit integer
        intValue -= uint.MaxValue + BigInteger.One;
      }
      wr.Write($"{CastIfSmallNativeType(nt)}{intValue}{literalSuffix}");
    }

    protected string GetNativeDefault(NativeType nt) {
      switch (AsJavaNativeType(nt)) {
        case JavaNativeType.Byte: return "(byte) 0";
        case JavaNativeType.Short: return "(short) 0";
        case JavaNativeType.Int: return "0";
        case JavaNativeType.Long: return "0L";
        default:
          Contract.Assert(false);  // unexpected native type
          throw new cce.UnreachableException();  // to please the compiler
      }
    }

    protected override void GetNativeInfo(NativeType.Selection sel, out string name, out string literalSuffix,
      out bool needsCastAfterArithmetic) {
      literalSuffix = "";
      needsCastAfterArithmetic = false;
      switch (AsJavaNativeType(sel)) {
        case JavaNativeType.Byte: name = "byte"; needsCastAfterArithmetic = true; break;
        case JavaNativeType.Short: name = "short"; needsCastAfterArithmetic = true; break;
        case JavaNativeType.Int: name = "int"; break;
        case JavaNativeType.Long: name = "long"; literalSuffix = "L"; break;
        default:
          Contract.Assert(false);  // unexpected native type
          throw new cce.UnreachableException();  // to please the compiler
      }
    }

    private string GetNativeTypeName(NativeType nt, bool boxed = false) {
      return boxed ? GetBoxedNativeTypeName(nt) : base.GetNativeTypeName(nt);
    }

    private string GetBoxedNativeTypeName(NativeType nt) {
      switch (AsJavaNativeType(nt)) {
        case JavaNativeType.Byte: return "Byte";
        case JavaNativeType.Short: return "Short";
        case JavaNativeType.Int: return "Integer";
        case JavaNativeType.Long: return "Long";
        default:
          Contract.Assert(false);  // unexpected native type
          throw new cce.UnreachableException();  // to please the compiler
      }
    }

    // Note the (semantically iffy) distinction between a *primitive type*,
    // being one of the eight Java primitive types, and a NativeType, which can
    // only be one of the integer types.
    private bool IsJavaPrimitiveType(Type type) {
      return type.IsBoolType || type.IsCharType || AsNativeType(type) != null;
    }

    protected override void EmitThis(ConcreteSyntaxTree wr) {
      var custom =
        (enclosingMethod != null && (enclosingMethod.IsTailRecursive || NeedsCustomReceiver(enclosingMethod))) ||
        (enclosingFunction != null && (enclosingFunction.IsTailRecursive || NeedsCustomReceiver(enclosingFunction))) ||
        thisContext is NewtypeDecl ||
        thisContext is TraitDecl;
      wr.Write(custom ? "_this" : "this");
    }

    protected override void DeclareLocalVar(string name, Type /*?*/ type, IToken /*?*/ tok, bool leaveRoomForRhs,
      string /*?*/ rhs, ConcreteSyntaxTree wr) {
      if (type != null && type.AsArrayType != null) {
        arrays.Add(type.AsArrayType.Dims);
      }
      if (type.IsDatatype && type.AsDatatype is TupleTypeDecl tupleDecl) {
        tuples.Add(tupleDecl.NonGhostDims);
      }
      if (type.IsTypeParameter) {
        EmitSuppression(wr);
      }
      wr.Write("{0} {1}", type != null ? TypeName(type, wr, tok) : "Object", name);
      if (leaveRoomForRhs) {
        Contract.Assert(rhs == null); // follows from precondition
      } else if (rhs != null) {
        wr.WriteLine($" = {rhs};");
      } else if (type.IsIntegerType) {
        wr.WriteLine(" = java.math.BigInteger.ZERO;");
      } else {
        wr.WriteLine(";");
      }
    }

    protected override void DeclareLocalVar(string name, Type /*?*/ type, IToken /*?*/ tok, bool leaveRoomForRhs,
      string /*?*/ rhs, ConcreteSyntaxTree wr, Type t) {
      DeclareLocalVar(name, t, tok, leaveRoomForRhs, rhs, wr);
    }

    protected override void EmitCollectionDisplay(CollectionType ct, IToken tok, List<Expression> elements,
        bool inLetExprBody, ConcreteSyntaxTree wr, ConcreteSyntaxTree wStmts) {
      if (elements.Count == 0) {
        wr.Write($"{CollectionTypeUnparameterizedName(ct)}.<{BoxedTypeName(ct.Arg, wr, tok)}> empty(");
        if (ct is SeqType) {
          wr.Write(TypeDescriptor(ct.Arg, wr, tok));
        }
        wr.Write(")");
        return;
      }
      wr.Write($"{CollectionTypeUnparameterizedName(ct)}.of(");
      string sep = "";
      if (ct is SeqType && !IsJavaPrimitiveType(ct.Arg)) {
        wr.Write(TypeDescriptor(ct.Arg, wr, tok));
        sep = ", ";
      }
      foreach (Expression e in elements) {
        wr.Write(sep);
        TrExpr(e, wr, inLetExprBody, wStmts);
        sep = ", ";
      }
      wr.Write(")");
    }

    protected override void EmitMapDisplay(MapType mt, IToken tok, List<ExpressionPair> elements, bool inLetExprBody,
        ConcreteSyntaxTree wr, ConcreteSyntaxTree wStmts) {
      wr.Write($"{DafnyMapClass}.fromElements");
      wr.Write("(");
      string sep = "";
      foreach (ExpressionPair p in elements) {
        wr.Write(sep);
        wr.Write($"new {DafnyTupleClass(2)}(");
        TrExpr(p.A, wr, inLetExprBody, wStmts);
        wr.Write(", ");
        TrExpr(p.B, wr, inLetExprBody, wStmts);
        wr.Write(")");
        sep = ", ";
      }
      wr.Write(")");
    }

    protected override void GetSpecialFieldInfo(SpecialField.ID id, object idParam, Type receiverType, out string compiledName, out string preString, out string postString) {
      compiledName = "";
      preString = "";
      postString = "";
      switch (id) {
        case SpecialField.ID.UseIdParam:
          compiledName = IdProtect((string)idParam);
          break;
        case SpecialField.ID.ArrayLength:
        case SpecialField.ID.ArrayLengthInt:
          if (idParam == null) {
            // Works on both fixed array types like array<int> (=> BigInteger[])
            // or generic array types like array<A> (=> Object) and (unlike most
            // of java.lang.reflect.Array) is fast
            preString = "java.lang.reflect.Array.getLength(";
            postString = ")";
          } else {
            compiledName = "dim" + (int)idParam;
          }
          if (id == SpecialField.ID.ArrayLength) {
            preString = "java.math.BigInteger.valueOf(" + preString;
            postString = postString + ")";
          }
          break;
        case SpecialField.ID.Floor:
          compiledName = "ToBigInteger()";
          break;
        case SpecialField.ID.IsLimit:
          preString = "dafny.BigOrdinal.IsLimit(";
          postString = ")";
          break;
        case SpecialField.ID.IsSucc:
          preString = "dafny.BigOrdinal.IsSucc(";
          postString = ")";
          break;
        case SpecialField.ID.Offset:
          preString = "dafny.BigOrdinal.Offset(";
          postString = ")";
          break;
        case SpecialField.ID.IsNat:
          preString = "dafny.BigOrdinal.IsNat(";
          postString = ")";
          break;
        case SpecialField.ID.Keys:
          compiledName = "keySet()";
          break;
        case SpecialField.ID.Values:
          compiledName = "valueSet()";
          break;
        case SpecialField.ID.Items:
          var mapType = receiverType.AsMapType;
          Contract.Assert(mapType != null);
          var errorWr = new ConcreteSyntaxTree();
          compiledName = $"<{BoxedTypeName(mapType.Domain, errorWr, Token.NoToken)}, {BoxedTypeName(mapType.Range, errorWr, Token.NoToken)}>entrySet()";
          break;
        case SpecialField.ID.Reads:
          compiledName = "_reads";
          break;
        case SpecialField.ID.Modifies:
          compiledName = "_modifies";
          break;
        case SpecialField.ID.New:
          compiledName = "_new";
          break;
        default:
          Contract.Assert(false); // unexpected ID
          break;
      }
    }

    protected override ILvalue EmitMemberSelect(Action<ConcreteSyntaxTree> obj, Type objType, MemberDecl member, List<TypeArgumentInstantiation> typeArgs, Dictionary<TypeParameter, Type> typeMap,
      Type expectedType, string/*?*/ additionalCustomParameter, bool internalAccess = false) {
      if (member is SpecialField sf && !(member is ConstantField)) {
        GetSpecialFieldInfo(sf.SpecialId, sf.IdParam, objType, out var compiledName, out _, out _);
        if (compiledName.Length != 0) {
          if (member.EnclosingClass is DatatypeDecl) {
            return SuffixLvalue(obj, $".{compiledName}()");
          } else {
            return SuffixLvalue(obj, $".{compiledName}");
          }
        } else {
          // Assume it's already handled by the caller
          return SimpleLvalue(obj);
        }
      } else if (member is Function fn) {
        var wr = new ConcreteSyntaxTree();
        EmitNameAndActualTypeArgs(IdName(member), TypeArgumentInstantiation.ToActuals(ForTypeParameters(typeArgs, member, false)), member.tok, wr);
        if (typeArgs.Count == 0 && additionalCustomParameter == null) {
          var nameAndTypeArgs = wr.ToString();
          return SuffixLvalue(obj, $"::{nameAndTypeArgs}");
        } else {
          // We need an eta conversion to adjust for the difference in arity.
          // (T0 a0, T1 a1, ...) -> obj.F(rtd0, rtd1, ..., additionalCustomParameter, a0, a1, ...)
          wr.Write("(");
          var sep = "";
          EmitTypeDescriptorsActuals(ForTypeDescriptors(typeArgs, member.EnclosingClass, member, false), fn.tok, wr, ref sep);
          if (additionalCustomParameter != null) {
            wr.Write("{0}{1}", sep, additionalCustomParameter);
            sep = ", ";
          }
          var prefixWr = new ConcreteSyntaxTree();
          var prefixSep = "";
          prefixWr.Write("(");
          foreach (var arg in fn.Formals) {
            if (!arg.IsGhost) {
              var name = idGenerator.FreshId("_eta");
              var ty = Resolver.SubstType(arg.Type, typeMap);
              prefixWr.Write($"{prefixSep}{BoxedTypeName(ty, prefixWr, arg.tok)} {name}");
              wr.Write("{0}{1}", sep, name);
              sep = ", ";
              prefixSep = ", ";
            }
          }
          prefixWr.Write(") -> ");
          wr.Write(")");
          return EnclosedLvalue(prefixWr.ToString(), obj, $".{wr.ToString()}");
        }
      } else {
        var field = (Field)member;
        ILvalue lvalue;
        if (member.IsStatic) {
          lvalue = SimpleLvalue(w => {
            w.Write("{0}.{1}(", TypeName_Companion(objType, w, member.tok, member), IdName(member));
            EmitTypeDescriptorsActuals(ForTypeDescriptors(typeArgs, member.EnclosingClass, member, false), member.tok, w);
            w.Write(")");
          });
        } else if (NeedsCustomReceiver(member) && !(member.EnclosingClass is TraitDecl)) {
          // instance const in a newtype
          Contract.Assert(typeArgs.Count == 0);
          lvalue = SimpleLvalue(w => {
            w.Write("{0}.{1}(", TypeName_Companion(objType, w, member.tok, member), IdName(member));
            obj(w);
            w.Write(")");
          });
        } else if (internalAccess && (member is ConstantField || member.EnclosingClass is TraitDecl)) {
          lvalue = SuffixLvalue(obj, $"._{member.CompileName}");
        } else if (internalAccess) {
          lvalue = SuffixLvalue(obj, $".{IdName(member)}");
        } else if (member is ConstantField) {
          lvalue = SimpleLvalue(w => {
            obj(w);
            w.Write(".{0}(", IdName(member));
            EmitTypeDescriptorsActuals(ForTypeDescriptors(typeArgs, member.EnclosingClass, member, false), member.tok, w);
            w.Write(")");
          });
        } else if (member.EnclosingClass is TraitDecl) {
          lvalue = GetterSetterLvalue(obj, IdName(member), $"set_{IdName(member)}");
        } else {
          lvalue = SuffixLvalue(obj, $".{IdName(member)}");
        }
        return CoercedLvalue(lvalue, field.Type, expectedType);
      }
    }

    protected override void EmitConstructorCheck(string source, DatatypeCtor ctor, ConcreteSyntaxTree wr) {
      wr.Write($"{source}.is_{ctor.CompileName}()");
    }

    protected override string TypeName_Companion(Type type, ConcreteSyntaxTree wr, IToken tok, MemberDecl/*?*/ member) {
      type = UserDefinedType.UpcastToMemberEnclosingType(type, member);
      if (type is UserDefinedType udt && udt.ResolvedClass is TraitDecl) {
        if (member != null && (member.IsStatic || NeedsCustomReceiver(member)) && member.EnclosingClass.TypeArgs.Count != 0) {
          return IdProtect(udt.FullCompanionCompileName);
        } else {
          return TypeName_UDT(udt.FullCompanionCompileName, udt, wr, tok, false);
        }
      } else {
        return TypeName(type, wr, tok, member);
      }
    }

    protected override ConcreteSyntaxTree EmitArraySelect(List<string> indices, Type elmtType, ConcreteSyntaxTree wr) {
      Contract.Assert(indices != null && 1 <= indices.Count);  // follows from precondition
      List<ConcreteSyntaxTree> wIndices;
      var w = EmitArraySelect(indices.Count, out wIndices, elmtType, wr);
      for (int i = 0; i < indices.Count; i++) {
        if (!int.TryParse(indices[i], out _)) {
          wIndices[i].Write($"{DafnyHelpersClass}.toInt({indices[i]})");
        } else {
          wIndices[i].Write(indices[i]);
        }
      }
      return w;
    }

    protected override ConcreteSyntaxTree EmitArraySelect(List<Expression> indices, Type elmtType, bool inLetExprBody,
        ConcreteSyntaxTree wr, ConcreteSyntaxTree wStmts) {
      Contract.Assert(indices != null && 1 <= indices.Count);  // follows from precondition
      List<ConcreteSyntaxTree> wIndices;
      var w = EmitArraySelect(indices.Count, out wIndices, elmtType, wr);

      for (int i = 0; i < indices.Count; i++) {
        TrParenExprAsInt(indices[i], wIndices[i], inLetExprBody, wStmts);
      }

      return w;
    }

    private ConcreteSyntaxTree EmitArraySelect(int dimCount, out List<ConcreteSyntaxTree> wIndices, Type elmtType, ConcreteSyntaxTree wr) {
      wIndices = new List<ConcreteSyntaxTree>();
      ConcreteSyntaxTree w;
      if (dimCount == 1) {
        if (elmtType.IsTypeParameter) {
          wr.Write($"{FormatTypeDescriptorVariable(elmtType.AsTypeParameter)}.getArrayElement(");
          w = wr.Fork();
          wr.Write(", ");
          wIndices.Add(wr.Fork());
          wr.Write(")");
        } else {
          w = wr.Fork();
          wr.Write("[");
          wIndices.Add(wr.Fork());
          wr.Write("]");
        }
      } else {
        if (elmtType.IsTypeParameter) {
          w = wr.Fork();
          wr.Write(".get(");
          for (int i = 0; i < dimCount; i++) {
            if (i > 0) {
              wr.Write(", ");
            }
            wIndices.Add(wr.Fork());
          }
          wr.Write(")");
        } else {
          wr.Write($"(({TypeName(elmtType, wr, Token.NoToken)}{Repeat("[]", dimCount)}) ((");
          w = wr.Fork();
          wr.Write(").elmts))");
          for (int i = 0; i < dimCount; i++) {
            wr.Write("[");
            wIndices.Add(wr.Fork());
            wr.Write("]");
          }
        }
      }
      return w;
    }

    // TODO: Generalize the EmitArraySelectAsLvalue API to be rid of this duplication
    protected override ConcreteSyntaxTree EmitArrayUpdate(List<string> indices, string rhs, Type elmtType, ConcreteSyntaxTree wr) {
      ConcreteSyntaxTree w;
      if (indices.Count == 1) {
        if (elmtType.IsTypeParameter) {
          wr.Write($"{FormatTypeDescriptorVariable(elmtType.AsTypeParameter)}.setArrayElement(");
          w = wr.Fork();
          wr.Write($", {DafnyHelpersClass}.toInt({indices[0]}), {rhs})");
        } else {
          w = wr.Fork();
          wr.Write($"[{DafnyHelpersClass}.toInt({indices[0]})] = {rhs}");
        }
      } else {
        if (elmtType.IsTypeParameter) {
          w = wr.Fork();
          wr.Write($".set({Util.Comma(indices, ix => $"{DafnyHelpersClass}.toInt({ix})")}, {rhs})");
        } else {
          wr.Write($"(({TypeName(elmtType, wr, Token.NoToken)}{Repeat("[]", indices.Count)}) (");
          w = wr.Fork();
          wr.Write($").elmts){Util.Comma("", indices, ix => $"[{DafnyHelpersClass}.toInt({ix})]")} = {rhs}");
        }
      }
      return w;
    }

    protected override ILvalue EmitArraySelectAsLvalue(string array, List<string> indices, Type elmtType) {
      if (elmtType.IsTypeParameter) {
        return new GenericArrayElementLvalue(this, array, indices, elmtType.AsTypeParameter);
      } else {
        return SimpleLvalue(wr => {
          var wArray = EmitArraySelect(indices, elmtType, wr);
          wArray.Write(array);
        });
      }
    }

    private class GenericArrayElementLvalue : ILvalue {
      private readonly JavaCompiler Compiler;
      private readonly string Array;
      private readonly List<string> Indices;
      private readonly TypeParameter ElmtTypeParameter;

      public GenericArrayElementLvalue(JavaCompiler compiler, string array, List<string> indices, TypeParameter elmtTypeParameter) {
        Compiler = compiler;
        Array = array;
        Indices = indices;
        ElmtTypeParameter = elmtTypeParameter;
      }

      public void EmitRead(ConcreteSyntaxTree wr) {
        var wArray = Compiler.EmitArraySelect(Indices, new UserDefinedType(ElmtTypeParameter), wr);
        wArray.Write(Array);
      }

      public ConcreteSyntaxTree EmitWrite(ConcreteSyntaxTree wr) {
        ConcreteSyntaxTree w;
        if (Indices.Count == 1) {
          wr.Write($"{FormatTypeDescriptorVariable(ElmtTypeParameter)}.setArrayElement({Array}, {Indices[0]},");
          w = wr.Fork();
          wr.Write(")");
        } else {
          wr.Write($"{Array}.set({Util.Comma("", Indices, ix => $"[{DafnyHelpersClass}.toInt({ix})]")}), ");
          w = wr.Fork();
          wr.Write(")");
        }
        Compiler.EndStmt(wr);
        return w;
      }
    }

    protected override void EmitSeqSelectRange(Expression source, Expression lo, Expression hi, bool fromArray,
        bool inLetExprBody, ConcreteSyntaxTree wr, ConcreteSyntaxTree wStmts) {
      if (fromArray) {
        wr.Write($"{DafnySeqClass}.fromRawArrayRange({TypeDescriptor(source.Type.NormalizeExpand().TypeArgs[0], wr, source.tok)}, ");
      }
      TrParenExpr(source, wr, inLetExprBody, wStmts);
      if (fromArray) {
        wr.Write(", ");
        if (lo != null) {
          TrExprAsInt(lo, wr, inLetExprBody, wStmts);
        } else {
          wr.Write("0");
        }
        wr.Write(", ");
        if (hi != null) {
          TrExprAsInt(hi, wr, inLetExprBody, wStmts);
        } else {
          wr.Write("java.lang.reflect.Array.getLength");
          TrParenExpr(source, wr, inLetExprBody, wStmts);
        }
        wr.Write(")");
      } else {
        if (lo != null && hi != null) {
          wr.Write(".subsequence(");
          TrExprAsInt(lo, wr, inLetExprBody, wStmts);
          wr.Write(", ");
          TrExprAsInt(hi, wr, inLetExprBody, wStmts);
          wr.Write(")");
        } else if (lo != null) {
          wr.Write(".drop");
          TrParenExpr(lo, wr, inLetExprBody, wStmts);
        } else if (hi != null) {
          wr.Write(".take");
          TrParenExpr(hi, wr, inLetExprBody, wStmts);
        }
      }
    }

    protected override void EmitIndexCollectionSelect(Expression source, Expression index, bool inLetExprBody,
        ConcreteSyntaxTree wr, ConcreteSyntaxTree wStmts) {
      // Taken from C# compiler, assuming source is a DafnySequence type.
      if (source.Type.AsMultiSetType != null) {
        wr.Write($"{DafnyMultiSetClass}.<{BoxedTypeName(source.Type.AsMultiSetType.Arg, wr, Token.NoToken)}>multiplicity(");
        TrParenExpr(source, wr, inLetExprBody, wStmts);
        wr.Write(", ");
        TrExpr(index, wr, inLetExprBody, wStmts);
        wr.Write(")");
      } else if (source.Type.AsMapType != null) {
        TrParenExpr(source, wr, inLetExprBody, wStmts);
        TrParenExpr(".get", index, wr, inLetExprBody, wStmts);
      } else {
        TrParenExpr(source, wr, inLetExprBody, wStmts);
        wr.Write(".select");
        TrParenExprAsInt(index, wr, inLetExprBody, wStmts);
      }
    }

    protected override void EmitMultiSetFormingExpr(MultiSetFormingExpr expr, bool inLetExprBody, ConcreteSyntaxTree wr,
        ConcreteSyntaxTree wStmts) {
      TrParenExpr(expr.E, wr, inLetExprBody, wStmts);
      wr.Write(".asDafnyMultiset()");
    }

    protected override void EmitIndexCollectionUpdate(Expression source, Expression index, Expression value,
        CollectionType resultCollectionType, bool inLetExprBody, ConcreteSyntaxTree wr, ConcreteSyntaxTree wStmts) {
      if (source.Type.AsSeqType != null) {
        wr.Write($"{DafnySeqClass}.<{BoxedTypeName(resultCollectionType.Arg, wr, Token.NoToken)}>update(");
        TrExpr(source, wr, inLetExprBody, wStmts);
        wr.Write(", ");
        TrExprAsInt(index, wr, inLetExprBody, wStmts);
      } else if (source.Type.AsMapType != null) {
        var mapType = (MapType)resultCollectionType;
        wr.Write($"{DafnyMapClass}.<{BoxedTypeName(mapType.Domain, wr, Token.NoToken)}, {BoxedTypeName(mapType.Range, wr, Token.NoToken)}>update(");
        TrExpr(source, wr, inLetExprBody, wStmts);
        wr.Write(", ");
        TrExpr(index, wr, inLetExprBody, wStmts);
      } else if (source.Type.AsMultiSetType != null) {
        wr.Write($"{DafnyMultiSetClass}.<{BoxedTypeName(resultCollectionType.Arg, wr, Token.NoToken)}>update(");
        TrExpr(source, wr, inLetExprBody, wStmts);
        wr.Write(", ");
        TrExpr(index, wr, inLetExprBody, wStmts);
      } else {
        TrParenExpr(source, wr, inLetExprBody, wStmts);
        wr.Write(".update(");
        TrExpr(index, wr, inLetExprBody, wStmts);
      }
      wr.Write(", ");
      TrExpr(value, wr, inLetExprBody, wStmts);
      wr.Write(")");
    }

    protected override void EmitRotate(Expression e0, Expression e1, bool isRotateLeft, ConcreteSyntaxTree wr,
      bool inLetExprBody, ConcreteSyntaxTree wStmts, FCE_Arg_Translator tr) {
      string nativeName = null, literalSuffix = null;
      bool needsCast = false;
      var nativeType = AsNativeType(e0.Type);
      if (nativeType != null) {
        GetNativeInfo(nativeType.Sel, out nativeName, out literalSuffix, out needsCast);
      }
      var leftShift = nativeType == null ? ".shiftLeft" : "<<";
      var rightShift = nativeType == null ? ".shiftRight" : ">>>";
      // ( e0 op1 e1) | (e0 op2 (width - e1))
      if (needsCast) {
        wr.Write("(" + nativeName + ")(" + CastIfSmallNativeType(e0.Type) + "(");
      }
      wr.Write("(");
      EmitShift(e0, e1, isRotateLeft ? leftShift : rightShift, isRotateLeft, nativeType, true, wr, inLetExprBody, wStmts, tr);
      wr.Write(")");
      if (nativeType == null) {
        wr.Write(".or");
      } else {
        wr.Write("|");
      }
      wr.Write("(");
      EmitShift(e0, e1, isRotateLeft ? rightShift : leftShift, !isRotateLeft, nativeType, false, wr, inLetExprBody, wStmts, tr);
      wr.Write(")))");
      if (needsCast) {
        wr.Write("))");
      }
    }

    void EmitShift(Expression e0, Expression e1, string op, bool truncate, NativeType nativeType /*?*/, bool firstOp,
        ConcreteSyntaxTree wr, bool inLetExprBody, ConcreteSyntaxTree wStmts, FCE_Arg_Translator tr) {
      var bv = e0.Type.AsBitVectorType;
      if (truncate) {
        wr = EmitBitvectorTruncation(bv, true, wr);
      }
      tr(e0, wr, inLetExprBody, wStmts);
      wr.Write($" {op} ");
      if (!firstOp) {
        wr.Write($"({bv.Width} - ");
      }
      wr.Write("((");
      tr(e1, wr, inLetExprBody, wStmts);
      wr.Write(")");
      if (AsNativeType(e1.Type) == null) {
        wr.Write(".intValue()");
      }
      if (!firstOp) {
        wr.Write(")");
      }
    }

    protected override ConcreteSyntaxTree EmitBitvectorTruncation(BitvectorType bvType, bool surroundByUnchecked, ConcreteSyntaxTree wr) {
      string nativeName = null, literalSuffix = null;
      bool needsCastAfterArithmetic = false;
      if (bvType.NativeType != null) {
        GetNativeInfo(bvType.NativeType.Sel, out nativeName, out literalSuffix, out needsCastAfterArithmetic);
      }
      // --- Before
      if (bvType.NativeType == null) {
        wr.Write("((");
      } else {
        wr.Write($"({nativeName}) {CastIfSmallNativeType(bvType)}((");
      }
      // --- Middle
      var middle = wr.Fork();
      // --- After
      // do the truncation, if needed
      if (bvType.NativeType == null) {
        wr.Write($").and((java.math.BigInteger.ONE.shiftLeft({bvType.Width})).subtract(java.math.BigInteger.ONE)))");
      } else {
        if (bvType.NativeType.Bitwidth != bvType.Width) {
          // print in hex, because that looks nice
          wr.Write($") & {CastIfSmallNativeType(bvType)}0x{(1UL << bvType.Width) - 1:X}{literalSuffix})");
        } else {
          wr.Write("))");  // close the parentheses for the cast
        }
      }
      return middle;
    }

    protected override bool CompareZeroUsingSign(Type type) {
      // Everything is boxed, so everything benefits from avoiding explicit 0
      return true;
    }

    protected override ConcreteSyntaxTree EmitSign(Type type, ConcreteSyntaxTree wr) {
      ConcreteSyntaxTree w;
      var nt = AsNativeType(type);
      if (nt == null) {
        w = wr.Fork();
        wr.Write(".signum()");
      } else if (nt.LowerBound >= 0) {
        wr.Write("(");
        w = wr.Fork();
        wr.Write(" == 0 ? 0 : 1)");
      } else {
        wr.Write($"{HelperClass(nt)}.signum(");
        w = wr.Fork();
        wr.Write(")");
      }
      return w;
    }

    protected override IClassWriter/*?*/ DeclareDatatype(DatatypeDecl dt, ConcreteSyntaxTree wr) {
      if (dt is TupleTypeDecl tupleDecl) {
        tuples.Add(tupleDecl.NonGhostDims);
        return null;
      } else {
        var w = CompileDatatypeBase(dt, wr);
        CompileDatatypeConstructors(dt, wr);
        return w;
      }
    }

    IClassWriter CompileDatatypeBase(DatatypeDecl dt, ConcreteSyntaxTree wr) {
      var DtT_TypeArgs = TypeParameters(dt.TypeArgs);
      var justTypeArgs = dt.TypeArgs.Count == 0 ? "" : " " + DtT_TypeArgs;
      var DtT_protected = IdName(dt) + DtT_TypeArgs;
      var filename = $"{ModulePath}/{IdName(dt)}.java";
      wr = wr.NewFile(filename);
      FileCount += 1;
      wr.WriteLine($"// Class {DtT_protected}");
      wr.WriteLine($"// Dafny class {DtT_protected} compiled into Java");
      wr.WriteLine($"package {ModuleName};");
      wr.WriteLine();
      EmitImports(wr, out _);
      wr.WriteLine();
      //TODO: Figure out how to resolve type checking warnings
      // from here on, write everything into the new block created here:
      EmitSuppression(wr);
      var btw = wr.NewNamedBlock("public{0} class {1}", dt.IsRecordType ? "" : " abstract", DtT_protected);
      wr = btw;

      // constructor
      if (dt.IsRecordType) {
        DatatypeFieldsAndConstructor(dt.Ctors[0], 0, wr);
      } else {
        wr.WriteLine($"public {IdName(dt)}() {{ }}");
      }

      var usedTypeArgs = UsedTypeParameters(dt);
      ConcreteSyntaxTree wDefault;
      wr.WriteLine();
      if (dt.TypeArgs.Count == 0) {
        wr.Write($"private static final {DtT_protected} theDefault = ");
        wDefault = wr.Fork();
        wr.WriteLine(";");
        var w = wr.NewBlock($"public static {DtT_protected} Default()");
        w.WriteLine("return theDefault;");
      } else {
        wr.Write($"public static{justTypeArgs} {DtT_protected} Default(");
        var typeParameters = Util.Comma(usedTypeArgs, tp => $"{tp.CompileName} {FormatDefaultTypeParameterValue(tp)}");
        wr.Write(typeParameters);
        var w = wr.NewBlock(")");
        var sep = "";
        var typeArguments = TypeArgumentInstantiation.ListFromFormals(dt.TypeArgs);
        WriteRuntimeTypeDescriptorsFormals(ForTypeDescriptors(typeArguments, dt, null, false), w, ref sep,
          tp => {
            sep = "";
            return
              $"{DafnyTypeDescriptor}<{tp.CompileName}> {FormatTypeDescriptorVariable(tp)} = ({DafnyTypeDescriptor}<{tp.CompileName}>)dafny.TypeDescriptor.OBJECT;\n    ";
          });

        w.Write("return ");
        wDefault = w.Fork();
        w.WriteLine(";");
      }
      var groundingCtor = dt.GetGroundingCtor();
      if (groundingCtor.IsGhost) {
        wDefault.Write(ForcePlaceboValue(UserDefinedType.FromTopLevelDecl(dt.tok, dt), wDefault, dt.tok));
      } else {
        var nonGhostFormals = groundingCtor.Formals.Where(f => !f.IsGhost).ToList();
        var args = nonGhostFormals.Comma(f => DefaultValue(f.Type, wDefault, f.tok));
        EmitDatatypeValue(dt, groundingCtor, null, dt is CoDatatypeDecl, args, wDefault);
      }

      var targetTypeName = BoxedTypeName(UserDefinedType.FromTopLevelDecl(dt.tok, dt, null), wr, dt.tok);
      var arguments = usedTypeArgs.Comma(tp => DefaultValue(new UserDefinedType(tp), wDefault, dt.tok, true));
      EmitTypeMethod(dt, IdName(dt), dt.TypeArgs, usedTypeArgs, targetTypeName, $"Default({arguments})", wr);

      // create methods
      foreach (var ctor in dt.Ctors.Where(ctor => !ctor.IsGhost)) {
        wr.Write("public static{0} {1} {2}(", justTypeArgs, DtT_protected, DtCreateName(ctor));
        WriteFormals("", ctor.Formals, wr);
        var w = wr.NewBlock(")");
        w.Write("return new {0}(", DtCtorDeclarationName(ctor, dt.TypeArgs));
        var sep = "";
        var i = 0;
        foreach (var arg in ctor.Formals) {
          if (!arg.IsGhost) {
            w.Write("{0}{1}", sep, FormalName(arg, i));
            sep = ", ";
            i++;
          }
        }
        w.WriteLine(");");
      }

      // query properties
      foreach (var ctor in dt.Ctors.Where(ctor => !ctor.IsGhost)) {
        if (dt.IsRecordType) {
          wr.WriteLine($"public boolean is_{ctor.CompileName}() {{ return true; }}");
        } else {
          wr.WriteLine($"public boolean is_{ctor.CompileName}() {{ return this instanceof {dt.CompileName}_{ctor.CompileName}; }}");
        }
      }
      if (dt is CoDatatypeDecl) {
        wr.WriteLine($"public abstract {DtT_protected} Get();");
      }
      if (dt.HasFinitePossibleValues) {
        Contract.Assert(dt.TypeArgs.Count == 0);
        var w = wr.NewNamedBlock($"public static java.util.ArrayList<{DtT_protected}> AllSingletonConstructors()");
        string arraylist = "singleton_iterator";
        w.WriteLine($"java.util.ArrayList<{DtT_protected}> {arraylist} = new java.util.ArrayList<>();");
        foreach (var ctor in dt.Ctors) {
          Contract.Assert(ctor.Formals.Count == 0);
          if (ctor.IsGhost) {
            w.WriteLine("{0}.add({1});", arraylist, ForcePlaceboValue(UserDefinedType.FromTopLevelDecl(dt.tok, dt), w, dt.tok));
          } else {
            w.WriteLine("{0}.add(new {1}{2}());", arraylist, DtT_protected, dt.IsRecordType ? "" : $"_{ctor.CompileName}");
          }
        }
        w.WriteLine($"return {arraylist};");
      }
      // destructors
      foreach (var ctor in dt.Ctors) {
        foreach (var dtor in ctor.Destructors.Where(dtor => dtor.EnclosingCtors[0] == ctor)) {
          var compiledConstructorCount = dtor.EnclosingCtors.Count(constructor => !constructor.IsGhost);
          if (compiledConstructorCount != 0) {
            var arg = dtor.CorrespondingFormals[0];
            if (!arg.IsGhost && arg.HasName) {
              var wDtor = wr.NewNamedBlock($"public {TypeName(arg.Type, wr, arg.tok)} dtor_{arg.CompileName}()");
              if (dt.IsRecordType) {
                wDtor.WriteLine($"return this.{FieldName(arg, 0)};");
              } else {
                wDtor.WriteLine("{0} d = this{1};", DtT_protected, dt is CoDatatypeDecl ? ".Get()" : "");
                var compiledConstructorsProcessed = 0;
                for (var i = 0; i < dtor.EnclosingCtors.Count; i++) {
                  var ctor_i = dtor.EnclosingCtors[i];
                  Contract.Assert(arg.CompileName == dtor.CorrespondingFormals[i].CompileName);
                  if (ctor_i.IsGhost) {
                    continue;
                  }
                  if (compiledConstructorsProcessed < compiledConstructorCount - 1) {
                    wDtor.WriteLine("if (d instanceof {0}_{1}) {{ return (({0}_{1}{2})d).{3}; }}", dt.CompileName,
                      ctor_i.CompileName, DtT_TypeArgs, FieldName(arg, i));
                  } else {
                    wDtor.WriteLine($"return (({dt.CompileName}_{ctor_i.CompileName}{DtT_TypeArgs})d).{FieldName(arg, 0)};");
                  }
                  compiledConstructorsProcessed++;
                }
              }
            }
          }
        }
      }

      // FIXME: This is dodgy.  We can set the constructor body writer to null
      // only because we don't expect to use it, which is only because we don't
      // expect there to be fields.
      return new ClassWriter(this, btw, ctorBodyWriter: null);
    }

    void CompileDatatypeConstructors(DatatypeDecl dt, ConcreteSyntaxTree wrx) {
      Contract.Requires(dt != null);
      string typeParams = TypeParameters(dt.TypeArgs);
      if (dt.IsRecordType) {
        // There is only one constructor, and it is populated by CompileDatatypeBase
        return;
      }
      int constructorIndex = 0; // used to give each constructor a different name
      foreach (DatatypeCtor ctor in dt.Ctors.Where(ctor => !ctor.IsGhost)) {
        var filename = $"{ModulePath}/{DtCtorDeclarationName(ctor)}.java";
        var wr = wrx.NewFile(filename);
        FileCount += 1;
        wr.WriteLine($"// Class {DtCtorDeclarationName(ctor, dt.TypeArgs)}");
        wr.WriteLine($"// Dafny class {DtCtorDeclarationName(ctor, dt.TypeArgs)} compiled into Java");
        wr.WriteLine($"package {ModuleName};");
        wr.WriteLine();
        EmitImports(wr, out _);
        wr.WriteLine();
        EmitSuppression(wr);
        var w = wr.NewNamedBlock($"public class {DtCtorDeclarationName(ctor, dt.TypeArgs)} extends {IdName(dt)}{typeParams}");
        DatatypeFieldsAndConstructor(ctor, constructorIndex, w);
        constructorIndex++;
      }
      if (dt is CoDatatypeDecl) {
        var filename = $"{ModulePath}/{dt.CompileName}__Lazy.java";
        var wr = wrx.NewFile(filename);
        FileCount += 1;
        wr.WriteLine($"// Class {dt.CompileName}__Lazy");
        wr.WriteLine($"// Dafny class {dt.CompileName}__Lazy compiled into Java");
        wr.WriteLine($"package {ModuleName};");
        wr.WriteLine();
        EmitImports(wr, out _);
        wr.WriteLine();
        EmitSuppression(wr); //TODO: Fix implementations so they do not need this suppression
        var w = wr.NewNamedBlock($"public class {dt.CompileName}__Lazy{typeParams} extends {IdName(dt)}{typeParams}");
        w.WriteLine($"interface Computer {{ {dt.CompileName} run(); }}");
        w.WriteLine("Computer c;");
        w.WriteLine($"{dt.CompileName}{typeParams} d;");
        w.WriteLine($"public {dt.CompileName}__Lazy(Computer c) {{ this.c = c; }}");
        w.WriteLine($"public {dt.CompileName}{typeParams} Get() {{ if (c != null) {{ d = c.run(); c = null; }} return d; }}");
        w.WriteLine("public String toString() { return Get().toString(); }");
      }
    }

    void DatatypeFieldsAndConstructor(DatatypeCtor ctor, int constructorIndex, ConcreteSyntaxTree wr) {
      Contract.Requires(ctor != null);
      Contract.Requires(0 <= constructorIndex && constructorIndex < ctor.EnclosingDatatype.Ctors.Count);
      Contract.Requires(wr != null);
      var dt = ctor.EnclosingDatatype;
      var i = 0;
      foreach (Formal arg in ctor.Formals) {
        if (!arg.IsGhost) {
          wr.WriteLine($"public {TypeName(arg.Type, wr, arg.tok)} {FieldName(arg, i)};");
          i++;
        }
      }
      wr.Write($"public {DtCtorDeclarationName(ctor)} (");
      WriteFormals("", ctor.Formals, wr);
      {
        var w = wr.NewBlock(")");
        i = 0;
        foreach (Formal arg in ctor.Formals) {
          if (!arg.IsGhost) {
            w.WriteLine($"this.{FieldName(arg, i)} = {FormalName(arg, i)};");
            i++;
          }
        }
      }
      if (dt is CoDatatypeDecl) {
        string typeParams = TypeParameters(dt.TypeArgs);
        wr.WriteLine($"public {dt.CompileName}{typeParams} Get() {{ return this; }}");
      }
      // Equals method
      wr.WriteLine();
      wr.WriteLine("@Override");
      {
        var w = wr.NewBlock("public boolean equals(Object other)");
        w.WriteLine("if (this == other) return true;");
        w.WriteLine("if (other == null) return false;");
        w.WriteLine("if (getClass() != other.getClass()) return false;");
        string typeParams = TypeParameters(dt.TypeArgs);
        w.WriteLine("{0} o = ({0})other;", DtCtorDeclarationName(ctor, dt.TypeArgs));
        w.Write("return true");
        i = 0;
        foreach (var arg in ctor.Formals) {
          if (!arg.IsGhost) {
            var nm = FieldName(arg, i);
            w.Write(" && ");
            if (IsDirectlyComparable(arg.Type)) {
              w.Write($"this.{nm} == o.{nm}");
            } else {
              w.Write($"java.util.Objects.equals(this.{nm}, o.{nm})");
            }
            i++;
          }
        }
        w.WriteLine(";");
      }
      // GetHashCode method (Uses the djb2 algorithm)
      wr.WriteLine("@Override");
      {
        var w = wr.NewBlock("public int hashCode()");
        w.WriteLine("long hash = 5381;");
        w.WriteLine($"hash = ((hash << 5) + hash) + {constructorIndex};");
        i = 0;
        foreach (Formal arg in ctor.Formals) {
          if (!arg.IsGhost) {
            string nm = FieldName(arg, i);
            w.Write("hash = ((hash << 5) + hash) + ");
            if (IsJavaPrimitiveType(arg.Type)) {
              w.WriteLine($"{BoxedTypeName(arg.Type, w, Token.NoToken)}.hashCode(this.{nm});");
            } else {
              w.WriteLine($"java.util.Objects.hashCode(this.{nm});");
            }
            i++;
          }
        }
        w.WriteLine("return (int)hash;");
      }

      wr.WriteLine();
      wr.WriteLine("@Override");
      {
        var w = wr.NewBlock("public String toString()");
        string nm;
        if (dt is TupleTypeDecl) {
          nm = "";
        } else {
          nm = (dt.EnclosingModuleDefinition.IsDefaultModule ? "" : dt.EnclosingModuleDefinition.Name + ".") + dt.Name + "." + ctor.Name;
        }
        if (dt is TupleTypeDecl && ctor.Formals.Count == 0) {
          // here we want parentheses and no name
          w.WriteLine("return \"()\";");
        } else if (dt is CoDatatypeDecl) {
          w.WriteLine($"return \"{nm}\";");
        } else {
          var tempVar = GenVarName("s", ctor.Formals);
          w.WriteLine($"StringBuilder {tempVar} = new StringBuilder();");
          w.WriteLine($"{tempVar}.append(\"{nm}\");");
          if (ctor.Formals.Count != 0) {
            w.WriteLine($"{tempVar}.append(\"(\");");
            i = 0;
            foreach (var arg in ctor.Formals) {
              if (!arg.IsGhost) {
                if (i != 0) {
                  w.WriteLine($"{tempVar}.append(\", \");");
                }
                w.Write($"{tempVar}.append(");
                var memberName = FieldName(arg, i);
                if (IsJavaPrimitiveType(arg.Type)) {
                  w.Write($"this.{memberName}");
                } else {
                  w.Write($"{DafnyHelpersClass}.toString(this.{memberName})");
                }
                w.WriteLine(");");
                i++;
              }
            }
            w.WriteLine($"{tempVar}.append(\")\");");
          }
          w.WriteLine($"return {tempVar}.toString();");
        }
      }
    }

    string DtCtorDeclarationName(DatatypeCtor ctor, List<TypeParameter>/*?*/ typeParams) {
      Contract.Requires(ctor != null);
      Contract.Ensures(Contract.Result<string>() != null);

      return DtCtorDeclarationName(ctor) + TypeParameters(typeParams);
    }
    string DtCtorDeclarationName(DatatypeCtor ctor) {
      Contract.Requires(ctor != null);
      Contract.Ensures(Contract.Result<string>() != null);

      var dt = ctor.EnclosingDatatype;
      return dt.IsRecordType ? IdName(dt) : dt.CompileName + "_" + ctor.CompileName;
    }
    string DtCtorName(DatatypeCtor ctor, List<Type> typeArgs, ConcreteSyntaxTree wr) {
      Contract.Requires(ctor != null);
      Contract.Ensures(Contract.Result<string>() != null);

      var s = DtCtorName(ctor);
      if (typeArgs != null && typeArgs.Count != 0) {
        s += "<" + BoxedTypeNames(typeArgs, wr, ctor.tok) + ">";
      }
      return s;
    }
    string DtCtorName(DatatypeCtor ctor) {
      Contract.Requires(ctor != null);
      Contract.Ensures(Contract.Result<string>() != null);

      var dt = ctor.EnclosingDatatype;
      if (dt is TupleTypeDecl tupleDecl) {
        return DafnyTupleClass(tupleDecl.NonGhostDims);
      }
      var dtName = IdProtect(dt.FullCompileName);
      return dt.IsRecordType ? dtName : dtName + "_" + ctor.CompileName;
    }
    string DtCreateName(DatatypeCtor ctor) {
      Contract.Assert(!ctor.IsGhost); // there should never be an occasion to ask for a ghost constructor
      if (ctor.EnclosingDatatype.IsRecordType) {
        return "create";
      }
      return "create_" + ctor.CompileName;
    }

    private string FieldName(Formal formal, int i) {
      Contract.Requires(formal != null);
      Contract.Ensures(Contract.Result<string>() != null);

      return IdProtect("_" + (formal.HasName ? formal.CompileName : "a" + i));
    }

    protected override void EmitPrintStmt(ConcreteSyntaxTree wr, Expression arg) {
      var wStmts = wr.Fork();
      wr.Write("System.out.print(");
      EmitToString(wr, arg, wStmts);
      wr.WriteLine(");");
    }

    protected void EmitToString(ConcreteSyntaxTree wr, Expression arg, ConcreteSyntaxTree wStmts) {
      if (arg.Type.IsArrowType) {
        var expr = arg.Resolved;
        if (expr is IdentifierExpr id) {
          wr.Write(IdName(id.Var) + " == null ? null : \"Function\"");
        } else {
          wr.Write("\"Function\"");
        }
      } else if (AsNativeType(arg.Type) != null && AsNativeType(arg.Type).LowerBound >= 0) {
        var nativeName = GetNativeTypeName(AsNativeType(arg.Type));
        switch (AsNativeType(arg.Type).Sel) {
          case NativeType.Selection.Byte:
            wr.Write("Integer.toUnsignedString(Byte.toUnsignedInt(");
            TrExpr(arg, wr, false, wStmts);
            wr.Write("))");
            break;
          case NativeType.Selection.UShort:
            wr.Write("Integer.toUnsignedString(Short.toUnsignedInt(");
            TrExpr(arg, wr, false, wStmts);
            wr.Write("))");
            break;
          case NativeType.Selection.UInt:
            wr.Write("Integer.toUnsignedString(");
            TrExpr(arg, wr, false, wStmts);
            wr.Write(")");
            break;
          case NativeType.Selection.ULong:
            wr.Write("Long.toUnsignedString(");
            TrExpr(arg, wr, false, wStmts);
            wr.Write(")");
            break;
          default:
            // Should be an unsigned type by assumption
            Contract.Assert(false);
            throw new cce.UnreachableException();
        }
      } else {
        // TODO-RS: This doesn't handle strings printed out as part of datatypes
        bool isString = arg.Type.AsSeqType != null &&
                        arg.Type.AsSeqType.Arg.IsCharType;
        bool isGeneric = arg.Type.AsSeqType != null &&
                         arg.Type.AsSeqType.Arg.IsTypeParameter;
        if (isString) {
          TrParenExpr(arg, wr, false, wStmts);
          wr.Write(".verbatimString()");
        } else if (isGeneric) {
          wr.Write($"((java.util.function.Function<{DafnySeqClass}<?>,String>)(_s -> (_s.elementType().defaultValue().getClass() == java.lang.Character.class ? _s.verbatimString() : String.valueOf(_s)))).apply(");
          TrExpr(arg, wr, false, wStmts);
          wr.Write(")");
        } else {
          wr.Write("String.valueOf(");
          TrExpr(arg, wr, false, wStmts);
          wr.Write(")");
        }
      }
    }

    protected override string IdProtect(string name) {
      return PublicIdProtect(name);
    }

    public override string PublicIdProtect(string name) {
      name = name.Replace("_module", "_System");
      if (name == "" || name.First() == '_') {
        return name; // no need to further protect this name
      }

      // TODO: Finish with all the public IDs that need to be protected
      switch (name) {
        // keywords Java 8 and before
        // https://docs.oracle.com/javase/tutorial/java/nutsandbolts/_keywords.html
        case "abstract":
        case "assert":
        case "break":
        case "byte":
        case "case":
        case "catch":
        case "char":
        case "class":
        case "continue":
        case "default":
        case "do":
        case "double":
        case "else":
        case "enum":
        case "extends":
        case "final":
        case "finally":
        case "float":
        case "for":
        case "if":
        case "implements":
        case "import":
        case "instanceof":
        case "int":
        case "interface":
        case "long":
        case "native":
        case "new":
        case "package":
        case "private":
        case "public":
        case "return":
        case "short":
        case "static":
        case "strictfp":
        case "super":
        case "switch":
        case "synchronized":
        case "this":
        case "throw":
        case "throws":
        case "transient":
        case "try":
        case "void":
        case "volatile":
        case "while":
        // keywords since Java 9
        case "exports":
        case "module":
        case "requires":
        // no longer used in Java but still reserved as keywords
        case "const":
        case "goto":
        // special identifiers since Java 10
        case "var":
        // literal values
        case "false":
        case "null":
        case "true":
        case "toString":
        case "equals":
        case "hashCode":
          return name + "_"; // TODO: figure out what to do here (C# uses @, Go uses _, JS uses _$$_)
        default:
          return name; // Package name is not a keyword, so it can be used
      }
    }

    private void EmitRuntimeJar(string targetDirectory) {
      // Since DafnyRuntime.jar is binary, we can't use ReadRuntimeSystem
      var jarName = "DafnyRuntime.jar";
      var assembly = System.Reflection.Assembly.Load("DafnyPipeline");
      var stream = assembly.GetManifestResourceStream(jarName);
      if (stream == null) {
        throw new Exception($"Cannot find embedded resource: {jarName}");
      }

      var fullJarName = $"{targetDirectory}/{jarName}";
      FileStream outStream = new FileStream(fullJarName, FileMode.Create, FileAccess.Write);
      stream.CopyTo(outStream);
      outStream.Close();
    }

    public override bool CompileTargetProgram(string dafnyProgramName, string targetProgramText, string /*?*/ callToMain, string /*?*/ targetFilename,
      ReadOnlyCollection<string> otherFileNames, bool runAfterCompile, TextWriter outputWriter, out object compilationResult) {
      compilationResult = null;
      foreach (var otherFileName in otherFileNames) {
        if (Path.GetExtension(otherFileName) != ".java") {
          outputWriter.WriteLine($"Unrecognized file as extra input for Java compilation: {otherFileName}");
          return false;
        }
        if (!CopyExternLibraryIntoPlace(mainProgram: targetFilename, externFilename: otherFileName, outputWriter: outputWriter)) {
          return false;
        }
      }

      var targetDirectory = Path.GetDirectoryName(targetFilename);
      if (!DafnyOptions.O.UseRuntimeLib) {
        EmitRuntimeJar(targetDirectory);
      }

      var files = new List<string>();
      foreach (string file in Directory.EnumerateFiles(targetDirectory, "*.java", SearchOption.AllDirectories)) {
        files.Add(Path.GetFullPath(file));
      }

      var psi = PrepareProcessStartInfo("javac", new List<string> { "-encoding", "UTF8" }.Concat(files));
      psi.WorkingDirectory = Path.GetFullPath(Path.GetDirectoryName(targetFilename));
      psi.EnvironmentVariables["CLASSPATH"] = GetClassPath(targetFilename);
      return 0 == RunProcess(psi, outputWriter, "Error while compiling Java files.");
    }

    public override bool RunTargetProgram(string dafnyProgramName, string targetProgramText, string callToMain, string /*?*/ targetFilename,
     ReadOnlyCollection<string> otherFileNames, object compilationResult, TextWriter outputWriter) {
      var psi = PrepareProcessStartInfo("java",
        args: DafnyOptions.O.MainArgs.Prepend(Path.GetFileNameWithoutExtension(targetFilename)));
      psi.WorkingDirectory = Path.GetFullPath(Path.GetDirectoryName(targetFilename));
      psi.EnvironmentVariables["CLASSPATH"] = GetClassPath(targetFilename);
      return 0 == RunProcess(psi, outputWriter);
    }

    protected string GetClassPath(string targetFilename) {
      var targetDirectory = Path.GetFullPath(Path.GetDirectoryName(targetFilename));
<<<<<<< HEAD
      var classpath = Environment.GetEnvironmentVariable("CLASSPATH");
      // Note that the items in the CLASSPATH must habs absolute paths because the compilation is performed in a subfolder of where the command-line is executed
      var cp = classpath != null && classpath.Length != 0 ? (Path.PathSeparator + classpath) : "";
      return "." + Path.PathSeparator + targetDirectory + Path.PathSeparator + Path.Combine(targetDirectory, "DafnyRuntime.jar") + cp;
=======
      var classpath = Environment.GetEnvironmentVariable("CLASSPATH"); // String.join converts null to ""
      // Note that the items in the CLASSPATH must have absolute paths because the compilation is performed in a subfolder of where the command-line is executed
      return string.Join(Path.PathSeparator, ".", targetDirectory, Path.Combine(targetDirectory, "DafnyRuntime.jar"), classpath);
>>>>>>> d4deeb6c
    }

    static bool CopyExternLibraryIntoPlace(string externFilename, string mainProgram, TextWriter outputWriter) {
      // Grossly, we need to look in the file to figure out where to put it
      var pkgName = FindPackageName(externFilename);
      if (pkgName == null) {
        outputWriter.WriteLine($"Unable to determine package name: {externFilename}");
        return false;
      }
      string baseName = Path.GetFileNameWithoutExtension(externFilename);
      var mainDir = Path.GetDirectoryName(mainProgram);
      Contract.Assert(mainDir != null);
      var tgtDir = Path.Combine(mainDir, pkgName);
      var tgtFilename = Path.Combine(tgtDir, baseName + ".java");
      Directory.CreateDirectory(tgtDir);
      FileInfo file = new FileInfo(externFilename);
      file.CopyTo(tgtFilename, true);
      if (DafnyOptions.O.CompileVerbose) {
        outputWriter.WriteLine($"Additional input {externFilename} copied to {tgtFilename}");
      }
      return true;
    }

    private static string FindPackageName(string externFilename) {
      using var rd = new StreamReader(new FileStream(externFilename, FileMode.Open, FileAccess.Read));
      while (rd.ReadLine() is string line) {
        var match = PackageLine.Match(line);
        if (match.Success) {
          return match.Groups[1].Value;
        }
      }
      return null;
    }

    protected override void EmitReturn(List<Formal> outParams, ConcreteSyntaxTree wr) {
      outParams = outParams.Where(f => !f.IsGhost).ToList();
      if (outParams.Count == 0) {
        wr.WriteLine("return;");
      } else if (outParams.Count == 1) {
        wr.WriteLine($"return {IdName(outParams[0])};");
      } else {
        tuples.Add(outParams.Count);
        wr.WriteLine($"return new {DafnyTupleClass(outParams.Count)}<>({Util.Comma(outParams, IdName)});");
      }
    }

    private static readonly Regex PackageLine = new Regex(@"^\s*package\s+([a-zA-Z0-9_]+)\s*;$");

    // TODO: See if more types need to be added
    bool IsDirectlyComparable(Type t) {
      Contract.Requires(t != null);
      return t.IsBoolType || t.IsCharType || t.IsRefType || AsJavaNativeType(t) != null;
    }

    protected override void EmitActualTypeArgs(List<Type> typeArgs, IToken tok, ConcreteSyntaxTree wr) {
      if (typeArgs.Count != 0) {
        wr.Write("<" + BoxedTypeNames(typeArgs, wr, tok) + ">");
      }
    }

    protected override void EmitNameAndActualTypeArgs(string protectedName, List<Type> typeArgs, IToken tok, ConcreteSyntaxTree wr) {
      EmitActualTypeArgs(typeArgs, tok, wr);
      wr.Write(protectedName);
    }

    protected override string GenerateLhsDecl(string target, Type type, ConcreteSyntaxTree wr, IToken tok) {
      return TypeName(type, wr, tok) + " " + target;
    }

    protected override void EmitNew(Type type, IToken tok, CallStmt initCall, ConcreteSyntaxTree wr, ConcreteSyntaxTree wStmts) {
      var ctor = (Constructor)initCall?.Method; // correctness of cast follows from precondition of "EmitNew"
      wr.Write($"new {TypeName(type, wr, tok)}(");
      var sep = "";
      if (type is UserDefinedType definedType) {
        var typeArguments = TypeArgumentInstantiation.ListFromClass(definedType.ResolvedClass, definedType.TypeArgs);
        EmitTypeDescriptorsActuals(typeArguments, tok, wr, ref sep);
      }
      wr.Write(ConstructorArguments(initCall, wStmts, ctor, sep));
      wr.Write(")");
    }

    /// <summary>
    /// Returns whether or not there is a run-time type descriptor corresponding to "tp".
    ///
    /// Note, one might thing that this method should return "tp.Characteristics.HasCompiledValue".
    /// However, currently, all built-in collection types in Java use type descriptors for their arguments.
    /// To get this threaded through everywhere, all type arguments must always be passed with a
    /// corresponding type descriptor. :(  Thus, this method returns "true".
    /// </summary>
    protected override bool NeedsTypeDescriptor(TypeParameter tp) {
      return true;
    }

    protected override void TypeArgDescriptorUse(bool isStatic, bool lookasideBody, TopLevelDeclWithMembers cl, out bool needsTypeParameter, out bool needsTypeDescriptor) {
      if (cl is DatatypeDecl) {
        needsTypeParameter = isStatic;
        needsTypeDescriptor = true;
      } else if (cl is TraitDecl) {
        needsTypeParameter = isStatic || lookasideBody;
        needsTypeDescriptor = isStatic || lookasideBody;
      } else {
        Contract.Assert(cl is ClassDecl);
        needsTypeParameter = isStatic;
        needsTypeDescriptor = isStatic;
      }
    }

    protected override string TypeDescriptor(Type type, ConcreteSyntaxTree wr, IToken tok) {
      type = type.NormalizeExpandKeepConstraints();
      if (type is BoolType) {
        return $"{DafnyTypeDescriptor}.BOOLEAN";
      } else if (type is CharType) {
        return $"{DafnyTypeDescriptor}.CHAR";
      } else if (type is IntType) {
        return $"{DafnyTypeDescriptor}.BIG_INTEGER";
      } else if (type is BigOrdinalType) {
        return $"{DafnyTypeDescriptor}.BIG_INTEGER";
      } else if (type is RealType) {
        return $"{DafnyTypeDescriptor}.BIG_RATIONAL";
      } else if (type is BitvectorType) {
        var t = (BitvectorType)type;
        if (t.NativeType != null) {
          return GetNativeTypeDescriptor(AsNativeType(type));
        } else {
          return $"{DafnyTypeDescriptor}.BIG_INTEGER";
        }
      } else if (type.IsObjectQ || type.IsObject) {
        return $"{DafnyTypeDescriptor}.OBJECT";
      } else if (type.IsArrayType) {
        ArrayClassDecl at = type.AsArrayType;
        var elType = UserDefinedType.ArrayElementType(type);
        var elTypeName = TypeName(elType, wr, tok, true);
        if (at.Dims > 1) {
          arrays.Add(at.Dims);
          return $"{DafnyMultiArrayClass(at.Dims)}.<{elTypeName}>{TypeMethodName}()";
        } else if (elType.IsBoolType) {
          return $"{DafnyTypeDescriptor}.BOOLEAN_ARRAY";
        } else if (elType.IsCharType) {
          return $"{DafnyTypeDescriptor}.CHAR_ARRAY";
        } else if (AsNativeType(elType) != null) {
          switch (AsJavaNativeType(elType)) {
            case JavaNativeType.Byte: return $"{DafnyTypeDescriptor}.BYTE_ARRAY";
            case JavaNativeType.Short: return $"{DafnyTypeDescriptor}.SHORT_ARRAY";
            case JavaNativeType.Int: return $"{DafnyTypeDescriptor}.INT_ARRAY";
            case JavaNativeType.Long: return $"{DafnyTypeDescriptor}.LONG_ARRAY";
            default:
              Contract.Assert(false);
              throw new cce.UnreachableException();
          }
        } else {
          return $"(({DafnyTypeDescriptor}<{BoxedTypeName(type, wr, tok)}>)({TypeDescriptor(elType, wr, tok)}).arrayType())";
        }
      } else if (type.IsTypeParameter) {
        var tp = type.AsTypeParameter;
        Contract.Assert(tp != null);
        if (thisContext != null && thisContext.ParentFormalTypeParametersToActuals.TryGetValue(tp, out var instantiatedTypeParameter)) {
          return TypeDescriptor(instantiatedTypeParameter, wr, tok);
        }
        return FormatTypeDescriptorVariable(type.AsTypeParameter.CompileName);
      } else if (type.IsBuiltinArrowType && type.AsArrowType.Arity == 1) {
        // Can't go the usual route because java.util.function.Function doesn't have a _typeDescriptor() method
        var arrowType = type.AsArrowType;
        return $"{DafnyTypeDescriptor}.function({TypeDescriptor(arrowType.Args[0], wr, tok)}, {TypeDescriptor(arrowType.Result, wr, tok)})";
      } else if (type is UserDefinedType udt) {
        var s = FullTypeName(udt, null, true);
        var cl = udt.ResolvedClass;
        Contract.Assert(cl != null);
        bool isHandle = true;
        if (Attributes.ContainsBool(cl.Attributes, "handle", ref isHandle) && isHandle) {
          return $"{DafnyTypeDescriptor}.LONG";
        }

        if (cl.IsExtern(out _, out _)) {
          var td = $"{DafnyTypeDescriptor}.<{BoxedTypeName(type, wr, tok)}> findType({s}.class";
          if (udt.TypeArgs != null && udt.TypeArgs.Count > 0) {
            td += $", {Util.Comma(udt.TypeArgs, arg => TypeDescriptor(arg, wr, tok))}";
          }
          return td + ")";
        }

        List<Type> relevantTypeArgs;
        if (type.IsBuiltinArrowType) {
          relevantTypeArgs = type.TypeArgs;
        } else if (cl is DatatypeDecl dt) {
          relevantTypeArgs = UsedTypeParameters(dt, udt.TypeArgs).ConvertAll(ta => ta.Actual);
        } else {
          relevantTypeArgs = new List<Type>();
          for (int i = 0; i < cl.TypeArgs.Count; i++) {
            if (NeedsTypeDescriptor(cl.TypeArgs[i])) {
              relevantTypeArgs.Add(udt.TypeArgs[i]);
            }
          }
        }

        return AddTypeDescriptorArgs(s, udt.TypeArgs, relevantTypeArgs, wr, udt.tok);
      } else if (type is SetType setType) {
        var tp = new TypeParameter(tok, "T", TypeParameter.TPVarianceSyntax.Covariant_Permissive);
        return AddTypeDescriptorArgs(DafnySetClass, setType.TypeArgs, setType.TypeArgs, wr, tok);
      } else if (type is SeqType seqType) {
        var tp = new TypeParameter(tok, "T", TypeParameter.TPVarianceSyntax.Covariant_Permissive);
        return AddTypeDescriptorArgs(DafnySeqClass, seqType.TypeArgs, seqType.TypeArgs, wr, tok);
      } else if (type is MultiSetType multiSetType) {
        var tp = new TypeParameter(tok, "T", TypeParameter.TPVarianceSyntax.Covariant_Permissive);
        return AddTypeDescriptorArgs(DafnyMultiSetClass, multiSetType.TypeArgs, multiSetType.TypeArgs, wr, tok);
      } else if (type is MapType mapType) {
        var tp = new TypeParameter(tok, "T", TypeParameter.TPVarianceSyntax.Covariant_Permissive);
        return AddTypeDescriptorArgs(DafnyMapClass, mapType.TypeArgs, mapType.TypeArgs, wr, tok);
      } else {
        Contract.Assert(false); throw new cce.UnreachableException();
      }
    }

    private string GetNativeTypeDescriptor(NativeType nt) {
      switch (AsJavaNativeType(nt)) {
        case JavaNativeType.Byte: return $"{DafnyTypeDescriptor}.BYTE";
        case JavaNativeType.Short: return $"{DafnyTypeDescriptor}.SHORT";
        case JavaNativeType.Int: return $"{DafnyTypeDescriptor}.INT";
        case JavaNativeType.Long: return $"{DafnyTypeDescriptor}.LONG";
        default: Contract.Assert(false); throw new cce.UnreachableException();
      }
    }

    private string AddTypeDescriptorArgs(string fullCompileName, List<Type> typeArgs, List<Type> relevantTypeArgs, ConcreteSyntaxTree wr, IToken tok) {
      Contract.Requires(fullCompileName != null);
      Contract.Requires(typeArgs != null);
      Contract.Requires(relevantTypeArgs != null);
      Contract.Requires(wr != null);
      Contract.Requires(tok != null);

      string s = $"{IdProtect(fullCompileName)}.";
      if (typeArgs != null && typeArgs.Count != 0) {
        s += $"<{BoxedTypeNames(typeArgs, wr, tok)}>";
      }
      s += $"{TypeMethodName}(";
      s += Util.Comma(relevantTypeArgs, arg => TypeDescriptor(arg, wr, tok));
      return s + ")";
    }

    protected override void EmitSetBuilder_New(ConcreteSyntaxTree wr, SetComprehension e, string collectionName) {
      wr.WriteLine($"java.util.ArrayList<{BoxedTypeName(e.Type.AsSetType.Arg, wr, e.tok)}> {collectionName} = new java.util.ArrayList<>();");
    }

    protected override void EmitMapBuilder_New(ConcreteSyntaxTree wr, MapComprehension e, string collectionName) {
      var mt = e.Type.AsMapType;
      var domType = mt.Domain;
      var ranType = mt.Range;
      wr.WriteLine($"java.util.HashMap<{BoxedTypeName(domType, wr, e.tok)}, {BoxedTypeName(ranType, wr, e.tok)}> {collectionName} = new java.util.HashMap<>();");
    }

    protected override void OrganizeModules(Program program, out List<ModuleDefinition> modules) {
      modules = new List<ModuleDefinition>();
      foreach (var m in program.CompileModules) {
        if (!m.IsDefaultModule && !m.Name.Equals("_System")) {
          modules.Add(m);
        }
      }
      foreach (var m in program.CompileModules) {
        if (m.Name.Equals("_System")) {
          modules.Add(m);
        }
      }
      foreach (var m in program.CompileModules) {
        if (m.IsDefaultModule) {
          modules.Add(m);
        }
      }
    }

    protected override void EmitDatatypeValue(DatatypeValue dtv, string arguments, ConcreteSyntaxTree wr) {
      var dt = dtv.Ctor.EnclosingDatatype;
      var typeArgs = SelectNonGhost(dt, dtv.InferredTypeArgs);
      EmitDatatypeValue(dt, dtv.Ctor, typeArgs, dtv.IsCoCall, arguments, wr);
    }

    void EmitDatatypeValue(DatatypeDecl dt, DatatypeCtor ctor, List<Type>/*?*/ typeArgs, bool isCoCall, string arguments, ConcreteSyntaxTree wr) {
      var dtName = dt is TupleTypeDecl tupleDecl ? DafnyTupleClass(tupleDecl.NonGhostDims) : dt.FullCompileName;
      var typeParams = typeArgs == null || typeArgs.Count == 0 ? "" : $"<{BoxedTypeNames(typeArgs, wr, dt.tok)}>";
      if (!isCoCall) {
        // For an ordinary constructor (that is, one that does not guard any co-recursive calls), generate:
        //   Dt.<T>create_Cons( args )
        wr.Write($"{dtName}.{typeParams}{DtCreateName(ctor)}({arguments})");
      } else {
        wr.Write($"new {dt.CompileName}__Lazy(");
        wr.Write("() -> { return ");
        wr.Write($"new {DtCtorName(ctor)}({arguments})");
        wr.Write("; })");
      }
    }

    protected override ConcreteSyntaxTree CreateLambda(List<Type> inTypes, IToken tok, List<string> inNames,
        Type resultType, ConcreteSyntaxTree wr, ConcreteSyntaxTree wStmts, bool untyped = false) {
      if (inTypes.Count != 1) {
        functions.Add(inTypes.Count);
      }
      wr.Write('(');
      if (!untyped) {
        wr.Write("({0}<{1}{2}>)", DafnyFunctionIface(inTypes.Count), Util.Comma("", inTypes, t => BoxedTypeName(t, wr, tok) + ", "), BoxedTypeName(resultType, wr, tok));
      }
      wr.Write($"({inNames.Comma(nm => nm)}) ->");
      var w = wr.NewExprBlock("");
      wr.Write(")");
      return w;
    }

    protected override ConcreteSyntaxTree CreateIIFE0(Type resultType, IToken resultTok, ConcreteSyntaxTree wr, ConcreteSyntaxTree wStmts) {
      functions.Add(0);
      wr.Write($"(({DafnyFunctionIface(0)}<{BoxedTypeName(resultType, wr, resultTok)}>)(() ->");
      var w = wr.NewBigExprBlock("", ")).apply()");
      return w;
    }

    protected override void EmitUnaryExpr(ResolvedUnaryOp op, Expression expr, bool inLetExprBody,
        ConcreteSyntaxTree wr, ConcreteSyntaxTree wStmts) {
      switch (op) {
        case ResolvedUnaryOp.BoolNot:
          TrParenExpr("!", expr, wr, inLetExprBody, wStmts);
          break;
        case ResolvedUnaryOp.BitwiseNot:
          if (AsNativeType(expr.Type) != null) {
            TrParenExpr(CastIfSmallNativeType(expr.Type) + "~", expr, wr, inLetExprBody, wStmts);
          } else {
            TrParenExpr("", expr, wr, inLetExprBody, wStmts);
            wr.Write(".not()");
          }
          break;
        case ResolvedUnaryOp.Cardinality:
          if (expr.Type.AsCollectionType is MultiSetType) {
            TrParenExpr("", expr, wr, inLetExprBody, wStmts);
            wr.Write(".cardinality()");
          } else if (expr.Type.AsCollectionType is SetType || expr.Type.AsCollectionType is MapType) {
            TrParenExpr("java.math.BigInteger.valueOf(", expr, wr, inLetExprBody, wStmts);
            wr.Write(".size())");
          } else if (expr.Type.IsArrayType) {
            TrParenExpr("java.math.BigInteger.valueOf(java.lang.reflect.Array.getLength", expr, wr, inLetExprBody, wStmts);
            wr.Write(")");
          } else {
            TrParenExpr("java.math.BigInteger.valueOf(", expr, wr, inLetExprBody, wStmts);
            wr.Write(".length())");
          }
          break;
        default:
          Contract.Assert(false); throw new cce.UnreachableException();  // unexpected unary expression
      }
    }

    // Find the class with static methods like "divideUnsigned" for the type
    private string HelperClass(NativeType nt) {
      return AsJavaNativeType(nt) == JavaNativeType.Long ? "Long" : "Integer";
    }

    protected override void CompileBinOp(BinaryExpr.ResolvedOpcode op, Expression e0, Expression e1, IToken tok,
      Type resultType, out string opString,
      out string preOpString, out string postOpString, out string callString, out string staticCallString,
      out bool reverseArguments, out bool truncateResult, out bool convertE1_to_int, ConcreteSyntaxTree errorWr) {
      opString = null;
      preOpString = "";
      postOpString = "";
      callString = null;
      staticCallString = null;
      reverseArguments = false;
      truncateResult = false;
      convertE1_to_int = false;

      void doPossiblyNativeBinOp(string o, string name, out string preOpS, out string opS,
        out string postOpS, out string callS) {
        if (AsNativeType(resultType) != null) {
          var nativeName = GetNativeTypeName(AsNativeType(resultType));
          preOpS = $"({nativeName}) {CastIfSmallNativeType(resultType)} (";
          opS = o;
          postOpS = ")";
          callS = null;
        } else {
          callS = name;
          preOpS = "";
          opS = null;
          postOpS = "";
        }
      }

      switch (op) {
        case BinaryExpr.ResolvedOpcode.BitwiseAnd:
          doPossiblyNativeBinOp("&", "and", out preOpString, out opString, out postOpString, out callString);
          break;
        case BinaryExpr.ResolvedOpcode.BitwiseOr:
          doPossiblyNativeBinOp("|", "or", out preOpString, out opString, out postOpString, out callString);
          break;
        case BinaryExpr.ResolvedOpcode.BitwiseXor:
          doPossiblyNativeBinOp("^", "xor", out preOpString, out opString, out postOpString, out callString);
          break;
        case BinaryExpr.ResolvedOpcode.EqCommon: {
            if (IsHandleComparison(tok, e0, e1, errorWr)) {
              opString = "==";
            } else if (e0.Type.IsRefType) {
              opString = "== (Object) ";
            } else if (IsDirectlyComparable(e0.Type)) {
              opString = "==";
            } else {
              staticCallString = "java.util.Objects.equals";
            }
            break;
          }
        case BinaryExpr.ResolvedOpcode.NeqCommon: {
            if (IsHandleComparison(tok, e0, e1, errorWr)) {
              opString = "!=";
            } else if (e0.Type.IsRefType) {
              opString = "!= (Object) ";
            } else if (IsDirectlyComparable(e0.Type)) {
              opString = "!=";
            } else {
              preOpString = "!";
              staticCallString = "java.util.Objects.equals";
            }
            break;
          }
        case BinaryExpr.ResolvedOpcode.Lt:
        case BinaryExpr.ResolvedOpcode.Le:
        case BinaryExpr.ResolvedOpcode.Ge:
        case BinaryExpr.ResolvedOpcode.Gt:
          var call = false;
          var argNative = AsNativeType(e0.Type);
          if (argNative != null && argNative.LowerBound >= 0) {
            staticCallString = HelperClass(argNative) + ".compareUnsigned";
            call = true;
          } else if (argNative == null) {
            callString = "compareTo";
            call = true;
          }
          if (call) {
            switch (op) {
              case BinaryExpr.ResolvedOpcode.Lt:
                postOpString = " < 0";
                break;
              case BinaryExpr.ResolvedOpcode.Le:
                postOpString = " <= 0";
                break;
              case BinaryExpr.ResolvedOpcode.Ge:
                postOpString = " >= 0";
                break;
              case BinaryExpr.ResolvedOpcode.Gt:
                postOpString = " > 0";
                break;
              default:
                Contract.Assert(false);
                throw new cce.UnreachableException();
            }
          } else {
            switch (op) {
              case BinaryExpr.ResolvedOpcode.Lt:
                opString = "<";
                break;
              case BinaryExpr.ResolvedOpcode.Le:
                opString = "<=";
                break;
              case BinaryExpr.ResolvedOpcode.Ge:
                opString = ">=";
                break;
              case BinaryExpr.ResolvedOpcode.Gt:
                opString = ">";
                break;
              default:
                Contract.Assert(false);
                throw new cce.UnreachableException();
            }
          }
          break;
        case BinaryExpr.ResolvedOpcode.LeftShift:
          doPossiblyNativeBinOp("<<", "shiftLeft", out preOpString, out opString, out postOpString, out callString);
          truncateResult = true;
          convertE1_to_int = AsNativeType(e1.Type) == null;
          break;
        case BinaryExpr.ResolvedOpcode.RightShift:
          doPossiblyNativeBinOp(">>>", "shiftRight", out preOpString, out opString, out postOpString, out callString);
          convertE1_to_int = AsNativeType(e1.Type) == null;
          break;
        case BinaryExpr.ResolvedOpcode.Add:
          truncateResult = true;
          if (resultType.IsCharType) {
            preOpString = "(char) (";
            postOpString = ")";
            opString = "+";
          } else {
            doPossiblyNativeBinOp("+", "add", out preOpString, out opString, out postOpString, out callString);
          }
          break;
        case BinaryExpr.ResolvedOpcode.Sub:
          truncateResult = true;
          if (resultType.IsCharType) {
            preOpString = "(char) (";
            opString = "-";
            postOpString = ")";
          } else {
            doPossiblyNativeBinOp("-", "subtract", out preOpString, out opString, out postOpString, out callString);
          }
          break;
        case BinaryExpr.ResolvedOpcode.Mul:
          doPossiblyNativeBinOp("*", "multiply", out preOpString, out opString, out postOpString, out callString);
          truncateResult = true;
          break;
        case BinaryExpr.ResolvedOpcode.Div:
          if (NeedsEuclideanDivision(resultType)) {
            staticCallString = $"{DafnyEuclideanClass}.EuclideanDivision";
          } else if (AsNativeType(resultType) != null) {
            var nt = AsNativeType(resultType);
            if (nt.Sel == NativeType.Selection.Byte) {
              staticCallString = $"{DafnyHelpersClass}.divideUnsignedByte";
            } else if (nt.Sel == NativeType.Selection.UShort) {
              staticCallString = $"{DafnyHelpersClass}.divideUnsignedShort";
            } else {
              preOpString = CastIfSmallNativeType(resultType);
              staticCallString = HelperClass(AsNativeType(resultType)) + ".divideUnsigned";
            }
          } else {
            callString = "divide";
          }
          break;
        case BinaryExpr.ResolvedOpcode.Mod:
          if (NeedsEuclideanDivision(resultType)) {
            staticCallString = $"{DafnyEuclideanClass}.EuclideanModulus";
          } else if (AsNativeType(resultType) != null) {
            var nt = AsNativeType(resultType);
            if (nt.Sel == NativeType.Selection.Byte) {
              staticCallString = $"{DafnyHelpersClass}.remainderUnsignedByte";
            } else if (nt.Sel == NativeType.Selection.UShort) {
              staticCallString = $"{DafnyHelpersClass}.remainderUnsignedShort";
            } else {
              preOpString = CastIfSmallNativeType(resultType);
              staticCallString = HelperClass(AsNativeType(resultType)) + ".remainderUnsigned";
            }
          } else {
            callString = "mod";
          }
          break;
        case BinaryExpr.ResolvedOpcode.SetEq:
        case BinaryExpr.ResolvedOpcode.MultiSetEq:
        case BinaryExpr.ResolvedOpcode.SeqEq:
        case BinaryExpr.ResolvedOpcode.MapEq:
          callString = "equals";
          break;
        case BinaryExpr.ResolvedOpcode.ProperSubset:
        case BinaryExpr.ResolvedOpcode.ProperMultiSubset:
          callString = "isProperSubsetOf";
          break;
        case BinaryExpr.ResolvedOpcode.Subset:
        case BinaryExpr.ResolvedOpcode.MultiSubset:
          callString = "isSubsetOf";
          break;
        case BinaryExpr.ResolvedOpcode.Disjoint:
        case BinaryExpr.ResolvedOpcode.MultiSetDisjoint:
          callString = $"<{BoxedTypeName(e1.Type.AsCollectionType.Arg, errorWr, tok)}>disjoint";
          break;
        case BinaryExpr.ResolvedOpcode.InSet:
        case BinaryExpr.ResolvedOpcode.InMultiSet:
        case BinaryExpr.ResolvedOpcode.InMap:
          callString = $"<{BoxedTypeName(e0.Type, errorWr, tok)}>contains";
          reverseArguments = true;
          break;

        case BinaryExpr.ResolvedOpcode.Union:
          staticCallString = $"{DafnySetClass}.<{BoxedTypeName(resultType.AsSetType.Arg, errorWr, tok)}>union";
          break;
        case BinaryExpr.ResolvedOpcode.MultiSetUnion:
          staticCallString = $"{DafnyMultiSetClass}.<{BoxedTypeName(resultType.AsMultiSetType.Arg, errorWr, tok)}>union";
          break;
        case BinaryExpr.ResolvedOpcode.MapMerge:
          staticCallString = $"{DafnyMapClass}.<{BoxedTypeName(resultType.AsMapType.Domain, errorWr, tok)}, {BoxedTypeName(resultType.AsMapType.Range, errorWr, tok)}>merge";
          break;
        case BinaryExpr.ResolvedOpcode.Intersection:
          staticCallString = $"{DafnySetClass}.<{BoxedTypeName(resultType.AsSetType.Arg, errorWr, tok)}>intersection";
          break;
        case BinaryExpr.ResolvedOpcode.MultiSetIntersection:
          staticCallString = $"{DafnyMultiSetClass}.<{BoxedTypeName(resultType.AsMultiSetType.Arg, errorWr, tok)}>intersection";
          break;
        case BinaryExpr.ResolvedOpcode.SetDifference:
          staticCallString = $"{DafnySetClass}.<{BoxedTypeName(resultType.AsSetType.Arg, errorWr, tok)}>difference";
          break;
        case BinaryExpr.ResolvedOpcode.MultiSetDifference:
          staticCallString = $"{DafnyMultiSetClass}.<{BoxedTypeName(resultType.AsMultiSetType.Arg, errorWr, tok)}>difference";
          break;
        case BinaryExpr.ResolvedOpcode.MapSubtraction:
          staticCallString = $"{DafnyMapClass}.<{BoxedTypeName(resultType.AsMapType.Domain, errorWr, tok)}, {BoxedTypeName(resultType.AsMapType.Range, errorWr, tok)}>subtract";
          break;

        case BinaryExpr.ResolvedOpcode.ProperPrefix:
          callString = "isProperPrefixOf";
          break;
        case BinaryExpr.ResolvedOpcode.Prefix:
          callString = "isPrefixOf";
          break;
        case BinaryExpr.ResolvedOpcode.Concat:
          staticCallString = $"{DafnySeqClass}.<{BoxedTypeName(resultType.AsSeqType.Arg, errorWr, tok)}>concatenate";
          break;
        case BinaryExpr.ResolvedOpcode.InSeq:
          callString = "contains";
          reverseArguments = true;
          break;
        default:
          base.CompileBinOp(op, e0, e1, tok, resultType,
            out opString, out preOpString, out postOpString, out callString, out staticCallString, out reverseArguments, out truncateResult, out convertE1_to_int,
            errorWr);
          break;
      }
    }

    protected override void EmitFooter(Program program, ConcreteSyntaxTree wr) {
      // Emit tuples
      foreach (int i in tuples) {
        if (i == 2 || i == 3) {
          continue; // Tuple2 and Tuple3 already exist in DafnyRuntime.jar, so don't remake these files.
        }
        CreateTuple(i, wr);
      }

      // Emit function interfaces
      foreach (var i in functions) {
        CreateLambdaFunctionInterface(i, wr);
      }

      // Emit arrays
      foreach (var i in arrays) {
        CreateDafnyArrays(i, wr);
      }
    }

    private void CreateTuple(int i, ConcreteSyntaxTree outputWr) {
      Contract.Requires(0 <= i);
      Contract.Requires(outputWr != null);

      var wrTop = outputWr.NewFile(Path.Combine("dafny", $"Tuple{i}.java"));

      wrTop.WriteLine("package dafny;");
      wrTop.WriteLine();
      EmitSuppression(wrTop);
      wrTop.Write($"public class Tuple{i}");
      if (i != 0) {
        wrTop.Write("<{0}>", Util.Comma(i, j => $"T{j}"));
      }

      var wr = wrTop.NewBlock("");
      for (var j = 0; j < i; j++) {
        wr.WriteLine("private T{0} _{0};", j);
      }
      wr.WriteLine();

      wr.Write("public Tuple{0}({1}", i, Util.Comma(i, j => $"T{j} _{j}"));
      var wrCtor = wr.NewBlock(")");
      for (var j = 0; j < i; j++) {
        wrCtor.WriteLine("this._{0} = _{0};", j);
      }

      wr.WriteLine();
      var typeParams = new List<TypeParameter>();
      for (var j = 0; j < i; j++) {
        typeParams.Add(new TypeParameter(Token.NoToken, $"T{j}", TypeParameter.TPVarianceSyntax.Covariant_Permissive));
      }
      var typeParamString = TypeParameters(typeParams);
      var initializer = string.Format("Default({0})", Util.Comma(i, j => $"_td_T{j}.defaultValue()"));
      EmitTypeMethod(null, $"Tuple{i}", typeParams, typeParams, $"Tuple{i}{typeParamString}", initializer, wr);

      // public static Tuple4<T0, T1, T2, T3> Default(dafny.TypeDescriptor<T0> _td_T0, dafny.TypeDescriptor<T1> _td_T1, dafny.TypeDescriptor<T2> _td_T2, dafny.TypeDescriptor<T3> _td_T3) {
      //   return new Tuple4<>(_td_T0.defaultValue(), _td_T1.defaultValue(), _td_T2.defaultValue(), _td_T3.defaultValue());
      // }
      wr.WriteLine();
      if (i == 0) {
        wr.Write("public static Tuple0");
      } else {
        wr.Write("public static <{1}> Tuple{0}<{1}>", i, Util.Comma(i, j => $"T{j}"));
      }
      wr.Write(" Default({0})", Util.Comma(i, j => $"T{j} {FormatDefaultTypeParameterValueName($"T{j}")}"));
      {
        var w = wr.NewBlock("");
        w.WriteLine("return create({0});", Util.Comma(i, j => $"{FormatDefaultTypeParameterValueName($"T{j}")}"));
      }

      // create method
      wr.WriteLine();
      if (i == 0) {
        wr.Write("public static Tuple0");
      } else {
        wr.Write("public static <{1}> Tuple{0}<{1}>", i, Util.Comma(i, j => $"T{j}"));
      }
      wr.Write(" create({0})", Util.Comma(i, j => $"T{j} _{j}"));
      {
        var w = wr.NewBlock("");
        w.WriteLine("return new Tuple{0}({1});", i, Util.Comma(i, j => $"_{j}"));
      }

      wr.WriteLine();
      wr.WriteLine("@Override");
      var wrEquals = wr.NewBlock("public boolean equals(Object obj)");
      wrEquals.WriteLine("if (this == obj) return true;");
      wrEquals.WriteLine("if (obj == null) return false;");
      wrEquals.WriteLine("if (getClass() != obj.getClass()) return false;");
      wrEquals.WriteLine($"Tuple{i} o = (Tuple{i}) obj;");
      if (i != 0) {
        wrEquals.WriteLine("return {0};", Util.Comma(" && ", i, j => $"java.util.Objects.equals(this._{j}, o._{j})"));
      } else {
        wrEquals.WriteLine("return true;");
      }

      wr.WriteLine();
      wr.WriteLine("@Override");
      var wrToString = wr.NewBlock("public String toString()");
      wrToString.WriteLine("StringBuilder sb = new StringBuilder();");
      wrToString.WriteLine("sb.append(\"(\");");
      for (int j = 0; j < i; j++) {
        wrToString.WriteLine($"sb.append(_{j} == null ? \"null\" : _{j}.toString());");
        if (j != i - 1) {
          wrToString.WriteLine("sb.append(\", \");");
        }
      }

      wrToString.WriteLine("sb.append(\")\");");
      wrToString.WriteLine("return sb.toString();");

      wr.WriteLine();
      wr.WriteLine("@Override");
      var wrHashCode = wr.NewBlock("public int hashCode()");
      wrHashCode.WriteLine("// GetHashCode method (Uses the djb2 algorithm)");
      wrHashCode.WriteLine(
        "// https://stackoverflow.com/questions/1579721/why-are-5381-and-33-so-important-in-the-djb2-algorithm");
      wrHashCode.WriteLine("long hash = 5381;");
      wrHashCode.WriteLine(
        "hash = ((hash << 5) + hash) + 0;"); // this is constructor 0 (in fact, it's the only constructor)
      for (int j = 0; j < i; j++) {
        wrHashCode.WriteLine("hash = ((hash << 5) + hash) + java.util.Objects.hashCode(this._" + j + ");");
      }

      wrHashCode.WriteLine("return (int)hash;");

      for (int j = 0; j < i; j++) {
        wr.WriteLine();
        wr.WriteLine("public T" + j + " dtor__" + j + "() { return this._" + j + "; }");
      }
    }

    protected override string TypeInitializationValue(Type type, ConcreteSyntaxTree wr, IToken tok, bool usePlaceboValue, bool constructTypeParameterDefaultsFromTypeDescriptors) {
      var xType = type.NormalizeExpandKeepConstraints();
      if (xType is BoolType) {
        return "false";
      } else if (xType is CharType) {
        return CharType.DefaultValueAsString;
      } else if (xType is IntType || xType is BigOrdinalType) {
        return "java.math.BigInteger.ZERO";
      } else if (xType is RealType) {
        return $"{DafnyBigRationalClass}.ZERO";
      } else if (xType is BitvectorType) {
        var t = (BitvectorType)xType;
        return t.NativeType != null ? $"{CastIfSmallNativeType(t)}0" : "java.math.BigInteger.ZERO";
      } else if (xType is CollectionType collType) {
        string collName = CollectionTypeUnparameterizedName(collType);
        string argNames = BoxedTypeName(collType.Arg, wr, tok);
        if (xType is MapType mapType) {
          argNames += "," + BoxedTypeName(mapType.Range, wr, tok);
        }
        string td = "";
        if (xType is SeqType) {
          td = TypeDescriptor(collType.Arg, wr, tok);
        }
        return $"{collName}.<{argNames}> empty({td})";
      }

      var udt = (UserDefinedType)xType;
      var cl = udt.ResolvedClass;
      Contract.Assert(cl != null);
      if (cl is TypeParameter tp) {
        if (usePlaceboValue && !tp.Characteristics.HasCompiledValue) {
          return "null";
        } else if (constructTypeParameterDefaultsFromTypeDescriptors) {
          return $"{FormatTypeDescriptorVariable(tp.CompileName)}.defaultValue()";
        } else {
          return FormatDefaultTypeParameterValue(tp);
        }
      } else if (cl is OpaqueTypeDecl opaque) {
        return FormatDefaultTypeParameterValueName(opaque.CompileName);
      } else if (cl is NewtypeDecl) {
        var td = (NewtypeDecl)cl;
        if (td.Witness != null) {
          return FullTypeName(udt) + ".Witness";
        } else if (td.NativeType != null) {
          return GetNativeDefault(td.NativeType);
        } else {
          return TypeInitializationValue(td.BaseType, wr, tok, usePlaceboValue, constructTypeParameterDefaultsFromTypeDescriptors);
        }
      } else if (cl is SubsetTypeDecl) {
        var td = (SubsetTypeDecl)cl;
        if (td.WitnessKind == SubsetTypeDecl.WKind.Compiled) {
          return FullTypeName(udt) + ".defaultValue()";
        } else if (td.WitnessKind == SubsetTypeDecl.WKind.Special) {
          // WKind.Special is only used with -->, ->, and non-null types:
          Contract.Assert(ArrowType.IsPartialArrowTypeName(td.Name) || ArrowType.IsTotalArrowTypeName(td.Name) || td is NonNullTypeDecl);
          if (ArrowType.IsPartialArrowTypeName(td.Name)) {
            return $"(({BoxedTypeName(xType, wr, udt.tok)}) null)";
          } else if (ArrowType.IsTotalArrowTypeName(td.Name)) {
            var rangeDefaultValue = TypeInitializationValue(udt.TypeArgs.Last(), wr, tok, usePlaceboValue, constructTypeParameterDefaultsFromTypeDescriptors);
            // return the lambda expression ((Ty0 x0, Ty1 x1, Ty2 x2) -> rangeDefaultValue)
            return $"(({Util.Comma(udt.TypeArgs.Count - 1, i => $"{BoxedTypeName(udt.TypeArgs[i], wr, udt.tok)} x{i}")}) -> {rangeDefaultValue})";
          } else if (((NonNullTypeDecl)td).Class is ArrayClassDecl) {
            // non-null array type; we know how to initialize them
            var arrayClass = (ArrayClassDecl)((NonNullTypeDecl)td).Class;
            string newarr = "";
            string bareArray;
            var elType = udt.TypeArgs[0];

            if (elType.IsTypeParameter) {
              bareArray =
                $"(Object{Repeat("[]", arrayClass.Dims - 1)}) {TypeDescriptor(elType, wr, tok)}.newArray({Util.Comma(Enumerable.Repeat("0", arrayClass.Dims))})";
            } else {
              bareArray = $"new {TypeName(elType, wr, tok, false, true)}{Repeat("[0]", arrayClass.Dims)}";
            }
            if (arrayClass.Dims > 1) {
              arrays.Add(arrayClass.Dims);
              newarr += $"new {DafnyMultiArrayClass(arrayClass.Dims)}<>({TypeDescriptor(elType, wr, tok)}, ";
              for (int i = 0; i < arrayClass.Dims; i++) {
                newarr += "0, ";
              }
              newarr += $"{bareArray})";
            } else {
              newarr = bareArray;
            }
            return newarr;
          } else {
            return "null";
          }
        } else {
          return TypeInitializationValue(td.RhsWithArgument(udt.TypeArgs), wr, tok, usePlaceboValue, constructTypeParameterDefaultsFromTypeDescriptors);
        }
      } else if (cl is ClassDecl) {
        bool isHandle = true;
        if (Attributes.ContainsBool(cl.Attributes, "handle", ref isHandle) && isHandle) {
          return "0";
        } else {
          return $"({BoxedTypeName(xType, wr, udt.tok)}) null";
        }
      } else if (cl is DatatypeDecl dt) {
        var s = FullTypeName(udt);
        var typeargs = "";
        var nonGhostTypeArgs = SelectNonGhost(cl, udt.TypeArgs);
        if (nonGhostTypeArgs.Count != 0) {
          typeargs = $"<{BoxedTypeNames(nonGhostTypeArgs, wr, udt.tok)}>";
        }
        // In an auto-init context (like a field initializer), we may not have
        // access to all the type descriptors, so we can't construct the
        // default value, but then null is an acceptable default, since
        // Dafny proves the value won't be accessed.
        if (usePlaceboValue) {
          return $"({s}{typeargs})null";
        }
        var relevantTypeArgs = UsedTypeParameters(dt, udt.TypeArgs);
        return $"{s}.{typeargs}Default({Util.Comma(relevantTypeArgs, ta => DefaultValue(ta.Actual, wr, tok, constructTypeParameterDefaultsFromTypeDescriptors))})";
      } else {
        Contract.Assert(false);
        throw new cce.UnreachableException(); // unexpected type
      }
    }

    protected override ConcreteSyntaxTree DeclareLocalVar(string name, Type type, IToken tok, ConcreteSyntaxTree wr) {
      wr.Write("{0} {1} = ", type != null ? TypeName(type, wr, tok, false, false, null) : "var", name);
      var w = wr.Fork();
      wr.WriteLine(";");
      return w;
    }

    protected override void DeclareLocalOutVar(string name, Type type, IToken tok, string rhs, bool useReturnStyleOuts, ConcreteSyntaxTree wr) {
      DeclareLocalVar(name, type, tok, false, rhs, wr);
    }

    protected override IClassWriter CreateTrait(string name, bool isExtern, List<TypeParameter> typeParameters /*?*/,
      TopLevelDecl trait, List<Type> superClasses, IToken tok, ConcreteSyntaxTree wr) {
      var filename = $"{ModulePath}/{IdProtect(name)}.java";
      var w = wr.NewFile(filename);
      FileCount += 1;
      w.WriteLine($"// Interface {name}");
      w.WriteLine($"// Dafny trait {name} compiled into Java");
      w.WriteLine($"package {ModuleName};");
      w.WriteLine();
      EmitImports(w, out _);
      w.WriteLine();
      EmitSuppression(w); //TODO: Fix implementations so they do not need this suppression
      var typeParamString = TypeParameters(typeParameters);
      w.Write($"public interface {IdProtect(name)}{typeParamString}");
      if (superClasses != null) {
        string sep = " extends ";
        foreach (var tr in superClasses) {
          if (!tr.IsObject) {
            w.Write($"{sep}{TypeName(tr, w, tok)}");
            sep = ", ";
          }
        }
      }
      var instanceMemberWriter = w.NewBlock("");
      //writing the _Companion class
      filename = $"{ModulePath}/_Companion_{name}.java";
      w = w.NewFile(filename);
      FileCount += 1;
      w.WriteLine($"// Interface {name}");
      w.WriteLine($"// Dafny trait {name} compiled into Java");
      w.WriteLine($"package {ModuleName};");
      w.WriteLine();
      EmitImports(w, out _);
      w.WriteLine();
      EmitSuppression(w); //TODO: Fix implementations so they do not need this suppression
      w.Write($"public class _Companion_{name}{typeParamString}");
      var staticMemberWriter = w.NewBlock("");
      var ctorBodyWriter = staticMemberWriter.NewBlock($"public _Companion_{name}()");

      EmitTypeMethod(null, name, typeParameters, typeParameters, name + typeParamString, initializer: null, staticMemberWriter);
      return new ClassWriter(this, instanceMemberWriter, ctorBodyWriter, staticMemberWriter);
    }

    protected override void EmitDestructor(string source, Formal dtor, int formalNonGhostIndex, DatatypeCtor ctor, List<Type> typeArgs, Type bvType, ConcreteSyntaxTree wr) {
      string dtorName;
      if (ctor.EnclosingDatatype is TupleTypeDecl) {
        dtorName = $"dtor__{dtor.NameForCompilation}()";
      } else if (int.TryParse(dtor.Name, out _)) {
        dtorName = $"dtor_{dtor.Name}()";
      } else {
        dtorName = FieldName(dtor, formalNonGhostIndex);
      }
      wr.Write("(({0}){1}{2}).{3}", DtCtorName(ctor, typeArgs, wr), source, ctor.EnclosingDatatype is CoDatatypeDecl ? ".Get()" : "", dtorName);
    }

    private void CreateLambdaFunctionInterface(int i, ConcreteSyntaxTree outputWr) {
      Contract.Requires(0 <= i);
      Contract.Requires(outputWr != null);

      var functionName = $"Function{i}";
      var wr = outputWr.NewFile(Path.Combine("dafny", $"{functionName}.java"));

      var typeArgs = "<" + Util.Comma(i + 1, j => $"T{j}") + ">";

      wr.WriteLine("package dafny;");
      wr.WriteLine();
      wr.WriteLine("@FunctionalInterface");
      wr.Write($"public interface {functionName}{typeArgs}");
      var wrMembers = wr.NewBlock("");
      wrMembers.Write($"public T{i} apply(");
      wrMembers.Write(Util.Comma(i, j => $"T{j} t{j}"));
      wrMembers.WriteLine(");");

      EmitSuppression(wrMembers);
      wrMembers.Write($"public static {typeArgs} {DafnyTypeDescriptor}<{functionName}{typeArgs}> {TypeMethodName}(");
      wrMembers.Write(Util.Comma(i + 1, j => $"{DafnyTypeDescriptor}<T{j}> t{j}"));
      var wrTypeBody = wrMembers.NewBlock(")", "");
      // XXX This seems to allow non-nullable types to have null values (since
      // arrow types are allowed as "(0)"-constrained type arguments), but it's
      // consistent with other backends.
      wrTypeBody.Write($"return ({DafnyTypeDescriptor}<{functionName}{typeArgs}>) ({DafnyTypeDescriptor}<?>) {DafnyTypeDescriptor}.reference({functionName}.class);");
    }

    private void CreateDafnyArrays(int i, ConcreteSyntaxTree outputWr) {
      Contract.Requires(0 <= i);
      Contract.Requires(outputWr != null);

      var wrTop = outputWr.NewFile(Path.Combine("dafny", $"Array{i}.java"));

      wrTop.WriteLine("package dafny;");
      wrTop.WriteLine();

      // All brackets on the underlying "real" array type, minus the innermost
      // pair.  The innermost array must be represented as an Object since it
      // could be of primitive type.
      var outerBrackets = Repeat("[]", i - 1);

      var dims = Enumerable.Range(0, i);
      var outerDims = Enumerable.Range(0, i - 1);

      var wr = wrTop.NewBlock($"public final class Array{i}<T>");

      wr.WriteLine($"public final Object{outerBrackets} elmts;");
      wr.WriteLine($"private final {DafnyTypeDescriptor}<T> elmtType;");

      foreach (var j in dims) {
        wr.WriteLine($"public final int dim{j};");
      }
      {
        var wrBody = wr.NewBlock($"public Array{i}({DafnyTypeDescriptor}<T> elmtType, {Util.Comma(dims, j => $"int dim{j}")}, Object{outerBrackets} elmts)");
        wrBody.WriteLine("assert elmts.getClass().isArray();");
        wrBody.WriteLine("this.elmtType = elmtType;");
        foreach (var j in dims) {
          wrBody.WriteLine($"this.dim{j} = dim{j};");
        }
        wrBody.WriteLine("this.elmts = elmts;");
      }

      {
        var wrBody = wr.NewBlock($"public T get({Util.Comma(dims, j => $"int i{j}")})");
        wrBody.Write("return elmtType.getArrayElement(elmts");
        foreach (var j in outerDims) {
          wrBody.Write($"[i{j}]");
        }
        wrBody.WriteLine($", i{i - 1});");
      }

      {
        var wrBody = wr.NewBlock($"public void set({Util.Comma(dims, j => $"int i{j}")}, T value)");
        wrBody.Write("elmtType.setArrayElement(elmts");
        foreach (var j in outerDims) {
          wrBody.Write($"[i{j}]");
        }
        wrBody.WriteLine($", i{i - 1}, value);");
      }

      {
        var body = wr.NewBlock("public void fill(T z)");
        var forBodyWr = body;
        for (int j = 0; j < i - 1; j++) {
          forBodyWr = forBodyWr.NewBlock($"for(int i{j} = 0; i{j} < dim{j}; i{j}++)");
        }
        forBodyWr.Write($"elmtType.fillArray(elmts");
        for (int j = 0; j < i - 1; j++) {
          forBodyWr.Write($"[i{j}]");
        }
        forBodyWr.WriteLine(", z);");
      }

      {
        var body = wr.NewBlock($"public Array{i} fillThenReturn(T z)");
        body.WriteLine("fill(z);");
        body.WriteLine("return this;");
      }

      EmitSuppression(wr);
      wr.WriteLine($"private static final {DafnyTypeDescriptor}<Array{i}<?>> TYPE = ({DafnyTypeDescriptor}<Array{i}<?>>) ({DafnyTypeDescriptor}<?>) {DafnyTypeDescriptor}.reference(Array{i}.class);");
      EmitSuppression(wr);
      var wrTypeMethod = wr.NewBlock($"public static <T> {DafnyTypeDescriptor}<Array{i}<T>> {TypeMethodName}()");
      wrTypeMethod.WriteLine($"return ({DafnyTypeDescriptor}<Array{i}<T>>) ({DafnyTypeDescriptor}<?>) TYPE;");
    }

    protected override ConcreteSyntaxTree EmitTailCallStructure(MemberDecl member, ConcreteSyntaxTree wr) {
      if (!member.IsStatic && !NeedsCustomReceiver(member)) {
        var receiverType = UserDefinedType.FromTopLevelDecl(member.tok, member.EnclosingClass);
        var receiverTypeName = TypeName(receiverType, wr, member.tok);
        if (member.EnclosingClass.IsExtern(out _, out _)) {
          receiverTypeName = FormatExternBaseClassName(receiverTypeName);
        }
        wr.WriteLine("{0} _this = this;", receiverTypeName);
      }
      return wr.NewBlock("TAIL_CALL_START: while (true)");
    }

    protected override void EmitJumpToTailCallStart(ConcreteSyntaxTree wr) {
      wr.WriteLine("continue TAIL_CALL_START;");
    }

    protected override ConcreteSyntaxTree CreateForeachLoop(
      string tmpVarName, Type collectionElementType, IToken tok, out ConcreteSyntaxTree collectionWriter, ConcreteSyntaxTree wr) {

      wr.Write("for ({1} {0} : ", tmpVarName, TypeName(collectionElementType, wr, tok));
      collectionWriter = wr.Fork();
      var wwr = wr.NewBlock(")");
      return wwr;
    }

    protected override string GetSubtypeCondition(string tmpVarName, Type boundVarType, IToken tok, ConcreteSyntaxTree wPreconditions) {
      string typeTest;

      if (boundVarType.IsRefType) {
        if (boundVarType.IsObject || boundVarType.IsObjectQ) {
          typeTest = "true";
        } else {
          typeTest = $"{tmpVarName} instanceof {TypeName(boundVarType, wPreconditions, tok)}";
        }
        if (boundVarType.IsNonNullRefType) {
          typeTest = $"{tmpVarName} != null && {typeTest}";
        } else {
          typeTest = $"{tmpVarName} == null || {typeTest}";
        }
      } else {
        typeTest = "true";
      }
      return typeTest;
    }

    protected override void EmitDowncastVariableAssignment(string boundVarName, Type boundVarType, string tmpVarName,
      Type collectionElementType, bool introduceBoundVar, IToken tok, ConcreteSyntaxTree wr) {

      var typeName = TypeName(boundVarType, wr, tok);
      wr.WriteLine("{0}{1} = ({2}){3};", introduceBoundVar ? typeName + " " : "", boundVarName, typeName, tmpVarName);
    }

    protected override ConcreteSyntaxTree CreateForeachIngredientLoop(string boundVarName, int L, string tupleTypeArgs, out ConcreteSyntaxTree collectionWriter, ConcreteSyntaxTree wr) {
      wr.Write($"for ({DafnyTupleClass(L)}<{tupleTypeArgs}> {boundVarName} : ");
      collectionWriter = wr.Fork();
      return wr.NewBlock(")");
    }

    protected override void EmitSetBuilder_Add(CollectionType ct, string collName, Expression elmt, bool inLetExprBody, ConcreteSyntaxTree wr) {
      if (ct is SetType) {
        var wStmts = wr.Fork();
        wr.Write($"{collName}.add(");
        TrExpr(elmt, wr, inLetExprBody, wStmts);
        wr.WriteLine(");");
      } else {
        Contract.Assume(false);  // unexpected collection type
      }
    }

    protected override string GetCollectionBuilder_Build(CollectionType ct, IToken tok, string collName, ConcreteSyntaxTree wr) {
      if (ct is SetType) {
        var typeName = BoxedTypeName(ct.Arg, wr, tok);
        return $"new {DafnySetClass}<{typeName}>({collName})";
      } else if (ct is MapType) {
        var mt = (MapType)ct;
        var domtypeName = BoxedTypeName(mt.Domain, wr, tok);
        var rantypeName = BoxedTypeName(mt.Range, wr, tok);
        return $"new {DafnyMapClass}<{domtypeName},{rantypeName}>({collName})";
      } else {
        Contract.Assume(false);  // unexpected collection type
        throw new cce.UnreachableException();  // please compiler
      }
    }

    protected override ConcreteSyntaxTree CreateLabeledCode(string label, bool createContinueLabel, ConcreteSyntaxTree wr) {
      var prefix = createContinueLabel ? "continue_" : "goto_";
      return wr.NewNamedBlock($"{prefix}{label}:");
    }

    protected override void EmitBreak(string label, ConcreteSyntaxTree wr) {
      wr.WriteLine(label == null ? "break;" : $"break goto_{label};");
    }

    protected override void EmitContinue(string label, ConcreteSyntaxTree wr) {
      wr.WriteLine($"break continue_{label};");
    }

    protected override void EmitAbsurd(string message, ConcreteSyntaxTree wr) {
      if (message == null) {
        message = "unexpected control point";
      }

      wr.WriteLine($"throw new IllegalArgumentException(\"{message}\");");
    }

    protected override void EmitAbsurd(string message, ConcreteSyntaxTree wr, bool needIterLimit) {
      if (!needIterLimit) {
        EmitAbsurd(message, wr);
      }
    }

    protected override void EmitHalt(IToken tok, Expression messageExpr, ConcreteSyntaxTree wr) {
      var wStmts = wr.Fork();
      wr.Write("throw new dafny.DafnyHaltException(");
      if (tok != null) {
        wr.Write("\"" + Dafny.ErrorReporter.TokenToString(tok) + ": \" + ");
      }

      EmitToString(wr, messageExpr, wStmts);
      wr.WriteLine(");");
    }

    protected override IClassWriter DeclareNewtype(NewtypeDecl nt, ConcreteSyntaxTree wr) {
      var cw = (ClassWriter)CreateClass(IdProtect(nt.EnclosingModuleDefinition.CompileName), IdName(nt), nt, wr);
      var w = cw.StaticMemberWriter;
      if (nt.NativeType != null) {
        var nativeType = GetBoxedNativeTypeName(nt.NativeType);
        var wEnum = w.NewNamedBlock($"public static java.util.ArrayList<{nativeType}> IntegerRange(java.math.BigInteger lo, java.math.BigInteger hi)");
        wEnum.WriteLine($"java.util.ArrayList<{nativeType}> arr = new java.util.ArrayList<>();");
        var numberval = "intValue()";
        if (nativeType == "Byte" || nativeType == "Short") {
          numberval = $"{nativeType.ToLower()}Value()";
        }
        wEnum.WriteLine($"for (java.math.BigInteger j = lo; j.compareTo(hi) < 0; j = j.add(java.math.BigInteger.ONE)) {{ arr.add({nativeType}.valueOf(j.{numberval})); }}");
        wEnum.WriteLine("return arr;");
      }
      if (nt.WitnessKind == SubsetTypeDecl.WKind.Compiled) {
        var wStmts = w.Fork();
        var witness = new ConcreteSyntaxTree(w.RelativeIndentLevel);
        TrExpr(nt.Witness, witness, false, wStmts);
        if (nt.NativeType == null) {
          cw.DeclareField("Witness", nt, true, true, nt.BaseType, nt.tok, witness.ToString(), null);
        } else {
          var nativeType = GetNativeTypeName(nt.NativeType);
          // Hacky way of doing the conversion from any (including BigInteger) to any
          w.Write("public static {0} Witness = ((java.lang.Number) (", nativeType);
          w.Append(witness);
          w.WriteLine($")).{nativeType}Value();");
        }
      }
      return cw;
    }

    protected override string ArrayIndexToNativeInt(string s, Type type) {
      var nt = AsNativeType(type);
      if (nt == null) {
        return $"({s}).intValue()";
      } else if (nt.Sel == NativeType.Selection.Int || nt.Sel == NativeType.Selection.UInt) {
        return s;
      } else if (IsUnsignedJavaNativeType(nt)) {
        return $"{DafnyHelpersClass}.unsignedToInt({s})";
      } else {
        return $"{DafnyHelpersClass}.toInt({s})";
      }
    }

    // if checkRange is false, msg is ignored
    // if checkRange is true and msg is null and the value is out of range, a generic message is emitted
    // if checkRange is true and msg is not null and the value is out of range, msg is emitted in the error message
    private void TrExprAsInt(Expression expr, ConcreteSyntaxTree wr, bool inLetExprBody, ConcreteSyntaxTree wStmts,
        bool checkRange = false, string msg = null) {
      var nt = AsNativeType(expr.Type);
      if (nt == null) {
        wr.Write($"{DafnyHelpersClass}.toInt" + (checkRange ? "Checked(" : "("));
        TrParenExpr(expr, wr, inLetExprBody, wStmts);
        if (checkRange) {
          wr.Write(msg == null ? ", null" : $", \"{msg}\"");
        }

        wr.Write(")");
      } else if (nt.Sel == NativeType.Selection.Int || nt.Sel == NativeType.Selection.UInt) {
        TrExpr(expr, wr, inLetExprBody, wStmts);
      } else if (IsUnsignedJavaNativeType(nt)) {
        wr.Write($"{DafnyHelpersClass}.unsignedToInt" + (checkRange ? "Checked(" : "("));
        TrExpr(expr, wr, inLetExprBody, wStmts);
        if (checkRange) {
          wr.Write(msg == null ? ", null" : $", \"{msg}\"");
        }

        wr.Write(")");
      } else {
        wr.Write($"{DafnyHelpersClass}.toInt" + (checkRange ? "Checked(" : "("));
        TrExpr(expr, wr, inLetExprBody, wStmts);
        if (checkRange) {
          wr.Write(msg == null ? ", null" : $", \"{msg}\"");
        }

        wr.Write(")");
      }
    }

    private void TrParenExprAsInt(Expression expr, ConcreteSyntaxTree wr, bool inLetExprBody, ConcreteSyntaxTree wStmts) {
      wr.Write("(");
      TrExprAsInt(expr, wr, inLetExprBody, wStmts);
      wr.Write(")");
    }

    protected override void EmitNewArray(Type elmtType, IToken tok, List<Expression> dimensions,
        bool mustInitialize, ConcreteSyntaxTree wr, ConcreteSyntaxTree wStmts) {
      // Where to put the array to be wrapped
      ConcreteSyntaxTree wBareArray;
      if (dimensions.Count > 1) {
        arrays.Add(dimensions.Count);
        wr.Write($"new {DafnyMultiArrayClass(dimensions.Count)}<>({TypeDescriptor(elmtType, wr, tok)}, ");
        foreach (var dim in dimensions) {
          TrExprAsInt(dim, wr, inLetExprBody: false, wStmts: wStmts, checkRange: true, msg: "Java arrays may be no larger than the maximum 32-bit signed int");
          wr.Write(", ");
        }
        wBareArray = wr.Fork();
        wr.Write(")");
        if (mustInitialize) {
          wr.Write($".fillThenReturn({DefaultValue(elmtType, wr, tok, true)})");
        }
      } else {
        if (!elmtType.IsTypeParameter) {
          wr.Write($"({ArrayTypeName(elmtType, dimensions.Count, wr, tok)}) ");
        }
        if (mustInitialize) {
          wr.Write($"{TypeDescriptor(elmtType, wr, tok)}.fillThenReturnArray(");
        }
        wBareArray = wr.Fork();
        if (mustInitialize) {
          wr.Write($", {DefaultValue(elmtType, wr, tok, true)})");
        }
      }

      if (dimensions.Count > 1) {
        wBareArray.Write($"(Object{Repeat("[]", dimensions.Count - 1)}) ");
      }
      wBareArray.Write($"{TypeDescriptor(elmtType, wr, tok)}.newArray(");
      var sep = "";
      foreach (var dim in dimensions) {
        wBareArray.Write(sep);
        TrExprAsInt(dim, wBareArray, inLetExprBody: false, wStmts: wStmts, checkRange: true, msg: "Java arrays may be no larger than the maximum 32-bit signed int");
        sep = ", ";
      }
      wBareArray.Write(")");
    }

    protected override bool TargetLambdaCanUseEnclosingLocals => false;

    protected override ConcreteSyntaxTree EmitBetaRedex(List<string> boundVars, List<Expression> arguments,
      List<Type> boundTypes, Type resultType, IToken resultTok, bool inLetExprBody, ConcreteSyntaxTree wr,
      ref ConcreteSyntaxTree wStmts) {
      if (boundTypes.Count != 1) {
        functions.Add(boundTypes.Count);
      }
      wr.Write("(({0}<{1}{2}>)", DafnyFunctionIface(boundTypes.Count), Util.Comma("", boundTypes, t => BoxedTypeName(t, wr, resultTok) + ", "), BoxedTypeName(resultType, wr, resultTok));
      wr.Write($"({Util.Comma(boundVars)}) -> ");
      var w = wr.Fork();
      wr.Write(").apply");
      TrExprList(arguments, wr, inLetExprBody, wStmts);
      return w;
    }

    protected override ConcreteSyntaxTree CreateForLoop(string indexVar, string bound, ConcreteSyntaxTree wr) {
      return wr.NewNamedBlock($"for (java.math.BigInteger {indexVar} = java.math.BigInteger.ZERO; {indexVar}.compareTo({bound}) < 0; {indexVar} = {indexVar}.add(java.math.BigInteger.ONE))");
    }

    protected override ConcreteSyntaxTree EmitForStmt(IToken tok, IVariable loopIndex, bool goingUp, string /*?*/ endVarName,
      List<Statement> body, LList<Label> labels, ConcreteSyntaxTree wr) {

      var nativeType = AsNativeType(loopIndex.Type);

      wr.Write($"for ({TypeName(loopIndex.Type, wr, tok)} {loopIndex.CompileName} = ");
      var startWr = wr.Fork();
      wr.Write($"; ");

      ConcreteSyntaxTree bodyWr;
      if (goingUp) {
        if (endVarName == null) {
          wr.Write("");
        } else if (nativeType == null) {
          wr.Write($"{loopIndex.CompileName}.compareTo({endVarName}) < 0");
        } else if (0 <= nativeType.LowerBound) {
          wr.Write($"{HelperClass(nativeType)}.compareUnsigned({loopIndex.CompileName}, {endVarName}) < 0");
        } else {
          wr.Write($"{loopIndex.CompileName} < {endVarName}");
        }
        if (nativeType == null) {
          bodyWr = wr.NewBlock($"; {loopIndex.CompileName} = {loopIndex.CompileName}.add(java.math.BigInteger.ONE))");
        } else {
          bodyWr = wr.NewBlock($"; {loopIndex.CompileName}++)");
        }
      } else {
        if (endVarName == null) {
          wr.Write("");
        } else if (nativeType == null) {
          wr.Write($"{endVarName}.compareTo({loopIndex.CompileName}) < 0");
        } else if (0 <= nativeType.LowerBound) {
          wr.Write($"{HelperClass(nativeType)}.compareUnsigned({endVarName}, {loopIndex.CompileName}) < 0");
        } else {
          wr.Write($"{endVarName} < {loopIndex.CompileName}");
        }
        bodyWr = wr.NewBlock($"; )");
        if (nativeType == null) {
          bodyWr.WriteLine($"{loopIndex.CompileName} = {loopIndex.CompileName}.subtract(java.math.BigInteger.ONE);");
        } else {
          bodyWr.WriteLine($"{loopIndex.CompileName}--;");
        }
      }
      bodyWr = EmitContinueLabel(labels, bodyWr);
      TrStmtList(body, bodyWr);

      return startWr;
    }

    protected override string GetHelperModuleName() => DafnyHelpersClass;

    protected override void EmitEmptyTupleList(string tupleTypeArgs, ConcreteSyntaxTree wr) {
      wr.WriteLine("new java.util.ArrayList<>();");
    }

    protected override void AddTupleToSet(int i) {
      tuples.Add(i);
    }

    protected override ConcreteSyntaxTree EmitAddTupleToList(string ingredients, string tupleTypeArgs, ConcreteSyntaxTree wr) {
      // FIXME: tupleTypeArgs is wrong because it already got generated from
      // TypeName (with unboxed being the default)  :-(
      wr.Write($"{ingredients}.add(new {DafnyTupleClassPrefix}");
      var wrTuple = wr.Fork();
      wr.Write("));");
      return wrTuple;
    }

    protected override void EmitExprAsInt(Expression expr, bool inLetExprBody, ConcreteSyntaxTree wr, ConcreteSyntaxTree wStmts) {
      TrParenExpr(expr, wr, inLetExprBody, wStmts);
      wr.Write(".intValue()");
    }

    protected override void EmitTupleSelect(string prefix, int i, ConcreteSyntaxTree wr) {
      wr.Write($"{prefix}.dtor__{i}()");
    }

    protected override void EmitApplyExpr(Type functionType, IToken tok, Expression function, List<Expression> arguments, bool inLetExprBody, ConcreteSyntaxTree wr, ConcreteSyntaxTree wStmts) {
      TrParenExpr(function, wr, inLetExprBody, wStmts);
      wr.Write(".apply");
      TrExprList(arguments, wr, inLetExprBody, wStmts);
    }

    protected override bool NeedsCastFromTypeParameter => true;

    protected override bool IsCoercionNecessary(Type/*?*/ from, Type/*?*/ to) {
      if (from == null || to == null || !from.IsArrayType || !to.IsArrayType) {
        return false;
      }
      var dims = from.AsArrayType.Dims;
      Contract.Assert(dims == to.AsArrayType.Dims);
      if (dims > 1) {
        return false;
      }
      var udtFrom = (UserDefinedType)from.NormalizeExpand();
      var udtTo = (UserDefinedType)to.NormalizeExpand();
      if (!udtFrom.TypeArgs[0].IsTypeParameter || udtTo.TypeArgs[0].IsTypeParameter) {
        return false;
      }
      return true;
    }

    protected override ConcreteSyntaxTree EmitCoercionIfNecessary(Type/*?*/ from, Type/*?*/ to, IToken tok, ConcreteSyntaxTree wr) {
      if (IsCoercionNecessary(from, to)) {
        return EmitDowncast(from, to, tok, wr);
      } else {
        return wr;
      }
    }

    protected override ConcreteSyntaxTree EmitDowncast(Type from, Type to, IToken tok, ConcreteSyntaxTree wr) {
      wr.Write($"(({TypeName(to, wr, tok)})(");
      var w = wr.Fork();
      wr.Write("))");
      return w;
    }

    protected override ConcreteSyntaxTree EmitCoercionToNativeInt(ConcreteSyntaxTree wr) {
      wr.Write("((java.math.BigInteger)");
      var w = wr.Fork();
      wr.Write(").intValue()");
      return w;
    }

    protected override ConcreteSyntaxTree CreateDoublingForLoop(string indexVar, int start, ConcreteSyntaxTree wr) {
      return wr.NewNamedBlock($"for (java.math.BigInteger {indexVar} = java.math.BigInteger.valueOf({start}); ; {indexVar} = {indexVar}.multiply(new java.math.BigInteger(\"2\")))");
    }

    protected override void EmitIsZero(string varName, ConcreteSyntaxTree wr) {
      wr.Write($"{varName}.equals(java.math.BigInteger.ZERO)");
    }

    protected override void EmitDecrementVar(string varName, ConcreteSyntaxTree wr) {
      wr.WriteLine($"{varName} = {varName}.subtract(java.math.BigInteger.ONE);");
    }

    protected override void EmitIncrementVar(string varName, ConcreteSyntaxTree wr) {
      wr.WriteLine($"{varName} = {varName}.add(java.math.BigInteger.ONE);");
    }

    protected override void EmitSingleValueGenerator(Expression e, bool inLetExprBody, string type, ConcreteSyntaxTree wr, ConcreteSyntaxTree wStmts) {
      wr.Write("java.util.Arrays.asList");
      TrParenExpr(e, wr, inLetExprBody, wStmts);
    }

    protected override ConcreteSyntaxTree CreateIIFE1(int source, Type resultType, IToken resultTok, string bvName,
        ConcreteSyntaxTree wr, ConcreteSyntaxTree wStmts) {
      wr.Write($"((java.util.function.Function<java.math.BigInteger, {BoxedTypeName(resultType, wr, resultTok)}>)(({bvName}) ->");
      var w = wr.NewBigExprBlock("", $")).apply(java.math.BigInteger.valueOf({source}))");
      return w;
    }

    protected override ConcreteSyntaxTree EmitMapBuilder_Add(MapType mt, IToken tok, string collName, Expression term, bool inLetExprBody, ConcreteSyntaxTree wr) {
      var wStmts = wr.Fork();
      wr.Write($"{collName}.put(");
      var termLeftWriter = wr.Fork();
      wr.Write(",");
      TrExpr(term, wr, inLetExprBody, wStmts);
      wr.WriteLine(");");
      return termLeftWriter;
    }

    protected override void EmitSeqConstructionExpr(SeqConstructionExpr expr, bool inLetExprBody, ConcreteSyntaxTree wr, ConcreteSyntaxTree wStmts) {
      wr.Write($"{DafnySeqClass}.Create({TypeDescriptor(expr.Type.AsCollectionType.Arg, wr, expr.tok)}, ");
      TrExpr(expr.N, wr, inLetExprBody, wStmts);
      wr.Write(", ");
      TrExpr(expr.Initializer, wr, inLetExprBody, wStmts);
      wr.Write(")");
    }

    // Warning: NOT the same as NativeType.Bitwidth, which is zero except for
    // bitvector types
    private static int NativeTypeSize(NativeType nt) {
      switch (AsJavaNativeType(nt)) {
        case JavaNativeType.Byte: return 8;
        case JavaNativeType.Short: return 16;
        case JavaNativeType.Int: return 32;
        case JavaNativeType.Long: return 64;
        default: Contract.Assert(false); throw new cce.UnreachableException();
      }
    }

    protected override void EmitConversionExpr(ConversionExpr e, bool inLetExprBody, ConcreteSyntaxTree wr, ConcreteSyntaxTree wStmts) {
      Expression arg = e.E;
      Type fromType = e.E.Type;
      Type toType = e.ToType;
      if (fromType.IsNumericBased(Type.NumericPersuasion.Int) || fromType.IsBitVectorType || fromType.IsCharType) {
        if (toType.IsNumericBased(Type.NumericPersuasion.Real)) {
          // (int or bv or char) -> real
          Contract.Assert(AsNativeType(toType) == null);
          wr.Write($"new {DafnyBigRationalClass}(");
          if (AsNativeType(fromType) != null) {
            wr.Write("java.math.BigInteger.valueOf");
            TrParenExpr(arg, wr, inLetExprBody, wStmts);
            wr.Write(", java.math.BigInteger.ONE)");
          } else if (fromType.IsCharType) {
            TrExpr(arg, wr, inLetExprBody, wStmts);
            wr.Write(", 1)");
          } else {
            TrExpr(arg, wr, inLetExprBody, wStmts);
            wr.Write(", java.math.BigInteger.ONE)");
          }
        } else if (toType.IsCharType) {
          // (int or bv or char) -> char
          // Painfully, Java sign-extends bytes when casting to chars ...
          if (fromType.IsCharType) {
            TrParenExpr(arg, wr, inLetExprBody, wStmts);
          } else {
            var fromNative = AsNativeType(fromType);
            wr.Write("(char)");
            if (fromNative != null && fromNative.Sel == NativeType.Selection.Byte) {
              wr.Write("java.lang.Byte.toUnsignedInt");
              TrParenExpr(arg, wr, inLetExprBody, wStmts);
            } else {
              TrExprAsInt(arg, wr, inLetExprBody, wStmts);
            }
          }
        } else {
          // (int or bv or char) -> (int or bv or ORDINAL)
          var fromNative = AsNativeType(e.E.Type);
          var toNative = AsNativeType(e.ToType);
          if (fromNative == null && toNative == null) {
            if (fromType.IsCharType) {
              // char -> big-integer (int or bv or ORDINAL)
              wr.Write("java.math.BigInteger.valueOf");
              TrParenExpr(arg, wr, inLetExprBody, wStmts);
            } else {
              // big-integer (int or bv) -> big-integer (int or bv or ORDINAL), so identity will do
              TrExpr(arg, wr, inLetExprBody, wStmts);
            }
          } else if (fromNative != null && toNative == null) {
            // native (int or bv) -> big-integer (int or bv)
            if (fromNative.Sel == NativeType.Selection.ULong) {
              // Can't just use .longValue() because that may return a negative
              wr.Write($"{DafnyHelpersClass}.unsignedLongToBigInteger");
              TrParenExpr(arg, wr, inLetExprBody, wStmts);
            } else {
              wr.Write("java.math.BigInteger.valueOf(");
              if (fromNative.LowerBound >= 0) {
                TrParenExpr($"{GetBoxedNativeTypeName(fromNative)}.toUnsignedLong", arg, wr, inLetExprBody, wStmts);
              } else {
                TrParenExpr(arg, wr, inLetExprBody, wStmts);
              }
              wr.Write(")");
            }
          } else if (fromNative != null && NativeTypeSize(toNative) == NativeTypeSize(fromNative)) {
            // native (int or bv) -> native (int or bv)
            // Cast between signed and unsigned, which have the same Java type
            TrParenExpr(arg, wr, inLetExprBody, wStmts);
          } else {
            GetNativeInfo(toNative.Sel, out var toNativeName, out var toNativeSuffix, out var toNativeNeedsCast);
            // any (int or bv) -> native (int or bv)
            // A cast would do, but we also consider some optimizations
            var literal = PartiallyEvaluate(arg);
            UnaryOpExpr u = arg.Resolved as UnaryOpExpr;
            MemberSelectExpr m = arg.Resolved as MemberSelectExpr;
            if (literal != null) {
              // Optimize constant to avoid intermediate BigInteger
              EmitNativeIntegerLiteral((BigInteger)literal, toNative, wr);
            } else if (u != null && u.Op == UnaryOpExpr.Opcode.Cardinality) {
              // Optimize || to avoid intermediate BigInteger
              wr.Write(CastIfSmallNativeType(toType));
              TrParenExpr("", u.E, wr, inLetExprBody, wStmts);
              wr.Write(".cardinalityInt()");
            } else if (m != null && m.MemberName == "Length" && m.Obj.Type.IsArrayType) {
              // Optimize .length to avoid intermediate BigInteger
              wr.Write(CastIfSmallNativeType(toType));
              var elmtType = UserDefinedType.ArrayElementType(m.Obj.Type);
              ConcreteSyntaxTree w;
              if (elmtType.IsTypeParameter) {
                wr.Write($"{FormatTypeDescriptorVariable(elmtType.AsTypeParameter)}.getArrayLength(");
                w = wr.Fork();
                wr.Write(")");
              } else {
                w = wr.Fork();
                wr.Write(".length");
              }
              TrParenExpr(m.Obj, w, inLetExprBody, wStmts);
            } else {
              // no optimization applies; use the standard translation
              if (fromNative != null && fromNative.LowerBound >= 0 && NativeTypeSize(fromNative) < NativeTypeSize(toNative)) {
                // Widening an unsigned value; careful!!
                wr.Write($"{CastIfSmallNativeType(e.ToType)}{GetBoxedNativeTypeName(fromNative)}");
                if (NativeTypeSize(toNative) == 64) {
                  wr.Write(".toUnsignedLong");
                } else {
                  wr.Write(".toUnsignedInt");
                }
                TrParenExpr(arg, wr, inLetExprBody, wStmts);
              } else {
                if (fromNative == null && !fromType.IsCharType) {
                  TrParenExpr(arg, wr, inLetExprBody, wStmts);
                  wr.Write($".{toNativeName}Value()");
                } else {
                  wr.Write($"(({toNativeName}) ");
                  TrParenExpr(arg, wr, inLetExprBody, wStmts);
                  wr.Write(")");
                }
              }
            }
          }
        }
      } else if (fromType.IsNumericBased(Type.NumericPersuasion.Real)) {
        Contract.Assert(AsNativeType(fromType) == null);
        if (toType.IsNumericBased(Type.NumericPersuasion.Real)) {
          // real -> real
          Contract.Assert(AsNativeType(toType) == null);
          TrExpr(arg, wr, inLetExprBody, wStmts);
        } else if (toType.IsCharType) {
          // real -> char
          // Painfully, Java sign-extends bytes when casting to chars ...
          wr.Write("(char)");
          TrParenExpr(arg, wr, inLetExprBody, wStmts);
          wr.Write(".ToBigInteger().intValue()");
        } else if (toType.IsBigOrdinalType) {
          TrParenExpr(arg, wr, inLetExprBody, wStmts);
          wr.Write(".ToBigInteger()");
        } else {
          // real -> (int or bv)
          TrParenExpr(arg, wr, inLetExprBody, wStmts);
          wr.Write(".ToBigInteger()");
          if (AsNativeType(toType) != null) {
            wr.Write($".{GetNativeTypeName(AsNativeType(toType))}Value()");
          }
        }
      } else if (fromType.IsBigOrdinalType) {
        if (toType.IsNumericBased(Type.NumericPersuasion.Int) || toType.IsCharType) {
          // ordinal -> int, char
          if (AsNativeType(toType) != null) {
            TrParenExpr(arg, wr, inLetExprBody, wStmts);
            wr.Write($".{GetNativeTypeName(AsNativeType(toType))}Value()");
          } else if (toType.IsCharType) {
            wr.Write("(char)");
            TrParenExpr(arg, wr, inLetExprBody, wStmts);
            wr.Write(".intValue()");
          } else {
            TrParenExpr(arg, wr, inLetExprBody, wStmts);
          }
        } else if (toType.IsNumericBased(Type.NumericPersuasion.Real)) {
          // ordinal -> real
          wr.Write($"new {DafnyBigRationalClass}(");
          TrExpr(arg, wr, inLetExprBody, wStmts);
          wr.Write(", java.math.BigInteger.ONE)");
        } else if (toType.IsBitVectorType) {
          // ordinal -> bv
          if (AsNativeType(toType) != null) {
            TrParenExpr(arg, wr, inLetExprBody, wStmts);
            wr.Write($".{GetNativeTypeName(AsNativeType(toType))}Value()");
          } else {
            TrParenExpr(arg, wr, inLetExprBody, wStmts);
          }
        } else if (toType.IsBigOrdinalType) {
          TrParenExpr(arg, wr, inLetExprBody, wStmts);
        } else {
          Contract.Assert(false, $"not implemented for java: {fromType} -> {toType}");
        }
      } else {
        Contract.Assert(false, $"not implemented for java: {fromType} -> {toType}");
      }
    }

    protected override void EmitTypeTest(string localName, Type fromType, Type toType, IToken tok, ConcreteSyntaxTree wr) {
      Contract.Requires(fromType.IsRefType);
      Contract.Requires(toType.IsRefType);

      // from T to U:   t instanceof U && ...
      // from T to U?:  t instanceof U && ...                 // since t is known to be non-null, this is fine
      // from T? to U:  t instanceof U && ...                 // note, "instanceof" implies non-null, so no need for explicit null check
      // from T? to U?: t == null || (t instanceof U && ...)
      if (!fromType.IsNonNullRefType && !toType.IsNonNullRefType) {
        wr.Write($"{localName} == null || (");
      }

      if (toType.IsObjectQ) {
        wr.Write("true");
      } else {
        var typeName = toType.IsObject ? "Object" : FullTypeName((UserDefinedType)toType.NormalizeExpand());
        wr.Write($"{localName} instanceof {typeName}");
        localName = $"(({typeName}){localName})";
      }

      var udtTo = (UserDefinedType)toType.NormalizeExpandKeepConstraints();
      if (udtTo.ResolvedClass is SubsetTypeDecl && !(udtTo.ResolvedClass is NonNullTypeDecl)) {
        // TODO: test constraints
        throw new UnsupportedFeatureException(tok, Feature.SubsetTypeTests);
      }

      if (!fromType.IsNonNullRefType && !toType.IsNonNullRefType) {
        wr.Write(")");
      }
    }

    protected override bool IssueCreateStaticMain(Method m) {
      return true;
    }
    protected override ConcreteSyntaxTree CreateStaticMain(IClassWriter cw, string argsParameterName) {
      var wr = ((ClassWriter)cw).StaticMemberWriter;
      return wr.NewBlock($"public static void __Main(dafny.DafnySequence<? extends dafny.DafnySequence<? extends Character>> {argsParameterName})");
    }

    protected override void CreateIIFE(string bvName, Type bvType, IToken bvTok, Type bodyType, IToken bodyTok,
      ConcreteSyntaxTree wr, ref ConcreteSyntaxTree wStmts, out ConcreteSyntaxTree wrRhs, out ConcreteSyntaxTree wrBody) {
      wr.Write("{0}.<{1}, {2}>Let(", DafnyHelpersClass, BoxedTypeName(bvType, wr, bvTok), BoxedTypeName(bodyType, wr, bodyTok));
      wrRhs = wr.Fork();
      wr.Write($", {bvName} -> ");
      wrBody = wr.Fork();
      wr.Write(")");
    }

    protected override string GetQuantifierName(string bvType) {
      return $"{DafnyHelpersClass}.Quantifier";
    }

    // ABSTRACT METHOD DECLARATIONS FOR THE SAKE OF BUILDING PROGRAM

    protected override void EmitYield(ConcreteSyntaxTree wr) {
      throw new UnsupportedFeatureException(Token.NoToken, Feature.Iterators);
    }

    protected override ConcreteSyntaxTree CreateIterator(IteratorDecl iter, ConcreteSyntaxTree wr) {
      throw new UnsupportedFeatureException(iter.tok, Feature.Iterators);
    }

    protected override void EmitHaltRecoveryStmt(Statement body, string haltMessageVarName, Statement recoveryBody, ConcreteSyntaxTree wr) {
      var tryBlock = wr.NewBlock("try");
      TrStmt(body, tryBlock);
      var catchBlock = wr.NewBlock("catch (dafny.DafnyHaltException e)");
      catchBlock.WriteLine($"dafny.DafnySequence<Character> {haltMessageVarName} = dafny.DafnySequence.asString(e.getMessage());");
      TrStmt(recoveryBody, catchBlock);
    }
  }
}<|MERGE_RESOLUTION|>--- conflicted
+++ resolved
@@ -2293,16 +2293,9 @@
 
     protected string GetClassPath(string targetFilename) {
       var targetDirectory = Path.GetFullPath(Path.GetDirectoryName(targetFilename));
-<<<<<<< HEAD
-      var classpath = Environment.GetEnvironmentVariable("CLASSPATH");
-      // Note that the items in the CLASSPATH must habs absolute paths because the compilation is performed in a subfolder of where the command-line is executed
-      var cp = classpath != null && classpath.Length != 0 ? (Path.PathSeparator + classpath) : "";
-      return "." + Path.PathSeparator + targetDirectory + Path.PathSeparator + Path.Combine(targetDirectory, "DafnyRuntime.jar") + cp;
-=======
       var classpath = Environment.GetEnvironmentVariable("CLASSPATH"); // String.join converts null to ""
       // Note that the items in the CLASSPATH must have absolute paths because the compilation is performed in a subfolder of where the command-line is executed
       return string.Join(Path.PathSeparator, ".", targetDirectory, Path.Combine(targetDirectory, "DafnyRuntime.jar"), classpath);
->>>>>>> d4deeb6c
     }
 
     static bool CopyExternLibraryIntoPlace(string externFilename, string mainProgram, TextWriter outputWriter) {
