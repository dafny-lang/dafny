--- conflicted
+++ resolved
@@ -110,11 +110,7 @@
       stringWriter.NewLine = Environment.NewLine;
       var oldValue = Options.ShowEnv;
       Options.ShowEnv = ExecutionEngineOptions.ShowEnvironment.DuringPrint;
-<<<<<<< HEAD
-      new Printer(stringWriter, Options, PrintModes.DllEmbed).PrintProgramLargeStack(program, true);
-=======
-      new Printer(stringWriter, Options, PrintModes.Serialization).PrintProgram(program, true);
->>>>>>> 3f184687
+      new Printer(stringWriter, Options, PrintModes.Serialization).PrintProgramLargeStack(program, true);
       Options.ShowEnv = oldValue;
       var programString = stringWriter.GetStringBuilder().Replace("\"", "\"\"").ToString();
 
