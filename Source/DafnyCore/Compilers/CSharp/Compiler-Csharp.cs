//-----------------------------------------------------------------------------
//
// Copyright (C) Microsoft Corporation.  All Rights Reserved.
// Copyright by the contributors to the Dafny Project
// SPDX-License-Identifier: MIT
//
//-----------------------------------------------------------------------------
using System;
using System.Collections.Generic;
using System.Linq;
using System.Numerics;
using System.IO;
using System.Diagnostics.Contracts;
using Microsoft.CodeAnalysis.CSharp;
using System.Text.RegularExpressions;
using JetBrains.Annotations;
using Microsoft.BaseTypes;
using Microsoft.Boogie;
using static Microsoft.Dafny.ConcreteSyntaxTreeUtils;

namespace Microsoft.Dafny.Compilers {
  public class CsharpCompiler : SinglePassCompiler {
    protected bool Synthesize = false;

    public override IReadOnlySet<Feature> UnsupportedFeatures => new HashSet<Feature> {
      Feature.SubsetTypeTests,
      Feature.TuplesWiderThan20
    };

    public CsharpCompiler(DafnyOptions options, ErrorReporter reporter) : base(options, reporter) {
    }

    const string DafnyISet = "Dafny.ISet";
    const string DafnyIMultiset = "Dafny.IMultiSet";
    const string DafnyISeq = "Dafny.ISequence";
    const string DafnyIMap = "Dafny.IMap";

    const string DafnySetClass = "Dafny.Set";
    const string DafnyMultiSetClass = "Dafny.MultiSet";
    const string DafnySeqClass = "Dafny.Sequence";
    const string DafnyMapClass = "Dafny.Map";

    const string DafnyHelpersClass = "Dafny.Helpers";

    static string FormatTypeDescriptorVariable(string typeVarName) => $"_td_{typeVarName}";
    string FormatTypeDescriptorVariable(TypeParameter tp) => FormatTypeDescriptorVariable(tp.GetCompileName(Options));
    const string TypeDescriptorMethodName = "_TypeDescriptor";

    string FormatDefaultTypeParameterValue(TopLevelDecl tp) {
      Contract.Requires(tp is TypeParameter || tp is AbstractTypeDecl);
      if (tp is AbstractTypeDecl) {
        // This is unusual. Typically, the compiler never needs to compile an abstract type, but this abstract type
        // is apparently an :extern (or a compiler error has already been reported and we're just trying to get to
        // the end of compilation without crashing). It's difficult to say what the compiler could do in this situation, since
        // it doesn't know how to generate code that produces a legal value of the abstract type. If we don't do
        // anything different from the common case (the "else" branch below), then the code emitted will not
        // compile (see github issue #1151). So, to do something a wee bit better, we emit a placebo value. This
        // will only work when the abstract type is in the same module and has no type parameters.
        return $"default({tp.EnclosingModuleDefinition.GetCompileName(Options) + "." + tp.GetCompileName(Options)})";
      } else {
        // this is the common case
        return $"_default_{tp.GetCompileName(Options)}";
      }
    }

    protected override void EmitHeader(Program program, ConcreteSyntaxTree wr) {
      wr.WriteLine("// Dafny program {0} compiled into C#", program.Name);
      wr.WriteLine("// To recompile, you will need the libraries");
      wr.WriteLine("//     System.Runtime.Numerics.dll System.Collections.Immutable.dll");
      wr.WriteLine("// but the 'dotnet' tool in net6.0 should pick those up automatically.");
      wr.WriteLine("// Optionally, you may want to include compiler switches like");
      wr.WriteLine("//     /debug /nowarn:162,164,168,183,219,436,1717,1718");
      wr.WriteLine();
      wr.WriteLine("using System;");
      wr.WriteLine("using System.Numerics;");
      wr.WriteLine("using System.Collections;");
      Synthesize = ProgramHasMethodsWithAttr(program, "synthesize");
      if (Synthesize) {
        CsharpSynthesizer.EmitImports(wr);
      }
      EmitDafnySourceAttribute(program, wr);

      if (Options.IncludeRuntime) {
        ReadRuntimeSystem(program, "DafnyRuntime.cs", wr);
      }

    }

    /// <summary>
    /// Return true if the AST contains a method annotated with an attribute
    /// </summary>
    private static bool ProgramHasMethodsWithAttr(Program p, String attr) {
      foreach (var module in p.Modules()) {
        foreach (ICallable callable in ModuleDefinition.AllCallables(
                   module.TopLevelDecls)) {
          if ((callable is Method method) &&
              Attributes.Contains(method.Attributes, attr)) {
            return true;
          }
        }
      }
      return false;
    }

    void EmitDafnySourceAttribute(Program program, ConcreteSyntaxTree wr) {
      Contract.Requires(program != null);
      Contract.Requires(wr != null);

      var stringWriter = new StringWriter();
      stringWriter.NewLine = Environment.NewLine;
      var oldValue = Options.ShowEnv;
      Options.ShowEnv = ExecutionEngineOptions.ShowEnvironment.DuringPrint;
      new Printer(stringWriter, Options, PrintModes.Serialization).PrintProgramLargeStack(program, true);
      Options.ShowEnv = oldValue;
      var programString = stringWriter.GetStringBuilder().Replace("\"", "\"\"").ToString();

      wr.WriteLine($"[assembly: DafnyAssembly.DafnySourceAttribute(@\"{programString}\")]");
      wr.WriteLine();
    }

    protected override void EmitBuiltInDecls(BuiltIns builtIns, ConcreteSyntaxTree wr) {
      if (builtIns.MaxNonGhostTupleSizeUsed > 20) {
        UnsupportedFeatureError(builtIns.MaxNonGhostTupleSizeToken, Feature.TuplesWiderThan20);
      }

      var dafnyNamespace = CreateModule("Dafny", false, false, null, wr);
      EmitInitNewArrays(builtIns, dafnyNamespace);
      if (Synthesize) {
        CsharpSynthesizer.EmitMultiMatcher(dafnyNamespace);
      }
      EmitFuncExtensions(builtIns, wr);
    }

    // Generates casts for functions of those arities present in the program, like:
    //   public static class FuncExtensions {
    //     public static Func<U, UResult> DowncastClone<T, TResult, U, UResult>(this Func<T, TResult> F,
    //         Func<U, T> ArgConv, Func<TResult, UResult> ResConv) {
    //       return arg => ResConv(F(ArgConv(arg)));
    //     }
    //     ...
    //   }
    // They aren't in any namespace to make them universally accessible.
    private void EmitFuncExtensions(BuiltIns builtIns, ConcreteSyntaxTree wr) {
      var funcExtensions = wr.NewNamedBlock("internal static class FuncExtensions");
      foreach (var kv in builtIns.ArrowTypeDecls) {
        int arity = kv.Key;

        List<string> TypeParameterList(string prefix) {
          var l = arity switch {
            1 => new List<string> { prefix },
            _ => Enumerable.Range(1, arity).Select(i => $"{prefix}{i}").ToList()
          };
          l.Add($"{prefix}Result");
          return l;
        }

        var us = TypeParameterList("U");
        var ts = TypeParameterList("T");

        string ArgConvDecl((string u, string t) tp) => $"Func<{tp.u}, {tp.t}> ArgConv";
        var argConvDecls = arity switch {
          0 => "",
          1 => $"{ArgConvDecl(("U", "T"))}, ",
          _ => Enumerable.Zip(us.SkipLast(1), ts.SkipLast(1))
                 .Comma((tp, i) => $"{ArgConvDecl(tp)}{++i}")
               + ", "
        };

        var parameters = $"this Func<{ts.Comma()}> F, {argConvDecls}Func<TResult, UResult> ResConv";
        funcExtensions.Write($"public static Func<{us.Comma()}> DowncastClone<{ts.Concat(us).Comma()}>({parameters})");

        var binder = arity switch { 1 => "arg", _ => $"({Enumerable.Range(1, arity).Comma(i => $"arg{i}")})" };
        var argConvCalls = arity switch {
          1 => "ArgConv(arg)",
          _ => Enumerable.Range(1, arity).Comma(i => $"ArgConv{i}(arg{i})")
        };
        funcExtensions.NewBlock().WriteLine($"return {binder} => ResConv(F({argConvCalls}));");
      }
    }

    private void EmitInitNewArrays(BuiltIns builtIns, ConcreteSyntaxTree dafnyNamespace) {
      var arrayHelpers = dafnyNamespace.NewNamedBlock("internal class ArrayHelpers");
      foreach (var decl in builtIns.SystemModule.TopLevelDecls) {
        if (decl is ArrayClassDecl classDecl) {
          int dims = classDecl.Dims;

          // Here is an overloading of the method name, where there is an initialValue parameter
          // public static T[,] InitNewArray2<T>(T z, BigInteger size0, BigInteger size1) {
          arrayHelpers.Write(
            $"public static T[{Repeat("", dims, ",")}] InitNewArray{dims}<T>(T z, {Repeat("BigInteger size{0}", dims, ", ")})");

          var w = arrayHelpers.NewBlock();
          // int s0 = (int)size0;
          for (int i = 0; i < dims; i++) {
            w.WriteLine("int s{0} = (int)size{0};", i);
          }

          // T[,] a = new T[s0, s1];
          w.WriteLine($"T[{Repeat("", dims, ",")}] a = new T[{Repeat("s{0}", dims, ",")}];");

          // for (int i0 = 0; i0 < s0; i0++) {
          //   for (int i1 = 0; i1 < s1; i1++) {
          var wLoopNest = w;
          for (int i = 0; i < dims; i++) {
            wLoopNest = wLoopNest.NewNamedBlock("for (int i{0} = 0; i{0} < s{0}; i{0}++)", i);
          }

          // a[i0,i1] = z;
          wLoopNest.WriteLine($"a[{Repeat("i{0}", dims, ",")}] = z;");
          // return a;
          w.WriteLine("return a;");
        }
      }
    }

    protected override ConcreteSyntaxTree CreateStaticMain(IClassWriter cw, string argsParameterName) {
      var wr = ((ClassWriter)cw).StaticMemberWriter;
      // See EmitCallToMain() - this is named differently because otherwise C# tries
      // to resolve the reference to the instance-level Main method
      return wr.NewBlock($"public static void _StaticMain(Dafny.ISequence<Dafny.ISequence<{CharTypeName}>> {argsParameterName})");
    }

    protected override ConcreteSyntaxTree CreateModule(string moduleName, bool isDefault, bool isExtern, string /*?*/ libraryName, ConcreteSyntaxTree wr) {
      return wr.NewBlock($"namespace {IdProtect(moduleName)}", " // end of " + $"namespace {IdProtect(moduleName)}");
    }

    protected override string GetHelperModuleName() => DafnyHelpersClass;

    const string DafnyTypeDescriptor = "Dafny.TypeDescriptor";

    internal string TypeParameters(List<TypeParameter>/*?*/ targs, bool addVariance = false, bool uniqueNames = false) {
      Contract.Requires(targs == null || cce.NonNullElements(targs));
      Contract.Ensures(Contract.Result<string>() != null);

      if (targs == null || targs.Count == 0) {
        return "";
      }

      string PrintVariance(TypeParameter.TPVariance variance) {
        if (addVariance) {
          switch (variance) {
            case TypeParameter.TPVariance.Co:
              return "out ";
            case TypeParameter.TPVariance.Contra:
              return "in ";
          }
        }
        return "";
      }

      string PrintTypeParameter(TypeParameter tArg) => $"{PrintVariance(tArg.Variance)}{(uniqueNames ? "__" : "")}{IdName(tArg)}";

      return $"<{targs.Comma(PrintTypeParameter)}>";
    }

    protected override IClassWriter CreateClass(string moduleName, string name, bool isExtern, string /*?*/ fullPrintName,
      List<TypeParameter> typeParameters, TopLevelDecl cls, List<Type>/*?*/ superClasses, IToken tok, ConcreteSyntaxTree wr) {
      var wBody = WriteTypeHeader("partial class", name, typeParameters, superClasses, tok, wr);

      ConcreteSyntaxTree/*?*/ wCtorBody = null;
      if (cls is ClassLikeDecl cl) {
        if (cl.Members.TrueForAll(member => !(member is Constructor ctor) || !ctor.IsExtern(Options, out var _, out var _))) {
          // This is a (non-default) class with no :extern constructor, so emit a C# constructor for the target class
          var wTypeFields = wBody.Fork();

          var wCtorParams = new ConcreteSyntaxTree();
          wCtorBody = wBody.Format($"public {name}({wCtorParams})").NewBlock();

          if (typeParameters != null) {
            var sep = "";
            foreach (var ta in TypeArgumentInstantiation.ListFromFormals(typeParameters)) {
              if (NeedsTypeDescriptor(ta.Formal)) {
                var fieldName = FormatTypeDescriptorVariable(ta.Formal.GetCompileName(Options));
                var decl = $"{DafnyTypeDescriptor}<{TypeName(ta.Actual, wTypeFields, ta.Formal.tok)}> {fieldName}";
                wTypeFields.WriteLine($"private {decl};");
                if (ta.Formal.Parent == cls) {
                  wCtorParams.Write($"{sep}{decl}");
                }

                wCtorBody.WriteLine($"this.{fieldName} = {TypeDescriptor(ta.Actual, wCtorBody, ta.Formal.tok)};");
                sep = ", ";
              }
            }
          }
        }
      }

      return new ClassWriter(this, wBody, wCtorBody);
    }

    /// <summary>
    /// Generate the "_TypeDescriptor" method for a generated class.
    /// </summary>
    private void EmitTypeDescriptorMethod(TopLevelDecl enclosingTypeDecl, ConcreteSyntaxTree wr) {
      Contract.Requires(enclosingTypeDecl != null);
      Contract.Requires(wr != null);

      var type = UserDefinedType.FromTopLevelDecl(enclosingTypeDecl.tok, enclosingTypeDecl);
      var initializer = DefaultValue(type, wr, enclosingTypeDecl.tok, true);

      var targetTypeName = TypeName(type, wr, enclosingTypeDecl.tok);
      var typeDescriptorExpr = $"new {DafnyTypeDescriptor}<{targetTypeName}>({initializer})";

      if (enclosingTypeDecl.TypeArgs.Count == 0) {
        wr.WriteLine($"private static readonly {DafnyTypeDescriptor}<{targetTypeName}> _TYPE = {typeDescriptorExpr};");
        typeDescriptorExpr = "_TYPE"; // use the precomputed value
      }

      List<TypeParameter> typeDescriptorParams;
      if (enclosingTypeDecl is DatatypeDecl dtDecl) {
        typeDescriptorParams = UsedTypeParameters(dtDecl);
      } else {
        typeDescriptorParams = enclosingTypeDecl.TypeArgs;
      }

      var parameters = typeDescriptorParams.Comma(tp => $"{DafnyTypeDescriptor}<{tp.GetCompileName(Options)}> {FormatTypeDescriptorVariable(tp.GetCompileName(Options))}");
      var wTypeMethodBody = wr.Write($"public static {DafnyTypeDescriptor}<{targetTypeName}> {TypeDescriptorMethodName}({parameters})").NewBlock();
      wTypeMethodBody.WriteLine($"return {typeDescriptorExpr};");
    }

    protected override IClassWriter CreateTrait(string name, bool isExtern, List<TypeParameter> typeParameters /*?*/,
      TopLevelDecl trait, List<Type> superClasses /*?*/, IToken tok, ConcreteSyntaxTree wr) {
      var instanceMemberWriter = WriteTypeHeader("interface", name, typeParameters, superClasses, tok, wr);

      //writing the _Companion class
      wr.Write($"public class _Companion_{name}{TypeParameters(typeParameters)}");
      var staticMemberWriter = wr.NewBlock();

      return new ClassWriter(this, instanceMemberWriter, null, staticMemberWriter);
    }

    private ConcreteSyntaxTree WriteTypeHeader(string kind, string name, List<TypeParameter> typeParameters, List<Type>/*?*/ superClasses, IToken tok, ConcreteSyntaxTree wr) {
      wr.Write($"public {kind} {IdProtect(name)}{TypeParameters(typeParameters)}");
      var realSuperClasses = superClasses?.Where(trait => !trait.IsObject).ToList() ?? new List<Type>();
      if (realSuperClasses.Any()) {
        wr.Write($" : {realSuperClasses.Comma(trait => TypeName(trait, wr, tok))}");
      }
      return wr.NewBlock();
    }

    protected override ConcreteSyntaxTree CreateIterator(IteratorDecl iter, ConcreteSyntaxTree wr) {
      // An iterator is compiled as follows:
      //   public class MyIteratorExample<T>
      //   {
      //     public T q;  // in-parameter
      //     public T x;  // yield-parameter
      //     public int y;  // yield-parameter
      //     IEnumerator<object> _iter;
      //
      //     public void _MyIteratorExample(T q) {
      //       this.q = q;
      //       _iter = TheIterator();
      //     }
      //
      //     public bool MoveNext() {
      //       return _iter.MoveNext();
      //     }
      //
      //     private IEnumerator<object> TheIterator() {
      //       // the translation of the body of the iterator, with each "yield" turning into a "yield return null;"
      //       yield break;
      //     }
      //   }

      var cw = (ClassWriter)CreateClass(IdProtect(iter.EnclosingModuleDefinition.GetCompileName(Options)), IdName(iter), iter, wr);
      var w = cw.InstanceMemberWriter;
      // here come the fields

      var constructors = iter.Members.OfType<Constructor>().ToList();

      // we're expecting just one constructor 
      var enumerable = constructors.ToList();
      Contract.Assert(enumerable.Count == 1);
      Constructor ct = constructors[0];

      foreach (var member in iter.Members) {
        if (member is Field f && !f.IsGhost) {
          cw.DeclareField(IdName(f), iter, false, false, f.Type, f.tok, PlaceboValue(f.Type, w, f.tok, true), f);
        }
      }

      w.WriteLine("System.Collections.Generic.IEnumerator<object> _iter;");

      // here we rely on the parameters and the corresponding fields having the same names
      var nonGhostFormals = ct.Ins.Where(p => !p.IsGhost).ToList();
      var parameters = nonGhostFormals.Comma(p => $"{TypeName(p.Type, w, p.tok)} {IdName(p)}");

      // here's the initializer method
      w.Write($"public void {IdName(ct)}({parameters})");
      var wBody = w.NewBlock();
      foreach (var p in nonGhostFormals) {
        wBody.WriteLine("this.{0} = {0};", IdName(p));
      }

      wBody.WriteLine("this._iter = TheIterator();");
      // here are the enumerator methods
      w.WriteLine("public bool MoveNext() { return _iter.MoveNext(); }");
      var wIter = w.NewBlock("private System.Collections.Generic.IEnumerator<object> TheIterator()");
      var beforeYield = wIter.Fork();
      wIter.WriteLine("yield break;");
      return beforeYield;
    }

    private string DtTypeName(TopLevelDecl dt, bool typeVariables = true) {
      var name = "_I" + dt.GetCompileName(Options);
      if (typeVariables) { name += TypeParameters(SelectNonGhost(dt, dt.TypeArgs)); }
      return name;
    }

    protected override IClassWriter/*?*/ DeclareDatatype(DatatypeDecl dt, ConcreteSyntaxTree wr) {
      var w = CompileDatatypeBase(dt, wr);
      CompileDatatypeConstructors(dt, wr);
      return w;
    }

    IClassWriter CompileDatatypeBase(DatatypeDecl dt, ConcreteSyntaxTree wr) {
      Contract.Requires(dt != null);
      Contract.Requires(wr != null);

      // public interface _IDt<T> { // T has variance modifier
      //   _IDt<T> _Get();  // for co-datatypes
      //
      //   bool is_Ctor0 { get; }
      //   ...
      //
      //   T0 dtor_Dtor0 { get; }
      //   ...
      //
      //   _IDt<U> DowncastClone<U>(Func<T0, U0> converter0, ...);
      //
      //   // Members that don't violate C# variance restrictions
      // }
      //
      // public abstract class Dt<T> : _IDt<T> {  // for record types: drop "abstract"
      //   public Dt() { }
      //   #if TypeArgs.Count == 0
      //     private static _IDt<T> theDefault = ...;
      //     public static _IDt<T> Default() {
      //       return theDefault;
      //     }
      //   #else
      //     public static _IDt<T> Default(values...) {
      //       return ...;
      //     }
      //   #endif
      //   public static TypeDescriptor<_IDt<T>> _TypeDescriptor(typeDescriptors...) {
      //     return new TypeDescriptor<_IDt<T>>(Default(typeDescriptors...));
      //   }
      //   public abstract _IDt<T> _Get();  // for co-datatypes
      //
      //   public static _IDt<T> create_Ctor0(field0, field1, ...) {  // for record types: create
      //     return new Dt_Ctor0(field0, field1, ...);                // for record types: new Dt
      //   }
      //   ...
      //
      //   public bool is_Ctor0 { get { return this is Dt_Ctor0; } }  // for record types: return true
      //   ...
      //
      //   // if the datatype HasFinitePossibleValues
      //   public static System.Collections.Generic.IEnumerable<_IDt<T>> AllSingletonConstructors { get {
      //     yield return _IDt<T>.create_Ctor0();
      //     ...
      //   }}
      //
      //   public T0 dtor_Dtor0 { get {
      //       var d = this;         // for inductive datatypes
      //       var d = this._Get();  // for co-inductive datatypes
      //       if (d is DT_Ctor0) { return ((DT_Ctor0)d).Dtor0; }
      //       if (d is DT_Ctor1) { return ((DT_Ctor1)d).Dtor0; }
      //       ...
      //       if (d is DT_Ctor(n-2)) { return ((DT_Ctor(n-2))d).Dtor0; }
      //       return ((DT_Ctor(n-1))d).Dtor0;  // for record types: drop cast
      //    }}
      //   ...
      //
      //   public abstract _IDt<U> DowncastClone<U>(Func<T0, U0> converter0, ...); // for record types: implementation
      //
      //   // Implementations of all members, but possibly (variance) rewritten to be static.
      // }
      var nonGhostTypeArgs = SelectNonGhost(dt, dt.TypeArgs);
      var DtT_TypeArgs = TypeParameters(nonGhostTypeArgs);
      var DtT_protected = IdName(dt) + DtT_TypeArgs;
      var simplifiedType = DatatypeWrapperEraser.SimplifyType(Options, UserDefinedType.FromTopLevelDecl(dt.tok, dt));
      var simplifiedTypeName = TypeName(simplifiedType, wr, dt.tok);

      // ContreteSyntaxTree for the interface
      var interfaceTree = wr.NewNamedBlock($"public interface _I{dt.GetCompileName(Options)}{TypeParameters(nonGhostTypeArgs, true)}");

      // from here on, write everything into the new block created here:
      var btw = wr.NewNamedBlock("public{0} class {1} : {2}", dt.IsRecordType ? "" : " abstract", DtT_protected, DtTypeName(dt));
      wr = btw;

      // constructor
      if (dt.IsRecordType) {
        DatatypeFieldsAndConstructor(dt.Ctors[0], 0, wr);
      } else {
        wr.WriteLine($"public {IdName(dt)}() {{ }}");
      }

      var wDefault = new ConcreteSyntaxTree();
      if (nonGhostTypeArgs.Count == 0) {
        wr.FormatLine($"private static readonly {simplifiedTypeName} theDefault = {wDefault};");
        var w = wr.NewBlock($"public static {simplifiedTypeName} Default()");
        w.WriteLine("return theDefault;");
      } else {
        var parameters = UsedTypeParameters(dt).Comma(tp => $"{tp.GetCompileName(Options)} {FormatDefaultTypeParameterValue(tp)}");
        wr.Write($"public static {simplifiedTypeName} Default({parameters})");
        var w = wr.NewBlock();
        w.FormatLine($"return {wDefault};");
      }

      var groundingCtor = dt.GetGroundingCtor();
      if (groundingCtor.IsGhost) {
        wDefault.Write(ForcePlaceboValue(simplifiedType, wDefault, dt.tok));
      } else if (DatatypeWrapperEraser.GetInnerTypeOfErasableDatatypeWrapper(Options, dt, out var innerType)) {
        wDefault.Write(DefaultValue(innerType, wDefault, dt.tok));
      } else {
        if (dt is CoDatatypeDecl) {
          var wCo = wDefault;
          wDefault = new ConcreteSyntaxTree();
          wCo.Format($"new {dt.GetFullCompileName(Options)}__Lazy{DtT_TypeArgs}(() => {{ return {wDefault}; }})");
        }

        wDefault.Write(DtCreateName(groundingCtor));
        var nonGhostFormals = groundingCtor.Formals.Where(f => !f.IsGhost);
        wDefault.Write($"({nonGhostFormals.Comma(f => DefaultValue(f.Type, wDefault, f.tok))})");
      }

      EmitTypeDescriptorMethod(dt, wr);

      if (dt is CoDatatypeDecl) {
        interfaceTree.WriteLine($"{DtTypeName(dt)} _Get();");
        wr.WriteLine($"public abstract {DtTypeName(dt)} _Get();");
      }

      // create methods
      foreach (var ctor in dt.Ctors.Where(ctor => !ctor.IsGhost)) {
        wr.Write($"public static {DtTypeName(dt)} {DtCreateName(ctor)}(");
        WriteFormals("", ctor.Formals, wr);
        wr.NewBlock(")")
          .WriteLine($"return new {DtCtorDeclarationName(ctor)}{DtT_TypeArgs}({ctor.Formals.Where(f => !f.IsGhost).Comma(FormalName)});");
      }

      if (dt.IsRecordType) {
        // Also emit a "create_<ctor_name>" method that thunks to "create",
        // to provide a more uniform interface.

        var ctor = dt.Ctors[0];
        wr.Write($"public static {DtTypeName(dt)} create_{ctor.GetCompileName(Options)}(");
        WriteFormals("", ctor.Formals, wr);
        wr.NewBlock(")")
          .WriteLine($"return create({ctor.Formals.Where(f => !f.IsGhost).Comma(FormalName)});");
      }

      // query properties
      if (dt is TupleTypeDecl) {
        // omit the is_ property for tuples, since it cannot be used syntactically in the language
      } else {
        foreach (var ctor in dt.Ctors.Where(ctor => !ctor.IsGhost)) {
          interfaceTree.WriteLine($"bool is_{ctor.GetCompileName(Options)} {{ get; }}");

          var returnValue = dt.IsRecordType
            // public bool is_Ctor0 { get { return true; } }
            ? "true"
            // public bool is_Ctor0 { get { return this is Dt_Ctor0; } }
            : $"this is {dt.GetCompileName(Options)}_{ctor.GetCompileName(Options)}{DtT_TypeArgs}";
          wr.WriteLine($"public bool is_{ctor.GetCompileName(Options)} {{ get {{ return {returnValue}; }} }}");
        }
      }

      if (dt.HasFinitePossibleValues) {
        Contract.Assert(nonGhostTypeArgs.Count == 0);
        var w = wr.NewNamedBlock(
          $"public static System.Collections.Generic.IEnumerable<{DtTypeName(dt)}> AllSingletonConstructors");
        var wGet = w.NewBlock("get");
        foreach (var ctor in dt.Ctors) {
          Contract.Assert(ctor.Formals.Count == 0);
          var constructor = ctor.IsGhost
            ? ForcePlaceboValue(UserDefinedType.FromTopLevelDecl(dt.tok, dt), wGet, dt.tok)
            : $"{DtT_protected}.{DtCreateName(ctor)}()";
          wGet.WriteLine($"yield return {constructor};");
        }
      }

      CompileDatatypeDestructorsAndAddToInterface(dt, wr, interfaceTree, DtT_TypeArgs);

      CompileDatatypeDowncastClone(dt, interfaceTree, nonGhostTypeArgs, toInterface: true);
      if (!dt.IsRecordType) {
        CompileDatatypeDowncastClone(dt, wr, nonGhostTypeArgs);
      }

      CompileDatatypeInterfaceMembers(dt, interfaceTree);

      return new ClassWriter(this, btw, null);
    }

    /// <summary>
    /// Generate the "DowncastClone" code for a generated datatype. This includes the exported signature for the interface,
    /// the abstract method for the abstract class, and the actual implementations for the constructor classes. If the
    /// datatype is a record type, there is no abstract class, so the method is directly emitted. Contravariant type
    /// parameters require a CustomReceiver-like treatment involving static methods and can thus require a jump table in
    /// the abstract class. Erasable type wrappers require the same kind of CustomReceiver-like treatment and operate
    /// on the unwrapped type.
    /// toInterface: just the signature for the interface
    /// lazy: convert the computer of a codatatype's "__Lazy" class
    /// ctor: constructor to generate the method for
    /// </summary>
    private void CompileDatatypeDowncastClone(DatatypeDecl datatype, ConcreteSyntaxTree wr,
        List<TypeParameter> nonGhostTypeArgs, bool toInterface = false, bool lazy = false, DatatypeCtor ctor = null) {
      bool InvalidType(Type ty, bool refTy) =>
        (ty.AsTypeParameter != null && refTy && datatype.TypeArgs.Contains(ty.AsTypeParameter))
        || ty.TypeArgs.Exists(arg => InvalidType(arg, refTy || ty.IsRefType));

      if (datatype.Ctors.Any(ctor => ctor.Formals.Any(f => !f.IsGhost && InvalidType(f.SyntacticType, false)))) {
        return;
      }

      var customReceiver = DowncastCloneNeedsCustomReceiver(datatype);
      var uTypeArgs = TypeParameters(nonGhostTypeArgs, uniqueNames: true);
      var typeArgs = TypeParameters(nonGhostTypeArgs);
      var typeSubstMap = nonGhostTypeArgs.ToDictionary(
        tp => tp,
        tp => (Type)new UserDefinedType(tp.tok, new TypeParameter(tp.RangeToken, tp.NameNode.Prepend("_"), tp.VarianceSyntax)));

      var resultType = DatatypeWrapperEraser.GetInnerTypeOfErasableDatatypeWrapper(Options, datatype, out var innerType)
        ? TypeName(innerType.Subst(typeSubstMap), wr, datatype.tok)
        : "_I" + datatype.GetCompileName(Options) + uTypeArgs;
      var converters = $"{nonGhostTypeArgs.Comma((_, i) => $"converter{i}")}";
      var lazyClass = $"{datatype.GetFullCompileName(Options)}__Lazy";
      string PrintConverter(TypeParameter tArg, int i) {
        var name = IdName(tArg);
        return $"Func<{name}, __{name}> converter{i}";
      }

      if (!toInterface) {
        string Modifiers(string abs, string single, string cons) =>
          (ctor != null || lazy) ? (datatype.IsRecordType ? single : cons) : abs;
        var modifiers = customReceiver
          ? Modifiers("static ", "static ", "new static ")
          : Modifiers("abstract ", "", "override ");
        wr.Write($"public {modifiers}");
      }

      if (!(toInterface && customReceiver)) {
        string receiver;
        if (customReceiver) {
          var simplifiedType = DatatypeWrapperEraser.SimplifyType(Options, UserDefinedType.FromTopLevelDecl(datatype.tok, datatype));
          receiver = $"{TypeName(simplifiedType, wr, datatype.tok)} _this";
        } else {
          receiver = "";
        }
        var comma = receiver.Length != 0 && nonGhostTypeArgs.Count != 0 ? ", " : "";
        wr.Write($"{resultType} DowncastClone{uTypeArgs}({receiver}{comma}{nonGhostTypeArgs.Comma(PrintConverter)})");
      }

      if (ctor == null && !lazy) {
        if (!customReceiver) {
          wr.WriteLine(";");
        } else if (!toInterface) {
          var body = wr.NewBlock();

          ConcreteSyntaxTree NextBlock(string comp) { return body.NewBlock($"if (_this{comp})"); }

          void WriteReturn(ConcreteSyntaxTree wr, string staticClass) {
            var comma = converters.Length != 0 ? ", " : "";
            wr.WriteLine($"return {staticClass}{typeArgs}.DowncastClone{uTypeArgs}(_this{comma}{converters});");
          }

          if (datatype is CoDatatypeDecl) {
            WriteReturn(NextBlock($" is {lazyClass}{typeArgs}"), lazyClass);
          }

          var nonGhostConstructors = datatype.Ctors.Where(ctor => !ctor.IsGhost).ToList();
          for (var i = 0; i < nonGhostConstructors.Count; i++) {
            var ret = body;
            //The final constructor is chosen as the default
            if (i + 1 < nonGhostConstructors.Count) {
              ret = NextBlock($".is_{nonGhostConstructors[i].GetCompileName(Options)}");
            }
            WriteReturn(ret, DtCtorDeclarationName(nonGhostConstructors[i]));
          }
        }
        return;
      }

      string PrintConvertedExpr(string name, Type fromType) {
        var constructorIndex = nonGhostTypeArgs.IndexOf(fromType.AsTypeParameter);
        if (constructorIndex != -1) {
          return $"converter{constructorIndex}({name})";
        }

        bool ContainsTyVar(TypeParameter tp, Type ty)
          => (ty.AsTypeParameter != null && ty.AsTypeParameter.Equals(tp))
             || ty.TypeArgs.Exists(ty => ContainsTyVar(tp, ty));
        if (nonGhostTypeArgs.Exists(ty => ContainsTyVar(ty, fromType))) {
          var map = nonGhostTypeArgs.ToDictionary(
            tp => tp,
            tp => (Type)new UserDefinedType(tp.tok, new TypeParameter(tp.RangeToken, tp.NameNode.Prepend("_"), tp.VarianceSyntax)));
          var to = fromType.Subst(map);
          var downcast = new ConcreteSyntaxTree();
          EmitDowncast(fromType, to, null, downcast).Write(name);
          return downcast.ToString();
        }

        return name;
      }

      string PrintInvocation(Formal f, int i) {
        var name = customReceiver
          ? datatype.IsRecordType || !f.HasName
            ? $"(({DtCtorDeclarationName(ctor)}{typeArgs}) _this).{FieldName(f, i)}"
            : $"_this.{DestructorGetterName(f, ctor, i)}"
          : FieldName(f, i);
        return PrintConvertedExpr(name, f.Type);
      }

      if (innerType != null) {
        var wBody = wr.NewBlock("");
        wBody.WriteLine($"return {PrintConvertedExpr("_this", innerType)};");
      } else {
        var wBody = wr.NewBlock("").WriteLine($"if ({(customReceiver ? "_" : "")}this is {resultType} dt) {{ return dt; }}");
        var constructorArgs = lazy
          ? customReceiver
            ? $"() => {datatype.GetCompileName(Options)}{typeArgs}.DowncastClone{uTypeArgs}(_this._Get(), {converters})"
            : $"() => _Get().DowncastClone{uTypeArgs}({converters})"
          : ctor.Formals.Where(f => !f.IsGhost).Comma(PrintInvocation);

        var className = lazy ? lazyClass : DtCtorDeclarationName(ctor);
        wBody.WriteLine($"return new {className}{uTypeArgs}({constructorArgs});");
      }
    }

    // Emits getters for both named and unnamed destructors. The named ones are grouped across constructors by their
    // name and thus QDtorM = DtorM. This is not possible for unnamed ones, as there is no guarantee about shared return
    // types, so they are treated individually and their names (QDtorM) are qualified by their respective constructors.
    private void CompileDatatypeDestructorsAndAddToInterface(DatatypeDecl dt, ConcreteSyntaxTree wr,
        ConcreteSyntaxTree interfaceTree, string DtT_TypeArgs) {
      foreach (var ctor in dt.Ctors) {
        var index = 0;
        foreach (var dtor in ctor.Destructors.Where(dtor => dtor.EnclosingCtors[0] == ctor)) {
          var compiledConstructorCount = dtor.EnclosingCtors.Count(constructor => !constructor.IsGhost);
          if (compiledConstructorCount != 0) {
            var arg = dtor.CorrespondingFormals[0];
            if (!arg.IsGhost) {
              var DtorM = arg.HasName ? "_" + arg.CompileName : FieldName(arg, index);
              //   TN dtor_QDtorM { get; }
              interfaceTree.WriteLine($"{TypeName(arg.Type, wr, arg.tok)} {DestructorGetterName(arg, ctor, index)} {{ get; }}");

              //   public TN dtor_QDtorM { get {
              //       var d = this;         // for inductive datatypes
              //       var d = this._Get();  // for co-inductive datatypes
              //       if (d is DT_Ctor0) { return ((DT_Ctor0)d).DtorM; }
              //       if (d is DT_Ctor1) { return ((DT_Ctor1)d).DtorM; }
              //       ...
              //       if (d is DT_Ctor(n-2)) { return ((DT_Ctor(n-2))d).DtorM; }
              //       return ((DT_Ctor(n-1))d).DtorM;
              //    }}
              var wDtor =
                wr.NewNamedBlock($"public {TypeName(arg.Type, wr, arg.tok)} {DestructorGetterName(arg, ctor, index)}");
              var wGet = wDtor.NewBlock("get");
              if (dt.IsRecordType) {
                if (dt is CoDatatypeDecl) {
                  wGet.WriteLine($"return this._Get().{IdProtect(DtorM)};");
                } else {
                  wGet.WriteLine($"return this.{IdProtect(DtorM)};");
                }
              } else {
                if (dt is CoDatatypeDecl) {
                  wGet.WriteLine("var d = this._Get();");
                } else {
                  wGet.WriteLine("var d = this;");
                }

                var compiledConstructorsProcessed = 0;
                for (var i = 0; i < dtor.EnclosingCtors.Count; i++) {
                  var ctor_i = dtor.EnclosingCtors[i];
                  Contract.Assert(arg.CompileName == dtor.CorrespondingFormals[i].CompileName);
                  if (ctor_i.IsGhost) {
                    continue;
                  }
                  var type = $"{dt.GetCompileName(Options)}_{ctor_i.GetCompileName(Options)}{DtT_TypeArgs}";
                  // TODO use pattern matching to replace cast.
                  var returnTheValue = $"return (({type})d).{IdProtect(DtorM)};";
                  if (compiledConstructorsProcessed < compiledConstructorCount - 1) {
                    wGet.WriteLine($"if (d is {type}) {{ {returnTheValue} }}");
                  } else {
                    wGet.WriteLine(returnTheValue);
                  }
                  compiledConstructorsProcessed++;
                }
              }
              index++;
            }
          }
        }
      }
    }

    private void CompileDatatypeInterfaceMembers(DatatypeDecl dt, ConcreteSyntaxTree interfaceTree) {
      foreach (var member in dt.Members) {
        if (member.IsGhost || member.IsStatic) { continue; }
        if (member is Function fn && !NeedsCustomReceiver(member)) {
          CreateFunction(IdName(fn), CombineAllTypeArguments(fn), fn.Formals, fn.ResultType, fn.tok, fn.IsStatic,
            false, fn, interfaceTree, false, false);
        } else if (member is Method m && !NeedsCustomReceiver(member)) {
          CreateMethod(m, CombineAllTypeArguments(m), false, interfaceTree, false, false);
        } else if (member is ConstantField c && !NeedsCustomReceiver(member)) {
          CreateFunctionOrGetter(c, IdName(c), dt, false, false, false, new ClassWriter(this, interfaceTree, null));
        }
      }
    }

    string NeedsNew(TopLevelDeclWithMembers ty, string memberName) {
      Contract.Requires(ty != null);
      Contract.Requires(memberName != null);
      if (ty.Members.Exists(member => member.Name == memberName)) {
        return "new ";
      } else {
        return "";
      }
    }

    public override bool NeedsCustomReceiver(MemberDecl member) {
      //Dafny and C# have different ideas about variance, so not every datatype member can be in the interface.
      if (!member.IsStatic && member.EnclosingClass is DatatypeDecl d) {
        foreach (var tp in d.TypeArgs) {
          bool InvalidType(Type ty) => (ty.AsTypeParameter != null && ty.AsTypeParameter.Equals(tp))
                                       || ty.TypeArgs.Exists(InvalidType);
          bool InvalidFormal(Formal f) => !f.IsGhost && InvalidType(f.SyntacticType);
          switch (tp.Variance) {
            //Can only be in output
            case TypeParameter.TPVariance.Co:
              if ((member is Function f && f.Formals.Exists(InvalidFormal))
                  || (member is Method m && m.Ins.Exists(InvalidFormal))) { return true; }
              break;
            //Can only be in input
            case TypeParameter.TPVariance.Contra:
              if ((member is Function fn && InvalidType(fn.ResultType))
                  || (member is Method me && me.Outs.Exists(InvalidFormal))
                  || (member is ConstantField c && InvalidType(c.Type))) { return true; }
              break;
          }
        }
      }

      return base.NeedsCustomReceiver(member);
    }


    private void CompileDatatypeConstructors(DatatypeDecl dt, ConcreteSyntaxTree wrx) {
      Contract.Requires(dt != null);
      var nonGhostTypeArgs = SelectNonGhost(dt, dt.TypeArgs);
      string typeParams = TypeParameters(nonGhostTypeArgs);
      if (dt is CoDatatypeDecl) {
        // public class Dt__Lazy<T> : Dt<T> {
        //   public delegate _IDt<T> Computer();
        //   Computer c;
        //   _IDt<T> d;
        //   public Dt__Lazy(Computer c) { this.c = c; }
        //   public override _IDt<U> DowncastClone<U>(Func<T0, U0> converter0, ...) {
        //     if (this is _IDt<U> dt) { return dt; }
        //     return new Dt__Lazy<U>(() => c().DowncastClone<U>(converter0, ...));
        //   }
        //   public override _IDt<T> _Get() { if (c != null) { d = c(); c = null; } return d; }
        //   public override string ToString() { return _Get().ToString(); }
        // }
        var w = wrx.NewNamedBlock($"public class {dt.GetCompileName(Options)}__Lazy{typeParams} : {IdName(dt)}{typeParams}");
        w.WriteLine($"public {NeedsNew(dt, "Computer")}delegate {DtTypeName(dt)} Computer();");
        w.WriteLine($"{NeedsNew(dt, "c")}Computer c;");
        w.WriteLine($"{NeedsNew(dt, "d")}{DtTypeName(dt)} d;");
        w.WriteLine($"public {dt.GetCompileName(Options)}__Lazy(Computer c) {{ this.c = c; }}");
        CompileDatatypeDowncastClone(dt, w, nonGhostTypeArgs, lazy: true);
        w.WriteLine($"public override {DtTypeName(dt)} _Get() {{ if (c != null) {{ d = c(); c = null; }} return d; }}");
        w.WriteLine("public override string ToString() { return _Get().ToString(); }");
      }

      if (dt.IsRecordType) {
        // There is only one constructor, and it is populated by CompileDatatypeBase
        return;
      }

      int constructorIndex = 0; // used to give each constructor a different name
      foreach (var ctor in dt.Ctors.Where(ctor => !ctor.IsGhost)) {
        var wr = wrx.NewNamedBlock(
          $"public class {DtCtorDeclarationName(ctor)}{TypeParameters(nonGhostTypeArgs)} : {IdName(dt)}{typeParams}");
        DatatypeFieldsAndConstructor(ctor, constructorIndex, wr);
        constructorIndex++;
      }
    }

    void DatatypeFieldsAndConstructor(DatatypeCtor ctor, int constructorIndex, ConcreteSyntaxTree wr) {
      Contract.Requires(ctor != null);
      Contract.Requires(0 <= constructorIndex && constructorIndex < ctor.EnclosingDatatype.Ctors.Count);
      Contract.Requires(wr != null);

      var dt = ctor.EnclosingDatatype;
      // class Dt_Ctor<T> : Dt<T> {  // This line is to be added by the caller of DatatypeFieldsAndConstructor
      //   Fields;
      //   public Dt_Ctor(arguments) {  // for record types: Dt
      //     Fields = arguments;
      //   }
      //   public override _IDt<T> _Get() { return this; }  // for co-datatypes only
      //   public override _IDt<U> DowncastClone<U>(Func<T0, U0> converter0, ...) {
      //     if (this is _IDt<U> dt) {
      //       return dt;
      //     } else {
      //       return new Dt_Ctor<U>(converter0(_field0), ...);
      //     }
      //   }
      //   public override bool Equals(object other) {
      //     var oth = other as Dt_Ctor;  // for record types: Dt
      //     return oth != null && equals(_field0, oth._field0) && ... ;
      //   }
      //   public override int GetHashCode() {
      //     return base.GetHashCode();  // surely this can be improved
      //   }
      //   public override string ToString() {  // only for inductive datatypes
      //     // ...
      //   }
      // }

      var i = 0;
      foreach (Formal arg in ctor.Formals) {
        if (!arg.IsGhost) {
          wr.WriteLine($"public readonly {TypeName(arg.Type, wr, arg.tok)} {FieldName(arg, i)};");
          i++;
        }
      }

      wr.Write($"public {DtCtorDeclarationName(ctor)}(");
      WriteFormals("", ctor.Formals, wr);
      {
        var w = wr.NewBlock(")");
        i = 0;
        foreach (Formal arg in ctor.Formals) {
          if (!arg.IsGhost) {
            w.WriteLine($"this.{FieldName(arg, i)} = {FormalName(arg, i)};");
            i++;
          }
        }
      }

      var nonGhostTypeArgs = SelectNonGhost(dt, dt.TypeArgs);

      if (dt is CoDatatypeDecl) {
        wr.WriteLine($"public override {DtTypeName(dt)} _Get() {{ return this; }}");
      }

      CompileDatatypeDowncastClone(dt, wr, nonGhostTypeArgs, ctor: ctor);

      // Equals method
      {
        var w = wr.NewBlock("public override bool Equals(object other)");
        w.WriteLine($"var oth = other as {DtCtorName(ctor)}{TypeParameters(nonGhostTypeArgs)};");
        w.Write("return oth != null");
        i = 0;
        foreach (var arg in ctor.Formals) {
          if (!arg.IsGhost) {
            var nm = FieldName(arg, i);
            w.Write(IsDirectlyComparable(DatatypeWrapperEraser.SimplifyType(Options, arg.Type))
              ? $" && this.{nm} == oth.{nm}"
              : $" && object.Equals(this.{nm}, oth.{nm})");

            i++;
          }
        }

        w.WriteLine(";");
      }

      // GetHashCode method (Uses the djb2 algorithm)
      {
        var w = wr.NewBlock("public override int GetHashCode()");
        w.WriteLine("ulong hash = 5381;");
        w.WriteLine($"hash = ((hash << 5) + hash) + {constructorIndex};");
        i = 0;
        foreach (Formal arg in ctor.Formals) {
          if (!arg.IsGhost) {
            string nm = FieldName(arg, i);
            w.WriteLine($"hash = ((hash << 5) + hash) + ((ulong){DafnyHelpersClass}.GetHashCode(this.{nm}));");
            i++;
          }
        }

        w.WriteLine("return (int) hash;");
      }

      {
        var w = wr.NewBlock("public override string ToString()");
        string nm;
        if (dt is TupleTypeDecl) {
          nm = "";
        } else {
          nm = (dt.EnclosingModuleDefinition.IsDefaultModule ? "" : dt.EnclosingModuleDefinition.Name + ".") + dt.Name + "." + ctor.Name;
        }

        switch (dt) {
          case TupleTypeDecl tupleDt when ctor.Formals.Count == 0:
            // here we want parentheses and no name
            w.WriteLine("return \"()\";");
            break;
          case CoDatatypeDecl _:
            w.WriteLine($"return \"{nm}\";");
            break;
          default:
            var tempVar = GenVarName("s", ctor.Formals);
            w.WriteLine($"string {tempVar} = \"{nm}\";");
            if (ctor.Formals.Count != 0) {
              w.WriteLine($"{tempVar} += \"(\";");
              i = 0;
              foreach (var arg in ctor.Formals) {
                if (!arg.IsGhost) {
                  if (i != 0) {
                    w.WriteLine($"{tempVar} += \", \";");
                  }

                  if (arg.Type.IsStringType && UnicodeCharEnabled) {
                    w.WriteLine($"{tempVar} += this.{FieldName(arg, i)}.ToVerbatimString(true);");
                  } else {
                    w.WriteLine($"{tempVar} += {DafnyHelpersClass}.ToString(this.{FieldName(arg, i)});");
                  }

                  i++;
                }
              }

              w.WriteLine($"{tempVar} += \")\";");
            }

            w.WriteLine($"return {tempVar};");
            break;
        }
      }
    }

    private string FieldName(Formal formal, int i) {
      Contract.Requires(formal != null);
      Contract.Ensures(Contract.Result<string>() != null);

      return IdProtect("_" + (formal.HasName ? formal.CompileName : "a" + i));
    }

    /// <summary>
    /// Returns a protected name.
    /// </summary>
    string DtCtorDeclarationName(DatatypeCtor ctor) {
      Contract.Requires(ctor != null);
      Contract.Ensures(Contract.Result<string>() != null);

      var dt = ctor.EnclosingDatatype;
      return dt.IsRecordType ? IdName(dt) : dt.GetCompileName(Options) + "_" + ctor.GetCompileName(Options);
    }

    /// <summary>
    /// Returns a protected name with type parameters.
    /// </summary>
    string DtCtorName(DatatypeCtor ctor, List<Type> typeArgs, ConcreteSyntaxTree wr) {
      Contract.Requires(ctor != null);
      Contract.Ensures(Contract.Result<string>() != null);

      var s = DtCtorName(ctor);
      if (typeArgs != null && typeArgs.Count != 0) {
        s += $"<{TypeNames(typeArgs, wr, ctor.tok)}>";
      }

      return s;
    }

    /// <summary>
    /// Returns a protected name. (No type parameters.)
    /// </summary>
    string DtCtorName(DatatypeCtor ctor) {
      Contract.Requires(ctor != null);
      Contract.Ensures(Contract.Result<string>() != null);

      var dt = ctor.EnclosingDatatype;
      var dtName = dt.EnclosingModuleDefinition.IsDefaultModule ? IdName(dt) : dt.GetFullCompileName(Options);
      return dt.IsRecordType ? dtName : dtName + "_" + ctor.GetCompileName(Options);
    }

    string DtCreateName(DatatypeCtor ctor) {
      Contract.Assert(!ctor.IsGhost); // there should never be an occasion to ask for a ghost constructor
      if (ctor.EnclosingDatatype.IsRecordType) {
        return "create";
      } else {
        return "create_" + ctor.GetCompileName(Options);
      }
    }

    protected override IClassWriter DeclareNewtype(NewtypeDecl nt, ConcreteSyntaxTree wr) {
      var cw = (ClassWriter)CreateClass(IdProtect(nt.EnclosingModuleDefinition.GetCompileName(Options)), IdName(nt), nt, wr);
      var w = cw.StaticMemberWriter;
      if (nt.NativeType != null) {
        var wEnum = w.NewBlock($"public static System.Collections.Generic.IEnumerable<{GetNativeTypeName(nt.NativeType)}> IntegerRange(BigInteger lo, BigInteger hi)");
        wEnum.WriteLine($"for (var j = lo; j < hi; j++) {{ yield return ({GetNativeTypeName(nt.NativeType)})j; }}");
      }
      if (nt.WitnessKind == SubsetTypeDecl.WKind.Compiled) {
        var wStmts = w.Fork();
        var witness = Expr(nt.Witness, false, wStmts).ToString();
        string typeName;
        if (nt.NativeType == null) {
          typeName = TypeName(nt.BaseType, cw.StaticMemberWriter, nt.tok);
        } else {
          typeName = GetNativeTypeName(nt.NativeType);
          witness = $"({typeName})({witness})";
        }
        DeclareField("Witness", true, true, true, typeName, witness, cw);
      }
      EmitTypeDescriptorMethod(nt, w);
      return cw;
    }

    protected override void DeclareSubsetType(SubsetTypeDecl sst, ConcreteSyntaxTree wr) {
      var cw = (ClassWriter)CreateClass(IdProtect(sst.EnclosingModuleDefinition.GetCompileName(Options)), IdName(sst), sst, wr);
      if (sst.WitnessKind == SubsetTypeDecl.WKind.Compiled) {
        var sw = new ConcreteSyntaxTree(cw.InstanceMemberWriter.RelativeIndentLevel);
        var wStmts = cw.InstanceMemberWriter.Fork();
        sw.Append(Expr(sst.Witness, false, wStmts));
        var witness = sw.ToString();
        var typeName = TypeName(sst.Rhs, cw.StaticMemberWriter, sst.tok);
        if (sst.TypeArgs.Count == 0) {
          DeclareField("Witness", false, true, true, typeName, witness, cw);
          witness = "Witness";
        }
        var w = cw.StaticMemberWriter.NewBlock($"public static {typeName} Default()");
        w.WriteLine($"return {witness};");
      }
      EmitTypeDescriptorMethod(sst, cw.StaticMemberWriter);
    }

    protected override void GetNativeInfo(NativeType.Selection sel, out string name, out string literalSuffix, out bool needsCastAfterArithmetic) {
      switch (sel) {
        case NativeType.Selection.Byte:
          name = "byte";
          literalSuffix = "";
          needsCastAfterArithmetic = true;
          break;
        case NativeType.Selection.SByte:
          name = "sbyte";
          literalSuffix = "";
          needsCastAfterArithmetic = true;
          break;
        case NativeType.Selection.UShort:
          name = "ushort";
          literalSuffix = "";
          needsCastAfterArithmetic = true;
          break;
        case NativeType.Selection.Short:
          name = "short";
          literalSuffix = "";
          needsCastAfterArithmetic = true;
          break;
        case NativeType.Selection.UInt:
          name = "uint";
          literalSuffix = "U";
          needsCastAfterArithmetic = false;
          break;
        case NativeType.Selection.Int:
          name = "int";
          literalSuffix = "";
          needsCastAfterArithmetic = false;
          break;
        case NativeType.Selection.Number:
          name = "number";
          literalSuffix = "";
          needsCastAfterArithmetic = false;
          break;
        case NativeType.Selection.ULong:
          name = "ulong";
          literalSuffix = "UL";
          needsCastAfterArithmetic = false;
          break;
        case NativeType.Selection.Long:
          name = "long";
          literalSuffix = "L";
          needsCastAfterArithmetic = false;
          break;
        default:
          Contract.Assert(false); // unexpected native type
          throw new cce.UnreachableException(); // to please the compiler
      }
    }

    protected class ClassWriter : IClassWriter {
      public readonly CsharpCompiler Compiler;
      public readonly ConcreteSyntaxTree InstanceMemberWriter;
      public readonly ConcreteSyntaxTree StaticMemberWriter;
      public readonly ConcreteSyntaxTree CtorBodyWriter;
      private readonly CsharpSynthesizer csharpSynthesizer;

      public ClassWriter(CsharpCompiler compiler, ConcreteSyntaxTree instanceMemberWriter, ConcreteSyntaxTree/*?*/ ctorBodyWriter, ConcreteSyntaxTree/*?*/ staticMemberWriter = null) {
        Contract.Requires(compiler != null);
        Contract.Requires(instanceMemberWriter != null);
        this.Compiler = compiler;
        this.InstanceMemberWriter = instanceMemberWriter;
        this.CtorBodyWriter = ctorBodyWriter;
        this.StaticMemberWriter = staticMemberWriter ?? instanceMemberWriter;
        this.csharpSynthesizer = new CsharpSynthesizer(Compiler, ErrorWriter());
      }

      public ConcreteSyntaxTree Writer(bool isStatic, bool createBody, MemberDecl/*?*/ member) {
        if (createBody) {
          if (isStatic || (member?.EnclosingClass is TraitDecl && Compiler.NeedsCustomReceiver(member))) {
            return StaticMemberWriter;
          }
        }

        return InstanceMemberWriter;
      }

      public ConcreteSyntaxTree /*?*/ CreateMethod(Method m, List<TypeArgumentInstantiation> typeArgs, bool createBody, bool forBodyInheritance, bool lookasideBody) {
        return Compiler.CreateMethod(m, typeArgs, createBody, Writer(m.IsStatic, createBody, m), forBodyInheritance, lookasideBody);
      }

      public ConcreteSyntaxTree SynthesizeMethod(Method method, List<TypeArgumentInstantiation> typeArgs, bool createBody, bool forBodyInheritance,
        bool lookasideBody) {
        return csharpSynthesizer.SynthesizeMethod(method, typeArgs, createBody, Writer(method.IsStatic, createBody, method), forBodyInheritance, lookasideBody);
      }

      public ConcreteSyntaxTree /*?*/ CreateFunction(string name, List<TypeArgumentInstantiation> typeArgs, List<Formal> formals, Type resultType, IToken tok, bool isStatic, bool createBody, MemberDecl member, bool forBodyInheritance, bool lookasideBody) {
        return Compiler.CreateFunction(name, typeArgs, formals, resultType, tok, isStatic, createBody, member, Writer(isStatic, createBody, member), forBodyInheritance, lookasideBody);
      }

      public ConcreteSyntaxTree /*?*/ CreateGetter(string name, TopLevelDecl enclosingDecl, Type resultType, IToken tok, bool isStatic, bool isConst, bool createBody, MemberDecl /*?*/ member, bool forBodyInheritance) {
        return Compiler.CreateGetter(name, resultType, tok, isStatic, createBody, Writer(isStatic, createBody, member));
      }

      public ConcreteSyntaxTree /*?*/ CreateGetterSetter(string name, Type resultType, IToken tok, bool createBody, MemberDecl /*?*/ member, out ConcreteSyntaxTree setterWriter, bool forBodyInheritance) {
        return Compiler.CreateGetterSetter(name, resultType, tok, createBody, out setterWriter, Writer(false, createBody, member));
      }

      public void DeclareField(string name, TopLevelDecl enclosingDecl, bool isStatic, bool isConst, Type type, IToken tok, string rhs, Field field) {
        var typeName = Compiler.TypeName(type, this.StaticMemberWriter, tok);
        Compiler.DeclareField(name, true, isStatic, isConst, typeName, rhs, this);
      }

      public void InitializeField(Field field, Type instantiatedFieldType, TopLevelDeclWithMembers enclosingClass) {
        throw new cce.UnreachableException(); // InitializeField should be called only for those compilers that set ClassesRedeclareInheritedFields to false.
      }

      public ConcreteSyntaxTree /*?*/ ErrorWriter() => InstanceMemberWriter;

      public void Finish() { }
    }

    protected ConcreteSyntaxTree/*?*/ CreateMethod(Method m, List<TypeArgumentInstantiation> typeArgs, bool createBody, ConcreteSyntaxTree wr, bool forBodyInheritance, bool lookasideBody) {
      var customReceiver = createBody && !forBodyInheritance && NeedsCustomReceiver(m);
      var keywords = Keywords(createBody, m.IsStatic || customReceiver, false);
      var returnType = GetTargetReturnTypeReplacement(m, wr);
      AddTestCheckerIfNeeded(m.Name, m, wr);
      var typeParameters = TypeParameters(TypeArgumentInstantiation.ToFormals(ForTypeParameters(typeArgs, m, lookasideBody)));
      var parameters = GetMethodParameters(m, typeArgs, lookasideBody, customReceiver, returnType);

      if (!createBody && m is Constructor) { return null; }

      wr.Format($"{keywords}{returnType} {IdName(m)}{typeParameters}({parameters})");

      if (!createBody) {
        wr.WriteLine(";");
        return null;
      }

      var block = wr.NewBlock(open: BlockStyle.NewlineBrace);
      if (returnType != "void" && !forBodyInheritance) {
        var beforeReturnBlock = block.Fork();
        EmitReturn(m.Outs, block);
        return beforeReturnBlock;
      }

      return block;
    }

    internal string Keywords(bool isPublic = false, bool isStatic = false, bool isExtern = false) {
      return (isPublic ? "public " : "") + (isStatic ? "static " : "") + (isExtern ? "extern " : "") + (Synthesize && !isStatic && isPublic ? "virtual " : "");
    }

    internal ConcreteSyntaxTree GetMethodParameters(Method m, List<TypeArgumentInstantiation> typeArgs, bool lookasideBody, bool customReceiver, string returnType) {
      var parameters = GetFunctionParameters(m.Ins, m, typeArgs, lookasideBody, customReceiver);
      if (returnType == "void") {
        WriteFormals(parameters.Nodes.Any() ? ", " : "", m.Outs, parameters);
      }
      return parameters;
    }

    private ConcreteSyntaxTree GetFunctionParameters(List<Formal> formals, MemberDecl m, List<TypeArgumentInstantiation> typeArgs, bool lookasideBody, bool customReceiver) {
      var parameters = new ConcreteSyntaxTree();
      var sep = "";
      WriteRuntimeTypeDescriptorsFormals(ForTypeDescriptors(typeArgs, m.EnclosingClass, m, lookasideBody), parameters, ref sep,
        tp => $"{DafnyTypeDescriptor}<{tp.GetCompileName(Options)}> {FormatTypeDescriptorVariable(tp)}");
      if (customReceiver) {
        var nt = m.EnclosingClass;
        var receiverType = UserDefinedType.FromTopLevelDecl(m.tok, nt);
        DeclareFormal(sep, "_this", receiverType, m.tok, true, parameters);
        sep = ", ";
      }

      WriteFormals(sep, formals, parameters);
      return parameters;
    }

    internal string GetTargetReturnTypeReplacement(Method m, ConcreteSyntaxTree wr) {
      string/*?*/ targetReturnTypeReplacement = null;
      foreach (var p in m.Outs) {
        if (!p.IsGhost) {
          if (targetReturnTypeReplacement == null) {
            targetReturnTypeReplacement = TypeName(p.Type, wr, p.tok);
          } else {
            // there's more than one out-parameter, so bail
            targetReturnTypeReplacement = null;
            break;
          }
        }
      }

      targetReturnTypeReplacement ??= "void";
      return targetReturnTypeReplacement;
    }

    protected ConcreteSyntaxTree/*?*/ CreateFunction(string name, List<TypeArgumentInstantiation> typeArgs, List<Formal> formals, Type resultType, IToken tok, bool isStatic, bool createBody, MemberDecl member, ConcreteSyntaxTree wr, bool forBodyInheritance, bool lookasideBody) {

      var customReceiver = createBody && !forBodyInheritance && NeedsCustomReceiver(member);

      AddTestCheckerIfNeeded(name, member, wr);
      wr.Write(Keywords(createBody, isStatic || customReceiver, false));

      var typeParameters = TypeParameters(TypeArgumentInstantiation.ToFormals(ForTypeParameters(typeArgs, member, lookasideBody)));
      var parameters = GetFunctionParameters(formals, member, typeArgs, lookasideBody, customReceiver);

      wr.Write($"{TypeName(resultType, wr, tok)} {name}{typeParameters}({parameters})");
      if (!createBody) {
        wr.WriteLine(";");
        return null;
      }

      return wr.NewBlock(open: formals.Count > 1 ? BlockStyle.NewlineBrace : BlockStyle.SpaceBrace);
    }

    protected ConcreteSyntaxTree/*?*/ CreateGetter(string name, Type resultType, IToken tok, bool isStatic, bool createBody, ConcreteSyntaxTree wr) {
      ConcreteSyntaxTree/*?*/ result = null;
      var body = createBody ? Block(out result, close: BlockStyle.Brace) : new ConcreteSyntaxTree().Write(";");
      wr.FormatLine($"{Keywords(createBody, isStatic)}{TypeName(resultType, wr, tok)} {name} {{ get{body} }}");
      return result;
    }

    protected ConcreteSyntaxTree/*?*/ CreateGetterSetter(string name, Type resultType, IToken tok, bool createBody, out ConcreteSyntaxTree setterWriter, ConcreteSyntaxTree wr) {
      wr.Write($"{Keywords(createBody)}{TypeName(resultType, wr, tok)} {name}");
      if (createBody) {
        var w = wr.NewBlock();
        var wGet = w.NewBlock("get");
        var wSet = w.NewBlock("set");
        setterWriter = wSet;
        return wGet;
      } else {
        wr.WriteLine(" { get; set; }");
        setterWriter = null;
        return null;
      }
    }

    protected override ConcreteSyntaxTree EmitTailCallStructure(MemberDecl member, ConcreteSyntaxTree wr) {
      Contract.Assume(member is Method { IsTailRecursive: true } or Function { IsTailRecursive: true }); // precondition
      if (!member.IsStatic && !NeedsCustomReceiver(member)) {
        var receiverType = member.EnclosingClass is DatatypeDecl dt ? DtTypeName(dt) : "var";
        wr.WriteLine($"{receiverType} _this = this;");
      }
      wr.Fork(-1).WriteLine("TAIL_CALL_START: ;");
      return wr;
    }

    protected override void EmitJumpToTailCallStart(ConcreteSyntaxTree wr) {
      wr.WriteLine("goto TAIL_CALL_START;");
    }

    internal override string TypeName(Type type, ConcreteSyntaxTree wr, IToken tok, MemberDecl/*?*/ member = null) {
      Contract.Ensures(Contract.Result<string>() != null);
      Contract.Assume(type != null);  // precondition; this ought to be declared as a Requires in the superclass

      var xType = DatatypeWrapperEraser.SimplifyType(Options, type);
      if (xType is BoolType) {
        return "bool";
      } else if (xType is CharType) {
        return CharTypeName;
      } else if (xType is IntType || xType is BigOrdinalType) {
        return "BigInteger";
      } else if (xType is RealType) {
        return "Dafny.BigRational";
      } else if (xType is BitvectorType) {
        var t = (BitvectorType)xType;
        return t.NativeType != null ? GetNativeTypeName(t.NativeType) : "BigInteger";
      } else if (xType.AsNewtype != null && member == null) {  // when member is given, use UserDefinedType case below
        var nativeType = xType.AsNewtype.NativeType;
        if (nativeType != null) {
          return GetNativeTypeName(nativeType);
        }
        return TypeName(xType.AsNewtype.BaseType, wr, tok);
      } else if (xType.IsObjectQ) {
        return "object";
      } else if (xType.IsArrayType) {
        ArrayClassDecl at = xType.AsArrayType;
        Contract.Assert(at != null);  // follows from type.IsArrayType
        Type elType = UserDefinedType.ArrayElementType(xType);
        TypeName_SplitArrayName(elType, wr, tok, out string typeNameSansBrackets, out string brackets);
        return typeNameSansBrackets + TypeNameArrayBrackets(at.Dims) + brackets;
      } else if (xType is UserDefinedType udt) {
        if (udt.ResolvedClass is TypeParameter tp) {
          if (thisContext != null && thisContext.ParentFormalTypeParametersToActuals.TryGetValue(tp, out var instantiatedTypeParameter)) {
            return TypeName(instantiatedTypeParameter, wr, tok, member);
          }
        }
        var s = FullTypeName(udt, member);
        var cl = udt.ResolvedClass;
        return TypeName_UDT(s, udt, wr, udt.tok);
      } else if (xType is SetType) {
        Type argType = ((SetType)xType).Arg;
        return DafnyISet + "<" + TypeName(argType, wr, tok) + ">";
      } else if (xType is SeqType) {
        Type argType = ((SeqType)xType).Arg;
        return DafnyISeq + "<" + TypeName(argType, wr, tok) + ">";
      } else if (xType is MultiSetType) {
        Type argType = ((MultiSetType)xType).Arg;
        return DafnyIMultiset + "<" + TypeName(argType, wr, tok) + ">";
      } else if (xType is MapType) {
        Type domType = ((MapType)xType).Domain;
        Type ranType = ((MapType)xType).Range;
        return DafnyIMap + "<" + TypeName(domType, wr, tok) + "," + TypeName(ranType, wr, tok) + ">";
      } else {
        Contract.Assert(false); throw new cce.UnreachableException();  // unexpected type
      }
    }

    // To improve readability
    private bool CharIsRune => UnicodeCharEnabled;
    private string CharTypeName => UnicodeCharEnabled ? "Dafny.Rune" : "char";
    private string CharTypeDescriptorName => DafnyHelpersClass + (UnicodeCharEnabled ? ".RUNE" : ".CHAR");

    private void ConvertFromChar(Expression e, ConcreteSyntaxTree wr, bool inLetExprBody, ConcreteSyntaxTree wStmts) {
      if (e.Type.IsCharType && UnicodeCharEnabled) {
        wr.Write("(");
        TrParenExpr(e, wr, inLetExprBody, wStmts);
        wr.Write(".Value)");
      } else {
        TrParenExpr(e, wr, inLetExprBody, wStmts);
      }
    }

    public string TypeHelperName(Type type, ConcreteSyntaxTree wr, IToken tok, Type/*?*/ otherType = null) {
      var xType = type.NormalizeExpand();
      if (xType is SeqType seqType) {
        return "Dafny.Sequence" + "<" + CommonTypeName(seqType.Arg, otherType?.AsSeqType?.Arg, wr, tok) + ">";
      } else if (xType is SetType setType) {
        return $"{DafnySetClass}<{CommonTypeName(setType.Arg, otherType?.AsSetType?.Arg, wr, tok)}>";
      } else if (xType is MultiSetType msType) {
        return $"{DafnyMultiSetClass}<{CommonTypeName(msType.Arg, otherType?.AsMultiSetType?.Arg, wr, tok)}>";
      } else if (xType is MapType mapType) {
        var domainType = CommonTypeName(mapType.Domain, otherType?.AsMapType?.Domain, wr, tok);
        var rangeType = CommonTypeName(mapType.Range, otherType?.AsMapType?.Range, wr, tok);
        return $"{DafnyMapClass}<{domainType}, {rangeType}>";
      } else {
        return TypeName(type, wr, tok);
      }
    }

    public string CommonTypeName(Type a, Type /*?*/ b, ConcreteSyntaxTree wr, IToken tok) {
      if (b == null) {
        return TypeName(a, wr, tok);
      }
      a = a.NormalizeExpand();
      b = b.NormalizeExpand();
      if (a.Equals(b)) {
        return TypeName(a, wr, tok);
      }
      // It would be nice to use Meet(a, b) here. Unfortunately, Resolver.Meet also needs a Builtins argument, which we
      // don't have here.
      Contract.Assert(a.IsRefType);
      Contract.Assert(b.IsRefType);
      return "object";
    }

    protected override string TypeInitializationValue(Type type, ConcreteSyntaxTree wr, IToken tok, bool usePlaceboValue, bool constructTypeParameterDefaultsFromTypeDescriptors) {
      var xType = type.NormalizeExpandKeepConstraints();

      if (usePlaceboValue) {
        return $"default({TypeName(type, wr, tok)})";
      }

      if (xType is BoolType) {
        return "false";
      } else if (xType is CharType) {
        return UnicodeCharEnabled ? $"new {CharTypeName}({CharType.DefaultValueAsString})" : CharType.DefaultValueAsString;
      } else if (xType is IntType || xType is BigOrdinalType) {
        return "BigInteger.Zero";
      } else if (xType is RealType) {
        return "Dafny.BigRational.ZERO";
      } else if (xType is BitvectorType) {
        var t = (BitvectorType)xType;
        return t.NativeType != null ? "0" : "BigInteger.Zero";
      } else if (xType is CollectionType) {
        return TypeHelperName(xType, wr, tok) + ".Empty";
      }

      var udt = (UserDefinedType)xType;
      var cl = udt.ResolvedClass;
      Contract.Assert(cl != null);
      if (cl is TypeParameter tp) {
        if (constructTypeParameterDefaultsFromTypeDescriptors) {
          return $"{FormatTypeDescriptorVariable(tp.GetCompileName(Options))}.Default()";
        } else {
          return FormatDefaultTypeParameterValue(tp);
        }
      } else if (cl is AbstractTypeDecl opaque) {
        return FormatDefaultTypeParameterValue(opaque);
      } else if (cl is NewtypeDecl) {
        var td = (NewtypeDecl)cl;
        if (td.Witness != null) {
          return TypeName_UDT(FullTypeName(udt), udt, wr, udt.tok) + ".Witness";
        } else if (td.NativeType != null) {
          return "0";
        } else {
          return TypeInitializationValue(td.BaseType, wr, tok, usePlaceboValue, constructTypeParameterDefaultsFromTypeDescriptors);
        }
      } else if (cl is SubsetTypeDecl) {
        var td = (SubsetTypeDecl)cl;
        if (td.WitnessKind == SubsetTypeDecl.WKind.Compiled) {
          return TypeName_UDT(FullTypeName(udt), udt, wr, udt.tok) + ".Default()";
        } else if (td.WitnessKind == SubsetTypeDecl.WKind.Special) {
          // WKind.Special is only used with -->, ->, and non-null types:
          Contract.Assert(ArrowType.IsPartialArrowTypeName(td.Name) || ArrowType.IsTotalArrowTypeName(td.Name) || td is NonNullTypeDecl);
          if (ArrowType.IsPartialArrowTypeName(td.Name)) {
            return $"(({TypeName(xType, wr, udt.tok)})null)";
          } else if (ArrowType.IsTotalArrowTypeName(td.Name)) {
            var rangeDefaultValue = TypeInitializationValue(udt.TypeArgs.Last(), wr, tok, usePlaceboValue, constructTypeParameterDefaultsFromTypeDescriptors);
            // return the lambda expression ((Ty0 x0, Ty1 x1, Ty2 x2) => rangeDefaultValue)
            var arguments = Util.Comma(udt.TypeArgs.Count - 1, i => $"{TypeName(udt.TypeArgs[i], wr, udt.tok)} x{i}");
            return $"(({arguments}) => {rangeDefaultValue})";
          } else if (((NonNullTypeDecl)td).Class is ArrayClassDecl arrayClass) {
            // non-null array type; we know how to initialize them
            TypeName_SplitArrayName(udt.TypeArgs[0], wr, udt.tok, out var typeNameSansBrackets, out var brackets);
            return $"new {typeNameSansBrackets}[{Util.Comma(arrayClass.Dims, _ => "0")}]{brackets}";
          } else {
            // non-null (non-array) type
            // even though the type doesn't necessarily have a known initializer, it could be that the the compiler needs to
            // lay down some bits to please the C#'s compiler's different definite-assignment rules.
            return $"default({TypeName(xType, wr, udt.tok)})";
          }
        } else {
          return TypeInitializationValue(td.RhsWithArgument(udt.TypeArgs), wr, tok, usePlaceboValue, constructTypeParameterDefaultsFromTypeDescriptors);
        }
      } else if (cl is ClassLikeDecl or ArrowTypeDecl) {
<<<<<<< HEAD
        bool isHandle = true;
        if (Attributes.ContainsBool(cl.Attributes, "handle", ref isHandle) && isHandle) {
          return "0";
        } else {
          return $"(({TypeName(xType, wr, udt.tok)})null)";
        }
=======
        return $"(({TypeName(xType, wr, udt.tok)})null)";
>>>>>>> 4ea662bc
      } else if (cl is DatatypeDecl dt) {
        var s = FullTypeName(udt, ignoreInterface: true);
        var nonGhostTypeArgs = SelectNonGhost(dt, udt.TypeArgs);
        if (nonGhostTypeArgs.Count != 0) {
          s += "<" + TypeNames(nonGhostTypeArgs, wr, udt.tok) + ">";
        }
        var relevantTypeArgs = UsedTypeParameters(dt, udt.TypeArgs);
        return string.Format($"{s}.Default({relevantTypeArgs.Comma(ta => DefaultValue(ta.Actual, wr, tok, constructTypeParameterDefaultsFromTypeDescriptors))})");
      } else {
        Contract.Assert(false); throw new cce.UnreachableException();  // unexpected type
      }
    }

    protected override string TypeName_UDT(string fullCompileName, List<TypeParameter.TPVariance> variance, List<Type> typeArgs,
      ConcreteSyntaxTree wr, IToken tok, bool omitTypeArguments = false) {
      Contract.Assume(fullCompileName != null);  // precondition; this ought to be declared as a Requires in the superclass
      Contract.Assume(variance != null);  // precondition; this ought to be declared as a Requires in the superclass
      Contract.Assume(typeArgs != null);  // precondition; this ought to be declared as a Requires in the superclass
      Contract.Assume(variance.Count == typeArgs.Count);
      string s = IdProtect(fullCompileName);
      if (typeArgs.Count != 0) {
        s += "<" + TypeNames(typeArgs, wr, tok) + ">";
      }
      return s;
    }

    protected override string TypeName_Companion(Type type, ConcreteSyntaxTree wr, IToken tok, MemberDecl/*?*/ member) {
      type = UserDefinedType.UpcastToMemberEnclosingType(type, member);
      if (type is UserDefinedType udt) {
        var name = udt.ResolvedClass is TraitDecl ? udt.GetFullCompanionCompileName(Options) : FullTypeName(udt, member, true);
        return TypeName_UDT(name, udt, wr, tok);
      } else {
        return TypeName(type, wr, tok, member);
      }
    }

    protected override void TypeArgDescriptorUse(bool isStatic, bool lookasideBody, TopLevelDeclWithMembers cl, out bool needsTypeParameter, out bool needsTypeDescriptor) {
      if (cl is DatatypeDecl) {
        needsTypeParameter = false;
        needsTypeDescriptor = true;
      } else if (cl is TraitDecl) {
        needsTypeParameter = false;
        needsTypeDescriptor = isStatic || lookasideBody;
      } else {
        Contract.Assert(cl is ClassDecl);
        needsTypeParameter = false;
        needsTypeDescriptor = isStatic;
      }
    }

    protected override string TypeDescriptor(Type type, ConcreteSyntaxTree wr, IToken tok) {
      type = DatatypeWrapperEraser.SimplifyType(Options, type, true);
      if (type is BoolType) {
        return "Dafny.Helpers.BOOL";
      } else if (type is CharType) {
        return CharTypeDescriptorName;
      } else if (type is IntType || type is BigOrdinalType) {
        return "Dafny.Helpers.INT";
      } else if (type is RealType) {
        return "Dafny.Helpers.REAL";
      } else if (type is BitvectorType) {
        var t = (BitvectorType)type;
        if (t.NativeType != null) {
          return GetNativeTypeDescriptor(AsNativeType(type));
        } else {
          return "Dafny.Helpers.INT";
        }
      } else if (type is SetType setType) {
        return $"{DafnySetClass}<{TypeName(setType.Arg, wr, tok)}>.{TypeDescriptorMethodName}()";
      } else if (type is SeqType seqType) {
        return $"{DafnySeqClass}<{TypeName(seqType.Arg, wr, tok)}>.{TypeDescriptorMethodName}()";
      } else if (type is MultiSetType multisetType) {
        return $"{DafnyMultiSetClass}<{TypeName(multisetType.Arg, wr, tok)}>.{TypeDescriptorMethodName}()";
      } else if (type is MapType mapType) {
        return $"{DafnyMapClass}<{TypeName(mapType.Domain, wr, tok)}, {TypeName(mapType.Range, wr, tok)}>.{TypeDescriptorMethodName}()";
      } else if (type.IsRefType) {
        return $"Dafny.Helpers.NULL<{TypeName(type, wr, tok)}>()";
      } else if (type.IsArrayType) {
        ArrayClassDecl at = type.AsArrayType;
        var elType = UserDefinedType.ArrayElementType(type);
        var elTypeName = TypeName(elType, wr, tok);
        return $"Dafny.Helpers.ARRAY{(at.Dims == 1 ? "" : $"{at.Dims}")}<{elTypeName}>()";
      } else if (type.IsTypeParameter) {
        var tp = type.AsTypeParameter;
        Contract.Assert(tp != null);
        if (thisContext != null && thisContext.ParentFormalTypeParametersToActuals.TryGetValue(tp, out var instantiatedTypeParameter)) {
          return TypeDescriptor(instantiatedTypeParameter, wr, tok);
        }
        return FormatTypeDescriptorVariable(type.AsTypeParameter.GetCompileName(Options));
      } else if (type.IsBuiltinArrowType) {
        return $"Dafny.Helpers.NULL<{TypeName(type, wr, tok)}>()";
      } else if (type is UserDefinedType udt) {
        var cl = udt.ResolvedClass;
        Contract.Assert(cl != null);

        List<Type> relevantTypeArgs;
        if (cl is DatatypeDecl dt) {
          relevantTypeArgs = UsedTypeParameters(dt, udt.TypeArgs).ConvertAll(ta => ta.Actual);
        } else {
          relevantTypeArgs = type.TypeArgs;
        }

        return AddTypeDescriptorArgs(FullTypeName(udt, ignoreInterface: true), udt, relevantTypeArgs, wr, tok);
      } else {
        Contract.Assert(false); throw new cce.UnreachableException();
      }
    }

    private string GetNativeTypeDescriptor(NativeType nt) {
      Contract.Assert(nt != null);
      switch (nt.Sel) {
        case NativeType.Selection.SByte:
          return $"Dafny.Helpers.INT8";
        case NativeType.Selection.Byte:
          return $"Dafny.Helpers.UINT8";
        case NativeType.Selection.Short:
          return $"Dafny.Helpers.INT16";
        case NativeType.Selection.UShort:
          return $"Dafny.Helpers.UINT16";
        case NativeType.Selection.Int:
          return $"Dafny.Helpers.INT32";
        case NativeType.Selection.UInt:
          return $"Dafny.Helpers.UINT32";
        case NativeType.Selection.Long:
          return $"Dafny.Helpers.INT64";
        case NativeType.Selection.ULong:
          return $"Dafny.Helpers.UINT64";
        default:
          Contract.Assert(false);
          throw new cce.UnreachableException();
      }
    }

    private string AddTypeDescriptorArgs(string fullCompileName, UserDefinedType udt, List<Type> typeDescriptors, ConcreteSyntaxTree wr, IToken tok) {
      Contract.Requires(fullCompileName != null);
      Contract.Requires(udt != null);
      Contract.Requires(typeDescriptors != null);
      Contract.Requires(wr != null);
      Contract.Requires(tok != null);

      var s = TypeName_UDT(fullCompileName, udt, wr, tok);
      s += $".{TypeDescriptorMethodName}({typeDescriptors.Comma(arg => TypeDescriptor(arg, wr, tok))})";
      return s;
    }

    // ----- Declarations -------------------------------------------------------------

    protected void DeclareField(string name, bool isPublic, bool isStatic, bool isConst, string typeName, string rhs, ClassWriter cw) {
      var publik = isPublic ? "public" : "private";
      var konst = isConst ? " readonly" : "";
      var virtuall = Synthesize ? " virtual" : "";
      if (isStatic) {
        cw.StaticMemberWriter.Write($"{publik} static{konst} {typeName} {name}");
        if (rhs != null) {
          cw.StaticMemberWriter.Write($" = {rhs}");
        }
        cw.StaticMemberWriter.WriteLine(";");
      } else {
        string ending = "";
        if (isPublic) {
          if (isConst) {
            cw.InstanceMemberWriter.Write(
              $"{publik}{konst}{virtuall} {typeName} {name} {{get;}}");
          } else {
            cw.InstanceMemberWriter.Write(
              $"{publik}{virtuall} {typeName} {name} {{get; set;}}");
          }
        } else {
          cw.InstanceMemberWriter.WriteLine($"{publik}{konst} {typeName} {name}");
          ending = ";";
        }
        if (cw.CtorBodyWriter == null) {
          if (rhs != null) {
            cw.InstanceMemberWriter.Write($" = {rhs}");
            ending = ";";
          }
        } else {
          if (rhs != null) {
            cw.CtorBodyWriter.WriteLine($"this.{name} = {rhs};");
          }
        }
        cw.InstanceMemberWriter.WriteLine(ending);
      }
    }

    protected override bool DeclareFormal(string prefix, string name, Type type, IToken tok, bool isInParam, ConcreteSyntaxTree wr) {
      wr.Write($"{prefix}{(isInParam ? "" : "out ")}{TypeName(type, wr, tok)} {name}");
      return true;
    }

    protected override void DeclareLocalVar(string name, Type/*?*/ type, IToken/*?*/ tok, bool leaveRoomForRhs, string/*?*/ rhs, ConcreteSyntaxTree wr) {
      wr.Write($"{(type != null ? TypeName(type, wr, tok) : "var")} {name}");
      if (leaveRoomForRhs) {
        Contract.Assert(rhs == null);  // follows from precondition
      } else if (rhs != null) {
        wr.WriteLine($" = {rhs};");
      } else {
        wr.WriteLine(";");
      }
    }

    protected override ConcreteSyntaxTree DeclareLocalVar(string name, Type/*?*/ type, IToken/*?*/ tok, ConcreteSyntaxTree wr) {
      var w = new ConcreteSyntaxTree();
      wr.FormatLine($"{(type != null ? TypeName(type, wr, tok) : "var")} {name} = {w};");
      return w;
    }

    protected override void DeclareOutCollector(string collectorVarName, ConcreteSyntaxTree wr) {
      wr.Write($"var {collectorVarName} = ");
    }

    protected override void DeclareLocalOutVar(string name, Type type, IToken tok, string rhs, bool useReturnStyleOuts, ConcreteSyntaxTree wr) {
      if (useReturnStyleOuts) {
        DeclareLocalVar(name, type, tok, false, rhs, wr);
      } else {
        EmitAssignment(name, type, rhs, null, wr);
      }
    }

    protected override void EmitActualOutArg(string actualOutParamName, ConcreteSyntaxTree wr) {
      wr.Write($"out {actualOutParamName}");
    }

    protected override bool UseReturnStyleOuts(Method m, int nonGhostOutCount) {
      return nonGhostOutCount == 1;
    }

    protected override void EmitOutParameterSplits(string outCollector, List<string> actualOutParamNames, ConcreteSyntaxTree wr) {
      Contract.Assert(actualOutParamNames.Count == 1);
      EmitAssignment(actualOutParamNames[0], null, outCollector, null, wr);
    }

    protected override void EmitActualTypeArgs(List<Type> typeArgs, IToken tok, ConcreteSyntaxTree wr) {
      if (typeArgs.Count != 0) {
        wr.Write("<" + TypeNames(typeArgs, wr, tok) + ">");
      }
    }

    protected override string GenerateLhsDecl(string target, Type/*?*/ type, ConcreteSyntaxTree wr, IToken tok) {
      return (type != null ? TypeName(type, wr, tok) : "var") + " " + target;
    }

    // ----- Statements -------------------------------------------------------------

    protected override void EmitPrintStmt(ConcreteSyntaxTree wr, Expression arg) {
      var wStmts = wr.Fork();
      var typeArgs = arg.Type.AsArrowType == null ? "" : $"<{TypeName(arg.Type, wr, null, null)}>";
      var suffix = arg.Type.IsStringType && UnicodeCharEnabled ? ".ToVerbatimString(false)" : "";
      wr.WriteLine($"{DafnyHelpersClass}.Print{typeArgs}(({Expr(arg, false, wStmts)}){suffix});");
    }

    protected override void EmitReturn(List<Formal> outParams, ConcreteSyntaxTree wr) {
      outParams = outParams.Where(f => !f.IsGhost).ToList();
      var returnExpr = outParams.Count == 1 ? IdName(outParams[0]) : "";
      wr.WriteLine($"return {returnExpr};");
    }

    protected override ConcreteSyntaxTree CreateLabeledCode(string label, bool createContinueLabel, ConcreteSyntaxTree wr) {
      var w = wr.Fork();
      var prefix = createContinueLabel ? "continue_" : "after_";
      wr.Fork(-1).WriteLine($"{prefix}{label}: ;");
      return w;
    }

    protected override void EmitBreak(string/*?*/ label, ConcreteSyntaxTree wr) {
      if (label == null) {
        wr.WriteLine("break;");
      } else {
        wr.WriteLine("goto after_{0};", label);
      }
    }

    protected override void EmitContinue(string label, ConcreteSyntaxTree wr) {
      wr.WriteLine("goto continue_{0};", label);
    }

    protected override void EmitYield(ConcreteSyntaxTree wr) {
      wr.WriteLine("yield return null;");
    }

    protected override void EmitAbsurd(string/*?*/ message, ConcreteSyntaxTree wr) {
      if (message == null) {
        message = "unexpected control point";
      }
      wr.WriteLine("throw new System.Exception(\"{0}\");", message);
    }

    protected override void EmitHalt(IToken tok, Expression/*?*/ messageExpr, ConcreteSyntaxTree wr) {
      var exceptionMessage = Expr(messageExpr, false, wr.Fork());
      if (tok != null) {
        exceptionMessage.Prepend(new LineSegment(SymbolDisplay.FormatLiteral(tok.TokenToString(Options) + ": ", true) + " + "));
      }
      if (UnicodeCharEnabled && messageExpr.Type.IsStringType) {
        exceptionMessage.Write(".ToVerbatimString(false)");
      }
      wr.Format($"throw new Dafny.HaltException({exceptionMessage});");
    }

    protected override ConcreteSyntaxTree EmitForStmt(IToken tok, IVariable loopIndex, bool goingUp, string /*?*/ endVarName,
      List<Statement> body, LList<Label> labels, ConcreteSyntaxTree wr) {

      wr.Write($"for ({TypeName(loopIndex.Type, wr, tok)} {loopIndex.CompileName} = ");
      var startWr = wr.Fork();
      wr.Write($"; ");

      ConcreteSyntaxTree bodyWr;
      if (goingUp) {
        wr.Write(endVarName != null ? $"{loopIndex.CompileName} < {endVarName}" : "");
        bodyWr = wr.NewBlock($"; {loopIndex.CompileName}++)");
      } else {
        wr.Write(endVarName != null ? $"{endVarName} < {loopIndex.CompileName}" : "");
        bodyWr = wr.NewBlock($"; )");
        bodyWr.WriteLine($"{loopIndex.CompileName}--;");
      }
      bodyWr = EmitContinueLabel(labels, bodyWr);
      TrStmtList(body, bodyWr);

      return startWr;
    }

    protected override ConcreteSyntaxTree CreateForLoop(string indexVar, string bound, ConcreteSyntaxTree wr, string start = null) {
      start = start ?? "0";
      return wr.NewNamedBlock("for (var {0} = {2}; {0} < {1}; {0}++)", indexVar, bound, start);
    }

    protected override ConcreteSyntaxTree CreateDoublingForLoop(string indexVar, int start, ConcreteSyntaxTree wr) {
      return wr.NewNamedBlock("for (var {0} = new BigInteger({1}); ; {0} *= 2)", indexVar, start);
    }

    protected override void EmitIncrementVar(string varName, ConcreteSyntaxTree wr) {
      wr.WriteLine($"{varName}++;");
    }

    protected override void EmitDecrementVar(string varName, ConcreteSyntaxTree wr) {
      wr.WriteLine($"{varName}--;");
    }

    protected override string GetQuantifierName(string bvType) {
      return string.Format($"{DafnyHelpersClass}.Quantifier<{bvType}>");
    }

    protected override ConcreteSyntaxTree CreateForeachLoop(string tmpVarName, Type collectionElementType, IToken tok, out ConcreteSyntaxTree collectionWriter, ConcreteSyntaxTree wr) {
      collectionWriter = new ConcreteSyntaxTree();
      wr.Format($"foreach ({TypeName(collectionElementType, wr, tok)} {tmpVarName} in {collectionWriter})");
      return wr.NewBlock();
    }

    protected override void EmitDowncastVariableAssignment(string boundVarName, Type boundVarType, string tmpVarName,
      Type collectionElementType, bool introduceBoundVar, IToken tok, ConcreteSyntaxTree wr) {
      var typeName = TypeName(boundVarType, wr, tok);
      wr.WriteLine("{0}{1} = ({2}){3};", introduceBoundVar ? typeName + " " : "", boundVarName, typeName, tmpVarName);
    }

    [CanBeNull]
    protected override string GetSubtypeCondition(string tmpVarName, Type boundVarType, IToken tok, ConcreteSyntaxTree wPreconditions) {
      string typeTest;
      if (boundVarType.IsRefType) {
        if (boundVarType.IsObject || boundVarType.IsObjectQ) {
          typeTest = "true";
        } else {
          typeTest = $"{tmpVarName} is {TypeName(boundVarType, wPreconditions, tok)}";
        }
        if (boundVarType.IsNonNullRefType) {
          typeTest = $"{tmpVarName} != null && {typeTest}";
        } else {
          typeTest = $"{tmpVarName} == null || {typeTest}";
        }
      } else {
        typeTest = "true";
      }

      return typeTest == "true" ? null : typeTest;
    }

    protected override ConcreteSyntaxTree CreateForeachIngredientLoop(string boundVarName, int L, string tupleTypeArgs, out ConcreteSyntaxTree collectionWriter, ConcreteSyntaxTree wr) {
      collectionWriter = new ConcreteSyntaxTree();
      return wr.Format($"foreach (var {boundVarName} in {collectionWriter})").NewBlock();
    }

    // ----- Expressions -------------------------------------------------------------

    protected override void EmitNew(Type type, IToken tok, CallStmt initCall /*?*/, ConcreteSyntaxTree wr, ConcreteSyntaxTree wStmts) {
      var cl = ((UserDefinedType)type.NormalizeExpand()).ResolvedClass;
      var ctor = (Constructor)initCall?.Method;  // correctness of cast follows from precondition of "EmitNew"
      var arguments = new ConcreteSyntaxTree();
      wr.Format($"new {TypeName(type, wr, tok)}({arguments})");
      var sep = "";
      EmitTypeDescriptorsActuals(TypeArgumentInstantiation.ListFromClass(cl, type.TypeArgs), tok, arguments, ref sep);
      arguments.Write(ConstructorArguments(initCall, wStmts, ctor, sep));
    }

    protected override void EmitNewArray(Type elementType, IToken tok, List<string> dimensions,
        bool mustInitialize, [CanBeNull] string exampleElement, ConcreteSyntaxTree wr, ConcreteSyntaxTree wStmts) {
      var wrs = EmitNewArray(elementType, tok, dimensions.Count, mustInitialize, wr);
      for (var i = 0; i < wrs.Count; i++) {
        wrs[i].Write(dimensions[i]);
      }
    }

    private List<ConcreteSyntaxTree> EmitNewArray(Type elmtType, IToken tok, int dimCount, bool mustInitialize, ConcreteSyntaxTree wr) {
      ConcreteSyntaxTree EmitSizeCheckWrapper(ConcreteSyntaxTree w) {
        w.Write($"{DafnyHelpersClass}.ToIntChecked(");
        var wSize = w.Fork();
        w.Write(", \"array size exceeds memory limit\")");
        return wSize;
      }

      var wrs = new List<ConcreteSyntaxTree>();
      if (!mustInitialize || HasSimpleZeroInitializer(elmtType)) {
        TypeName_SplitArrayName(elmtType, wr, tok, out string typeNameSansBrackets, out string brackets);
        wr.Write("new {0}", typeNameSansBrackets);
        string prefix = "[";
        for (var d = 0; d < dimCount; d++) {
          wr.Write(prefix);
          wrs.Add(EmitSizeCheckWrapper(wr));
          prefix = ", ";
        }
        wr.Write("]{0}", brackets);
      } else {
        wr.Write("Dafny.ArrayHelpers.InitNewArray{0}<{1}>", dimCount, TypeName(elmtType, wr, tok));
        var inParens = wr.ForkInParens();
        inParens.Write(DefaultValue(elmtType, inParens, tok, true));
        for (var d = 0; d < dimCount; d++) {
          inParens.Write(", ");
          wrs.Add(EmitSizeCheckWrapper(inParens));
        }
      }
      return wrs;
    }

    /// <summary>
    /// Return "true" if the C# all-zero bit pattern is a meaningful value for a Dafny type "t".
    /// This method is allowed to be conservative; that is, it is allowed to return "false" more often
    /// than strictly needed.
    /// </summary>
    private bool HasSimpleZeroInitializer(Type t) {
      Contract.Requires(t != null);

      t = t.NormalizeExpandKeepConstraints();
      if (t is CharType) {
        // Okay, so '\0' _is_ a value of type "char", but it's so unpleasant to deal with in test files, etc.
        // By returning false here, a different value will be chosen.
        return false;
      } else if (t is BoolType || t is IntType || t is BigOrdinalType || t is RealType || t is BitvectorType) {
        return true;
      } else if (t is CollectionType) {
        return false;
      }

      var udt = (UserDefinedType)t;
      var cl = udt.ResolvedClass;
      Contract.Assert(cl != null);
      if (cl is NewtypeDecl) {
        var td = (NewtypeDecl)cl;
        return td.WitnessKind == SubsetTypeDecl.WKind.CompiledZero;
      } else if (cl is ClassLikeDecl { IsReferenceTypeDecl: true }) {
        return true; // null is a value of this type
      } else {
        return false;
      }
    }

    protected override void EmitLiteralExpr(ConcreteSyntaxTree wr, LiteralExpr e) {
      if (e is StaticReceiverExpr) {
        wr.Write(TypeName(e.Type, wr, e.tok));
      } else if (e.Value == null) {
        var cl = (e.Type.NormalizeExpand() as UserDefinedType)?.ResolvedClass;
        wr.Write("({0})null", TypeName(e.Type, wr, e.tok));
      } else if (e.Value is bool) {
        wr.Write((bool)e.Value ? "true" : "false");
      } else if (e is CharLiteralExpr) {
        var v = (string)e.Value;
        if (UnicodeCharEnabled) {
          var codePoint = Util.UnescapedCharacters(Options, v, false).Single();
          if (codePoint > char.MaxValue) {
            // C# supports \U, but doesn't allow values that require two UTF-16 code units in character literals.
            // For such values we construct the Rune value directly from the unescaped codepoint.
            wr.Write($"new Dafny.Rune(0x{codePoint:x})");
          } else {
            wr.Write($"new Dafny.Rune('{Util.ExpandUnicodeEscapes(v, false)}')");
          }
        } else {
          wr.Write($"'{v}'");
        }
      } else if (e is StringLiteralExpr str) {
        wr.Format($"{DafnySeqClass}<{CharTypeName}>.{CharMethodQualifier}FromString({StringLiteral(str)})");
      } else if (AsNativeType(e.Type) != null) {
        GetNativeInfo(AsNativeType(e.Type).Sel, out var nativeName, out var literalSuffix, out var needsCastAfterArithmetic);
        if (needsCastAfterArithmetic) {
          wr = wr.Write($"({nativeName})").ForkInParens();
        }
        wr.Write((BigInteger)e.Value + literalSuffix);
      } else if (e.Value is BigInteger bigInteger) {
        EmitIntegerLiteral(bigInteger, wr);
      } else if (e.Value is BigDec n) {
        if (0 <= n.Exponent) {
          wr.Write("new Dafny.BigRational(BigInteger.Parse(\"{0}", n.Mantissa);
          for (int i = 0; i < n.Exponent; i++) {
            wr.Write("0");
          }
          wr.Write("\"), BigInteger.One)");
        } else {
          wr.Write("new Dafny.BigRational(");
          EmitIntegerLiteral(n.Mantissa, wr);
          wr.Write(", BigInteger.Parse(\"1");
          for (int i = n.Exponent; i < 0; i++) {
            wr.Write("0");
          }
          wr.Write("\"))");
        }
      } else {
        Contract.Assert(false); throw new cce.UnreachableException();  // unexpected literal
      }
    }

    void EmitIntegerLiteral(BigInteger i, ConcreteSyntaxTree wr) {
      Contract.Requires(wr != null);
      if (i.IsZero) {
        wr.Write("BigInteger.Zero");
      } else if (i.IsOne) {
        wr.Write("BigInteger.One");
      } else if (int.MinValue <= i && i <= int.MaxValue) {
        wr.Write($"new BigInteger({i})");
      } else if (long.MinValue <= i && i <= long.MaxValue) {
        wr.Write($"new BigInteger({i}L)");
      } else if (ulong.MinValue <= i && i <= ulong.MaxValue) {
        wr.Write($"new BigInteger({i}UL)");
      } else {
        wr.Write($"BigInteger.Parse(\"{i}\")");
      }
    }

    protected override void EmitStringLiteral(string str, bool isVerbatim, ConcreteSyntaxTree wr) {
      wr.Write($"{(isVerbatim ? "@" : "")}\"{Util.ExpandUnicodeEscapes(str, false)}\"");
    }

    protected override ConcreteSyntaxTree EmitBitvectorTruncation(BitvectorType bvType, bool surroundByUnchecked, ConcreteSyntaxTree wr) {
      string nativeName = null, literalSuffix = null;
      if (bvType.NativeType != null) {
        GetNativeInfo(bvType.NativeType.Sel, out nativeName, out literalSuffix, out var needsCastAfterArithmetic);
      }

      // --- Before
      if (bvType.NativeType != null) {
        if (surroundByUnchecked) {
          // Unfortunately, the following will apply "unchecked" to all subexpressions as well.  There
          // shouldn't ever be any problem with this, but stylistically it would have been nice to have
          // applied the "unchecked" only to the actual operation that may overflow.
          wr = wr.Write("unchecked").ForkInParens();
        }
        wr.Write($"({nativeName})");
      }
      wr = wr.ForkInParens();
      // --- Middle
      var middle = wr.ForkInParens();
      // --- After
      // do the truncation, if needed
      if (bvType.NativeType == null) {
        wr.Write(" & ((new BigInteger(1) << {0}) - 1)", bvType.Width);
      } else {
        if (bvType.NativeType.Bitwidth != bvType.Width) {
          // print in hex, because that looks nice
          wr.Write(" & ({2})0x{0:X}{1}", (1UL << bvType.Width) - 1, literalSuffix, nativeName);
        }
      }

      return middle;
    }

    protected override void EmitRotate(Expression e0, Expression e1, bool isRotateLeft, ConcreteSyntaxTree wr,
        bool inLetExprBody, ConcreteSyntaxTree wStmts, FCE_Arg_Translator tr) {
      string nativeName = null, literalSuffix = null;
      bool needsCast = false;
      var nativeType = AsNativeType(e0.Type);
      if (nativeType != null) {
        GetNativeInfo(nativeType.Sel, out nativeName, out literalSuffix, out needsCast);
      }

      // ( e0 op1 e1) | (e0 op2 (width - e1))
      if (needsCast) {
        wr = wr.Write("(" + nativeName + ")").ForkInParens();
      }
      EmitShift(e0, e1, isRotateLeft ? "<<" : ">>", isRotateLeft, nativeType, true, wr.ForkInParens(), inLetExprBody, wStmts, tr);

      wr.Write(" | ");

      EmitShift(e0, e1, isRotateLeft ? ">>" : "<<", !isRotateLeft, nativeType, false, wr.ForkInParens(), inLetExprBody, wStmts, tr);
    }

    void EmitShift(Expression e0, Expression e1, string op, bool truncate, NativeType nativeType /*?*/, bool firstOp,
        ConcreteSyntaxTree wr, bool inLetExprBody, ConcreteSyntaxTree wStmts, FCE_Arg_Translator tr) {
      var bv = e0.Type.AsBitVectorType;
      if (truncate) {
        wr = EmitBitvectorTruncation(bv, true, wr);
      }
      tr(e0, wr, inLetExprBody, wStmts);
      wr.Write(" {0} ", op);
      if (!firstOp) {
        wr = wr.ForkInParens().Write("{0} - ", bv.Width);
      }

      wr.Write("(int)");
      tr(e1, wr.ForkInParens(), inLetExprBody, wStmts);
    }

    protected override bool CompareZeroUsingSign(Type type) {
      return AsNativeType(type) == null;
    }

    protected override ConcreteSyntaxTree EmitSign(Type type, ConcreteSyntaxTree wr) {
      // Should only be called when CompareZeroUsingSign is true
      Contract.Assert(AsNativeType(type) == null);

      ConcreteSyntaxTree w = wr.Fork();
      wr.Write(".Sign");

      return w;
    }

    protected override void EmitEmptyTupleList(string tupleTypeArgs, ConcreteSyntaxTree wr) {
      wr.Write($"new System.Collections.Generic.List<System.Tuple<{tupleTypeArgs}>>()");
    }

    protected override ConcreteSyntaxTree EmitAddTupleToList(string ingredients, string tupleTypeArgs, ConcreteSyntaxTree wr) {
      var wrTuple = new ConcreteSyntaxTree();
      wr.FormatLine($"{ingredients}.Add(new System.Tuple<{tupleTypeArgs}>({wrTuple}));");
      return wrTuple;
    }

    protected override void EmitTupleSelect(string prefix, int i, ConcreteSyntaxTree wr) {
      wr.Write($"{prefix}.Item{i + 1}");
    }

    protected override string IdProtect(string name) {
      return PublicIdProtect(name);
    }
    public override string PublicIdProtect(string name) {
      if (name == "" || name.First() == '_') {
        return name;  // no need to further protect this name -- we know it's not a C# keyword
      }
      switch (name) {
        // keywords
        case "base":
        case "byte":
        case "catch":
        case "checked":
        case "continue":
        case "decimal":
        case "default":
        case "delegate":
        case "do":
        case "double":
        case "enum":
        case "event":
        case "explicit":
        case "extern":
        case "finally":
        case "fixed":
        case "float":
        case "for":
        case "foreach":
        case "goto":
        case "implicit":
        case "interface":
        case "internal":
        case "is":
        case "lock":
        case "long":
        case "namespace":
        case "operator":
        case "out":
        case "override":
        case "params":
        case "private":
        case "public":
        case "readonly":
        case "ref":
        case "sbyte":
        case "sealed":
        case "short":
        case "sizeof":
        case "stackalloc":
        case "struct":
        case "switch":
        case "throw":
        case "try":
        case "typeof":
        case "uint":
        case "ulong":
        case "unchecked":
        case "unsafe":
        case "ushort":
        case "using":
        case "virtual":
        case "void":
        case "volatile":
        // contextual keywords
        case "add":
        case "alias":
        case "ascending":
        case "async":
        case "await":
        case "descending":
        case "dynamic":
        case "equals":
        case "from":
        case "get":
        case "global":
        case "group":
        case "into":
        case "join":
        case "let":
        case "nameof":
        case "on":
        case "orderby":
        case "partial":
        case "remove":
        case "select":
        case "set":
        case "value":
        case "when":
        case "where":
          return "@" + name;
        // methods with expected names
        case "ToString":
        case "GetHashCode":
        case "Main":
          return "_" + name;
        default:
          return name;
      }
    }

    protected override string FullTypeName(UserDefinedType udt, MemberDecl /*?*/ member = null) {
      return FullTypeName(udt, member);
    }
    private string FullTypeName(UserDefinedType udt, MemberDecl/*?*/ member = null, bool ignoreInterface = false) {
      Contract.Assume(udt != null);  // precondition; this ought to be declared as a Requires in the superclass
      if (udt is ArrowType) {
        return ArrowType.Arrow_FullCompileName;
      }

      if (member != null && member.IsExtern(Options, out var qualification, out _) && qualification != null) {
        return qualification;
      }
      var cl = udt.ResolvedClass;
      if (cl is TypeParameter) {
        return IdProtect(udt.GetCompileName(Options));
      }

      //Use the interface if applicable (not handwritten, or incompatible variance)
      if ((cl is DatatypeDecl)
          && !ignoreInterface
          && (member is null || !NeedsCustomReceiver(member))) {
        return (cl.EnclosingModuleDefinition.IsDefaultModule ? "" : IdProtect(cl.EnclosingModuleDefinition.GetCompileName(Options)) + ".") + DtTypeName(cl, false);
      }

      if (cl.EnclosingModuleDefinition.IsDefaultModule) {
        return IdProtect(cl.GetCompileName(Options));
      }

      if (cl.IsExtern(Options, out _, out _)) {
        return cl.EnclosingModuleDefinition.GetCompileName(Options) + "." + cl.GetCompileName(Options);
      }
      return IdProtect(cl.EnclosingModuleDefinition.GetCompileName(Options)) + "." + IdProtect(cl.GetCompileName(Options));
    }

    protected override void EmitThis(ConcreteSyntaxTree wr) {
      var custom =
        (enclosingMethod != null && (enclosingMethod.IsTailRecursive || NeedsCustomReceiver(enclosingMethod))) ||
        (enclosingFunction != null && (enclosingFunction.IsTailRecursive || NeedsCustomReceiver(enclosingFunction))) ||
        thisContext is NewtypeDecl ||
        thisContext is TraitDecl;
      wr.Write(custom ? "_this" : "this");
    }

    protected override void EmitDatatypeValue(DatatypeValue dtv, string arguments, ConcreteSyntaxTree wr) {
      var dt = dtv.Ctor.EnclosingDatatype;
      var dtName = dt.GetFullCompileName(Options);

      var nonGhostInferredTypeArgs = SelectNonGhost(dt, dtv.InferredTypeArgs);
      var typeParams = nonGhostInferredTypeArgs.Count == 0 ? "" : $"<{TypeNames(nonGhostInferredTypeArgs, wr, dtv.tok)}>";
      if (!dtv.IsCoCall) {
        // For an ordinary constructor (that is, one that does not guard any co-recursive calls), generate:
        //   Dt.create_Cons<T>( args )
        wr.Write($"{dtName}{typeParams}.{DtCreateName(dtv.Ctor)}({arguments})");
      } else {
        // In the case of a co-recursive call, generate:
        //     new Dt__Lazy<T>( LAMBDA )
        // where LAMBDA is:
        //     () => { return Dt_Cons<T>( ...args... ); }
        wr.Write($"new {dtName}__Lazy{typeParams}(");
        wr.Write("() => { return ");
        wr.Write("new {0}({1})", DtCtorName(dtv.Ctor, dtv.InferredTypeArgs, wr), arguments);
        wr.Write("; })");
      }
    }


    protected override void GetSpecialFieldInfo(SpecialField.ID id, object idParam, Type receiverType, out string compiledName, out string preString, out string postString) {
      compiledName = "";
      preString = "";
      postString = "";
      switch (id) {
        case SpecialField.ID.UseIdParam:
          compiledName = IdProtect((string)idParam);
          break;
        case SpecialField.ID.ArrayLength:
        case SpecialField.ID.ArrayLengthInt:
          compiledName = idParam == null ? "Length" : $"GetLength({(int)idParam})";
          if (id == SpecialField.ID.ArrayLength) {
            preString = "new BigInteger(";
            postString = ")";
          }
          break;
        case SpecialField.ID.Floor:
          compiledName = "ToBigInteger()";
          break;
        case SpecialField.ID.IsLimit:
          preString = "Dafny.BigOrdinal.IsLimit(";
          postString = ")";
          break;
        case SpecialField.ID.IsSucc:
          preString = "Dafny.BigOrdinal.IsSucc(";
          postString = ")";
          break;
        case SpecialField.ID.Offset:
          preString = "Dafny.BigOrdinal.Offset(";
          postString = ")";
          break;
        case SpecialField.ID.IsNat:
          preString = "Dafny.BigOrdinal.IsNat(";
          postString = ")";
          break;
        case SpecialField.ID.Keys:
          compiledName = "Keys";
          break;
        case SpecialField.ID.Values:
          compiledName = "Values";
          break;
        case SpecialField.ID.Items:
          var mapType = receiverType.AsMapType;
          Contract.Assert(mapType != null);
          var errorWr = new ConcreteSyntaxTree();
          var domainType = TypeName(mapType.Domain, errorWr, Token.NoToken);
          var rangeType = TypeName(mapType.Range, errorWr, Token.NoToken);
          preString = $"{DafnyMapClass}<{domainType}, {rangeType}>.Items(";
          postString = ")";
          break;
        case SpecialField.ID.Reads:
          compiledName = "_reads";
          break;
        case SpecialField.ID.Modifies:
          compiledName = "_modifies";
          break;
        case SpecialField.ID.New:
          compiledName = "_new";
          break;
        default:
          Contract.Assert(false); // unexpected ID
          break;
      }
    }

    protected override ILvalue EmitMemberSelect(Action<ConcreteSyntaxTree> obj, Type objType, MemberDecl member, List<TypeArgumentInstantiation> typeArgs, Dictionary<TypeParameter, Type> typeMap,
      Type expectedType, string/*?*/ additionalCustomParameter, bool internalAccess = false) {
      var memberStatus = DatatypeWrapperEraser.GetMemberStatus(Options, member);
      if (memberStatus == DatatypeWrapperEraser.MemberCompileStatus.Identity) {
        return SimpleLvalue(obj);
      } else if (memberStatus == DatatypeWrapperEraser.MemberCompileStatus.AlwaysTrue) {
        return SimpleLvalue(w => w.Write("true"));
      } else if (member is SpecialField sf && !(member is ConstantField)) {
        GetSpecialFieldInfo(sf.SpecialId, sf.IdParam, objType, out string compiledName, out string _, out string _);
        if (compiledName.Length != 0) {
          return SuffixLvalue(obj, ".{0}", compiledName);
        } else {
          // this member selection is handled by some kind of enclosing function call, so nothing to do here
          return SimpleLvalue(obj);
        }
      } else if (member is Function fn) {
        var wr = new ConcreteSyntaxTree();
        EmitNameAndActualTypeArgs(IdName(member), TypeArgumentInstantiation.ToActuals(ForTypeParameters(typeArgs, member, false)), member.tok, wr);
        if (typeArgs.Count == 0 && additionalCustomParameter == null) {
          var nameAndTypeArgs = wr.ToString();
          return SuffixLvalue(obj, $".{nameAndTypeArgs}");
        } else {
          // We need an eta conversion to adjust for the difference in arity.
          // (T0 a0, T1 a1, ...) => obj.F(additionalCustomParameter, a0, a1, ...)
          var callArguments = wr.ForkInParens();
          var sep = "";
          EmitTypeDescriptorsActuals(ForTypeDescriptors(typeArgs, member.EnclosingClass, member, false), fn.tok, callArguments, ref sep);
          if (additionalCustomParameter != null) {
            callArguments.Write($"{sep}{additionalCustomParameter}");
            sep = ", ";
          }
          var lambdaHeader = new ConcreteSyntaxTree();
          var prefixSep = "";
          var arguments = lambdaHeader.ForkInParens();
          lambdaHeader.Write(" => ");

          foreach (var arg in fn.Formals) {
            if (!arg.IsGhost) {
              var name = idGenerator.FreshId("_eta");
              var ty = arg.Type.Subst(typeMap);
              arguments.Write($"{prefixSep}{TypeName(ty, arguments, arg.tok)} {name}");
              callArguments.Write($"{sep}{name}");
              sep = ", ";
              prefixSep = ", ";
            }
          }
          return EnclosedLvalue(lambdaHeader.ToString(), obj, $".{wr}");
        }
      } else {
        Contract.Assert(member is Field);
        if (member.IsStatic) {
          return SimpleLvalue(w => {
            w.Write("{0}.{1}", TypeName_Companion(objType, w, member.tok, member), IdName(member));
            var sep = "(";
            EmitTypeDescriptorsActuals(ForTypeDescriptors(typeArgs, member.EnclosingClass, member, false), member.tok, w, ref sep);
            if (sep != "(") {
              w.Write(")");
            }
          });
        } else if (NeedsCustomReceiver(member) && !(member.EnclosingClass is TraitDecl)) {
          // instance const in a newtype or belongs to a datatype
          Contract.Assert(typeArgs.Count == 0 || member.EnclosingClass is DatatypeDecl);
          return SimpleLvalue(w => {
            w.Write("{0}.{1}(", TypeName_Companion(objType, w, member.tok, member), IdName(member));
            obj(w);
            w.Write(")");
          });
        } else if (internalAccess && (member is ConstantField || member.EnclosingClass is TraitDecl)) {
          return SuffixLvalue(obj, $"._{member.GetCompileName(Options)}");
        } else {
          return SimpleLvalue(w => {
            obj(w);
            w.Write(".{0}", IdName(member));
            var sep = "(";
            EmitTypeDescriptorsActuals(ForTypeDescriptors(typeArgs, member.EnclosingClass, member, false), member.tok, w, ref sep);
            if (sep != "(") {
              w.Write(")");
            }
          });
        }
      }
    }

    protected override ConcreteSyntaxTree EmitArraySelect(List<string> indices, Type elmtType, ConcreteSyntaxTree wr) {
      Contract.Assert(indices != null && 1 <= indices.Count);  // follows from precondition
      var w = wr.Fork();
      wr.Write("[");
      var sep = "";
      foreach (var index in indices) {
        wr.Write("{0}(int)({1})", sep, index);
        sep = ", ";
      }
      wr.Write("]");
      return w;
    }

    protected override ConcreteSyntaxTree EmitArraySelect(List<Expression> indices, Type elmtType, bool inLetExprBody,
      ConcreteSyntaxTree wr, ConcreteSyntaxTree wStmts) {
      Contract.Assert(indices != null && 1 <= indices.Count);  // follows from precondition
      var w = wr.Fork();
      wr.Write("[");
      var sep = "";
      foreach (var index in indices) {
        wr.Write("{0}(int)", sep);
        TrParenExpr(index, wr, inLetExprBody, wStmts);
        sep = ", ";
      }
      wr.Write("]");
      return w;
    }

    protected override void EmitExprAsNativeInt(Expression expr, bool inLetExprBody, ConcreteSyntaxTree wr, ConcreteSyntaxTree wStmts) {
      TrParenExpr("(int)", expr, wr, inLetExprBody, wStmts);
    }

    protected override void EmitIndexCollectionSelect(Expression source, Expression index, bool inLetExprBody,
      ConcreteSyntaxTree wr, ConcreteSyntaxTree wStmts) {
      var xType = source.Type.NormalizeExpand();
      if (xType is MapType) {
        var inner = wr.Write(TypeHelperName(xType, wr, source.tok) + ".Select").ForkInParens();
        inner.Append(Expr(source, inLetExprBody, wStmts));
        inner.Write(",");
        inner.Append(Expr(index, inLetExprBody, wStmts));
      } else {
        TrParenExpr(source, wr, inLetExprBody, wStmts);
        TrParenExpr(".Select", index, wr, inLetExprBody, wStmts);
      }
    }

    protected override void EmitIndexCollectionUpdate(Expression source, Expression index, Expression value,
        CollectionType resultCollectionType, bool inLetExprBody, ConcreteSyntaxTree wr, ConcreteSyntaxTree wStmts) {
      var xType = source.Type.NormalizeExpand();
      if (xType is SeqType || xType is MapType) {
        wr.Write(TypeHelperName(xType, wr, source.tok) + ".Update");
        wr.Append(ParensList(
          Expr(source, inLetExprBody, wStmts),
          Expr(index, inLetExprBody, wStmts),
          Expr(value, inLetExprBody, wStmts)));
      } else {
        TrParenExpr(source, wr, inLetExprBody, wStmts);
        wr.Write(".Update");
        wr.Append(ParensList(
          Expr(index, inLetExprBody, wStmts),
          Expr(value, inLetExprBody, wStmts)));
      }
    }

    protected override void EmitSeqSelectRange(Expression source, Expression lo /*?*/, Expression hi /*?*/,
      bool fromArray, bool inLetExprBody, ConcreteSyntaxTree wr, ConcreteSyntaxTree wStmts) {
      if (fromArray) {
        wr.Write($"{DafnyHelpersClass}.SeqFromArray");
      }
      TrParenExpr(source, wr, inLetExprBody, wStmts);
      if (hi != null) {
        if (lo != null) {
          wr.Write(".Subsequence");
          wr.Append(ParensList(Expr(lo, inLetExprBody, wStmts), Expr(hi, inLetExprBody, wStmts)));
        } else {
          TrParenExpr(".Take", hi, wr, inLetExprBody, wStmts);
        }
      } else {
        if (lo != null) {
          TrParenExpr(".Drop", lo, wr, inLetExprBody, wStmts);
        }
      }
    }

    protected override void EmitSeqConstructionExpr(SeqConstructionExpr expr, bool inLetExprBody, ConcreteSyntaxTree wr,
      ConcreteSyntaxTree wStmts) {
      if (expr.Initializer is LambdaExpr lam) {
        Contract.Assert(lam.BoundVars.Count == 1);
        EmitSeqConstructionExprFromLambda(expr.N, lam.BoundVars[0], lam.Body, inLetExprBody, wr);
      } else {
        wr.Write($"{DafnySeqClass}<{TypeName(expr.Type.AsSeqType.Arg, wr, expr.tok)}>.Create");
        wr.Append(ParensList(Expr(expr.N, inLetExprBody, wStmts), Expr(expr.Initializer, inLetExprBody, wStmts)));
      }
    }

    // Construct a sequence for the Dafny expression seq(N, F) in the common
    // case that f is a lambda expression.  In that case, rather than
    // something like
    //
    //   var s = Dafny.Sequence.Create(N, i => ...);
    //
    // (which will call the lambda N times), we'd rather write
    //
    //   var dim = N;
    //   var arr = new T[dim];
    //   for (int i = 0; i < dim; i++) {
    //     arr[i] = ...;
    //   }
    //   var s = Dafny.Sequence<T>.FromArray(a);
    //
    // and thus avoid method calls.  Unfortunately, since we can't add
    // statements easily, we have to settle for the slightly clunkier
    //
    //   var s = ((System.Func<Dafny.Sequence<T>>) (() => {
    //     var dim = N;
    //     var arr = new T[dim];
    //     for (int i = 0; i < dim; i++) {
    //       arr[i] = ...;
    //     }
    //     return Dafny.Sequence<T>.FromArray(a);
    //   }))();
    private void EmitSeqConstructionExprFromLambda(Expression lengthExpr, BoundVar boundVar, Expression body, bool inLetExprBody, ConcreteSyntaxTree wr) {
      wr.Format($"((System.Func<{TypeName(new SeqType(body.Type), wr, body.tok)}>) (() =>{ExprBlock(out ConcreteSyntaxTree wrLamBody)}))()");

      var indexType = lengthExpr.Type;
      var lengthVar = idGenerator.FreshId("dim");
      DeclareLocalVar(lengthVar, indexType, lengthExpr.tok, lengthExpr, inLetExprBody, wrLamBody);
      var arrVar = idGenerator.FreshId("arr");
      wrLamBody.Write($"var {arrVar} = ");
      var wrDims = EmitNewArray(body.Type, body.tok, dimCount: 1, mustInitialize: false, wr: wrLamBody);
      Contract.Assert(wrDims.Count == 1);
      wrDims[0].Write(lengthVar);
      wrLamBody.WriteLine(";");

      var intIxVar = idGenerator.FreshId("i");
      var wrLoopBody = wrLamBody.NewBlock(string.Format("for (int {0} = 0; {0} < {1}; {0}++)", intIxVar, lengthVar));
      var ixVar = IdName(boundVar);
      wrLoopBody.WriteLine("var {0} = ({1}) {2};",
        ixVar, TypeName(indexType, wrLoopBody, body.tok), intIxVar);
      var wrArrName = EmitArrayUpdate(new List<string> { ixVar }, body, wrLoopBody);
      wrArrName.Write(arrVar);
      EndStmt(wrLoopBody);

      wrLamBody.WriteLine("return {0}<{1}>.FromArray({2});", DafnySeqClass, TypeName(body.Type, wr, body.tok), arrVar);
    }

    protected override void EmitMultiSetFormingExpr(MultiSetFormingExpr expr, bool inLetExprBody, ConcreteSyntaxTree wr,
        ConcreteSyntaxTree wStmts) {
      wr.Write("{0}<{1}>", DafnyMultiSetClass, TypeName(expr.E.Type.AsCollectionType.Arg, wr, expr.tok));
      var eeType = expr.E.Type.NormalizeExpand();
      if (eeType is SeqType) {
        TrParenExpr(".FromSeq", expr.E, wr, inLetExprBody, wStmts);
      } else if (eeType is SetType) {
        TrParenExpr(".FromSet", expr.E, wr, inLetExprBody, wStmts);
      } else {
        Contract.Assert(false); throw new cce.UnreachableException();
      }
    }

    protected override void EmitApplyExpr(Type functionType, IToken tok, Expression function, List<Expression> arguments, bool inLetExprBody, ConcreteSyntaxTree wr, ConcreteSyntaxTree wStmts) {
      wr.Write($"{DafnyHelpersClass}.Id<{TypeName(functionType, wr, tok)}>({Expr(function, inLetExprBody, wStmts)})");
      TrExprList(arguments, wr, inLetExprBody, wStmts);
    }

    protected override ConcreteSyntaxTree EmitDowncast(Type from, Type to, IToken tok, ConcreteSyntaxTree wr) {
      from = from.NormalizeExpand();
      to = to.NormalizeExpand();
      Contract.Assert(Options.Get(CommonOptionBag.GeneralTraits) || from.IsRefType == to.IsRefType);

      var w = new ConcreteSyntaxTree();
      if (to.IsRefType) {
        wr.Format($"(({TypeName(to, wr, tok)})({w}))");
      } else {
        Contract.Assert(Type.SameHead(from, to));

        var typeArgs = from.IsArrowType ? from.TypeArgs.Concat(to.TypeArgs) : to.TypeArgs;
        var wTypeArgs = typeArgs.Comma(ta => TypeName(ta, wr, tok));
        var argPairs = Enumerable.Zip(from.TypeArgs, to.TypeArgs);
        if (from.IsArrowType) {
          argPairs = argPairs.Select((tp, i) => ++i < to.TypeArgs.Count ? (tp.Second, tp.First) : tp);
        }
        var wConverters = argPairs.Comma(t => DowncastConverter(t.Item1, t.Item2, wr, tok));
        DatatypeDecl dt = from.AsDatatype;
        if (dt != null && DowncastCloneNeedsCustomReceiver(dt)) {
          wr.Format($"{TypeName_Companion(from, wr, tok, null)}.DowncastClone<{wTypeArgs}>({w}, {wConverters})");
        } else {
          wr.Format($"({w}).DowncastClone<{wTypeArgs}>({wConverters})");
        }
        Contract.Assert(from.TypeArgs.Count == to.TypeArgs.Count);
      }
      return w;
    }

    bool DowncastCloneNeedsCustomReceiver(DatatypeDecl dt) {
      return SelectNonGhost(dt, dt.TypeArgs).Any(ty => ty.Variance == TypeParameter.TPVariance.Contra) ||
             DatatypeWrapperEraser.IsErasableDatatypeWrapper(Options, dt, out _);
    }

    string DowncastConverter(Type from, Type to, ConcreteSyntaxTree errorWr, IToken tok) {
      if (IsTargetSupertype(from, to, true)) {
        return $"Dafny.Helpers.Id<{TypeName(to, errorWr, tok)}>";
      }
      if (from.AsCollectionType != null) {
        var sTo = TypeName(to, errorWr, tok);
        // (from x) => { return x.DowncastClone<A, B, ...>(aConverter, bConverter, ...); }
        var wr = new ConcreteSyntaxTree();
        wr.Format($"({TypeName(@from, errorWr, tok)} x) => {{ return {Downcast(from, to, tok, (LineSegment)"x")}; }}");
        return wr.ToString();
      }
      // use a type
      return $"Dafny.Helpers.CastConverter<{TypeName(from, errorWr, tok)}, {TypeName(to, errorWr, tok)}>";
    }

    protected override bool TargetLambdaCanUseEnclosingLocals => false;

    protected override ConcreteSyntaxTree EmitBetaRedex(List<string> boundVars, List<Expression> arguments,
      List<Type> boundTypes, Type resultType, IToken tok, bool inLetExprBody, ConcreteSyntaxTree wr,
      ref ConcreteSyntaxTree wStmts) {
      var tas = Util.Snoc(boundTypes, resultType);
      var typeArgs = TypeName_UDT(ArrowType.Arrow_FullCompileName, tas.ConvertAll(_ => TypeParameter.TPVariance.Non), tas, wr, tok);
      var result = new ConcreteSyntaxTree();
      wr.Format($"{DafnyHelpersClass}.Id<{typeArgs}>(({boundVars.Comma()}) => {result})");
      TrExprList(arguments, wr, inLetExprBody, wStmts);
      return result;
    }

    protected override void EmitDestructor(string source, Formal dtor, int formalNonGhostIndex, DatatypeCtor ctor, List<Type> typeArgs, Type bvType, ConcreteSyntaxTree wr) {
      if (DatatypeWrapperEraser.IsErasableDatatypeWrapper(Options, ctor.EnclosingDatatype, out var coreDtor)) {
        Contract.Assert(coreDtor.CorrespondingFormals.Count == 1);
        Contract.Assert(dtor == coreDtor.CorrespondingFormals[0]); // any other destructor is a ghost
        wr.Write(source);
      } else {
        wr.Write($"{source}.{DestructorGetterName(dtor, ctor, formalNonGhostIndex)}");
      }
    }

    private string DestructorGetterName(Formal dtor, DatatypeCtor ctor, int index) {
      return $"dtor_{(dtor.HasName ? dtor.CompileName : ctor.GetCompileName(Options) + FieldName(dtor, index))}";
    }

    protected override ConcreteSyntaxTree CreateLambda(List<Type> inTypes, IToken tok, List<string> inNames,
      Type resultType, ConcreteSyntaxTree wr, ConcreteSyntaxTree wStmts, bool untyped = false) {
      // (
      //   (System.Func<inTypes,resultType>)  // cast, which tells C# what the various types involved are
      //   (
      //     (inNames) => {
      //       <<caller fills in body here; must end with a return statement>>
      //     }
      //   )
      // )
      wr = wr.ForkInParens();
      if (!untyped) {
        wr.Write($"(System.Func<{inTypes.Concat(new[] { resultType }).Comma(t => TypeName(t, wr, tok))}>)");
      }
      wr.Format($"(({inNames.Comma(nm => nm)}) =>{ExprBlock(out ConcreteSyntaxTree body)})");
      return body;
    }

    protected override void CreateIIFE(string bvName, Type bvType, IToken bvTok, Type bodyType, IToken bodyTok,
      ConcreteSyntaxTree wr, ref ConcreteSyntaxTree wStmts, out ConcreteSyntaxTree wrRhs, out ConcreteSyntaxTree wrBody) {
      wrRhs = new ConcreteSyntaxTree();
      wrBody = new ConcreteSyntaxTree();
      wr.Format($"{DafnyHelpersClass}.Let<{TypeName(bvType, wr, bvTok)}, {TypeName(bodyType, wr, bodyTok)}>({wrRhs}, {bvName} => {wrBody})");
    }

    protected override ConcreteSyntaxTree CreateIIFE0(Type resultType, IToken resultTok, ConcreteSyntaxTree wr,
        ConcreteSyntaxTree wStmts) {
      // (
      //   (System.Func<resultType>)(() => <<body>>)
      // )()
      wr.Format($"((System.Func<{TypeName(resultType, wr, resultTok)}>)(() =>{ExprBlock(out ConcreteSyntaxTree result)}))()");
      return result;
    }

    protected override ConcreteSyntaxTree CreateIIFE1(int source, Type resultType, IToken resultTok, string bvName,
        ConcreteSyntaxTree wr, ConcreteSyntaxTree wStmts) {
      wr.Format($"{DafnyHelpersClass}.Let<int, {TypeName(resultType, wr, resultTok)}>({source}, {bvName} => {Block(out ConcreteSyntaxTree result)})");
      return result;
    }

    protected override void EmitUnaryExpr(ResolvedUnaryOp op, Expression expr, bool inLetExprBody,
        ConcreteSyntaxTree wr, ConcreteSyntaxTree wStmts) {
      switch (op) {
        case ResolvedUnaryOp.BoolNot:
          TrParenExpr("!", expr, wr, inLetExprBody, wStmts);
          break;
        case ResolvedUnaryOp.BitwiseNot:
          TrParenExpr("~", expr, wr, inLetExprBody, wStmts);
          break;
        case ResolvedUnaryOp.Cardinality:
          TrParenExpr("new BigInteger(", expr, wr, inLetExprBody, wStmts);
          wr.Write(".Count)");
          break;
        default:
          Contract.Assert(false); throw new cce.UnreachableException();  // unexpected unary expression
      }
    }

    static bool IsDirectlyComparable(Type t) {
      Contract.Requires(t != null);
      return t.IsBoolType || t.IsCharType || t.IsIntegerType || t.IsRealType || t.AsNewtype != null || t.IsBitVectorType || t.IsBigOrdinalType || t.IsRefType;
    }

    protected override void CompileBinOp(BinaryExpr.ResolvedOpcode op,
      Expression e0, Expression e1, IToken tok, Type resultType,
      out string opString,
      out string preOpString,
      out string postOpString,
      out string callString,
      out string staticCallString,
      out bool reverseArguments,
      out bool truncateResult,
      out bool convertE1_to_int,
      out bool coerceE1,
      ConcreteSyntaxTree errorWr) {

      opString = null;
      preOpString = "";
      postOpString = "";
      callString = null;
      staticCallString = null;
      reverseArguments = false;
      truncateResult = false;
      convertE1_to_int = false;
      coerceE1 = false;

      switch (op) {
        case BinaryExpr.ResolvedOpcode.EqCommon: {
            var eqType = DatatypeWrapperEraser.SimplifyType(Options, e0.Type);
            if (eqType.IsRefType) {
              // Dafny's type rules are slightly different C#, so we may need a cast here.
              // For example, Dafny allows x==y if x:array<T> and y:array<int> and T is some
              // type parameter.
              opString = "== (object)";
            } else if (IsDirectlyComparable(eqType)) {
              opString = "==";
            } else {
              staticCallString = "object.Equals";
            }
            break;
          }
        case BinaryExpr.ResolvedOpcode.NeqCommon: {
            var eqType = DatatypeWrapperEraser.SimplifyType(Options, e0.Type);
            if (eqType.IsRefType) {
              // Dafny's type rules are slightly different C#, so we may need a cast here.
              // For example, Dafny allows x==y if x:array<T> and y:array<int> and T is some
              // type parameter.
              opString = "!= (object)";
            } else if (IsDirectlyComparable(eqType)) {
              opString = "!=";
            } else {
              preOpString = "!";
              staticCallString = "object.Equals";
            }
            break;
          }

        case BinaryExpr.ResolvedOpcode.LeftShift:
          if (resultType.AsBitVectorType is { Width: var width and (32 or 64) }) {
            staticCallString = $"{DafnyHelpersClass}.Bv{width}ShiftLeft";
            convertE1_to_int = true;
            truncateResult = true;
          } else {
            opString = "<<";
            truncateResult = true;
            convertE1_to_int = true;
          }
          break;
        case BinaryExpr.ResolvedOpcode.RightShift:
          if (resultType.AsBitVectorType is { Width: var width2 and (32 or 64) }) {
            staticCallString = $"{DafnyHelpersClass}.Bv{width2}ShiftRight";
            convertE1_to_int = true;
          } else {
            opString = ">>";
            convertE1_to_int = true;
          }
          break;
        case BinaryExpr.ResolvedOpcode.Add:
          if (resultType.IsCharType) {
            if (CharIsRune) {
              staticCallString = $"{DafnyHelpersClass}.AddRunes";
            } else {
              opString = "+"; truncateResult = true;
              preOpString = $"(char)(";
              postOpString = ")";
            }
          } else {
            opString = "+"; truncateResult = true;
          }
          break;
        case BinaryExpr.ResolvedOpcode.Sub:
          if (resultType.IsCharType) {
            if (CharIsRune) {
              staticCallString = $"{DafnyHelpersClass}.SubtractRunes";
            } else {
              opString = "-"; truncateResult = true;
              preOpString = $"(char)(";
              postOpString = ")";
            }
          } else {
            opString = "-"; truncateResult = true;
          }
          break;
        case BinaryExpr.ResolvedOpcode.Mul:
          opString = "*"; truncateResult = true; break;
        case BinaryExpr.ResolvedOpcode.Div:
          if (NeedsEuclideanDivision(resultType)) {
            var suffix = AsNativeType(resultType) != null ? "_" + GetNativeTypeName(AsNativeType(resultType)) : "";
            staticCallString = $"{DafnyHelpersClass}.EuclideanDivision{suffix}";
          } else {
            opString = "/";
          }
          break;
        case BinaryExpr.ResolvedOpcode.Mod:
          if (NeedsEuclideanDivision(resultType)) {
            var suffix = AsNativeType(resultType) != null ? "_" + GetNativeTypeName(AsNativeType(resultType)) : "";
            staticCallString = $"{DafnyHelpersClass}.EuclideanModulus{suffix}";
          } else {
            opString = "%";
          }
          break;

        case BinaryExpr.ResolvedOpcode.SetEq:
        case BinaryExpr.ResolvedOpcode.MultiSetEq:
        case BinaryExpr.ResolvedOpcode.SeqEq:
        case BinaryExpr.ResolvedOpcode.MapEq:
          callString = "Equals"; break;

        case BinaryExpr.ResolvedOpcode.ProperSubset:
        case BinaryExpr.ResolvedOpcode.ProperMultiSubset:
          staticCallString = TypeHelperName(e0.Type, errorWr, tok, e1.Type) + ".IsProperSubsetOf"; break;
        case BinaryExpr.ResolvedOpcode.Subset:
        case BinaryExpr.ResolvedOpcode.MultiSubset:
          staticCallString = TypeHelperName(e0.Type, errorWr, tok, e1.Type) + ".IsSubsetOf"; break;

        case BinaryExpr.ResolvedOpcode.Disjoint:
        case BinaryExpr.ResolvedOpcode.MultiSetDisjoint:
          staticCallString = TypeHelperName(e0.Type, errorWr, tok, e1.Type) + ".IsDisjointFrom"; break;
        case BinaryExpr.ResolvedOpcode.InSet:
        case BinaryExpr.ResolvedOpcode.InMultiSet:
        case BinaryExpr.ResolvedOpcode.InMap:
        case BinaryExpr.ResolvedOpcode.InSeq:
          callString = "Contains"; reverseArguments = true; break;

        case BinaryExpr.ResolvedOpcode.Union:
        case BinaryExpr.ResolvedOpcode.MultiSetUnion:
          staticCallString = TypeHelperName(resultType, errorWr, tok) + ".Union"; break;
        case BinaryExpr.ResolvedOpcode.MapMerge:
          staticCallString = TypeHelperName(resultType, errorWr, tok) + ".Merge"; break;
        case BinaryExpr.ResolvedOpcode.Intersection:
        case BinaryExpr.ResolvedOpcode.MultiSetIntersection:
          staticCallString = TypeHelperName(resultType, errorWr, tok) + ".Intersect"; break;
        case BinaryExpr.ResolvedOpcode.SetDifference:
        case BinaryExpr.ResolvedOpcode.MultiSetDifference:
          staticCallString = TypeHelperName(resultType, errorWr, tok) + ".Difference"; break;

        case BinaryExpr.ResolvedOpcode.MapSubtraction:
          staticCallString = TypeHelperName(resultType, errorWr, tok) + ".Subtract"; break;

        case BinaryExpr.ResolvedOpcode.ProperPrefix:
          staticCallString = TypeHelperName(e0.Type, errorWr, e0.tok) + ".IsProperPrefixOf"; break;
        case BinaryExpr.ResolvedOpcode.Prefix:
          staticCallString = TypeHelperName(e0.Type, errorWr, e0.tok) + ".IsPrefixOf"; break;
        case BinaryExpr.ResolvedOpcode.Concat:
          staticCallString = TypeHelperName(e0.Type, errorWr, e0.tok) + ".Concat"; break;

        default:
          base.CompileBinOp(op, e0, e1, tok, resultType,
            out opString, out preOpString, out postOpString, out callString, out staticCallString, out reverseArguments, out truncateResult, out convertE1_to_int, out coerceE1,
            errorWr);
          break;
      }
    }

    protected override void EmitIsZero(string varName, ConcreteSyntaxTree wr) {
      wr.Write("{0} == 0", varName);
    }

    protected override void EmitConversionExpr(ConversionExpr e, bool inLetExprBody, ConcreteSyntaxTree wr, ConcreteSyntaxTree wStmts) {
      if (e.E.Type.IsNumericBased(Type.NumericPersuasion.Int) || e.E.Type.IsBitVectorType || e.E.Type.IsCharType) {
        if (e.ToType.IsNumericBased(Type.NumericPersuasion.Real)) {
          // (int or bv or char) -> real
          Contract.Assert(AsNativeType(e.ToType) == null);
          wr.Write("new Dafny.BigRational(");
          if (AsNativeType(e.E.Type) != null) {
            wr.Write("new BigInteger");
          }
          ConvertFromChar(e.E, wr, inLetExprBody, wStmts);
          wr.Write(", BigInteger.One)");
        } else if (e.ToType.IsCharType) {
          if (UnicodeCharEnabled) {
            wr.Write($"new {CharTypeName}((int)");
            TrParenExpr(e.E, wr, inLetExprBody, wStmts);
            wr.Write(")");
          } else {
            wr.Write($"({CharTypeName})");
            TrParenExpr(e.E, wr, inLetExprBody, wStmts);
          }
        } else {
          // (int or bv or char) -> (int or bv or ORDINAL)
          var fromNative = AsNativeType(e.E.Type);
          var toNative = AsNativeType(e.ToType);
          if (fromNative == null && toNative == null) {
            if (e.E.Type.IsCharType) {
              // char -> big-integer (int or bv or ORDINAL)
              wr.Write("new BigInteger");
              ConvertFromChar(e.E, wr, inLetExprBody, wStmts);
            } else {
              // big-integer (int or bv) -> big-integer (int or bv or ORDINAL), so identity will do
              wr.Append(Expr(e.E, inLetExprBody, wStmts));
            }
          } else if (fromNative != null && toNative == null) {
            // native (int or bv) -> big-integer (int or bv)
            wr.Write("new BigInteger");
            TrParenExpr(e.E, wr, inLetExprBody, wStmts);
          } else {
            GetNativeInfo(toNative.Sel, out string toNativeName, out string toNativeSuffix, out var toNativeNeedsCast);
            // any (int or bv) -> native (int or bv)
            // A cast would do, but we also consider some optimizations
            wr.Write("({0})", toNativeName);

            var literal = PartiallyEvaluate(e.E);
            UnaryOpExpr u = e.E.Resolved as UnaryOpExpr;
            MemberSelectExpr m = e.E.Resolved as MemberSelectExpr;
            if (literal != null) {
              // Optimize constant to avoid intermediate BigInteger
              wr.Write("(" + literal + toNativeSuffix + ")");
            } else if (u != null && u.Op == UnaryOpExpr.Opcode.Cardinality) {
              // Optimize .Count to avoid intermediate BigInteger
              TrParenExpr(u.E, wr, inLetExprBody, wStmts);
              if (toNative.UpperBound <= new BigInteger(0x80000000U)) {
                wr.Write(".Count");
              } else {
                wr.Write(".LongCount");
              }
            } else if (m != null && m.MemberName == "Length" && m.Obj.Type.IsArrayType) {
              // Optimize .Length to avoid intermediate BigInteger
              TrParenExpr(m.Obj, wr, inLetExprBody, wStmts);
              if (toNative.UpperBound <= new BigInteger(0x80000000U)) {
                wr.Write(".Length");
              } else {
                wr.Write(".LongLength");
              }
            } else {
              // no optimization applies; use the standard translation
              ConvertFromChar(e.E, wr, inLetExprBody, wStmts);
            }
          }
        }
      } else if (e.E.Type.IsNumericBased(Type.NumericPersuasion.Real)) {
        Contract.Assert(AsNativeType(e.E.Type) == null);
        if (e.ToType.IsNumericBased(Type.NumericPersuasion.Real)) {
          // real -> real
          Contract.Assert(AsNativeType(e.ToType) == null);
          wr.Append(Expr(e.E, inLetExprBody, wStmts));
        } else {
          // real -> (int or bv or char or ordinal)
          if (e.ToType.IsCharType) {
            wr.Write($"({CharTypeName})");
          } else if (AsNativeType(e.ToType) != null) {
            wr.Write("({0})", GetNativeTypeName(AsNativeType(e.ToType)));
          }
          TrParenExpr(e.E, wr, inLetExprBody, wStmts);
          wr.Write(".ToBigInteger()");
        }
      } else if (e.E.Type.IsBigOrdinalType) {
        if (e.ToType.IsNumericBased(Type.NumericPersuasion.Int) || e.ToType.IsBigOrdinalType) {
          wr.Append(Expr(e.E, inLetExprBody, wStmts));
        } else if (e.ToType.IsCharType) {
          wr.Write($"({CharTypeName})");
          TrParenExpr(e.E, wr, inLetExprBody, wStmts);
        } else if (e.ToType.IsNumericBased(Type.NumericPersuasion.Real)) {
          wr.Write("new Dafny.BigRational(");
          if (AsNativeType(e.E.Type) != null) {
            wr.Write("new BigInteger");
            TrParenExpr(e.E, wr, inLetExprBody, wStmts);
            wr.Write(", BigInteger.One)");
          } else {
            TrParenExpr(e.E, wr, inLetExprBody, wStmts);
            wr.Write(", 1)");
          }
        } else if (e.ToType.IsBitVectorType) {
          // ordinal -> bv
          var typename = TypeName(e.ToType, wr, null, null);
          wr.Write($"({typename})");
          TrParenExpr(e.E, wr, inLetExprBody, wStmts);
        } else {
          Contract.Assert(false, $"not implemented for C#: {e.E.Type} -> {e.ToType}");
        }
      } else {
        Contract.Assert(false, $"not implemented for C#: {e.E.Type} -> {e.ToType}");
      }
    }

    protected override void EmitTypeTest(string localName, Type fromType, Type toType, IToken tok, ConcreteSyntaxTree wr) {
      Contract.Requires(fromType.IsRefType);
      Contract.Requires(toType.IsRefType);

      // from T to U:   t is U && ...
      // from T to U?:  t is U && ...                 // since t is known to be non-null, this is fine
      // from T? to U:  t is U && ...                 // note, "is" implies non-null, so no need for explicit null check
      // from T? to U?: t == null || (t is U && ...)
      if (!fromType.IsNonNullRefType && !toType.IsNonNullRefType) {
        wr = wr.Write($"{localName} == null || ").ForkInParens();
      }

      var toClass = toType.NormalizeExpand();
      wr.Write($"{localName} is {TypeName(toClass, wr, tok)}");

      localName = $"(({TypeName(toClass, wr, tok)}){localName})";
      var udtTo = (UserDefinedType)toType.NormalizeExpandKeepConstraints();
      if (udtTo.ResolvedClass is SubsetTypeDecl && !(udtTo.ResolvedClass is NonNullTypeDecl)) {
        // TODO: test constraints
        throw new UnsupportedFeatureException(tok, Feature.SubsetTypeTests);
      }
    }

    protected override void EmitCollectionDisplay(CollectionType ct, IToken tok, List<Expression> elements,
        bool inLetExprBody, ConcreteSyntaxTree wr, ConcreteSyntaxTree wStmts) {
      wr.Write("{0}.FromElements", TypeHelperName(ct, wr, tok));
      TrExprList(elements, wr, inLetExprBody, wStmts);
    }

    protected override void EmitMapDisplay(MapType mt, IToken tok, List<ExpressionPair> elements,
        bool inLetExprBody, ConcreteSyntaxTree wr, ConcreteSyntaxTree wStmts) {
      var arguments = elements.Select(p => {
        var result = new ConcreteSyntaxTree();
        result.Format($"new Dafny.Pair{BracketList((LineSegment)TypeName(p.A.Type, result, p.A.tok), (LineSegment)TypeName(p.B.Type, result, p.B.tok))}");
        result.Append(ParensList(Expr(p.A, inLetExprBody, wStmts), Expr(p.B, inLetExprBody, wStmts)));
        return result;
      }).ToArray<ICanRender>();
      wr.Write($"{TypeHelperName(mt, wr, tok)}.FromElements{ParensList(arguments)}");
    }

    protected override void EmitSetBuilder_New(ConcreteSyntaxTree wr, SetComprehension e, string collectionName) {
      var wrVarInit = DeclareLocalVar(collectionName, null, null, wr);
      wrVarInit.Write("new System.Collections.Generic.List<{0}>()", TypeName(e.Type.AsSetType.Arg, wrVarInit, e.tok));
    }

    protected override void EmitMapBuilder_New(ConcreteSyntaxTree wr, MapComprehension e, string collectionName) {
      var wrVarInit = DeclareLocalVar(collectionName, null, null, wr);
      var mt = e.Type.AsMapType;
      var domtypeName = TypeName(mt.Domain, wrVarInit, e.tok);
      var rantypeName = TypeName(mt.Range, wrVarInit, e.tok);
      wrVarInit.Write($"new System.Collections.Generic.List<Dafny.Pair<{domtypeName},{rantypeName}>>()");
    }

    protected override void EmitSetBuilder_Add(CollectionType ct, string collName, Expression elmt, bool inLetExprBody, ConcreteSyntaxTree wr) {
      if (ct is SetType) {
        var wStmts = wr.Fork();
        wr.FormatLine($"{collName}.Add({Expr(elmt, inLetExprBody, wStmts)});");
      } else {
        Contract.Assume(false);  // unexpected collection type
      }
    }

    protected override ConcreteSyntaxTree EmitMapBuilder_Add(MapType mt, IToken tok, string collName, Expression term, bool inLetExprBody, ConcreteSyntaxTree wr) {
      var domtypeName = TypeName(mt.Domain, wr, tok);
      var rantypeName = TypeName(mt.Range, wr, tok);
      var termLeftWriter = new ConcreteSyntaxTree();
      var wStmts = wr.Fork();
      wr.FormatLine($"{collName}.Add(new Dafny.Pair<{domtypeName},{rantypeName}>{ParensList(termLeftWriter, Expr(term, inLetExprBody, wStmts))});");
      return termLeftWriter;
    }

    protected override string GetCollectionBuilder_Build(CollectionType ct, IToken tok, string collName, ConcreteSyntaxTree wr) {
      if (ct is SetType) {
        var typeName = TypeName(ct.Arg, wr, tok);
        return string.Format($"{DafnySetClass}<{typeName}>.FromCollection({collName})");
      } else if (ct is MapType) {
        var mt = (MapType)ct;
        var domtypeName = TypeName(mt.Domain, wr, tok);
        var rantypeName = TypeName(mt.Range, wr, tok);
        return $"{DafnyMapClass}<{domtypeName},{rantypeName}>.FromCollection({collName})";
      } else {
        Contract.Assume(false);  // unexpected collection type
        throw new cce.UnreachableException();  // please compiler
      }
    }

    protected override void EmitSingleValueGenerator(Expression e, bool inLetExprBody, string type, ConcreteSyntaxTree wr, ConcreteSyntaxTree wStmts) {
      wr.Write($"{DafnyHelpersClass}.SingleValue<{type}>");
      TrParenExpr(e, wr, inLetExprBody, wStmts);
    }

    private void AddTestCheckerIfNeeded(string name, Declaration decl, ConcreteSyntaxTree wr) {
      if (Options.Compile || Options.RunAllTests || !Attributes.Contains(decl.Attributes, "test")) {
        return;
      }

      var firstReturnIsFailureCompatible = false;
      var returnTypesCount = 0;

      if (decl is Function func) {
        returnTypesCount = 1;
        firstReturnIsFailureCompatible =
          func.ResultType?.AsTopLevelTypeWithMembers?.Members?.Any(m => m.Name == "IsFailure") ?? false;
      } else if (decl is Method method) {
        returnTypesCount = method.Outs.Count;
        if (returnTypesCount > 0) {
          firstReturnIsFailureCompatible =
            method.Outs[0].Type?.AsTopLevelTypeWithMembers?.Members?.Any(m => m.Name == "IsFailure") ?? false;
        }
      }

      wr.WriteLine("[Xunit.Fact]");
      if (!firstReturnIsFailureCompatible) {
        return;
      }

      wr = wr.NewNamedBlock("public static void {0}_CheckForFailureForXunit()", name);
      var returnsString = string.Join(",", Enumerable.Range(0, returnTypesCount).Select(i => $"r{i}"));
      wr.FormatLine($"var {returnsString} = {name}();");
      wr.WriteLine("Xunit.Assert.False(r0.IsFailure(), \"Dafny test failed: \" + r0);");

    }

    public override void EmitCallToMain(Method mainMethod, string baseName, ConcreteSyntaxTree wr) {
      var companion = TypeName_Companion(UserDefinedType.FromTopLevelDeclWithAllBooleanTypeParameters(mainMethod.EnclosingClass), wr, mainMethod.tok, mainMethod);
      var wClass = wr.NewNamedBlock("class __CallToMain");
      var wBody = wClass.NewNamedBlock("public static void Main(string[] args)");
      var modName = mainMethod.EnclosingClass.EnclosingModuleDefinition.GetCompileName(Options) == "_module" ? "_module." : "";
      companion = modName + companion;

      var idName = IssueCreateStaticMain(mainMethod) ? "_StaticMain" : IdName(mainMethod);

      Coverage.EmitSetup(wBody);
      wBody.WriteLine($"{GetHelperModuleName()}.WithHaltHandling(() => {companion}.{idName}(Dafny.Sequence<Dafny.ISequence<{CharTypeName}>>.{CharMethodQualifier}FromMainArguments(args)));");
      Coverage.EmitTearDown(wBody);
    }

    protected override void EmitHaltRecoveryStmt(Statement body, string haltMessageVarName, Statement recoveryBody, ConcreteSyntaxTree wr) {
      var tryBlock = wr.NewBlock("try");
      TrStmt(body, tryBlock);
      var catchBlock = wr.NewBlock("catch (Dafny.HaltException e)");
      catchBlock.WriteLine($"var {haltMessageVarName} = Dafny.Sequence<{CharTypeName}>.{CharMethodQualifier}FromString(e.Message);");
      TrStmt(recoveryBody, catchBlock);
    }

  }
}<|MERGE_RESOLUTION|>--- conflicted
+++ resolved
@@ -1546,16 +1546,7 @@
           return TypeInitializationValue(td.RhsWithArgument(udt.TypeArgs), wr, tok, usePlaceboValue, constructTypeParameterDefaultsFromTypeDescriptors);
         }
       } else if (cl is ClassLikeDecl or ArrowTypeDecl) {
-<<<<<<< HEAD
-        bool isHandle = true;
-        if (Attributes.ContainsBool(cl.Attributes, "handle", ref isHandle) && isHandle) {
-          return "0";
-        } else {
-          return $"(({TypeName(xType, wr, udt.tok)})null)";
-        }
-=======
         return $"(({TypeName(xType, wr, udt.tok)})null)";
->>>>>>> 4ea662bc
       } else if (cl is DatatypeDecl dt) {
         var s = FullTypeName(udt, ignoreInterface: true);
         var nonGhostTypeArgs = SelectNonGhost(dt, udt.TypeArgs);
