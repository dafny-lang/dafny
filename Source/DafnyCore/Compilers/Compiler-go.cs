--- conflicted
+++ resolved
@@ -1160,11 +1160,7 @@
           w = w.NewBlock("", open: BlockStyle.Brace);
           for (var i = 0; i < inParams.Count; i++) {
             var p = (overriddenInParams ?? inParams)[i];
-<<<<<<< HEAD
-            var instantiatedType = TypeUtil.SubstType(p.Type, thisContext.ParentFormalTypeParametersToActuals);
-=======
             var instantiatedType = p.Type.Subst(thisContext.ParentFormalTypeParametersToActuals);
->>>>>>> 3b6c8765
             if (!instantiatedType.Equals(p.Type)) {
               // var p instantiatedType = p.(instantiatedType)
               var pName = IdName(inParams[i]);
@@ -1801,11 +1797,7 @@
     protected override void EmitReturnExpr(Expression expr, Type resultType, bool inLetExprBody, ConcreteSyntaxTree wr) {
       var wStmts = wr.Fork();
       var w = EmitReturnExpr(wr);
-<<<<<<< HEAD
-      var fromType = thisContext == null ? expr.Type : TypeUtil.SubstType(expr.Type, thisContext.ParentFormalTypeParametersToActuals);
-=======
       var fromType = thisContext == null ? expr.Type : expr.Type.Subst(thisContext.ParentFormalTypeParametersToActuals);
->>>>>>> 3b6c8765
       w = EmitCoercionIfNecessary(fromType, resultType, expr.tok, w);
       TrExpr(expr, w, inLetExprBody, wStmts);
     }
@@ -1819,11 +1811,7 @@
           wr.Write(sep);
           ConcreteSyntaxTree wOutParam;
           if (overriddenOutParams == null && typeMap != null) {
-<<<<<<< HEAD
-            wOutParam = EmitCoercionIfNecessary(TypeUtil.SubstType(f.Type, typeMap), f.Type, f.tok, wr);
-=======
             wOutParam = EmitCoercionIfNecessary(f.Type.Subst(typeMap), f.Type, f.tok, wr);
->>>>>>> 3b6c8765
           } else if (overriddenOutParams != null) {
             // ignore typeMap
             wOutParam = EmitCoercionIfNecessary(f.Type, overriddenOutParams[i].Type, f.tok, wr);
@@ -2603,22 +2591,14 @@
           foreach (var arg in fn.Formals) {
             if (!arg.IsGhost) {
               var name = idGenerator.FreshId("_eta");
-<<<<<<< HEAD
-              var ty = TypeUtil.SubstType(arg.Type, typeMap);
-=======
               var ty = arg.Type.Subst(typeMap);
->>>>>>> 3b6c8765
               prefixWr.Write($"{prefixSep}{name} {TypeName(ty, prefixWr, arg.tok)}");
               suffixWr.Write("{0}{1}", suffixSep, name);
               suffixSep = ", ";
               prefixSep = ", ";
             }
           }
-<<<<<<< HEAD
-          var resultType = TypeUtil.SubstType(fn.ResultType, typeMap);
-=======
           var resultType = fn.ResultType.Subst(typeMap);
->>>>>>> 3b6c8765
           prefixWr.Write(") {0} {{ return ", TypeName(resultType, prefixWr, fn.tok));
           suffixWr.Write(")");
           var suffix = suffixWr.ToString();
