//-----------------------------------------------------------------------------
//
// Copyright by the contributors to the Dafny Project
// SPDX-License-Identifier: MIT
//
//-----------------------------------------------------------------------------
using System;
using System.Collections.Generic;
using System.Linq;
using System.Numerics;
using System.IO;
using System.Diagnostics.Contracts;
using System.Collections.ObjectModel;
using System.Diagnostics;
using System.Runtime.InteropServices;
using System.Text.RegularExpressions;
using JetBrains.Annotations;
using static Microsoft.Dafny.ConcreteSyntaxTreeUtils;

namespace Microsoft.Dafny.Compilers {
  public class GoCompiler : SinglePassCompiler {
    public override void OnPreCompile(ErrorReporter reporter, ReadOnlyCollection<string> otherFileNames) {
      base.OnPreCompile(reporter, otherFileNames);
      if (DafnyOptions.O.CoverageLegendFile != null) {
        Imports.Add(new Import { Name = "DafnyProfiling", Path = "DafnyProfiling" });
      }
    }

    public override IReadOnlySet<string> SupportedExtensions => new HashSet<string> { ".go" };

    public override IReadOnlySet<Feature> UnsupportedFeatures => new HashSet<Feature> {
      Feature.MethodSynthesis,
      Feature.ExternalConstructors,
      Feature.SubsetTypeTests,
      Feature.AllUnderscoreExternalModuleNames
    };


    public override string TargetLanguage => "Go";
    public override string TargetExtension => "go";
    public override string TargetBaseDir(string dafnyProgramName) =>
      $"{Path.GetFileNameWithoutExtension(dafnyProgramName)}-go/src";

    public override bool SupportsInMemoryCompilation => false;
    public override bool TextualTargetIsExecutable => false;

    static string FormatDefaultTypeParameterValue(TopLevelDecl tp) {
      Contract.Requires(tp is TypeParameter || tp is OpaqueTypeDecl);
      return $"_default_{tp.CompileName}";
    }

    private readonly List<Import> Imports = new List<Import>(StandardImports);
    private string ModuleName;
    private ConcreteSyntaxTree RootImportWriter;
    private ConcreteSyntaxTree RootImportDummyWriter;

    private string MainModuleName;
    private static List<Import> StandardImports =
      new List<Import> {
        new Import { Name = "_dafny", Path = "dafny" },
        new Import { Name = "os", Path = "os" },
      };
    private static string DummyTypeName = "Dummy__";

    private struct Import {
      public string Name, Path;
      public bool SuppressDummy;
    }

    protected override void EmitHeader(Program program, ConcreteSyntaxTree wr) {
      wr.WriteLine("// Dafny program {0} compiled into Go", program.Name);

      ModuleName = MainModuleName = program.MainMethod != null ? "main" : Path.GetFileNameWithoutExtension(program.Name);

      wr.WriteLine("package {0}", ModuleName);
      wr.WriteLine();
      // Keep the import writers so that we can import subsequent modules into the main one
      EmitImports(wr, out RootImportWriter, out RootImportDummyWriter);

      if (DafnyOptions.O.UseRuntimeLib) {
        return;
      }
      var rt = wr.NewFile("dafny/dafny.go");
      ReadRuntimeSystem(program, "DafnyRuntime.go", rt);
      rt = wr.NewFile("dafny/dafnyFromDafny.go");
      ReadRuntimeSystem(program, "DafnyRuntimeFromDafny.go", rt);
    }

    protected override void EmitBuiltInDecls(BuiltIns builtIns, ConcreteSyntaxTree wr) {
    }

    private string DafnyTypeDescriptor => $"{HelperModulePrefix}TypeDescriptor";

    void EmitModuleHeader(ConcreteSyntaxTree wr) {
      wr.WriteLine("// Package {0}", ModuleName);
      wr.WriteLine("// Dafny module {0} compiled into Go", ModuleName);
      wr.WriteLine();
      wr.WriteLine("package {0}", ModuleName);
      wr.WriteLine();
      // This is a non-main module; it only imports things declared before it, so we don't need these writers
      if (ModuleName != "dafny") {
        EmitImports(wr, out _, out _);
      }
      wr.WriteLine();
      wr.WriteLine("type {0} struct{{}}", DummyTypeName);
      wr.WriteLine();
    }

    void EmitImports(ConcreteSyntaxTree wr, out ConcreteSyntaxTree importWriter, out ConcreteSyntaxTree importDummyWriter) {
      wr.WriteLine("import (");
      importWriter = wr.Fork(1);
      wr.WriteLine(")");
      importDummyWriter = wr.Fork();

      foreach (var import in Imports) {
        EmitImport(import, importWriter, importDummyWriter);
      }
    }

    public override void EmitCallToMain(Method mainMethod, string baseName, ConcreteSyntaxTree wr) {
      var companion = TypeName_Companion(UserDefinedType.FromTopLevelDeclWithAllBooleanTypeParameters(mainMethod.EnclosingClass), wr, mainMethod.tok, mainMethod);

      var wBody = wr.NewNamedBlock("func main()");
      wBody.WriteLine("defer _dafny.CatchHalt()");

      var idName = IssueCreateStaticMain(mainMethod) ? "Main" : IdName(mainMethod);

      Coverage.EmitSetup(wBody);
      wBody.WriteLine($"{companion}.{idName}({GetHelperModuleName()}.{CharMethodQualifier}FromMainArguments(os.Args))");
      Coverage.EmitTearDown(wBody);
    }

    ConcreteSyntaxTree CreateDescribedSection(string desc, ConcreteSyntaxTree wr, params object[] args) {
      var body = wr.Fork();
      var str = string.Format(desc, args);
      body.WriteLine("// Definition of {0}", str);
      wr.WriteLine("// End of {0}", str);
      return body;
    }

    protected override ConcreteSyntaxTree CreateStaticMain(IClassWriter cw, string argsParameterName) {
      var wr = ((GoCompiler.ClassWriter)cw).ConcreteMethodWriter;
      return wr.NewNamedBlock("func (_this * {0}) Main({1} _dafny.Sequence)", FormatCompanionTypeName(((GoCompiler.ClassWriter)cw).ClassName), argsParameterName);
    }

    protected override ConcreteSyntaxTree CreateModule(string moduleName, bool isDefault, bool isExtern, string/*?*/ libraryName, ConcreteSyntaxTree wr) {
      if (isDefault) {
        // Fold the default module into the main module
        return wr;
      }

      string pkgName;
      if (libraryName != null) {
        pkgName = libraryName;
      } else {
        // Go ignores all filenames starting with underscores.  So we're forced
        // to rewrite "__default" to "default__".
        pkgName = moduleName;
        if (pkgName != "" && pkgName.All(c => c == '_')) {
          UnsupportedFeatureError(Token.NoToken, Feature.AllUnderscoreExternalModuleNames,
            "Cannot have a package name with only underscores: {0}", wr, pkgName);
          return wr;
        }
        while (pkgName.StartsWith("_")) {
          pkgName = pkgName.Substring(1) + "_";
        }
      }

      var import = new Import { Name = moduleName, Path = pkgName };
      if (isExtern) {
        // Allow the library name to be "" to import built-in things like the error type
        if (pkgName != "") {
          import.SuppressDummy = true;
        }
      }
      
      var filename = string.Format("{0}/{0}.go", pkgName);
      var w = wr.NewFile(filename);
      ModuleName = moduleName;
      EmitModuleHeader(w);

      AddImport(import);

      return w;
    }

    protected override void FinishModule() {
      ModuleName = MainModuleName;
    }

    private void AddImport(Import import) {
      // Import in root module
      EmitImport(import, RootImportWriter, RootImportDummyWriter);
      // Import in all subsequent modules
      Imports.Add(import);
    }

    private void EmitImport(Import import, ConcreteSyntaxTree importWriter, ConcreteSyntaxTree importDummyWriter) {
      var id = IdProtect(import.Name);
      var path = import.Path;

      importWriter.WriteLine("{0} \"{1}\"", id, path);

      if (!import.SuppressDummy) {
        if (id == "os") {
          importDummyWriter.WriteLine("var _ = os.Args");
        } else {
          importDummyWriter.WriteLine("var _ {0}.{1}", id, DummyTypeName);
        }
      }
    }

    protected override string GetHelperModuleName() => "_dafny";
    
    private string HelperModulePrefix => ModuleName == "dafny" ? "" : $"{GetHelperModuleName()}.";

    protected override IClassWriter CreateClass(string moduleName, string name, bool isExtern, string/*?*/ fullPrintName,
      List<TypeParameter> typeParameters, TopLevelDecl cls, List<Type>/*?*/ superClasses, IToken tok, ConcreteSyntaxTree wr) {
      var isDefaultClass = cls is ClassDecl c && c.IsDefaultClass;
      return CreateClass(name, isExtern, fullPrintName, typeParameters, superClasses, tok, wr, includeRtd: !isDefaultClass, includeEquals: true);
    }

    // TODO Consider splitting this into two functions; most things seem to be passing includeRtd: false and includeEquals: false.
    private GoCompiler.ClassWriter CreateClass(string name, bool isExtern, string/*?*/ fullPrintName, List<TypeParameter>/*?*/ typeParameters, List<Type>/*?*/ superClasses, IToken tok, ConcreteSyntaxTree wr, bool includeRtd, bool includeEquals) {
      // See docs/Compilation/ReferenceTypes.md for a description of how instance members of classes and traits are compiled into Go.
      //
      // func New_Class_(Type0 _dafny.TypeDescriptor, Type1 _dafny.TypeDescriptor) *Class {
      //   _this := Class{}
      //
      //   // Have to do it this way because some default values (namely type
      //   // parameters) assume that _this points to the current value
      //   _this.Type0 = Type0
      //   _this.Type1 = Type1
      //   _this.Field0 = ...
      //   _this.Field1 = ...
      //   return &_this
      // }
      //
      // func (_this *Class) InstanceMethod(param0 type0, ...) returnType {
      //   ...
      // }
      //
      // func (_this *CompanionStruct_Class) StaticMethod(param0 type0, ...) returnType {
      //   ...
      // }
      //
      // func (*Class) String() string {
      //   return "module.Class"
      // }
      //
      // func Type_Class_(Type0 _dafny.TypeDescriptor, Type1 _dafny.TypeDescriptor) _dafny.TypeDescriptor {
      //   return type_Class_{Type0, Type1}
      // }
      //
      // type type_Class_ struct{
      //   Type0 _dafny.TypeDescriptor
      //   Type1 _dafny.TypeDescriptor
      // }
      //
      // func (_this type_Class_) Default() interface{} {
      //   return (*Class)(nil)
      // }
      //
      // func (_this type_Class_) String() string {
      //   return "module.Class"
      // }
      //
      name = Capitalize(name);

      var w = CreateDescribedSection("class {0}", wr, name);

      var instanceFieldWriter = w.NewBlock(string.Format("type {0} struct", name));

      w.WriteLine();
      CreateInitializer(name, w, out var instanceFieldInitWriter, out var traitInitWriter, out var rtdParamWriter);

      if (typeParameters != null) {
        WriteRuntimeTypeDescriptorsFields(typeParameters, false, instanceFieldWriter, instanceFieldInitWriter, rtdParamWriter);
      }

      w.WriteLine();
      var staticFieldWriter = w.NewNamedBlock("type {0} struct", FormatCompanionTypeName(name));
      var staticFieldInitWriter = w.NewNamedBlock("var {0} = {1}", FormatCompanionName(name), FormatCompanionTypeName(name));

      if (includeEquals) {
        // This Equals() is so simple that we could just use == instead, but uniformity is good and it'll get inlined anyway.

        w.WriteLine();
        var wEquals = w.NewNamedBlock("func (_this *{0}) Equals(other *{0}) bool", name);
        // TODO-HACK
        if (name.EndsWith("Sequence")) {
          wEquals.WriteLine("return Companion_Default___.EqualSequences(_this, other)");
        } else {
          wEquals.WriteLine("return _this == other");
        }

        w.WriteLine();
        var wEqualsGeneric = w.NewNamedBlock("func (_this *{0}) EqualsGeneric(x interface{{}}) bool", name);
        if (name.EndsWith("Sequence")) {
          wEqualsGeneric.WriteLine("other, ok := x.(*Sequence)");
          wEqualsGeneric.WriteLine("return ok && Companion_Default___.EqualSequences(_this, *other)");
        } else {
          wEqualsGeneric.WriteLine("other, ok := x.(*{0})", name);
          wEqualsGeneric.WriteLine("return ok && _this.Equals(other)");
        }
      }

      w.WriteLine();
      if (!name.EndsWith("Sequence")) {
        var wString = w.NewNamedBlock("func (*{0}) String() string", name);
        
        // Be consistent with other back ends, which don't fold _module into the main module
        var module = ModuleName == MainModuleName ? "_module" : ModuleName;
        wString.WriteLine("return \"{0}.{1}\"", module, name);
      }

      if (includeRtd) {
        ConcreteSyntaxTree wDefault;
        CreateRTD(name, typeParameters, out wDefault, w);

        wDefault.WriteLine("return (*{0})(nil)", name);
      }

      var cw = new ClassWriter(this, name, isExtern, null, w, instanceFieldWriter, instanceFieldInitWriter, traitInitWriter, staticFieldWriter, staticFieldInitWriter);

      if (superClasses != null) {
        superClasses = superClasses.Where(trait => !trait.IsObject).ToList();

        // Emit a method that returns the ID of each parent trait
        var parentTraitsWriter = w.NewBlock($"func (_this *{name}) ParentTraits_() []*{HelperModulePrefix}TraitID");
        parentTraitsWriter.WriteLine("return [](*{0}TraitID){{{1}}};", HelperModulePrefix, Util.Comma(superClasses, parent => {
          var trait = ((UserDefinedType)parent).ResolvedClass;
          return TypeName_Companion(trait, parentTraitsWriter, tok) + ".TraitID_";
        }));

        foreach (Type typ in superClasses) {
          // Emit a compile-time sanity check that the class emitted does indeed have the methods required by the parent trait
          w.WriteLine("var _ {0} = &{1}{{}}", TypeName(typ, w, tok), name);
        }

        w.WriteLine("var _ {0}TraitOffspring = &{1}{{}}", HelperModulePrefix, name);
      }
      return cw;
    }

    protected override IClassWriter CreateTrait(string name, bool isExtern, List<TypeParameter> typeParameters /*?*/,
      TopLevelDecl trait, List<Type> superClasses /*?*/, IToken tok, ConcreteSyntaxTree wr) {
      //
      // type Trait interface {
      //   String() string
      //   AbstractMethod0(param0 type0, ...) returnType0
      //   ...
      // }
      //
      // type companionStruct_Trait_ struct {
      //   StaticField0 type0
      //   StaticField1 type1
      //   ...
      // }
      //
      // var Companion_Trait_ = companionStruct_Trait{
      //   StaticField0: ...,
      //   StaticField1: ...,
      // }
      //
      // func (_static *companionStruct_Trait) CastTo_(x interface{}) Trait {
      //   var t Trait
      //   t, _ = x.(Trait)
      //   return t
      // }
      //
      // func (_static *companionStruct_Trait) ConcreteInstanceMethod(_this Trait, ...) ... {
      //   ...
      // }
      //
      // func (_static *companionStruct_Trait) StaticMethod(...) ... {
      //   ...
      // }
      wr = CreateDescribedSection("trait {0}", wr, name);
      var abstractMethodWriter = wr.NewNamedBlock("type {0} interface", name);
      var concreteMethodWriter = wr.Fork();
      abstractMethodWriter.WriteLine("String() string");

      var staticFieldWriter = wr.NewNamedBlock("type {0} struct", FormatCompanionTypeName(name));
      var staticFieldInitWriter = wr.NewNamedBlock("var {0} = {1}", FormatCompanionName(name), FormatCompanionTypeName(name));
      var wCastTo = wr.NewNamedBlock("func ({0}) CastTo_(x interface{{}}) {1}", FormatCompanionTypeName(name), name);
      wCastTo.WriteLine("var t {0}", name);
      wCastTo.WriteLine("t, _ = x.({0})", name);
      wCastTo.WriteLine("return t");
      
      
      var cw = new ClassWriter(this, name, isExtern, abstractMethodWriter, concreteMethodWriter, null, null, null, staticFieldWriter, staticFieldInitWriter);
      staticFieldWriter.WriteLine($"TraitID_ *{HelperModulePrefix}TraitID");
      staticFieldInitWriter.WriteLine($"TraitID_: &{HelperModulePrefix}TraitID{{}},");
      return cw;
    }

    protected void CreateInitializer(string name, ConcreteSyntaxTree wr, out ConcreteSyntaxTree instanceFieldInitWriter, out ConcreteSyntaxTree traitInitWriter, out ConcreteSyntaxTree rtdParamWriter) {
      wr.Write("func {0}(", FormatInitializerName(name));
      rtdParamWriter = wr.Fork();
      var w = wr.NewNamedBlock(") *{0}", name);
      w.WriteLine("_this := {0}{{}}", name);

      w.WriteLine();
      instanceFieldInitWriter = w.Fork();
      traitInitWriter = w.Fork();
      w.WriteLine("return &_this");
    }

    protected override bool SupportsProperties => false;

    protected override ConcreteSyntaxTree CreateIterator(IteratorDecl iter, ConcreteSyntaxTree wr) {
      // FIXME: There should be tests to make sure that the finalizer mechanism achieves what I hope it does, namely allowing the iterator's goroutine to be garbage-collected along with the iterator.
      //
      // type MyIteratorExample struct {
      //   cont chan<- struct{}
      //   yielded <-chan struct{}
      //
      //   // Fields
      // }
      //
      // func (_this * MyIteratorExample) Ctor__(/* params */) {
      //   _cont := make(chan struct{})
      //   _yielded := make(chan struct{})
      //   _this.cont = _cont
      //   _this.yielded = _yielded
      //   // assign params
      //
      //   go _this.run(_cont, _yielded)
      //
      //   _dafny.SetFinalizer(this_, func(_ MyIteratorExample) {
      //     close(_cont) // will cause the iterator to return and close _yielded
      //   })
      // }
      //
      // func (_this * MyIteratorExample) MoveNext() bool {
      //   _this.cont <- struct{}{}
      //   _, ok <- _this.yielded
      //
      //   return ok
      // }
      //
      // func (_this * MyIteratorExample) run(_cont <-chan struct{}, _yielded chan<- struct{}) {
      //   defer close(_yielded)
      //
      //   var _ok bool
      //   _, _ok = <- _cont
      //   if !_ok { return }
      //
      //   // Statements ... yield becomes:
      //   _yielded <- struct{}{}
      //   _, _ok = <- _cont
      //   if !_ok { return }
      //
      //   // break becomes:
      //   return
      // }()
      var cw = CreateClass(IdName(iter), false, null, iter.TypeArgs, null, null, wr, includeRtd: false, includeEquals: false);

      cw.InstanceFieldWriter.WriteLine("cont chan<- struct{}");
      cw.InstanceFieldWriter.WriteLine("yielded <-chan struct{}");

      Constructor ct = null;
      foreach (var member in iter.Members) {
        if (member is Field f && !f.IsGhost) {
          cw.DeclareField(IdName(f), iter, false, false, f.Type, f.tok, PlaceboValue(f.Type, wr, f.tok, true), f);
        } else if (member is Constructor c) {
          Contract.Assert(ct == null);
          ct = c;
        }
      }
      Contract.Assert(ct != null);

      cw.ConcreteMethodWriter.Write("func (_this * {0}) {1}(", IdName(iter), IdName(ct));
      string sep = "";
      foreach (var p in ct.Ins) {
        if (!p.IsGhost) {
          // here we rely on the parameters and the corresponding fields having the same names
          cw.ConcreteMethodWriter.Write("{0}{1} {2}", sep, IdName(p), TypeName(p.Type, wr, p.tok));
          sep = ", ";
        }
      }
      var wCtor = cw.ConcreteMethodWriter.NewBlock(")");
      wCtor.WriteLine("_cont := make(chan struct{})");
      wCtor.WriteLine("_yielded := make(chan struct{})");
      wCtor.WriteLine("_this.cont = _cont");
      wCtor.WriteLine("_this.yielded = _yielded");
      wCtor.WriteLine();
      foreach (var p in ct.Ins) {
        if (!p.IsGhost) {
          wCtor.WriteLine("_this.{0} = {1}", Capitalize(IdName(p)), IdName(p));
        }
      }
      wCtor.WriteLine();
      wCtor.WriteLine("go _this.run(_cont, _yielded)");
      wCtor.WriteLine();
      wCtor.WriteLine("_dafny.SetFinalizer(_this, func(_ * {0}) {{ close(_cont) }})", IdName(iter));

      var wMoveNext = cw.ConcreteMethodWriter.NewNamedBlock("func (_this * {0}) MoveNext() bool", IdName(iter));
      wMoveNext.WriteLine("_this.cont <- struct{}{}");
      wMoveNext.WriteLine("_, ok := <- _this.yielded");
      wMoveNext.WriteLine();
      wMoveNext.WriteLine("return ok");

      var wRun = cw.ConcreteMethodWriter.NewNamedBlock("func (_this * {0}) run(_cont <-chan struct{{}}, _yielded chan<- struct{{}})", IdName(iter));
      wRun.WriteLine("defer close(_yielded)");
      wRun.WriteLine();
      wRun.WriteLine("_, _ok := <- _cont");
      wRun.WriteLine("if !_ok { return }");
      wRun.WriteLine();

      return wRun;
    }

    protected override IClassWriter/*?*/ DeclareDatatype(DatatypeDecl dt, ConcreteSyntaxTree wr) {
      // ===== For inductive datatypes:
      //
      // type Dt struct {
      //   Data_Dt_
      // }
      //
      // type Data_Dt_ interface {
      //   isDt()
      // }
      //
      // // For uniformity with co-datatypes
      // func (_this Dt) Get() Data_Dt_ {
      //   return _this.Data_Dt_
      // }
      //
      // type CompanionStruct_Dt_ struct {}
      //
      // var Companion_Dt_ = CompanionStruct_Dt_ {}
      //
      // ...
      //
      // type Dt_Ctor0 struct {
      //   Field0 type0
      //   Field1 type1
      //   ...
      // }
      //
      // func (Dt_Ctor0) isDt() {}
      //
      // func (_ CompanionStruct_Dt_) CreateCtor0(field0 type0, field1 type1) Dt {
      //   return Dt{Dt_Ctor0{type0, type1}}
      // }
      //
      // func (_this Dt) IsCtor0() bool {
      //   _, ok := _this.Data_Dt_.(Dt_Ctor0)
      //   return ok
      // }
      //
      // type Dt_Ctor1 struct {
      //   ...
      // }
      //
      // ...
      //
      // func (_this Dt) DtorDtor0() (dtor0Type, bool) {
      //   return _this.Data_Dt_.(Dt_Ctor0).Field0
      // }
      //
      // func (_this Dt) DtorDtor1() (dtor1Type, bool) {
      //   switch data := _this.Data_Dt_.(type) {
      //   case Dt_Ctor0:
      //     return data.Field1
      //   default:
      //     return data.(Dt_Ctor1).Field0
      //   }
      // }
      //
      // func (_this Dt) String() { ... }
      //
      // func (_this Dt) EqualsGeneric(other interface{}) bool { ... }
      //
      // func (CompanionStruct_Dt_) AllSingletonConstructors() _dafny.Iterator {
      //   i := -1
      //   return func() (interface{}, bool) {
      //     i++
      //     switch i {
      //       case 0:
      //         return Companion_Dt_.Create_Ctor0(), true
      //       case 1:
      //         return Companion_Dt_.Create_Ctor1(), true
      //       ...
      //       default:
      //         return Dt{}, false
      //     }
      //   }
      // }
      //
      // func Type_Dt_(tyArg0 Type, tyArg1 Type, ...) _dafny.TypeDescriptor {
      //   return type_Dt_{tyArg0, tyArg1, ...}
      // }
      //
      // type type_Dt_ struct {
      //   tyArg0 Type
      //   tyArg1 Type
      // }
      //
      // func (ty type_Dt_) Default() interface{} {
      //   tyArg0 := ty.tyArg0
      //   tyArg1 := ty.tyArg1
      //   return Companion_Dt_.Create_CtorK(...)
      // }
      //
      // func (ty type_Dt_) String() string {
      //   return "module.Dt"
      // }
      //
      // TODO Optimize record types
      //
      // ===== For co-inductive datatypes:
      //
      // type Dt struct {
      //   Iface_Dt_
      // }
      //
      // type Iface_Dt_ interface {
      //   Get() Data_Dt_
      // }
      //
      // type lazyDt struct {
      //   value Iface_Dt_
      //   init func() Dt
      // }
      //
      // func (_this * lazyDt) Get() *Iface_Dt {
      //   if _this.value == nil {
      //      _this.value = _this.init().Get()
      //      _this.init = nil // allow GC of values in closure
      //   }
      //   return _this.value
      // }
      //
      // ...
      //
      // func (_ CompanionStruct_Dt_) LazyDt(f func() Dt) Dt {
      //   return Dt{*lazyDt{nil, f}}
      // }
      //
      // func (_ CompanionStruct_Dt_) CreateCtor0(field0 type0, field1 type1) Dt {
      //   return Dt{*Dt_Ctor0{type0, type1}}
      // }
      //
      // func (_this * Dt_Ctor0) Get() Dt {
      //   return _this
      // }
      if (dt is TupleTypeDecl) {
        // Tuple types are declared once and for all in DafnyRuntime.go
        return null;
      }

      string name = Capitalize(dt.CompileName);
      string companionTypeName = FormatCompanionTypeName(name);
      string dataName = FormatDatatypeInterfaceName(name);
      string ifaceName = FormatLazyInterfaceName(name);
      var simplifiedType = DatatypeWrapperEraser.SimplifyType(UserDefinedType.FromTopLevelDecl(dt.tok, dt));
      var simplifiedTypeName = TypeName(simplifiedType, wr, dt.tok);

      Func<DatatypeCtor, string> structOfCtor = ctor =>
        string.Format("{0}{1}_{2}", dt is CoDatatypeDecl ? "*" : "", name, ctor.CompileName);

      // from here on, write everything into the new block created here:
      wr = CreateDescribedSection("{0} {1}", wr, dt.WhatKind, name);

      if (dt is IndDatatypeDecl) {
        var wStruct = wr.NewNamedBlock("type {0} struct", name);
        wStruct.WriteLine(dataName);

        wr.WriteLine();
        var wGet = wr.NewNamedBlock("func (_this {0}) Get() {1}", name, dataName);
        wGet.WriteLine("return _this.{0}", dataName);
      } else {
        var wDt = wr.NewNamedBlock("type {0} struct", name);
        wDt.WriteLine(ifaceName);

        wr.WriteLine();
        var wIface = wr.NewNamedBlock("type {0} interface", ifaceName);
        wIface.WriteLine("Get() {0}", dataName);

        wr.WriteLine();
        var wLazy = wr.NewNamedBlock("type lazy_{0}_ struct", name);
        wLazy.WriteLine("value {0}", dataName);
        wLazy.WriteLine("init func() {0}", name);

        wr.WriteLine();
        var wLazyGet = wr.NewNamedBlock("func (_this *lazy_{0}_) Get() {1}", name, dataName);
        var wIf = wLazyGet.NewBlock("if _this.value == nil");
        wIf.WriteLine("_this.value = _this.init().Get()");
        wIf.WriteLine("_this.init = nil"); // allow GC of values in closure

        wLazyGet.WriteLine("return _this.value");

        wr.WriteLine();
        var wLazyCreate = wr.NewNamedBlock("func ({0}) {1}(f func () {2}) {2}", companionTypeName, FormatLazyConstructorName(name), name, name);
        wLazyCreate.WriteLine("return {0}{{&lazy_{0}_{{nil, f}}}}", name);
      }

      {
        wr.WriteLine();
        var wIface = wr.NewNamedBlock("type {0} interface", dataName);
        wIface.WriteLine("is{0}()", name);
      }

      wr.WriteLine();
      var staticFieldWriter = wr.NewNamedBlock("type {0} struct", companionTypeName);
      var staticFieldInitWriter = wr.NewNamedBlock("var {0} = {1}", FormatCompanionName(name), companionTypeName);

      foreach (var ctor in dt.Ctors.Where(ctor => !ctor.IsGhost)) {
        var ctorStructName = name + "_" + ctor.CompileName;
        wr.WriteLine();
        var wStruct = wr.NewNamedBlock("type {0} struct", ctorStructName);
        var k = 0;
        foreach (var formal in ctor.Formals) {
          if (!formal.IsGhost) {
            wStruct.WriteLine("{0} {1}", DatatypeFieldName(formal, k), TypeName(formal.Type, wr, formal.Tok));
            k++;
          }
        }

        wr.WriteLine();
        wr.WriteLine("func ({0}{1}) is{2}() {{}}", dt is CoDatatypeDecl ? "*" : "", ctorStructName, name);
        wr.WriteLine();

        wr.Write("func ({0}) {1}(", companionTypeName, FormatDatatypeConstructorName(ctor.CompileName));
        var argNames = new List<string>();
        k = 0;
        foreach (var formal in ctor.Formals) {
          if (!formal.IsGhost) {
            var formalName = DatatypeFieldName(formal, k);

            wr.Write("{0}{1} {2}", k > 0 ? ", " : "", formalName, TypeName(formal.Type, wr, formal.Tok));

            argNames.Add(formalName);
            k++;
          }
        }
        var wCreateBody = wr.NewNamedBlock(") {0}", name);
        wCreateBody.WriteLine("return {0}{{{1}{2}{{{3}}}}}", name, dt is CoDatatypeDecl ? "&" : "", ctorStructName, Util.Comma(argNames));

        wr.WriteLine();
        var wCheck = wr.NewNamedBlock("func (_this {0}) {1}() bool", name, FormatDatatypeConstructorCheckName(ctor.CompileName));
        wCheck.WriteLine("_, ok := _this.Get().({0})", structOfCtor(ctor));
        wCheck.WriteLine("return ok");

        if (dt is CoDatatypeDecl) {
          wr.WriteLine();
          var wGet = wr.NewNamedBlock("func (_this *{0}) Get() {1}", ctorStructName, dataName);
          wGet.WriteLine("return _this");
        }
      }

      /* func (_static CompanionStruct_Dt_) Default(_default_A interface{}, _default_B interface{}) Dt {
       *   return Dt{Dt_GroundingCtor{...}}
       * }
       */
      wr.WriteLine();
      wr.Write($"func ({companionTypeName}) Default(");
      wr.Write(Util.Comma(UsedTypeParameters(dt), tp => $"{FormatDefaultTypeParameterValue(tp)} interface{{}}"));
      {
        var wDefault = wr.NewBlock($") {simplifiedTypeName}");
        wDefault.Write("return ");
        var groundingCtor = dt.GetGroundingCtor();
        if (groundingCtor.IsGhost) {
          wDefault.Write(ForcePlaceboValue(simplifiedType, wDefault, dt.tok));
        } else if (DatatypeWrapperEraser.GetInnerTypeOfErasableDatatypeWrapper(dt, out var innerType)) {
          wDefault.Write(DefaultValue(innerType, wDefault, dt.tok));
        } else {
          var nonGhostFormals = groundingCtor.Formals.Where(f => !f.IsGhost).ToList();
          var arguments = Util.Comma(nonGhostFormals, f => DefaultValue(f.Type, wDefault, f.tok));
          EmitDatatypeValue(dt, groundingCtor, dt is CoDatatypeDecl, arguments, wDefault);
        }
        wDefault.WriteLine();
      }

      if (dt.HasFinitePossibleValues) {
        wr.WriteLine();
        var wSingles = wr.NewNamedBlock("func (_ {0}) AllSingletonConstructors() _dafny.Iterator", companionTypeName);
        wSingles.WriteLine("i := -1");
        wSingles = wSingles.NewNamedBlock("return func() (interface{{}}, bool)");
        wSingles.WriteLine("i++");
        wSingles = wSingles.NewNamedBlock("switch i");
        var i = 0;
        foreach (var ctor in dt.Ctors.Where(ctor => !ctor.IsGhost)) {
          wSingles.WriteLine("case {0}: return {1}.{2}(), true", i, FormatCompanionName(name), FormatDatatypeConstructorName(ctor.CompileName));
          i++;
        }
        wSingles.WriteLine("default: return {0}{{}}, false", name);
      }

      // destructors
      foreach (var ctor in dt.Ctors) {
        foreach (var dtor in ctor.Destructors.Where(dtor => dtor.EnclosingCtors[0] == ctor)) {
          var compiledConstructorCount = dtor.EnclosingCtors.Count(constructor => !constructor.IsGhost);
          if (compiledConstructorCount != 0) {
            var arg = dtor.CorrespondingFormals[0];
            if (!arg.IsGhost && arg.HasName) {
              wr.WriteLine();
              var wDtor = wr.NewNamedBlock("func (_this {0}) {1}() {2}", name, FormatDatatypeDestructorName(arg.CompileName), TypeName(arg.Type, wr, arg.tok));
              var n = dtor.EnclosingCtors.Count;
              if (n == 1) {
                wDtor.WriteLine("return _this.Get().({0}).{1}", structOfCtor(dtor.EnclosingCtors[0]), DatatypeFieldName(arg));
              } else {
                wDtor = wDtor.NewBlock("switch data := _this.Get().(type)");
                var compiledConstructorsProcessed = 0;
                for (var i = 0; i < n; i++) {
                  var ctor_i = dtor.EnclosingCtors[i];
                  Contract.Assert(arg.CompileName == dtor.CorrespondingFormals[i].CompileName);
                  if (ctor_i.IsGhost) {
                    continue;
                  }
                  if (compiledConstructorsProcessed < compiledConstructorCount - 1) {
                    wDtor.WriteLine("case {0}: return data.{1}", structOfCtor(ctor_i), DatatypeFieldName(arg));
                  } else {
                    wDtor.WriteLine("default: return data.({0}).{1}", structOfCtor(ctor_i), DatatypeFieldName(arg));
                  }
                  compiledConstructorsProcessed++;
                }
              }
            }
          }
        }
      }

      {
        // String() method
        wr.WriteLine();
        var w = wr.NewNamedBlock("func (_this {0}) String() string", name);
        // TODO Avoid switch if only one branch
        var needData = dt is IndDatatypeDecl && dt.Ctors.Exists(ctor => !ctor.IsGhost && ctor.Formals.Exists(arg => !arg.IsGhost));
        w = w.NewNamedBlock("switch {0}_this.Get().(type)", needData ? "data := " : "");
        w.WriteLine("case nil: return \"null\"");
        foreach (var ctor in dt.Ctors.Where(ctor => !ctor.IsGhost)) {
          var wCase = w.NewNamedBlock("case {0}:", structOfCtor(ctor));
          var nm = (dt.EnclosingModuleDefinition.IsDefaultModule ? "" : dt.EnclosingModuleDefinition.Name + ".") + dt.Name + "." + ctor.Name;
          if (dt is CoDatatypeDecl) {
            wCase.WriteLine("return \"{0}\"", nm);
          } else {
            wCase.Write("return \"{0}\"", nm);
            var sep = " + \"(\" + ";
            var anyFormals = false;
            var k = 0;
            foreach (var arg in ctor.Formals) {
              if (!arg.IsGhost) {
                anyFormals = true;
                if (UnicodeCharEnabled && arg.Type.IsStringType) {
                  wCase.Write($"{sep}data.{DatatypeFieldName(arg, k)}.VerbatimString(true)");
                } else {
                  wCase.Write($"{sep}{HelperModulePrefix}String(data.{DatatypeFieldName(arg, k)})");
                }

                sep = " + \", \" + ";
                k++;
              }
            }
            if (anyFormals) {
              wCase.Write(" + \")\"");
            }
            wCase.WriteLine();
          }
        }
        var wDefault = w.NewBlock("default:");
        if (dt is CoDatatypeDecl) {
          wDefault.WriteLine("return \"{0}.{1}.unexpected\"", dt.EnclosingModuleDefinition.CompileName, dt.CompileName);
        } else {
          wDefault.WriteLine("return \"<unexpected>\"");
        }
      }

      // Equals method
      {
        wr.WriteLine();
        var wEquals = wr.NewNamedBlock("func (_this {0}) Equals(other {0}) bool", name);
        // TODO: Way to implement shortcut check for address equality?
        var needData1 = dt.Ctors.Exists(ctor => !ctor.IsGhost && ctor.Formals.Exists(arg => !arg.IsGhost));

        wEquals = wEquals.NewNamedBlock("switch {0}_this.Get().(type)", needData1 ? "data1 := " : "");
        foreach (var ctor in dt.Ctors.Where(ctor => !ctor.IsGhost)) {
          var wCase = wEquals.NewNamedBlock("case {0}:", structOfCtor(ctor));

          var needData2 = ctor.Formals.Exists(arg => !arg.IsGhost);

          wCase.WriteLine("{0}, ok := other.Get().({1})", needData2 ? "data2" : "_", structOfCtor(ctor));
          wCase.Write("return ok");
          var k = 0;
          foreach (Formal arg in ctor.Formals) {
            if (!arg.IsGhost) {
              wCase.Write(" && ");
              string nm = DatatypeFieldName(arg, k);
              var eqType = DatatypeWrapperEraser.SimplifyType(arg.Type);
              if (IsDirectlyComparable(eqType)) {
                wCase.Write("data1.{0} == data2.{0}", nm);
              } else if (IsOrderedByCmp(eqType)) {
                wCase.Write("data1.{0}.Cmp(data2.{0}) == 0", nm);
              } else if (IsComparedByEquals(eqType)) {
                wCase.Write("data1.{0}.Equals(data2.{0})", nm);
              } else {
                wCase.Write("{0}AreEqual(data1.{1}, data2.{1})", HelperModulePrefix, nm);
              }
              k++;
            }
          }
          wCase.WriteLine();
        }
        var wDefault = wEquals.NewNamedBlock("default:");
        wDefault.WriteLine("return false; // unexpected");

        wr.WriteLine();
        var wEqualsGeneric = wr.NewNamedBlock("func (_this {0}) EqualsGeneric(other interface{{}}) bool", name);
        wEqualsGeneric.WriteLine("typed, ok := other.({0})", name);
        wEqualsGeneric.WriteLine("return ok && _this.Equals(typed)");
      }

      // RTD
      {
        var usedTypeParams = UsedTypeParameters(dt);
        CreateRTD(name, usedTypeParams, out var wDefault, wr);

        WriteRuntimeTypeDescriptorsLocals(usedTypeParams, true, wDefault);

        var arguments = Util.Comma(UsedTypeParameters(dt), tp => DefaultValue(new UserDefinedType(tp), wDefault, dt.tok, true));
        wDefault.WriteLine($"return {TypeName_Companion(dt, wr, dt.tok)}.Default({arguments});");
      }

      return new ClassWriter(this, name, dt.IsExtern(out _, out _), null, wr, wr, wr, wr, staticFieldWriter, staticFieldInitWriter);
    }

    protected override IClassWriter DeclareNewtype(NewtypeDecl nt, ConcreteSyntaxTree wr) {
      var cw = CreateClass(IdName(nt), false, null, null, null, null, wr, includeRtd: false, includeEquals: false);
      var w = cw.ConcreteMethodWriter;
      var nativeType = nt.NativeType != null ? GetNativeTypeName(nt.NativeType) : null;
      if (nt.NativeType != null) {
        var intType = $"{HelperModulePrefix}Int";
        var wIntegerRangeBody = w.NewNamedBlock($"func (_this *{FormatCompanionTypeName(IdName(nt))}) IntegerRange(lo {intType}, hi {intType}) {HelperModulePrefix}Iterator");
        wIntegerRangeBody.WriteLine($"iter := {HelperModulePrefix}IntegerRange(lo, hi)");
        var wIterFuncBody = wIntegerRangeBody.NewBlock("return func() (interface{}, bool)");
        wIterFuncBody.WriteLine("next, ok := iter()");
        wIterFuncBody.WriteLine("if !ok {{ return {0}(0), false }}", nativeType);
        wIterFuncBody.WriteLine($"return next.({intType}).{Capitalize(nativeType)}(), true");
      }
      if (nt.WitnessKind == SubsetTypeDecl.WKind.Compiled) {
        var retType = nativeType ?? TypeName(nt.BaseType, w, nt.tok);
        var wWitness = w.NewNamedBlock("func (_this *{0}) Witness() {1}", FormatCompanionTypeName(IdName(nt)), retType);
        var wStmts = wWitness.Fork();
        wWitness.Write("return ");
        if (nt.NativeType == null) {
          TrExpr(nt.Witness, wWitness, false, wStmts);
          wWitness.WriteLine();
        } else {
          TrParenExpr(nt.Witness, wWitness, false, wStmts);
          wWitness.WriteLine(".{0}()", Capitalize(GetNativeTypeName(nt.NativeType)));
        }
      }
      // RTD
      {
        CreateRTD(IdName(nt), null, out var wDefaultBody, wr);
        var udt = new UserDefinedType(nt.tok, nt.Name, nt, new List<Type>());
        var d = TypeInitializationValue(udt, wr, nt.tok, false, true);
        wDefaultBody.WriteLine("return {0}", d);
      }
      return cw;
    }

    protected override void DeclareSubsetType(SubsetTypeDecl sst, ConcreteSyntaxTree wr) {
      var cw = CreateClass(IdName(sst), false, null, sst.TypeArgs, null, null, wr, includeRtd: false, includeEquals: false);
      var w = cw.ConcreteMethodWriter;
      if (sst.WitnessKind == SubsetTypeDecl.WKind.Compiled) {
        var witness = new ConcreteSyntaxTree(w.RelativeIndentLevel);
        var wStmts = w.Fork();
        TrExpr(sst.Witness, witness, false, wStmts);
        DeclareField("Witness", false, true, true, sst.Rhs, sst.tok, witness.ToString(), cw.ClassName, cw.StaticFieldWriter, cw.StaticFieldInitWriter, cw.ConcreteMethodWriter);
      }
      // RTD
      {
        CreateRTD(IdName(sst), null, out var wDefaultBody, wr);
        var udt = UserDefinedType.FromTopLevelDecl(sst.tok, sst);
        var d = TypeInitializationValue(udt, wr, sst.tok, false, true);
        wDefaultBody.WriteLine("return {0}", d);
      }
    }

    private void CreateRTD(string typeName, List<TypeParameter>/*?*/ usedParams, out ConcreteSyntaxTree wDefaultBody, ConcreteSyntaxTree wr) {
      Contract.Requires(typeName != null);
      Contract.Requires(wr != null);
      Contract.Ensures(Contract.ValueAtReturn(out wDefaultBody) != null);

      if (usedParams == null) {
        usedParams = new List<TypeParameter>();
      }
      wr.WriteLine();
      wr.Write("func {0}(", FormatRTDName(typeName));
      WriteRuntimeTypeDescriptorsFormals(usedParams, true, wr);
      var wTypeMethod = wr.NewBlock($") {DafnyTypeDescriptor}");
      wTypeMethod.WriteLine("return type_{0}_{{{1}}}", typeName, Util.Comma(usedParams, tp => FormatRTDName(tp.CompileName)));

      wr.WriteLine();
      var wType = wr.NewNamedBlock("type type_{0}_ struct", typeName);
      WriteRuntimeTypeDescriptorsFields(usedParams, true, wType, null, null);

      wr.WriteLine();
      wDefaultBody = wr.NewNamedBlock("func (_this type_{0}_) Default() interface{{}}", typeName);

      wr.WriteLine();
      var wString = wr.NewNamedBlock("func (_this type_{0}_) String() string", typeName);
      wString.WriteLine("return \"{0}.{1}\"", ModuleName, typeName);
    }

    protected override void GetNativeInfo(NativeType.Selection sel, out string name, out string literalSuffix, out bool needsCastAfterArithmetic) {
      literalSuffix = "";
      needsCastAfterArithmetic = false;
      switch (sel) {
        case NativeType.Selection.Byte:
          name = "uint8";
          break;
        case NativeType.Selection.SByte:
          name = "int8";
          break;
        case NativeType.Selection.UShort:
          name = "uint16";
          break;
        case NativeType.Selection.Short:
          name = "int16";
          break;
        case NativeType.Selection.UInt:
          name = "uint32";
          break;
        case NativeType.Selection.Int:
          name = "int32";
          break;
        case NativeType.Selection.ULong:
          name = "uint64";
          break;
        case NativeType.Selection.Long:
          name = "int64";
          break;
        default:
          Contract.Assert(false);  // unexpected native type
          throw new cce.UnreachableException();  // to please the compiler
      }
    }
    protected class ClassWriter : IClassWriter {
      public readonly GoCompiler Compiler;
      public readonly string ClassName;
      public readonly bool IsExtern;
      public readonly ConcreteSyntaxTree/*?*/ AbstractMethodWriter, ConcreteMethodWriter, InstanceFieldWriter, InstanceFieldInitWriter, TraitInitWriter, StaticFieldWriter, StaticFieldInitWriter;
      public bool AnyInstanceFields { get; private set; } = false;

      public ClassWriter(GoCompiler compiler, string className, bool isExtern, ConcreteSyntaxTree abstractMethodWriter, ConcreteSyntaxTree concreteMethodWriter,
        ConcreteSyntaxTree/*?*/ instanceFieldWriter, ConcreteSyntaxTree/*?*/ instanceFieldInitWriter, ConcreteSyntaxTree/*?*/ traitInitWriter,
        ConcreteSyntaxTree staticFieldWriter, ConcreteSyntaxTree staticFieldInitWriter) {
        Contract.Requires(compiler != null);
        Contract.Requires(className != null);
        this.Compiler = compiler;
        this.ClassName = className;
        this.IsExtern = isExtern;
        this.AbstractMethodWriter = abstractMethodWriter;
        this.ConcreteMethodWriter = concreteMethodWriter;
        this.InstanceFieldWriter = instanceFieldWriter;
        this.InstanceFieldInitWriter = instanceFieldInitWriter;
        this.TraitInitWriter = traitInitWriter;
        this.StaticFieldWriter = staticFieldWriter;
        this.StaticFieldInitWriter = staticFieldInitWriter;
      }

      public ConcreteSyntaxTree FieldWriter(bool isStatic) {
        return isStatic ? StaticFieldWriter : InstanceFieldWriter;
      }

      public ConcreteSyntaxTree FieldInitWriter(bool isStatic) {
        return isStatic ? StaticFieldInitWriter : InstanceFieldInitWriter;
      }

      public ConcreteSyntaxTree/*?*/ CreateMethod(Method m, List<TypeArgumentInstantiation> typeArgs, bool createBody, bool forBodyInheritance, bool lookasideBody) {
        return Compiler.CreateMethod(m, typeArgs, createBody, ClassName, AbstractMethodWriter, ConcreteMethodWriter, forBodyInheritance, lookasideBody);
      }

      public ConcreteSyntaxTree SynthesizeMethod(Method m, List<TypeArgumentInstantiation> typeArgs, bool createBody, bool forBodyInheritance, bool lookasideBody) {
        throw new UnsupportedFeatureException(m.tok, Feature.MethodSynthesis);
      }

      public ConcreteSyntaxTree/*?*/ CreateFunction(string name, List<TypeArgumentInstantiation> typeArgs, List<Formal> formals, Type resultType, IToken tok, bool isStatic, bool createBody, MemberDecl member, bool forBodyInheritance, bool lookasideBody) {
        return Compiler.CreateFunction(name, typeArgs, formals, resultType, tok, isStatic, createBody, member, ClassName, AbstractMethodWriter, ConcreteMethodWriter, forBodyInheritance, lookasideBody);
      }
      public ConcreteSyntaxTree/*?*/ CreateGetter(string name, TopLevelDecl enclosingDecl, Type resultType, IToken tok, bool isStatic, bool isConst, bool createBody, MemberDecl/*?*/ member, bool forBodyInheritance) {
        return Compiler.CreateGetter(name, resultType, tok, isStatic, createBody, member, ClassName, AbstractMethodWriter, ConcreteMethodWriter, forBodyInheritance);
      }
      public ConcreteSyntaxTree/*?*/ CreateGetterSetter(string name, Type resultType, IToken tok, bool createBody, MemberDecl/*?*/ member, out ConcreteSyntaxTree setterWriter, bool forBodyInheritance) {
        return Compiler.CreateGetterSetter(name, resultType, tok, createBody, member, ClassName, out setterWriter, AbstractMethodWriter, ConcreteMethodWriter, forBodyInheritance);
      }
      public void DeclareField(string name, TopLevelDecl enclosingDecl, bool isStatic, bool isConst, Type type, IToken tok, string rhs, Field field) {
        // FIXME: This should probably be done in Compiler.DeclareField().
        // Should just have these delegate methods take the ClassWriter as an
        // argument.
        if (!isStatic) {
          AnyInstanceFields = true;
        }
        Compiler.DeclareField(name, IsExtern, isStatic, isConst, type, tok, rhs, ClassName, FieldWriter(isStatic), FieldInitWriter(isStatic), ConcreteMethodWriter);
      }

      public void InitializeField(Field field, Type instantiatedFieldType, TopLevelDeclWithMembers enclosingClass) {
        var tok = field.tok;
        var lvalue = Compiler.EmitMemberSelect(w => w.Write("_this"), UserDefinedType.FromTopLevelDecl(tok, enclosingClass), field,
        new List<TypeArgumentInstantiation>(), enclosingClass.ParentFormalTypeParametersToActuals, instantiatedFieldType);
        var wRHS = lvalue.EmitWrite(FieldInitWriter(false));
        Compiler.EmitCoercionIfNecessary(instantiatedFieldType, field.Type, tok, wRHS);
        wRHS.Write(Compiler.PlaceboValue(instantiatedFieldType, ErrorWriter(), tok));
      }

      public ConcreteSyntaxTree/*?*/ ErrorWriter() => ConcreteMethodWriter;

      public void Finish() {
        Compiler.FinishClass(this);
      }
    }

    protected ConcreteSyntaxTree/*?*/ CreateMethod(Method m, List<TypeArgumentInstantiation> typeArgs, bool createBody, string ownerName, ConcreteSyntaxTree abstractWriter, ConcreteSyntaxTree concreteWriter, bool forBodyInheritance, bool lookasideBody) {
      var overriddenIns = m.EnclosingClass is TraitDecl && !forBodyInheritance ? null : m.OverriddenMethod?.Original.Ins;
      var overriddenOuts = m.EnclosingClass is TraitDecl && !forBodyInheritance ? null : m.OverriddenMethod?.Original.Outs;
      return CreateSubroutine(IdName(m), typeArgs, m.Ins, m.Outs, null,
        overriddenIns, overriddenOuts, null,
        m.tok, m.IsStatic, createBody, ownerName, m, abstractWriter, concreteWriter, forBodyInheritance, lookasideBody);
    }

    protected ConcreteSyntaxTree/*?*/ CreateFunction(string name, List<TypeArgumentInstantiation> typeArgs, List<Formal> formals, Type resultType, IToken tok, bool isStatic, bool createBody,
      MemberDecl member, string ownerName, ConcreteSyntaxTree abstractWriter, ConcreteSyntaxTree concreteWriter, bool forBodyInheritance, bool lookasideBody) {

      var fnOverridden = (member as Function)?.OverriddenFunction?.Original;
      return CreateSubroutine(name, typeArgs, formals, new List<Formal>(), resultType,
        fnOverridden?.Formals, fnOverridden == null ? null : new List<Formal>(), fnOverridden?.ResultType,
        tok, isStatic, createBody, ownerName, member, abstractWriter, concreteWriter, forBodyInheritance, lookasideBody);
    }

    private ConcreteSyntaxTree CreateSubroutine(string name, List<TypeArgumentInstantiation> typeArgs,
      List<Formal> inParams, List<Formal> outParams, Type/*?*/ resultType,
      List<Formal>/*?*/ overriddenInParams, List<Formal>/*?*/ overriddenOutParams, Type/*?*/ overriddenResultType,
      IToken tok, bool isStatic, bool createBody, string ownerName, MemberDecl/*?*/ member, ConcreteSyntaxTree abstractWriter, ConcreteSyntaxTree concreteWriter,
      bool forBodyInheritance, bool lookasideBody) {
      Contract.Requires(name != null);
      Contract.Requires(typeArgs != null);
      Contract.Requires(inParams != null);
      Contract.Requires(outParams != null);
      Contract.Requires(overriddenInParams == null || overriddenInParams.Count == inParams.Count);
      Contract.Requires(overriddenOutParams == null || overriddenOutParams.Count == outParams.Count);
      Contract.Requires(tok != null);
      Contract.Requires(ownerName != null);
      Contract.Requires(abstractWriter != null || concreteWriter != null);

      var customReceiver = createBody && !forBodyInheritance && member != null && NeedsCustomReceiver(member);
      ConcreteSyntaxTree wr;
      if (createBody || abstractWriter == null) {
        wr = concreteWriter;
        string receiver = isStatic || customReceiver ? FormatCompanionTypeName(ownerName) : ownerName;
        if (member != null && member.EnclosingClass is DatatypeDecl) {
          wr.Write("func ({0} {1}) ", isStatic || customReceiver ? "_static" : "_this", receiver);
        } else {
          wr.Write("func ({0} *{1}) ", isStatic || customReceiver ? "_static" : "_this", receiver);
        }
      } else {
        wr = abstractWriter;
      }
      wr.Write("{0}(", name);
      var prefix = "";
      var nTypes = WriteRuntimeTypeDescriptorsFormals(ForTypeDescriptors(typeArgs, member.EnclosingClass, member, lookasideBody), wr, ref prefix, tp => $"{FormatRTDName(tp.CompileName)} {DafnyTypeDescriptor}");
      if (customReceiver) {
        wr.Write("{0}_this {1}", nTypes != 0 ? ", " : "", TypeName(UserDefinedType.FromTopLevelDecl(tok, member.EnclosingClass), wr, tok));
      }
      var _ = WriteFormals(nTypes != 0 || customReceiver ? ", " : "", overriddenInParams ?? inParams, wr, inParams);
      wr.Write(")");

      // TODO: Maybe consider using named result parameters, since they're actually close to how Dafny method outs work
      if (overriddenOutParams != null) {
        WriteOutTypes(overriddenOutParams, overriddenResultType, wr, tok);
      } else {
        WriteOutTypes(outParams, resultType, wr, tok);
      }

      if (createBody) {
        var w = wr.NewBlock("");
        // Go doesn't have type parameters. Instead, the empty interface type is used as the type of what would have been type parameters.
        // If this is a routine inherited from a trait, then the Dafny signature of the method may have replaced the trait's type parameters.
        // Go has no direct support for this idiom. Instead, we re-declare the in-parameters with the actual type, let the re-declarations
        // shadow the given (generic) in-parameters, and then do a cast on entry to the body.
        // If the routine only contains a call to an inherited body, then we omit the conversions here.
        if (forBodyInheritance) {
          // don't do any conversions
        } else if (thisContext != null) {
          w = w.NewBlock("", open: BlockStyle.Brace);
          for (var i = 0; i < inParams.Count; i++) {
            var p = (overriddenInParams ?? inParams)[i];
            var instantiatedType = p.Type.Subst(thisContext.ParentFormalTypeParametersToActuals);
            if (!instantiatedType.Equals(p.Type)) {
              // var p instantiatedType = p.(instantiatedType)
              var pName = IdName(inParams[i]);
              DeclareLocalVar(pName, instantiatedType, p.tok, true, null, w);
              var wRhs = EmitAssignmentRhs(w);
              wRhs = EmitCoercionIfNecessary(p.Type, instantiatedType, p.tok, wRhs);
              wRhs.Write(pName);
              EmitDummyVariableUse(pName, w);
            }
          }
        } else {
          Contract.Assert(overriddenInParams == null);
        }
        if (outParams.Any() && !forBodyInheritance) {
          var beforeReturn = w.Fork(0);
          EmitReturnWithCoercions(outParams, overriddenOutParams, thisContext?.ParentFormalTypeParametersToActuals, w);
          return beforeReturn;
        }
        return w;
      } else {
        wr.WriteLine();
        return null;
      }
    }

    protected void WriteOutTypes(List<Formal> outParams, Type/*?*/ resultType, ConcreteSyntaxTree wr, IToken tok) {
      var outTypes = new List<Type>();
      if (resultType != null) {
        outTypes.Add(resultType);
      }

      foreach (Formal f in outParams) {
        if (!f.IsGhost) {
          outTypes.Add(f.Type);
        }
      }
      if (outTypes.Count > 0) {
        wr.Write(' ');
        if (outTypes.Count > 1) {
          wr.Write('(');
        }
        wr.Write(Util.Comma(outTypes, ty => TypeName(ty, wr, tok)));
        if (outTypes.Count > 1) {
          wr.Write(')');
        }
      }
    }

    void WriteRuntimeTypeDescriptorsFields(List<TypeParameter> typeParams, bool useAllTypeArgs, ConcreteSyntaxTree/*?*/ wr, ConcreteSyntaxTree/*?*/ wInit, ConcreteSyntaxTree/*?*/ wParams) {
      Contract.Requires(typeParams != null);

      var sep = "";
      foreach (var tp in typeParams) {
        if (useAllTypeArgs || NeedsTypeDescriptor(tp)) {
          var name = FormatRTDName(tp.CompileName);

          if (wr != null) {
            wr.WriteLine($"{name} {DafnyTypeDescriptor}");
          }

          if (wInit != null) {
            wInit.WriteLine("_this.{0} = {0}", name);
          }

          if (wParams != null) {
            wParams.Write($"{sep}{name} {DafnyTypeDescriptor}");
            sep = ", ";
          }
        }
      }
    }

    void WriteRuntimeTypeDescriptorsFormals(List<TypeParameter> typeParams, bool useAllTypeArgs, ConcreteSyntaxTree wr) {
      Contract.Requires(typeParams != null);
      Contract.Requires(wr != null);

      var prefix = "";
      foreach (var tp in typeParams) {
        if (useAllTypeArgs || NeedsTypeDescriptor(tp)) {
          wr.Write($"{prefix}{FormatRTDName(tp.CompileName)} {DafnyTypeDescriptor}");
          prefix = ", ";
        }
      }
    }

    void WriteRuntimeTypeDescriptorsLocals(List<TypeParameter> typeParams, bool useAllTypeArgs, ConcreteSyntaxTree wr) {
      Contract.Requires(typeParams != null);
      Contract.Requires(wr != null);

      foreach (var tp in typeParams) {
        if (useAllTypeArgs || NeedsTypeDescriptor(tp)) {
          wr.WriteLine("{0} := _this.{0}", FormatRTDName(tp.CompileName));
          EmitDummyVariableUse(FormatRTDName(tp.CompileName), wr);
        }
      }
    }

    protected override void TypeArgDescriptorUse(bool isStatic, bool lookasideBody, TopLevelDeclWithMembers cl, out bool needsTypeParameter, out bool needsTypeDescriptor) {
      if (cl is DatatypeDecl) {
        needsTypeParameter = false;
        needsTypeDescriptor = true;
      } else if (cl is TraitDecl) {
        needsTypeParameter = false;
        needsTypeDescriptor = isStatic || lookasideBody;
      } else {
        Contract.Assert(cl is ClassDecl);
        needsTypeParameter = false;
        needsTypeDescriptor = isStatic;
      }
    }

    protected override string TypeDescriptor(Type type, ConcreteSyntaxTree wr, IToken tok) {
      var xType = DatatypeWrapperEraser.SimplifyType(type, true);
      if (xType is BoolType) {
        return "_dafny.BoolType";
      } else if (xType is CharType) {
        return "_dafny.CharType";
      } else if (xType is IntType) {
        return "_dafny.IntType";
      } else if (xType is BigOrdinalType) {
        return "_dafny.IntType";
      } else if (xType is RealType) {
        return "_dafny.RealType";
      } else if (xType is BitvectorType) {
        var t = (BitvectorType)xType;
        if (t.NativeType != null) {
          return string.Format("_dafny.{0}Type", Capitalize(GetNativeTypeName(t.NativeType)));
        } else {
          return "_dafny.IntType";
        }
      } else if (xType is SetType) {
        return "_dafny.SetType";
      } else if (xType is MultiSetType) {
        return "_dafny.MultiSetType";
      } else if (xType is SeqType) {
        return "_dafny.SeqType";
      } else if (xType is MapType) {
        return "_dafny.MapType";
      } else if (xType.IsRefType) {
        return string.Format("_dafny.CreateStandardTypeDescriptor({0})", TypeInitializationValue(xType, wr, tok, false, true));
      } else if (xType.IsArrayType) {
        return "_dafny.ArrayType";
      } else if (xType.IsTypeParameter) {
        var tp = type.AsTypeParameter;
        Contract.Assert(tp != null);
        return string.Format("{0}{1}", thisContext != null && tp.Parent is ClassDecl && !(tp.Parent is TraitDecl) ? "_this." : "", FormatRTDName(tp.CompileName));
      } else if (xType.IsBuiltinArrowType) {
        return string.Format("_dafny.CreateStandardTypeDescriptor({0})", TypeInitializationValue(xType, wr, tok, false, true));
      } else if (xType is UserDefinedType udt) {
        var cl = udt.ResolvedClass;
        Contract.Assert(cl != null);
        bool isHandle = true;
        if (Attributes.ContainsBool(cl.Attributes, "handle", ref isHandle) && isHandle) {
          return "_dafny.Int64Type";
        } else if (cl is ClassDecl || cl is DatatypeDecl) {
          var w = new ConcreteSyntaxTree();
          w.Write("{0}(", cl is TupleTypeDecl ? "_dafny.TupleType" : TypeName_RTD(xType, w, tok));
          var typeArgs = cl is DatatypeDecl dt ? UsedTypeParameters(dt, udt.TypeArgs) : TypeArgumentInstantiation.ListFromClass(cl, udt.TypeArgs);
          EmitTypeDescriptorsActuals(typeArgs, udt.tok, w, true);
          w.Write(")");
          return w.ToString();
        } else if (xType.IsNonNullRefType) {
          // what we emit here will only be used to construct a dummy value that programmer-supplied code will overwrite later
          return "_dafny.PossiblyNullType/*not used*/";
        } else {
          Contract.Assert(cl is NewtypeDecl || cl is SubsetTypeDecl);
          return TypeName_RTD(xType, wr, udt.tok) + "()";
        }
      } else {
        Contract.Assert(false); throw new cce.UnreachableException();  // unexpected type
      }
    }

    protected ConcreteSyntaxTree/*?*/ CreateGetter(string name, Type resultType, IToken tok, bool isStatic, bool createBody, MemberDecl/*?*/ member, string ownerName, ConcreteSyntaxTree abstractWriter, ConcreteSyntaxTree concreteWriter, bool forBodyInheritance) {
      return CreateFunction(name, new List<TypeArgumentInstantiation>(), new List<Formal>(), resultType, tok, isStatic, createBody, member, ownerName, abstractWriter, concreteWriter, forBodyInheritance, false);
    }

    protected ConcreteSyntaxTree/*?*/ CreateGetterSetter(string name, Type resultType, IToken tok, bool createBody, MemberDecl/*?*/ member, string ownerName,
      out ConcreteSyntaxTree setterWriter, ConcreteSyntaxTree abstractWriter, ConcreteSyntaxTree concreteWriter, bool forBodyInheritance) {

      var getterWriter = CreateGetter(name, resultType, tok, false, createBody, member, ownerName, abstractWriter, concreteWriter, forBodyInheritance);

      var valueParam = new Formal(tok, "value", resultType, true, false, null);
      setterWriter = CreateSubroutine(name + "_set_", new List<TypeArgumentInstantiation>(), new List<Formal>() { valueParam }, new List<Formal>(), null,
        new List<Formal>() { valueParam }, new List<Formal>(), null, tok, false, createBody, ownerName, member,
        abstractWriter, concreteWriter, forBodyInheritance, false);
      return getterWriter;
    }

    protected override bool SupportsStaticsInGenericClasses => false;
    protected override bool TraitRepeatsInheritedDeclarations => true;

    private void FinishClass(GoCompiler.ClassWriter cw) {
      // Go gets weird about zero-length structs.  In particular, it likes to
      // make all pointers to a zero-length struct the same.  Irritatingly, this
      // forces us to waste space here.
      if (!cw.AnyInstanceFields) {
        cw.InstanceFieldWriter.WriteLine("dummy byte");
      }
    }

    protected override ConcreteSyntaxTree EmitTailCallStructure(MemberDecl member, ConcreteSyntaxTree wr) {
      wr.WriteLine("goto TAIL_CALL_START");
      wr.WriteLine("TAIL_CALL_START:");
      return wr;
    }

    protected override void EmitJumpToTailCallStart(ConcreteSyntaxTree wr) {
      wr.WriteLine("goto TAIL_CALL_START");
    }

    private static string CharTypeName => UnicodeCharEnabled ? "_dafny.CodePoint" : "_dafny.Char";

    internal override string TypeName(Type type, ConcreteSyntaxTree wr, IToken tok, MemberDecl/*?*/ member = null) {
      Contract.Ensures(Contract.Result<string>() != null);
      Contract.Assume(type != null);  // precondition; this ought to be declared as a Requires in the superclass

      var xType = DatatypeWrapperEraser.SimplifyType(type);
      if (xType is SpecialNativeType snt) {
        return snt.Name;
      } else if (xType is BoolType) {
        return "bool";
      } else if (xType is CharType) {
        return CharTypeName;
      } else if (xType is IntType) {
        return $"{HelperModulePrefix}Int";
      } else if (xType is BigOrdinalType) {
        return "_dafny.Ord";
      } else if (xType is RealType) {
        return "_dafny.Real";
      } else if (xType is BitvectorType) {
        var t = (BitvectorType)xType;
        return t.NativeType != null ? GetNativeTypeName(t.NativeType) : "_dafny.BV";
      } else if (xType.AsNewtype != null && member == null) {  // when member is given, use UserDefinedType case below
        NativeType nativeType = xType.AsNewtype.NativeType;
        if (nativeType != null) {
          return GetNativeTypeName(nativeType);
        }
        return TypeName(xType.AsNewtype.BaseType, wr, tok);
      } else if (xType.IsObjectQ) {
        return "interface{}";
      } else if (xType.IsArrayType) {
        return "*_dafny.Array";
      } else if (xType is UserDefinedType udt) {
        var s = FullTypeName(udt, member);
        var cl = udt.ResolvedClass;
        bool isHandle = true;
        if (cl != null && Attributes.ContainsBool(cl.Attributes, "handle", ref isHandle) && isHandle) {
          return "ulong";
        } else if (xType is ArrowType at) {
          return string.Format("func ({0}) {1}", Util.Comma(at.Args, arg => TypeName(arg, wr, tok)), TypeName(at.Result, wr, tok));
<<<<<<< HEAD
        } else if (cl is TupleTypeDecl) {
          return HelperModulePrefix + "Tuple";
=======
>>>>>>> befef5bc
        } else if (udt.IsTypeParameter) {
          return "interface{}";
        } else if (cl is TupleTypeDecl tupleTypeDecl) {
          return "_dafny.Tuple";
        }
        if (udt.IsTraitType && udt.ResolvedClass.IsExtern(out _, out _)) {
          // To use an external interface, we need to have values of the
          // interface type, so we treat an extern trait as a plain interface
          // value, not a pointer (a Go interface value is basically a typed
          // pointer anyway).
          //
          // Also don't use IdProtect so that we can have it be a built-in
          // name like error.
          return s;
        } else if (udt.IsDatatype || udt.IsTraitType) {
          // Don't return a pointer to the datatype because the datatype is
          // already represented using a pointer
          return IdProtect(s);
        } else {
          return "*" + IdProtect(s);
        }
      } else if (xType is SetType) {
        return HelperModulePrefix + "Set";
      } else if (xType is SeqType) {
        return HelperModulePrefix + "Sequence";
      } else if (xType is MultiSetType) {
        return HelperModulePrefix + "MultiSet";
      } else if (xType is MapType) {
        return "_dafny.Map";
      } else {
        Contract.Assert(false); throw new cce.UnreachableException();  // unexpected type
      }
    }

    protected override string TypeInitializationValue(Type type, ConcreteSyntaxTree wr, IToken tok, bool usePlaceboValue, bool constructTypeParameterDefaultsFromTypeDescriptors) {
      // When returning nil, explicitly cast the nil so that type assertions work
      string nil() {
        return string.Format("({0})(nil)", TypeName(type, wr, tok));
      }

      var xType = type.NormalizeExpandKeepConstraints();
      if (xType is BoolType) {
        return "false";
      } else if (xType is CharType) {
        return $"{CharTypeName}({CharType.DefaultValueAsString})";
      } else if (xType is IntType || xType is BigOrdinalType) {
        return "_dafny.Zero";
      } else if (xType is RealType) {
        return "_dafny.ZeroReal";
      } else if (xType is BitvectorType) {
        var t = (BitvectorType)xType;
        return t.NativeType != null ? "0" : "_dafny.Zero";
      } else if (xType is SetType) {
        return "_dafny.EmptySet";
      } else if (xType is MultiSetType) {
        return "_dafny.EmptyMultiSet";
      } else if (xType is SeqType seq) {
        if (seq.Arg.IsCharType && !UnicodeCharEnabled) {
          return "_dafny.EmptySeq.SetString()";
        }
        return "_dafny.EmptySeq";
      } else if (xType is MapType) {
        return "_dafny.EmptyMap";
      }

      var udt = (UserDefinedType)xType;
      var cl = udt.ResolvedClass;
      Contract.Assert(cl != null);
      if (cl is TypeParameter tp) {
        if (usePlaceboValue && !tp.Characteristics.HasCompiledValue) {
          return nil();
        } else if (constructTypeParameterDefaultsFromTypeDescriptors) {
          var w = new ConcreteSyntaxTree();
          w = EmitCoercionIfNecessary(from: null, to: xType, tok: tok, wr: w);
          w.Write(TypeDescriptor(udt, wr, udt.tok));
          w.Write(".Default()");
          return w.ToString();
        } else {
          return FormatDefaultTypeParameterValue(tp);
        }
      } else if (cl is OpaqueTypeDecl opaque) {
        return FormatDefaultTypeParameterValue(opaque);
      } else if (cl is NewtypeDecl) {
        var td = (NewtypeDecl)cl;
        if (td.Witness != null) {
          return TypeName_Companion(cl, wr, tok) + ".Witness()";
        } else if (td.NativeType != null) {
          return GetNativeTypeName(td.NativeType) + "(0)";
        } else {
          return TypeInitializationValue(td.BaseType, wr, tok, usePlaceboValue, constructTypeParameterDefaultsFromTypeDescriptors);
        }
      } else if (cl is SubsetTypeDecl) {
        var td = (SubsetTypeDecl)cl;
        if (td.WitnessKind == SubsetTypeDecl.WKind.Compiled) {
          return TypeName_Companion(cl, wr, tok) + ".Witness()";
        } else if (td.WitnessKind == SubsetTypeDecl.WKind.Special) {
          // WKind.Special is only used with -->, ->, and non-null types:
          Contract.Assert(ArrowType.IsPartialArrowTypeName(td.Name) || ArrowType.IsTotalArrowTypeName(td.Name) || td is NonNullTypeDecl);
          if (ArrowType.IsPartialArrowTypeName(td.Name)) {
            return nil();
          } else if (ArrowType.IsTotalArrowTypeName(td.Name)) {
            var rangeDefaultValue = TypeInitializationValue(udt.TypeArgs.Last(), wr, tok, usePlaceboValue, constructTypeParameterDefaultsFromTypeDescriptors);
            // return the lambda expression ((Ty0 x0, Ty1 x1, Ty2 x2) => rangeDefaultValue)
            return string.Format("func ({0}) {1} {{ return {2}; }}", Util.Comma(udt.TypeArgs.GetRange(0, udt.TypeArgs.Count - 1), tp => TypeName(tp, wr, tok)), TypeName(udt.TypeArgs.Last(), wr, tok), rangeDefaultValue);
          } else if (((NonNullTypeDecl)td).Class is ArrayClassDecl arrayClass) {
            // non-null array type; we know how to initialize them
            return string.Format("_dafny.NewArrayWithValue(nil, {0})", Util.Comma(arrayClass.Dims, d => string.Format("_dafny.IntOf(0)")));
          } else {
            return nil();
          }
        } else {
          return TypeInitializationValue(td.RhsWithArgument(udt.TypeArgs), wr, tok, usePlaceboValue, constructTypeParameterDefaultsFromTypeDescriptors);
        }
      } else if (cl is ClassDecl) {
        bool isHandle = true;
        if (Attributes.ContainsBool(cl.Attributes, "handle", ref isHandle) && isHandle) {
          return "0";
        } else {
          return nil();
        }
      } else if (cl is DatatypeDecl) {
        var dt = (DatatypeDecl)cl;
        // In an auto-init context (like a field initializer), we may not have
        // access to all the type descriptors, so we can't construct the
        // default value, but then an empty structure is an acceptable default, since
        // Dafny proves the value won't be accessed.
        if (usePlaceboValue) {
          return string.Format("{0}{{}}", TypeName(udt, wr, tok));
        }
        var n = dt is TupleTypeDecl ? "_dafny.TupleOf" : $"{TypeName_Companion(dt, wr, tok)}.Default";
        var relevantTypeArgs = UsedTypeParameters(dt, udt.TypeArgs);
        return $"{n}({Util.Comma(relevantTypeArgs, ta => DefaultValue(ta.Actual, wr, tok, constructTypeParameterDefaultsFromTypeDescriptors))})";
      } else {
        Contract.Assert(false); throw new cce.UnreachableException();  // unexpected type
      }
    }

    protected override string TypeName_UDT(string fullCompileName, List<TypeParameter.TPVariance> variance, List<Type> typeArgs,
      ConcreteSyntaxTree wr, IToken tok, bool omitTypeArguments) {
      Contract.Assume(fullCompileName != null);  // precondition; this ought to be declared as a Requires in the superclass
      Contract.Assume(typeArgs != null);  // precondition; this ought to be declared as a Requires in the superclass
      string s = "*" + IdProtect(fullCompileName);
      return s;
    }

    protected static string FormatCompanionName(string clsName) =>
      string.Format("Companion_{0}_", clsName);
    protected static string FormatCompanionTypeName(string clsName) =>
      // Need to export this because it could be for a trait that could be
      // derived from in another module
      string.Format("CompanionStruct_{0}_", clsName);
    protected static string FormatDatatypeConstructorName(string ctorName) =>
      string.Format("Create_{0}_", ctorName);
    protected static string FormatDatatypeConstructorCheckName(string ctorName) =>
      string.Format("Is_{0}", ctorName);
    protected static string FormatDatatypeDestructorName(string dtorName) =>
      string.Format("Dtor_{0}", dtorName);
    protected static string FormatDatatypeInterfaceName(string typeName) =>
      string.Format("Data_{0}_", typeName);
    protected static string FormatDefaultName(string typeName) =>
      string.Format("Default_{0}_", typeName);
    protected static string FormatInitializerName(string clsName) =>
      string.Format("New_{0}_", clsName);
    protected static string FormatLazyConstructorName(string datatypeName) =>
      string.Format("Lazy_{0}_", datatypeName);
    protected static string FormatLazyInterfaceName(string traitName) =>
      string.Format("Iface_{0}_", traitName);
    protected static string FormatRTDName(string formalName) =>
      string.Format("Type_{0}_", formalName);

    protected string TypeName_Related(Func<string, string> formatter, Type type, ConcreteSyntaxTree wr, IToken tok, MemberDecl/*?*/ member = null) {
      Contract.Requires(formatter != null);
      Contract.Requires(type != null);
      Contract.Ensures(Contract.Result<string>() != null);

      // FIXME This is a hacky bit of string munging.

      string name = ClassName(type, wr, tok, member);
      string prefix, baseName;
      var periodIx = name.LastIndexOf('.');
      if (periodIx >= 0) {
        prefix = name.Substring(0, periodIx + 1);
        baseName = name.Substring(periodIx + 1);
      } else {
        prefix = "";
        baseName = name;
      }

      return prefix + formatter(baseName);
    }

    protected string TypeName_Constructor(DatatypeCtor ctor, ConcreteSyntaxTree wr) {
      var ptr = ctor.EnclosingDatatype is CoDatatypeDecl ? "*" : "";
      return string.Format("{0}{1}_{2}", ptr, TypeName(UserDefinedType.FromTopLevelDecl(ctor.tok, ctor.EnclosingDatatype), wr, ctor.tok), ctor.CompileName);
    }

    protected override string TypeName_Companion(Type type, ConcreteSyntaxTree wr, IToken tok, MemberDecl/*?*/ member) {
      type = UserDefinedType.UpcastToMemberEnclosingType(type, member);
      // XXX This duplicates some of the logic in UserDefinedTypeName, but if we
      // don't do it here, we end up passing the name of the module to
      // FormatCompanionName, which doesn't help anyone
      if (type is UserDefinedType udt && udt.ResolvedClass != null && IsExternMemberOfExternModule(member, udt.ResolvedClass)) {
        // omit the default class name ("_default") in extern modules, when the class is used to qualify an extern member
        Contract.Assert(!udt.ResolvedClass.EnclosingModuleDefinition.IsDefaultModule);  // default module is not marked ":extern"
        return IdProtect(udt.ResolvedClass.EnclosingModuleDefinition.CompileName);
      }
      return TypeName_Related(FormatCompanionName, type, wr, tok, member);
    }

    protected string TypeName_CompanionType(Type type, ConcreteSyntaxTree wr, IToken tok) {
      return TypeName_Related(FormatCompanionTypeName, type, wr, tok);
    }

    protected string TypeName_Initializer(Type type, ConcreteSyntaxTree wr, IToken tok) {
      return TypeName_Related(FormatInitializerName, type, wr, tok);
    }

    protected string TypeName_RTD(Type type, ConcreteSyntaxTree wr, IToken tok) {
      return TypeName_Related(FormatRTDName, type, wr, tok);
    }

    protected string ClassName(Type type, ConcreteSyntaxTree wr, IToken tok, MemberDecl/*?*/ member = null) {
      return type is UserDefinedType udt ? FullTypeName(udt, member) : TypeName(type, wr, tok, member);
    }

    protected string UnqualifiedClassName(Type type, ConcreteSyntaxTree wr, IToken tok) {
      return type is UserDefinedType udt ? UnqualifiedTypeName(udt) : TypeName(type, wr, tok);
    }

    protected string DatatypeFieldName(Formal formal, int formalNonGhostIndex) {
      // Don't rely on base.FormalName because it needlessly (for us) passes the
      // value through IdProtect when we're going to capitalize it
      return formal.HasName ? Capitalize(formal.CompileName) : "A" + formalNonGhostIndex + "_";
    }

    protected string DatatypeFieldName(Formal formal) {
      Contract.Assert(formal.HasName);
      return Capitalize(formal.CompileName);
    }

    protected override Type NativeForm(Type type) {
      if (type.IsStringType) {
        return NativeStringType;
      } else {
        return type;
      }
    }

    /// A type which is rendered to Go exactly as specified.  Used to represent the native string type.
    private class SpecialNativeType : UserDefinedType {
      internal SpecialNativeType(string name) : base(Token.NoToken, name, null) { }
    }

    private readonly static SpecialNativeType NativeStringType = new SpecialNativeType("string");

    // ----- Declarations -------------------------------------------------------------

    protected void DeclareField(string name, bool isExtern, bool isStatic, bool isConst, Type type, IToken tok, string/*?*/ rhs, string className, ConcreteSyntaxTree wr, ConcreteSyntaxTree initWriter, ConcreteSyntaxTree concreteMethodWriter) {
      if (isExtern) {
        Error(tok, "Unsupported field {0} in extern trait", wr, name);
      }

      if (isConst && rhs != null) {
        var receiver = isStatic ? FormatCompanionTypeName(className) : className;
        var wBody = concreteMethodWriter.NewNamedBlock("func (_this *{0}) {1}() {2}", receiver, name, TypeName(type, concreteMethodWriter, tok));
        wBody.WriteLine("return {0}", rhs);
      } else {
        wr.WriteLine("{0} {1}", name, TypeName(type, initWriter, tok));

        if (isStatic) {
          initWriter.WriteLine("{0}: {1},", name, rhs ?? PlaceboValue(type, initWriter, tok));
        } else if (rhs != null) {
          initWriter.WriteLine("_this.{0} = {1}", name, rhs);
        }
      }
    }

    protected override bool DeclareFormal(string prefix, string name, Type type, IToken tok, bool isInParam, ConcreteSyntaxTree wr) {
      if (isInParam) {
        wr.Write("{0}{1} {2}", prefix, name, TypeName(type, wr, tok));
        return true;
      } else {
        return false;
      }
    }

    private ConcreteSyntaxTree/*?*/ DeclareLocalVar(string name, Type/*?*/ type, IToken/*?*/ tok, bool includeRhs, bool leaveRoomForRhs, ConcreteSyntaxTree wr) {
      wr.Write("var {0}", name);

      if (type != null) {
        // Always specify the type in case the rhs is nil
        wr.Write(" {0}", TypeName(type, wr, tok));
      }

      ConcreteSyntaxTree w;
      if (includeRhs) {
        if (!leaveRoomForRhs) {
          wr.Write(" = ");
        }
        w = wr.Fork();
      } else {
        w = null;
      }

      if (!leaveRoomForRhs) {
        wr.WriteLine();
        EmitDummyVariableUse(name, wr);
      }

      return w;
    }

    void EmitDummyVariableUse(string variableName, ConcreteSyntaxTree wr) {
      Contract.Requires(variableName != null);
      Contract.Requires(wr != null);

      wr.WriteLine("_ = {0}", variableName);
    }

    protected override void DeclareLocalVar(string name, Type type, IToken tok, bool leaveRoomForRhs, string rhs, ConcreteSyntaxTree wr) {
      var w = DeclareLocalVar(name, type, tok, includeRhs: (rhs != null || leaveRoomForRhs), leaveRoomForRhs: leaveRoomForRhs, wr: wr);
      if (rhs != null) {
        w.Write(rhs);
      }
    }

    protected override ConcreteSyntaxTree DeclareLocalVar(string name, Type/*?*/ type, IToken/*?*/ tok, ConcreteSyntaxTree wr) {
      return DeclareLocalVar(name, type, tok, includeRhs: true, leaveRoomForRhs: false, wr: wr);
    }

    protected override bool UseReturnStyleOuts(Method m, int nonGhostOutCount) => true;

    protected override bool NeedsCastFromTypeParameter => true;
    protected override bool SupportsMultipleReturns => true;
    protected override string StmtTerminator => "";

    protected override void DeclareLocalOutVar(string name, Type type, IToken tok, string rhs, bool useReturnStyleOuts, ConcreteSyntaxTree wr) {
      DeclareLocalVar(name, type, tok, false, rhs, wr);
    }

    protected override void EmitActualTypeArgs(List<Type> typeArgs, IToken tok, ConcreteSyntaxTree wr) {
      // emit nothing; this is only for actual parametric polymorphism, not RTDs
    }

    protected override string GenerateLhsDecl(string target, Type/*?*/ type, ConcreteSyntaxTree wr, IToken tok) {
      return "var " + target;
    }

    // ----- Statements -------------------------------------------------------------

    protected override void EmitMultiAssignment(List<Expression> lhsExprs, List<ILvalue> wLhss, List<Type> lhsTypes, out List<ConcreteSyntaxTree> wRhss, List<Type> rhsTypes, ConcreteSyntaxTree wr) {
      // TODO Go actually supports multi-assignment, but that will only work
      // in the simple (but very typical) case where an lvalue represents an
      // actual lvalue that is written via an assignment statement.  (Actually,
      // currently *all* Go lvalues work this way, but in the future we could
      // implement getters and setters via ILvalueWriter.)
      //
      // Given a way to inquire whether a given lvalue is an actual lvalue in
      // the target, we could implement multi-assignment for the special case
      // where all lvalues are real lvalues.
      base.EmitMultiAssignment(lhsExprs, wLhss, lhsTypes, out wRhss, rhsTypes, wr);
    }

    protected override void EmitPrintStmt(ConcreteSyntaxTree wr, Expression arg) {
      var isString = arg.Type.IsStringType;
      var wStmts = wr.Fork();
      if (isString && UnicodeCharEnabled) {
        wr.Write("_dafny.Print(");
        TrExpr(arg, wr, false, wStmts);
        wr.WriteLine(".VerbatimString(false))");
      } else if (!isString ||
                 (arg.Resolved is MemberSelectExpr mse &&
                  mse.Member.IsExtern(out _, out _))) {
        wr.Write("_dafny.Print(");
        TrExpr(arg, wr, false, wStmts);
        wr.WriteLine(")");
      } else {
        wr.Write("_dafny.Print((");
        TrExpr(arg, wr, false, wStmts);
        wr.Write(")");
        if (!UnicodeCharEnabled) {
          wr.Write(".SetString()");
        }
        wr.WriteLine(")");
      }
    }

    protected override void EmitReturn(List<Formal> outParams, ConcreteSyntaxTree wr) {
      EmitReturnWithCoercions(outParams, null, null, wr);
    }

    protected override void EmitReturnExpr(Expression expr, Type resultType, bool inLetExprBody, ConcreteSyntaxTree wr) {
      var wStmts = wr.Fork();
      var w = EmitReturnExpr(wr);
      var fromType = thisContext == null ? expr.Type : expr.Type.Subst(thisContext.ParentFormalTypeParametersToActuals);
      w = EmitCoercionIfNecessary(fromType, resultType, expr.tok, w);
      TrExpr(expr, w, inLetExprBody, wStmts);
    }

    protected void EmitReturnWithCoercions(List<Formal> outParams, List<Formal>/*?*/ overriddenOutParams, Dictionary<TypeParameter, Type>/*?*/ typeMap, ConcreteSyntaxTree wr) {
      wr.Write("return");
      var sep = " ";
      for (var i = 0; i < outParams.Count; i++) {
        var f = outParams[i];
        if (!f.IsGhost) {
          wr.Write(sep);
          ConcreteSyntaxTree wOutParam;
          if (overriddenOutParams == null && typeMap != null) {
            wOutParam = EmitCoercionIfNecessary(f.Type.Subst(typeMap), f.Type, f.tok, wr);
          } else if (overriddenOutParams != null) {
            // ignore typeMap
            wOutParam = EmitCoercionIfNecessary(f.Type, overriddenOutParams[i].Type, f.tok, wr);
          } else {
            wOutParam = wr;
          }
          wOutParam.Write(IdName(f));
          sep = ", ";
        }
      }
      wr.WriteLine();
    }

    protected override ConcreteSyntaxTree CreateLabeledCode(string label, bool createContinueLabel, ConcreteSyntaxTree wr) {
      var w = wr.Fork();
      var prefix = createContinueLabel ? "C" : "L";
      wr.WriteLine($"goto {prefix}{label};");
      wr.Fork(-1).WriteLine($"{prefix}{label}:");
      return w;
    }

    protected override void EmitBreak(string/*?*/ label, ConcreteSyntaxTree wr) {
      if (label == null) {
        wr.WriteLine("break");
      } else {
        wr.WriteLine("goto L{0}", label);
      }
    }

    protected override void EmitContinue(string label, ConcreteSyntaxTree wr) {
      wr.WriteLine("goto C{0};", label);
    }

    protected override void EmitYield(ConcreteSyntaxTree wr) {
      wr.WriteLine("_yielded <- struct{}{}");
      wr.WriteLine("_, _ok = <- _cont");
      wr.WriteLine("if !_ok { return }");
    }

    protected override void EmitAbsurd(string/*?*/ message, ConcreteSyntaxTree wr) {
      if (message == null) {
        message = "unexpected control point";
      }
      wr.WriteLine("panic(\"{0}\")", message);
    }

    protected override void EmitHalt(IToken tok, Expression messageExpr, ConcreteSyntaxTree wr) {
      var wStmts = wr.Fork();
      wr.Write("panic(");
      if (tok != null) {
        wr.Write("\"" + Dafny.ErrorReporter.TokenToString(tok) + ": \" + ");
      }

      TrParenExpr(messageExpr, wr, false, wStmts);
      if (UnicodeCharEnabled && messageExpr.Type.IsStringType) {
        wr.Write(".VerbatimString(false))");
      } else {
        wr.WriteLine(".String())");
      }
    }

    protected override ConcreteSyntaxTree CreateWhileLoop(out ConcreteSyntaxTree guardWriter, ConcreteSyntaxTree wr) {
      wr.Write("for ");
      guardWriter = wr.Fork();
      var wBody = wr.NewBlock("");
      return wBody;
    }

    protected override ConcreteSyntaxTree EmitForStmt(IToken tok, IVariable loopIndex, bool goingUp, string /*?*/ endVarName,
      List<Statement> body, LList<Label> labels, ConcreteSyntaxTree wr) {

      wr.Write($"for {loopIndex.CompileName} := ");
      var startWr = wr.Fork();
      wr.Write($"; ");

      ConcreteSyntaxTree bodyWr;
      if (goingUp) {
        if (endVarName == null) {
          wr.Write("true");
        } else if (IsOrderedByCmp(loopIndex.Type)) {
          wr.Write($"{loopIndex.CompileName}.Cmp({endVarName}) < 0");
        } else {
          wr.Write($"{loopIndex.CompileName} < {endVarName}");
        }
        if (AsNativeType(loopIndex.Type) == null) {
          bodyWr = wr.NewBlock($"; {loopIndex.CompileName} = {loopIndex.CompileName}.Plus(_dafny.One)");
        } else {
          bodyWr = wr.NewBlock($"; {loopIndex.CompileName}++");
        }
      } else {
        if (endVarName == null) {
          wr.Write("true");
        } else if (IsOrderedByCmp(loopIndex.Type)) {
          wr.Write($"{endVarName}.Cmp({loopIndex.CompileName}) < 0");
        } else {
          wr.Write($"{endVarName} < {loopIndex.CompileName}");
        }
        bodyWr = wr.NewBlock($"; ");
        if (AsNativeType(loopIndex.Type) == null) {
          bodyWr.WriteLine($"{loopIndex.CompileName} = {loopIndex.CompileName}.Minus(_dafny.One)");
        } else {
          bodyWr.WriteLine($"{loopIndex.CompileName}--");
        }
      }
      bodyWr = EmitContinueLabel(labels, bodyWr);
      TrStmtList(body, bodyWr);

      return startWr;
    }

    protected override ConcreteSyntaxTree CreateForLoop(string indexVar, string bound, ConcreteSyntaxTree wr) {
      return wr.NewNamedBlock("for {0} := _dafny.Zero; {0}.Cmp({1}) < 0; {0} = {0}.Plus(_dafny.One)", indexVar, bound);
    }

    protected override ConcreteSyntaxTree CreateDoublingForLoop(string indexVar, int start, ConcreteSyntaxTree wr) {
      return wr.NewNamedBlock("for {0} := _dafny.IntOf({1}); ; {0} = {0}.Times(_dafny.Two)", indexVar, start);
    }

    protected override void EmitIncrementVar(string varName, ConcreteSyntaxTree wr) {
      wr.WriteLine("{0} = {0}.Plus(_dafny.One)", varName);
    }

    protected override void EmitDecrementVar(string varName, ConcreteSyntaxTree wr) {
      wr.WriteLine("{0} = {0}.Minus(_dafny.One)", varName);
    }

    protected override string GetQuantifierName(string bvType) {
      return "_dafny.Quantifier";
    }

    protected override ConcreteSyntaxTree CreateForeachLoop(string tmpVarName, Type collectionElementType, IToken tok,
      out ConcreteSyntaxTree collectionWriter, ConcreteSyntaxTree wr) {

      var okVar = idGenerator.FreshId("_ok");
      var iterVar = idGenerator.FreshId("_iter");
      wr.Write("for {0} := _dafny.Iterate(", iterVar);
      collectionWriter = wr.Fork();
      var wBody = wr.NewBlock(");;");
      wBody.WriteLine("{0}, {1} := {2}()", tmpVarName, okVar, iterVar);
      wBody.WriteLine("if !{0} {{ break }}", okVar);
      return wBody;
    }

    [CanBeNull]
    protected override string GetSubtypeCondition(string tmpVarName, Type boundVarType, IToken tok, ConcreteSyntaxTree wPreconditions) {
      var conditions = new List<string> { };
      if (boundVarType.IsNonNullRefType) {
        conditions.Add($"!_dafny.IsDafnyNull({tmpVarName})");
      }

      if (boundVarType.IsRefType) {
        if (boundVarType.IsObject || boundVarType.IsObjectQ) {
          // Nothing more to test
        } else if (boundVarType.IsTraitType) {
          var trait = boundVarType.AsTraitType;
          conditions.Add(
            $"{HelperModulePrefix}.InstanceOfTrait/*1*/({tmpVarName}.(_dafny.TraitOffspring), {TypeName_Companion(trait, wPreconditions, tok)}.TraitID_)");
        } else {
          var typeAssertSucceeds = idGenerator.FreshId("_typeAssertSucceeds");
          wPreconditions.WriteLine(
            $@"{typeAssertSucceeds} := func(param interface{{}}) bool {{ var ok bool; _, ok = param.({TypeName(boundVarType, wPreconditions, tok)}); return ok}}");
          conditions.Add($"{typeAssertSucceeds}({tmpVarName})");
        }
      }

      if (!conditions.Any()) {
        conditions.Add("true");
      }

      var typeTest = string.Join("&&", conditions);
      if (boundVarType.IsRefType && !boundVarType.IsNonNullRefType && typeTest != "true") {
        typeTest = $"_dafny.IsDafnyNull({tmpVarName}) || " + typeTest;
      }
      return typeTest == "true" ? null : typeTest;
    }

    protected override void EmitDowncastVariableAssignment(string boundVarName, Type boundVarType, string tmpVarName,
      Type collectionElementType, bool introduceBoundVar, IToken tok, ConcreteSyntaxTree wr) {

      if (introduceBoundVar) {
        wr.WriteLine("var {0} {1}", boundVarName, TypeName(boundVarType, wr, tok));
      }

      var wrAssign = wr;
      if (boundVarType.IsRefType && !boundVarType.IsNonNullRefType) {
        var wIf = EmitIf($"_dafny.IsDafnyNull({tmpVarName})", true, wr);
        wIf.WriteLine("{0} = ({1})(nil)", boundVarName, TypeName(boundVarType, wr, tok));
        wrAssign = wr.NewBlock("", open: BlockStyle.Brace);
      }

      var cast = $".({TypeName(boundVarType, wrAssign, tok)})";
      tmpVarName = $"interface{{}}({tmpVarName})";
      wrAssign.WriteLine("{0} = {1}{2}", boundVarName, tmpVarName, cast);
    }

    protected override ConcreteSyntaxTree CreateForeachIngredientLoop(string boundVarName, int L, string tupleTypeArgs, out ConcreteSyntaxTree collectionWriter, ConcreteSyntaxTree wr) {
      var okVar = idGenerator.FreshId("_ok");
      var iterVar = idGenerator.FreshId("_iter");
      wr.Write("for {0} := _dafny.Iterate(", iterVar);
      collectionWriter = wr.Fork();
      var wBody = wr.NewBlock(");;");
      wBody.WriteLine("{0}, {1} := {2}()", boundVarName, okVar, iterVar);
      wBody.WriteLine("if !{0} {{ break }}", okVar);
      return wBody;
    }

    // ----- Expressions -------------------------------------------------------------

    protected override void EmitNew(Type type, IToken tok, CallStmt initCall /*?*/, ConcreteSyntaxTree wr,
      ConcreteSyntaxTree wStmts) {
      var cl = ((UserDefinedType)type.NormalizeExpand()).ResolvedClass;
      Contract.Assert(cl != null);
      if (cl is ClassDecl clsDecl && clsDecl.IsObjectTrait) {
        wr.Write("_dafny.New_Object()");
      } else {
        wr.Write("{0}(", TypeName_Initializer(type, wr, tok));
        EmitTypeDescriptorsActuals(TypeArgumentInstantiation.ListFromClass(cl, type.TypeArgs), tok, wr);
        wr.Write(")");
      }
    }

    protected override void EmitNewArray(Type elmtType, IToken tok, List<Expression> dimensions,
        bool mustInitialize, ConcreteSyntaxTree wr, ConcreteSyntaxTree wStmts) {
      var initValue = DefaultValue(elmtType, wr, tok, true);

      string sep;
      if (!mustInitialize) {
        wr.Write("_dafny.NewArray(");
        sep = "";
      } else {
        wr.Write("_dafny.NewArrayWithValue({0}", initValue);
        sep = ", ";
      }

      foreach (Expression dim in dimensions) {
        wr.Write(sep);
        TrExpr(dim, wr, false, wStmts);
        sep = ", ";
      }

      wr.Write(")");
    }

    protected override void EmitLiteralExpr(ConcreteSyntaxTree wr, LiteralExpr e) {
      if (e is StaticReceiverExpr) {
        wr.Write("{0}", TypeName_Companion(((UserDefinedType)e.Type).ResolvedClass, wr, e.tok));
      } else if (e.Value == null) {
        wr.Write("({0})(nil)", TypeName(e.Type, wr, e.tok));
      } else if (e.Value is bool) {
        wr.Write((bool)e.Value ? "true" : "false");
      } else if (e is CharLiteralExpr chrLit) {
        TrCharLiteral(chrLit, wr);
      } else if (e is StringLiteralExpr strLit) {
        TrStringLiteral(strLit, wr);
      } else if (AsNativeType(e.Type) is NativeType nt) {
        wr.Write("{0}({1})", GetNativeTypeName(nt), (BigInteger)e.Value);
      } else if (e.Value is BigInteger i) {
        EmitIntegerLiteral(i, wr);
      } else if (e.Value is BaseTypes.BigDec n) {
        var zeros = Repeat("0", Math.Abs(n.Exponent));
        string str;
        if (n.Exponent >= 0) {
          str = n.Mantissa + zeros;
        } else {
          str = n.Mantissa + "/1" + zeros;
        }
        wr.Write("_dafny.RealOfString(\"{0}\")", str);
      } else {
        Contract.Assert(false); throw new cce.UnreachableException();  // unexpected literal
      }
    }
    void EmitIntegerLiteral(BigInteger i, ConcreteSyntaxTree wr) {
      Contract.Requires(wr != null);
      if (i.IsZero) {
        wr.Write($"{HelperModulePrefix}Zero");
      } else if (i.IsOne) {
        wr.Write($"{HelperModulePrefix}One");
      } else if (long.MinValue <= i && i <= long.MaxValue) {
        wr.Write($"{HelperModulePrefix}IntOfInt64({i})");
      } else {
        wr.Write("_dafny.IntOfString(\"{0}\")", i);
      }
    }

    protected void TrCharLiteral(CharLiteralExpr chr, ConcreteSyntaxTree wr) {
      var v = (string)chr.Value;
      wr.Write($"{CharTypeName}(");
      // See comment in TrStringLiteral for why we can't just translate directly sometimes.
      if (!UnicodeCharEnabled && Util.MightContainNonAsciiCharacters(v, false)) {
        var c = Util.UnescapedCharacters(v, false).Single();
        wr.Write($"{c}");
      } else {
        wr.Write("'{0}'", TranslateEscapes(v, isChar: true));
      }
      wr.Write(")");
    }

    protected override void TrStringLiteral(StringLiteralExpr str, ConcreteSyntaxTree wr) {
      Contract.Requires(str != null);
      Contract.Requires(wr != null);
      var s = (string)str.Value;
      if (UnicodeCharEnabled) {
        wr.Write($"_dafny.UnicodeSeqOfUtf8Bytes(");
        EmitStringLiteral(s, str.IsVerbatim, wr);
        wr.Write(")");
      } else {
        // When --unicode-char is false, it may not be possible to translate a Dafny string into a valid Go string,
        // since Go string literals have to be encodable in UTF-8,
        // but Dafny allows invalid sequences of surrogate characters.
        // In addition, _dafny.SeqOfString iterates over the runes in the Go string
        // rather than the equivalent UTF-16 code units.
        // That means in many cases we can't create a Dafny string value by emitting
        // _dafny.SeqOfString("..."), since there's no way to encode the right data in the Go string literal.
        // Instead, if any non-ascii characters might be present, just emit a sequence of the direct UTF-16 code units instead.
        if (Util.MightContainNonAsciiCharacters(s, false)) {
          wr.Write($"_dafny.SeqOfChars(");
          var comma = "";
          foreach (var c in Util.UnescapedCharacters(s, str.IsVerbatim)) {
            wr.Write(comma);
            wr.Write($"{c}");
            comma = ", ";
          }

          wr.Write(")");
        } else {
          wr.Write($"{HelperModulePrefix}SeqOfString(");
          EmitStringLiteral(s, str.IsVerbatim, wr);
          wr.Write(")");
        }
      }
    }

    protected override void EmitStringLiteral(string str, bool isVerbatim, ConcreteSyntaxTree wr) {
      var n = str.Length;
      if (!isVerbatim) {
        wr.Write("\"{0}\"", TranslateEscapes(str, isChar: false));
      } else {
        wr.Write("\"");
        for (var i = 0; i < n; i++) {
          if (str[i] == '\"' && i + 1 < n && str[i + 1] == '\"') {
            wr.Write("\\\"");
            i++;
          } else if (str[i] == '\\') {
            wr.Write("\\\\");
          } else if (str[i] == '\n') {
            wr.Write("\\n");
          } else if (str[i] == '\r') {
            wr.Write("\\r");
          } else {
            wr.Write(str[i]);
          }
        }
        wr.Write("\"");
      }
    }

    private static string TranslateEscapes(string s, bool isChar) {
      if (isChar) {
        s = s.Replace("\\\"", "\"");
      } else {
        s = s.Replace("\\'", "'");
      }

      s = Util.ReplaceNullEscapesWithCharacterEscapes(s);

      s = Util.ExpandUnicodeEscapes(s, false);

      return s;
    }

    protected override ConcreteSyntaxTree EmitBitvectorTruncation(BitvectorType bvType, bool surroundByUnchecked, ConcreteSyntaxTree wr) {
      string literalSuffix = null;
      if (bvType.NativeType != null) {
        GetNativeInfo(bvType.NativeType.Sel, out _, out literalSuffix, out _);
      }

      if (bvType.NativeType == null) {
        wr.Write('(');
        var middle = wr.Fork();
        wr.Write(").Modulo(_dafny.One.Lsh(_dafny.IntOf({0})))", bvType.Width);
        return middle;
      } else if (bvType.NativeType.Bitwidth == bvType.Width) {
        // no truncation needed
        return wr;
      } else {
        wr.Write("((");
        var middle = wr.Fork();
        // print in hex, because that looks nice
        wr.Write(") & 0x{0:X}{1})", (1UL << bvType.Width) - 1, literalSuffix);
        return middle;
      }
    }

    protected override void EmitRotate(Expression e0, Expression e1, bool isRotateLeft, ConcreteSyntaxTree wr,
        bool inLetExprBody, ConcreteSyntaxTree wStmts, FCE_Arg_Translator tr) {
      bool needsCast = false;
      var nativeType = AsNativeType(e0.Type);
      if (nativeType != null) {
        GetNativeInfo(nativeType.Sel, out _, out _, out needsCast);
      }

      var bv = e0.Type.AsBitVectorType;
      if (bv.Width == 0) {
        tr(e0, wr, inLetExprBody, wStmts);
      } else {
        ConcreteSyntaxTree wFirstArg;
        if (bv.NativeType != null) {
          wr.Write("_dafny.{0}{1}(", isRotateLeft ? "Lrot" : "Rrot", Capitalize(GetNativeTypeName(bv.NativeType)));
          wFirstArg = wr.Fork();
          wr.Write(", ");
        } else {
          wr.Write('(');
          wFirstArg = wr.Fork();
          wr.Write(").{0}(", isRotateLeft ? "Lrot" : "Rrot");
        }
        TrExpr(e0, wFirstArg, inLetExprBody, wStmts);
        TrExpr(e1, wr, inLetExprBody, wStmts);
        wr.Write(", {0})", bv.Width);

        if (needsCast) {
          wr.Write(".Int64()");
        }
      }
    }

    protected override bool CompareZeroUsingSign(Type type) {
      return AsNativeType(type) == null;
    }

    protected override ConcreteSyntaxTree EmitSign(Type type, ConcreteSyntaxTree wr) {
      // This is only called when CompareZeroUsingSign returns true
      Contract.Assert(AsNativeType(type) == null);

      var w = wr.Fork();
      wr.Write(".Sign()");
      return w;
    }

    protected override void EmitEmptyTupleList(string tupleTypeArgs, ConcreteSyntaxTree wr) {
      wr.Write("_dafny.NewBuilder()");
    }

    protected override ConcreteSyntaxTree EmitAddTupleToList(string ingredients, string tupleTypeArgs, ConcreteSyntaxTree wr) {
      wr.Write("{0}.Add(_dafny.TupleOf(", ingredients);
      var wrTuple = wr.Fork();
      wr.WriteLine("))");
      return wrTuple;
    }

    protected override void EmitTupleSelect(string prefix, int i, ConcreteSyntaxTree wr) {
      wr.Write("(*({0}).IndexInt({1}))", prefix, i);
    }

    protected override string IdName(TopLevelDecl d) {
      return IdName((Declaration)d);
    }

    protected override string IdName(MemberDecl member) {
      return IdName((Declaration)member);
    }

    private string IdName(Declaration decl) {
      if (HasCapitalizationConflict(decl)) {
        // Don't use Go_ because Capitalize might use it and we know there's a conflict
        return "Go__" + decl.CompileName;
      } else {
        return Capitalize(decl.CompileName);
      }
    }

    protected override string PrefixForForcedCapitalization => "Go_";

    protected override string IdMemberName(MemberSelectExpr mse) {
      return Capitalize(mse.MemberName);
    }

    protected override string IdProtect(string name) {
      return PublicIdProtect(name);
    }
    public override string PublicIdProtect(string name) {
      Contract.Requires(name != null);

      switch (name) {
        // Keywords
        case "break":
        case "case":
        case "chan":
        case "const":
        case "continue":
        case "default":
        case "defer":
        case "else":
        case "fallthrough":
        case "for":
        case "func":
        case "go":
        case "goto":
        case "if":
        case "import":
        case "interface":
        case "map":
        case "package":
        case "range":
        case "return":
        case "select":
        case "struct":
        case "switch":
        case "type":
        case "var":

        // Built-in functions
        case "append":
        case "cap":
        case "close":
        case "complex":
        case "copy":
        case "delete":
        case "imag":
        case "len":
        case "make":
        case "new":
        case "panic":
        case "print":
        case "println":
        case "real":
        case "recover":

        case "String":
        case "Equals":
        case "EqualsGeneric":

        // Built-in types (can also be used as functions)
        case "bool":
        case "byte":
        case "complex64":
        case "complex128":
        case "error":
        case "float32":
        case "float64":
        case "int":
        case "int8":
        case "int16":
        case "int32":
        case "int64":
        case "rune":
        case "string":
        case "uint":
        case "uint8":
        case "uint16":
        case "uint32":
        case "uint64":
        case "uintptr":
          return name + "_";
        default:
          return name;
      }
    }

    protected override string FullTypeName(UserDefinedType udt, MemberDecl/*?*/ member = null) {
      return UserDefinedTypeName(udt, full: true, member: member);
    }

    private string UnqualifiedTypeName(UserDefinedType udt, MemberDecl/*?*/ member = null) {
      return UserDefinedTypeName(udt, full: false, member: member);
    }

    private string UserDefinedTypeName(UserDefinedType udt, bool full, MemberDecl/*?*/ member = null) {
      Contract.Requires(udt != null);
      if (udt is ArrowType) {
        return ArrowType.Arrow_FullCompileName;
      }
      var cl = udt.ResolvedClass;
      if (cl is TypeParameter) {
        return IdProtect(udt.CompileName);
      } else {
        return UserDefinedTypeName(cl, full, member);
      }
    }

    private string UserDefinedTypeName(TopLevelDecl cl, bool full, MemberDecl/*?*/ member = null) {
      if (IsExternMemberOfExternModule(member, cl)) {
        // omit the default class name ("_default") in extern modules, when the class is used to qualify an extern member
        Contract.Assert(!cl.EnclosingModuleDefinition.IsDefaultModule);  // default module is not marked ":extern"
        return IdProtect(cl.EnclosingModuleDefinition.CompileName);
      } else {
        if (cl.IsExtern(out var qual, out _)) {
          // No need to take into account the second argument to extern, since
          // it'll already be cl.CompileName
          if (qual == null) {
            if (this.ModuleName == cl.EnclosingModuleDefinition.CompileName) {
              qual = "";
            } else {
              qual = cl.EnclosingModuleDefinition.CompileName;
            }
          }
          // Don't use IdName since that'll capitalize, which is unhelpful for
          // built-in types
          return qual + (qual == "" ? "" : ".") + cl.CompileName;
        } else if (!full || cl.EnclosingModuleDefinition.IsDefaultModule || this.ModuleName == cl.EnclosingModuleDefinition.CompileName) {
          return IdName(cl);
        } else {
          return cl.EnclosingModuleDefinition.CompileName + "." + IdName(cl);
        }
      }
    }

    private bool IsExternMemberOfExternModule(MemberDecl/*?*/ member, TopLevelDecl cl) {
      return member != null && cl is ClassDecl cdecl && cdecl.IsDefaultClass && Attributes.Contains(cdecl.EnclosingModuleDefinition.Attributes, "extern") && member.IsExtern(out _, out _);
    }

    protected override void EmitThis(ConcreteSyntaxTree wr) {
      wr.Write("_this");
    }

    protected override void EmitNull(Type type, ConcreteSyntaxTree wr) {
      if (type.IsIntegerType || type.IsBitVectorType || type.AsNewtype != null) {
        wr.Write("_dafny.NilInt");
      } else if (type.IsRealType) {
        wr.Write("_dafny.NilReal");
      } else {
        wr.Write("({0})(nil)", TypeName(type, wr, tok: null));
      }
    }

    protected override void EmitITE(Expression guard, Expression thn, Expression els, Type resultType, bool inLetExprBody,
        ConcreteSyntaxTree wr, ConcreteSyntaxTree wStmts) {
      wr.Write("(func () {0} {{ if ", TypeName(resultType, wr, null));
      TrExpr(guard, wr, inLetExprBody, wStmts);
      wr.Write(" { return ");
      var wBranch = EmitCoercionIfNecessary(thn.Type, resultType, thn.tok, wr);
      TrExpr(thn, wBranch, inLetExprBody, wStmts);
      wr.Write(" }; return ");
      wBranch = EmitCoercionIfNecessary(els.Type, resultType, thn.tok, wr);
      TrExpr(els, wBranch, inLetExprBody, wStmts);
      wr.Write(" })() ");
    }

    protected override void EmitDatatypeValue(DatatypeValue dtv, string arguments, ConcreteSyntaxTree wr) {
      var dt = dtv.Ctor.EnclosingDatatype;
      EmitDatatypeValue(dt, dtv.Ctor, dtv.IsCoCall, arguments, wr);
    }

    void EmitDatatypeValue(DatatypeDecl dt, DatatypeCtor ctor, bool isCoCall, string arguments, ConcreteSyntaxTree wr) {
      var ctorName = ctor.CompileName;
      var companionName = TypeName_Companion(dt, wr, dt.tok);

      if (dt is TupleTypeDecl) {
        wr.Write("_dafny.TupleOf({0})", arguments);
      } else if (!isCoCall) {
        // Ordinary constructor (that is, one that does not guard any co-recursive calls)
        // Generate: Companion_Dt_.CreateCtor(args)
        wr.Write("{0}.{1}({2})", companionName, FormatDatatypeConstructorName(ctorName), arguments);
      } else {
        // Co-recursive call
        // Generate:  Companion_Dt_.LazyDt(func () Dt => Companion_Dt_.CreateCtor(args))
        wr.Write("{0}.{1}(func () {2} ", companionName, FormatLazyConstructorName(dt.CompileName),
          TypeName(UserDefinedType.FromTopLevelDecl(dt.tok, dt), wr, dt.tok));
        wr.Write("{{ return {0}.{1}({2}) }}", companionName, FormatDatatypeConstructorName(ctorName), arguments);
        wr.Write(')');
      }
    }

    protected override void GetSpecialFieldInfo(SpecialField.ID id, object idParam, Type receiverType, out string compiledName, out string preString, out string postString) {
      compiledName = "";
      preString = "";
      postString = "";
      switch (id) {
        case SpecialField.ID.UseIdParam:
          compiledName = IdProtect((string)idParam);
          break;
        case SpecialField.ID.ArrayLength:
        case SpecialField.ID.ArrayLengthInt:
          compiledName = string.Format("Len({0})", idParam == null ? 0 : (int)idParam);
          if (id == SpecialField.ID.ArrayLengthInt) {
            postString = ".Int()";
          }
          break;
        case SpecialField.ID.Floor:
          compiledName = "Int()";
          break;
        case SpecialField.ID.IsLimit:
          compiledName = "IsLimitOrd()";
          break;
        case SpecialField.ID.IsSucc:
          compiledName = "IsSuccOrd()";
          break;
        case SpecialField.ID.Offset:
          compiledName = "OrdOffset()";
          break;
        case SpecialField.ID.IsNat:
          compiledName = "IsNatOrd()";
          break;
        case SpecialField.ID.Keys:
          compiledName = "Keys()";
          break;
        case SpecialField.ID.Values:
          compiledName = "Values()";
          break;
        case SpecialField.ID.Items:
          compiledName = "Items()";
          break;
        case SpecialField.ID.Reads:
          compiledName = "_reads";
          break;
        case SpecialField.ID.Modifies:
          compiledName = "_modifies";
          break;
        case SpecialField.ID.New:
          compiledName = "_new";
          break;
        default:
          Contract.Assert(false); // unexpected ID
          break;
      }
    }

    protected override ILvalue EmitMemberSelect(Action<ConcreteSyntaxTree> obj, Type objType, MemberDecl member, List<TypeArgumentInstantiation> typeArgs, Dictionary<TypeParameter, Type> typeMap,
      Type expectedType, string/*?*/ additionalCustomParameter = null, bool internalAccess = false) {
      var memberStatus = DatatypeWrapperEraser.GetMemberStatus(member);
      if (memberStatus == DatatypeWrapperEraser.MemberCompileStatus.Identity) {
        return SimpleLvalue(obj);
      } else if (memberStatus == DatatypeWrapperEraser.MemberCompileStatus.AlwaysTrue) {
        return SimpleLvalue(w => w.Write("true"));
      } else if (member is DatatypeDestructor dtor) {
        return SimpleLvalue(wr => {
          wr = EmitCoercionIfNecessary(dtor.Type, expectedType, Token.NoToken, wr);
          if (dtor.EnclosingClass is TupleTypeDecl) {
            Contract.Assert(dtor.CorrespondingFormals.Count == 1);
            var formal = dtor.CorrespondingFormals[0];
            wr.Write("(*(");
            obj(wr);
            wr.Write(").IndexInt({0}))", formal.NameForCompilation);
          } else {
            obj(wr);
            wr.Write(".{0}()", FormatDatatypeDestructorName(dtor.CompileName));
          }
        });
      } else if (member is SpecialField sf && sf.SpecialId != SpecialField.ID.UseIdParam) {
        return SimpleLvalue(wr => {
          wr = EmitCoercionIfNecessary(sf.Type, expectedType, Token.NoToken, wr);
          obj(wr);
          string compiledName;
          GetSpecialFieldInfo(sf.SpecialId, sf.IdParam, objType, out compiledName, out _, out _);
          if (compiledName.Length != 0) {
            wr.Write(".{0}", Capitalize(compiledName));
          } else {
            // this member selection is handled by some kind of enclosing function call, so nothing to do here
          }
        });
      } else if (member is SpecialField sf2 && sf2.SpecialId == SpecialField.ID.UseIdParam && sf2.IdParam is string fieldName && fieldName.StartsWith("is_")) {
        // sf2 is needed here only because the scope rules for these pattern matches are asinine: sf is *still in scope* but it's useless because it may not have been assigned to!
        return SimpleLvalue(wr => {
          wr = EmitCoercionIfNecessary(sf2.Type, expectedType, Token.NoToken, wr);
          obj(wr);
          // FIXME This is a pretty awful string hack.
          wr.Write(".{0}()", FormatDatatypeConstructorCheckName(fieldName.Substring(3)));
        });
      } else if (member is Function fn) {
        typeArgs = typeArgs.Where(ta => NeedsTypeDescriptor(ta.Formal)).ToList();
        if (typeArgs.Count == 0 && additionalCustomParameter == null) {
          var lvalue = SuffixLvalue(obj, ".{0}", IdName(member));
          return CoercedLvalue(lvalue, fn.GetMemberType((ArrowTypeDecl)expectedType.AsArrowType.ResolvedClass), expectedType);
        } else {
          // We need an eta conversion to adjust for the difference in arity.
          // func (a0 T0, a1 T1, ...) ResultType { return obj.F(rtd0, rtd1, ..., a0, a1, ...); }
          // Start by writing to the suffix:  F(rtd0, rtd1, ...
          var suffixWr = new ConcreteSyntaxTree();
          suffixWr.Write(IdName(member));
          suffixWr.Write("(");
          var suffixSep = "";
          EmitTypeDescriptorsActuals(ForTypeDescriptors(typeArgs, member.EnclosingClass, member, false), fn.tok, suffixWr, ref suffixSep);
          if (additionalCustomParameter != null) {
            suffixWr.Write("{0}{1}", suffixSep, additionalCustomParameter);
            suffixSep = ", ";
          }
          // Write the prefix and the rest of the suffix
          var prefixWr = new ConcreteSyntaxTree();
          var prefixSep = "";
          prefixWr.Write("func (");
          foreach (var arg in fn.Formals) {
            if (!arg.IsGhost) {
              var name = idGenerator.FreshId("_eta");
              var ty = arg.Type.Subst(typeMap);
              prefixWr.Write($"{prefixSep}{name} {TypeName(ty, prefixWr, arg.tok)}");
              suffixWr.Write("{0}{1}", suffixSep, name);
              suffixSep = ", ";
              prefixSep = ", ";
            }
          }
          var resultType = fn.ResultType.Subst(typeMap);
          prefixWr.Write(") {0} {{ return ", TypeName(resultType, prefixWr, fn.tok));
          suffixWr.Write(")");
          var suffix = suffixWr.ToString();
          return EnclosedLvalue(
            prefixWr.ToString(),
            wr => {
              var wCall = EmitCoercionIfNecessary(fn.ResultType, resultType, Token.NoToken, wr: wr);
              obj(wCall);
              wCall.Write(".");
              wCall.Write(suffix);
              wr.Write("; }");
            },
            "");
        }
      } else {
        var field = (Field)member;
        ILvalue lvalue;
        if (member.IsStatic) {
          lvalue = SimpleLvalue(w => {
            w.Write("{0}.{1}(", TypeName_Companion(objType, w, member.tok, member), IdName(member));
            EmitTypeDescriptorsActuals(ForTypeDescriptors(typeArgs, member.EnclosingClass, member, false), member.tok, w);
            w.Write(")");
          });
        } else if (NeedsCustomReceiver(member) && !(member.EnclosingClass is TraitDecl)) {
          // instance const in a newtype
          Contract.Assert(typeArgs.Count == 0);
          lvalue = SimpleLvalue(w => {
            w.Write("{0}.{1}(", TypeName_Companion(objType, w, member.tok, member), IdName(member));
            obj(w);
            w.Write(")");
          });
        } else if (internalAccess && (member is ConstantField || member.EnclosingClass is TraitDecl)) {
          lvalue = SuffixLvalue(obj, $"._{member.CompileName}");
        } else if (internalAccess) {
          lvalue = SuffixLvalue(obj, $".{IdName(member)}");
        } else if (member is ConstantField) {
          lvalue = SimpleLvalue(w => {
            obj(w);
            w.Write(".{0}(", IdName(member));
            EmitTypeDescriptorsActuals(ForTypeDescriptors(typeArgs, member.EnclosingClass, member, false), member.tok, w);
            w.Write(")");
          });
        } else if (member.EnclosingClass is TraitDecl) {
          lvalue = GetterSetterLvalue(obj, IdName(member), $"{IdName(member)}_set_");
        } else {
          lvalue = SuffixLvalue(obj, $".{IdName(member)}");
        }
        return CoercedLvalue(lvalue, field.Type, expectedType);
      }
    }

    // TODO We might be able to be more consistent about whether indices are ints or Ints and avoid this
    private static string IntOfAny(string i) {
      return string.Format("_dafny.IntOfAny({0})", i);
    }

    protected override ConcreteSyntaxTree EmitArraySelect(List<string> indices, Type elmtType, ConcreteSyntaxTree wr) {
      wr = EmitCoercionIfNecessary(null, elmtType, Token.NoToken, wr);
      wr.Write("*(");
      var w = wr.Fork();
      wr.Write(".Index({0}))", Util.Comma(indices, IntOfAny));
      return w;
    }

    protected override ConcreteSyntaxTree EmitArraySelect(List<Expression> indices, Type elmtType, bool inLetExprBody,
        ConcreteSyntaxTree wr, ConcreteSyntaxTree wStmts) {
      Contract.Assert(indices != null && 1 <= indices.Count);  // follows from precondition
      wr = EmitCoercionIfNecessary(null, elmtType, Token.NoToken, wr);
      wr.Write("(*");
      var w = wr.Fork();
      wr.Write(".Index(");
      var sep = "";
      foreach (var index in indices) {
        wr.Write(sep);
        if (!index.Type.IsIntegerType) {
          wr.Write("_dafny.IntOfAny");
        }
        // No need for IntOfAny; things coming from user code are presumed Ints
        TrParenExpr(index, wr, inLetExprBody, wStmts);
        sep = ", ";
      }
      wr.Write("))");
      return w;
    }

    protected override ILvalue EmitArraySelectAsLvalue(string array, List<string> indices, Type elmtType) {
      return SimpleLvalue(wr =>
        wr.Write("*({0}.Index({1}))", array, Util.Comma(indices, IntOfAny))
      );
    }

    protected override ConcreteSyntaxTree EmitArrayUpdate(List<string> indices, string rhs, Type elmtType, ConcreteSyntaxTree wr) {
      wr.Write("*(");
      var w = wr.Fork();
      wr.Write(".Index({0})) = {1}", Util.Comma(indices, IntOfAny), rhs);
      return w;
    }

    protected override void EmitExprAsInt(Expression expr, bool inLetExprBody, ConcreteSyntaxTree wr, ConcreteSyntaxTree wStmts) {
      if (expr is LiteralExpr lit) {
        wr.Write(lit.Value.ToString());
      } else {
        TrParenExpr(expr, wr, inLetExprBody, wStmts);
        if (AsNativeType(expr.Type) == null) {
          wr.Write(".Int()");
        }
      }
    }

    protected override void EmitIndexCollectionSelect(Expression source, Expression index, bool inLetExprBody,
        ConcreteSyntaxTree wr, ConcreteSyntaxTree wStmts) {
      var type = source.Type.NormalizeExpand();
      if (type is SeqType seqType) {
        TrParenExpr(source, wr, inLetExprBody, wStmts);
        wr.Write(".Index(");
        TrExprToBigInt(index, wr, inLetExprBody);
        wr.Write(").({0})", TypeName(seqType.Arg, wr, null));
      } else if (type is MultiSetType) {
        TrParenExpr(source, wr, inLetExprBody, wStmts);
        wr.Write(".Multiplicity(");
        TrExpr(index, wr, inLetExprBody, wStmts);
        wr.Write(")");
      } else {
        Contract.Assert(type is MapType);
        // map or imap
        TrParenExpr(source, wr, inLetExprBody, wStmts);
        wr.Write(".Get(");
        TrExpr(index, wr, inLetExprBody, wStmts);
        wr.Write(").({0})", TypeName(((MapType)type).Range, wr, null));
      }
    }

    protected override void EmitIndexCollectionUpdate(Expression source, Expression index, Expression value,
        CollectionType resultCollectionType, bool inLetExprBody, ConcreteSyntaxTree wr, ConcreteSyntaxTree wStmts) {
      EmitIndexCollectionUpdate(out var wSource, out var wIndex, out var wValue, wr, false);
      TrParenExpr(source, wSource, inLetExprBody, wSource);
      if (source.Type.AsSeqType != null) {
        TrExprToBigInt(index, wIndex, inLetExprBody);
      } else {
        TrExpr(index, wIndex, inLetExprBody, wSource);
      }
      TrExpr(value, wValue, inLetExprBody, wSource);
    }

    protected override void EmitIndexCollectionUpdate(out ConcreteSyntaxTree wSource, out ConcreteSyntaxTree wIndex, out ConcreteSyntaxTree wValue, ConcreteSyntaxTree wr, bool nativeIndex) {
      wSource = wr.Fork();
      wr.Write(nativeIndex ? ".UpdateInt(" : ".Update(");
      wIndex = wr.Fork();
      wr.Write(", ");
      wValue = wr.Fork();
      wr.Write(")");
    }

    protected override void EmitSeqSelectRange(Expression source, Expression lo /*?*/, Expression hi /*?*/,
        bool fromArray, bool inLetExprBody, ConcreteSyntaxTree wr, ConcreteSyntaxTree wStmts) {
      TrParenExpr(source, wr, inLetExprBody, wStmts);
      wr.Write(fromArray ? ".RangeToSeq(" : ".Subseq(");

      if (lo == null) {
        wr.Write("_dafny.NilInt");
      } else {
        TrExprToBigInt(lo, wr, inLetExprBody);
      }

      wr.Write(", ");

      if (hi == null) {
        wr.Write("_dafny.NilInt");
      } else {
        TrExprToBigInt(hi, wr, inLetExprBody);
      }

      wr.Write(")");
    }

    void TrExprToBigInt(Expression e, ConcreteSyntaxTree wr, bool inLetExprBody) {
      var wStmts = wr.Fork();
      var nativeType = AsNativeType(e.Type);
      if (nativeType != null) {
        switch (nativeType.Sel) {
          case NativeType.Selection.Byte:
            wr.Write("_dafny.IntOfUint8(");
            break;
          case NativeType.Selection.UShort:
            wr.Write("_dafny.IntOfUint16(");
            break;
          case NativeType.Selection.UInt:
            wr.Write("_dafny.IntOfUint32(");
            break;
          case NativeType.Selection.ULong:
            wr.Write("_dafny.IntOfUint64(");
            break;
          case NativeType.Selection.SByte:
            wr.Write("_dafny.IntOfInt8(");
            break;
          case NativeType.Selection.Short:
            wr.Write("_dafny.IntOfInt16(");
            break;
          case NativeType.Selection.Int:
            wr.Write("_dafny.IntOfInt32(");
            break;
          case NativeType.Selection.Long:
            wr.Write($"{HelperModulePrefix}IntOfInt64(");
            break;
          default:
            throw new cce.UnreachableException();  // unexpected nativeType.Selection value
        }
      }

      TrParenExpr(e, wr, inLetExprBody, wStmts);

      if (nativeType != null) {
        wr.Write(")");
      }
    }

    protected override void EmitSeqConstructionExpr(SeqConstructionExpr expr, bool inLetExprBody, ConcreteSyntaxTree wr, ConcreteSyntaxTree wStmts) {
      wr.Write("_dafny.SeqCreate(");
      TrExpr(expr.N, wr, inLetExprBody, wStmts);
      wr.Write(", ");
      var fromType = (ArrowType)expr.Initializer.Type.NormalizeExpand();
      var atd = (ArrowTypeDecl)fromType.ResolvedClass;
      var tParam = new UserDefinedType(expr.tok, new TypeParameter(expr.tok, "X", TypeParameter.TPVarianceSyntax.NonVariant_Strict));
      var toType = new ArrowType(expr.tok, atd, new List<Type>() { Type.Int }, tParam);
      var initWr = EmitCoercionIfNecessary(fromType, toType, expr.tok, wr);
      TrExpr(expr.Initializer, initWr, inLetExprBody, wStmts);
      wr.Write(")");
      if (fromType.Result.IsCharType && !UnicodeCharEnabled) {
        // Tag this sequence as being a string at runtime,
        // but only if --unicode-char is false.
        // See "Printing strings and characters" in docs/Compilation/StringsAndChars.md.
        wr.Write(".SetString()");
      }
    }

    protected override void EmitMultiSetFormingExpr(MultiSetFormingExpr expr, bool inLetExprBody, ConcreteSyntaxTree wr, ConcreteSyntaxTree wStmts) {
      var eeType = expr.E.Type.NormalizeExpand();
      if (eeType is SeqType) {
        TrParenExpr("_dafny.MultiSetFromSeq", expr.E, wr, inLetExprBody, wStmts);
      } else if (eeType is SetType) {
        TrParenExpr("_dafny.MultiSetFromSet", expr.E, wr, inLetExprBody, wStmts);
      } else {
        Contract.Assert(false); throw new cce.UnreachableException();
      }
    }

    protected override void EmitApplyExpr(Type functionType, IToken tok, Expression function, List<Expression> arguments,
        bool inLetExprBody, ConcreteSyntaxTree wr, ConcreteSyntaxTree wStmts) {
      TrParenExpr(function, wr, inLetExprBody, wStmts);
      TrExprList(arguments, wr, inLetExprBody, wStmts);
    }

    protected override ConcreteSyntaxTree EmitBetaRedex(List<string> boundVars, List<Expression> arguments,
      List<Type> boundTypes, Type type, IToken tok, bool inLetExprBody, ConcreteSyntaxTree wr,
      ref ConcreteSyntaxTree wStmts) {
      Contract.Assert(boundVars.Count == boundTypes.Count);
      wr.Write("(func (");
      for (int i = 0; i < boundVars.Count; i++) {
        if (i > 0) {
          wr.Write(", ");
        }
        wr.Write("{0} {1}", boundVars[i], TypeName(boundTypes[i], wr, tok));
      }

      wr.Write(") {0}", TypeName(type, wr, tok));
      var wLambdaBody = wr.NewBigExprBlock("", ")");
      var w = EmitReturnExpr(wLambdaBody);
      TrExprList(arguments, wr, inLetExprBody, wStmts);
      return w;
    }

    protected override void EmitConstructorCheck(string source, DatatypeCtor ctor, ConcreteSyntaxTree wr) {
      wr.Write("{0}.{1}()", source, FormatDatatypeConstructorCheckName(ctor.CompileName));
    }

    protected override void EmitDestructor(string source, Formal dtor, int formalNonGhostIndex, DatatypeCtor ctor, List<Type> typeArgs, Type bvType, ConcreteSyntaxTree wr) {
      if (DatatypeWrapperEraser.IsErasableDatatypeWrapper(ctor.EnclosingDatatype, out var coreDtor)) {
        Contract.Assert(coreDtor.CorrespondingFormals.Count == 1);
        Contract.Assert(dtor == coreDtor.CorrespondingFormals[0]); // any other destructor is a ghost
        wr.Write(source);
      } else if (ctor.EnclosingDatatype is TupleTypeDecl tupleTypeDecl) {
        Contract.Assert(tupleTypeDecl.NonGhostDims != 1); // such a tuple is an erasable-wrapper type, handled above
        wr.Write("(*({0}).IndexInt({1})).({2})", source, formalNonGhostIndex, TypeName(typeArgs[formalNonGhostIndex], wr, Token.NoToken));
      } else {
        var dtorName = DatatypeFieldName(dtor, formalNonGhostIndex);
        wr = EmitCoercionIfNecessary(from: dtor.Type, to: bvType, tok: dtor.tok, wr: wr);
        wr.Write("{0}.Get().({1}).{2}", source, TypeName_Constructor(ctor, wr), dtorName);
      }
    }

    protected override ConcreteSyntaxTree CreateLambda(List<Type> inTypes, IToken tok, List<string> inNames,
      Type resultType, ConcreteSyntaxTree wr, ConcreteSyntaxTree wStmts, bool untyped = false) {
      wr.Write("func (");
      Contract.Assert(inTypes.Count == inNames.Count);  // guaranteed by precondition
      for (var i = 0; i < inNames.Count; i++) {
        wr.Write("{0}{1} {2}", i == 0 ? "" : ", ", inNames[i], TypeName(inTypes[i], wr, tok));
      }
      var w = wr.NewExprBlock(") {0}", TypeName(resultType, wr, tok));
      return w;
    }

    protected override void CreateIIFE(string bvName, Type bvType, IToken bvTok, Type bodyType, IToken bodyTok,
      ConcreteSyntaxTree wr, ref ConcreteSyntaxTree wStmts, out ConcreteSyntaxTree wrRhs, out ConcreteSyntaxTree wrBody) {
      var w = wr.NewExprBlock("func ({0} {1}) {2}", bvName, TypeName(bvType, wr, bvTok), TypeName(bodyType, wr, bodyTok));
      wStmts = w.Fork();
      w.Write("return ");
      wrBody = w.Fork();
      w.WriteLine();
      wr.Write('(');
      wrRhs = wr.Fork();
      wr.Write(')');
    }

    protected override ConcreteSyntaxTree CreateIIFE0(Type resultType, IToken resultTok, ConcreteSyntaxTree wr,
      ConcreteSyntaxTree wStmts) {
      var w = wr.NewBigExprBlock("func () " + TypeName(resultType, wr, resultTok), "()");
      return w;
    }

    protected override ConcreteSyntaxTree CreateIIFE1(int source, Type resultType, IToken resultTok, string bvName,
        ConcreteSyntaxTree wr, ConcreteSyntaxTree wStmts) {
      var w = wr.NewExprBlock("func ({0} int) {1}", bvName, TypeName(resultType, wr, resultTok));
      wr.Write("({0})", source);
      return w;
    }

    protected override void EmitUnaryExpr(ResolvedUnaryOp op, Expression expr, bool inLetExprBody, ConcreteSyntaxTree wr, ConcreteSyntaxTree wStmts) {
      switch (op) {
        case ResolvedUnaryOp.BoolNot:
          TrParenExpr("!", expr, wr, inLetExprBody, wStmts);
          break;
        case ResolvedUnaryOp.BitwiseNot:
          if (AsNativeType(expr.Type) != null) {
            wr.Write("^ ");
            TrParenExpr(expr, wr, inLetExprBody, wStmts);
          } else {
            TrParenExpr(expr, wr, inLetExprBody, wStmts);
            wr.Write(".Not()");
          }
          break;
        case ResolvedUnaryOp.Cardinality:
          TrParenExpr(expr, wr, inLetExprBody, wStmts);
          wr.Write(".Cardinality()");
          break;
        default:
          Contract.Assert(false); throw new cce.UnreachableException();  // unexpected unary expression
      }
    }

    private bool IsDirectlyComparable(Type t) {
      Contract.Requires(t != null);
      return t.IsBoolType || t.IsCharType || AsNativeType(t) != null ||
             (t.NormalizeExpand() is UserDefinedType udt && !t.IsArrowType && !t.IsTraitType && udt.ResolvedClass is ClassDecl);
    }

    private bool IsOrderedByCmp(Type t) {
      return t.IsIntegerType || t.IsRealType || t.IsBigOrdinalType || (t.IsBitVectorType && t.AsBitVectorType.NativeType == null) || (t.AsNewtype is NewtypeDecl nt && nt.NativeType == null);
    }

    private bool IsComparedByEquals(Type t) {
      return t.IsArrayType || t.IsIndDatatype || t.NormalizeExpand() is CollectionType;
    }

    protected override void CompileBinOp(BinaryExpr.ResolvedOpcode op,
      Expression e0, Expression e1, IToken tok, Type resultType,
      out string opString,
      out string preOpString,
      out string postOpString,
      out string callString,
      out string staticCallString,
      out bool reverseArguments,
      out bool truncateResult,
      out bool convertE1_to_int,
      ConcreteSyntaxTree errorWr) {

      opString = null;
      preOpString = "";
      postOpString = "";
      callString = null;
      staticCallString = null;
      reverseArguments = false;
      truncateResult = false;
      convertE1_to_int = false;

      switch (op) {
        case BinaryExpr.ResolvedOpcode.BitwiseAnd:
          if (AsNativeType(resultType) != null) {
            opString = "&";
          } else {
            callString = "And";
          }
          break;
        case BinaryExpr.ResolvedOpcode.BitwiseOr:
          if (AsNativeType(resultType) != null) {
            opString = "|";
          } else {
            callString = "Or";
          }
          break;
        case BinaryExpr.ResolvedOpcode.BitwiseXor:
          if (AsNativeType(resultType) != null) {
            opString = "^";
          } else {
            callString = "Xor";
          }
          break;

        case BinaryExpr.ResolvedOpcode.EqCommon: {
            var eqType = DatatypeWrapperEraser.SimplifyType(e0.Type);
            if (IsHandleComparison(tok, e0, e1, errorWr)) {
              opString = "==";
<<<<<<< HEAD
            } else if (!EqualsUpToParameters(e0.Type, e1.Type)) {
              staticCallString = $"{HelperModulePrefix}AreEqual";
            } else if (IsOrderedByCmp(e0.Type)) {
=======
            } else if (!EqualsUpToParameters(eqType, DatatypeWrapperEraser.SimplifyType(e1.Type))) {
              staticCallString = "_dafny.AreEqual";
            } else if (IsOrderedByCmp(eqType)) {
>>>>>>> befef5bc
              callString = "Cmp";
              postOpString = " == 0";
            } else if (IsComparedByEquals(eqType)) {
              callString = "Equals";
            } else if (IsDirectlyComparable(eqType)) {
              opString = "==";
            } else {
              staticCallString = $"{HelperModulePrefix}AreEqual";
            }
            break;
          }
        case BinaryExpr.ResolvedOpcode.NeqCommon: {
            var eqType = DatatypeWrapperEraser.SimplifyType(e0.Type);
            if (IsHandleComparison(tok, e0, e1, errorWr)) {
              opString = "!=";
              postOpString = "/* handle */";
            } else if (!EqualsUpToParameters(eqType, DatatypeWrapperEraser.SimplifyType(e1.Type))) {
              preOpString = "!";
<<<<<<< HEAD
              staticCallString = $"{HelperModulePrefix}AreEqual";
            } else if (IsDirectlyComparable(e0.Type)) {
=======
              staticCallString = "_dafny.AreEqual";
            } else if (IsDirectlyComparable(eqType)) {
>>>>>>> befef5bc
              opString = "!=";
              postOpString = "/* dircomp */";
            } else if (IsOrderedByCmp(eqType)) {
              callString = "Cmp";
              postOpString = " != 0";
            } else if (IsComparedByEquals(eqType)) {
              preOpString = "!";
              callString = "Equals";
            } else {
              preOpString = "!";
              staticCallString = $"{HelperModulePrefix}AreEqual";
            }
            break;
          }

        case BinaryExpr.ResolvedOpcode.Lt:
          if (IsOrderedByCmp(e0.Type)) {
            callString = "Cmp";
            postOpString = " < 0";
          } else {
            opString = "<";
          }
          break;
        case BinaryExpr.ResolvedOpcode.Le:
          if (IsOrderedByCmp(e0.Type)) {
            callString = "Cmp";
            postOpString = " <= 0";
          } else {
            opString = "<=";
          }
          break;
        case BinaryExpr.ResolvedOpcode.Ge:
          if (IsOrderedByCmp(e0.Type)) {
            callString = "Cmp";
            postOpString = " >= 0";
          } else {
            opString = ">=";
          }
          break;
        case BinaryExpr.ResolvedOpcode.Gt:
          if (IsOrderedByCmp(e0.Type)) {
            callString = "Cmp";
            postOpString = " > 0";
          } else {
            opString = ">";
          }
          break;
        case BinaryExpr.ResolvedOpcode.LeftShift:
          if (resultType.IsBitVectorType) {
            truncateResult = true;
          }
          if (AsNativeType(resultType) != null) {
            opString = "<<";
            if (AsNativeType(e1.Type) == null) {
              postOpString = ".Uint64()";
            }
          } else {
            if (AsNativeType(e1.Type) != null) {
              callString = "Lsh(_dafny.IntOfUint64(uint64";
              postOpString = "))";
            } else {
              callString = "Lsh";
            }
          }
          break;
        case BinaryExpr.ResolvedOpcode.RightShift:
          if (AsNativeType(resultType) != null) {
            opString = ">>";
            if (AsNativeType(e1.Type) == null) {
              postOpString = ".Uint64()";
            }
          } else {
            if (AsNativeType(e1.Type) != null) {
              callString = "Rsh(_dafny.IntOfUint64(uint64";
              postOpString = "))";
            } else {
              callString = "Rsh";
            }
          }
          break;
        case BinaryExpr.ResolvedOpcode.Add:
          if (resultType.IsBitVectorType) {
            truncateResult = true;
          }
          if (resultType.IsCharType || AsNativeType(resultType) != null) {
            opString = "+";
          } else {
            callString = "Plus";
          }
          break;
        case BinaryExpr.ResolvedOpcode.Sub:
          if (resultType.IsBitVectorType) {
            truncateResult = true;
          }
          if (AsNativeType(resultType) != null) {
            if (AsNativeType(resultType).LowerBound == BigInteger.Zero) {
              // Go is a PITA about subtracting unsigned integers---it complains
              // if they're constant and the substraction underflows.  Hiding
              // one of the arguments behind a thunk is kind of hideous but
              // it does prevent constant folding.
              opString = string.Format("- (func () {0} {{ return ", GetNativeTypeName(AsNativeType(resultType)));
              postOpString = " })()";
            } else {
              opString = "-";
            }
          } else if (resultType.IsCharType) {
            opString = "-";
          } else {
            callString = "Minus";
          }
          break;
        case BinaryExpr.ResolvedOpcode.Mul:
          if (resultType.IsBitVectorType) {
            truncateResult = true;
          }
          if (AsNativeType(resultType) != null) {
            opString = "*";
          } else {
            callString = "Times";
          }
          break;
        case BinaryExpr.ResolvedOpcode.Div:
          if (AsNativeType(resultType) != null) {
            var nt = AsNativeType(resultType);
            if (nt.LowerBound < BigInteger.Zero) {
              // Want Euclidean division for signed types
              staticCallString = "_dafny.Div" + Capitalize(GetNativeTypeName(AsNativeType(resultType)));
            } else {
              // Native division is fine for unsigned
              opString = "/";
            }
          } else {
            callString = "DivBy";
          }
          break;
        case BinaryExpr.ResolvedOpcode.Mod:
          if (AsNativeType(resultType) != null) {
            var nt = AsNativeType(resultType);
            if (nt.LowerBound < BigInteger.Zero) {
              // Want Euclidean division for signed types
              staticCallString = "_dafny.Mod" + Capitalize(GetNativeTypeName(AsNativeType(resultType)));
            } else {
              // Native division is fine for unsigned
              opString = "%";
            }
          } else {
            callString = "Modulo";
          }
          break;
        case BinaryExpr.ResolvedOpcode.SetEq:
        case BinaryExpr.ResolvedOpcode.MultiSetEq:
        case BinaryExpr.ResolvedOpcode.MapEq:
        case BinaryExpr.ResolvedOpcode.SeqEq:
          callString = "Equals"; break;
        case BinaryExpr.ResolvedOpcode.ProperSubset:
        case BinaryExpr.ResolvedOpcode.ProperMultiSubset:
          callString = "IsProperSubsetOf"; break;
        case BinaryExpr.ResolvedOpcode.Subset:
        case BinaryExpr.ResolvedOpcode.MultiSubset:
          callString = "IsSubsetOf"; break;
        case BinaryExpr.ResolvedOpcode.Disjoint:
        case BinaryExpr.ResolvedOpcode.MultiSetDisjoint:
          callString = "IsDisjointFrom"; break;
        case BinaryExpr.ResolvedOpcode.InSet:
        case BinaryExpr.ResolvedOpcode.InMultiSet:
        case BinaryExpr.ResolvedOpcode.InMap:
          callString = "Contains"; reverseArguments = true; break;
        case BinaryExpr.ResolvedOpcode.Union:
        case BinaryExpr.ResolvedOpcode.MultiSetUnion:
          callString = "Union"; break;
        case BinaryExpr.ResolvedOpcode.MapMerge:
          callString = "Merge"; break;
        case BinaryExpr.ResolvedOpcode.Intersection:
        case BinaryExpr.ResolvedOpcode.MultiSetIntersection:
          callString = "Intersection"; break;
        case BinaryExpr.ResolvedOpcode.SetDifference:
        case BinaryExpr.ResolvedOpcode.MultiSetDifference:
          callString = "Difference"; break;
        case BinaryExpr.ResolvedOpcode.MapSubtraction:
          callString = "Subtract"; break;

        case BinaryExpr.ResolvedOpcode.ProperPrefix:
          callString = "IsProperPrefixOf"; break;
        case BinaryExpr.ResolvedOpcode.Prefix:
          callString = "IsPrefixOf"; break;
        case BinaryExpr.ResolvedOpcode.Concat:
          staticCallString = "Companion_Default___.Concatenate"; break;
        case BinaryExpr.ResolvedOpcode.InSeq:
          callString = "Contains"; reverseArguments = true; break;

        default:
          base.CompileBinOp(op, e0, e1, tok, resultType,
            out opString, out preOpString, out postOpString, out callString, out staticCallString, out reverseArguments, out truncateResult, out convertE1_to_int,
            errorWr);
          break;
      }
    }

    protected override void EmitIsZero(string varName, ConcreteSyntaxTree wr) {
      wr.Write("{0}.Cmp(_dafny.Zero) == 0", varName);
    }

    protected override void EmitConversionExpr(ConversionExpr e, bool inLetExprBody, ConcreteSyntaxTree wr, ConcreteSyntaxTree wStmts) {
      if (e.ToType.Equals(e.E.Type)) {
        TrParenExpr(e.E, wr, inLetExprBody, wStmts);
      } else if (e.E.Type.IsNumericBased(Type.NumericPersuasion.Int) || e.E.Type.IsBitVectorType || e.E.Type.IsCharType || e.E.Type.IsBigOrdinalType) {
        if (e.ToType.IsNumericBased(Type.NumericPersuasion.Real)) {
          // (int or bv or char) -> real
          Contract.Assert(AsNativeType(e.ToType) == null);
          wr.Write("_dafny.RealOfFrac(");
          ConcreteSyntaxTree w;
          if (e.E.Type.IsCharType) {
            wr.Write("_dafny.IntOfInt32(rune");
            w = wr.Fork();
            wr.Write(")");
          } else if (AsNativeType(e.E.Type) is NativeType nt) {
            wr.Write("_dafny.IntOf{0}(", Capitalize(GetNativeTypeName(nt)));
            w = wr.Fork();
            wr.Write(")");
          } else {
            w = wr;
          }
          TrParenExpr(e.E, w, inLetExprBody, wStmts);
          wr.Write(", _dafny.One)");
        } else if (e.ToType.IsCharType) {
          wr.Write($"{CharTypeName}(");
          TrParenExpr(e.E, wr, inLetExprBody, wStmts);
          if (AsNativeType(e.E.Type) == null) {
            wr.Write(".Int32()");
          }
          wr.Write(")");
        } else {
          // (int or bv or char) -> (int or bv or ORDINAL)
          var fromNative = AsNativeType(e.E.Type);
          var toNative = AsNativeType(e.ToType);
          if (fromNative != null && toNative != null) {
            // from a native, to a native -- simple!
            wr.Write(GetNativeTypeName(toNative));
            TrParenExpr(e.E, wr, inLetExprBody, wStmts);
          } else if (e.E.Type.IsCharType) {
            Contract.Assert(fromNative == null);
            if (toNative == null) {
              // char -> big-integer (int or bv or ORDINAL)
              wr.Write("_dafny.IntOfInt32(rune(");
              TrExpr(e.E, wr, inLetExprBody, wStmts);
              wr.Write("))");
            } else {
              // char -> native
              wr.Write(GetNativeTypeName(toNative));
              TrParenExpr(e.E, wr, inLetExprBody, wStmts);
            }
          } else if (fromNative == null && toNative == null) {
            // big-integer (int or bv) -> big-integer (int or bv or ORDINAL), so identity will do
            TrExpr(e.E, wr, inLetExprBody, wStmts);
          } else if (fromNative != null) {
            Contract.Assert(toNative == null); // follows from other checks
            // native (int or bv) -> big-integer (int or bv)
            wr.Write("_dafny.IntOf{0}(", Capitalize(GetNativeTypeName(fromNative)));
            TrExpr(e.E, wr, inLetExprBody, wStmts);
            wr.Write(')');
          } else {
            // any (int or bv) -> native (int or bv)
            // Consider some optimizations
            var literal = PartiallyEvaluate(e.E);
            UnaryOpExpr u = e.E.Resolved as UnaryOpExpr;
            MemberSelectExpr m = e.E.Resolved as MemberSelectExpr;
            if (literal != null) {
              // Optimize constant to avoid intermediate BigInteger
              wr.Write("{0}({1})", GetNativeTypeName(toNative), literal);
            } else if (u != null && u.Op == UnaryOpExpr.Opcode.Cardinality) {
              // Optimize .Count to avoid intermediate BigInteger
              wr.Write("{0}(", GetNativeTypeName(toNative));
              TrParenExpr(u.E, wr, inLetExprBody, wStmts);
              wr.Write(".CardinalityInt())");
            } else if (m != null && m.MemberName == "Length" && m.Obj.Type.IsArrayType) {
              // Optimize .Length to avoid intermediate BigInteger
              wr.Write("{0}(", GetNativeTypeName(toNative));
              TrParenExpr(m.Obj, wr, inLetExprBody, wStmts);
              wr.Write(".LenInt(0))");
            } else {
              // no optimization applies; use the standard translation
              TrParenExpr(e.E, wr, inLetExprBody, wStmts);
              wr.Write(".{0}()", Capitalize(GetNativeTypeName(toNative)));
            }
          }
        }
      } else if (e.E.Type.IsNumericBased(Type.NumericPersuasion.Real)) {
        Contract.Assert(AsNativeType(e.E.Type) == null);
        if (e.ToType.IsNumericBased(Type.NumericPersuasion.Real)) {
          // real -> real
          Contract.Assert(AsNativeType(e.ToType) == null);
          TrExpr(e.E, wr, inLetExprBody, wStmts);
        } else if (e.ToType.IsCharType) {
          wr.Write($"{CharTypeName}(");
          TrParenExpr(e.E, wr, inLetExprBody, wStmts);
          wr.Write(".Int().Int32())");
        } else {
          // real -> (int or bv)
          TrParenExpr(e.E, wr, inLetExprBody, wStmts);
          wr.Write(".Int()");
          if (AsNativeType(e.ToType) is NativeType nt) {
            wr.Write(".{0}()", Capitalize(GetNativeTypeName(nt)));
          }
        }
      } else {
        Contract.Assert(false, $"not implemented for go: {e.E.Type} -> {e.ToType}");
      }
    }

    protected override void EmitTypeTest(string localName, Type fromType, Type toType, IToken tok, ConcreteSyntaxTree wr) {
      Contract.Requires(fromType.IsRefType);
      Contract.Requires(toType.IsRefType);

      if (!fromType.IsNonNullRefType) {
        if (toType.IsNonNullRefType) {
          wr.Write($"!_dafny.IsDafnyNull({localName}) && ");
        } else {
          wr.Write($"_dafny.IsDafnyNull({localName}) || (");
        }
      }

      if (fromType.IsSubtypeOf(toType, true, true)) {
        wr.Write("true");
      } else if (toType.IsTraitType) {
        wr.Write($"{HelperModulePrefix}InstanceOfTrait({localName}.(_dafny.TraitOffspring), {TypeName_Companion(toType.AsTraitType, wr, tok)}.TraitID_)");
      } else {
        wr.Write($"{HelperModulePrefix}InstanceOf({localName}, ({TypeName(toType, wr, tok)})(nil))");
      }

      var udtTo = (UserDefinedType)toType.NormalizeExpandKeepConstraints();
      if (udtTo.ResolvedClass is SubsetTypeDecl && !(udtTo.ResolvedClass is NonNullTypeDecl)) {
        // TODO: test constraints
        throw new UnsupportedFeatureException(tok, Feature.SubsetTypeTests);
      }

      if (!fromType.IsNonNullRefType && !toType.IsNonNullRefType) {
        wr.Write(")");
      }
    }

    private static bool EqualsUpToParameters(Type type1, Type type2) {
      // TODO Consider whether Type.SameHead should return true in this case
      return Type.SameHead(type1, type2) || (type1.IsArrayType && type1.IsArrayType);
    }

    protected override ConcreteSyntaxTree EmitCoercionIfNecessary(Type/*?*/ from, Type/*?*/ to, IToken tok, ConcreteSyntaxTree wr) {
      if (to == null) {
        return wr;
      }

      from = from == null ? null : DatatypeWrapperEraser.SimplifyType(from);
      to = DatatypeWrapperEraser.SimplifyType(to);
      if (from != null && from.IsArrowType && to.IsArrowType && !from.Equals(to)) {
        // Need to convert functions more often, so do this before the
        // EqualsUpToParameters check below
        ArrowType fat = from.AsArrowType, tat = to.AsArrowType;
        // We must wrap the whole conversion in an IIFE to avoid capturing the source expression
        var bvName = idGenerator.FreshId("coer");
        // Nothing interesting should be written to wStmts
        var blackHole = new ConcreteSyntaxTree();
        CreateIIFE(bvName, fat, tok, tat, tok, wr, ref blackHole, out var ans, out wr);

        wr.Write("func (");
        var sep = "";
        var args = new List<string>();
        foreach (Type toArgType in tat.Args) {
          var arg = idGenerator.FreshId("arg");
          args.Add(arg);
          wr.Write("{0}{1} {2}", sep, arg, TypeName(toArgType, wr, tok));
          sep = ", ";
        }
        wr.Write(')');
        if (tat.Result != null) {
          wr.Write(" {0}", TypeName(tat.Result, wr, tok));
        }
        var wBody = wr.NewExprBlock("");
        ConcreteSyntaxTree wCall;
        if (fat.Result == null) {
          wCall = wBody;
        } else {
          wBody.Write("return ");
          wCall = EmitCoercionIfNecessary(@from: fat.Result, to: tat.Result, tok: tok, wr: wBody);
        }
        wCall.Write("{0}(", bvName);
        Contract.Assert(fat.Args.Count == tat.Args.Count);
        sep = "";
        for (int i = 0; i < fat.Args.Count; i++) {
          var fromArgType = fat.Args[i];
          var toArgType = tat.Args[i];
          wCall.Write(sep);
          var w = EmitCoercionIfNecessary(@from: toArgType, to: fromArgType, tok: tok, wr: wCall);
          w.Write(args[i]);
          sep = ", ";
        }
        wCall.Write(')');
        wBody.WriteLine();
        return ans;
      } else if (to.IsTypeParameter || (from != null && EqualsUpToParameters(from, to))) {
        // do nothing
        return wr;
      } else if (from != null && from.IsSubtypeOf(to, true, true)) {
        // upcast
        return wr;
      } else if (from == null || from.IsTypeParameter || to.IsSubtypeOf(from, true, true)) {
        // downcast (allowed?) or implicit cast from parameter
        if (to.IsObjectQ || to.IsObject) {
          // a cast to interface{} can be omitted
          return wr;
        } else if (to.IsTraitType) {
          wr.Write("{0}.CastTo_(", TypeName_Companion(to.AsTraitType, wr, tok));
          var w = wr.Fork();
          wr.Write(")");
          return w;
        } else {
          var w = wr.Fork();
          wr.Write(".({0})", TypeName(to, wr, tok));
          return w;
        }
      } else {
        // It's unclear to me whether it's possible to hit this case with a valid Dafny program,
        // so I'm not using UnsupportedFeatureError for now.
        Error(tok, "Cannot convert from {0} to {1}", wr, from, to);
        return wr;
      }
    }

    protected override ConcreteSyntaxTree EmitCoercionToNativeForm(Type from, IToken tok, ConcreteSyntaxTree wr) {
      // Don't expand!  We want to distinguish string from seq<char> here
      from = from.Normalize();
      if (from is UserDefinedType udt && udt.Name == "string") {
        wr.Write('(');
        var w = wr.Fork();
        wr.Write(").String()");
        return w;
      } else {
        return wr;
      }
    }

    protected override ConcreteSyntaxTree EmitCoercionFromNativeForm(Type to, IToken tok, ConcreteSyntaxTree wr) {
      // Don't expand! We want to distinguish string from seq<char> here
      to = to.Normalize();
      if (to is UserDefinedType udt && udt.Name == "string") {
        wr.Write($"{HelperModulePrefix}SeqOfString(");
        var w = wr.Fork();
        wr.Write(")");
        return w;
      } else {
        return wr;
      }
    }

    protected override ConcreteSyntaxTree EmitCoercionToNativeInt(ConcreteSyntaxTree wr) {
      var w = wr.Fork();
      wr.Write(".(int)");
      return w;
    }

    protected override ConcreteSyntaxTree EmitCoercionToArbitraryTuple(ConcreteSyntaxTree wr) {
      var w = wr.Fork();
      wr.Write(".(_dafny.Tuple)");
      return w;
    }

    protected override void EmitCollectionDisplay(CollectionType ct, IToken tok, List<Expression> elements,
        bool inLetExprBody, ConcreteSyntaxTree wr, ConcreteSyntaxTree wStmts) {
      if (ct is SetType) {
        wr.Write("_dafny.SetOf");
      } else if (ct is MultiSetType) {
        wr.Write("_dafny.MultiSetOf");
      } else {
        Contract.Assert(ct is SeqType);  // follows from precondition
        if (ct.Arg.IsCharType && !UnicodeCharEnabled) {
          wr.Write("_dafny.SeqOfChars");
        } else {
          wr.Write("_dafny.SeqOf");
        }
      }
      TrExprList(elements, wr, inLetExprBody, wStmts, type: ct.TypeArgs[0]);
    }

    protected override void EmitMapDisplay(MapType mt, IToken tok, List<ExpressionPair> elements,
        bool inLetExprBody, ConcreteSyntaxTree wr, ConcreteSyntaxTree wStmts) {
      wr.Write("_dafny.NewMapBuilder()");
      foreach (ExpressionPair p in elements) {
        wr.Write(".Add(");
        TrExpr(p.A, wr, inLetExprBody, wStmts);
        wr.Write(", ");
        TrExpr(p.B, wr, inLetExprBody, wStmts);
        wr.Write(')');
      }
      wr.Write(".ToMap()");
    }

    protected override void EmitSetBuilder_New(ConcreteSyntaxTree wr, SetComprehension e, string collectionName) {
      var wrVarInit = DeclareLocalVar(collectionName, null, null, wr);
      wrVarInit.Write("_dafny.NewBuilder()");
    }

    protected override void EmitMapBuilder_New(ConcreteSyntaxTree wr, MapComprehension e, string collectionName) {
      var wrVarInit = DeclareLocalVar(collectionName, null, null, wr);
      wrVarInit.Write("_dafny.NewMapBuilder()");
    }

    protected override void EmitSetBuilder_Add(CollectionType ct, string collName, Expression elmt, bool inLetExprBody, ConcreteSyntaxTree wr) {
      Contract.Assume(ct is SetType || ct is MultiSetType);  // follows from precondition
      var wStmts = wr.Fork();
      wr.Write("{0}.Add(", collName);
      TrExpr(elmt, wr, inLetExprBody, wStmts);
      wr.WriteLine(")");
    }

    protected override ConcreteSyntaxTree EmitMapBuilder_Add(MapType mt, IToken tok, string collName, Expression term, bool inLetExprBody, ConcreteSyntaxTree wr) {
      var wStmts = wr.Fork();
      wr.Write("{0}.Add(", collName);
      var termLeftWriter = wr.Fork();
      wr.Write(",");
      TrExpr(term, wr, inLetExprBody, wStmts);
      wr.WriteLine(")");
      return termLeftWriter;
    }

    protected override string GetCollectionBuilder_Build(CollectionType ct, IToken tok, string collName, ConcreteSyntaxTree wr) {
      if (ct is SetType) {
        return collName + ".ToSet()";
      } else {
        Contract.Assert(ct is MapType);
        return collName + ".ToMap()";
      }
    }

    protected override Type EmitIntegerRange(Type type, out ConcreteSyntaxTree wLo, out ConcreteSyntaxTree wHi, ConcreteSyntaxTree wr) {
      Type result;
      if (AsNativeType(type) != null) {
        wr.Write("{0}.IntegerRange(", TypeName_Companion(type.AsNewtype, wr, tok: Token.NoToken));
        result = type;
      } else {
        wr.Write($"{HelperModulePrefix}IntegerRange(");
        result = new IntType();
      }
      wLo = wr.Fork();
      wr.Write(", ");
      wHi = wr.Fork();
      wr.Write(')');
      return result;
    }

    protected override void EmitSingleValueGenerator(Expression e, bool inLetExprBody, string type, ConcreteSyntaxTree wr, ConcreteSyntaxTree wStmts) {
      TrParenExpr("_dafny.SingleValue", e, wr, inLetExprBody, wStmts);
    }

    protected override void EmitHaltRecoveryStmt(Statement body, string haltMessageVarName, Statement recoveryBody, ConcreteSyntaxTree wr) {
      var funcBlock = wr.NewBlock("func()", close: BlockStyle.Brace);
      var deferBlock = funcBlock.NewBlock("defer func()", close: BlockStyle.Brace);
      var ifRecoverBlock = deferBlock.NewBlock("if r := recover(); r != nil");
      ifRecoverBlock.WriteLine($"var {haltMessageVarName} = {HelperModulePrefix}SeqOfString(r.(string))");
      TrStmt(recoveryBody, ifRecoverBlock);
      funcBlock.WriteLine("()");
      TrStmt(body, funcBlock);
      wr.WriteLine("()");
    }

    // ----- Target compilation and execution -------------------------------------------------------------

    public override bool CompileTargetProgram(string dafnyProgramName, string targetProgramText, string/*?*/ callToMain, string/*?*/ targetFilename, ReadOnlyCollection<string> otherFileNames,
      bool runAfterCompile, TextWriter outputWriter, out object compilationResult) {
      compilationResult = null;
      if (runAfterCompile) {
        Contract.Assert(callToMain != null);  // this is part of the contract of CompileTargetProgram
        // Since the program is to be run soon, nothing further is done here. Any compilation errors (that is, any errors
        // in the emitted program--this should never happen if the compiler itself is correct) will be reported as 'go run'
        // will run the program.
        return true;
      } else {
        // compile now
        return SendToNewGoProcess(dafnyProgramName, targetFilename, otherFileNames, outputWriter, callToMain != null, run: false);
      }
    }

    public override bool RunTargetProgram(string dafnyProgramName, string targetProgramText, string/*?*/ callToMain, string targetFilename, ReadOnlyCollection<string> otherFileNames,
      object compilationResult, TextWriter outputWriter) {

      return SendToNewGoProcess(dafnyProgramName, targetFilename, otherFileNames, outputWriter, hasMain: true, run: true);
    }

    private bool SendToNewGoProcess(string dafnyProgramName, string targetFilename, ReadOnlyCollection<string> otherFileNames,
      TextWriter outputWriter, bool hasMain, bool run) {
      Contract.Requires(targetFilename != null);

      foreach (var otherFileName in otherFileNames) {
        if (Path.GetExtension(otherFileName) != ".go") {
          outputWriter.WriteLine("Unrecognized file as extra input for Go compilation: {0}", otherFileName);
          return false;
        }

        if (!CopyExternLibraryIntoPlace(mainProgram: targetFilename, externFilename: otherFileName, outputWriter: outputWriter)) {
          return false;
        }
      }

      List<string> goArgs = new();
      if (run) {
        goArgs.Add("run");
      } else {
        string output;
        var outputToFile = !DafnyOptions.O.RunAfterCompile;

        if (outputToFile) {
          string extension;
          if (hasMain) {
            switch (Environment.OSVersion.Platform) {
              case PlatformID.Unix:
              case PlatformID.MacOSX:
              case (PlatformID)128: // early Mono
                extension = null;
                break;
              default:
                extension = "exe";
                break;
            }
          } else {
            extension = "a";
          }
          output = Path.ChangeExtension(dafnyProgramName, extension);
        } else {
          switch (Environment.OSVersion.Platform) {
            case PlatformID.Unix:
            case PlatformID.MacOSX:
            case (PlatformID)128: // early Mono
              output = "/dev/null";
              break;
            default:
              output = "NUL";
              break;
          }
        }

        goArgs.Add("build");
        goArgs.Add("-o");
        goArgs.Add(output);
      }

      goArgs.Add(targetFilename);
      goArgs.AddRange(DafnyOptions.O.MainArgs);

      var psi = PrepareProcessStartInfo("go", goArgs);

      psi.EnvironmentVariables["GOPATH"] = GoPath(targetFilename);
      // Dafny compiles to the old Go package system, whereas Go has moved on to a module
      // system. Until Dafny's Go compiler catches up, the GO111MODULE variable has to be set.
      psi.EnvironmentVariables["GO111MODULE"] = "auto";

      return 0 == RunProcess(psi, outputWriter);
    }

    static string GoPath(string filename) {
      var dirName = Path.GetDirectoryName(Path.GetDirectoryName(filename));

      Contract.Assert(dirName != null);

      // Filename is Foo-go/src/Foo.go, so go two directories up
      return Path.GetFullPath(dirName);
    }

    static bool CopyExternLibraryIntoPlace(string externFilename, string mainProgram, TextWriter outputWriter) {
      // Grossly, we need to look in the file to figure out where to put it
      var pkgName = FindPackageName(externFilename);
      if (pkgName == null) {
        outputWriter.WriteLine("Unable to determine package name: {0}", externFilename);
        return false;
      }
      if (pkgName.StartsWith("_")) {
        // Check this here because otherwise Go acts like the package simply doesn't exist, which is confusing
        outputWriter.WriteLine("Go packages can't start with underscores: {0}", pkgName);
        return false;
      }

      var mainDir = Path.GetDirectoryName(mainProgram);

      Contract.Assert(mainDir != null);

      var tgtDir = Path.Combine(mainDir, pkgName);
      var tgtFilename = Path.Combine(tgtDir, pkgName + ".go");

      Directory.CreateDirectory(tgtDir);
      File.Copy(externFilename, tgtFilename, overwrite: true);

      string relTgtFilename;
      var cwd = Directory.GetCurrentDirectory();
      if (tgtFilename.StartsWith(cwd)) {
        relTgtFilename = tgtFilename.Substring(cwd.Length + 1); // chop off relative path and '/'
      } else {
        relTgtFilename = tgtFilename;
      }
      if (DafnyOptions.O.CompileVerbose) {
        outputWriter.WriteLine("Additional input {0} copied to {1}", externFilename, relTgtFilename);
      }
      return true;
    }

    private static string FindPackageName(string externFilename) {
      using var rd = new StreamReader(new FileStream(externFilename, FileMode.Open, FileAccess.Read));
      while (rd.ReadLine() is string line) {
        var match = PackageLine.Match(line);
        if (match.Success) {
          return match.Groups[1].Value;
        }
      }
      return null;
    }

    private static readonly Regex PackageLine = new Regex(@"^\s*package\s+([a-zA-Z0-9_]+)\s*$");
  }
}<|MERGE_RESOLUTION|>--- conflicted
+++ resolved
@@ -1441,15 +1441,10 @@
           return "ulong";
         } else if (xType is ArrowType at) {
           return string.Format("func ({0}) {1}", Util.Comma(at.Args, arg => TypeName(arg, wr, tok)), TypeName(at.Result, wr, tok));
-<<<<<<< HEAD
-        } else if (cl is TupleTypeDecl) {
-          return HelperModulePrefix + "Tuple";
-=======
->>>>>>> befef5bc
         } else if (udt.IsTypeParameter) {
           return "interface{}";
         } else if (cl is TupleTypeDecl tupleTypeDecl) {
-          return "_dafny.Tuple";
+          return HelperModulePrefix + "Tuple";
         }
         if (udt.IsTraitType && udt.ResolvedClass.IsExtern(out _, out _)) {
           // To use an external interface, we need to have values of the
@@ -3056,15 +3051,9 @@
             var eqType = DatatypeWrapperEraser.SimplifyType(e0.Type);
             if (IsHandleComparison(tok, e0, e1, errorWr)) {
               opString = "==";
-<<<<<<< HEAD
-            } else if (!EqualsUpToParameters(e0.Type, e1.Type)) {
+            } else if (!EqualsUpToParameters(eqType, DatatypeWrapperEraser.SimplifyType(e1.Type))) {
               staticCallString = $"{HelperModulePrefix}AreEqual";
-            } else if (IsOrderedByCmp(e0.Type)) {
-=======
-            } else if (!EqualsUpToParameters(eqType, DatatypeWrapperEraser.SimplifyType(e1.Type))) {
-              staticCallString = "_dafny.AreEqual";
             } else if (IsOrderedByCmp(eqType)) {
->>>>>>> befef5bc
               callString = "Cmp";
               postOpString = " == 0";
             } else if (IsComparedByEquals(eqType)) {
@@ -3083,13 +3072,8 @@
               postOpString = "/* handle */";
             } else if (!EqualsUpToParameters(eqType, DatatypeWrapperEraser.SimplifyType(e1.Type))) {
               preOpString = "!";
-<<<<<<< HEAD
               staticCallString = $"{HelperModulePrefix}AreEqual";
-            } else if (IsDirectlyComparable(e0.Type)) {
-=======
-              staticCallString = "_dafny.AreEqual";
             } else if (IsDirectlyComparable(eqType)) {
->>>>>>> befef5bc
               opString = "!=";
               postOpString = "/* dircomp */";
             } else if (IsOrderedByCmp(eqType)) {
