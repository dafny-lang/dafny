--- conflicted
+++ resolved
@@ -1541,18 +1541,8 @@
         } else {
           return TypeInitializationValue(td.RhsWithArgument(udt.TypeArgs), wr, tok, usePlaceboValue, constructTypeParameterDefaultsFromTypeDescriptors);
         }
-<<<<<<< HEAD
       } else if (cl is ClassLikeDecl or ArrowTypeDecl) {
-        bool isHandle = true;
-        if (Attributes.ContainsBool(cl.Attributes, "handle", ref isHandle) && isHandle) {
-          return "0";
-        } else {
-          return nil();
-        }
-=======
-      } else if (cl is ClassDecl) {
         return nil();
->>>>>>> 71881925
       } else if (cl is DatatypeDecl) {
         var dt = (DatatypeDecl)cl;
         if (DatatypeWrapperEraser.GetInnerTypeOfErasableDatatypeWrapper(Options, dt, out var innerType)) {
