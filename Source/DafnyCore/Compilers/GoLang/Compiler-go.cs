//-----------------------------------------------------------------------------
//
// Copyright by the contributors to the Dafny Project
// SPDX-License-Identifier: MIT
//
//-----------------------------------------------------------------------------
using System;
using System.Collections.Generic;
using System.Linq;
using System.Numerics;
using System.IO;
using System.Diagnostics.Contracts;
using System.Collections.ObjectModel;
using System.Text.RegularExpressions;
using JetBrains.Annotations;
using static Microsoft.Dafny.ConcreteSyntaxTreeUtils;

namespace Microsoft.Dafny.Compilers {
  class GoCompiler : SinglePassCompiler {
    public GoCompiler(DafnyOptions options, ErrorReporter reporter) : base(options, reporter) {
      if (Options?.CoverageLegendFile != null) {
        Imports.Add(new Import { Name = "DafnyProfiling", Path = "DafnyProfiling" });
      }
    }

    public override IReadOnlySet<Feature> UnsupportedFeatures => new HashSet<Feature> {
      Feature.MethodSynthesis,
      Feature.ExternalConstructors,
      Feature.SubsetTypeTests,
      Feature.AllUnderscoreExternalModuleNames
    };

    string FormatDefaultTypeParameterValue(TopLevelDecl tp) {
      Contract.Requires(tp is TypeParameter || tp is AbstractTypeDecl);
      return $"_default_{tp.GetCompileName(Options)}";
    }

    private readonly List<Import> Imports = new List<Import>(StandardImports);
    private string ModuleName;
    private ConcreteSyntaxTree RootImportWriter;
    private ConcreteSyntaxTree RootImportDummyWriter;

    private string MainModuleName;
    private static List<Import> StandardImports =
      new List<Import> {
        new Import { Name = "_dafny", Path = "dafny" },
        new Import { Name = "os", Path = "os" },
      };
    private static string DummyTypeName = "Dummy__";

    private struct Import {
      public string Name, Path;
      public bool SuppressDummy;
    }

    protected override void EmitHeader(Program program, ConcreteSyntaxTree wr) {
      wr.WriteLine("// Dafny program {0} compiled into Go", program.Name);

      ModuleName = MainModuleName = program.MainMethod != null ? "main" : Path.GetFileNameWithoutExtension(program.Name);

      wr.WriteLine("package {0}", ModuleName);
      wr.WriteLine();
      // Keep the import writers so that we can import subsequent modules into the main one
      EmitImports(wr, out RootImportWriter, out RootImportDummyWriter);

      if (Options.IncludeRuntime) {
        var rt = wr.NewFile("dafny/dafny.go");
        ReadRuntimeSystem(program, "DafnyRuntime.go", rt);
        rt = wr.NewFile("dafny/dafnyFromDafny.go");
        ReadRuntimeSystem(program, "DafnyRuntimeFromDafny.go", rt);
      }
    }

    protected override void EmitBuiltInDecls(SystemModuleManager systemModuleManager, ConcreteSyntaxTree wr) {
    }

    private string DafnyTypeDescriptor => $"{HelperModulePrefix}TypeDescriptor";

    // The implementation of seq<T> is now in DafnyRuntimeDafny/src/dafnyRuntime.dfy.
    // We have to special-case compiling this code a little bit in places to work around
    // features Dafny doesn't support, such as customizing the definition of equality.
    private bool IsDafnySequence(TopLevelDecl d) =>
      Options.Get(DeveloperOptionBag.Bootstrapping) && d.GetFullCompileName(Options) == "dafny.Sequence";

    private string DafnySequenceCompanion => $"{HelperModulePrefix}Companion_Sequence_";

    void EmitModuleHeader(ConcreteSyntaxTree wr) {
      wr.WriteLine("// Package {0}", ModuleName);
      wr.WriteLine("// Dafny module {0} compiled into Go", ModuleName);
      wr.WriteLine();
      wr.WriteLine("package {0}", ModuleName);
      wr.WriteLine();
      // This is a non-main module; it only imports things declared before it, so we don't need these writers
      EmitImports(wr, out _, out _);
      wr.WriteLine();
      wr.WriteLine("type {0} struct{{}}", DummyTypeName);
      wr.WriteLine();
    }

    void EmitImports(ConcreteSyntaxTree wr, out ConcreteSyntaxTree importWriter, out ConcreteSyntaxTree importDummyWriter) {
      wr.WriteLine("import (");
      importWriter = wr.Fork(1);
      wr.WriteLine(")");
      importDummyWriter = wr.Fork();
      if (ModuleName != "dafny") {
        foreach (var import in Imports) {
          EmitImport(import, importWriter, importDummyWriter);
        }
      }
    }

    public override void EmitCallToMain(Method mainMethod, string baseName, ConcreteSyntaxTree wr) {
      var companion = TypeName_Companion(UserDefinedType.FromTopLevelDeclWithAllBooleanTypeParameters(mainMethod.EnclosingClass), wr, mainMethod.tok, mainMethod);

      var wBody = wr.NewNamedBlock("func main()");
      wBody.WriteLine("defer _dafny.CatchHalt()");

      var idName = IssueCreateStaticMain(mainMethod) ? "Main" : IdName(mainMethod);

      Coverage.EmitSetup(wBody);
      wBody.WriteLine($"{companion}.{idName}({GetHelperModuleName()}.{CharMethodQualifier}FromMainArguments(os.Args))");
      Coverage.EmitTearDown(wBody);
    }

    ConcreteSyntaxTree CreateDescribedSection(string desc, ConcreteSyntaxTree wr, params object[] args) {
      var body = wr.Fork();
      var str = string.Format(desc, args);
      body.WriteLine("// Definition of {0}", str);
      wr.WriteLine("// End of {0}", str);
      return body;
    }

    protected override ConcreteSyntaxTree CreateStaticMain(IClassWriter cw, string argsParameterName) {
      var wr = ((GoCompiler.ClassWriter)cw).ConcreteMethodWriter;
      return wr.NewNamedBlock("func (_this * {0}) Main({1} _dafny.Sequence)", FormatCompanionTypeName(((GoCompiler.ClassWriter)cw).ClassName), argsParameterName);
    }

    protected override ConcreteSyntaxTree CreateModule(string moduleName, bool isDefault, bool isExtern, string/*?*/ libraryName, ConcreteSyntaxTree wr) {
      if (isDefault) {
        // Fold the default module into the main module
        return wr;
      }

      string pkgName;
      if (libraryName != null) {
        pkgName = libraryName;
      } else {
        // Go ignores all filenames starting with underscores.  So we're forced
        // to rewrite "__default" to "default__".
        pkgName = moduleName;
        if (pkgName != "" && pkgName.All(c => c == '_')) {
          UnsupportedFeatureError(Token.NoToken, Feature.AllUnderscoreExternalModuleNames,
            "Cannot have a package name with only underscores: {0}", wr, pkgName);
          return wr;
        }
        while (pkgName.StartsWith("_")) {
          pkgName = pkgName.Substring(1) + "_";
        }
      }

      var import = new Import { Name = moduleName, Path = pkgName };
      if (isExtern) {
        // Allow the library name to be "" to import built-in things like the error type
        if (pkgName != "") {
          import.SuppressDummy = true;
        }
      }

      var filename = string.Format("{0}/{0}.go", pkgName);
      var w = wr.NewFile(filename);
      ModuleName = moduleName;
      EmitModuleHeader(w);

      AddImport(import);

      return w;
    }

    protected override void FinishModule() {
      ModuleName = MainModuleName;
    }

    private void AddImport(Import import) {
      // Import in root module
      EmitImport(import, RootImportWriter, RootImportDummyWriter);
      // Import in all subsequent modules
      Imports.Add(import);
    }

    private void EmitImport(Import import, ConcreteSyntaxTree importWriter, ConcreteSyntaxTree importDummyWriter) {
      var id = IdProtect(import.Name);
      var path = import.Path;

      importWriter.WriteLine("{0} \"{1}\"", id, path);

      if (!import.SuppressDummy) {
        if (id == "os") {
          importDummyWriter.WriteLine("var _ = os.Args");
        } else {
          importDummyWriter.WriteLine("var _ {0}.{1}", id, DummyTypeName);
        }
      }
    }

    protected override string GetHelperModuleName() => "_dafny";

    private string HelperModulePrefix => ModuleName == "dafny" ? "" : $"{GetHelperModuleName()}.";

    protected override IClassWriter CreateClass(string moduleName, string name, bool isExtern, string/*?*/ fullPrintName,
      List<TypeParameter> typeParameters, TopLevelDecl cls, List<Type>/*?*/ superClasses, IToken tok, ConcreteSyntaxTree wr) {
      var isDefaultClass = cls is DefaultClassDecl;

      bool isSequence = superClasses.Any(superClass => superClass is UserDefinedType udt && IsDafnySequence(udt.ResolvedClass));
<<<<<<< HEAD
      return CreateClass(cls, name, isExtern, typeParameters, superClasses, tok, wr, includeRtd: !isDefaultClass, includeEquals: !isSequence, includeString: !isSequence);
    }

    // TODO Consider splitting this into two functions; most things seem to be passing includeRtd: false, includeEquals: false and includeString: true.
    private GoCompiler.ClassWriter CreateClass(TopLevelDecl classContext, string name, bool isExtern, List<TypeParameter>/*?*/ typeParameters, List<Type>/*?*/ superClasses, IToken tok, ConcreteSyntaxTree wr, bool includeRtd, bool includeEquals, bool includeString) {
=======
      return CreateClass(cls, name, isExtern, fullPrintName, typeParameters, superClasses, tok, wr, includeRtd: !isDefaultClass, includeEquals: !isSequence, includeString: !isSequence);
    }

    // TODO Consider splitting this into two functions; most things seem to be passing includeRtd: false, includeEquals: false and includeString: true.
    private GoCompiler.ClassWriter CreateClass(TopLevelDecl classContext, string name, bool isExtern, string/*?*/ fullPrintName, List<TypeParameter>/*?*/ typeParameters, List<Type>/*?*/ superClasses, IToken tok, ConcreteSyntaxTree wr, bool includeRtd, bool includeEquals, bool includeString) {
>>>>>>> eb042e7b
      // See docs/Compilation/ReferenceTypes.md for a description of how instance members of classes and traits are compiled into Go.
      //
      // func New_Class_(Type0 _dafny.TypeDescriptor, Type1 _dafny.TypeDescriptor) *Class {
      //   _this := Class{}
      //
      //   // Have to do it this way because some default values (namely type
      //   // parameters) assume that _this points to the current value
      //   _this.Type0 = Type0
      //   _this.Type1 = Type1
      //   _this.Field0 = ...
      //   _this.Field1 = ...
      //   return &_this
      // }
      //
      // func (_this *Class) InstanceMethod(param0 type0, ...) returnType {
      //   ...
      // }
      //
      // func (_this *CompanionStruct_Class) StaticMethod(param0 type0, ...) returnType {
      //   ...
      // }
      //
      // func (*Class) String() string {
      //   return "module.Class"
      // }
      //
      // func Type_Class_(Type0 _dafny.TypeDescriptor, Type1 _dafny.TypeDescriptor) _dafny.TypeDescriptor {
      //   return type_Class_{Type0, Type1}
      // }
      //
      // type type_Class_ struct{
      //   Type0 _dafny.TypeDescriptor
      //   Type1 _dafny.TypeDescriptor
      // }
      //
      // func (_this type_Class_) Default() any {
      //   return (*Class)(nil)
      // }
      //
      // func (_this type_Class_) String() string {
      //   return "module.Class"
      // }
      //
      name = Capitalize(name);

      var w = CreateDescribedSection("class {0}", wr, name);

      var instanceFieldWriter = w.NewBlock(string.Format("type {0} struct", name));

      w.WriteLine();
      CreateInitializer(classContext, name, w, out var instanceFieldInitWriter, out var traitInitWriter, out var rtdParamWriter);
<<<<<<< HEAD

      var isNewtypeWithTraits = classContext is NewtypeDecl { ParentTraits: { Count: > 0 } };
=======
>>>>>>> eb042e7b

      var isNewtypeWithTraits = classContext is NewtypeDecl { ParentTraits: { Count: > 0 } };

      var rtdCount = 0;
      if (typeParameters != null) {
        rtdCount = WriteRuntimeTypeDescriptorsFields(typeParameters, false, instanceFieldWriter, instanceFieldInitWriter, rtdParamWriter);
      }
      if (isNewtypeWithTraits) {
        var udt = UserDefinedType.FromTopLevelDecl(classContext.tok, classContext);
        rtdParamWriter.Write($"value {TypeName(udt, rtdParamWriter, classContext.tok)}");
      }
      if (isNewtypeWithTraits) {
        var udt = UserDefinedType.FromTopLevelDecl(classContext.tok, classContext);
        rtdParamWriter.Write($"value {TypeName(udt, rtdParamWriter, classContext.tok)}");
      }

      w.WriteLine();
      var staticFieldWriter = w.NewNamedBlock("type {0} struct", FormatCompanionTypeName(name));
      var staticFieldInitWriter = w.NewNamedBlock("var {0} = {1}", FormatCompanionName(name), FormatCompanionTypeName(name));

      if (includeEquals) {
        // This Equals() is so simple that we could just use == instead, but uniformity is good and it'll get inlined anyway.

        w.WriteLine();
        var wEquals = w.NewNamedBlock("func (_this *{0}) Equals(other *{0}) bool", name);
        wEquals.WriteLine("return _this == other");

        w.WriteLine();
        var wEqualsGeneric = w.NewNamedBlock("func (_this *{0}) EqualsGeneric(x interface{{}}) bool", name);
        wEqualsGeneric.WriteLine("other, ok := x.(*{0})", name);
        wEqualsGeneric.WriteLine("return ok && _this.Equals(other)");
      }

      w.WriteLine();
      if (includeString) {
        if (isNewtypeWithTraits) {
          var wString = w.NewNamedBlock("func (_this *{0}) String() string", name);
          wString.WriteLine("return _dafny.String(_this._value)");
        } else {
          var wString = w.NewNamedBlock("func (*{0}) String() string", name);
          // Be consistent with other back ends, which don't fold _module into the main module
          var module = ModuleName == MainModuleName ? "_module" : ModuleName;
          wString.WriteLine("return \"{0}.{1}\"", module, name);
        }
      }

      if (includeRtd) {
        CreateRTD(name, typeParameters, out var wDefault, w);

        wDefault.WriteLine("return (*{0})(nil)", name);
      }

      var cw = new ClassWriter(this, classContext, name, isExtern, null, w, instanceFieldWriter, instanceFieldInitWriter, traitInitWriter, staticFieldWriter, staticFieldInitWriter);

      if (superClasses != null) {
        superClasses = superClasses.Where(trait => !trait.IsObject).ToList();
        EmitParentTraits(tok, name, true, superClasses, w);
      }
      return cw;
    }

    private void EmitParentTraits(IToken tok, string childName, bool childIsUsedAsPointer, List<Type> parentTraits, ConcreteSyntaxTree wr) {
      var star = childIsUsedAsPointer ? "*" : "";
      var addressOf = childIsUsedAsPointer ? "&" : "";
      // Emit a method that returns the ID of each parent trait
      var parentTraitsWriter = wr.NewBlock($"func (_this {star}{childName}) ParentTraits_() []*{HelperModulePrefix}TraitID");
      parentTraitsWriter.WriteLine("return [](*{0}TraitID){{{1}}};", HelperModulePrefix, Util.Comma(parentTraits, parent => {
        var trait = ((UserDefinedType)parent).ResolvedClass;
        return TypeName_Companion(trait, parentTraitsWriter, tok) + ".TraitID_";
      }));

      foreach (Type typ in parentTraits) {
        // Emit a compile-time sanity check that the class emitted does indeed have the methods required by the parent trait
        wr.WriteLine($"var _ {TypeName(typ, wr, tok)} = {addressOf}{childName}{{}}");
      }

      wr.WriteLine($"var _ {HelperModulePrefix}TraitOffspring = {addressOf}{childName}{{}}");

      wr.WriteLine();
    }

    protected override IClassWriter CreateTrait(string name, bool isExtern, List<TypeParameter> typeParameters /*?*/,
      TraitDecl trait, List<Type> superClasses /*?*/, IToken tok, ConcreteSyntaxTree wr) {
      //
      // type Trait interface {
      //   String() string
      //   AbstractMethod0(param0 type0, ...) returnType0
      //   ...
      // }
      //
      // type companionStruct_Trait_ struct {
      //   StaticField0 type0
      //   StaticField1 type1
      //   ...
      // }
      //
      // var Companion_Trait_ = companionStruct_Trait{
      //   StaticField0: ...,
      //   StaticField1: ...,
      // }
      //
      // func (_static *companionStruct_Trait) CastTo_(x any) Trait {
      //   var t Trait
      //   t, _ = x.(Trait)
      //   return t
      // }
      //
      // func (_static *companionStruct_Trait) ConcreteInstanceMethod(_this Trait, ...) ... {
      //   ...
      // }
      //
      // func (_static *companionStruct_Trait) StaticMethod(...) ... {
      //   ...
      // }
      wr = CreateDescribedSection("trait {0}", wr, name);
      var abstractMethodWriter = wr.NewNamedBlock("type {0} interface", name);
      var concreteMethodWriter = wr.Fork();
      abstractMethodWriter.WriteLine("String() string");
      if (IsDafnySequence(trait)) {
        abstractMethodWriter.WriteLine("Equals(other Sequence) bool");
        abstractMethodWriter.WriteLine("EqualsGeneric(x interface{}) bool");
        abstractMethodWriter.WriteLine("VerbatimString(isLiteral bool) string");
      }

      var staticFieldWriter = wr.NewNamedBlock("type {0} struct", FormatCompanionTypeName(name));
      var staticFieldInitWriter = wr.NewNamedBlock("var {0} = {1}", FormatCompanionName(name), FormatCompanionTypeName(name));
      var wCastTo = wr.NewNamedBlock("func ({0}) CastTo_(x interface{{}}) {1}", FormatCompanionTypeName(name), name);
      wCastTo.WriteLine("var t {0}", name);
      wCastTo.WriteLine("t, _ = x.({0})", name);
      wCastTo.WriteLine("return t");


      var cw = new ClassWriter(this, trait, name, isExtern, abstractMethodWriter, concreteMethodWriter, null, null, null, staticFieldWriter, staticFieldInitWriter);
      staticFieldWriter.WriteLine($"TraitID_ *{HelperModulePrefix}TraitID");
      staticFieldInitWriter.WriteLine($"TraitID_: &{HelperModulePrefix}TraitID{{}},");
      return cw;
    }

    protected void CreateInitializer(TopLevelDecl classContext, string name, ConcreteSyntaxTree wr,
      out ConcreteSyntaxTree instanceFieldInitWriter, out ConcreteSyntaxTree traitInitWriter, out ConcreteSyntaxTree rtdParamWriter) {
      wr.Write("func {0}(", FormatInitializerName(name));
      rtdParamWriter = wr.Fork();
      var w = wr.NewNamedBlock(") *{0}", name);
      var parameters = classContext is NewtypeDecl { ParentTraits: { Count: > 0 } } ? "value" : "";
      w.WriteLine($"_this := {name}{{{parameters}}}");

      w.WriteLine();
      instanceFieldInitWriter = w.Fork();
      traitInitWriter = w.Fork();
      w.WriteLine("return &_this");
    }

    protected override bool SupportsProperties => false;

    protected override ConcreteSyntaxTree CreateIterator(IteratorDecl iter, ConcreteSyntaxTree wr) {
      // FIXME: There should be tests to make sure that the finalizer mechanism achieves what I hope it does, namely allowing the iterator's goroutine to be garbage-collected along with the iterator.
      //
      // type MyIteratorExample struct {
      //   cont chan<- struct{}
      //   yielded <-chan struct{}
      //
      //   // Fields
      // }
      //
      // func (_this * MyIteratorExample) Ctor__(/* params */) {
      //   _cont := make(chan struct{})
      //   _yielded := make(chan struct{})
      //   _this.cont = _cont
      //   _this.yielded = _yielded
      //   // assign params
      //
      //   go _this.run(_cont, _yielded)
      //
      //   _dafny.SetFinalizer(this_, func(_ MyIteratorExample) {
      //     close(_cont) // will cause the iterator to return and close _yielded
      //   })
      // }
      //
      // func (_this * MyIteratorExample) MoveNext() bool {
      //   _this.cont <- struct{}{}
      //   _, ok <- _this.yielded
      //
      //   return ok
      // }
      //
      // func (_this * MyIteratorExample) run(_cont <-chan struct{}, _yielded chan<- struct{}) {
      //   defer close(_yielded)
      //
      //   var _ok bool
      //   _, _ok = <- _cont
      //   if !_ok { return }
      //
      //   // Statements ... yield becomes:
      //   _yielded <- struct{}{}
      //   _, _ok = <- _cont
      //   if !_ok { return }
      //
      //   // break becomes:
      //   return
      // }()
<<<<<<< HEAD
      var cw = CreateClass(iter, IdName(iter), false, iter.TypeArgs, null, null, wr, includeRtd: false, includeEquals: false, includeString: true);
=======
      var cw = CreateClass(iter, IdName(iter), false, null, iter.TypeArgs, null, null, wr, includeRtd: false, includeEquals: false, includeString: true);
>>>>>>> eb042e7b

      cw.InstanceFieldWriter.WriteLine("cont chan<- struct{}");
      cw.InstanceFieldWriter.WriteLine("yielded <-chan struct{}");

      Constructor ct = null;
      foreach (var member in iter.Members) {
        if (member is Field f && !f.IsGhost) {
          cw.DeclareField(IdName(f), iter, false, false, f.Type, f.tok, PlaceboValue(f.Type, wr, f.tok, true), f);
        } else if (member is Constructor c) {
          Contract.Assert(ct == null);
          ct = c;
        }
      }
      Contract.Assert(ct != null);

      cw.ConcreteMethodWriter.Write("func (_this * {0}) {1}(", IdName(iter), IdName(ct));
      string sep = "";
      foreach (var p in ct.Ins) {
        if (!p.IsGhost) {
          // here we rely on the parameters and the corresponding fields having the same names
          cw.ConcreteMethodWriter.Write("{0}{1} {2}", sep, IdName(p), TypeName(p.Type, wr, p.tok));
          sep = ", ";
        }
      }
      var wCtor = cw.ConcreteMethodWriter.NewBlock(")");
      wCtor.WriteLine("_cont := make(chan struct{})");
      wCtor.WriteLine("_yielded := make(chan struct{})");
      wCtor.WriteLine("_this.cont = _cont");
      wCtor.WriteLine("_this.yielded = _yielded");
      wCtor.WriteLine();
      foreach (var p in ct.Ins) {
        if (!p.IsGhost) {
          wCtor.WriteLine("_this.{0} = {1}", Capitalize(IdName(p)), IdName(p));
        }
      }
      wCtor.WriteLine();
      wCtor.WriteLine("go _this.run(_cont, _yielded)");
      wCtor.WriteLine();
      wCtor.WriteLine("_dafny.SetFinalizer(_this, func(_ * {0}) {{ close(_cont) }})", IdName(iter));

      var wMoveNext = cw.ConcreteMethodWriter.NewNamedBlock("func (_this * {0}) MoveNext() bool", IdName(iter));
      wMoveNext.WriteLine("_this.cont <- struct{}{}");
      wMoveNext.WriteLine("_, ok := <- _this.yielded");
      wMoveNext.WriteLine();
      wMoveNext.WriteLine("return ok");

      var wRun = cw.ConcreteMethodWriter.NewNamedBlock("func (_this * {0}) run(_cont <-chan struct{{}}, _yielded chan<- struct{{}})", IdName(iter));
      wRun.WriteLine("defer close(_yielded)");
      wRun.WriteLine();
      wRun.WriteLine("_, _ok := <- _cont");
      wRun.WriteLine("if !_ok { return }");
      wRun.WriteLine();

      return wRun;
    }

    protected override IClassWriter/*?*/ DeclareDatatype(DatatypeDecl dt, ConcreteSyntaxTree wr) {
      // ===== For inductive datatypes:
      //
      // type Dt struct {
      //   Data_Dt_
      // }
      //
      // type Data_Dt_ interface {
      //   isDt()
      // }
      //
      // // For uniformity with co-datatypes
      // func (_this Dt) Get_() Data_Dt_ {
      //   return _this.Data_Dt_
      // }
      //
      // type CompanionStruct_Dt_ struct {}
      //
      // var Companion_Dt_ = CompanionStruct_Dt_ {}
      //
      // ...
      //
      // type Dt_Ctor0 struct {
      //   Field0 type0
      //   Field1 type1
      //   ...
      // }
      //
      // func (Dt_Ctor0) isDt() {}
      //
      // func (_ CompanionStruct_Dt_) CreateCtor0(field0 type0, field1 type1) Dt {
      //   return Dt{Dt_Ctor0{type0, type1}}
      // }
      //
      // func (_this Dt) IsCtor0() bool {
      //   _, ok := _this.Data_Dt_.(Dt_Ctor0)
      //   return ok
      // }
      //
      // type Dt_Ctor1 struct {
      //   ...
      // }
      //
      // ...
      //
      // func (_this Dt) DtorDtor0() (dtor0Type, bool) {
      //   return _this.Data_Dt_.(Dt_Ctor0).Field0
      // }
      //
      // func (_this Dt) DtorDtor1() (dtor1Type, bool) {
      //   switch data := _this.Data_Dt_.(type) {
      //   case Dt_Ctor0:
      //     return data.Field1
      //   default:
      //     return data.(Dt_Ctor1).Field0
      //   }
      // }
      //
      // func (_this Dt) String() { ... }
      //
      // func (_this Dt) EqualsGeneric(other any) bool { ... }
      //
      // func (CompanionStruct_Dt_) AllSingletonConstructors() _dafny.Iterator {
      //   i := -1
      //   return func() (any, bool) {
      //     i++
      //     switch i {
      //       case 0:
      //         return Companion_Dt_.Create_Ctor0(), true
      //       case 1:
      //         return Companion_Dt_.Create_Ctor1(), true
      //       ...
      //       default:
      //         return Dt{}, false
      //     }
      //   }
      // }
      //
      // func Type_Dt_(tyArg0 Type, tyArg1 Type, ...) _dafny.TypeDescriptor {
      //   return type_Dt_{tyArg0, tyArg1, ...}
      // }
      //
      // type type_Dt_ struct {
      //   tyArg0 Type
      //   tyArg1 Type
      // }
      //
      // func (ty type_Dt_) Default() any {
      //   tyArg0 := ty.tyArg0
      //   tyArg1 := ty.tyArg1
      //   return Companion_Dt_.Create_CtorK(...)
      // }
      //
      // func (ty type_Dt_) String() string {
      //   return "module.Dt"
      // }
      //
      // TODO Optimize record types
      //
      // ===== For co-inductive datatypes:
      //
      // type Dt struct {
      //   Iface_Dt_
      // }
      //
      // type Iface_Dt_ interface {
      //   Get_() Data_Dt_
      // }
      //
      // type lazyDt struct {
      //   value Iface_Dt_
      //   init func() Dt
      // }
      //
      // func (_this * lazyDt) Get_() *Iface_Dt {
      //   if _this.value == nil {
      //      _this.value = _this.init().Get_()
      //      _this.init = nil // allow GC of values in closure
      //   }
      //   return _this.value
      // }
      //
      // ...
      //
      // func (_ CompanionStruct_Dt_) LazyDt(f func() Dt) Dt {
      //   return Dt{*lazyDt{nil, f}}
      // }
      //
      // func (_ CompanionStruct_Dt_) CreateCtor0(field0 type0, field1 type1) Dt {
      //   return Dt{*Dt_Ctor0{type0, type1}}
      // }
      //
      // func (_this * Dt_Ctor0) Get_() Dt {
      //   return _this
      // }
      if (dt is TupleTypeDecl) {
        // Tuple types are declared once and for all in DafnyRuntime.go
        return null;
      }

      string name = Capitalize(dt.GetCompileName(Options));
      string companionTypeName = FormatCompanionTypeName(name);
      string dataName = FormatDatatypeInterfaceName(name);
      string ifaceName = FormatLazyInterfaceName(name);
      var simplifiedType = DatatypeWrapperEraser.SimplifyType(Options, UserDefinedType.FromTopLevelDecl(dt.tok, dt));
      var simplifiedTypeName = TypeName(simplifiedType, wr, dt.tok);

      string StructOfCtor(DatatypeCtor ctor) {
        return string.Format("{0}{1}_{2}", dt is CoDatatypeDecl ? "*" : "", name, ctor.GetCompileName(Options));
      }

      // from here on, write everything into the new block created here:
      wr = CreateDescribedSection("{0} {1}", wr, dt.WhatKind, name);

      if (dt is IndDatatypeDecl) {
        var wStruct = wr.NewNamedBlock("type {0} struct", name);
        WriteRuntimeTypeDescriptorsFields(dt.TypeArgs, false, wStruct, null, null);
        wStruct.WriteLine(dataName);

        wr.WriteLine();
        var wGet = wr.NewNamedBlock("func (_this {0}) Get_() {1}", name, dataName);
        wGet.WriteLine("return _this.{0}", dataName);
      } else {
        var wDt = wr.NewNamedBlock("type {0} struct", name);
        WriteRuntimeTypeDescriptorsFields(dt.TypeArgs, false, wDt, null, null);
        wDt.WriteLine(ifaceName);

        wr.WriteLine();
        var wIface = wr.NewNamedBlock("type {0} interface", ifaceName);
        wIface.WriteLine("Get_() {0}", dataName);

        wr.WriteLine();
        var wLazy = wr.NewNamedBlock("type lazy_{0}_ struct", name);
        wLazy.WriteLine("value {0}", dataName);
        wLazy.WriteLine("init func() {0}", name);

        wr.WriteLine();
        var wLazyGet = wr.NewNamedBlock("func (_this *lazy_{0}_) Get_() {1}", name, dataName);
        var wIf = wLazyGet.NewBlock("if _this.value == nil");
        wIf.WriteLine("_this.value = _this.init().Get_()");
        wIf.WriteLine("_this.init = nil"); // allow GC of values in closure

        wLazyGet.WriteLine("return _this.value");

        wr.WriteLine();
        var wrFormals = new ConcreteSyntaxTree();
        var wrActuals = new ConcreteSyntaxTree();
        var typeDescriptorCount = WriteRuntimeTypeDescriptorsFormals(dt.TypeArgs, false, wrFormals, wrActuals);
        var sep = typeDescriptorCount > 0 ? ", " : "";
        var wLazyCreate = wr.NewNamedBlock($"func ({companionTypeName}) {FormatLazyConstructorName(name)}({wrFormals}{sep}f func () {name}) {name}");
        wLazyCreate.WriteLine($"return {name}{{{wrActuals}{sep}&lazy_{name}_{{nil, f}}}}");
      }

      {
        wr.WriteLine();
        var wIface = wr.NewNamedBlock("type {0} interface", dataName);
        wIface.WriteLine("is{0}()", name);
      }

      wr.WriteLine();
      var staticFieldWriter = wr.NewNamedBlock("type {0} struct", companionTypeName);
      var staticFieldInitWriter = wr.NewNamedBlock("var {0} = {1}", FormatCompanionName(name), companionTypeName);

      string typeDescriptorDeclarations;
      string typeDescriptorUses;
      {
        var wTypeDescriptorDeclarations = new ConcreteSyntaxTree();
        var wTypeDescriptorUses = new ConcreteSyntaxTree();
        WriteRuntimeTypeDescriptorsFormals(dt.TypeArgs, false, wTypeDescriptorDeclarations, wTypeDescriptorUses);
        typeDescriptorDeclarations = wTypeDescriptorDeclarations.ToString();
        typeDescriptorUses = wTypeDescriptorUses.ToString();
      }

      foreach (var ctor in dt.Ctors.Where(ctor => !ctor.IsGhost)) {
        var ctorStructName = name + "_" + ctor.GetCompileName(Options);
        wr.WriteLine();
        var wStruct = wr.NewNamedBlock("type {0} struct", ctorStructName);
        var k = 0;
        foreach (var formal in ctor.Formals) {
          if (!formal.IsGhost) {
            wStruct.WriteLine("{0} {1}", DatatypeFieldName(formal, k), TypeName(formal.Type, wr, formal.Tok));
            k++;
          }
        }

        wr.WriteLine();
        wr.WriteLine("func ({0}{1}) is{2}() {{}}", dt is CoDatatypeDecl ? "*" : "", ctorStructName, name);
        wr.WriteLine();

        wr.Write($"func ({companionTypeName}) {FormatDatatypeConstructorName(ctor.GetCompileName(Options))}({typeDescriptorDeclarations}");
        var sep = typeDescriptorDeclarations.Length != 0 ? ", " : "";
        var argNames = new List<string>();
        k = 0;
        foreach (var formal in ctor.Formals) {
          if (!formal.IsGhost) {
            var formalName = DatatypeFieldName(formal, k);

            wr.Write($"{sep}{formalName} {TypeName(formal.Type, wr, formal.Tok)}");

            argNames.Add(formalName);
            sep = ", ";
            k++;
          }
        }
        var wCreateBody = wr.NewNamedBlock(") {0}", name);
        sep = typeDescriptorDeclarations.Length != 0 ? ", " : "";
        var co = dt is CoDatatypeDecl ? "&" : "";
        wCreateBody.WriteLine($"return {name}{{{typeDescriptorUses}{sep}{co}{ctorStructName}{{{Util.Comma(argNames)}}}}}");

        wr.WriteLine();
        var wCheck = wr.NewNamedBlock("func (_this {0}) {1}() bool", name, FormatDatatypeConstructorCheckName(ctor.GetCompileName(Options)));
<<<<<<< HEAD
        wCheck.WriteLine("_, ok := _this.Get_().({0})", StructOfCtor(ctor));
=======
        wCheck.WriteLine("_, ok := _this.Get().({0})", StructOfCtor(ctor));
>>>>>>> eb042e7b
        wCheck.WriteLine("return ok");

        if (dt is CoDatatypeDecl) {
          wr.WriteLine();
          var wGet = wr.NewNamedBlock("func (_this *{0}) Get_() {1}", ctorStructName, dataName);
          wGet.WriteLine("return _this");
        }
      }

      /* func (_static CompanionStruct_Dt_) Default(_default_A any, _default_B any) Dt {
       *   return Dt{Dt_GroundingCtor{...}}
       * }
       */
      wr.WriteLine();
      wr.Write($"func ({companionTypeName}) Default({typeDescriptorDeclarations}");
      var usedParameters = UsedTypeParameters(dt);
      if (typeDescriptorDeclarations.Length != 0 && usedParameters.Count != 0) {
        wr.Write(", ");
      }
      wr.Write(usedParameters.Comma(tp => $"{FormatDefaultTypeParameterValue(tp)} interface{{}}"));
      {
        var wDefault = wr.NewBlock($") {simplifiedTypeName}");
        wDefault.Write("return ");
        var groundingCtor = dt.GetGroundingCtor();
        if (groundingCtor.IsGhost) {
          wDefault.Write(ForcePlaceboValue(simplifiedType, wDefault, dt.tok));
        } else if (DatatypeWrapperEraser.GetInnerTypeOfErasableDatatypeWrapper(Options, dt, out var innerType)) {
          wDefault.Write(DefaultValue(innerType, wDefault, dt.tok));
        } else {
          var nonGhostFormals = groundingCtor.Formals.Where(f => !f.IsGhost).ToList();
          var arguments = nonGhostFormals.Comma(f => DefaultValue(f.Type, wDefault, f.tok));
          EmitDatatypeValue(dt, groundingCtor, dt is CoDatatypeDecl, typeDescriptorUses, arguments, wDefault);
        }
        wDefault.WriteLine();
      }

      if (dt.HasFinitePossibleValues) {
        wr.WriteLine();
        var wSingles = wr.NewNamedBlock("func (_ {0}) AllSingletonConstructors() _dafny.Iterator", companionTypeName);
        wSingles.WriteLine("i := -1");
        wSingles = wSingles.NewNamedBlock("return func() (interface{{}}, bool)");
        wSingles.WriteLine("i++");
        wSingles = wSingles.NewNamedBlock("switch i");
        var i = 0;
        foreach (var ctor in dt.Ctors.Where(ctor => !ctor.IsGhost)) {
          wSingles.WriteLine("case {0}: return {1}.{2}(), true", i, FormatCompanionName(name), FormatDatatypeConstructorName(ctor.GetCompileName(Options)));
          i++;
        }
        wSingles.WriteLine("default: return {0}{{}}, false", name);
      }

      // destructors
      foreach (var ctor in dt.Ctors) {
        foreach (var dtor in ctor.Destructors.Where(dtor => dtor.EnclosingCtors[0] == ctor)) {
          var compiledConstructorCount = dtor.EnclosingCtors.Count(constructor => !constructor.IsGhost);
          if (compiledConstructorCount != 0) {
            var arg = dtor.CorrespondingFormals[0];
            if (!arg.IsGhost && arg.HasName) {
              wr.WriteLine();
              var wDtor = wr.NewNamedBlock("func (_this {0}) {1}() {2}", name, FormatDatatypeDestructorName(arg.CompileName), TypeName(arg.Type, wr, arg.tok));
              var n = dtor.EnclosingCtors.Count;
              if (n == 1) {
<<<<<<< HEAD
                wDtor.WriteLine("return _this.Get_().({0}).{1}", StructOfCtor(dtor.EnclosingCtors[0]), DatatypeFieldName(arg));
=======
                wDtor.WriteLine("return _this.Get().({0}).{1}", StructOfCtor(dtor.EnclosingCtors[0]), DatatypeFieldName(arg));
>>>>>>> eb042e7b
              } else {
                wDtor = wDtor.NewBlock("switch data := _this.Get_().(type)");
                var compiledConstructorsProcessed = 0;
                for (var i = 0; i < n; i++) {
                  var ctor_i = dtor.EnclosingCtors[i];
                  Contract.Assert(arg.CompileName == dtor.CorrespondingFormals[i].CompileName);
                  if (ctor_i.IsGhost) {
                    continue;
                  }
                  if (compiledConstructorsProcessed < compiledConstructorCount - 1) {
                    wDtor.WriteLine("case {0}: return data.{1}", StructOfCtor(ctor_i), DatatypeFieldName(arg));
                  } else {
                    wDtor.WriteLine("default: return data.({0}).{1}", StructOfCtor(ctor_i), DatatypeFieldName(arg));
                  }
                  compiledConstructorsProcessed++;
                }
              }
            }
          }
        }
      }

      {
        // String() method
        wr.WriteLine();
        var w = wr.NewNamedBlock("func (_this {0}) String() string", name);
        // TODO Avoid switch if only one branch
        var needData = dt is IndDatatypeDecl && dt.Ctors.Exists(ctor => !ctor.IsGhost && ctor.Formals.Exists(arg => !arg.IsGhost));
        w = w.NewNamedBlock("switch {0}_this.Get_().(type)", needData ? "data := " : "");
        w.WriteLine("case nil: return \"null\"");
        foreach (var ctor in dt.Ctors.Where(ctor => !ctor.IsGhost)) {
          var wCase = w.NewNamedBlock("case {0}:", StructOfCtor(ctor));
          var nm = (dt.EnclosingModuleDefinition.IsDefaultModule ? "" : dt.EnclosingModuleDefinition.Name + ".") + dt.Name + "." + ctor.Name;
          if (dt is CoDatatypeDecl) {
            wCase.WriteLine("return \"{0}\"", nm);
          } else {
            wCase.Write("return \"{0}\"", nm);
            var sep = " + \"(\" + ";
            var anyFormals = false;
            var k = 0;
            foreach (var arg in ctor.Formals) {
              if (!arg.IsGhost) {
                anyFormals = true;
                if (UnicodeCharEnabled && arg.Type.IsStringType) {
                  wCase.Write($"{sep}data.{DatatypeFieldName(arg, k)}.VerbatimString(true)");
                } else {
                  wCase.Write($"{sep}{HelperModulePrefix}String(data.{DatatypeFieldName(arg, k)})");
                }

                sep = " + \", \" + ";
                k++;
              }
            }
            if (anyFormals) {
              wCase.Write(" + \")\"");
            }
            wCase.WriteLine();
          }
        }
        var wDefault = w.NewBlock("default:");
        if (dt is CoDatatypeDecl) {
          wDefault.WriteLine("return \"{0}.{1}.unexpected\"", dt.EnclosingModuleDefinition.GetCompileName(Options), dt.GetCompileName(Options));
        } else {
          wDefault.WriteLine("return \"<unexpected>\"");
        }
      }

      // Equals method
      {
        wr.WriteLine();
        var wEquals = wr.NewNamedBlock("func (_this {0}) Equals(other {0}) bool", name);
        // TODO: Way to implement shortcut check for address equality?
        var needData1 = dt.Ctors.Exists(ctor => !ctor.IsGhost && ctor.Formals.Exists(arg => !arg.IsGhost));

        wEquals = wEquals.NewNamedBlock("switch {0}_this.Get_().(type)", needData1 ? "data1 := " : "");
        foreach (var ctor in dt.Ctors.Where(ctor => !ctor.IsGhost)) {
          var wCase = wEquals.NewNamedBlock("case {0}:", StructOfCtor(ctor));

          var needData2 = ctor.Formals.Exists(arg => !arg.IsGhost);

<<<<<<< HEAD
          wCase.WriteLine("{0}, ok := other.Get_().({1})", needData2 ? "data2" : "_", StructOfCtor(ctor));
=======
          wCase.WriteLine("{0}, ok := other.Get().({1})", needData2 ? "data2" : "_", StructOfCtor(ctor));
>>>>>>> eb042e7b
          wCase.Write("return ok");
          var k = 0;
          foreach (Formal arg in ctor.Formals) {
            if (!arg.IsGhost) {
              wCase.Write(" && ");
              string nm = DatatypeFieldName(arg, k);
              var eqType = DatatypeWrapperEraser.SimplifyType(Options, arg.Type);
              if (IsDirectlyComparable(eqType)) {
                wCase.Write("data1.{0} == data2.{0}", nm);
              } else if (IsOrderedByCmp(eqType)) {
                wCase.Write("data1.{0}.Cmp(data2.{0}) == 0", nm);
              } else if (IsComparedByEquals(eqType)) {
                wCase.Write("data1.{0}.Equals(data2.{0})", nm);
              } else {
                wCase.Write("{0}AreEqual(data1.{1}, data2.{1})", HelperModulePrefix, nm);
              }
              k++;
            }
          }
          wCase.WriteLine();
        }
        var wDefault = wEquals.NewNamedBlock("default:");
        wDefault.WriteLine("return false; // unexpected");

        wr.WriteLine();
        var wEqualsGeneric = wr.NewNamedBlock("func (_this {0}) EqualsGeneric(other interface{{}}) bool", name);
        wEqualsGeneric.WriteLine("typed, ok := other.({0})", name);
        wEqualsGeneric.WriteLine("return ok && _this.Equals(typed)");
      }

      // RTD
      {
        var usedOrAutoInitTypeParams = UsedTypeParameters(dt, true);
        CreateRTD(name, usedOrAutoInitTypeParams, out var wDefault, wr);

        WriteRuntimeTypeDescriptorsLocals(usedOrAutoInitTypeParams, true, wDefault);

        var usedTypeParams = UsedTypeParameters(dt);
        var sep = typeDescriptorUses.Length != 0 && usedTypeParams.Count != 0 ? ", " : "";
        var arguments = usedTypeParams.Comma(tp => DefaultValue(new UserDefinedType(tp), wDefault, dt.tok, true));
        wDefault.WriteLine($"return {TypeName_Companion(dt, wr, dt.tok)}.Default({typeDescriptorUses}{sep}{arguments});");
      }

      EmitParentTraits(dt.tok, name, false, dt.ParentTraits, wr);

      return new ClassWriter(this, dt, name, dt.IsExtern(Options, out _, out _), null,
        wr, wr, wr, wr, staticFieldWriter, staticFieldInitWriter);
    }

    protected override IClassWriter DeclareNewtype(NewtypeDecl nt, ConcreteSyntaxTree wr) {
<<<<<<< HEAD
      var cw = CreateClass(nt, IdName(nt), false, nt.TypeArgs,
=======
      var cw = CreateClass(nt, IdName(nt), false, null, nt.TypeArgs,
>>>>>>> eb042e7b
        nt.ParentTypeInformation.UniqueParentTraits(), null, wr, includeRtd: false, includeEquals: false, includeString: true);
      var w = cw.ConcreteMethodWriter;
      var nativeType = nt.NativeType != null ? GetNativeTypeName(nt.NativeType) : null;
      if (nt.NativeType != null) {
        var intType = $"{HelperModulePrefix}Int";
        var wIntegerRangeBody = w.NewNamedBlock($"func (_this *{FormatCompanionTypeName(IdName(nt))}) IntegerRange(lo {intType}, hi {intType}) {HelperModulePrefix}Iterator");
        wIntegerRangeBody.WriteLine($"iter := {HelperModulePrefix}IntegerRange(lo, hi)");
        var wIterFuncBody = wIntegerRangeBody.NewBlock($"return func() ({AnyType}, bool)");
        wIterFuncBody.WriteLine("next, ok := iter()");
        wIterFuncBody.WriteLine("if !ok {{ return {0}(0), false }}", nativeType);
        wIterFuncBody.WriteLine($"return next.({intType}).{Capitalize(nativeType)}(), true");
      }
      if (nt.WitnessKind == SubsetTypeDecl.WKind.Compiled) {
        var retType = nativeType ?? TypeName(nt.BaseType, w, nt.tok);
        var wWitness = w.NewNamedBlock("func (_this *{0}) Witness() {1}", FormatCompanionTypeName(IdName(nt)), retType);
        var wStmts = wWitness.Fork();
        wWitness.Write("return ");
        if (nt.NativeType == null) {
          wWitness.Append(Expr(nt.Witness, false, wStmts));
          wWitness.WriteLine();
        } else {
          TrParenExpr(nt.Witness, wWitness, false, wStmts);
          wWitness.WriteLine(".{0}()", Capitalize(GetNativeTypeName(nt.NativeType)));
        }
      }

      var udt = UserDefinedType.FromTopLevelDecl(nt.tok, nt);
      // RTD
      {
        CreateRTD(IdName(nt), null, out var wDefaultBody, wr);
        var d = TypeInitializationValue(udt, wr, nt.tok, false, true);
        wDefaultBody.WriteLine("return {0}", d);
      }

      if (nt.ParentTraits.Count != 0) {
        cw.InstanceFieldWriter.WriteLine($"_value {TypeName(udt, cw.InstanceFieldWriter, nt.tok)}");
      }

      return cw;
    }

    protected override void DeclareSubsetType(SubsetTypeDecl sst, ConcreteSyntaxTree wr) {
<<<<<<< HEAD
      var cw = CreateClass(sst, IdName(sst), false, sst.TypeArgs, null, null, wr, includeRtd: false, includeEquals: false, includeString: true);
=======
      var cw = CreateClass(sst, IdName(sst), false, null, sst.TypeArgs, null, null, wr, includeRtd: false, includeEquals: false, includeString: true);
>>>>>>> eb042e7b
      var w = cw.ConcreteMethodWriter;
      if (sst.WitnessKind == SubsetTypeDecl.WKind.Compiled) {
        var witness = new ConcreteSyntaxTree(w.RelativeIndentLevel);
        var wStmts = w.Fork();
        witness.Append(Expr(sst.Witness, false, wStmts));
        DeclareField("Witness", false, true, true, sst.Rhs, sst.tok, witness.ToString(), cw.ClassName, cw.StaticFieldWriter, cw.StaticFieldInitWriter, cw.ConcreteMethodWriter);
      }
      // RTD
      {
        CreateRTD(IdName(sst), sst.TypeArgs, out var wDefaultBody, wr);
        var udt = UserDefinedType.FromTopLevelDecl(sst.tok, sst);
        var d = TypeInitializationValue(udt, wr, sst.tok, false, true);
        wDefaultBody.WriteLine("return {0}", d);
      }
    }

    private void CreateRTD(string typeName, List<TypeParameter>/*?*/ usedParams, out ConcreteSyntaxTree wDefaultBody, ConcreteSyntaxTree wr) {
      Contract.Requires(typeName != null);
      Contract.Requires(wr != null);
      Contract.Ensures(Contract.ValueAtReturn(out wDefaultBody) != null);

      usedParams ??= new List<TypeParameter>();

      wr.WriteLine();
      wr.Write($"func {FormatRTDName(typeName)}(");
      WriteRuntimeTypeDescriptorsFormals(usedParams, true, wr, null);
      var wTypeMethod = wr.NewBlock($") {DafnyTypeDescriptor}");
      wTypeMethod.WriteLine($"return type_{typeName}_{{{usedParams.Comma(tp => FormatRTDName(tp.GetCompileName(Options)))}}}");

      wr.WriteLine();
      var wType = wr.NewNamedBlock($"type type_{typeName}_ struct");
      WriteRuntimeTypeDescriptorsFields(usedParams, true, wType, null, null);

      wr.WriteLine();
      wDefaultBody = wr.NewNamedBlock("func (_this type_{0}_) Default() interface{{}}", typeName);

      wr.WriteLine();
      var wString = wr.NewNamedBlock($"func (_this type_{typeName}_) String() string");
      wString.WriteLine($"return \"{ModuleName}.{typeName}\"");
    }

    protected override void GetNativeInfo(NativeType.Selection sel, out string name, out string literalSuffix, out bool needsCastAfterArithmetic) {
      literalSuffix = "";
      needsCastAfterArithmetic = false;
      switch (sel) {
        case NativeType.Selection.Byte:
          name = "uint8";
          break;
        case NativeType.Selection.SByte:
          name = "int8";
          break;
        case NativeType.Selection.UShort:
          name = "uint16";
          break;
        case NativeType.Selection.Short:
          name = "int16";
          break;
        case NativeType.Selection.UInt:
          name = "uint32";
          break;
        case NativeType.Selection.Int:
          name = "int32";
          break;
        case NativeType.Selection.ULong:
          name = "uint64";
          break;
        case NativeType.Selection.Long:
          name = "int64";
          break;
        default:
          Contract.Assert(false);  // unexpected native type
          throw new cce.UnreachableException();  // to please the compiler
      }
    }
    protected class ClassWriter : IClassWriter {
      public readonly GoCompiler Compiler;
      public readonly TopLevelDecl ClassContext;
      public readonly string ClassName;
      public readonly bool IsExtern;
      public readonly ConcreteSyntaxTree/*?*/ AbstractMethodWriter, ConcreteMethodWriter, InstanceFieldWriter, InstanceFieldInitWriter, TraitInitWriter, StaticFieldWriter, StaticFieldInitWriter;
      public bool AnyInstanceFields { get; private set; } = false;

      public ClassWriter(GoCompiler compiler, TopLevelDecl classContext, string className, bool isExtern, ConcreteSyntaxTree abstractMethodWriter, ConcreteSyntaxTree concreteMethodWriter,
        ConcreteSyntaxTree/*?*/ instanceFieldWriter, ConcreteSyntaxTree/*?*/ instanceFieldInitWriter, ConcreteSyntaxTree/*?*/ traitInitWriter,
        ConcreteSyntaxTree staticFieldWriter, ConcreteSyntaxTree staticFieldInitWriter) {
        Contract.Requires(compiler != null);
        Contract.Requires(className != null);
        this.Compiler = compiler;
        this.ClassContext = classContext;
        this.ClassName = className;
        this.IsExtern = isExtern;
        this.AbstractMethodWriter = abstractMethodWriter;
        this.ConcreteMethodWriter = concreteMethodWriter;
        this.InstanceFieldWriter = instanceFieldWriter;
        this.InstanceFieldInitWriter = instanceFieldInitWriter;
        this.TraitInitWriter = traitInitWriter;
        this.StaticFieldWriter = staticFieldWriter;
        this.StaticFieldInitWriter = staticFieldInitWriter;
      }

      public ConcreteSyntaxTree FieldWriter(bool isStatic) {
        return isStatic ? StaticFieldWriter : InstanceFieldWriter;
      }

      public ConcreteSyntaxTree FieldInitWriter(bool isStatic) {
        return isStatic ? StaticFieldInitWriter : InstanceFieldInitWriter;
      }

      public ConcreteSyntaxTree/*?*/ CreateMethod(Method m, List<TypeArgumentInstantiation> typeArgs, bool createBody, bool forBodyInheritance, bool lookasideBody) {
        return Compiler.CreateMethod(m, typeArgs, createBody, ClassContext, ClassName, AbstractMethodWriter, ConcreteMethodWriter, forBodyInheritance, lookasideBody);
      }

      public ConcreteSyntaxTree SynthesizeMethod(Method m, List<TypeArgumentInstantiation> typeArgs, bool createBody, bool forBodyInheritance, bool lookasideBody) {
        throw new UnsupportedFeatureException(m.tok, Feature.MethodSynthesis);
      }

      public ConcreteSyntaxTree/*?*/ CreateFunction(string name, List<TypeArgumentInstantiation> typeArgs, List<Formal> formals, Type resultType, IToken tok, bool isStatic, bool createBody, MemberDecl member, bool forBodyInheritance, bool lookasideBody) {
        return Compiler.CreateFunction(name, typeArgs, formals, resultType, tok, isStatic, createBody, member, ClassContext, ClassName, AbstractMethodWriter, ConcreteMethodWriter, forBodyInheritance, lookasideBody);
      }
      public ConcreteSyntaxTree/*?*/ CreateGetter(string name, TopLevelDecl enclosingDecl, Type resultType, IToken tok, bool isStatic, bool isConst, bool createBody, MemberDecl/*?*/ member, bool forBodyInheritance) {
        return Compiler.CreateGetter(name, resultType, tok, isStatic, createBody, member, ClassContext, ClassName, AbstractMethodWriter, ConcreteMethodWriter, forBodyInheritance);
      }
      public ConcreteSyntaxTree/*?*/ CreateGetterSetter(string name, Type resultType, IToken tok, bool createBody, MemberDecl/*?*/ member, out ConcreteSyntaxTree setterWriter, bool forBodyInheritance) {
        return Compiler.CreateGetterSetter(name, resultType, tok, createBody, member, ClassContext, ClassName, out setterWriter, AbstractMethodWriter, ConcreteMethodWriter, forBodyInheritance);
      }
      public void DeclareField(string name, TopLevelDecl enclosingDecl, bool isStatic, bool isConst, Type type, IToken tok, string rhs, Field field) {
        // FIXME: This should probably be done in Compiler.DeclareField().
        // Should just have these delegate methods take the ClassWriter as an
        // argument.
        if (!isStatic) {
          AnyInstanceFields = true;
        }
        Compiler.DeclareField(name, IsExtern, isStatic, isConst, type, tok, rhs, ClassName, FieldWriter(isStatic), FieldInitWriter(isStatic), ConcreteMethodWriter);
      }

      public void InitializeField(Field field, Type instantiatedFieldType, TopLevelDeclWithMembers enclosingClass) {
        var tok = field.tok;
        var lvalue = Compiler.EmitMemberSelect(w => w.Write("_this"), UserDefinedType.FromTopLevelDecl(tok, enclosingClass), field,
        new List<TypeArgumentInstantiation>(), enclosingClass.ParentFormalTypeParametersToActuals, instantiatedFieldType);
        var wRHS = lvalue.EmitWrite(FieldInitWriter(false));
        Compiler.EmitCoercionIfNecessary(instantiatedFieldType, field.Type, tok, wRHS);
        wRHS.Write(Compiler.PlaceboValue(instantiatedFieldType, ErrorWriter(), tok));
      }

      public ConcreteSyntaxTree/*?*/ ErrorWriter() => ConcreteMethodWriter;

      public void Finish() {
        Compiler.FinishClass(this);
      }
    }

    protected ConcreteSyntaxTree/*?*/ CreateMethod(Method m, List<TypeArgumentInstantiation> typeArgs, bool createBody,
      TopLevelDecl ownerContext, string ownerName,
      ConcreteSyntaxTree abstractWriter, ConcreteSyntaxTree concreteWriter, bool forBodyInheritance, bool lookasideBody) {
      var overriddenIns = m.EnclosingClass is TraitDecl && !forBodyInheritance ? null : m.OverriddenMethod?.Original.Ins;
      var overriddenOuts = m.EnclosingClass is TraitDecl && !forBodyInheritance ? null : m.OverriddenMethod?.Original.Outs;
      return CreateSubroutine(IdName(m), typeArgs, m.Ins, m.Outs, null,
        overriddenIns, overriddenOuts, null,
        m.tok, m.IsStatic, createBody, ownerContext, ownerName, m, abstractWriter, concreteWriter, forBodyInheritance, lookasideBody);
    }

    protected ConcreteSyntaxTree/*?*/ CreateFunction(string name, List<TypeArgumentInstantiation> typeArgs, List<Formal> formals, Type resultType,
      IToken tok, bool isStatic, bool createBody, MemberDecl member, TopLevelDecl ownerContext, string ownerName,
      ConcreteSyntaxTree abstractWriter, ConcreteSyntaxTree concreteWriter, bool forBodyInheritance, bool lookasideBody) {

      var fnOverridden = (member as Function)?.OverriddenFunction?.Original;
      return CreateSubroutine(name, typeArgs, formals, new List<Formal>(), resultType,
        fnOverridden?.Formals, fnOverridden == null ? null : new List<Formal>(), fnOverridden?.ResultType,
        tok, isStatic, createBody, ownerContext, ownerName, member, abstractWriter, concreteWriter, forBodyInheritance, lookasideBody);
    }

    private ConcreteSyntaxTree CreateSubroutine(string name, List<TypeArgumentInstantiation> typeArgs,
      List<Formal> inParams, List<Formal> outParams, Type/*?*/ resultType,
      List<Formal>/*?*/ overriddenInParams, List<Formal>/*?*/ overriddenOutParams, Type/*?*/ overriddenResultType,
      IToken tok, bool isStatic, bool createBody, TopLevelDecl ownerContext, string ownerName, MemberDecl/*?*/ member,
      ConcreteSyntaxTree abstractWriter, ConcreteSyntaxTree concreteWriter,
      bool forBodyInheritance, bool lookasideBody) {
      Contract.Requires(name != null);
      Contract.Requires(typeArgs != null);
      Contract.Requires(inParams != null);
      Contract.Requires(outParams != null);
      Contract.Requires(overriddenInParams == null || overriddenInParams.Count == inParams.Count);
      Contract.Requires(overriddenOutParams == null || overriddenOutParams.Count == outParams.Count);
      Contract.Requires(tok != null);
      Contract.Requires(ownerName != null);
      Contract.Requires(abstractWriter != null || concreteWriter != null);

      var customReceiver = createBody && !forBodyInheritance && member != null && NeedsCustomReceiver(member);
      ConcreteSyntaxTree wr;
      if (createBody || abstractWriter == null) {
        wr = concreteWriter;
        string receiver = isStatic || customReceiver ? FormatCompanionTypeName(ownerName) : ownerName;
        if (member != null && ownerContext is DatatypeDecl) {
          wr.Write("func ({0} {1}) ", isStatic || customReceiver ? "_static" : "_this", receiver);
        } else {
          wr.Write("func ({0} *{1}) ", isStatic || customReceiver ? "_static" : "_this", receiver);
        }
      } else {
        wr = abstractWriter;
      }
      wr.Write("{0}(", name);
      var prefix = "";
      var nTypes = WriteRuntimeTypeDescriptorsFormals(ForTypeDescriptors(typeArgs, member.EnclosingClass, member, lookasideBody), wr, ref prefix, tp => $"{FormatRTDName(tp.GetCompileName(Options))} {DafnyTypeDescriptor}");
      if (customReceiver) {
        wr.Write("{0}_this {1}", nTypes != 0 ? ", " : "", TypeName(UserDefinedType.FromTopLevelDecl(tok, member.EnclosingClass), wr, tok));
      }
      var _ = WriteFormals(nTypes != 0 || customReceiver ? ", " : "", overriddenInParams ?? inParams, wr, inParams);
      wr.Write(")");

      // TODO: Maybe consider using named result parameters, since they're actually close to how Dafny method outs work
      if (overriddenOutParams != null) {
        WriteOutTypes(overriddenOutParams, overriddenResultType, wr, tok);
      } else {
        WriteOutTypes(outParams, resultType, wr, tok);
      }

      if (createBody) {
        var w = wr.NewBlock("");
        // Go doesn't have type parameters. Instead, the empty interface type is used as the type of what would have been type parameters.
        // If this is a routine inherited from a trait, then the Dafny signature of the method may have replaced the trait's type parameters.
        // Go has no direct support for this idiom. Instead, we re-declare the in-parameters with the actual type, let the re-declarations
        // shadow the given (generic) in-parameters, and then do a cast on entry to the body.
        // If the routine only contains a call to an inherited body, then we omit the conversions here.
        if (forBodyInheritance) {
          // don't do any conversions
        } else if (thisContext != null) {
          w = w.NewBlock("", open: BlockStyle.Brace);
          for (var i = 0; i < inParams.Count; i++) {
            var p = (overriddenInParams ?? inParams)[i];
            var instantiatedType = p.Type.Subst(thisContext.ParentFormalTypeParametersToActuals);
            if (!instantiatedType.Equals(p.Type)) {
              // var p instantiatedType = p.(instantiatedType)
              var pName = IdName(inParams[i]);
              DeclareLocalVar(pName, instantiatedType, p.tok, true, null, w);
              var wRhs = EmitAssignmentRhs(w);
              wRhs = EmitCoercionIfNecessary(p.Type, instantiatedType, p.tok, wRhs);
              wRhs.Write(pName);
              EmitDummyVariableUse(pName, w);
            }
          }
        } else {
          Contract.Assert(overriddenInParams == null);
        }
        if (outParams.Any() && !forBodyInheritance) {
          var beforeReturn = w.Fork(0);
          EmitReturnWithCoercions(outParams, overriddenOutParams, thisContext?.ParentFormalTypeParametersToActuals, w);
          return beforeReturn;
        }
        return w;
      } else {
        wr.WriteLine();
        return null;
      }
    }

    protected void WriteOutTypes(List<Formal> outParams, Type/*?*/ resultType, ConcreteSyntaxTree wr, IToken tok) {
      var outTypes = new List<Type>();
      if (resultType != null) {
        outTypes.Add(resultType);
      }

      foreach (Formal f in outParams) {
        if (!f.IsGhost) {
          outTypes.Add(f.Type);
        }
      }
      if (outTypes.Count > 0) {
        wr.Write(' ');
        if (outTypes.Count > 1) {
          wr.Write('(');
        }
        wr.Write(Util.Comma(outTypes, ty => TypeName(ty, wr, tok)));
        if (outTypes.Count > 1) {
          wr.Write(')');
        }
      }
    }

    int WriteRuntimeTypeDescriptorsFields(List<TypeParameter> typeParams, bool useAllTypeArgs, ConcreteSyntaxTree/*?*/ wr, ConcreteSyntaxTree/*?*/ wInit, ConcreteSyntaxTree/*?*/ wParams) {
      Contract.Requires(typeParams != null);

      var count = 0;
      var sep = "";
      foreach (var tp in typeParams) {
        if (useAllTypeArgs || NeedsTypeDescriptor(tp)) {
          var name = FormatRTDName(tp.GetCompileName(Options));
<<<<<<< HEAD
          wr?.WriteLine($"{name} {DafnyTypeDescriptor}");
          wInit?.WriteLine("_this.{0} = {0}", name);
          wParams?.Write($"{sep}{name} {DafnyTypeDescriptor}");
          sep = ", ";
=======

          if (wr != null) {
            wr.WriteLine($"{name} {DafnyTypeDescriptor}");
          }

          if (wInit != null) {
            wInit.WriteLine("_this.{0} = {0}", name);
          }

          if (wParams != null) {
            wParams.Write($"{sep}{name} {DafnyTypeDescriptor}");
            sep = ", ";
          }

>>>>>>> eb042e7b
          count++;
        }
      }
      return count;
    }

    int WriteRuntimeTypeDescriptorsFormals(List<TypeParameter> typeParams, bool useAllTypeArgs,
      [CanBeNull] ConcreteSyntaxTree wrFormals, [CanBeNull] ConcreteSyntaxTree wrActuals) {
      Contract.Requires(typeParams != null);

      var count = 0;
      var prefix = "";
      foreach (var tp in typeParams) {
        if (useAllTypeArgs || NeedsTypeDescriptor(tp)) {
          var parameterName = FormatRTDName(tp.GetCompileName(Options));
          wrFormals?.Write($"{prefix}{parameterName} {DafnyTypeDescriptor}");
          wrActuals?.Write($"{prefix}{parameterName}");
          prefix = ", ";
          count++;
        }
      }
      return count;
    }

    void WriteRuntimeTypeDescriptorsLocals(List<TypeParameter> typeParams, bool useAllTypeArgs, ConcreteSyntaxTree wr) {
      Contract.Requires(typeParams != null);
      Contract.Requires(wr != null);

      foreach (var tp in typeParams) {
        if (useAllTypeArgs || NeedsTypeDescriptor(tp)) {
          wr.WriteLine("{0} := _this.{0}", FormatRTDName(tp.GetCompileName(Options)));
          EmitDummyVariableUse(FormatRTDName(tp.GetCompileName(Options)), wr);
        }
      }
    }

    protected override void TypeArgDescriptorUse(bool isStatic, bool lookasideBody, TopLevelDeclWithMembers cl, out bool needsTypeParameter, out bool needsTypeDescriptor) {
      if (cl is DatatypeDecl) {
        needsTypeParameter = false;
        needsTypeDescriptor = true;
      } else if (cl is TraitDecl) {
        needsTypeParameter = false;
        needsTypeDescriptor = isStatic || lookasideBody;
      } else {
        Contract.Assert(cl is ClassDecl);
        needsTypeParameter = false;
        needsTypeDescriptor = isStatic;
      }
    }

    protected override string TypeDescriptor(Type type, ConcreteSyntaxTree wr, IToken tok) {
      var xType = DatatypeWrapperEraser.SimplifyType(Options, type, true);
      if (xType is BoolType) {
        return "_dafny.BoolType";
      } else if (xType is CharType) {
        return CharTypeDescriptorName;
      } else if (xType is IntType) {
        return "_dafny.IntType";
      } else if (xType is BigOrdinalType) {
        return "_dafny.IntType";
      } else if (xType is RealType) {
        return "_dafny.RealType";
      } else if (xType is BitvectorType) {
        var t = (BitvectorType)xType;
        if (t.NativeType != null) {
          return string.Format("_dafny.{0}Type", Capitalize(GetNativeTypeName(t.NativeType)));
        } else {
          return "_dafny.IntType";
        }
      } else if (xType is SetType) {
        return "_dafny.SetType";
      } else if (xType is MultiSetType) {
        return "_dafny.MultiSetType";
      } else if (xType is SeqType) {
        return "_dafny.SeqType";
      } else if (xType is MapType) {
        return "_dafny.MapType";
      } else if (xType.IsRefType) {
        return string.Format("_dafny.CreateStandardTypeDescriptor({0})", TypeInitializationValue(xType, wr, tok, false, true));
      } else if (xType.IsArrayType) {
        return "_dafny.ArrayType";
      } else if (xType.IsTypeParameter) {
        var tp = type.AsTypeParameter;
        Contract.Assert(tp != null);
        string th;
        if (thisContext != null && tp.Parent is TopLevelDeclWithMembers and not TraitDecl) {
          th = "_this.";
        } else if (thisContext == null && tp.Parent is SubsetTypeDecl) {
          th = "_this.";
        } else {
          th = "";
        }
        return string.Format("{0}{1}", th, FormatRTDName(tp.GetCompileName(Options)));
      } else if (xType.IsBuiltinArrowType) {
        return string.Format("_dafny.CreateStandardTypeDescriptor({0})", TypeInitializationValue(xType, wr, tok, false, true));
      } else if (xType is UserDefinedType udt) {
        var cl = udt.ResolvedClass;
        Contract.Assert(cl != null);

        var w = new ConcreteSyntaxTree();
        w.Write("{0}(", cl is TupleTypeDecl ? "_dafny.TupleType" : TypeName_RTD(xType, w, tok));
        var typeArgs = cl is DatatypeDecl dt ? UsedTypeParameters(dt, udt.TypeArgs, true) : TypeArgumentInstantiation.ListFromClass(cl, udt.TypeArgs);
        EmitTypeDescriptorsActuals(typeArgs, udt.tok, w, true);
        w.Write(")");
        return w.ToString();

      } else {
        Contract.Assert(false); throw new cce.UnreachableException();  // unexpected type
      }
    }

    protected ConcreteSyntaxTree/*?*/ CreateGetter(string name, Type resultType, IToken tok, bool isStatic, bool createBody,
      MemberDecl/*?*/ member, TopLevelDecl ownerContext, string ownerName,
      ConcreteSyntaxTree abstractWriter, ConcreteSyntaxTree concreteWriter, bool forBodyInheritance) {
      return CreateFunction(name, new List<TypeArgumentInstantiation>(), new List<Formal>(), resultType,
        tok, isStatic, createBody, member, ownerContext, ownerName, abstractWriter, concreteWriter, forBodyInheritance, false);
    }

    protected ConcreteSyntaxTree/*?*/ CreateGetterSetter(string name, Type resultType, IToken tok, bool createBody,
      MemberDecl/*?*/ member, TopLevelDecl ownerContext, string ownerName,
      out ConcreteSyntaxTree setterWriter, ConcreteSyntaxTree abstractWriter, ConcreteSyntaxTree concreteWriter, bool forBodyInheritance) {

      var getterWriter = CreateGetter(name, resultType, tok, false, createBody, member, ownerContext, ownerName, abstractWriter, concreteWriter, forBodyInheritance);

      var valueParam = new Formal(tok, "value", resultType, true, false, null);
      setterWriter = CreateSubroutine(name + "_set_", new List<TypeArgumentInstantiation>(), new List<Formal>() { valueParam }, new List<Formal>(), null,
        new List<Formal>() { valueParam }, new List<Formal>(), null,
        tok, false, createBody, ownerContext, ownerName, member,
        abstractWriter, concreteWriter, forBodyInheritance, false);
      return getterWriter;
    }

    protected override bool SupportsStaticsInGenericClasses => false;
    protected override bool TraitRepeatsInheritedDeclarations => true;

    private void FinishClass(GoCompiler.ClassWriter cw) {
      // Go gets weird about zero-length structs.  In particular, it likes to
      // make all pointers to a zero-length struct the same.  Irritatingly, this
      // forces us to waste space here.
      if (!cw.AnyInstanceFields) {
        cw.InstanceFieldWriter.WriteLine("dummy byte");
      }
    }

    protected override ConcreteSyntaxTree EmitTailCallStructure(MemberDecl member, ConcreteSyntaxTree wr) {
      wr.WriteLine("goto TAIL_CALL_START");
      wr.WriteLine("TAIL_CALL_START:");
      return wr;
    }

    protected override void EmitJumpToTailCallStart(ConcreteSyntaxTree wr) {
      wr.WriteLine("goto TAIL_CALL_START");
    }

    private const string AnyType = "interface{}"; // In Go 1.18, this type can be written as "any"

    private string CharTypeName => $"_dafny.{CharTypeNameProper}";
    private string CharTypeDescriptorName => $"_dafny.{CharTypeNameProper}Type";
    private string CharTypeNameProper => UnicodeCharEnabled ? "CodePoint" : "Char";

    internal override string TypeName(Type type, ConcreteSyntaxTree wr, IToken tok, MemberDecl/*?*/ member = null) {
      Contract.Ensures(Contract.Result<string>() != null);
      Contract.Assume(type != null);  // precondition; this ought to be declared as a Requires in the superclass

      var xType = DatatypeWrapperEraser.SimplifyType(Options, type);
      if (xType is BoolType) {
        return "bool";
      } else if (xType is CharType) {
        return CharTypeName;
      } else if (xType is IntType) {
        return $"{HelperModulePrefix}Int";
      } else if (xType is BigOrdinalType) {
        return "_dafny.Ord";
      } else if (xType is RealType) {
        return "_dafny.Real";
      } else if (xType is BitvectorType) {
        var t = (BitvectorType)xType;
        return t.NativeType != null ? GetNativeTypeName(t.NativeType) : "_dafny.BV";
      } else if (xType.AsNewtype != null && member == null) {  // when member is given, use UserDefinedType case below
        NativeType nativeType = xType.AsNewtype.NativeType;
        if (nativeType != null) {
          return GetNativeTypeName(nativeType);
        }
        return TypeName(xType.AsNewtype.BaseType, wr, tok);
      } else if (xType.IsObjectQ) {
        return AnyType;
      } else if (xType.IsArrayType) {
        return "_dafny.Array";
      } else if (xType is UserDefinedType udt) {
        var s = FullTypeName(udt, member);
        var cl = udt.ResolvedClass;
        if (xType is ArrowType at) {
          return string.Format("func ({0}) {1}", Util.Comma(at.Args, arg => TypeName(arg, wr, tok)), TypeName(at.Result, wr, tok));
        } else if (udt.IsTypeParameter) {
          return AnyType;
        } else if (cl is TupleTypeDecl tupleTypeDecl) {
          return HelperModulePrefix + "Tuple";
        }
        if (udt.IsTraitType && udt.ResolvedClass.IsExtern(Options, out _, out _)) {
          // To use an external interface, we need to have values of the
          // interface type, so we treat an extern trait as a plain interface
          // value, not a pointer (a Go interface value is basically a typed
          // pointer anyway).
          //
          // Also don't use IdProtect so that we can have it be a built-in
          // name like error.
          return s;
        } else if (udt.IsDatatype || udt.IsTraitType) {
          // Don't return a pointer to the datatype because the datatype is
          // already represented using a pointer
          return IdProtect(s);
        } else {
          return "*" + IdProtect(s);
        }
      } else if (xType is SetType) {
        return HelperModulePrefix + "Set";
      } else if (xType is SeqType) {
        return HelperModulePrefix + "Sequence";
      } else if (xType is MultiSetType) {
        return HelperModulePrefix + "MultiSet";
      } else if (xType is MapType) {
        return "_dafny.Map";
      } else {
        Contract.Assert(false); throw new cce.UnreachableException();  // unexpected type
      }
    }

    protected override string TypeInitializationValue(Type type, ConcreteSyntaxTree wr, IToken tok, bool usePlaceboValue, bool constructTypeParameterDefaultsFromTypeDescriptors) {
      // When returning nil, explicitly cast the nil so that type assertions work
      string nil() {
        return string.Format("({0})(nil)", TypeName(type, wr, tok));
      }

      var xType = type.NormalizeExpandKeepConstraints();
      if (xType is BoolType) {
        return "false";
      } else if (xType is CharType) {
        return $"{CharTypeName}({CharType.DefaultValueAsString})";
      } else if (xType is IntType || xType is BigOrdinalType) {
        return "_dafny.Zero";
      } else if (xType is RealType) {
        return "_dafny.ZeroReal";
      } else if (xType is BitvectorType) {
        var t = (BitvectorType)xType;
        return t.NativeType != null ? "0" : "_dafny.Zero";
      } else if (xType is SetType) {
        return "_dafny.EmptySet";
      } else if (xType is MultiSetType) {
        return "_dafny.EmptyMultiSet";
      } else if (xType is SeqType seq) {
        if (seq.Arg.IsCharType && !UnicodeCharEnabled) {
          return "_dafny.EmptySeq.SetString()";
        }
        return "_dafny.EmptySeq";
      } else if (xType is MapType) {
        return "_dafny.EmptyMap";
      }

      var udt = (UserDefinedType)xType;
      var cl = udt.ResolvedClass;
      Contract.Assert(cl != null);
      if (cl is TypeParameter tp) {
        if (usePlaceboValue && !tp.Characteristics.HasCompiledValue) {
          return nil();
        } else if (constructTypeParameterDefaultsFromTypeDescriptors) {
          var w = new ConcreteSyntaxTree();
          w = EmitCoercionIfNecessary(from: null, to: xType, tok: tok, wr: w);
          w.Write(TypeDescriptor(udt, wr, udt.tok));
          w.Write(".Default()");
          return w.ToString();
        } else {
          return FormatDefaultTypeParameterValue(tp);
        }
      } else if (cl is AbstractTypeDecl opaque) {
        return FormatDefaultTypeParameterValue(opaque);
      } else if (cl is NewtypeDecl) {
        var td = (NewtypeDecl)cl;
        if (td.Witness != null) {
          return TypeName_Companion(cl, wr, tok) + ".Witness()";
        } else if (td.NativeType != null) {
          return GetNativeTypeName(td.NativeType) + "(0)";
        } else {
          return TypeInitializationValue(td.BaseType, wr, tok, usePlaceboValue, constructTypeParameterDefaultsFromTypeDescriptors);
        }
      } else if (cl is SubsetTypeDecl) {
        var td = (SubsetTypeDecl)cl;
        if (td.WitnessKind == SubsetTypeDecl.WKind.Compiled) {
          return TypeName_Companion(cl, wr, tok) + ".Witness()";
        } else if (td.WitnessKind == SubsetTypeDecl.WKind.Special) {
          // WKind.Special is only used with -->, ->, and non-null types:
          Contract.Assert(ArrowType.IsPartialArrowTypeName(td.Name) || ArrowType.IsTotalArrowTypeName(td.Name) || td is NonNullTypeDecl);
          if (ArrowType.IsPartialArrowTypeName(td.Name)) {
            return nil();
          } else if (ArrowType.IsTotalArrowTypeName(td.Name)) {
            var rangeDefaultValue = TypeInitializationValue(udt.TypeArgs.Last(), wr, tok, usePlaceboValue, constructTypeParameterDefaultsFromTypeDescriptors);
            // return the lambda expression ((Ty0 x0, Ty1 x1, Ty2 x2) => rangeDefaultValue)
            return string.Format("func ({0}) {1} {{ return {2}; }}", Util.Comma(udt.TypeArgs.GetRange(0, udt.TypeArgs.Count - 1), tp => TypeName(tp, wr, tok)), TypeName(udt.TypeArgs.Last(), wr, tok), rangeDefaultValue);
          } else if (((NonNullTypeDecl)td).Class is ArrayClassDecl arrayClass) {
            // non-null array type; we know how to initialize them
            return string.Format("_dafny.NewArrayWithValue(nil, {0})", Util.Comma(arrayClass.Dims, d => string.Format("_dafny.IntOf(0)")));
          } else {
            return nil();
          }
        } else {
          return TypeInitializationValue(td.RhsWithArgument(udt.TypeArgs), wr, tok, usePlaceboValue, constructTypeParameterDefaultsFromTypeDescriptors);
        }
      } else if (cl is ClassLikeDecl or ArrowTypeDecl) {
        return nil();
      } else if (cl is DatatypeDecl) {
        var dt = (DatatypeDecl)cl;
        if (DatatypeWrapperEraser.GetInnerTypeOfErasableDatatypeWrapper(Options, dt, out var innerType)) {
          var typeSubstMap = TypeParameter.SubstitutionMap(dt.TypeArgs, udt.TypeArgs);
          return TypeInitializationValue(innerType.Subst(typeSubstMap), wr, tok, usePlaceboValue, constructTypeParameterDefaultsFromTypeDescriptors);
        }
        // In an auto-init context (like a field initializer), we may not have
        // access to all the type descriptors, so we can't construct the
        // default value, but then an empty structure is an acceptable default, since
        // Dafny proves the value won't be accessed.
        if (usePlaceboValue) {
          return string.Format("{0}{{}}", TypeName(udt, wr, tok));
        }
        var n = dt is TupleTypeDecl ? "_dafny.TupleOf" : $"{TypeName_Companion(dt, wr, tok)}.Default";
        var wTypeDescriptorArguments = new ConcreteSyntaxTree();
        var sep = "";
        WriteTypeDescriptors(dt, udt.TypeArgs, wTypeDescriptorArguments, ref sep);
        var relevantTypeArgs = UsedTypeParameters(dt, udt.TypeArgs);
        if (relevantTypeArgs.Count == 0) {
          sep = "";
        }
        var arguments = relevantTypeArgs.Comma(ta => DefaultValue(ta.Actual, wr, tok, constructTypeParameterDefaultsFromTypeDescriptors));
        return $"{n}({wTypeDescriptorArguments}{sep}{arguments})";
      } else {
        Contract.Assert(false); throw new cce.UnreachableException();  // unexpected type
      }
    }

    protected override string TypeName_UDT(string fullCompileName, List<TypeParameter.TPVariance> variance, List<Type> typeArgs,
      ConcreteSyntaxTree wr, IToken tok, bool omitTypeArguments) {
      Contract.Assume(fullCompileName != null);  // precondition; this ought to be declared as a Requires in the superclass
      Contract.Assume(typeArgs != null);  // precondition; this ought to be declared as a Requires in the superclass
      string s = "*" + IdProtect(fullCompileName);
      return s;
    }

    protected static string FormatCompanionName(string clsName) =>
      string.Format("Companion_{0}_", clsName);
    protected static string FormatCompanionTypeName(string clsName) =>
      // Need to export this because it could be for a trait that could be
      // derived from in another module
      string.Format("CompanionStruct_{0}_", clsName);
    protected static string FormatDatatypeConstructorName(string ctorName) =>
      string.Format("Create_{0}_", ctorName);
    protected static string FormatDatatypeConstructorCheckName(string ctorName) =>
      string.Format("Is_{0}", ctorName);
    protected static string FormatDatatypeDestructorName(string dtorName) =>
      string.Format("Dtor_{0}", dtorName);
    protected static string FormatDatatypeInterfaceName(string typeName) =>
      string.Format("Data_{0}_", typeName);
    protected static string FormatDefaultName(string typeName) =>
      string.Format("Default_{0}_", typeName);
    protected static string FormatInitializerName(string clsName) =>
      string.Format("New_{0}_", clsName);
    protected static string FormatLazyConstructorName(string datatypeName) =>
      string.Format("Lazy_{0}_", datatypeName);
    protected static string FormatLazyInterfaceName(string traitName) =>
      string.Format("Iface_{0}_", traitName);
    protected static string FormatRTDName(string formalName) =>
      string.Format("Type_{0}_", formalName);

    protected string TypeName_Related(Func<string, string> formatter, Type type, ConcreteSyntaxTree wr, IToken tok, MemberDecl/*?*/ member = null) {
      Contract.Requires(formatter != null);
      Contract.Requires(type != null);
      Contract.Ensures(Contract.Result<string>() != null);

      // FIXME This is a hacky bit of string munging.

      string name = ClassName(type, wr, tok, member);
      string prefix, baseName;
      var periodIx = name.LastIndexOf('.');
      if (periodIx >= 0) {
        prefix = name.Substring(0, periodIx + 1);
        baseName = name.Substring(periodIx + 1);
      } else {
        prefix = "";
        baseName = name;
      }

      return prefix + formatter(baseName);
    }

    protected string TypeName_Constructor(DatatypeCtor ctor, ConcreteSyntaxTree wr) {
      var ptr = ctor.EnclosingDatatype is CoDatatypeDecl ? "*" : "";
      return string.Format("{0}{1}_{2}", ptr, TypeName(UserDefinedType.FromTopLevelDecl(ctor.tok, ctor.EnclosingDatatype), wr, ctor.tok), ctor.GetCompileName(Options));
    }

    protected override string TypeName_Companion(Type type, ConcreteSyntaxTree wr, IToken tok, MemberDecl/*?*/ member) {
      type = UserDefinedType.UpcastToMemberEnclosingType(type, member);
      // XXX This duplicates some of the logic in UserDefinedTypeName, but if we
      // don't do it here, we end up passing the name of the module to
      // FormatCompanionName, which doesn't help anyone
      if (type is UserDefinedType udt && udt.ResolvedClass != null && IsExternMemberOfExternModule(member, udt.ResolvedClass)) {
        // omit the default class name ("_default") in extern modules, when the class is used to qualify an extern member
        Contract.Assert(!udt.ResolvedClass.EnclosingModuleDefinition.IsDefaultModule);  // default module is not marked ":extern"
        return IdProtect(udt.ResolvedClass.EnclosingModuleDefinition.GetCompileName(Options));
      }
      return TypeName_Related(FormatCompanionName, type, wr, tok, member);
    }

    protected string TypeName_CompanionType(Type type, ConcreteSyntaxTree wr, IToken tok) {
      return TypeName_Related(FormatCompanionTypeName, type, wr, tok);
    }

    protected string TypeName_Initializer(Type type, ConcreteSyntaxTree wr, IToken tok) {
      return TypeName_Related(FormatInitializerName, type, wr, tok);
    }

    protected string TypeName_RTD(Type type, ConcreteSyntaxTree wr, IToken tok) {
      return TypeName_Related(FormatRTDName, type, wr, tok);
    }

    protected string ClassName(Type type, ConcreteSyntaxTree wr, IToken tok, MemberDecl/*?*/ member = null) {
      return type is UserDefinedType udt ? FullTypeName(udt, member) : TypeName(type, wr, tok, member);
    }

    protected string UnqualifiedClassName(Type type, ConcreteSyntaxTree wr, IToken tok) {
      return type is UserDefinedType udt ? UnqualifiedTypeName(udt) : TypeName(type, wr, tok);
    }

    protected string DatatypeFieldName(Formal formal, int formalNonGhostIndex) {
      // Don't rely on base.FormalName because it needlessly (for us) passes the
      // value through IdProtect when we're going to capitalize it
      return formal.HasName ? Capitalize(formal.CompileName) : "A" + formalNonGhostIndex + "_";
    }

    protected string DatatypeFieldName(Formal formal) {
      Contract.Assert(formal.HasName);
      return Capitalize(formal.CompileName);
    }

    // ----- Declarations -------------------------------------------------------------

    protected void DeclareField(string name, bool isExtern, bool isStatic, bool isConst, Type type, IToken tok, string/*?*/ rhs, string className, ConcreteSyntaxTree wr, ConcreteSyntaxTree initWriter, ConcreteSyntaxTree concreteMethodWriter) {
      if (isExtern) {
        Error(CompilerErrors.ErrorId.c_Go_unsupported_field, tok, "Unsupported field {0} in extern trait", wr, name);
      }

      if (isConst && rhs != null) {
        var receiver = isStatic ? FormatCompanionTypeName(className) : className;
        var wBody = concreteMethodWriter.NewNamedBlock("func (_this *{0}) {1}() {2}", receiver, name, TypeName(type, concreteMethodWriter, tok));
        wBody.WriteLine("return {0}", rhs);
      } else {
        wr.WriteLine("{0} {1}", name, TypeName(type, initWriter, tok));

        if (isStatic) {
          initWriter.WriteLine("{0}: {1},", name, rhs ?? PlaceboValue(type, initWriter, tok));
        } else if (rhs != null) {
          initWriter.WriteLine("_this.{0} = {1}", name, rhs);
        }
      }
    }

    protected override bool DeclareFormal(string prefix, string name, Type type, IToken tok, bool isInParam, ConcreteSyntaxTree wr) {
      if (isInParam) {
        wr.Write("{0}{1} {2}", prefix, name, TypeName(type, wr, tok));
        return true;
      } else {
        return false;
      }
    }

    private ConcreteSyntaxTree/*?*/ DeclareLocalVar(string name, Type/*?*/ type, IToken/*?*/ tok, bool includeRhs, bool leaveRoomForRhs, ConcreteSyntaxTree wr) {
      wr.Write("var {0}", name);

      if (type != null) {
        // Always specify the type in case the rhs is nil
        wr.Write(" {0}", TypeName(type, wr, tok));
      }

      ConcreteSyntaxTree w;
      if (includeRhs) {
        if (!leaveRoomForRhs) {
          wr.Write(" = ");
        }
        w = wr.Fork();
      } else {
        w = null;
      }

      if (!leaveRoomForRhs) {
        wr.WriteLine();
        EmitDummyVariableUse(name, wr);
      }

      return w;
    }

    void EmitDummyVariableUse(string variableName, ConcreteSyntaxTree wr) {
      Contract.Requires(variableName != null);
      Contract.Requires(wr != null);

      wr.WriteLine("_ = {0}", variableName);
    }

    protected override void DeclareLocalVar(string name, Type type, IToken tok, bool leaveRoomForRhs, string rhs, ConcreteSyntaxTree wr) {
      var w = DeclareLocalVar(name, type, tok, includeRhs: (rhs != null || leaveRoomForRhs), leaveRoomForRhs: leaveRoomForRhs, wr: wr);
      if (rhs != null) {
        w.Write(rhs);
      }
    }

    protected override ConcreteSyntaxTree DeclareLocalVar(string name, Type/*?*/ type, IToken/*?*/ tok, ConcreteSyntaxTree wr) {
      return DeclareLocalVar(name, type, tok, includeRhs: true, leaveRoomForRhs: false, wr: wr);
    }

    protected override bool UseReturnStyleOuts(Method m, int nonGhostOutCount) => true;

    protected override bool NeedsCastFromTypeParameter => true;
    protected override bool SupportsMultipleReturns => true;
    protected override string StmtTerminator => "";

    protected override void DeclareLocalOutVar(string name, Type type, IToken tok, string rhs, bool useReturnStyleOuts, ConcreteSyntaxTree wr) {
      DeclareLocalVar(name, type, tok, false, rhs, wr);
    }

    protected override void EmitActualTypeArgs(List<Type> typeArgs, IToken tok, ConcreteSyntaxTree wr) {
      // emit nothing; this is only for actual parametric polymorphism, not RTDs
    }

    protected override string GenerateLhsDecl(string target, Type/*?*/ type, ConcreteSyntaxTree wr, IToken tok) {
      return "var " + target;
    }

    // ----- Statements -------------------------------------------------------------

    protected override void EmitMultiAssignment(List<Expression> lhsExprs, List<ILvalue> wLhss, List<Type> lhsTypes, out List<ConcreteSyntaxTree> wRhss, List<Type> rhsTypes, ConcreteSyntaxTree wr) {
      // TODO Go actually supports multi-assignment, but that will only work
      // in the simple (but very typical) case where an lvalue represents an
      // actual lvalue that is written via an assignment statement.  (Actually,
      // currently *all* Go lvalues work this way, but in the future we could
      // implement getters and setters via ILvalueWriter.)
      //
      // Given a way to inquire whether a given lvalue is an actual lvalue in
      // the target, we could implement multi-assignment for the special case
      // where all lvalues are real lvalues.
      base.EmitMultiAssignment(lhsExprs, wLhss, lhsTypes, out wRhss, rhsTypes, wr);
    }

    protected override void EmitPrintStmt(ConcreteSyntaxTree wr, Expression arg) {
      var isString = arg.Type.IsStringType;
      var wStmts = wr.Fork();
      if (isString && UnicodeCharEnabled) {
        wr.Write("_dafny.Print(");
        wr.Append(Expr(arg, false, wStmts));
        wr.WriteLine(".VerbatimString(false))");
      } else if (!isString ||
                 (arg.Resolved is MemberSelectExpr mse &&
                  mse.Member.IsExtern(Options, out _, out _))) {
        wr.Write("_dafny.Print(");
        wr.Append(Expr(arg, false, wStmts));
        wr.WriteLine(")");
      } else {
        wr.Write("_dafny.Print((");
        wr.Append(Expr(arg, false, wStmts));
        wr.Write(")");
        if (!UnicodeCharEnabled) {
          wr.Write(".SetString()");
        }
        wr.WriteLine(")");
      }
    }

    protected override void EmitReturn(List<Formal> outParams, ConcreteSyntaxTree wr) {
      EmitReturnWithCoercions(outParams, null, null, wr);
    }

    protected override void EmitReturnExpr(Expression expr, Type resultType, bool inLetExprBody, ConcreteSyntaxTree wr) {
      var wStmts = wr.Fork();
      var w = EmitReturnExpr(wr);
      var fromType = thisContext == null ? expr.Type : expr.Type.Subst(thisContext.ParentFormalTypeParametersToActuals);
      w = EmitCoercionIfNecessary(fromType, resultType, expr.tok, w);
      w.Append(Expr(expr, inLetExprBody, wStmts));
    }

    protected void EmitReturnWithCoercions(List<Formal> outParams, List<Formal>/*?*/ overriddenOutParams, Dictionary<TypeParameter, Type>/*?*/ typeMap, ConcreteSyntaxTree wr) {
      wr.Write("return");
      var sep = " ";
      for (var i = 0; i < outParams.Count; i++) {
        var f = outParams[i];
        if (!f.IsGhost) {
          wr.Write(sep);
          ConcreteSyntaxTree wOutParam;
          if (overriddenOutParams == null && typeMap != null) {
            wOutParam = EmitCoercionIfNecessary(f.Type.Subst(typeMap), f.Type, f.tok, wr);
          } else if (overriddenOutParams != null) {
            // ignore typeMap
            wOutParam = EmitCoercionIfNecessary(f.Type, overriddenOutParams[i].Type, f.tok, wr);
          } else {
            wOutParam = wr;
          }
          wOutParam.Write(IdName(f));
          sep = ", ";
        }
      }
      wr.WriteLine();
    }

    protected override ConcreteSyntaxTree CreateLabeledCode(string label, bool createContinueLabel, ConcreteSyntaxTree wr) {
      var w = wr.Fork();
      var prefix = createContinueLabel ? "C" : "L";
      wr.WriteLine($"goto {prefix}{label};");
      wr.Fork(-1).WriteLine($"{prefix}{label}:");
      return w;
    }

    protected override void EmitBreak(string/*?*/ label, ConcreteSyntaxTree wr) {
      if (label == null) {
        wr.WriteLine("break");
      } else {
        wr.WriteLine("goto L{0}", label);
      }
    }

    protected override void EmitContinue(string label, ConcreteSyntaxTree wr) {
      wr.WriteLine("goto C{0};", label);
    }

    protected override void EmitYield(ConcreteSyntaxTree wr) {
      wr.WriteLine("_yielded <- struct{}{}");
      wr.WriteLine("_, _ok = <- _cont");
      wr.WriteLine("if !_ok { return }");
    }

    protected override void EmitAbsurd(string/*?*/ message, ConcreteSyntaxTree wr) {
      if (message == null) {
        message = "unexpected control point";
      }
      wr.WriteLine("panic(\"{0}\")", message);
    }

    protected override void EmitHalt(IToken tok, Expression messageExpr, ConcreteSyntaxTree wr) {
      var wStmts = wr.Fork();
      wr.Write("panic(");
      if (tok != null) {
        wr.Write("\"" + tok.TokenToString(Options) + ": \" + ");
      }

      TrParenExpr(messageExpr, wr, false, wStmts);
      if (UnicodeCharEnabled && messageExpr.Type.IsStringType) {
        wr.Write(".VerbatimString(false))");
      } else {
        wr.WriteLine(".String())");
      }
    }

    protected override ConcreteSyntaxTree CreateWhileLoop(out ConcreteSyntaxTree guardWriter, ConcreteSyntaxTree wr) {
      wr.Write("for ");
      guardWriter = wr.Fork();
      var wBody = wr.NewBlock("");
      return wBody;
    }

    protected override ConcreteSyntaxTree EmitForStmt(IToken tok, IVariable loopIndex, bool goingUp, string /*?*/ endVarName,
      List<Statement> body, LList<Label> labels, ConcreteSyntaxTree wr) {

      wr.Write($"for {loopIndex.CompileName} := ");
      var startWr = wr.Fork();
      wr.Write($"; ");

      ConcreteSyntaxTree bodyWr;
      if (goingUp) {
        if (endVarName == null) {
          wr.Write("true");
        } else if (IsOrderedByCmp(loopIndex.Type)) {
          wr.Write($"{loopIndex.CompileName}.Cmp({endVarName}) < 0");
        } else {
          wr.Write($"{loopIndex.CompileName} < {endVarName}");
        }
        if (AsNativeType(loopIndex.Type) == null) {
          bodyWr = wr.NewBlock($"; {loopIndex.CompileName} = {loopIndex.CompileName}.Plus(_dafny.One)");
        } else {
          bodyWr = wr.NewBlock($"; {loopIndex.CompileName}++");
        }
      } else {
        if (endVarName == null) {
          wr.Write("true");
        } else if (IsOrderedByCmp(loopIndex.Type)) {
          wr.Write($"{endVarName}.Cmp({loopIndex.CompileName}) < 0");
        } else {
          wr.Write($"{endVarName} < {loopIndex.CompileName}");
        }
        bodyWr = wr.NewBlock($"; ");
        if (AsNativeType(loopIndex.Type) == null) {
          bodyWr.WriteLine($"{loopIndex.CompileName} = {loopIndex.CompileName}.Minus(_dafny.One)");
        } else {
          bodyWr.WriteLine($"{loopIndex.CompileName}--");
        }
      }
      bodyWr = EmitContinueLabel(labels, bodyWr);
      TrStmtList(body, bodyWr);

      return startWr;
    }

    protected override ConcreteSyntaxTree CreateForLoop(string indexVar, string bound, ConcreteSyntaxTree wr, string start = null) {
      start = start ?? "0";
      return wr.NewNamedBlock("for {0} := {2}; {0} < {1}; {0}++", indexVar, bound, start);
    }

    protected override ConcreteSyntaxTree CreateDoublingForLoop(string indexVar, int start, ConcreteSyntaxTree wr) {
      return wr.NewNamedBlock("for {0} := _dafny.IntOf({1}); ; {0} = {0}.Times(_dafny.Two)", indexVar, start);
    }

    protected override void EmitIncrementVar(string varName, ConcreteSyntaxTree wr) {
      wr.WriteLine("{0} = {0}.Plus(_dafny.One)", varName);
    }

    protected override void EmitDecrementVar(string varName, ConcreteSyntaxTree wr) {
      wr.WriteLine("{0} = {0}.Minus(_dafny.One)", varName);
    }

    protected override string GetQuantifierName(string bvType) {
      return "_dafny.Quantifier";
    }

    protected override ConcreteSyntaxTree CreateForeachLoop(string tmpVarName, Type collectionElementType, IToken tok,
      out ConcreteSyntaxTree collectionWriter, ConcreteSyntaxTree wr) {

      var okVar = idGenerator.FreshId("_ok");
      var iterVar = idGenerator.FreshId("_iter");
      wr.Write("for {0} := _dafny.Iterate(", iterVar);
      collectionWriter = wr.Fork();
      var wBody = wr.NewBlock(");;");
      wBody.WriteLine("{0}, {1} := {2}()", tmpVarName, okVar, iterVar);
      wBody.WriteLine("if !{0} {{ break }}", okVar);
      return wBody;
    }

    [CanBeNull]
    protected override string GetSubtypeCondition(string tmpVarName, Type boundVarType, IToken tok, ConcreteSyntaxTree wPreconditions) {
      var conditions = new List<string> { };
      if (boundVarType.IsNonNullRefType) {
        conditions.Add($"!_dafny.IsDafnyNull({tmpVarName})");
      }

      if (boundVarType.IsRefType) {
        if (boundVarType.IsObject || boundVarType.IsObjectQ) {
          // Nothing more to test
        } else if (boundVarType.IsTraitType) {
          var trait = boundVarType.AsTraitType;
          conditions.Add(
            $"{HelperModulePrefix}InstanceOfTrait/*1*/({tmpVarName}.(_dafny.TraitOffspring), {TypeName_Companion(trait, wPreconditions, tok)}.TraitID_)");
        } else {
          var typeAssertSucceeds = idGenerator.FreshId("_typeAssertSucceeds");
          wPreconditions.WriteLine(
            $@"{typeAssertSucceeds} := func(param interface{{}}) bool {{ var ok bool; _, ok = param.({TypeName(boundVarType, wPreconditions, tok)}); return ok}}");
          conditions.Add($"{typeAssertSucceeds}({tmpVarName})");
        }
      }

      if (!conditions.Any()) {
        conditions.Add("true");
      }

      var typeTest = string.Join("&&", conditions);
      if (boundVarType.IsRefType && !boundVarType.IsNonNullRefType && typeTest != "true") {
        typeTest = $"_dafny.IsDafnyNull({tmpVarName}) || " + typeTest;
      }
      return typeTest == "true" ? null : typeTest;
    }

    protected override void EmitDowncastVariableAssignment(string boundVarName, Type boundVarType, string tmpVarName,
      Type collectionElementType, bool introduceBoundVar, IToken tok, ConcreteSyntaxTree wr) {

      if (introduceBoundVar) {
        wr.WriteLine("var {0} {1}", boundVarName, TypeName(boundVarType, wr, tok));
      }

      var wrAssign = wr;
      if (boundVarType.IsRefType && !boundVarType.IsNonNullRefType) {
        var wIf = EmitIf($"_dafny.IsDafnyNull({tmpVarName})", true, wr);
        wIf.WriteLine("{0} = ({1})(nil)", boundVarName, TypeName(boundVarType, wr, tok));
        wrAssign = wr.NewBlock("", open: BlockStyle.Brace);
      }

      var cast = $".({TypeName(boundVarType, wrAssign, tok)})";
      tmpVarName = $"interface{{}}({tmpVarName})";
      wrAssign.WriteLine("{0} = {1}{2}", boundVarName, tmpVarName, cast);
    }

    protected override ConcreteSyntaxTree CreateForeachIngredientLoop(string boundVarName, int L, string tupleTypeArgs, out ConcreteSyntaxTree collectionWriter, ConcreteSyntaxTree wr) {
      var okVar = idGenerator.FreshId("_ok");
      var iterVar = idGenerator.FreshId("_iter");
      wr.Write("for {0} := _dafny.Iterate(", iterVar);
      collectionWriter = wr.Fork();
      var wBody = wr.NewBlock(");;");
      wBody.WriteLine("{0}, {1} := {2}()", boundVarName, okVar, iterVar);
      wBody.WriteLine("if !{0} {{ break }}", okVar);
      return wBody;
    }

    // ----- Expressions -------------------------------------------------------------

    protected override void EmitNew(Type type, IToken tok, CallStmt initCall /*?*/, ConcreteSyntaxTree wr,
      ConcreteSyntaxTree wStmts) {
      var cl = ((UserDefinedType)type.NormalizeExpand()).ResolvedClass;
      Contract.Assert(cl != null);
      if (cl is TraitDecl { IsObjectTrait: true }) {
        wr.Write("_dafny.New_Object()");
      } else {
        wr.Write("{0}(", TypeName_Initializer(type, wr, tok));
        EmitTypeDescriptorsActuals(TypeArgumentInstantiation.ListFromClass(cl, type.TypeArgs), tok, wr);
        wr.Write(")");
      }
    }

    protected override bool DeterminesArrayTypeFromExampleElement => true;

    protected override void EmitNewArray(Type elementType, IToken tok, List<string> dimensions,
        bool mustInitialize, [CanBeNull] string exampleElement, ConcreteSyntaxTree wr, ConcreteSyntaxTree wStmts) {

      string sep;
      if (mustInitialize) {
        var initValue = DefaultValue(elementType, wr, tok, true);
        wr.Write("_dafny.NewArrayWithValue({0}", initValue);
        sep = ", ";
      } else if (exampleElement != null) {
        wr.Write("_dafny.NewArrayFromExample({0}, nil", exampleElement);
        sep = ", ";
      } else {
        wr.Write("_dafny.NewArray(");
        sep = "";
      }

      foreach (var dim in dimensions) {
        wr.Write($"{sep}{dim}");
        sep = ", ";
      }

      wr.Write(")");
    }

    protected override void EmitLiteralExpr(ConcreteSyntaxTree wr, LiteralExpr e) {
      if (e is StaticReceiverExpr) {
        wr.Write("{0}", TypeName_Companion(((UserDefinedType)e.Type).ResolvedClass, wr, e.tok));
      } else if (e.Value == null) {
        wr.Write("({0})(nil)", TypeName(e.Type, wr, e.tok));
      } else if (e.Value is bool) {
        wr.Write((bool)e.Value ? "true" : "false");
      } else if (e is CharLiteralExpr chrLit) {
        TrCharLiteral(chrLit, wr);
      } else if (e is StringLiteralExpr strLit) {
        TrStringLiteral(strLit, wr);
      } else if (AsNativeType(e.Type) is NativeType nt) {
        wr.Write("{0}({1})", GetNativeTypeName(nt), (BigInteger)e.Value);
      } else if (e.Value is BigInteger i) {
        EmitIntegerLiteral(i, wr);
      } else if (e.Value is BaseTypes.BigDec n) {
        var zeros = Repeat("0", Math.Abs(n.Exponent));
        string str;
        if (n.Exponent >= 0) {
          str = n.Mantissa + zeros;
        } else {
          str = n.Mantissa + "/1" + zeros;
        }
        wr.Write("_dafny.RealOfString(\"{0}\")", str);
      } else {
        Contract.Assert(false); throw new cce.UnreachableException();  // unexpected literal
      }
    }
    void EmitIntegerLiteral(BigInteger i, ConcreteSyntaxTree wr) {
      Contract.Requires(wr != null);
      if (i.IsZero) {
        wr.Write($"{HelperModulePrefix}Zero");
      } else if (i.IsOne) {
        wr.Write($"{HelperModulePrefix}One");
      } else if (long.MinValue <= i && i <= long.MaxValue) {
        wr.Write($"{HelperModulePrefix}IntOfInt64({i})");
      } else {
        wr.Write("_dafny.IntOfString(\"{0}\")", i);
      }
    }

    protected void TrCharLiteral(CharLiteralExpr chr, ConcreteSyntaxTree wr) {
      var v = (string)chr.Value;
      wr.Write($"{CharTypeName}(");
      // See comment in TrStringLiteral for why we can't just translate directly sometimes.
      if (!UnicodeCharEnabled && Util.MightContainNonAsciiCharacters(v, false)) {
        var c = Util.UnescapedCharacters(Options, v, false).Single();
        wr.Write($"{c}");
      } else {
        wr.Write("'{0}'", TranslateEscapes(v, isChar: true));
      }
      wr.Write(")");
    }

    protected override void TrStringLiteral(StringLiteralExpr str, ConcreteSyntaxTree wr) {
      Contract.Requires(str != null);
      Contract.Requires(wr != null);
      var s = (string)str.Value;
      if (UnicodeCharEnabled) {
        wr.Write($"_dafny.UnicodeSeqOfUtf8Bytes(");
        EmitStringLiteral(s, str.IsVerbatim, wr);
        wr.Write(")");
      } else {
        // When --unicode-char is false, it may not be possible to translate a Dafny string into a valid Go string,
        // since Go string literals have to be encodable in UTF-8,
        // but Dafny allows invalid sequences of surrogate characters.
        // In addition, _dafny.SeqOfString iterates over the runes in the Go string
        // rather than the equivalent UTF-16 code units.
        // That means in many cases we can't create a Dafny string value by emitting
        // _dafny.SeqOfString("..."), since there's no way to encode the right data in the Go string literal.
        // Instead, if any non-ascii characters might be present, just emit a sequence of the direct UTF-16 code units instead.
        if (Util.MightContainNonAsciiCharacters(s, false)) {
          wr.Write($"_dafny.SeqOfChars(");
          var comma = "";
          foreach (var c in Util.UnescapedCharacters(Options, s, str.IsVerbatim)) {
            wr.Write(comma);
            wr.Write($"{c}");
            comma = ", ";
          }

          wr.Write(")");
        } else {
          wr.Write($"{HelperModulePrefix}SeqOfString(");
          EmitStringLiteral(s, str.IsVerbatim, wr);
          wr.Write(")");
        }
      }
    }

    protected override void EmitStringLiteral(string str, bool isVerbatim, ConcreteSyntaxTree wr) {
      var n = str.Length;
      if (!isVerbatim) {
        wr.Write("\"{0}\"", TranslateEscapes(str, isChar: false));
      } else {
        wr.Write("\"");
        for (var i = 0; i < n; i++) {
          if (str[i] == '\"' && i + 1 < n && str[i + 1] == '\"') {
            wr.Write("\\\"");
            i++;
          } else if (str[i] == '\\') {
            wr.Write("\\\\");
          } else if (str[i] == '\n') {
            wr.Write("\\n");
          } else if (str[i] == '\r') {
            wr.Write("\\r");
          } else {
            wr.Write(str[i]);
          }
        }
        wr.Write("\"");
      }
    }

    private static string TranslateEscapes(string s, bool isChar) {
      if (isChar) {
        s = s.Replace("\\\"", "\"");
      } else {
        s = s.Replace("\\'", "'");
      }

      s = Util.ReplaceNullEscapesWithCharacterEscapes(s);

      s = Util.ExpandUnicodeEscapes(s, false);

      return s;
    }

    protected override ConcreteSyntaxTree EmitBitvectorTruncation(BitvectorType bvType, bool surroundByUnchecked, ConcreteSyntaxTree wr) {
      string literalSuffix = null;
      if (bvType.NativeType != null) {
        GetNativeInfo(bvType.NativeType.Sel, out _, out literalSuffix, out _);
      }

      if (bvType.NativeType == null) {
        wr.Write('(');
        var middle = wr.Fork();
        wr.Write(").Modulo(_dafny.One.Lsh(_dafny.IntOf({0})))", bvType.Width);
        return middle;
      } else if (bvType.NativeType.Bitwidth == bvType.Width) {
        // no truncation needed
        return wr;
      } else {
        wr.Write("((");
        var middle = wr.Fork();
        // print in hex, because that looks nice
        wr.Write(") & 0x{0:X}{1})", (1UL << bvType.Width) - 1, literalSuffix);
        return middle;
      }
    }

    protected override void EmitRotate(Expression e0, Expression e1, bool isRotateLeft, ConcreteSyntaxTree wr,
        bool inLetExprBody, ConcreteSyntaxTree wStmts, FCE_Arg_Translator tr) {
      bool needsCast = false;
      var nativeType = AsNativeType(e0.Type);
      if (nativeType != null) {
        GetNativeInfo(nativeType.Sel, out _, out _, out needsCast);
      }

      var bv = e0.Type.AsBitVectorType;
      if (bv.Width == 0) {
        tr(e0, wr, inLetExprBody, wStmts);
      } else {
        ConcreteSyntaxTree wFirstArg;
        if (bv.NativeType != null) {
          wr.Write("_dafny.{0}{1}(", isRotateLeft ? "Lrot" : "Rrot", Capitalize(GetNativeTypeName(bv.NativeType)));
          wFirstArg = wr.Fork();
          wr.Write(", ");
        } else {
          wr.Write('(');
          wFirstArg = wr.Fork();
          wr.Write(").{0}(", isRotateLeft ? "Lrot" : "Rrot");
        }
        wFirstArg.Append(Expr(e0, inLetExprBody, wStmts));
        wr.Append(Expr(e1, inLetExprBody, wStmts));
        wr.Write(", {0})", bv.Width);

        if (needsCast) {
          wr.Write(".Int64()");
        }
      }
    }

    protected override bool CompareZeroUsingSign(Type type) {
      return AsNativeType(type) == null;
    }

    protected override ConcreteSyntaxTree EmitSign(Type type, ConcreteSyntaxTree wr) {
      // This is only called when CompareZeroUsingSign returns true
      Contract.Assert(AsNativeType(type) == null);

      var w = wr.Fork();
      wr.Write(".Sign()");
      return w;
    }

    protected override void EmitEmptyTupleList(string tupleTypeArgs, ConcreteSyntaxTree wr) {
      wr.Write("_dafny.NewBuilder()");
    }

    protected override ConcreteSyntaxTree EmitAddTupleToList(string ingredients, string tupleTypeArgs, ConcreteSyntaxTree wr) {
      wr.Write("{0}.Add(_dafny.TupleOf(", ingredients);
      var wrTuple = wr.Fork();
      wr.WriteLine("))");
      return wrTuple;
    }

    protected override void EmitTupleSelect(string prefix, int i, ConcreteSyntaxTree wr) {
      wr.Write("(*({0}).IndexInt({1}))", prefix, i);
    }

    protected override string IdName(TopLevelDecl d) {
      return IdName((Declaration)d);
    }

    protected override string IdName(MemberDecl member) {
      return IdName((Declaration)member);
    }

    private string IdName(Declaration decl) {
      if (HasCapitalizationConflict(decl)) {
        // Don't use Go_ because Capitalize might use it and we know there's a conflict
        return "Go__" + decl.GetCompileName(Options);
      } else {
        return Capitalize(decl.GetCompileName(Options));
      }
    }

    protected override string PrefixForForcedCapitalization => "Go_";

    protected override string IdMemberName(MemberSelectExpr mse) {
      return Capitalize(mse.MemberName);
    }

    protected override string IdProtect(string name) {
      return PublicIdProtect(name);
    }
    public override string PublicIdProtect(string name) {
      Contract.Requires(name != null);

      switch (name) {
        // Keywords
        case "break":
        case "case":
        case "chan":
        case "const":
        case "continue":
        case "default":
        case "defer":
        case "else":
        case "fallthrough":
        case "for":
        case "func":
        case "go":
        case "goto":
        case "if":
        case "import":
        case "interface":
        case "map":
        case "package":
        case "range":
        case "return":
        case "select":
        case "struct":
        case "switch":
        case "type":
        case "var":

        // Built-in functions
        case "append":
        case "cap":
        case "close":
        case "complex":
        case "copy":
        case "delete":
        case "imag":
        case "len":
        case "make":
        case "new":
        case "panic":
        case "print":
        case "println":
        case "real":
        case "recover":

        case "String":
        case "Equals":
        case "EqualsGeneric":

        // Built-in types (can also be used as functions)
        case "bool":
        case "byte":
        case "complex64":
        case "complex128":
        case "error":
        case "float32":
        case "float64":
        case "int":
        case "int8":
        case "int16":
        case "int32":
        case "int64":
        case "rune":
        case "string":
        case "uint":
        case "uint8":
        case "uint16":
        case "uint32":
        case "uint64":
        case "uintptr":
          return name + "_";
        default:
          return name;
      }
    }

    protected override string FullTypeName(UserDefinedType udt, MemberDecl/*?*/ member = null) {
      return UserDefinedTypeName(udt, full: true, member: member);
    }

    private string UnqualifiedTypeName(UserDefinedType udt, MemberDecl/*?*/ member = null) {
      return UserDefinedTypeName(udt, full: false, member: member);
    }

    private string UserDefinedTypeName(UserDefinedType udt, bool full, MemberDecl/*?*/ member = null) {
      Contract.Requires(udt != null);
      if (udt is ArrowType) {
        return ArrowType.Arrow_FullCompileName;
      }
      var cl = udt.ResolvedClass;
      if (cl is TypeParameter) {
        return IdProtect(udt.GetCompileName(Options));
      } else {
        return UserDefinedTypeName(cl, full, member);
      }
    }

    private string UserDefinedTypeName(TopLevelDecl cl, bool full, MemberDecl/*?*/ member = null) {
      if (IsExternMemberOfExternModule(member, cl)) {
        // omit the default class name ("_default") in extern modules, when the class is used to qualify an extern member
        Contract.Assert(!cl.EnclosingModuleDefinition.IsDefaultModule);  // default module is not marked ":extern"
        return IdProtect(cl.EnclosingModuleDefinition.GetCompileName(Options));
      } else {
        if (cl.IsExtern(Options, out var qual, out _)) {
          // No need to take into account the second argument to extern, since
          // it'll already be cl.CompileName
          if (qual == null) {
            if (this.ModuleName == cl.EnclosingModuleDefinition.GetCompileName(Options)) {
              qual = "";
            } else {
              qual = cl.EnclosingModuleDefinition.GetCompileName(Options);
            }
          }
          // Don't use IdName since that'll capitalize, which is unhelpful for
          // built-in types
          return qual + (qual == "" ? "" : ".") + cl.GetCompileName(Options);
        } else if (!full || cl.EnclosingModuleDefinition.IsDefaultModule || this.ModuleName == cl.EnclosingModuleDefinition.GetCompileName(Options)) {
          return IdName(cl);
        } else {
          return cl.EnclosingModuleDefinition.GetCompileName(Options) + "." + IdName(cl);
        }
      }
    }

    private bool IsExternMemberOfExternModule(MemberDecl/*?*/ member, TopLevelDecl cl) {
      return cl is DefaultClassDecl && Attributes.Contains(cl.EnclosingModuleDefinition.Attributes, "extern") &&
             member != null && member.IsExtern(Options, out _, out _);
    }

    protected override void EmitThis(ConcreteSyntaxTree wr, bool callToInheritedMember) {
      wr.Write("_this");
    }

    protected override void EmitNull(Type type, ConcreteSyntaxTree wr) {
      if (type.IsIntegerType || type.IsBitVectorType || type.AsNewtype != null) {
        wr.Write("_dafny.NilInt");
      } else if (type.IsRealType) {
        wr.Write("_dafny.NilReal");
      } else {
        wr.Write("({0})(nil)", TypeName(type, wr, tok: null));
      }
    }

    protected override void EmitITE(Expression guard, Expression thn, Expression els, Type resultType, bool inLetExprBody,
        ConcreteSyntaxTree wr, ConcreteSyntaxTree wStmts) {
      wr.Write("(func () {0} {{ if ", TypeName(resultType, wr, null));
      wr.Append(Expr(guard, inLetExprBody, wStmts));
      wr.Write(" { return ");
      var wBranch = EmitCoercionIfNecessary(thn.Type, resultType, thn.tok, wr);
      wBranch.Append(Expr(thn, inLetExprBody, wStmts));
      wr.Write(" }; return ");
      wBranch = EmitCoercionIfNecessary(els.Type, resultType, thn.tok, wr);
      wBranch.Append(Expr(els, inLetExprBody, wStmts));
      wr.Write(" })() ");
    }

    protected override void EmitDatatypeValue(DatatypeValue dtv, string typeDescriptorArguments, string arguments, ConcreteSyntaxTree wr) {
      EmitDatatypeValue(dtv.Ctor.EnclosingDatatype, dtv.Ctor, dtv.IsCoCall, typeDescriptorArguments, arguments, wr);
    }

    void EmitDatatypeValue(DatatypeDecl dt, DatatypeCtor ctor, bool isCoCall, string typeDescriptorArguments, string arguments, ConcreteSyntaxTree wr) {
      var ctorName = ctor.GetCompileName(Options);
      var companionName = TypeName_Companion(dt, wr, dt.tok);

      var sep = typeDescriptorArguments.Length != 0 && arguments.Length != 0 ? ", " : "";
      if (dt is TupleTypeDecl) {
        wr.Write("_dafny.TupleOf({0})", arguments);
      } else if (!isCoCall) {
        // Ordinary constructor (that is, one that does not guard any co-recursive calls)
        // Generate: Companion_Dt_.CreateCtor(args)
        wr.Write($"{companionName}.{FormatDatatypeConstructorName(ctorName)}({typeDescriptorArguments}{sep}{arguments})");
      } else {
        // Co-recursive call
        // Generate:  Companion_Dt_.LazyDt(func () Dt => Companion_Dt_.CreateCtor(args))
        wr.Write("{0}.{1}({2}{3}func () {4} ", companionName, FormatLazyConstructorName(dt.GetCompileName(Options)),
          typeDescriptorArguments, sep,
          TypeName(UserDefinedType.FromTopLevelDecl(dt.tok, dt), wr, dt.tok));
        wr.Write("{{ return {0}.{1}({2}{3}{4}) }}", companionName, FormatDatatypeConstructorName(ctorName), typeDescriptorArguments, sep, arguments);
        wr.Write(')');
      }
    }

    protected override void GetSpecialFieldInfo(SpecialField.ID id, object idParam, Type receiverType, out string compiledName, out string preString, out string postString) {
      compiledName = "";
      preString = "";
      postString = "";
      switch (id) {
        case SpecialField.ID.UseIdParam:
          compiledName = IdProtect((string)idParam);
          break;
        case SpecialField.ID.ArrayLength:
        case SpecialField.ID.ArrayLengthInt:
          preString = "_dafny.ArrayLen(";
          postString = string.Format(", {0}){1}", idParam == null ? 0 : (int)idParam,
            id == SpecialField.ID.ArrayLengthInt ? ".Int()" : "");
          break;
        case SpecialField.ID.Floor:
          compiledName = "Int()";
          break;
        case SpecialField.ID.IsLimit:
          compiledName = "IsLimitOrd()";
          break;
        case SpecialField.ID.IsSucc:
          compiledName = "IsSuccOrd()";
          break;
        case SpecialField.ID.Offset:
          compiledName = "OrdOffset()";
          break;
        case SpecialField.ID.IsNat:
          compiledName = "IsNatOrd()";
          break;
        case SpecialField.ID.Keys:
          compiledName = "Keys()";
          break;
        case SpecialField.ID.Values:
          compiledName = "Values()";
          break;
        case SpecialField.ID.Items:
          compiledName = "Items()";
          break;
        case SpecialField.ID.Reads:
          compiledName = "_reads";
          break;
        case SpecialField.ID.Modifies:
          compiledName = "_modifies";
          break;
        case SpecialField.ID.New:
          compiledName = "_new";
          break;
        default:
          Contract.Assert(false); // unexpected ID
          break;
      }
    }

    protected override ILvalue EmitMemberSelect(Action<ConcreteSyntaxTree> obj, Type objType, MemberDecl member, List<TypeArgumentInstantiation> typeArgs, Dictionary<TypeParameter, Type> typeMap,
      Type expectedType, string/*?*/ additionalCustomParameter = null, bool internalAccess = false) {
      var memberStatus = DatatypeWrapperEraser.GetMemberStatus(Options, member);
      if (memberStatus == DatatypeWrapperEraser.MemberCompileStatus.Identity) {
        return SimpleLvalue(obj);
      } else if (memberStatus == DatatypeWrapperEraser.MemberCompileStatus.AlwaysTrue) {
        return SimpleLvalue(w => w.Write("true"));
      } else if (member is DatatypeDestructor dtor) {
        return SimpleLvalue(wr => {
          wr = EmitCoercionIfNecessary(dtor.Type, expectedType, Token.NoToken, wr);
          if (dtor.EnclosingClass is TupleTypeDecl) {
            Contract.Assert(dtor.CorrespondingFormals.Count == 1);
            var formal = dtor.CorrespondingFormals[0];
            wr.Write("(*(");
            obj(wr);
            wr.Write(").IndexInt({0}))", formal.NameForCompilation);
          } else {
            obj(wr);
            wr.Write(".{0}()", FormatDatatypeDestructorName(dtor.GetCompileName(Options)));
          }
        });
      } else if (member is SpecialField sf && sf.SpecialId != SpecialField.ID.UseIdParam) {
        return SimpleLvalue(wr => {
          wr = EmitCoercionIfNecessary(sf.Type, expectedType, Token.NoToken, wr);
          obj(wr);
          GetSpecialFieldInfo(sf.SpecialId, sf.IdParam, objType, out var compiledName, out _, out _);
          if (compiledName.Length != 0) {
            wr.Write(".{0}", Capitalize(compiledName));
          } else {
            // this member selection is handled by some kind of enclosing function call, so nothing to do here
          }
        });
      } else if (member is SpecialField sf2 && sf2.SpecialId == SpecialField.ID.UseIdParam && sf2.IdParam is string fieldName && fieldName.StartsWith("is_")) {
        // sf2 is needed here only because the scope rules for these pattern matches are asinine: sf is *still in scope* but it's useless because it may not have been assigned to!
        return SimpleLvalue(wr => {
          wr = EmitCoercionIfNecessary(sf2.Type, expectedType, Token.NoToken, wr);
          obj(wr);
          // FIXME This is a pretty awful string hack.
          wr.Write(".{0}()", FormatDatatypeConstructorCheckName(fieldName.Substring(3)));
        });
      } else if (member is Function fn) {
        typeArgs = typeArgs.Where(ta => NeedsTypeDescriptor(ta.Formal)).ToList();
        if (typeArgs.Count == 0 && additionalCustomParameter == null) {
          var lvalue = SuffixLvalue(obj, ".{0}", IdName(member));
          return CoercedLvalue(lvalue, fn.GetMemberType((ArrowTypeDecl)expectedType.AsArrowType.ResolvedClass), expectedType);
        } else {
          // We need an eta conversion to adjust for the difference in arity.
          // func (a0 T0, a1 T1, ...) ResultType { return obj.F(rtd0, rtd1, ..., a0, a1, ...); }
          // Start by writing to the suffix:  F(rtd0, rtd1, ...
          var suffixWr = new ConcreteSyntaxTree();
          suffixWr.Write(IdName(member));
          suffixWr.Write("(");
          var suffixSep = "";
          EmitTypeDescriptorsActuals(ForTypeDescriptors(typeArgs, member.EnclosingClass, member, false), fn.tok, suffixWr, ref suffixSep);
          if (additionalCustomParameter != null) {
            suffixWr.Write("{0}{1}", suffixSep, additionalCustomParameter);
            suffixSep = ", ";
          }
          // Write the prefix and the rest of the suffix
          var prefixWr = new ConcreteSyntaxTree();
          var prefixSep = "";
          prefixWr.Write("func (");
          foreach (var arg in fn.Formals) {
            if (!arg.IsGhost) {
              var name = idGenerator.FreshId("_eta");
              var ty = arg.Type.Subst(typeMap);
              prefixWr.Write($"{prefixSep}{name} {TypeName(ty, prefixWr, arg.tok)}");
              suffixWr.Write("{0}{1}", suffixSep, name);
              suffixSep = ", ";
              prefixSep = ", ";
            }
          }
          var resultType = fn.ResultType.Subst(typeMap);
          prefixWr.Write(") {0} {{ return ", TypeName(resultType, prefixWr, fn.tok));
          suffixWr.Write(")");
          var suffix = suffixWr.ToString();
          return EnclosedLvalue(
            prefixWr.ToString(),
            wr => {
              var wCall = EmitCoercionIfNecessary(fn.ResultType, resultType, Token.NoToken, wr: wr);
              obj(wCall);
              wCall.Write(".");
              wCall.Write(suffix);
              wr.Write("; }");
            },
            "");
        }
      } else {
        var field = (Field)member;
        ILvalue lvalue;
        if (member.IsStatic) {
          lvalue = SimpleLvalue(w => {
            w.Write("{0}.{1}(", TypeName_Companion(objType, w, member.tok, member), IdName(member));
            EmitTypeDescriptorsActuals(ForTypeDescriptors(typeArgs, member.EnclosingClass, member, false), member.tok, w);
            w.Write(")");
          });
        } else if (NeedsCustomReceiver(member) && !(member.EnclosingClass is TraitDecl)) {
          // instance const in a newtype
          Contract.Assert(typeArgs.Count == 0);
          lvalue = SimpleLvalue(w => {
            w.Write("{0}.{1}(", TypeName_Companion(objType, w, member.tok, member), IdName(member));
            obj(w);
            w.Write(")");
          });
        } else if (internalAccess && (member is ConstantField || member.EnclosingClass is TraitDecl)) {
          lvalue = SuffixLvalue(obj, $"._{member.GetCompileName(Options)}");
        } else if (internalAccess) {
          lvalue = SuffixLvalue(obj, $".{IdName(member)}");
        } else if (member is ConstantField) {
          lvalue = SimpleLvalue(w => {
            obj(w);
            w.Write(".{0}(", IdName(member));
            EmitTypeDescriptorsActuals(ForTypeDescriptors(typeArgs, member.EnclosingClass, member, false), member.tok, w);
            w.Write(")");
          });
        } else if (member.EnclosingClass is TraitDecl) {
          lvalue = GetterSetterLvalue(obj, IdName(member), $"{IdName(member)}_set_");
        } else {
          lvalue = SuffixLvalue(obj, $".{IdName(member)}");
        }
        return CoercedLvalue(lvalue, field.Type, expectedType);
      }
    }

    protected override string ArrayIndexToNativeInt(string s, Type type) {
      var nt = AsNativeType(type);
      if (nt == null) {
        return $"({s}).Int()";
      } else {
        return $"int({s})";
      }
    }

    protected override ConcreteSyntaxTree ExprToInt(Type fromType, ConcreteSyntaxTree wr) {
      if (AsNativeType(fromType) == null) {
        return wr;
      }
      wr.Write("_dafny.IntOfAny");
      return wr.ForkInParens();
    }

    /// <summary>
    /// Emit to "wr" a call
    ///     _dafny.ArrayGet( <<wArray>>, <<wArguments>> )        // if isGet
    /// or
    ///     _dafny.ArraySet( <<wArray>>, <<wArguments>> )        // if !isGet
    /// and return (wArray, wArguments). Optimize these calls based on "dimensionCount" and "elementType".
    /// "elementType" is allowed to be "null", which says to not specialize based on the element type.
    /// </summary>
    private (ConcreteSyntaxTree wArray, ConcreteSyntaxTree wArguments) CallArrayGetOrSet(bool isGet,
      int dimensionCount, [CanBeNull] Type elementType, ConcreteSyntaxTree wr) {

      var typeSpecialization = "";
      if (dimensionCount == 1 && elementType != null) {
        if (elementType.IsCharType) {
          typeSpecialization = CharTypeNameProper;
        } else {
          var nt = AsNativeType(elementType);
          if (nt != null && nt.Sel == NativeType.Selection.Byte) {
            typeSpecialization = "Byte";
          }
        }
      }
      if (isGet && typeSpecialization == "") {
        wr = EmitCoercionIfNecessary(null, elementType, Token.NoToken, wr);
      }

      ConcreteSyntaxTree wArray;
      if (dimensionCount != 1) {
        // use a general call, which uses a varargs for the indices
        wr.Write(isGet ? "_dafny.ArrayGet(" : "_dafny.ArraySet(");
        wArray = wr.Fork();
        wr.Write(", ");
      } else {
        // specialize to a call with exactly one index argument
        wArray = wr.ForkInParens();
        wr.Write($"{(isGet ? ".ArrayGet1" : ".ArraySet1")}{typeSpecialization}(");
      }
      var wArguments = wr.Fork();
      wr.Write(")");
      return (wArray, wArguments);
    }

    protected override ConcreteSyntaxTree EmitArraySelect(List<string> indices, Type elmtType, ConcreteSyntaxTree wr) {
      // Note, the indices are formulated in the native array-index type.
      var (wArray, wArguments) = CallArrayGetOrSet(true, indices.Count, elmtType, wr);
      wArguments.Write(indices.Comma(s => s));
      return wArray;
    }

    protected override ConcreteSyntaxTree EmitArraySelect(List<Expression> indices, Type elmtType, bool inLetExprBody,
        ConcreteSyntaxTree wr, ConcreteSyntaxTree wStmts) {
      Contract.Assert(indices != null && 1 <= indices.Count);  // follows from precondition
      var (wArray, wArguments) = CallArrayGetOrSet(true, indices.Count, elmtType, wr);
      wArguments.Write(indices.Comma(index => {
        var idx = Expr(index, inLetExprBody, wStmts).ToString();
        return ArrayIndexToNativeInt(idx, index.Type);
      }));
      return wArray;
    }

    protected override (ConcreteSyntaxTree/*array*/, ConcreteSyntaxTree/*rhs*/) EmitArrayUpdate(List<string> indices, Type elementType, ConcreteSyntaxTree wr) {
      var (wArray, wArguments) = CallArrayGetOrSet(false, indices.Count, elementType, wr);
      var wRhs = wArguments.Fork();
      wArguments.Write(", {0}", indices.Comma(s => s));
      return (wArray, wRhs);
    }

    protected override string ArrayIndexToInt(string arrayIndex) => $"_dafny.IntOf({arrayIndex})";

    protected override void EmitExprAsNativeInt(Expression expr, bool inLetExprBody, ConcreteSyntaxTree wr, ConcreteSyntaxTree wStmts) {
      if (expr is LiteralExpr lit) {
        wr.Write(lit.Value.ToString());
      } else {
        TrParenExpr(expr, wr, inLetExprBody, wStmts);
        if (AsNativeType(expr.Type) == null) {
          wr.Write(".Int()");
        }
      }
    }

    // This will probably move up to the superclass once more compilers are using dafnyRuntime.dfy
    protected void TrExprToSizeT(Expression expr, bool inLetExprBody, ConcreteSyntaxTree wr, ConcreteSyntaxTree wStmts) {
      if (expr is LiteralExpr lit) {
        wr.Write(lit.Value.ToString());
      } else {
        if (AsNativeType(expr.Type) == null) {
          TrParenExpr(expr, wr, inLetExprBody, wStmts);
          wr.Write(".Uint32()");
        } else {
          wr.Write("uint32(");
          wr.Append(Expr(expr, inLetExprBody, wStmts));
          wr.Write(")");
        }
      }
    }

    protected override void EmitIndexCollectionSelect(Expression source, Expression index, bool inLetExprBody,
        ConcreteSyntaxTree wr, ConcreteSyntaxTree wStmts) {
      var type = source.Type.NormalizeExpand();
      if (type is SeqType seqType) {
        TrParenExpr(source, wr, inLetExprBody, wStmts);
        wr.Write(".Select(");
        TrExprToSizeT(index, inLetExprBody, wr, wStmts);
        wr.Write(").({0})", TypeName(seqType.Arg, wr, null));
      } else if (type is MultiSetType) {
        TrParenExpr(source, wr, inLetExprBody, wStmts);
        wr.Write(".Multiplicity(");
        wr.Append(Expr(index, inLetExprBody, wStmts));
        wr.Write(")");
      } else {
        Contract.Assert(type is MapType);
        // map or imap
        TrParenExpr(source, wr, inLetExprBody, wStmts);
        wr.Write(".Get(");
        wr.Append(Expr(index, inLetExprBody, wStmts));
        wr.Write(").({0})", TypeName(((MapType)type).Range, wr, null));
      }
    }

    protected override void EmitIndexCollectionUpdate(Expression source, Expression index, Expression value,
        CollectionType resultCollectionType, bool inLetExprBody, ConcreteSyntaxTree wr, ConcreteSyntaxTree wStmts) {
      if (source.Type.AsSeqType != null) {
        wr.Write($"{DafnySequenceCompanion}.Update(");
        wr.Append(Expr(source, inLetExprBody, wStmts));
        wr.Write(", ");
        TrExprToSizeT(index, inLetExprBody, wr, wStmts);
        wr.Write(", ");
        wr.Append(CoercedExpr(value, resultCollectionType.ValueArg, inLetExprBody, wStmts));
        wr.Write(")");
      } else if (source.Type.AsMapType != null) {
        EmitIndexCollectionUpdate(source.Type, out var wSource, out var wIndex, out var wValue, wr, false);
        TrParenExpr(source, wSource, inLetExprBody, wSource);
        wIndex.Append(CoercedExpr(index, ((MapType)resultCollectionType).Domain, inLetExprBody, wSource));
        wValue.Append(CoercedExpr(value, ((MapType)resultCollectionType).Range, inLetExprBody, wSource));
      } else {
        Contract.Assert(source.Type.AsMultiSetType != null);
        EmitIndexCollectionUpdate(source.Type, out var wSource, out var wIndex, out var wValue, wr, false);
        TrParenExpr(source, wSource, inLetExprBody, wSource);
        wIndex.Append(CoercedExpr(index, resultCollectionType.Arg, inLetExprBody, wSource));
        wValue.Append(Expr(value, inLetExprBody, wSource));
      }
    }

    protected override void EmitIndexCollectionUpdate(Type sourceType, out ConcreteSyntaxTree wSource, out ConcreteSyntaxTree wIndex, out ConcreteSyntaxTree wValue, ConcreteSyntaxTree wr, bool nativeIndex) {
      if (sourceType.IsArrayType) {
        Contract.Assume(nativeIndex);
        (wSource, var wArguments) = CallArrayGetOrSet(false, 1, null, wr);
        wValue = wArguments.Fork();
        wArguments.Write(", ");
        wIndex = wArguments.Fork();
      } else {
        wSource = wr.ForkInParens();
        wr.Write(nativeIndex ? ".UpdateInt(" : ".Update(");
        wIndex = wr.Fork();
        wr.Write(", ");
        wValue = wr.Fork();
        wr.Write(")");
      }
    }

    protected override void EmitSeqSelectRange(Expression source, Expression lo /*?*/, Expression hi /*?*/,
        bool fromArray, bool inLetExprBody, ConcreteSyntaxTree wr, ConcreteSyntaxTree wStmts) {
      if (fromArray) {
        wr.Write("_dafny.ArrayRangeToSeq(");
        wr.Append(Expr(source, inLetExprBody, wStmts));
        wr.Write(", ");

        if (lo == null) {
          wr.Write("_dafny.NilInt");
        } else {
          TrExprToBigInt(lo, wr, inLetExprBody);
        }

        wr.Write(", ");

        if (hi == null) {
          wr.Write("_dafny.NilInt");
        } else {
          TrExprToBigInt(hi, wr, inLetExprBody);
        }

        wr.Write(")");
      } else {
        TrParenExpr(source, wr, inLetExprBody, wStmts);

        if (lo == null) {
          if (hi == null) {
            return;
          }

          wr.Write(".Take(");
          TrExprToSizeT(hi, inLetExprBody, wr, wStmts);
          wr.Write(")");
        } else {
          if (hi == null) {
            wr.Write(".Drop(");
            TrExprToSizeT(lo, inLetExprBody, wr, wStmts);
            wr.Write(")");
          } else {
            wr.Write(".Subsequence(");
            TrExprToSizeT(lo, inLetExprBody, wr, wStmts);
            wr.Write(", ");
            TrExprToSizeT(hi, inLetExprBody, wr, wStmts);
            wr.Write(")");
          }
        }
      }
    }

    void TrExprToBigInt(Expression e, ConcreteSyntaxTree wr, bool inLetExprBody) {
      var wStmts = wr.Fork();
      var nativeType = AsNativeType(e.Type);
      if (nativeType != null) {
        switch (nativeType.Sel) {
          case NativeType.Selection.Byte:
            wr.Write("_dafny.IntOfUint8(");
            break;
          case NativeType.Selection.UShort:
            wr.Write("_dafny.IntOfUint16(");
            break;
          case NativeType.Selection.UInt:
            wr.Write("_dafny.IntOfUint32(");
            break;
          case NativeType.Selection.ULong:
            wr.Write("_dafny.IntOfUint64(");
            break;
          case NativeType.Selection.SByte:
            wr.Write("_dafny.IntOfInt8(");
            break;
          case NativeType.Selection.Short:
            wr.Write("_dafny.IntOfInt16(");
            break;
          case NativeType.Selection.Int:
            wr.Write("_dafny.IntOfInt32(");
            break;
          case NativeType.Selection.Long:
            wr.Write($"{HelperModulePrefix}IntOfInt64(");
            break;
          default:
            throw new cce.UnreachableException();  // unexpected nativeType.Selection value
        }
      }

      TrParenExpr(e, wr, inLetExprBody, wStmts);

      if (nativeType != null) {
        wr.Write(")");
      }
    }

    protected override void EmitSeqConstructionExpr(SeqConstructionExpr expr, bool inLetExprBody, ConcreteSyntaxTree wr, ConcreteSyntaxTree wStmts) {
      wr.Write($"{HelperModulePrefix}SeqCreate(");
      TrExprToSizeT(expr.N, inLetExprBody, wr, wStmts);
      wr.Write(", ");
      var fromType = (ArrowType)expr.Initializer.Type.NormalizeExpand();
      var atd = (ArrowTypeDecl)fromType.ResolvedClass;
      var tParam = new UserDefinedType(expr.tok, new TypeParameter(expr.RangeToken, new Name("X"), TypeParameter.TPVarianceSyntax.NonVariant_Strict));
      var toType = new ArrowType(expr.tok, atd, new List<Type>() { Type.Int }, tParam);
      var initWr = EmitCoercionIfNecessary(fromType, toType, expr.tok, wr);
      initWr.Append(Expr(expr.Initializer, inLetExprBody, wStmts));
      wr.Write(")");
      if (fromType.Result.IsCharType && !UnicodeCharEnabled) {
        // Tag this sequence as being a string at runtime,
        // but only if --unicode-char is false.
        // See "Printing strings and characters" in docs/Compilation/StringsAndChars.md.
        wr.Write(".SetString()");
      }
    }

    protected override void EmitMultiSetFormingExpr(MultiSetFormingExpr expr, bool inLetExprBody, ConcreteSyntaxTree wr, ConcreteSyntaxTree wStmts) {
      var eeType = expr.E.Type.NormalizeExpand();
      if (eeType is SeqType) {
        TrParenExpr("_dafny.MultiSetFromSeq", expr.E, wr, inLetExprBody, wStmts);
      } else if (eeType is SetType) {
        TrParenExpr("_dafny.MultiSetFromSet", expr.E, wr, inLetExprBody, wStmts);
      } else {
        Contract.Assert(false); throw new cce.UnreachableException();
      }
    }

    protected override void EmitApplyExpr(Type functionType, IToken tok, Expression function, List<Expression> arguments,
        bool inLetExprBody, ConcreteSyntaxTree wr, ConcreteSyntaxTree wStmts) {
      TrParenExpr(function, wr, inLetExprBody, wStmts);
      TrExprList(arguments, wr, inLetExprBody, wStmts);
    }

    protected override ConcreteSyntaxTree EmitBetaRedex(List<string> boundVars, List<Expression> arguments,
      List<Type> boundTypes, Type type, IToken tok, bool inLetExprBody, ConcreteSyntaxTree wr,
      ref ConcreteSyntaxTree wStmts) {
      Contract.Assert(boundVars.Count == boundTypes.Count);
      wr.Write("(func (");
      for (int i = 0; i < boundVars.Count; i++) {
        if (i > 0) {
          wr.Write(", ");
        }
        wr.Write("{0} {1}", boundVars[i], TypeName(boundTypes[i], wr, tok));
      }

      wr.Write(") {0}", TypeName(type, wr, tok));
      var wLambdaBody = wr.NewBigExprBlock("", ")");
      var w = EmitReturnExpr(wLambdaBody);
      TrExprList(arguments, wr, inLetExprBody, wStmts);
      return w;
    }

    protected override void EmitConstructorCheck(string source, DatatypeCtor ctor, ConcreteSyntaxTree wr) {
      wr.Write("{0}.{1}()", source, FormatDatatypeConstructorCheckName(ctor.GetCompileName(Options)));
    }

    protected override void EmitDestructor(string source, Formal dtor, int formalNonGhostIndex, DatatypeCtor ctor, List<Type> typeArgs, Type bvType, ConcreteSyntaxTree wr) {
      if (DatatypeWrapperEraser.IsErasableDatatypeWrapper(Options, ctor.EnclosingDatatype, out var coreDtor)) {
        Contract.Assert(coreDtor.CorrespondingFormals.Count == 1);
        Contract.Assert(dtor == coreDtor.CorrespondingFormals[0]); // any other destructor is a ghost
        wr.Write(source);
      } else if (ctor.EnclosingDatatype is TupleTypeDecl tupleTypeDecl) {
        Contract.Assert(tupleTypeDecl.NonGhostDims != 1); // such a tuple is an erasable-wrapper type, handled above
        wr.Write("(*({0}).IndexInt({1})).({2})", source, formalNonGhostIndex, TypeName(typeArgs[formalNonGhostIndex], wr, Token.NoToken));
      } else {
        var dtorName = DatatypeFieldName(dtor, formalNonGhostIndex);
        wr = EmitCoercionIfNecessary(from: dtor.Type, to: bvType, tok: dtor.tok, wr: wr);
        wr.Write("{0}.Get_().({1}).{2}", source, TypeName_Constructor(ctor, wr), dtorName);
      }
    }

    protected override ConcreteSyntaxTree CreateLambda(List<Type> inTypes, IToken tok, List<string> inNames,
      Type resultType, ConcreteSyntaxTree wr, ConcreteSyntaxTree wStmts, bool untyped = false) {
      wr.Write("func (");
      Contract.Assert(inTypes.Count == inNames.Count);  // guaranteed by precondition
      for (var i = 0; i < inNames.Count; i++) {
        wr.Write("{0}{1} {2}", i == 0 ? "" : ", ", inNames[i], TypeName(inTypes[i], wr, tok));
      }
      var w = wr.NewExprBlock(") {0}", TypeName(resultType, wr, tok));
      return w;
    }

    protected override void CreateIIFE(string bvName, Type bvType, IToken bvTok, Type bodyType, IToken bodyTok,
      ConcreteSyntaxTree wr, ref ConcreteSyntaxTree wStmts, out ConcreteSyntaxTree wrRhs, out ConcreteSyntaxTree wrBody) {
      var w = wr.NewExprBlock("func ({0} {1}) {2}", bvName, TypeName(bvType, wr, bvTok), TypeName(bodyType, wr, bodyTok));
      wStmts = w.Fork();
      w.Write("return ");
      wrBody = w.Fork();
      w.WriteLine();
      wr.Write('(');
      wrRhs = wr.Fork();
      wr.Write(')');
    }

    protected override ConcreteSyntaxTree CreateIIFE0(Type resultType, IToken resultTok, ConcreteSyntaxTree wr,
      ConcreteSyntaxTree wStmts) {
      var w = wr.NewBigExprBlock("func () " + TypeName(resultType, wr, resultTok), "()");
      return w;
    }

    protected override ConcreteSyntaxTree CreateIIFE1(int source, Type resultType, IToken resultTok, string bvName,
        ConcreteSyntaxTree wr, ConcreteSyntaxTree wStmts) {
      var w = wr.NewExprBlock("func ({0} int) {1}", bvName, TypeName(resultType, wr, resultTok));
      wr.Write("({0})", source);
      return w;
    }

    protected override void EmitUnaryExpr(ResolvedUnaryOp op, Expression expr, bool inLetExprBody, ConcreteSyntaxTree wr, ConcreteSyntaxTree wStmts) {
      switch (op) {
        case ResolvedUnaryOp.BoolNot:
          TrParenExpr("!", expr, wr, inLetExprBody, wStmts);
          break;
        case ResolvedUnaryOp.BitwiseNot:
          if (AsNativeType(expr.Type) != null) {
            wr.Write("^ ");
            TrParenExpr(expr, wr, inLetExprBody, wStmts);
          } else {
            TrParenExpr(expr, wr, inLetExprBody, wStmts);
            wr.Write(".Not()");
          }
          break;
        case ResolvedUnaryOp.Cardinality:
          if (expr.Type.AsSeqType != null) {
            wr.Write($"{HelperModulePrefix}IntOfUint32(");
            TrParenExpr(expr, wr, inLetExprBody, wStmts);
            wr.Write(".Cardinality())");
          } else {
            TrParenExpr(expr, wr, inLetExprBody, wStmts);
            wr.Write(".Cardinality()");
          }

          break;
        default:
          Contract.Assert(false); throw new cce.UnreachableException();  // unexpected unary expression
      }
    }

    private bool IsDirectlyComparable(Type t) {
      Contract.Requires(t != null);
      return t.IsBoolType || t.IsCharType || AsNativeType(t) != null || t.IsArrayType ||
             t.NormalizeExpand() is UserDefinedType { ResolvedClass: ClassDecl };
    }

    private bool IsOrderedByCmp(Type t) {
      return t.IsIntegerType || t.IsRealType || t.IsBigOrdinalType || (t.IsBitVectorType && t.AsBitVectorType.NativeType == null) || (t.AsNewtype is NewtypeDecl nt && nt.NativeType == null);
    }

    private bool IsComparedByEquals(Type t) {
      return t.IsIndDatatype || t.NormalizeExpand() is CollectionType;
    }

    protected override void CompileBinOp(BinaryExpr.ResolvedOpcode op,
      Expression e0, Expression e1, IToken tok, Type resultType,
      out string opString,
      out string preOpString,
      out string postOpString,
      out string callString,
      out string staticCallString,
      out bool reverseArguments,
      out bool truncateResult,
      out bool convertE1_to_int,
      out bool coerceE1,
      ConcreteSyntaxTree errorWr) {

      opString = null;
      preOpString = "";
      postOpString = "";
      callString = null;
      staticCallString = null;
      reverseArguments = false;
      truncateResult = false;
      convertE1_to_int = false;
      coerceE1 = false;

      switch (op) {
        case BinaryExpr.ResolvedOpcode.BitwiseAnd:
          if (AsNativeType(resultType) != null) {
            opString = "&";
          } else {
            callString = "And";
          }
          break;
        case BinaryExpr.ResolvedOpcode.BitwiseOr:
          if (AsNativeType(resultType) != null) {
            opString = "|";
          } else {
            callString = "Or";
          }
          break;
        case BinaryExpr.ResolvedOpcode.BitwiseXor:
          if (AsNativeType(resultType) != null) {
            opString = "^";
          } else {
            callString = "Xor";
          }
          break;

        case BinaryExpr.ResolvedOpcode.EqCommon: {
            var eqType = DatatypeWrapperEraser.SimplifyType(Options, e0.Type);
            if (!EqualsUpToParameters(eqType, DatatypeWrapperEraser.SimplifyType(Options, e1.Type))) {
              staticCallString = $"{HelperModulePrefix}AreEqual";
            } else if (IsOrderedByCmp(eqType)) {
              callString = "Cmp";
              postOpString = " == 0";
            } else if (IsComparedByEquals(eqType)) {
              callString = "Equals";
            } else if (IsDirectlyComparable(eqType)) {
              opString = "==";
            } else {
              staticCallString = $"{HelperModulePrefix}AreEqual";
            }
            break;
          }
        case BinaryExpr.ResolvedOpcode.NeqCommon: {
            var eqType = DatatypeWrapperEraser.SimplifyType(Options, e0.Type);
            if (!EqualsUpToParameters(eqType, DatatypeWrapperEraser.SimplifyType(Options, e1.Type))) {
              preOpString = "!";
              staticCallString = $"{HelperModulePrefix}AreEqual";
            } else if (IsDirectlyComparable(eqType)) {
              opString = "!=";
              postOpString = "/* dircomp */";
            } else if (IsOrderedByCmp(eqType)) {
              callString = "Cmp";
              postOpString = " != 0";
            } else if (IsComparedByEquals(eqType)) {
              preOpString = "!";
              callString = "Equals";
            } else {
              preOpString = "!";
              staticCallString = $"{HelperModulePrefix}AreEqual";
            }
            break;
          }

        case BinaryExpr.ResolvedOpcode.Lt:
          if (IsOrderedByCmp(e0.Type)) {
            callString = "Cmp";
            postOpString = " < 0";
          } else {
            opString = "<";
          }
          break;
        case BinaryExpr.ResolvedOpcode.Le:
          if (IsOrderedByCmp(e0.Type)) {
            callString = "Cmp";
            postOpString = " <= 0";
          } else {
            opString = "<=";
          }
          break;
        case BinaryExpr.ResolvedOpcode.Ge:
          if (IsOrderedByCmp(e0.Type)) {
            callString = "Cmp";
            postOpString = " >= 0";
          } else {
            opString = ">=";
          }
          break;
        case BinaryExpr.ResolvedOpcode.Gt:
          if (IsOrderedByCmp(e0.Type)) {
            callString = "Cmp";
            postOpString = " > 0";
          } else {
            opString = ">";
          }
          break;
        case BinaryExpr.ResolvedOpcode.LeftShift:
          if (resultType.IsBitVectorType) {
            truncateResult = true;
          }
          if (AsNativeType(resultType) != null) {
            opString = "<<";
            if (AsNativeType(e1.Type) == null) {
              postOpString = ".Uint64()";
            }
          } else {
            if (AsNativeType(e1.Type) != null) {
              callString = "Lsh(_dafny.IntOfUint64(uint64";
              postOpString = "))";
            } else {
              callString = "Lsh";
            }
          }
          break;
        case BinaryExpr.ResolvedOpcode.RightShift:
          if (AsNativeType(resultType) != null) {
            opString = ">>";
            if (AsNativeType(e1.Type) == null) {
              postOpString = ".Uint64()";
            }
          } else {
            if (AsNativeType(e1.Type) != null) {
              callString = "Rsh(_dafny.IntOfUint64(uint64";
              postOpString = "))";
            } else {
              callString = "Rsh";
            }
          }
          break;
        case BinaryExpr.ResolvedOpcode.Add:
          if (resultType.IsBitVectorType) {
            truncateResult = true;
          }
          if (resultType.IsCharType || AsNativeType(resultType) != null) {
            opString = "+";
          } else {
            callString = "Plus";
          }
          break;
        case BinaryExpr.ResolvedOpcode.Sub:
          if (resultType.IsBitVectorType) {
            truncateResult = true;
          }
          if (AsNativeType(resultType) != null) {
            if (AsNativeType(resultType).LowerBound == BigInteger.Zero) {
              // Go is a PITA about subtracting unsigned integers---it complains
              // if they're constant and the substraction underflows.  Hiding
              // one of the arguments behind a thunk is kind of hideous but
              // it does prevent constant folding.
              opString = string.Format("- (func () {0} {{ return ", GetNativeTypeName(AsNativeType(resultType)));
              postOpString = " })()";
            } else {
              opString = "-";
            }
          } else if (resultType.IsCharType) {
            opString = "-";
          } else {
            callString = "Minus";
          }
          break;
        case BinaryExpr.ResolvedOpcode.Mul:
          if (resultType.IsBitVectorType) {
            truncateResult = true;
          }
          if (AsNativeType(resultType) != null) {
            opString = "*";
          } else {
            callString = "Times";
          }
          break;
        case BinaryExpr.ResolvedOpcode.Div:
          if (AsNativeType(resultType) != null) {
            var nt = AsNativeType(resultType);
            if (nt.LowerBound < BigInteger.Zero) {
              // Want Euclidean division for signed types
              staticCallString = "_dafny.Div" + Capitalize(GetNativeTypeName(AsNativeType(resultType)));
            } else {
              // Native division is fine for unsigned
              opString = "/";
            }
          } else {
            callString = "DivBy";
          }
          break;
        case BinaryExpr.ResolvedOpcode.Mod:
          if (AsNativeType(resultType) != null) {
            var nt = AsNativeType(resultType);
            if (nt.LowerBound < BigInteger.Zero) {
              // Want Euclidean division for signed types
              staticCallString = "_dafny.Mod" + Capitalize(GetNativeTypeName(AsNativeType(resultType)));
            } else {
              // Native division is fine for unsigned
              opString = "%";
            }
          } else {
            callString = "Modulo";
          }
          break;
        case BinaryExpr.ResolvedOpcode.SetEq:
        case BinaryExpr.ResolvedOpcode.MultiSetEq:
        case BinaryExpr.ResolvedOpcode.MapEq:
          callString = "Equals"; break;
        case BinaryExpr.ResolvedOpcode.SeqEq:
          staticCallString = $"{DafnySequenceCompanion}.Equal"; break;
        case BinaryExpr.ResolvedOpcode.ProperSubset:
        case BinaryExpr.ResolvedOpcode.ProperMultiSubset:
          callString = "IsProperSubsetOf"; break;
        case BinaryExpr.ResolvedOpcode.Subset:
        case BinaryExpr.ResolvedOpcode.MultiSubset:
          callString = "IsSubsetOf"; break;
        case BinaryExpr.ResolvedOpcode.Disjoint:
        case BinaryExpr.ResolvedOpcode.MultiSetDisjoint:
          callString = "IsDisjointFrom"; break;
        case BinaryExpr.ResolvedOpcode.InSet:
        case BinaryExpr.ResolvedOpcode.InMultiSet:
        case BinaryExpr.ResolvedOpcode.InMap:
          callString = "Contains"; reverseArguments = true; break;
        case BinaryExpr.ResolvedOpcode.Union:
        case BinaryExpr.ResolvedOpcode.MultiSetUnion:
          callString = "Union"; break;
        case BinaryExpr.ResolvedOpcode.MapMerge:
          callString = "Merge"; break;
        case BinaryExpr.ResolvedOpcode.Intersection:
        case BinaryExpr.ResolvedOpcode.MultiSetIntersection:
          callString = "Intersection"; break;
        case BinaryExpr.ResolvedOpcode.SetDifference:
        case BinaryExpr.ResolvedOpcode.MultiSetDifference:
          callString = "Difference"; break;
        case BinaryExpr.ResolvedOpcode.MapSubtraction:
          callString = "Subtract"; break;

        case BinaryExpr.ResolvedOpcode.ProperPrefix:
          staticCallString = $"{DafnySequenceCompanion}.IsProperPrefixOf"; break;
        case BinaryExpr.ResolvedOpcode.Prefix:
          staticCallString = $"{DafnySequenceCompanion}.IsPrefixOf"; break;
        case BinaryExpr.ResolvedOpcode.Concat:
          staticCallString = $"{DafnySequenceCompanion}.Concatenate"; break;
        case BinaryExpr.ResolvedOpcode.InSeq:
          staticCallString = $"{DafnySequenceCompanion}.Contains"; reverseArguments = true; break;

        default:
          base.CompileBinOp(op, e0, e1, tok, resultType,
            out opString, out preOpString, out postOpString, out callString, out staticCallString, out reverseArguments, out truncateResult, out convertE1_to_int, out coerceE1,
            errorWr);
          break;
      }
    }

    protected override void EmitIsZero(string varName, ConcreteSyntaxTree wr) {
      wr.Write("{0}.Cmp(_dafny.Zero) == 0", varName);
    }

    protected override void EmitConversionExpr(ConversionExpr e, bool inLetExprBody, ConcreteSyntaxTree wr, ConcreteSyntaxTree wStmts) {
      if (e.ToType.Equals(e.E.Type)) {
        TrParenExpr(e.E, wr, inLetExprBody, wStmts);
      } else if (e.E.Type.IsNumericBased(Type.NumericPersuasion.Int) || e.E.Type.IsBitVectorType || e.E.Type.IsCharType || e.E.Type.IsBigOrdinalType) {
        if (e.ToType.IsNumericBased(Type.NumericPersuasion.Real)) {
          // (int or bv or char) -> real
          Contract.Assert(AsNativeType(e.ToType) == null);
          wr.Write("_dafny.RealOfFrac(");
          ConcreteSyntaxTree w;
          if (e.E.Type.IsCharType) {
            wr.Write("_dafny.IntOfInt32(rune");
            w = wr.Fork();
            wr.Write(")");
          } else if (AsNativeType(e.E.Type) is NativeType nt) {
            wr.Write("_dafny.IntOf{0}(", Capitalize(GetNativeTypeName(nt)));
            w = wr.Fork();
            wr.Write(")");
          } else {
            w = wr;
          }
          TrParenExpr(e.E, w, inLetExprBody, wStmts);
          wr.Write(", _dafny.One)");
        } else if (e.ToType.IsCharType) {
          wr.Write($"{CharTypeName}(");
          TrParenExpr(e.E, wr, inLetExprBody, wStmts);
          if (AsNativeType(e.E.Type) == null) {
            wr.Write(".Int32()");
          }
          wr.Write(")");
        } else {
          // (int or bv or char) -> (int or bv or ORDINAL)
          var fromNative = AsNativeType(e.E.Type);
          var toNative = AsNativeType(e.ToType);
          if (fromNative != null && toNative != null) {
            // from a native, to a native -- simple!
            wr.Write(GetNativeTypeName(toNative));
            TrParenExpr(e.E, wr, inLetExprBody, wStmts);
          } else if (e.E.Type.IsCharType) {
            Contract.Assert(fromNative == null);
            if (toNative == null) {
              // char -> big-integer (int or bv or ORDINAL)
              wr.Write("_dafny.IntOfInt32(rune(");
              wr.Append(Expr(e.E, inLetExprBody, wStmts));
              wr.Write("))");
            } else {
              // char -> native
              wr.Write(GetNativeTypeName(toNative));
              TrParenExpr(e.E, wr, inLetExprBody, wStmts);
            }
          } else if (fromNative == null && toNative == null) {
            // big-integer (int or bv) -> big-integer (int or bv or ORDINAL), so identity will do
            wr.Append(Expr(e.E, inLetExprBody, wStmts));
          } else if (fromNative != null) {
            Contract.Assert(toNative == null); // follows from other checks
            // native (int or bv) -> big-integer (int or bv)
            wr.Write("_dafny.IntOf{0}(", Capitalize(GetNativeTypeName(fromNative)));
            wr.Append(Expr(e.E, inLetExprBody, wStmts));
            wr.Write(')');
          } else {
            // any (int or bv) -> native (int or bv)
            // Consider some optimizations
            var literal = PartiallyEvaluate(e.E);
            UnaryOpExpr u = e.E.Resolved as UnaryOpExpr;
            MemberSelectExpr m = e.E.Resolved as MemberSelectExpr;
            if (literal != null) {
              // Optimize constant to avoid intermediate BigInteger
              wr.Write("{0}({1})", GetNativeTypeName(toNative), literal);
            } else if (u != null && u.Op == UnaryOpExpr.Opcode.Cardinality) {
              // Optimize .Count to avoid intermediate BigInteger
              wr.Write("{0}(", GetNativeTypeName(toNative));
              TrParenExpr(u.E, wr, inLetExprBody, wStmts);
              wr.Write(u.E.Type.AsSeqType != null ? ".Cardinality())" : ".CardinalityInt())");
            } else if (m != null && m.MemberName == "Length" && m.Obj.Type.IsArrayType) {
              // Optimize .Length to avoid intermediate BigInteger
              wr.Write("{0}(_dafny.ArrayLenInt(", GetNativeTypeName(toNative));
              wr.Append(Expr(m.Obj, inLetExprBody, wStmts));
              wr.Write(", 0))");
            } else {
              // no optimization applies; use the standard translation
              TrParenExpr(e.E, wr, inLetExprBody, wStmts);
              wr.Write(".{0}()", Capitalize(GetNativeTypeName(toNative)));
            }
          }
        }
      } else if (e.E.Type.IsNumericBased(Type.NumericPersuasion.Real)) {
        Contract.Assert(AsNativeType(e.E.Type) == null);
        if (e.ToType.IsNumericBased(Type.NumericPersuasion.Real)) {
          // real -> real
          Contract.Assert(AsNativeType(e.ToType) == null);
          wr.Append(Expr(e.E, inLetExprBody, wStmts));
        } else if (e.ToType.IsCharType) {
          wr.Write($"{CharTypeName}(");
          TrParenExpr(e.E, wr, inLetExprBody, wStmts);
          wr.Write(".Int().Int32())");
        } else {
          // real -> (int or bv)
          TrParenExpr(e.E, wr, inLetExprBody, wStmts);
          wr.Write(".Int()");
          if (AsNativeType(e.ToType) is NativeType nt) {
            wr.Write(".{0}()", Capitalize(GetNativeTypeName(nt)));
          }
        }
      } else {
        Contract.Assert(false, $"not implemented for go: {e.E.Type} -> {e.ToType}");
      }
    }

    protected override void EmitTypeTest(string localName, Type fromType, Type toType, IToken tok, ConcreteSyntaxTree wr) {
      Contract.Requires(fromType.IsRefType);
      Contract.Requires(toType.IsRefType);

      if (fromType.IsRefType && !fromType.IsNonNullRefType) {
        if (toType.IsNonNullRefType) {
          wr.Write($"!_dafny.IsDafnyNull({localName}) && ");
        } else {
          wr.Write($"_dafny.IsDafnyNull({localName}) || ");
        }
      }

      if (fromType.IsSubtypeOf(toType, true, true)) {
        wr.Write("true");
      } else if (toType.IsTraitType) {
        wr.Write($"{HelperModulePrefix}InstanceOfTrait({localName}.(_dafny.TraitOffspring), {TypeName_Companion(toType.AsTraitType, wr, tok)}.TraitID_)");
      } else if (toType.IsRefType) {
        wr.Write($"{HelperModulePrefix}InstanceOf({localName}, ({TypeName(toType, wr, tok)})(nil))");
      } else if (fromType.IsTraitType && toType.AsNewtype != null) {
        wr.Write($"{HelperModulePrefix}InstanceOf({localName}, (*{ClassName(toType, wr, tok)})(nil))");
      } else {
        wr.Write($"{HelperModulePrefix}InstanceOf({localName}, {TypeName(toType, wr, tok)}{{}})");
      }

      var udtTo = (UserDefinedType)toType.NormalizeExpandKeepConstraints();
      if (udtTo.ResolvedClass is SubsetTypeDecl && !(udtTo.ResolvedClass is NonNullTypeDecl)) {
        // TODO: test constraints
        throw new UnsupportedFeatureException(tok, Feature.SubsetTypeTests);
      }
    }

    private static bool EqualsUpToParameters(Type type1, Type type2) {
      // TODO Consider whether Type.SameHead should return true in this case
      return Type.SameHead(type1, type2) || (type1.IsArrayType && type1.IsArrayType);
    }

<<<<<<< HEAD
    protected override ConcreteSyntaxTree FromFatPointer(Type type, ConcreteSyntaxTree wr) {
      if (type.HasFatPointer) {
        var w = wr.ForkInParens();
        wr.Write("._value");
        return w;
      } else {
        return wr;
      }
    }

    protected override ConcreteSyntaxTree ToFatPointer(Type type, ConcreteSyntaxTree wr) {
      if (type.HasFatPointer) {
        wr.Write(TypeName_Initializer(type, wr, type.AsNewtype.tok));
        return wr.ForkInParens();
      } else {
        return wr;
      }
=======
    protected override ConcreteSyntaxTree UnboxNewtypeValue(ConcreteSyntaxTree wr) {
      var w = wr.ForkInParens();
      wr.Write($"._value");
      return w;
>>>>>>> eb042e7b
    }

    protected override ConcreteSyntaxTree EmitCoercionIfNecessary(Type/*?*/ from, Type/*?*/ to, IToken tok, ConcreteSyntaxTree wr) {
      if (to == null) {
        return wr;
      }

      if (from != null && from.IsTraitType && to.AsNewtype != null) {
<<<<<<< HEAD
        wr = FromFatPointer(to, wr);
=======
        wr = UnboxNewtypeValue(wr);
>>>>>>> eb042e7b
        var w = wr.ForkInParens();
        wr.Write($".(*{UserDefinedTypeName(to.AsNewtype, true)})");
        return w;
      }
      if (from != null && from.AsNewtype != null && to.IsTraitType && (enclosingMethod != null || enclosingFunction != null)) {
<<<<<<< HEAD
        return ToFatPointer(from, wr);
=======
        wr.Write(TypeName_Initializer(from, wr, tok));
        return wr.ForkInParens();
>>>>>>> eb042e7b
      }

      from = from == null ? null : DatatypeWrapperEraser.SimplifyType(Options, from);
      to = DatatypeWrapperEraser.SimplifyType(Options, to);
      if (from != null && from.IsArrowType && to.IsArrowType && !from.Equals(to)) {
        // Need to convert functions more often, so do this before the
        // EqualsUpToParameters check below
        ArrowType fat = from.AsArrowType, tat = to.AsArrowType;
        // We must wrap the whole conversion in an IIFE to avoid capturing the source expression
        var bvName = idGenerator.FreshId("coer");
        // Nothing interesting should be written to wStmts
        var blackHole = new ConcreteSyntaxTree();
        CreateIIFE(bvName, fat, tok, tat, tok, wr, ref blackHole, out var ans, out wr);

        wr.Write("func (");
        var sep = "";
        var args = new List<string>();
        foreach (Type toArgType in tat.Args) {
          var arg = idGenerator.FreshId("arg");
          args.Add(arg);
          wr.Write("{0}{1} {2}", sep, arg, TypeName(toArgType, wr, tok));
          sep = ", ";
        }
        wr.Write(')');
        if (tat.Result != null) {
          wr.Write(" {0}", TypeName(tat.Result, wr, tok));
        }
        var wBody = wr.NewExprBlock("");
        ConcreteSyntaxTree wCall;
        if (fat.Result == null) {
          wCall = wBody;
        } else {
          wBody.Write("return ");
          wCall = EmitCoercionIfNecessary(@from: fat.Result, to: tat.Result, tok: tok, wr: wBody);
        }
        wCall.Write("{0}(", bvName);
        Contract.Assert(fat.Args.Count == tat.Args.Count);
        sep = "";
        for (int i = 0; i < fat.Args.Count; i++) {
          var fromArgType = fat.Args[i];
          var toArgType = tat.Args[i];
          wCall.Write(sep);
          var w = EmitCoercionIfNecessary(@from: toArgType, to: fromArgType, tok: tok, wr: wCall);
          w.Write(args[i]);
          sep = ", ";
        }
        wCall.Write(')');
        wBody.WriteLine();
        return ans;
      } else if (to.IsTypeParameter || (from != null && EqualsUpToParameters(from, to))) {
        // do nothing
        return wr;
      } else if (from != null && from.IsSubtypeOf(to, true, true)) {
        // upcast
        return wr;
      } else if (from == null || from.IsTypeParameter || to.IsSubtypeOf(from, true, true)) {
        // downcast (allowed?) or implicit cast from parameter
        if (to.IsObjectQ || to.IsObject) {
          // a cast to any can be omitted
          return wr;
        } else if (to.IsTraitType) {
          wr.Write("{0}.CastTo_(", TypeName_Companion(to.AsTraitType, wr, tok));
          var w = wr.Fork();
          wr.Write(")");
          return w;
        } else if (to.IsArrayType) {
          wr.Write("_dafny.ArrayCastTo(");
          var w = wr.Fork();
          wr.Write(")");
          return w;
        } else {
          var w = wr.Fork();
          wr.Write(".({0})", TypeName(to, wr, tok));
          return w;
        }
      } else {
        // It's unclear to me whether it's possible to hit this case with a valid Dafny program,
        // so I'm not using UnsupportedFeatureError for now.
        Error(CompilerErrors.ErrorId.c_Go_infeasible_conversion, tok, "Cannot convert from {0} to {1}", wr, from, to);
        return wr;
      }
    }

    protected override ConcreteSyntaxTree EmitCoercionToNativeInt(ConcreteSyntaxTree wr) {
      var w = wr.Fork();
      wr.Write(".(int)");
      return w;
    }

    protected override ConcreteSyntaxTree EmitCoercionToArbitraryTuple(ConcreteSyntaxTree wr) {
      var w = wr.Fork();
      wr.Write(".(_dafny.Tuple)");
      return w;
    }

    protected override void EmitCollectionDisplay(CollectionType ct, IToken tok, List<Expression> elements,
        bool inLetExprBody, ConcreteSyntaxTree wr, ConcreteSyntaxTree wStmts) {
      if (ct is SetType) {
        wr.Write("_dafny.SetOf");
      } else if (ct is MultiSetType) {
        wr.Write("_dafny.MultiSetOf");
      } else {
        Contract.Assert(ct is SeqType);  // follows from precondition
        if (ct.Arg.IsCharType && !UnicodeCharEnabled) {
          wr.Write("_dafny.SeqOfChars");
        } else {
          wr.Write("_dafny.SeqOf");
        }
      }
      TrExprList(elements, wr, inLetExprBody, wStmts, typeAt: _ => ct.Arg);
    }

    protected override void EmitMapDisplay(MapType mt, IToken tok, List<ExpressionPair> elements,
        bool inLetExprBody, ConcreteSyntaxTree wr, ConcreteSyntaxTree wStmts) {
      wr.Write("_dafny.NewMapBuilder()");
      foreach (ExpressionPair p in elements) {
        wr.Write(".Add(");
        wr.Append(Expr(p.A, inLetExprBody, wStmts));
        wr.Write(", ");
        wr.Append(Expr(p.B, inLetExprBody, wStmts));
        wr.Write(')');
      }
      wr.Write(".ToMap()");
    }

    protected override void EmitSetBuilder_New(ConcreteSyntaxTree wr, SetComprehension e, string collectionName) {
      var wrVarInit = DeclareLocalVar(collectionName, null, null, wr);
      wrVarInit.Write("_dafny.NewBuilder()");
    }

    protected override void EmitMapBuilder_New(ConcreteSyntaxTree wr, MapComprehension e, string collectionName) {
      var wrVarInit = DeclareLocalVar(collectionName, null, null, wr);
      wrVarInit.Write("_dafny.NewMapBuilder()");
    }

    protected override void EmitSetBuilder_Add(CollectionType ct, string collName, Expression elmt, bool inLetExprBody, ConcreteSyntaxTree wr) {
      Contract.Assume(ct is SetType || ct is MultiSetType);  // follows from precondition
      var wStmts = wr.Fork();
      wr.Write("{0}.Add(", collName);
      wr.Append(Expr(elmt, inLetExprBody, wStmts));
      wr.WriteLine(")");
    }

    protected override ConcreteSyntaxTree EmitMapBuilder_Add(MapType mt, IToken tok, string collName, Expression term, bool inLetExprBody, ConcreteSyntaxTree wr) {
      var wStmts = wr.Fork();
      wr.Write("{0}.Add(", collName);
      var termLeftWriter = wr.Fork();
      wr.Write(",");
      wr.Append(Expr(term, inLetExprBody, wStmts));
      wr.WriteLine(")");
      return termLeftWriter;
    }

    protected override string GetCollectionBuilder_Build(CollectionType ct, IToken tok, string collName, ConcreteSyntaxTree wr) {
      if (ct is SetType) {
        return collName + ".ToSet()";
      } else {
        Contract.Assert(ct is MapType);
        return collName + ".ToMap()";
      }
    }

    protected override Type EmitIntegerRange(Type type, out ConcreteSyntaxTree wLo, out ConcreteSyntaxTree wHi, ConcreteSyntaxTree wr) {
      Type result;
      if (AsNativeType(type) != null) {
        wr.Write("{0}.IntegerRange(", TypeName_Companion(type.AsNewtype, wr, tok: Token.NoToken));
        result = type;
      } else {
        wr.Write($"{HelperModulePrefix}IntegerRange(");
        result = new IntType();
      }
      wLo = wr.Fork();
      wr.Write(", ");
      wHi = wr.Fork();
      wr.Write(')');
      return result;
    }

    protected override void EmitSingleValueGenerator(Expression e, bool inLetExprBody, string type, ConcreteSyntaxTree wr, ConcreteSyntaxTree wStmts) {
      TrParenExpr("_dafny.SingleValue", e, wr, inLetExprBody, wStmts);
    }

    protected override void EmitHaltRecoveryStmt(Statement body, string haltMessageVarName, Statement recoveryBody, ConcreteSyntaxTree wr) {
      var funcBlock = wr.NewBlock("func()", close: BlockStyle.Brace);
      var deferBlock = funcBlock.NewBlock("defer func()", close: BlockStyle.Brace);
      var ifRecoverBlock = deferBlock.NewBlock("if r := recover(); r != nil");
      var stringMaker = UnicodeCharEnabled ? "UnicodeSeqOfUtf8Bytes" : "SeqOfString";
      ifRecoverBlock.WriteLine($"var {haltMessageVarName} = {HelperModulePrefix}{stringMaker}(r.(string))");
      TrStmt(recoveryBody, ifRecoverBlock);
      funcBlock.WriteLine("()");
      TrStmt(body, funcBlock);
      wr.WriteLine("()");
    }
  }
}<|MERGE_RESOLUTION|>--- conflicted
+++ resolved
@@ -211,19 +211,11 @@
       var isDefaultClass = cls is DefaultClassDecl;
 
       bool isSequence = superClasses.Any(superClass => superClass is UserDefinedType udt && IsDafnySequence(udt.ResolvedClass));
-<<<<<<< HEAD
-      return CreateClass(cls, name, isExtern, typeParameters, superClasses, tok, wr, includeRtd: !isDefaultClass, includeEquals: !isSequence, includeString: !isSequence);
-    }
-
-    // TODO Consider splitting this into two functions; most things seem to be passing includeRtd: false, includeEquals: false and includeString: true.
-    private GoCompiler.ClassWriter CreateClass(TopLevelDecl classContext, string name, bool isExtern, List<TypeParameter>/*?*/ typeParameters, List<Type>/*?*/ superClasses, IToken tok, ConcreteSyntaxTree wr, bool includeRtd, bool includeEquals, bool includeString) {
-=======
       return CreateClass(cls, name, isExtern, fullPrintName, typeParameters, superClasses, tok, wr, includeRtd: !isDefaultClass, includeEquals: !isSequence, includeString: !isSequence);
     }
 
     // TODO Consider splitting this into two functions; most things seem to be passing includeRtd: false, includeEquals: false and includeString: true.
     private GoCompiler.ClassWriter CreateClass(TopLevelDecl classContext, string name, bool isExtern, string/*?*/ fullPrintName, List<TypeParameter>/*?*/ typeParameters, List<Type>/*?*/ superClasses, IToken tok, ConcreteSyntaxTree wr, bool includeRtd, bool includeEquals, bool includeString) {
->>>>>>> eb042e7b
       // See docs/Compilation/ReferenceTypes.md for a description of how instance members of classes and traits are compiled into Go.
       //
       // func New_Class_(Type0 _dafny.TypeDescriptor, Type1 _dafny.TypeDescriptor) *Class {
@@ -275,21 +267,12 @@
 
       w.WriteLine();
       CreateInitializer(classContext, name, w, out var instanceFieldInitWriter, out var traitInitWriter, out var rtdParamWriter);
-<<<<<<< HEAD
-
-      var isNewtypeWithTraits = classContext is NewtypeDecl { ParentTraits: { Count: > 0 } };
-=======
->>>>>>> eb042e7b
 
       var isNewtypeWithTraits = classContext is NewtypeDecl { ParentTraits: { Count: > 0 } };
 
       var rtdCount = 0;
       if (typeParameters != null) {
         rtdCount = WriteRuntimeTypeDescriptorsFields(typeParameters, false, instanceFieldWriter, instanceFieldInitWriter, rtdParamWriter);
-      }
-      if (isNewtypeWithTraits) {
-        var udt = UserDefinedType.FromTopLevelDecl(classContext.tok, classContext);
-        rtdParamWriter.Write($"value {TypeName(udt, rtdParamWriter, classContext.tok)}");
       }
       if (isNewtypeWithTraits) {
         var udt = UserDefinedType.FromTopLevelDecl(classContext.tok, classContext);
@@ -480,11 +463,7 @@
       //   // break becomes:
       //   return
       // }()
-<<<<<<< HEAD
-      var cw = CreateClass(iter, IdName(iter), false, iter.TypeArgs, null, null, wr, includeRtd: false, includeEquals: false, includeString: true);
-=======
       var cw = CreateClass(iter, IdName(iter), false, null, iter.TypeArgs, null, null, wr, includeRtd: false, includeEquals: false, includeString: true);
->>>>>>> eb042e7b
 
       cw.InstanceFieldWriter.WriteLine("cont chan<- struct{}");
       cw.InstanceFieldWriter.WriteLine("yielded <-chan struct{}");
@@ -792,11 +771,7 @@
 
         wr.WriteLine();
         var wCheck = wr.NewNamedBlock("func (_this {0}) {1}() bool", name, FormatDatatypeConstructorCheckName(ctor.GetCompileName(Options)));
-<<<<<<< HEAD
         wCheck.WriteLine("_, ok := _this.Get_().({0})", StructOfCtor(ctor));
-=======
-        wCheck.WriteLine("_, ok := _this.Get().({0})", StructOfCtor(ctor));
->>>>>>> eb042e7b
         wCheck.WriteLine("return ok");
 
         if (dt is CoDatatypeDecl) {
@@ -859,11 +834,7 @@
               var wDtor = wr.NewNamedBlock("func (_this {0}) {1}() {2}", name, FormatDatatypeDestructorName(arg.CompileName), TypeName(arg.Type, wr, arg.tok));
               var n = dtor.EnclosingCtors.Count;
               if (n == 1) {
-<<<<<<< HEAD
                 wDtor.WriteLine("return _this.Get_().({0}).{1}", StructOfCtor(dtor.EnclosingCtors[0]), DatatypeFieldName(arg));
-=======
-                wDtor.WriteLine("return _this.Get().({0}).{1}", StructOfCtor(dtor.EnclosingCtors[0]), DatatypeFieldName(arg));
->>>>>>> eb042e7b
               } else {
                 wDtor = wDtor.NewBlock("switch data := _this.Get_().(type)");
                 var compiledConstructorsProcessed = 0;
@@ -944,11 +915,7 @@
 
           var needData2 = ctor.Formals.Exists(arg => !arg.IsGhost);
 
-<<<<<<< HEAD
           wCase.WriteLine("{0}, ok := other.Get_().({1})", needData2 ? "data2" : "_", StructOfCtor(ctor));
-=======
-          wCase.WriteLine("{0}, ok := other.Get().({1})", needData2 ? "data2" : "_", StructOfCtor(ctor));
->>>>>>> eb042e7b
           wCase.Write("return ok");
           var k = 0;
           foreach (Formal arg in ctor.Formals) {
@@ -999,11 +966,7 @@
     }
 
     protected override IClassWriter DeclareNewtype(NewtypeDecl nt, ConcreteSyntaxTree wr) {
-<<<<<<< HEAD
-      var cw = CreateClass(nt, IdName(nt), false, nt.TypeArgs,
-=======
       var cw = CreateClass(nt, IdName(nt), false, null, nt.TypeArgs,
->>>>>>> eb042e7b
         nt.ParentTypeInformation.UniqueParentTraits(), null, wr, includeRtd: false, includeEquals: false, includeString: true);
       var w = cw.ConcreteMethodWriter;
       var nativeType = nt.NativeType != null ? GetNativeTypeName(nt.NativeType) : null;
@@ -1046,11 +1009,7 @@
     }
 
     protected override void DeclareSubsetType(SubsetTypeDecl sst, ConcreteSyntaxTree wr) {
-<<<<<<< HEAD
-      var cw = CreateClass(sst, IdName(sst), false, sst.TypeArgs, null, null, wr, includeRtd: false, includeEquals: false, includeString: true);
-=======
       var cw = CreateClass(sst, IdName(sst), false, null, sst.TypeArgs, null, null, wr, includeRtd: false, includeEquals: false, includeString: true);
->>>>>>> eb042e7b
       var w = cw.ConcreteMethodWriter;
       if (sst.WitnessKind == SubsetTypeDecl.WKind.Compiled) {
         var witness = new ConcreteSyntaxTree(w.RelativeIndentLevel);
@@ -1337,27 +1296,10 @@
       foreach (var tp in typeParams) {
         if (useAllTypeArgs || NeedsTypeDescriptor(tp)) {
           var name = FormatRTDName(tp.GetCompileName(Options));
-<<<<<<< HEAD
           wr?.WriteLine($"{name} {DafnyTypeDescriptor}");
           wInit?.WriteLine("_this.{0} = {0}", name);
           wParams?.Write($"{sep}{name} {DafnyTypeDescriptor}");
           sep = ", ";
-=======
-
-          if (wr != null) {
-            wr.WriteLine($"{name} {DafnyTypeDescriptor}");
-          }
-
-          if (wInit != null) {
-            wInit.WriteLine("_this.{0} = {0}", name);
-          }
-
-          if (wParams != null) {
-            wParams.Write($"{sep}{name} {DafnyTypeDescriptor}");
-            sep = ", ";
-          }
-
->>>>>>> eb042e7b
           count++;
         }
       }
@@ -3632,7 +3574,6 @@
       return Type.SameHead(type1, type2) || (type1.IsArrayType && type1.IsArrayType);
     }
 
-<<<<<<< HEAD
     protected override ConcreteSyntaxTree FromFatPointer(Type type, ConcreteSyntaxTree wr) {
       if (type.HasFatPointer) {
         var w = wr.ForkInParens();
@@ -3650,12 +3591,6 @@
       } else {
         return wr;
       }
-=======
-    protected override ConcreteSyntaxTree UnboxNewtypeValue(ConcreteSyntaxTree wr) {
-      var w = wr.ForkInParens();
-      wr.Write($"._value");
-      return w;
->>>>>>> eb042e7b
     }
 
     protected override ConcreteSyntaxTree EmitCoercionIfNecessary(Type/*?*/ from, Type/*?*/ to, IToken tok, ConcreteSyntaxTree wr) {
@@ -3664,22 +3599,13 @@
       }
 
       if (from != null && from.IsTraitType && to.AsNewtype != null) {
-<<<<<<< HEAD
         wr = FromFatPointer(to, wr);
-=======
-        wr = UnboxNewtypeValue(wr);
->>>>>>> eb042e7b
         var w = wr.ForkInParens();
         wr.Write($".(*{UserDefinedTypeName(to.AsNewtype, true)})");
         return w;
       }
       if (from != null && from.AsNewtype != null && to.IsTraitType && (enclosingMethod != null || enclosingFunction != null)) {
-<<<<<<< HEAD
         return ToFatPointer(from, wr);
-=======
-        wr.Write(TypeName_Initializer(from, wr, tok));
-        return wr.ForkInParens();
->>>>>>> eb042e7b
       }
 
       from = from == null ? null : DatatypeWrapperEraser.SimplifyType(Options, from);
