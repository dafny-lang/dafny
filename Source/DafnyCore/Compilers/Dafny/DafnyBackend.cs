using System;
using System.Collections.Generic;
using System.Collections.ObjectModel;
using System.Diagnostics;
using System.Diagnostics.Contracts;
using System.IO;
using System.Linq;

namespace Microsoft.Dafny.Compilers;

public class DafnyBackend : ExecutableBackend {

  public override IReadOnlySet<string> SupportedExtensions => new HashSet<string> { ".dfy" };
  public override string TargetName => "Simple Dafny";
  public override string TargetExtension => "dfy";
  public override int TargetIndentSize => 4;
  public override string TargetBaseDir(string dafnyProgramName) =>
    $"{Path.GetFileNameWithoutExtension(dafnyProgramName)}-dfy";
  public override bool SupportsInMemoryCompilation => false;
  public override bool TextualTargetIsExecutable => false;
  public override bool IsInternal => true;

  protected override SinglePassCompiler CreateCompiler() {
    return new DafnyCompiler(Options, Reporter);
  }

  public override bool CompileTargetProgram(string dafnyProgramName, string targetProgramText,
      string /*?*/ callToMain, string /*?*/ targetFilename, ReadOnlyCollection<string> otherFileNames,
      bool runAfterCompile, TextWriter outputWriter, out object compilationResult) {
    compilationResult = null;
    foreach (var otherFileName in otherFileNames) {
      if (Path.GetExtension(otherFileName) != ".dfy") {
        outputWriter.WriteLine($"Unrecognized file as extra input for Dafny compilation: {otherFileName}");
        return false;
      }
    }
    return true;
  }

  /*
   * The Dafny backend is different from the other backends in that the output code needs to be compiled
   * by the Dafny compiler itself to another backend for execution.
   */
  public override bool RunTargetProgram(string dafnyProgramName, string targetProgramText, string callToMain, /*?*/
    string targetFilename, ReadOnlyCollection<string> otherFileNames, object compilationResult, TextWriter outputWriter,
    TextWriter errorWriter) {
    Contract.Requires(targetFilename != null || otherFileNames.Count == 0);

<<<<<<< HEAD
    return RunTargetDafnyProgram(targetFilename, outputWriter, errorWriter);
=======
    return RunTargetDafnyProgram(targetFilename, outputWriter, false);
>>>>>>> bd2d4ecd
  }

  public DafnyBackend(DafnyOptions options) : base(options) {
  }
}<|MERGE_RESOLUTION|>--- conflicted
+++ resolved
@@ -46,11 +46,7 @@
     TextWriter errorWriter) {
     Contract.Requires(targetFilename != null || otherFileNames.Count == 0);
 
-<<<<<<< HEAD
-    return RunTargetDafnyProgram(targetFilename, outputWriter, errorWriter);
-=======
-    return RunTargetDafnyProgram(targetFilename, outputWriter, false);
->>>>>>> bd2d4ecd
+    return RunTargetDafnyProgram(targetFilename, outputWriter, errorWriter, false);
   }
 
   public DafnyBackend(DafnyOptions options) : base(options) {
