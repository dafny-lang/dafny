--- conflicted
+++ resolved
@@ -46,7 +46,6 @@
     TextWriter errorWriter) {
     Contract.Requires(targetFilename != null || otherFileNames.Count == 0);
 
-<<<<<<< HEAD
     /*
      * In order to work for the continuous integration, we need to call the Dafny compiler using dotnet
      * because dafny is not currently in the path
@@ -102,10 +101,6 @@
     }
 
     return true;
-
-=======
-    return RunTargetDafnyProgram(targetFilename, outputWriter);
->>>>>>> 3f184687
   }
 
   public DafnyBackend(DafnyOptions options) : base(options) {
