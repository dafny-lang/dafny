--- conflicted
+++ resolved
@@ -85,13 +85,8 @@
       Feature.ExternalConstructors,
       Feature.SubtypeConstraintsInQuantifiers,
       Feature.TuplesWiderThan20,
-<<<<<<< HEAD
-      Feature.ForLoops,
       Feature.Traits,  // Conservative since traits are partially supported, but not CreateGetterSetter for example
       Feature.Contravariance
-=======
-      Feature.ForLoops
->>>>>>> 30a8abc4
     };
 
     private readonly List<string> Imports = new() { DafnyDefaultModule };
@@ -215,11 +210,7 @@
         List<DAST.Type> typeParams = new();
         foreach (var tp in dt.TypeArgs) {
           if (tp.Variance == TypeParameter.TPVariance.Contra) {
-<<<<<<< HEAD
             throw new UnsupportedFeatureException(dt.tok, Feature.Contravariance);
-=======
-            throw new UnsupportedFeatureException(Token.NoToken, Feature.RunAllTests); //("Contravariance in type parameters");
->>>>>>> 30a8abc4
           }
 
           typeParams.Add((DAST.Type)DAST.Type.create_TypeArg(Sequence<Rune>.UnicodeFromString(IdProtect(tp.GetCompileName(Options)))));
@@ -318,13 +309,9 @@
         var valueType = map.Range;
         return (DAST.Type)DAST.Type.create_Map(GenType(keyType), GenType(valueType));
       } else if (xType is BitvectorType) {
-<<<<<<< HEAD
         throw new UnsupportedFeatureException(xType.tok, Feature.Bitvectors);
       } else if (xType is BigOrdinalType) {
         throw new UnsupportedFeatureException(typ.tok, Feature.Ordinals);
-=======
-        throw new UnsupportedFeatureException(Token.NoToken, Feature.RunAllTests); //("Bitvector types");
->>>>>>> 30a8abc4
       } else {
         throw new UnsupportedFeatureException(Token.NoToken, Feature.RunAllTests); //("Type name for " + xType + " (" + typ.GetType() + ")");
       }
@@ -491,11 +478,7 @@
 
       public ConcreteSyntaxTree CreateGetterSetter(string name, Type resultType, IToken tok,
           bool createBody, MemberDecl member, out ConcreteSyntaxTree setterWriter, bool forBodyInheritance) {
-<<<<<<< HEAD
         throw new UnsupportedFeatureException(tok, Feature.Traits);
-=======
-        throw new UnsupportedFeatureException(Token.NoToken, Feature.RunAllTests);
->>>>>>> 30a8abc4
       }
 
       public void DeclareField(string name, TopLevelDecl enclosingDecl, bool isStatic, bool isConst, Type type,
@@ -1009,12 +992,6 @@
 
     protected override ConcreteSyntaxTree EmitForStmt(IToken tok, IVariable loopIndex, bool goingUp, string endVarName,
       List<Statement> body, LList<Label> labels, ConcreteSyntaxTree wr) {
-<<<<<<< HEAD
-      if (!workaroundEsdk) {
-        throw new UnsupportedFeatureException(tok, Feature.ForLoops);
-      }
-=======
->>>>>>> 30a8abc4
       return new BuilderSyntaxTree<ExprContainer>(new ExprBuffer(null));
     }
 
@@ -1029,12 +1006,6 @@
     }
 
     protected override ConcreteSyntaxTree CreateForLoop(string indexVar, Action<ConcreteSyntaxTree> bound, ConcreteSyntaxTree wr, string start = null) {
-<<<<<<< HEAD
-      if (!workaroundEsdk) {
-        throw new UnsupportedFeatureException(Token.NoToken, Feature.ForLoops);
-      }
-=======
->>>>>>> 30a8abc4
       return new BuilderSyntaxTree<StatementContainer>(new StatementBuffer());
     }
 
@@ -1254,11 +1225,7 @@
     }
 
     protected override ConcreteSyntaxTree EmitBitvectorTruncation(BitvectorType bvType, bool surroundByUnchecked, ConcreteSyntaxTree wr) {
-<<<<<<< HEAD
       throw new UnsupportedFeatureException(bvType.tok, Feature.Bitvectors);
-=======
-      throw new UnsupportedFeatureException(Token.NoToken, Feature.RunAllTests);
->>>>>>> 30a8abc4
     }
 
     protected override void EmitRotate(Expression e0, Expression e1, bool isRotateLeft, ConcreteSyntaxTree wr,
@@ -1722,11 +1689,7 @@
 
     protected override void EmitIndexCollectionUpdate(Expression source, Expression index, Expression value,
       CollectionType resultCollectionType, bool inLetExprBody, ConcreteSyntaxTree wr, ConcreteSyntaxTree wStmts) {
-<<<<<<< HEAD
       throw new UnsupportedFeatureException(source.tok, Feature.SequenceUpdateExpressions);
-=======
-      throw new UnsupportedFeatureException(Token.NoToken, Feature.RunAllTests);
->>>>>>> 30a8abc4
     }
 
     protected override void EmitSeqSelectRange(Expression source, Expression lo, Expression hi, bool fromArray,
@@ -2200,11 +2163,7 @@
             Sequence<DAST.Expression>.FromArray(elementsAST.ToArray())
           ));
         } else if (ct is MultiSetType multiSet) {
-<<<<<<< HEAD
           throw new UnsupportedFeatureException(ct.tok, Feature.Multisets);
-=======
-          throw new UnsupportedFeatureException(Token.NoToken, Feature.RunAllTests);
->>>>>>> 30a8abc4
         } else if (ct is SeqType seq) {
           builder.Builder.AddExpr((DAST.Expression)DAST.Expression.create_SeqValue(
             Sequence<DAST.Expression>.FromArray(elementsAST.ToArray()),
@@ -2242,32 +2201,16 @@
     }
 
     protected override void EmitSetBuilder_New(ConcreteSyntaxTree wr, SetComprehension e, string collectionName) {
-<<<<<<< HEAD
-      if (!workaroundEsdk) {
-        throw new UnsupportedFeatureException(e.tok, Feature.SetComprehensions);
-      }
+      throw new UnsupportedFeatureException(e.tok, Feature.SetComprehensions);
     }
 
     protected override void EmitMapBuilder_New(ConcreteSyntaxTree wr, MapComprehension e, string collectionName) {
       throw new UnsupportedFeatureException(e.tok, Feature.MapComprehensions);
-=======
-      throw new UnsupportedFeatureException(Token.NoToken, Feature.RunAllTests);
-    }
-
-    protected override void EmitMapBuilder_New(ConcreteSyntaxTree wr, MapComprehension e, string collectionName) {
-      throw new UnsupportedFeatureException(Token.NoToken, Feature.RunAllTests);
->>>>>>> 30a8abc4
     }
 
     protected override void EmitSetBuilder_Add(CollectionType ct, string collName, Expression elmt, bool inLetExprBody,
         ConcreteSyntaxTree wr) {
-<<<<<<< HEAD
-      if (!workaroundEsdk) {
-        throw new UnsupportedFeatureException(elmt.tok, Feature.SetComprehensions);
-      }
-=======
-      throw new UnsupportedFeatureException(Token.NoToken, Feature.RunAllTests);
->>>>>>> 30a8abc4
+      throw new UnsupportedFeatureException(elmt.tok, Feature.SetComprehensions);
     }
 
     protected override ConcreteSyntaxTree EmitMapBuilder_Add(MapType mt, IToken tok, string collName, Expression term,
