--- conflicted
+++ resolved
@@ -1305,7 +1305,6 @@
           _ => throw new NotImplementedException(),
         };
 
-<<<<<<< HEAD
         convertE1ToFatPointer = op switch {
           BinaryExpr.ResolvedOpcode.InSet => true,
           BinaryExpr.ResolvedOpcode.InMultiSet => true,
@@ -1314,11 +1313,8 @@
           _ => false
         };
 
-        currentBuilder = builder.Builder.BinOp(opString, this, currentBuilder);
-=======
         currentBuilder = builder.Builder.BinOp(opString);
         // cleaned up by EmitExpr
->>>>>>> 7b2816eb
       } else {
         throw new InvalidOperationException();
       }
