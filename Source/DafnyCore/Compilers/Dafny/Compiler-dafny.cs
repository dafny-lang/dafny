--- conflicted
+++ resolved
@@ -404,15 +404,9 @@
       }
     }
 
-<<<<<<< HEAD
     protected override string TypeName_UDT(string fullCompileName, List<TypeParameter.TPVariance> variances,
-      List<Type> typeArgs, ConcreteSyntaxTree wr, IToken tok, bool omitTypeArguments) {
-      throw new UnsupportedFeatureException(Token.NoToken, Feature.RunAllTests);
-=======
-    protected override string TypeName_UDT(string fullCompileName, List<TypeParameter.TPVariance> variance,
         List<Type> typeArgs, ConcreteSyntaxTree wr, IToken tok, bool omitTypeArguments) {
       return fullCompileName;
->>>>>>> 4df078a2
     }
 
     protected override string TypeName_Companion(Type type, ConcreteSyntaxTree wr, IToken tok, MemberDecl member) {
@@ -437,7 +431,8 @@
       }
     }
 
-    protected override void EmitNameAndActualTypeArgs(string protectedName, List<Type> typeArgs, IToken tok, ConcreteSyntaxTree wr) {
+    protected override void EmitNameAndActualTypeArgs(string protectedName, List<Type> typeArgs,  List<TypeParameter> typeParameters,
+      IToken tok, ConcreteSyntaxTree wr) {
       if (wr is BuilderSyntaxTree<ExprContainer> st && st.Builder is CallExprBuilder callExpr) {
         callExpr.SetName(protectedName);
       } else if (currentBuilder is CallStmtBuilder call) {
@@ -446,7 +441,7 @@
         throw new InvalidOperationException();
       }
 
-      base.EmitNameAndActualTypeArgs(protectedName, typeArgs, tok, wr);
+      base.EmitNameAndActualTypeArgs(protectedName, typeArgs, typeParameters, tok, wr);
     }
 
     protected override void TypeArgDescriptorUse(bool isStatic, bool lookasideBody, TopLevelDeclWithMembers cl, out bool needsTypeParameter, out bool needsTypeDescriptor) {
@@ -542,11 +537,7 @@
       }
     }
 
-<<<<<<< HEAD
     protected override void EmitActualTypeArgs(List<Type> typeArgs, List<TypeParameter> typeParameters, IToken tok, ConcreteSyntaxTree wr) {
-      throw new UnsupportedFeatureException(Token.NoToken, Feature.RunAllTests);
-=======
-    protected override void EmitActualTypeArgs(List<Type> typeArgs, IToken tok, ConcreteSyntaxTree wr) {
       if (wr is BuilderSyntaxTree<ExprContainer> st && st.Builder is CallExprBuilder callExpr) {
         callExpr.SetTypeArgs(typeArgs.Select(GenType).ToList());
       } else if (currentBuilder is CallStmtBuilder callStmt) {
@@ -554,7 +545,6 @@
       } else {
         throw new InvalidOperationException("Cannot emit actual type args in this context: " + currentBuilder);
       }
->>>>>>> 4df078a2
     }
 
     protected override string GenerateLhsDecl(string target, Type type, ConcreteSyntaxTree wr, IToken tok) {
@@ -1019,7 +1009,6 @@
       throw new NotImplementedException();
     }
 
-<<<<<<< HEAD
     protected override void EmitIndexCollectionSelect(CollectionType collectionType, ConcreteSyntaxTree wr,
       ConcreteSyntaxTree wSource, ConcreteSyntaxTree wIndex) {
       throw new UnsupportedFeatureException(Token.NoToken, Feature.RunAllTests);
@@ -1028,16 +1017,6 @@
     protected override void EmitIndexCollectionUpdate(CollectionType collectionType, ConcreteSyntaxTree wr,
       ConcreteSyntaxTree wSource, ConcreteSyntaxTree wIndex, ConcreteSyntaxTree wValue) {
       throw new UnsupportedFeatureException(Token.NoToken, Feature.RunAllTests);
-=======
-    protected override void EmitIndexCollectionSelect(Expression source, Expression index, bool inLetExprBody,
-      ConcreteSyntaxTree wr, ConcreteSyntaxTree wStmts) {
-      throw new NotImplementedException();
-    }
-
-    protected override void EmitIndexCollectionUpdate(Expression source, Expression index, Expression value,
-      CollectionType resultCollectionType, bool inLetExprBody, ConcreteSyntaxTree wr, ConcreteSyntaxTree wStmts) {
-      throw new NotImplementedException();
->>>>>>> 4df078a2
     }
 
     protected override void EmitSeqSelectRange(Expression source, Expression lo, Expression hi, bool fromArray,
@@ -1109,160 +1088,7 @@
       out bool coerceE1,
       out bool convertE1ToFatPointer,
       ConcreteSyntaxTree errorWr) {
-<<<<<<< HEAD
-
-      opString = null;
-      preOpString = "";
-      postOpString = "";
-      callString = null;
-      staticCallString = null;
-      reverseArguments = false;
-      truncateResult = false;
-      convertE1ToFatPointer = false;
-      convertE1ToInt = false;
-      coerceE1 = false;
-
-      switch (op) {
-        case BinaryExpr.ResolvedOpcode.Iff:
-          opString = "<==>";
-          break;
-        case BinaryExpr.ResolvedOpcode.Imp:
-          opString = "==>";
-          break;
-        case BinaryExpr.ResolvedOpcode.And:
-          opString = "&&";
-          break;
-        case BinaryExpr.ResolvedOpcode.Or:
-          opString = "||";
-          break;
-        case BinaryExpr.ResolvedOpcode.BitwiseAnd:
-          opString = "&";
-          break;
-        case BinaryExpr.ResolvedOpcode.BitwiseOr:
-          opString = "|";
-          break;
-        case BinaryExpr.ResolvedOpcode.BitwiseXor:
-          opString = "^";
-          break;
-        case BinaryExpr.ResolvedOpcode.EqCommon:
-          opString = "==";
-          break;
-        case BinaryExpr.ResolvedOpcode.NeqCommon:
-          opString = "!=";
-          break;
-        case BinaryExpr.ResolvedOpcode.Lt:
-          opString = "<";
-          break;
-        case BinaryExpr.ResolvedOpcode.Le:
-          opString = "<=";
-          break;
-        case BinaryExpr.ResolvedOpcode.Ge:
-          opString = ">=";
-          break;
-        case BinaryExpr.ResolvedOpcode.Gt:
-          opString = ">";
-          break;
-        case BinaryExpr.ResolvedOpcode.LeftShift:
-          opString = "<<";
-          break;
-        case BinaryExpr.ResolvedOpcode.RightShift:
-          opString = ">>";
-          break;
-        case BinaryExpr.ResolvedOpcode.Add:
-          opString = "+";
-          break;
-        case BinaryExpr.ResolvedOpcode.Sub:
-          opString = "-";
-          break;
-        case BinaryExpr.ResolvedOpcode.Mul:
-          opString = "*";
-          break;
-        case BinaryExpr.ResolvedOpcode.Div:
-          opString = "/";
-          break;
-        case BinaryExpr.ResolvedOpcode.Mod:
-          opString = "%";
-          break;
-        case BinaryExpr.ResolvedOpcode.SetEq:
-          opString = "==";
-          break;
-        case BinaryExpr.ResolvedOpcode.MultiSetEq:
-          opString = "==";
-          break;
-        case BinaryExpr.ResolvedOpcode.SeqEq:
-          opString = "==";
-          break;
-        case BinaryExpr.ResolvedOpcode.MapEq:
-          opString = "==";
-          break;
-        case BinaryExpr.ResolvedOpcode.ProperSubset:
-          opString = "<";
-          break;
-        case BinaryExpr.ResolvedOpcode.ProperMultiSubset:
-          opString = "<";
-          break;
-        case BinaryExpr.ResolvedOpcode.Subset:
-          opString = "<=";
-          break;
-        case BinaryExpr.ResolvedOpcode.MultiSubset:
-          opString = "<=";
-          break;
-        case BinaryExpr.ResolvedOpcode.Disjoint:
-          opString = "!!";
-          break;
-        case BinaryExpr.ResolvedOpcode.MultiSetDisjoint:
-          opString = "!!";
-          break;
-        case BinaryExpr.ResolvedOpcode.InSet:
-          convertE1ToFatPointer = true;
-          opString = "in";
-          break;
-        case BinaryExpr.ResolvedOpcode.InMultiSet:
-          convertE1ToFatPointer = true;
-          opString = "in";
-          break;
-        case BinaryExpr.ResolvedOpcode.InMap:
-          convertE1ToFatPointer = true;
-          opString = "in";
-          break;
-        case BinaryExpr.ResolvedOpcode.Union:
-          opString = "+";
-          break;
-        case BinaryExpr.ResolvedOpcode.MultiSetUnion:
-          opString = "+";
-          break;
-        case BinaryExpr.ResolvedOpcode.MapMerge:
-          opString = "+";
-          break;
-        case BinaryExpr.ResolvedOpcode.Intersection:
-          opString = "*";
-          break;
-        case BinaryExpr.ResolvedOpcode.MultiSetIntersection:
-          opString = "*";
-          break;
-        case BinaryExpr.ResolvedOpcode.SetDifference:
-          opString = "-";
-          break;
-        case BinaryExpr.ResolvedOpcode.MultiSetDifference:
-          opString = "-";
-          break;
-        case BinaryExpr.ResolvedOpcode.MapSubtraction:
-          opString = "-";
-          break;
-        case BinaryExpr.ResolvedOpcode.ProperPrefix:
-          opString = "<=";
-          break;
-        case BinaryExpr.ResolvedOpcode.Prefix:
-          opString = "<";
-          break;
-        case BinaryExpr.ResolvedOpcode.Concat:
-          opString = "+";
-          break;
-        case BinaryExpr.ResolvedOpcode.InSeq:
-          convertE1ToFatPointer = true;
-          opString = "in";
-          break;
-=======
+
       if (errorWr is BuilderSyntaxTree<ExprContainer> builder) {
         opString = null;
         preOpString = "";
@@ -1271,7 +1097,7 @@
         staticCallString = null;
         reverseArguments = false;
         truncateResult = false;
-        convertE1_to_int = false;
+        convertE1ToInt = false;
         coerceE1 = false;
 
         opString = op switch {
@@ -1323,10 +1149,17 @@
           _ => throw new NotImplementedException(),
         };
 
+        convertE1ToFatPointer = op switch {
+          BinaryExpr.ResolvedOpcode.InSet => true,
+          BinaryExpr.ResolvedOpcode.InMultiSet => true,
+          BinaryExpr.ResolvedOpcode.InMap => true,
+          BinaryExpr.ResolvedOpcode.InSeq => true,
+          _ => false
+        };
+
         currentBuilder = builder.Builder.BinOp(opString, this, currentBuilder);
       } else {
         throw new InvalidOperationException();
->>>>>>> 4df078a2
       }
     }
 
