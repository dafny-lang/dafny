--- conflicted
+++ resolved
@@ -2232,10 +2232,7 @@
     private ConcreteSyntaxTree EmitToString(ConcreteSyntaxTree wr, Type type) {
       Contract.Requires(!type.IsArrayType);
       ConcreteSyntaxTree argumentWriter;
-<<<<<<< HEAD
       type = DatatypeWrapperEraser.SimplifyType(Options, type, true);
-=======
->>>>>>> eb042e7b
       if (AsNativeType(type) != null && AsNativeType(type).LowerBound >= 0) {
         var nativeName = GetNativeTypeName(AsNativeType(type));
         switch (AsNativeType(type).Sel) {
@@ -3582,14 +3579,9 @@
       wr.NewNamedBlock($"public {IdName(nt)}({targetTypeName} value)")
         .WriteLine("_value = value;");
 
-<<<<<<< HEAD
-      // public override string toString() {
-      //   return _value.toString();
-=======
       // @Override
       // public java.lang.String toString() {
       //   return java.lang.String.valueOf(_value);
->>>>>>> eb042e7b
       // }
       wr.WriteLine("@Override");
       var wBody = wr.NewNamedBlock("public java.lang.String toString()");
@@ -3859,7 +3851,6 @@
       return type == NativeObjectType || type.IsTypeParameter;
     }
 
-<<<<<<< HEAD
     protected override ConcreteSyntaxTree FromFatPointer(Type type, ConcreteSyntaxTree wr) {
       if (type.HasFatPointer) {
         var w = wr.ForkInParens();
@@ -3877,28 +3868,14 @@
       } else {
         return wr;
       }
-=======
-    protected override ConcreteSyntaxTree UnboxNewtypeValue(ConcreteSyntaxTree wr) {
-      var w = wr.ForkInParens();
-      wr.Write("._value");
-      return w;
->>>>>>> eb042e7b
     }
 
     protected override ConcreteSyntaxTree EmitCoercionIfNecessary(Type/*?*/ from, Type/*?*/ to, IToken tok, ConcreteSyntaxTree wr) {
       if (from != null && to != null && from.IsTraitType && to.AsNewtype != null) {
-<<<<<<< HEAD
         return FromFatPointer(to, wr);
       }
       if (from != null && to != null && from.AsNewtype != null && to.IsTraitType && (enclosingMethod != null || enclosingFunction != null)) {
         return ToFatPointer(from, wr);
-=======
-        return UnboxNewtypeValue(wr);
-      }
-      if (from != null && to != null && from.AsNewtype != null && to.IsTraitType && (enclosingMethod != null || enclosingFunction != null)) {
-        wr.Write($"new {from.AsNewtype.GetFullCompileName(Options)}");
-        return wr.ForkInParens();
->>>>>>> eb042e7b
       }
 
       from = from == null ? null : DatatypeWrapperEraser.SimplifyType(Options, from);
