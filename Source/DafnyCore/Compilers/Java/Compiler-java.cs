//-----------------------------------------------------------------------------
//
// Copyright by the contributors to the Dafny Project
// SPDX-License-Identifier: MIT
//
//-----------------------------------------------------------------------------

using System;
using System.Collections.Generic;
using System.Linq;
using System.Numerics;
using System.IO;
using System.Diagnostics.Contracts;
using System.Collections.ObjectModel;
using System.Text.RegularExpressions;
using JetBrains.Annotations;
using static Microsoft.Dafny.ConcreteSyntaxTreeUtils;

namespace Microsoft.Dafny.Compilers {
  class JavaCompiler : SinglePassCompiler {
    public JavaCompiler(DafnyOptions options, ErrorReporter reporter) : base(options, reporter) {
      IntSelect = ",java.math.BigInteger";
      LambdaExecute = ".apply";
    }

    public override IReadOnlySet<Feature> UnsupportedFeatures => new HashSet<Feature> {
      Feature.Iterators,
      Feature.SubsetTypeTests,
      Feature.MethodSynthesis,
      Feature.TuplesWiderThan20
    };

    const string DafnySetClass = "dafny.DafnySet";
    const string DafnyMultiSetClass = "dafny.DafnyMultiset";
    const string DafnySeqClass = "dafny.DafnySequence";
    const string DafnyMapClass = "dafny.DafnyMap";

    const string DafnyBigRationalClass = "dafny.BigRational";
    const string DafnyEuclideanClass = "dafny.DafnyEuclidean";
    const string DafnyHelpersClass = "dafny.Helpers";
    const string DafnyTypeDescriptor = "dafny.TypeDescriptor";
    string FormatDefaultTypeParameterValue(TypeParameter tp) => FormatDefaultTypeParameterValueName(tp.GetCompileName(Options));
    static string FormatDefaultTypeParameterValueName(string tpName) => $"_default_{tpName}";

    const string DafnyFunctionIfacePrefix = "dafny.Function";
    const string DafnyMultiArrayClassPrefix = "dafny.Array";
    const string DafnyTupleClassPrefix = "dafny.Tuple";

    string DafnyMultiArrayClass(int dim) => DafnyMultiArrayClassPrefix + dim;
    string DafnyTupleClass(int size) => DafnyTupleClassPrefix + size;

    string DafnyFunctionIface(int arity) =>
      arity == 1 ? "java.util.function.Function" : DafnyFunctionIfacePrefix + arity;

    static string FormatExternBaseClassName(string externClassName) =>
      $"_ExternBase_{externClassName}";
    static string FormatTypeDescriptorVariable(string typeVarName) =>
      $"_td_{typeVarName}";
    string FormatTypeDescriptorVariable(TypeParameter tp) =>
      FormatTypeDescriptorVariable(tp.GetCompileName(Options));

    const string TypeMethodName = "_typeDescriptor";

    private string ModuleName;
    private string ModulePath;
    private int FileCount = 0;
    private Import ModuleImport;
    private HashSet<int> tuples = new HashSet<int>();
    private HashSet<int> functions = new HashSet<int>();
    private HashSet<int> arrays = new HashSet<int>();

    private readonly List<Import> Imports = new List<Import>();

    //RootImportWriter writes additional imports to the main file.
    private ConcreteSyntaxTree RootImportWriter;

    private record Import(string Name, string Path);

    protected override bool UseReturnStyleOuts(Method m, int nonGhostOutCount) => true;


    protected override bool SupportsAmbiguousTypeDecl => false;
    protected override bool SupportsProperties => false;

    private enum JavaNativeType { Byte, Short, Int, Long }

    private static JavaNativeType AsJavaNativeType(NativeType.Selection sel) {
      switch (sel) {
        case NativeType.Selection.Byte:
        case NativeType.Selection.SByte:
          return JavaNativeType.Byte;
        case NativeType.Selection.Short:
        case NativeType.Selection.UShort:
          return JavaNativeType.Short;
        case NativeType.Selection.Int:
        case NativeType.Selection.UInt:
          return JavaNativeType.Int;
        case NativeType.Selection.Long:
        case NativeType.Selection.ULong:
          return JavaNativeType.Long;
        default:
          Contract.Assert(false);
          throw new cce.UnreachableException();
      }
    }

    private static bool IsUnsignedJavaNativeType(NativeType nt) {
      Contract.Requires(nt != null);
      switch (nt.Sel) {
        case NativeType.Selection.Byte:
        case NativeType.Selection.UShort:
        case NativeType.Selection.UInt:
        case NativeType.Selection.ULong:
          return true;
        default:
          return false;
      }
    }

    private static JavaNativeType AsJavaNativeType(NativeType nt) {
      return AsJavaNativeType(nt.Sel);
    }

    private JavaNativeType? AsJavaNativeType(Type type) {
      var nt = AsNativeType(type);
      if (nt == null) {
        return null;
      } else {
        return AsJavaNativeType(nt);
      }
    }

    protected override void DeclareSpecificOutCollector(string collectorVarName, ConcreteSyntaxTree wr, List<Type> formalTypes, List<Type> lhsTypes) {
      // If the method returns an array of parameter type, and we're assigning
      // to a variable with a more specific type, we need to insert a cast:
      //
      // Array<Integer> outcollector42 = obj.Method(); // <-- you are here
      // int[] out43 = (int[]) outcollector42.unwrap();
      var returnedTypes = new List<string>();
      Contract.Assert(formalTypes.Count == lhsTypes.Count);
      for (var i = 0; i < formalTypes.Count; i++) {
        var formalType = formalTypes[i];
        var lhsType = lhsTypes[i];
        if (formalType.IsArrayType && formalType.AsArrayType.Dims == 1 && UserDefinedType.ArrayElementType(formalType).IsTypeParameter) {
          returnedTypes.Add("java.lang.Object");
        } else {
          returnedTypes.Add(TypeName(lhsType, wr, Token.NoToken, boxed: formalTypes.Count > 1));
        }
      }
      if (formalTypes.Count > 1) {
        tuples.Add(formalTypes.Count);
        wr.Write($"{DafnyTupleClass(formalTypes.Count)}<{Util.Comma(returnedTypes)}> {collectorVarName} = ");
      } else {
        wr.Write($"{returnedTypes[0]} {collectorVarName} = ");
      }
    }
    protected override void EmitCastOutParameterSplits(string outCollector, List<string> lhsNames,
      ConcreteSyntaxTree wr, List<Type> formalTypes, List<Type> lhsTypes, IToken tok) {
      var wOuts = new List<ConcreteSyntaxTree>();
      for (var i = 0; i < lhsNames.Count; i++) {
        wr.Write($"{lhsNames[i]} = ");
        //
        // Suppose we have:
        //
        //   method Foo<A>(a : A) returns (arr : array<A>)
        //
        // This is compiled to:
        //
        //   public <A> Object Foo(A a)
        //
        // (There's also an argument for the type descriptor, but I'm omitting
        // it for clarity.)  Foo returns Object, not A[], since A could be
        // primitive and primitives cannot be generic parameters in Java
        // (*sigh*).  So when we call it:
        //
        //   var arr : int[] := Foo(42);
        //
        // we have to add a type cast:
        //
        //   BigInteger[] arr = (BigInteger[]) Foo(new BigInteger(42));
        //
        // Things can get more complicated than this, however.  If the method returns
        // the array as part of a tuple:
        //
        //   method Foo<A>(a : A) returns (pair : (array<A>, array<A>))
        //
        // then we get:
        //
        //   public <A> Tuple2<Object, Object> Foo(A a)
        //
        // and we have to write:
        //
        //   BigInteger[] arr = (Pair<BigInteger[], BigInteger[]>) (Object) Foo(new BigInteger(42));
        //
        // (Note the extra cast to Object, since Java doesn't allow a cast to
        // change a type parameter, as that's unsound in general.  It just
        // happens to be okay here!)
        //
        // Rather than try and exhaustively check for all the circumstances
        // where a cast is necessary, for the moment we just always cast to the
        // LHS type via Object, which is redundant 99% of the time but not
        // harmful.
        if (lhsTypes[i] == null) {
          wr.Write($"(Object) ");
        } else {
          wr.Write($"({TypeName(lhsTypes[i], wr, Token.NoToken)}) (Object) ");
        }

        if (lhsNames.Count == 1) {
          wr.Write(outCollector);
        } else {
          wr.Write($"{outCollector}.dtor__{i}()");
        }
        EndStmt(wr);
      }
    }

    protected override void EmitSeqSelect(AssignStmt s0, List<Type> tupleTypeArgsList, ConcreteSyntaxTree wr, string tup) {
      wr.Write("(");
      var lhs = (SeqSelectExpr)s0.Lhs;
      EmitIndexCollectionUpdate(lhs.Seq.Type, out var wColl, out var wIndex, out var wValue, wr, nativeIndex: true);
      var wCoerce = EmitCoercionIfNecessary(from: NativeObjectType, to: lhs.Seq.Type, tok: s0.Tok, wr: wColl);
      wCoerce.Write($"({TypeName(lhs.Seq.Type.NormalizeExpand(), wCoerce, s0.Tok)})");
      EmitTupleSelect(tup, 0, wCoerce);
      wColl.Write(")");
      var wCast = EmitCoercionToNativeInt(wIndex);
      EmitTupleSelect(tup, 1, wCast);
      wValue.Write($"({TypeName(tupleTypeArgsList[2].NormalizeExpand(), wValue, s0.Tok)})");
      EmitTupleSelect(tup, 2, wValue);
      EndStmt(wr);
    }

    protected override void EmitMultiSelect(AssignStmt s0, List<Type> tupleTypeArgsList, ConcreteSyntaxTree wr, string tup, int L) {
      var arrayType = tupleTypeArgsList[0];
      var rhsType = tupleTypeArgsList[L - 1];

      var lhs = (MultiSelectExpr)s0.Lhs;
      var indices = new List<string>();
      for (var i = 0; i < lhs.Indices.Count; i++) {
        var wIndex = new ConcreteSyntaxTree();
        wIndex.Write("((java.math.BigInteger)");
        EmitTupleSelect(tup, i + 1, wIndex);
        wIndex.Write(")");
        indices.Add(wIndex.ToString());
      }

      var (wArray, wRhs) = EmitArrayUpdate(indices, rhsType, wr);
      wArray = EmitCoercionIfNecessary(from: null, to: arrayType, tok: s0.Tok, wr: wArray);
      wArray.Write($"({TypeName(arrayType.NormalizeExpand(), wArray, s0.Tok)})");
      EmitTupleSelect(tup, 0, wArray);

      wRhs.Write($"({TypeName(rhsType, wr, s0.Tok)})");
      EmitTupleSelect(tup, L - 1, wRhs);

      EndStmt(wr);
    }

    protected override void WriteCast(string s, ConcreteSyntaxTree wr) {
      wr.Write($"({s})");
    }

    protected override ConcreteSyntaxTree EmitIngredients(ConcreteSyntaxTree wr, string ingredients, int L, string tupleTypeArgs, ForallStmt s, AssignStmt s0, Expression rhs) {
      var wStmts = wr.Fork();
      var wrVarInit = wr;
      wrVarInit.Write($"java.util.ArrayList<{DafnyTupleClass(L)}<{tupleTypeArgs}>> {ingredients} = ");
      AddTupleToSet(L);
      EmitEmptyTupleList(tupleTypeArgs, wrVarInit);
      var wrOuter = wr;
      wr = CompileGuardedLoops(s.BoundVars, s.Bounds, s.Range, wr);
      var wrTuple = EmitAddTupleToList(ingredients, tupleTypeArgs, wr);
      wrTuple.Write($"{L}<{tupleTypeArgs}>(");
      if (s0.Lhs is MemberSelectExpr lhs1) {
        wrTuple.Append(Expr(lhs1.Obj, false, wStmts));
      } else if (s0.Lhs is SeqSelectExpr lhs2) {
        wrTuple.Append(Expr(lhs2.Seq, false, wStmts));
        wrTuple.Write(", ");
        TrParenExpr(lhs2.E0, wrTuple, false, wStmts);
      } else {
        var lhs = (MultiSelectExpr)s0.Lhs;
        wrTuple.Append(Expr(lhs.Array, false, wStmts));
        foreach (var t in lhs.Indices) {
          wrTuple.Write(", ");
          TrParenExpr(t, wrTuple, false, wStmts);
        }
      }

      wrTuple.Write(", ");
      if (rhs is MultiSelectExpr) {
        Type t = rhs.Type.NormalizeExpand();
        wrTuple.Write($"({TypeName(t, wrTuple, rhs.tok)})");
      }

      wrTuple.Append(Expr(rhs, false, wStmts));
      return wrOuter;
    }

    protected override void EmitHeader(Program program, ConcreteSyntaxTree wr) {
      if (Options.IncludeRuntime) {
        EmitRuntimeSource(program, wr);
      }
      wr.WriteLine($"// Dafny program {program.Name} compiled into Java");
      ModuleName = program.MainMethod != null ? "main" : Path.GetFileNameWithoutExtension(program.Name);
      wr.WriteLine();
      // Keep the import writers so that we can import subsequent modules into the main one
      EmitImports(wr, out RootImportWriter);
      wr.WriteLine();
    }

    private void EmitRuntimeSource(Program program, ConcreteSyntaxTree wr) {
      var assembly = System.Reflection.Assembly.Load("DafnyPipeline");
      var files = assembly.GetManifestResourceNames();
      const string header = "DafnyPipeline.java";
      // Files in 'files' have the form 'DafnyPipeline.java.dafny.Array.java'
      foreach (var file in files.Where(f => f.StartsWith(header))) {
        var parts = file.Split('.');
        var realName = string.Join('/', parts.SkipLast(1).Skip(2)) + "." + parts.Last();
        var fileNode = wr.NewFile(realName);
        ReadRuntimeSystem(program, file, fileNode);
      }
    }

    // Only exists to make sure method is overriden
    protected override void EmitBuiltInDecls(BuiltIns builtIns, ConcreteSyntaxTree wr) {
      if (builtIns.MaxNonGhostTupleSizeUsed > 20) {
        UnsupportedFeatureError(builtIns.MaxNonGhostTupleSizeToken, Feature.TuplesWiderThan20);
      }
    }

    public static string TransformToClassName(string baseName) =>
      Regex.Replace(baseName, "[^_A-Za-z0-9$]", "_");

    public override void EmitCallToMain(Method mainMethod, string baseName, ConcreteSyntaxTree wr) {
      var className = TransformToClassName(baseName);
      wr = wr.NewBlock($"public class {className}");

      var companion = TypeName_Companion(UserDefinedType.FromTopLevelDeclWithAllBooleanTypeParameters(mainMethod.EnclosingClass), wr, mainMethod.tok, mainMethod);
      var wBody = wr.NewNamedBlock("public static void main(String[] args)");
      var modName = mainMethod.EnclosingClass.EnclosingModuleDefinition.GetCompileName(Options) == "_module" ? "_System." : "";
      companion = modName + companion;
      Coverage.EmitSetup(wBody);
      wBody.WriteLine($"{DafnyHelpersClass}.withHaltHandling(() -> {{ {companion}.__Main({DafnyHelpersClass}.{CharMethodQualifier}FromMainArguments(args)); }} );");
      Coverage.EmitTearDown(wBody);
    }

    void EmitImports(ConcreteSyntaxTree wr, out ConcreteSyntaxTree importWriter) {
      importWriter = wr.Fork();
      foreach (var import in Imports) {
        if (import.Name != ModuleName) {
          EmitImport(import, importWriter);
        }
      }
    }

    private void EmitImport(Import import, ConcreteSyntaxTree importWriter) {
      importWriter.WriteLine($"import {import.Path.Replace('/', '.')}.*;");
    }

    protected override ConcreteSyntaxTree CreateModule(string moduleName, bool isDefault, bool isExtern, string /*?*/ libraryName, ConcreteSyntaxTree wr) {
      if (isDefault) {
        // Fold the default module into the main module
        return wr;
      }
      var pkgName = libraryName ?? IdProtect(moduleName);
      var path = pkgName.Replace('.', '/');
      var import = new Import(moduleName, path);
      ModuleName = IdProtect(moduleName);
      ModulePath = path;
      ModuleImport = import;
      FileCount = 0;
      return wr;
    }

    protected override void FinishModule() {
      if (FileCount > 0) {
        AddImport(ModuleImport);
      }
      FileCount = 0;
    }

    private void AddImport(Import import) {
      if (!Imports.Contains(import)) {
        EmitImport(import, RootImportWriter);
        Imports.Add(import);
      }
    }

    protected override void DeclareSubsetType(SubsetTypeDecl sst, ConcreteSyntaxTree wr) {
      var cw = (ClassWriter)CreateClass(IdProtect(sst.EnclosingModuleDefinition.GetCompileName(Options)), IdName(sst), sst, wr);
      if (sst.WitnessKind == SubsetTypeDecl.WKind.Compiled) {
        var sw = new ConcreteSyntaxTree(cw.InstanceMemberWriter.RelativeIndentLevel);
        var wStmts = cw.InstanceMemberWriter.Fork();
        sw.Append(Expr(sst.Witness, false, wStmts));
        var witness = sw.ToString();
        var typeName = TypeName(sst.Rhs, cw.StaticMemberWriter, sst.tok);
        if (sst.TypeArgs.Count == 0) {
          cw.DeclareField("Witness", sst, true, true, sst.Rhs, sst.tok, witness, null);
          witness = "Witness";
        }
        cw.StaticMemberWriter.Write($"public static {TypeParameters(sst.TypeArgs, " ")}{typeName} defaultValue(");
        var typeDescriptorParams = sst.TypeArgs.Where(NeedsTypeDescriptor);
        cw.StaticMemberWriter.Write(typeDescriptorParams.Comma(tp =>
          $"{DafnyTypeDescriptor}<{tp.GetCompileName(Options)}> {FormatTypeDescriptorVariable(tp.GetCompileName(Options))}"));
        var w = cw.StaticMemberWriter.NewBlock(")");
        w.WriteLine($"return {witness};");
      }
    }

    protected class ClassWriter : IClassWriter {
      public readonly JavaCompiler Compiler;
      public readonly ConcreteSyntaxTree InstanceMemberWriter;
      public readonly ConcreteSyntaxTree StaticMemberWriter;
      public readonly ConcreteSyntaxTree CtorBodyWriter;

      public ClassWriter(JavaCompiler compiler, ConcreteSyntaxTree instanceMemberWriter, ConcreteSyntaxTree ctorBodyWriter, ConcreteSyntaxTree staticMemberWriter = null) {
        Contract.Requires(compiler != null);
        Contract.Requires(instanceMemberWriter != null);
        this.Compiler = compiler;
        this.InstanceMemberWriter = instanceMemberWriter;
        this.CtorBodyWriter = ctorBodyWriter;
        this.StaticMemberWriter = staticMemberWriter ?? instanceMemberWriter;
      }

      public ConcreteSyntaxTree Writer(bool isStatic, bool createBody, MemberDecl/*?*/ member) {
        if (createBody) {
          if (isStatic || (member != null && member.EnclosingClass is TraitDecl && Compiler.NeedsCustomReceiver(member))) {
            return StaticMemberWriter;
          }
        }
        return InstanceMemberWriter;
      }

      public ConcreteSyntaxTree/*?*/ CreateMethod(Method m, List<TypeArgumentInstantiation> typeArgs, bool createBody, bool forBodyInheritance, bool lookasideBody) {
        return Compiler.CreateMethod(m, typeArgs, createBody, Writer(m.IsStatic, createBody, m), forBodyInheritance, lookasideBody);
      }

      public ConcreteSyntaxTree SynthesizeMethod(Method m, List<TypeArgumentInstantiation> typeArgs, bool createBody, bool forBodyInheritance, bool lookasideBody) {
        throw new UnsupportedFeatureException(m.tok, Feature.MethodSynthesis);
      }

      public ConcreteSyntaxTree/*?*/ CreateFunction(string name, List<TypeArgumentInstantiation> typeArgs, List<Formal> formals, Type resultType, IToken tok, bool isStatic, bool createBody, MemberDecl member, bool forBodyInheritance, bool lookasideBody) {
        return Compiler.CreateFunction(name, typeArgs, formals, resultType, tok, isStatic, createBody, member, Writer(isStatic, createBody, member), forBodyInheritance, lookasideBody);
      }

      public ConcreteSyntaxTree/*?*/ CreateGetter(string name, TopLevelDecl enclosingDecl, Type resultType, IToken tok, bool isStatic, bool isConst, bool createBody, MemberDecl/*?*/ member, bool forBodyInheritance) {
        return Compiler.CreateGetter(name, resultType, tok, isStatic, createBody, Writer(isStatic, createBody, member));
      }
      public ConcreteSyntaxTree/*?*/ CreateGetterSetter(string name, Type resultType, IToken tok, bool createBody, MemberDecl/*?*/ member, out ConcreteSyntaxTree setterWriter, bool forBodyInheritance) {
        return Compiler.CreateGetterSetter(name, resultType, tok, createBody, out setterWriter, Writer(false, createBody, member));
      }
      public void DeclareField(string name, TopLevelDecl enclosingDecl, bool isStatic, bool isConst, Type type, IToken tok, string rhs, Field field) {
        Compiler.DeclareField(name, isStatic, isConst, type, tok, rhs, this);
      }
      public void InitializeField(Field field, Type instantiatedFieldType, TopLevelDeclWithMembers enclosingClass) {
        throw new cce.UnreachableException();  // InitializeField should be called only for those compilers that set ClassesRedeclareInheritedFields to false.
      }
      public ConcreteSyntaxTree/*?*/ ErrorWriter() => InstanceMemberWriter;

      public void Finish() { }
    }

    protected override bool SupportsStaticsInGenericClasses => false;

    protected ConcreteSyntaxTree CreateGetter(string name, Type resultType, IToken tok, bool isStatic,
      bool createBody, ConcreteSyntaxTree wr) {
      wr.Write("public {0}{1} {2}()", isStatic ? "static " : "", TypeName(resultType, wr, tok), name);
      if (createBody) {
        var w = wr.NewBlock("", null, BlockStyle.NewlineBrace, BlockStyle.NewlineBrace);
        return w;
      } else {
        wr.WriteLine(";");
        return null;
      }
    }

    protected override void DeclareLocalVar(string name, Type /*?*/ type, IToken /*?*/ tok, Expression rhs,
        bool inLetExprBody, ConcreteSyntaxTree wr) {
      if (type == null) {
        type = rhs.Type;
      }
      var wStmts = wr.Fork();
      var w = DeclareLocalVar(name, type, tok, wr);
      w.Append(Expr(rhs, inLetExprBody, wStmts));
    }

    public ConcreteSyntaxTree /*?*/ CreateGetterSetter(string name, Type resultType, IToken tok,
      bool createBody, out ConcreteSyntaxTree setterWriter, ConcreteSyntaxTree wr) {
      wr.Write($"public {TypeName(resultType, wr, tok)} {name}()");
      ConcreteSyntaxTree wGet = null;
      if (createBody) {
        wGet = wr.NewBlock("", null, BlockStyle.NewlineBrace, BlockStyle.NewlineBrace);
      } else {
        wr.WriteLine(";");
      }
      wr.Write($"public void set_{name}({TypeName(resultType, wr, tok)} value)");
      if (createBody) {
        setterWriter = wr.NewBlock("", null, BlockStyle.NewlineBrace, BlockStyle.NewlineBrace);
      } else {
        wr.WriteLine(";");
        setterWriter = null;
      }
      return wGet;
    }
    protected ConcreteSyntaxTree CreateMethod(Method m, List<TypeArgumentInstantiation> typeArgs, bool createBody, ConcreteSyntaxTree wr, bool forBodyInheritance, bool lookasideBody) {
      if (m.IsExtern(Options, out _, out _) && (m.IsStatic || m is Constructor)) {
        // No need for an abstract version of a static method or a constructor
        return null;
      }
      string targetReturnTypeReplacement = null;
      int nonGhostOuts = 0;
      int nonGhostIndex = 0;
      for (int i = 0; i < m.Outs.Count; i++) {
        if (!m.Outs[i].IsGhost) {
          nonGhostOuts += 1;
          nonGhostIndex = i;
        }
      }
      if (nonGhostOuts == 1) {
        targetReturnTypeReplacement = TypeName(m.Outs[nonGhostIndex].Type, wr, m.Outs[nonGhostIndex].tok);
      } else if (nonGhostOuts > 1) {
        targetReturnTypeReplacement = DafnyTupleClass(nonGhostOuts);
      }
      var customReceiver = createBody && !forBodyInheritance && NeedsCustomReceiver(m);
      var receiverType = UserDefinedType.FromTopLevelDecl(m.tok, m.EnclosingClass);
      wr.Write("public {0}{1}", !createBody && !(m.EnclosingClass is TraitDecl) ? "abstract " : "", m.IsStatic || customReceiver ? "static " : "");
      wr.Write(TypeParameters(TypeArgumentInstantiation.ToFormals(ForTypeParameters(typeArgs, m, lookasideBody)), " "));
      wr.Write("{0} {1}", targetReturnTypeReplacement ?? "void", IdName(m));
      wr.Write("(");
      var sep = "";
      WriteRuntimeTypeDescriptorsFormals(ForTypeDescriptors(typeArgs, m.EnclosingClass, m, lookasideBody), wr, ref sep, tp => $"{DafnyTypeDescriptor}<{tp.GetCompileName(Options)}> {FormatTypeDescriptorVariable(tp)}");
      if (customReceiver) {
        DeclareFormal(sep, "_this", receiverType, m.tok, true, wr);
        sep = ", ";
      }
      WriteFormals(sep, m.Ins, wr);
      if (!createBody) {
        wr.WriteLine(");");
        return null; // We do not want to write a function body, so instead of returning a BTW, we return null.
      } else {
        return wr.NewBlock(")", null, BlockStyle.NewlineBrace, BlockStyle.NewlineBrace);
      }
    }

    protected override ConcreteSyntaxTree EmitMethodReturns(Method m, ConcreteSyntaxTree wr) {
      int nonGhostOuts = 0;
      foreach (var t in m.Outs) {
        if (t.IsGhost) {
          continue;
        }

        nonGhostOuts += 1;
        break;
      }
      if (!m.Body.Body.OfType<ReturnStmt>().Any() && (nonGhostOuts > 0 || m.IsTailRecursive)) { // If method has out parameters or is tail-recursive but no explicit return statement in Dafny
        var beforeReturn = wr.NewBlock("if(true)"); // Ensure no unreachable error is thrown for the return statement
        EmitReturn(m.Outs, wr);
        return beforeReturn;
      }
      return wr;
    }

    protected ConcreteSyntaxTree/*?*/ CreateFunction(string name, List<TypeArgumentInstantiation> typeArgs,
      List<Formal> formals, Type resultType, IToken tok, bool isStatic, bool createBody, MemberDecl member,
      ConcreteSyntaxTree wr, bool forBodyInheritance, bool lookasideBody) {
      if (member.IsExtern(Options, out _, out _) && isStatic) {
        // No need for abstract version of static method
        return null;
      }
      var customReceiver = createBody && !forBodyInheritance && NeedsCustomReceiver(member);
      var receiverType = UserDefinedType.FromTopLevelDecl(member.tok, member.EnclosingClass);
      wr.Write("public {0}{1}", !createBody && !(member.EnclosingClass is TraitDecl) ? "abstract " : "", isStatic || customReceiver ? "static " : "");
      wr.Write(TypeParameters(TypeArgumentInstantiation.ToFormals(ForTypeParameters(typeArgs, member, lookasideBody)), " "));
      wr.Write($"{TypeName(resultType, wr, tok)} {name}(");
      var sep = "";
      var argCount = WriteRuntimeTypeDescriptorsFormals(ForTypeDescriptors(typeArgs, member.EnclosingClass, member, lookasideBody), wr, ref sep, tp => $"{DafnyTypeDescriptor}<{tp.GetCompileName(Options)}> {FormatTypeDescriptorVariable(tp)}");
      if (customReceiver) {
        DeclareFormal(sep, "_this", receiverType, tok, true, wr);
        sep = ", ";
        argCount++;
      }
      argCount += WriteFormals(sep, formals, wr);
      if (!createBody) {
        wr.WriteLine(");");
        return null; // We do not want to write a function body, so instead of returning a BTW, we return null.
      } else {
        ConcreteSyntaxTree w;
        if (argCount > 1) {
          w = wr.NewBlock(")", null, BlockStyle.NewlineBrace, BlockStyle.NewlineBrace);
        } else {
          w = wr.NewBlock(")");
        }
        return w;
      }
    }

    protected void DeclareField(string name, bool isStatic, bool isConst, Type type, IToken tok, string rhs, ClassWriter cw) {
      if (isStatic) {
        var r = rhs ?? DefaultValue(type, cw.StaticMemberWriter, tok);
        var t = StripTypeParameters(TypeName(type, cw.StaticMemberWriter, tok));
        cw.StaticMemberWriter.WriteLine($"public static {t} {name} = {r};");
      } else {
        Contract.Assert(cw.CtorBodyWriter != null, "Unexpected instance field");
        cw.InstanceMemberWriter.WriteLine("public {0} {1};", TypeName(type, cw.InstanceMemberWriter, tok), name);
        cw.CtorBodyWriter.WriteLine("this.{0} = {1};", name, rhs ?? PlaceboValue(type, cw.CtorBodyWriter, tok));
      }
    }

    private string StripTypeParameters(string s) {
      Contract.Requires(s != null);
      return Regex.Replace(s, @"<.+>", "");
    }

    private void EmitSuppression(ConcreteSyntaxTree wr) {
      wr.WriteLine("@SuppressWarnings({\"unchecked\", \"deprecation\"})");
    }

    string TypeParameters(List<TypeParameter>/*?*/ targs, string suffix = "") {
      Contract.Requires(targs == null || cce.NonNullElements(targs));
      Contract.Ensures(Contract.Result<string>() != null);

      if (targs == null || targs.Count == 0) {
        return "";  // ignore suffix
      }
      return $"<{Util.Comma(targs, IdName)}>{suffix}";
    }

    internal override string TypeName(Type type, ConcreteSyntaxTree wr, IToken tok, MemberDecl/*?*/ member = null) {
      return TypeName(type, wr, tok, boxed: false, member);
    }

    private string BoxedTypeName(Type type, ConcreteSyntaxTree wr, IToken tok) {
      return TypeName(type, wr, tok, boxed: true);
    }

    private string ActualTypeArgument(Type type, TypeParameter.TPVariance variance, ConcreteSyntaxTree wr, IToken tok) {
      Contract.Requires(type != null);
      Contract.Requires(wr != null);
      Contract.Requires(tok != null);
      var typeName = BoxedTypeName(type, wr, tok);
      if (variance == TypeParameter.TPVariance.Co) {
        return "? extends " + typeName;
      } else if (variance == TypeParameter.TPVariance.Contra) {
        if (type.IsRefType) {
          return "? super " + typeName;
        }
      }
      return typeName;
    }

    private string BoxedTypeNames(List<Type> types, ConcreteSyntaxTree wr, IToken tok) {
      return Util.Comma(types, t => BoxedTypeName(t, wr, tok));
    }

    protected override string TypeArgumentName(Type type, ConcreteSyntaxTree wr, IToken tok) {
      return BoxedTypeName(type, wr, tok);
    }

    private string TypeName(Type type, ConcreteSyntaxTree wr, IToken tok, bool boxed, MemberDecl /*?*/ member = null) {
      return TypeName(type, wr, tok, boxed, false, member);
    }

    private string CharTypeName(bool boxed) {
      if (UnicodeCharEnabled) {
        return boxed ? "dafny.CodePoint" : "int";
      } else {
        return boxed ? "Character" : "char";
      }
    }

    private string TypeName(Type type, ConcreteSyntaxTree wr, IToken tok, bool boxed, bool erased, MemberDecl/*?*/ member = null) {
      Contract.Ensures(Contract.Result<string>() != null);
      Contract.Assume(type != null);  // precondition; this ought to be declared as a Requires in the superclass

      var xType = DatatypeWrapperEraser.SimplifyType(Options, type);
      if (xType is BoolType) {
        return boxed ? "Boolean" : "boolean";
      } else if (xType is CharType) {
        return CharTypeName(boxed);
      } else if (xType is IntType || xType is BigOrdinalType) {
        return "java.math.BigInteger";
      } else if (xType is RealType) {
        return DafnyBigRationalClass;
      } else if (xType is BitvectorType) {
        var t = (BitvectorType)xType;
        return t.NativeType != null ? GetNativeTypeName(t.NativeType, boxed) : "java.math.BigInteger";
      } else if (member == null && xType.AsNewtype != null) {
        var nativeType = xType.AsNewtype.NativeType;
        if (nativeType != null) {
          return GetNativeTypeName(nativeType, boxed);
        }
        return TypeName(xType.AsNewtype.BaseType, wr, tok, boxed);
      } else if (xType.IsObjectQ) {
        return "Object";
      } else if (xType.IsArrayType) {
        ArrayClassDecl at = xType.AsArrayType;
        Contract.Assert(at != null);  // follows from type.IsArrayType
        Type elType = UserDefinedType.ArrayElementType(xType);
        return ArrayTypeName(elType, at.Dims, wr, tok, erased);
      } else if (xType is UserDefinedType udt) {
        if (udt.ResolvedClass is TypeParameter tp) {
          if (thisContext != null && thisContext.ParentFormalTypeParametersToActuals.TryGetValue(tp, out var instantiatedTypeParameter)) {
            return TypeName(instantiatedTypeParameter, wr, tok, true, member);
          }
        }
        var s = FullTypeName(udt, member);
        if (s.Equals("string")) {
          return "String";
        }
        var cl = udt.ResolvedClass;
        if (cl is TupleTypeDecl tupleDecl) {
          s = DafnyTupleClass(tupleDecl.NonGhostDims);
        }
        // When accessing a static member, leave off the type arguments
        if (member != null) {
          return TypeName_UDT(s, new List<TypeParameter.TPVariance>(), new List<Type>(), wr, udt.tok, erased);
        } else {
          return TypeName_UDT(s, udt, wr, udt.tok, erased);
        }
      } else if (xType is SetType) {
        var argType = ((SetType)xType).Arg;
        if (erased) {
          return DafnySetClass;
        }
        return $"{DafnySetClass}<{ActualTypeArgument(argType, TypeParameter.TPVariance.Co, wr, tok)}>";
      } else if (xType is SeqType) {
        var argType = ((SeqType)xType).Arg;
        if (erased) {
          return DafnySeqClass;
        }
        return $"{DafnySeqClass}<{ActualTypeArgument(argType, TypeParameter.TPVariance.Co, wr, tok)}>";
      } else if (xType is MultiSetType) {
        var argType = ((MultiSetType)xType).Arg;
        if (erased) {
          return DafnyMultiSetClass;
        }
        return $"{DafnyMultiSetClass}<{ActualTypeArgument(argType, TypeParameter.TPVariance.Co, wr, tok)}>";
      } else if (xType is MapType) {
        var domType = ((MapType)xType).Domain;
        var ranType = ((MapType)xType).Range;
        if (erased) {
          return DafnyMapClass;
        }
        return $"{DafnyMapClass}<{ActualTypeArgument(domType, TypeParameter.TPVariance.Co, wr, tok)}, {ActualTypeArgument(ranType, TypeParameter.TPVariance.Co, wr, tok)}>";
      } else {
        Contract.Assert(false); throw new cce.UnreachableException();  // unexpected type
      }
    }

    string ArrayTypeName(Type elType, int dims, ConcreteSyntaxTree wr, IToken tok, bool erased) {
      elType = DatatypeWrapperEraser.SimplifyType(Options, elType);
      if (dims > 1) {
        arrays.Add(dims);
        if (erased) {
          return DafnyMultiArrayClass(dims);
        } else {
          return $"{DafnyMultiArrayClass(dims)}<{ActualTypeArgument(elType, TypeParameter.TPVariance.Non, wr, tok)}>";
        }
      } else if (elType.IsTypeParameter) {
        return "java.lang.Object";
      } else {
        return $"{TypeName(elType, wr, tok, false, erased)}[]";
      }
    }

    protected string CollectionTypeUnparameterizedName(CollectionType ct) {
      if (ct is SeqType) {
        return DafnySeqClass;
      } else if (ct is SetType) {
        return DafnySetClass;
      } else if (ct is MultiSetType) {
        return DafnyMultiSetClass;
      } else if (ct is MapType) {
        return DafnyMapClass;
      } else {
        Contract.Assert(false);  // unexpected collection type
        throw new cce.UnreachableException();  // to please the compiler
      }
    }

    protected override string FullTypeName(UserDefinedType udt, MemberDecl /*?*/ member = null) {
      return FullTypeName(udt, member, false);
    }

    protected string FullTypeName(UserDefinedType udt, MemberDecl member, bool useCompanionName) {
      Contract.Requires(udt != null);
      if (udt.IsBuiltinArrowType) {
        functions.Add(udt.TypeArgs.Count - 1);
        return DafnyFunctionIface(udt.TypeArgs.Count - 1);
      }

      if (member != null && member.IsExtern(Options, out var qualification, out _) && qualification != null) {
        return qualification;
      }
      var cl = udt.ResolvedClass;
      if (cl is NonNullTypeDecl nntd) {
        cl = nntd.Class;
      }
      if (cl is TypeParameter) {
        return IdProtect(udt.GetCompileName(Options));
      } else if (cl is TupleTypeDecl tupleDecl) {
        return DafnyTupleClass(tupleDecl.NonGhostDims);
      } else if (cl is TraitDecl && useCompanionName) {
        return IdProtect(udt.GetFullCompanionCompileName(Options));
      } else if (cl.EnclosingModuleDefinition.GetCompileName(Options) == ModuleName || cl.EnclosingModuleDefinition.IsDefaultModule) {
        return IdProtect(cl.GetCompileName(Options));
      } else {
        return IdProtect(cl.EnclosingModuleDefinition.GetCompileName(Options)) + "." + IdProtect(cl.GetCompileName(Options));
      }
    }

    protected override void TypeName_SplitArrayName(Type type, out Type innermostElementType, out string brackets) {
      Contract.Requires(type != null);

      type = DatatypeWrapperEraser.SimplifyType(Options, type);
      var at = type.AsArrayType;
      if (at != null && at.Dims == 1 && !DatatypeWrapperEraser.SimplifyType(Options, type.TypeArgs[0]).IsTypeParameter) {
        TypeName_SplitArrayName(type.TypeArgs[0], out innermostElementType, out brackets);
        brackets = TypeNameArrayBrackets(at.Dims) + brackets;
      } else {
        innermostElementType = type;
        brackets = "";
      }
    }

    protected override string TypeNameArrayBrackets(int dims) {
      return Util.Repeat(dims, "[]");
    }

    protected override bool DeclareFormal(string prefix, string name, Type type, IToken tok, bool isInParam, ConcreteSyntaxTree wr) {
      if (!isInParam) {
        return false;
      }

      wr.Write($"{prefix}{TypeName(type, wr, tok)} {name}");
      return true;
    }

    protected override string TypeName_UDT(string fullCompileName, List<TypeParameter.TPVariance> variance, List<Type> typeArgs,
      ConcreteSyntaxTree wr, IToken tok, bool omitTypeArguments) {
      Contract.Assume(fullCompileName != null);  // precondition; this ought to be declared as a Requires in the superclass
      Contract.Assume(variance != null);  // precondition; this ought to be declared as a Requires in the superclass
      Contract.Assume(typeArgs != null);  // precondition; this ought to be declared as a Requires in the superclass
      Contract.Assume(variance.Count == typeArgs.Count);
      string s = IdProtect(fullCompileName);
      if (typeArgs.Count != 0 && !omitTypeArguments) {
        s += "<" + BoxedTypeNames(typeArgs, wr, tok) + ">";
      }
      return s;
    }

    // We write an extern class as a base class that the actual extern class
    // needs to extend, so the extern methods and functions need to be abstract
    // in the base class
    protected override bool IncludeExternMembers { get => true; }

    //
    // An example to show how type parameters are dealt with:
    //
    //   class Class<T /* needs auto-initializer */, U /* does not */> {
    //     private String sT; // type descriptor for T
    //
    //     // Fields are assigned in the constructor because some will
    //     // depend on a type parameter
    //     public T t;
    //     public U u;
    //
    //     public Class(String sT) {
    //       this.sT = sT;
    //       this.t = dafny.Helpers.getDefault(sT);
    //       // Note: The field must be assigned a real value before being read!
    //       this.u = null;
    //     }
    //
    //     public __ctor(U u) {
    //       this.u = u;
    //     }
    //   }
    //
    protected override IClassWriter CreateClass(string moduleName, string name, bool isExtern, string /*?*/ fullPrintName,
      List<TypeParameter> typeParameters, TopLevelDecl cls, List<Type> /*?*/ superClasses, IToken tok, ConcreteSyntaxTree wr) {
      var javaName = isExtern ? FormatExternBaseClassName(name) : name;
      var filename = $"{ModulePath}/{javaName}.java";
      var w = wr.NewFile(filename);
      FileCount += 1;
      w.WriteLine($"// Class {javaName}");
      w.WriteLine($"// Dafny class {name} compiled into Java");
      w.WriteLine($"package {ModuleName};");
      w.WriteLine();
      EmitImports(w, out _);
      w.WriteLine();
      //TODO: Fix implementations so they do not need this suppression
      EmitSuppression(w);
      var abstractness = isExtern ? "abstract " : "";
      w.Write($"public {abstractness}class {javaName}{TypeParameters(typeParameters)}");
      string sep;
      // Since Java does not support multiple inheritance, we are assuming a list of "superclasses" is a list of interfaces
      if (superClasses != null) {
        sep = " implements ";
        foreach (var trait in superClasses) {
          if (!trait.IsObject) {
            w.Write($"{sep}{TypeName(trait, w, tok)}");
            sep = ", ";
          }
        }
      }
      var wBody = w.NewBlock("");
      var wTypeFields = wBody.Fork();

      wBody.Write($"public {javaName}(");
      var wCtorParams = wBody.Fork();
      var wCtorBody = wBody.NewBlock(")", "");

      if (typeParameters != null) {
        sep = "";
        foreach (var ta in TypeArgumentInstantiation.ListFromFormals(typeParameters)) {
          if (NeedsTypeDescriptor(ta.Formal)) {
            var fieldName = FormatTypeDescriptorVariable(ta.Formal.GetCompileName(Options));
            var decl = $"{DafnyTypeDescriptor}<{BoxedTypeName(ta.Actual, wTypeFields, ta.Formal.tok)}> {fieldName}";
            wTypeFields.WriteLine($"private {decl};");
            if (ta.Formal.Parent == cls) {
              wCtorParams.Write($"{sep}{decl}");
            }
            wCtorBody.WriteLine($"this.{fieldName} = {TypeDescriptor(ta.Actual, wCtorBody, ta.Formal.tok)};");
            sep = ", ";
          }
        }
      }

      // make sure the (static fields associated with the) type method come after the Witness static field
      var wTypeMethod = wBody;
      var wRestOfBody = wBody.Fork();
      if (cls is not DefaultClassDecl) {
        EmitTypeDescriptorMethod(cls, typeParameters, null, null, wTypeMethod);
      }

      if (fullPrintName != null) {
        // By emitting a toString() method, printing an object will give the same output as with other target languages.
        EmitToString(fullPrintName, wBody);
      }

      return new ClassWriter(this, wRestOfBody, wCtorBody);
    }

    private void EmitToString(string fullPrintName, ConcreteSyntaxTree wr) {
      wr.WriteLine("@Override");
      wr.NewBlock("public java.lang.String toString()")
        .WriteLine($"return \"{fullPrintName}\";");
    }

    /// <summary>
    /// Generate the "_typeDescriptor" method for a generated class.
    /// "enclosingType" is allowed to be "null", in which case the target values are assumed to be references.
    /// If "enclosingType" is null, then "targetTypeName" is expected to be the name of the Java type representing the type.
    /// If "enclosingType" is non-null, then "targetTypeName" is expected to be null.
    /// </summary>
    private void EmitTypeDescriptorMethod([CanBeNull] TopLevelDecl enclosingTypeDecl, List<TypeParameter> typeParams, string targetTypeName,
      [CanBeNull] string initializer, ConcreteSyntaxTree wr) {
      Contract.Requires((enclosingTypeDecl != null) != (targetTypeName != null));

      string typeDescriptorExpr;
      if (enclosingTypeDecl == null) {
        Contract.Assert(targetTypeName != null);
        // use reference type
        typeDescriptorExpr = $"{DafnyTypeDescriptor}.referenceWithInitializer({StripTypeParameters(targetTypeName)}.class, () -> {initializer ?? "null"})";
      } else {
        Contract.Assert(targetTypeName == null);
        var enclosingTypeWithItsOwnTypeArguments = UserDefinedType.FromTopLevelDecl(enclosingTypeDecl.tok, enclosingTypeDecl);
        var targetType = DatatypeWrapperEraser.SimplifyType(Options, enclosingTypeWithItsOwnTypeArguments, true);
        var targetTypeIgnoringConstraints = DatatypeWrapperEraser.SimplifyType(Options, enclosingTypeWithItsOwnTypeArguments, false);
        targetTypeName = BoxedTypeName(targetTypeIgnoringConstraints, wr, enclosingTypeDecl.tok);
        var w = (enclosingTypeDecl as RedirectingTypeDecl)?.Witness != null ? "Witness" : null;
        switch (AsJavaNativeType(targetType)) {
          case JavaNativeType.Byte:
            typeDescriptorExpr = $"{DafnyTypeDescriptor}.byteWithDefault({w ?? "(byte)0"})";
            break;
          case JavaNativeType.Short:
            typeDescriptorExpr = $"{DafnyTypeDescriptor}.shortWithDefault({w ?? "(short)0"})";
            break;
          case JavaNativeType.Int:
            typeDescriptorExpr = $"{DafnyTypeDescriptor}.intWithDefault({w ?? "0"})";
            break;
          case JavaNativeType.Long:
            typeDescriptorExpr = $"{DafnyTypeDescriptor}.longWithDefault({w ?? "0L"})";
            break;
          case null:
            if (targetType.IsBoolType) {
              typeDescriptorExpr = $"{DafnyTypeDescriptor}.booleanWithDefault({w ?? "false"})";
            } else if (targetType.IsCharType) {
              if (UnicodeCharEnabled) {
                typeDescriptorExpr = $"{DafnyTypeDescriptor}.unicodeCharWithDefault((int){w ?? CharType.DefaultValueAsString})";
              } else {
                typeDescriptorExpr = $"{DafnyTypeDescriptor}.charWithDefault({w ?? CharType.DefaultValueAsString})";
              }
            } else {
              var d = initializer ?? DefaultValue(targetType, wr, enclosingTypeDecl.tok, true);
              // We'd like to say, essentially, targetTypeName.class. But this is not legal Java if targetTypeName is a type parameter.
              // So, we detect that case here and use the corresponding type descriptor instead (because method
              // referenceWithInitializerAndTypeDescriptor will use the .boxedClass of that type descriptor, which gives the Class<T> object
              // we're looking for).
              var tp = targetTypeIgnoringConstraints.AsTypeParameter;
              if (tp == null) {
                typeDescriptorExpr = $"{DafnyTypeDescriptor}.<{targetTypeName}>referenceWithInitializer({StripTypeParameters(targetTypeName)}.class, () -> {d})";
              } else {
                var td = FormatTypeDescriptorVariable(tp.GetCompileName(Options));
                typeDescriptorExpr = $"{DafnyTypeDescriptor}.<{targetTypeName}>referenceWithInitializerAndTypeDescriptor({td}, () -> {d})";
              }
            }
            break;
          default:
            Contract.Assert(false); // unexpected case
            throw new cce.UnreachableException();
        }
      }

      if (typeParams.Count == 0) {
        // a static context in Java does not see the enclosing type parameters
        wr.WriteLine($"private static final {DafnyTypeDescriptor}<{targetTypeName}> _TYPE = {typeDescriptorExpr};");
        typeDescriptorExpr = "_TYPE";
      }
      wr.Write($"public static {TypeParameters(typeParams, " ")}{DafnyTypeDescriptor}<{targetTypeName}> {TypeMethodName}(");
      var typeDescriptorParams = typeParams.Where(NeedsTypeDescriptor);
      wr.Write(typeDescriptorParams.Comma(tp => $"{DafnyTypeDescriptor}<{tp.GetCompileName(Options)}> {FormatTypeDescriptorVariable(tp.GetCompileName(Options))}"));
      var wTypeMethodBody = wr.NewBlock(")", "");
      var typeDescriptorCast = $"({DafnyTypeDescriptor}<{targetTypeName}>) ({DafnyTypeDescriptor}<?>)";
      wTypeMethodBody.WriteLine($"return {typeDescriptorCast} {typeDescriptorExpr};");
    }

    private string CastIfSmallNativeType(Type t) {
      var nt = AsNativeType(t);
      return nt == null ? "" : CastIfSmallNativeType(nt);
    }

    private string CastIfSmallNativeType(NativeType nt) {
      switch (AsJavaNativeType(nt)) {
        case JavaNativeType.Byte: return "(byte) ";
        case JavaNativeType.Short: return "(short) ";
        default: return "";
      }
    }

    private static string TranslateEscapes(string s) {
      s = Util.ReplaceNullEscapesWithCharacterEscapes(s);

      s = Util.UnicodeEscapesToUtf16Escapes(s);

      // Java \u escapes are translated before parsing, so we need to convert to escapes
      // that aren't for characters that will mess up paring the string or character literal.
      s = Util.ReplaceTokensWithEscapes(s, Util.Utf16Escape, match => {
        return match.Value switch {
          "\\u000a" => "\\n",
          "\\u000d" => "\\r",
          "\\u0022" => "\\\"",
          "\\u0027" => "\\\'",
          "\\u005c" => "\\\\",
          _ => match.Value
        };
      });

      return s;
    }

    protected override void EmitLiteralExpr(ConcreteSyntaxTree wr, LiteralExpr e) {
      if (e is StaticReceiverExpr) {
        wr.Write(TypeName(e.Type, wr, e.tok));
      } else if (e.Value == null) {
        wr.Write($"({TypeName(e.Type, wr, e.tok)}) null");
      } else if (e.Value is bool value) {
        wr.Write(value ? "true" : "false");
      } else if (e is CharLiteralExpr) {
        var v = (string)e.Value;
        if (UnicodeCharEnabled && Util.MightContainNonAsciiCharacters(v, false)) {
          wr.Write($"{Util.UnescapedCharacters(Options, v, false).Single()}");
        } else {
          wr.Write($"'{TranslateEscapes(v)}'");
        }
      } else if (e is StringLiteralExpr str) {
        wr.Write(UnicodeCharEnabled ? $"{DafnySeqClass}.asUnicodeString(" : $"{DafnySeqClass}.asString(");
        TrStringLiteral(str, wr);
        wr.Write(")");
      } else if (AsNativeType(e.Type) is NativeType nt) {
        EmitNativeIntegerLiteral((BigInteger)e.Value, nt, wr);
      } else if (e.Value is BigInteger i) {
        if (i.IsZero) {
          wr.Write("java.math.BigInteger.ZERO");
        } else if (i.IsOne) {
          wr.Write("java.math.BigInteger.ONE");
        } else if (long.MinValue <= i && i <= long.MaxValue) {
          wr.Write($"java.math.BigInteger.valueOf({i}L)");
        } else {
          wr.Write($"new java.math.BigInteger(\"{i}\")");
        }
      } else if (e.Value is BaseTypes.BigDec n) {
        if (0 <= n.Exponent) {
          wr.Write($"new {DafnyBigRationalClass}(new java.math.BigInteger(\"{n.Mantissa}");
          for (int j = 0; j < n.Exponent; j++) {
            wr.Write("0");
          }
          wr.Write("\"), java.math.BigInteger.ONE)");
        } else {
          wr.Write($"new {DafnyBigRationalClass}(");
          wr.Write($"new java.math.BigInteger(\"{n.Mantissa}\")");
          wr.Write(", new java.math.BigInteger(\"1");
          for (int j = n.Exponent; j < 0; j++) {
            wr.Write("0");
          }
          wr.Write("\"))");
        }
      } else {
        Contract.Assert(false); throw new cce.UnreachableException();  // unexpected literal
      }
    }

    protected override void EmitStringLiteral(string str, bool isVerbatim, ConcreteSyntaxTree wr) {
      if (!isVerbatim) {
        wr.Write($"\"{TranslateEscapes(str)}\"");
      } else {
        //TODO: This is taken from Go and JS since Java doesn't have raw string literals, modify and make better if possible.
        var n = str.Length;
        wr.Write("\"");
        for (var i = 0; i < n; i++) {
          if (str[i] == '\"' && i + 1 < n && str[i + 1] == '\"') {
            wr.Write("\\\"");
            i++;
          } else if (str[i] == '\\') {
            wr.Write("\\\\");
          } else if (str[i] == '\n') {
            wr.Write("\\n");
          } else if (str[i] == '\r') {
            wr.Write("\\r");
          } else {
            wr.Write(str[i]);
          }
        }
        wr.Write("\"");
      }
    }

    void EmitNativeIntegerLiteral(BigInteger value, NativeType nt, ConcreteSyntaxTree wr) {
      GetNativeInfo(nt.Sel, out var name, out var literalSuffix, out _);
      var intValue = value;
      if (intValue > long.MaxValue) {
        // The value must be a 64-bit unsigned integer, since it has a native
        // type and unsigned long is the biggest native type
        Contract.Assert(intValue <= ulong.MaxValue);

        // Represent the value as a signed 64-bit integer
        intValue -= ulong.MaxValue + BigInteger.One;
      } else if (nt.Sel == NativeType.Selection.UInt && intValue > int.MaxValue) {
        // Represent the value as a signed 32-bit integer
        intValue -= uint.MaxValue + BigInteger.One;
      }
      wr.Write($"{CastIfSmallNativeType(nt)}{intValue}{literalSuffix}");
    }

    protected string GetNativeDefault(NativeType nt) {
      switch (AsJavaNativeType(nt)) {
        case JavaNativeType.Byte: return "(byte) 0";
        case JavaNativeType.Short: return "(short) 0";
        case JavaNativeType.Int: return "0";
        case JavaNativeType.Long: return "0L";
        default:
          Contract.Assert(false);  // unexpected native type
          throw new cce.UnreachableException();  // to please the compiler
      }
    }

    protected override void GetNativeInfo(NativeType.Selection sel, out string name, out string literalSuffix,
      out bool needsCastAfterArithmetic) {
      literalSuffix = "";
      needsCastAfterArithmetic = false;
      switch (AsJavaNativeType(sel)) {
        case JavaNativeType.Byte: name = "byte"; needsCastAfterArithmetic = true; break;
        case JavaNativeType.Short: name = "short"; needsCastAfterArithmetic = true; break;
        case JavaNativeType.Int: name = "int"; break;
        case JavaNativeType.Long: name = "long"; literalSuffix = "L"; break;
        default:
          Contract.Assert(false);  // unexpected native type
          throw new cce.UnreachableException();  // to please the compiler
      }
    }

    private string GetNativeTypeName(NativeType nt, bool boxed = false) {
      return boxed ? GetBoxedNativeTypeName(nt) : base.GetNativeTypeName(nt);
    }

    private string GetBoxedNativeTypeName(NativeType nt) {
      switch (AsJavaNativeType(nt)) {
        case JavaNativeType.Byte: return "java.lang.Byte";
        case JavaNativeType.Short: return "java.lang.Short";
        case JavaNativeType.Int: return "java.lang.Integer";
        case JavaNativeType.Long: return "java.lang.Long";
        default:
          Contract.Assert(false);  // unexpected native type
          throw new cce.UnreachableException();  // to please the compiler
      }
    }

    // Note the (semantically iffy) distinction between a *primitive type*,
    // being one of the eight Java primitive types, and a NativeType, which can
    // only be one of the integer types.
    // Note also that in --unicode-char mode, we have our own CodePoint boxing type
    // that boxes int values that are actually Dafny char values.
    private bool IsJavaPrimitiveType(Type type) {
      return type.IsBoolType || type.IsCharType || AsNativeType(type) != null;
    }

    protected override void EmitThis(ConcreteSyntaxTree wr) {
      var custom =
        (enclosingMethod != null && (enclosingMethod.IsTailRecursive || NeedsCustomReceiver(enclosingMethod))) ||
        (enclosingFunction != null && (enclosingFunction.IsTailRecursive || NeedsCustomReceiver(enclosingFunction))) ||
        thisContext is NewtypeDecl ||
        thisContext is TraitDecl;
      wr.Write(custom ? "_this" : "this");
    }

    protected override void DeclareLocalVar(string name, Type /*?*/ type, IToken /*?*/ tok, bool leaveRoomForRhs,
      string /*?*/ rhs, ConcreteSyntaxTree wr) {
      // Note that type can be null to represent the native object type.
      // See comment on NativeObjectType.
      if (type is { AsArrayType: { } }) {
        arrays.Add(type.AsArrayType.Dims);
      }
      if (type is { IsDatatype: true, AsDatatype: TupleTypeDecl tupleDecl }) {
        tuples.Add(tupleDecl.NonGhostDims);
      }
      if (type is { IsTypeParameter: true }) {
        EmitSuppression(wr);
      }
      wr.Write("{0} {1}", type != null ? TypeName(type, wr, tok) : "Object", name);
      if (leaveRoomForRhs) {
        Contract.Assert(rhs == null); // follows from precondition
      } else if (rhs != null) {
        wr.WriteLine($" = {rhs};");
      } else if (type is { IsIntegerType: true }) {
        wr.WriteLine(" = java.math.BigInteger.ZERO;");
      } else {
        wr.WriteLine(";");
      }
    }

    protected override void DeclareLocalVar(string name, Type /*?*/ type, IToken /*?*/ tok, bool leaveRoomForRhs,
      string /*?*/ rhs, ConcreteSyntaxTree wr, Type t) {
      DeclareLocalVar(name, t, tok, leaveRoomForRhs, rhs, wr);
    }

    protected override void EmitCollectionDisplay(CollectionType ct, IToken tok, List<Expression> elements,
        bool inLetExprBody, ConcreteSyntaxTree wr, ConcreteSyntaxTree wStmts) {
      if (elements.Count == 0) {
        wr.Write($"{CollectionTypeUnparameterizedName(ct)}.<{BoxedTypeName(ct.Arg, wr, tok)}> empty(");
        if (ct is SeqType) {
          wr.Write(TypeDescriptor(ct.Arg, wr, tok));
        }
        wr.Write(")");
        return;
      }
      wr.Write($"{CollectionTypeUnparameterizedName(ct)}.of(");
      string sep = "";
      if (ct is SeqType && (!IsJavaPrimitiveType(ct.Arg) || (UnicodeCharEnabled && ct.Arg.IsCharType))) {
        wr.Write(TypeDescriptor(ct.Arg, wr, tok));
        sep = ", ";
      }

      foreach (Expression e in elements) {
        wr.Write(sep);
        var elementWriter = wr.Fork();
        elementWriter = EmitCoercionIfNecessary(e.Type, NativeObjectType, Token.NoToken, elementWriter);
        elementWriter.Append(Expr(e, inLetExprBody, wStmts));
        sep = ", ";
      }
      wr.Write(")");
    }

    protected override void EmitMapDisplay(MapType mt, IToken tok, List<ExpressionPair> elements, bool inLetExprBody,
        ConcreteSyntaxTree wr, ConcreteSyntaxTree wStmts) {
      wr.Write($"{DafnyMapClass}.fromElements");
      wr.Write("(");
      string sep = "";
      foreach (ExpressionPair p in elements) {
        wr.Write(sep);
        wr.Write($"new {DafnyTupleClass(2)}(");
        wr.Append(Expr(p.A, inLetExprBody, wStmts));
        wr.Write(", ");
        wr.Append(Expr(p.B, inLetExprBody, wStmts));
        wr.Write(")");
        sep = ", ";
      }
      wr.Write(")");
    }

    protected override void GetSpecialFieldInfo(SpecialField.ID id, object idParam, Type receiverType, out string compiledName, out string preString, out string postString) {
      compiledName = "";
      preString = "";
      postString = "";
      switch (id) {
        case SpecialField.ID.UseIdParam:
          compiledName = IdProtect((string)idParam);
          break;
        case SpecialField.ID.ArrayLength:
        case SpecialField.ID.ArrayLengthInt:
          if (idParam == null) {
            // Works on both fixed array types like array<int> (=> BigInteger[])
            // or generic array types like array<A> (=> Object) and (unlike most
            // of java.lang.reflect.Array) is fast
            preString = "java.lang.reflect.Array.getLength(";
            postString = ")";
          } else {
            compiledName = "dim" + (int)idParam;
          }
          if (id == SpecialField.ID.ArrayLength) {
            preString = "java.math.BigInteger.valueOf(" + preString;
            postString = postString + ")";
          }
          break;
        case SpecialField.ID.Floor:
          compiledName = "ToBigInteger()";
          break;
        case SpecialField.ID.IsLimit:
          preString = "dafny.BigOrdinal.IsLimit(";
          postString = ")";
          break;
        case SpecialField.ID.IsSucc:
          preString = "dafny.BigOrdinal.IsSucc(";
          postString = ")";
          break;
        case SpecialField.ID.Offset:
          preString = "dafny.BigOrdinal.Offset(";
          postString = ")";
          break;
        case SpecialField.ID.IsNat:
          preString = "dafny.BigOrdinal.IsNat(";
          postString = ")";
          break;
        case SpecialField.ID.Keys:
          compiledName = "keySet()";
          break;
        case SpecialField.ID.Values:
          compiledName = "valueSet()";
          break;
        case SpecialField.ID.Items:
          var mapType = receiverType.AsMapType;
          Contract.Assert(mapType != null);
          var errorWr = new ConcreteSyntaxTree();
          compiledName = $"<{BoxedTypeName(mapType.Domain, errorWr, Token.NoToken)}, {BoxedTypeName(mapType.Range, errorWr, Token.NoToken)}>entrySet()";
          break;
        case SpecialField.ID.Reads:
          compiledName = "_reads";
          break;
        case SpecialField.ID.Modifies:
          compiledName = "_modifies";
          break;
        case SpecialField.ID.New:
          compiledName = "_new";
          break;
        default:
          Contract.Assert(false); // unexpected ID
          break;
      }
    }

    protected override ILvalue EmitMemberSelect(Action<ConcreteSyntaxTree> obj, Type objType, MemberDecl member, List<TypeArgumentInstantiation> typeArgs, Dictionary<TypeParameter, Type> typeMap,
      Type expectedType, string/*?*/ additionalCustomParameter, bool internalAccess = false) {
      var memberStatus = DatatypeWrapperEraser.GetMemberStatus(Options, member);
      if (memberStatus == DatatypeWrapperEraser.MemberCompileStatus.Identity) {
        return SimpleLvalue(obj);
      } else if (memberStatus == DatatypeWrapperEraser.MemberCompileStatus.AlwaysTrue) {
        return SimpleLvalue(w => w.Write("true"));
      } else if (member is SpecialField sf && !(member is ConstantField)) {
        GetSpecialFieldInfo(sf.SpecialId, sf.IdParam, objType, out var compiledName, out _, out _);
        if (compiledName.Length != 0) {
          if (member.EnclosingClass is DatatypeDecl) {
            if (member.EnclosingClass is TupleTypeDecl && sf.Type.Subst(typeMap).IsCharType && UnicodeCharEnabled) {
              return SuffixLvalue(obj, $".{compiledName}().value()");
            } else {
              return SuffixLvalue(obj, $".{compiledName}()");
            }
          } else {
            return SuffixLvalue(obj, $".{compiledName}");
          }
        } else {
          // Assume it's already handled by the caller
          return SimpleLvalue(obj);
        }
      } else if (member is Function fn) {
        var wr = new ConcreteSyntaxTree();
        EmitNameAndActualTypeArgs(IdName(member), TypeArgumentInstantiation.ToActuals(ForTypeParameters(typeArgs, member, false)), member.tok, wr);
        var needsEtaConversion = typeArgs.Any()
               || additionalCustomParameter != null
               || (UnicodeCharEnabled &&
                  (fn.ResultType.IsCharType || fn.Formals.Any(f => f.Type.IsCharType)));
        if (!needsEtaConversion) {
          var nameAndTypeArgs = wr.ToString();
          return SuffixLvalue(obj, $"::{nameAndTypeArgs}");
        } else {
          // We need an eta conversion to adjust for the difference in arity or coerce inputs/outputs.
          // (T0 a0, T1 a1, ...) -> obj.F(rtd0, rtd1, ..., additionalCustomParameter, a0, a1, ...)
          wr.Write("(");
          var sep = "";
          EmitTypeDescriptorsActuals(ForTypeDescriptors(typeArgs, member.EnclosingClass, member, false), fn.tok, wr, ref sep);
          if (additionalCustomParameter != null) {
            wr.Write("{0}{1}", sep, additionalCustomParameter);
            sep = ", ";
          }
          var prefixWr = new ConcreteSyntaxTree();
          var prefixSep = "";
          prefixWr.Write("(");
          foreach (var arg in fn.Formals) {
            if (!arg.IsGhost) {
              var name = idGenerator.FreshId("_eta");
              var ty = arg.Type.Subst(typeMap);
              prefixWr.Write($"{prefixSep}{BoxedTypeName(ty, prefixWr, arg.tok)} {name}");
              wr.Write(sep);
              var coercedWr = EmitCoercionIfNecessary(NativeObjectType, ty, arg.tok, wr);
              coercedWr.Write(name);
              sep = ", ";
              prefixSep = ", ";
            }
          }
          prefixWr.Write(") -> ");
          wr.Write(")");

          if (fn.ResultType.IsCharType && UnicodeCharEnabled) {
            prefixWr.Write("dafny.CodePoint.valueOf(");
            wr.Write(")");
          }

          return EnclosedLvalue(prefixWr.ToString(), obj, $".{wr}");
        }
      } else {
        var field = (Field)member;
        ILvalue lvalue;
        if (member.IsStatic) {
          lvalue = SimpleLvalue(w => {
            w.Write("{0}.{1}(", TypeName_Companion(objType, w, member.tok, member), IdName(member));
            EmitTypeDescriptorsActuals(ForTypeDescriptors(typeArgs, member.EnclosingClass, member, false), member.tok, w);
            w.Write(")");
          });
        } else if (NeedsCustomReceiver(member) && !(member.EnclosingClass is TraitDecl)) {
          // instance const in a newtype
          Contract.Assert(typeArgs.Count == 0);
          lvalue = SimpleLvalue(w => {
            w.Write("{0}.{1}(", TypeName_Companion(objType, w, member.tok, member), IdName(member));
            obj(w);
            w.Write(")");
          });
        } else if (internalAccess && (member is ConstantField || member.EnclosingClass is TraitDecl)) {
          lvalue = SuffixLvalue(obj, $"._{member.GetCompileName(Options)}");
        } else if (internalAccess) {
          lvalue = SuffixLvalue(obj, $".{IdName(member)}");
        } else if (member is ConstantField) {
          lvalue = SimpleLvalue(w => {
            obj(w);
            w.Write(".{0}(", IdName(member));
            EmitTypeDescriptorsActuals(ForTypeDescriptors(typeArgs, member.EnclosingClass, member, false), member.tok, w);
            w.Write(")");
          });
        } else if (member.EnclosingClass is TraitDecl) {
          lvalue = GetterSetterLvalue(obj, IdName(member), $"set_{IdName(member)}");
        } else {
          lvalue = SuffixLvalue(obj, $".{IdName(member)}");
        }
        return CoercedLvalue(lvalue, field.Type, expectedType);
      }
    }

    protected override void EmitConstructorCheck(string source, DatatypeCtor ctor, ConcreteSyntaxTree wr) {
      wr.Write($"{source}.is_{ctor.GetCompileName(Options)}()");
    }

    protected override string TypeName_Companion(Type type, ConcreteSyntaxTree wr, IToken tok, MemberDecl/*?*/ member) {
      type = UserDefinedType.UpcastToMemberEnclosingType(type, member);
      if (type is UserDefinedType udt) {
        var name = udt.ResolvedClass is TraitDecl ? udt.GetFullCompanionCompileName(Options) : FullTypeName(udt, member, true);
        return TypeName_UDT(name, udt, wr, tok, true);
      } else {
        return TypeName(type, wr, tok, member);
      }
    }

    protected override ConcreteSyntaxTree EmitArraySelect(List<string> indices, Type elmtType, ConcreteSyntaxTree wr) {
      Contract.Assert(indices != null && 1 <= indices.Count);  // follows from precondition
      var w = EmitArraySelect(indices.Count, out var wIndices, elmtType, wr);
      for (int i = 0; i < indices.Count; i++) {
        if (!int.TryParse(indices[i], out _)) {
          wIndices[i].Write($"{DafnyHelpersClass}.toInt({indices[i]})");
        } else {
          wIndices[i].Write(indices[i]);
        }
      }
      return w;
    }

    protected override ConcreteSyntaxTree EmitArraySelect(List<Expression> indices, Type elmtType, bool inLetExprBody,
        ConcreteSyntaxTree wr, ConcreteSyntaxTree wStmts) {
      Contract.Assert(indices != null && 1 <= indices.Count);  // follows from precondition
      var w = EmitArraySelect(indices.Count, out var wIndices, elmtType, wr);

      for (int i = 0; i < indices.Count; i++) {
        TrParenExprAsInt(indices[i], wIndices[i], inLetExprBody, wStmts);
      }

      return w;
    }

    private ConcreteSyntaxTree EmitArraySelect(int dimCount, out List<ConcreteSyntaxTree> wIndices, Type elmtType, ConcreteSyntaxTree wr) {
      elmtType = DatatypeWrapperEraser.SimplifyType(Options, elmtType);
      wIndices = new List<ConcreteSyntaxTree>();
      ConcreteSyntaxTree w;
      if (dimCount == 1) {
        if (elmtType.IsTypeParameter) {
          wr.Write($"{FormatTypeDescriptorVariable(elmtType.AsTypeParameter)}.getArrayElement(");
          w = wr.Fork();
          wr.Write(", ");
          wIndices.Add(wr.Fork());
          wr.Write(")");
        } else {
          w = wr.Fork();
          wr.Write("[");
          wIndices.Add(wr.Fork());
          wr.Write("]");
        }
      } else {
        if (elmtType.IsTypeParameter) {
          w = wr.Fork();
          wr.Write(".get(");
          for (int i = 0; i < dimCount; i++) {
            if (i > 0) {
              wr.Write(", ");
            }
            wIndices.Add(wr.Fork());
          }
          wr.Write(")");
        } else {
          wr.Write($"(({TypeName(elmtType, wr, Token.NoToken)}{Repeat("[]", dimCount)}) ((");
          w = wr.Fork();
          wr.Write(").elmts))");
          for (int i = 0; i < dimCount; i++) {
            wr.Write("[");
            wIndices.Add(wr.Fork());
            wr.Write("]");
          }
        }
      }
      return w;
    }

    protected override (ConcreteSyntaxTree/*array*/, ConcreteSyntaxTree/*rhs*/) EmitArrayUpdate(List<string> indices, Type elementType, ConcreteSyntaxTree wr) {
      elementType = DatatypeWrapperEraser.SimplifyType(Options, elementType);
      ConcreteSyntaxTree wArray, wRhs;
      if (indices.Count == 1) {
        if (elementType.IsTypeParameter) {
          wr.Write($"{FormatTypeDescriptorVariable(elementType.AsTypeParameter)}.setArrayElement(");
          wArray = wr.Fork();
          wr.Write($", {DafnyHelpersClass}.toInt({indices[0]}), ");
          wRhs = wr.Fork();
          wr.Write(")");
        } else {
          wArray = wr.Fork();
          wr.Write($"[{DafnyHelpersClass}.toInt({indices[0]})] = ");
          wRhs = wr.Fork();
        }
      } else {
        if (elementType.IsTypeParameter) {
          wArray = wr.Fork();
          wr.Write($".set({indices.Comma(ix => $"{DafnyHelpersClass}.toInt({ix})")}, ");
          wRhs = wr.Fork();
          wr.Write(")");
        } else {
          wr.Write($"(({TypeName(elementType, wr, Token.NoToken)}{Repeat("[]", indices.Count)}) (");
          wArray = wr.Fork();
          wr.Write($").elmts){Util.Comma("", indices, ix => $"[{DafnyHelpersClass}.toInt({ix})]")} = ");
          wRhs = wr.Fork();
        }
      }
      return (wArray, wRhs);
    }

    protected override void EmitSeqSelectRange(Expression source, Expression lo, Expression hi, bool fromArray,
        bool inLetExprBody, ConcreteSyntaxTree wr, ConcreteSyntaxTree wStmts) {
      if (fromArray) {
        wr.Write($"{DafnySeqClass}.fromRawArrayRange({TypeDescriptor(source.Type.NormalizeExpand().TypeArgs[0], wr, source.tok)}, ");
      }
      TrParenExpr(source, wr, inLetExprBody, wStmts);
      if (fromArray) {
        wr.Write(", ");
        if (lo != null) {
          TrExprAsInt(lo, wr, inLetExprBody, wStmts);
        } else {
          wr.Write("0");
        }
        wr.Write(", ");
        if (hi != null) {
          TrExprAsInt(hi, wr, inLetExprBody, wStmts);
        } else {
          wr.Write("java.lang.reflect.Array.getLength");
          TrParenExpr(source, wr, inLetExprBody, wStmts);
        }
        wr.Write(")");
      } else {
        if (lo != null && hi != null) {
          wr.Write(".subsequence(");
          TrExprAsInt(lo, wr, inLetExprBody, wStmts);
          wr.Write(", ");
          TrExprAsInt(hi, wr, inLetExprBody, wStmts);
          wr.Write(")");
        } else if (lo != null) {
          wr.Write(".drop");
          TrParenExpr(lo, wr, inLetExprBody, wStmts);
        } else if (hi != null) {
          wr.Write(".take");
          TrParenExpr(hi, wr, inLetExprBody, wStmts);
        }
      }
    }

    protected override void EmitIndexCollectionSelect(Expression source, Expression index, bool inLetExprBody,
        ConcreteSyntaxTree wr, ConcreteSyntaxTree wStmts) {
      // Taken from C# compiler, assuming source is a DafnySequence type.
      if (source.Type.AsMultiSetType != null) {
        wr = EmitCoercionIfNecessary(from: NativeObjectType, to: Type.Int, tok: source.tok, wr: wr);
        wr.Write($"{DafnyMultiSetClass}.<{BoxedTypeName(source.Type.AsMultiSetType.Arg, wr, Token.NoToken)}>multiplicity(");
        TrParenExpr(source, wr, inLetExprBody, wStmts);
        wr.Write(", ");
        wr.Append(Expr(index, inLetExprBody, wStmts));
        wr.Write(")");
      } else if (source.Type.AsMapType != null) {
        wr = EmitCoercionIfNecessary(from: NativeObjectType, to: source.Type.AsMapType.Range, tok: source.tok, wr: wr);
        TrParenExpr(source, wr, inLetExprBody, wStmts);
        TrParenExpr(".get", index, wr, inLetExprBody, wStmts);
      } else {
        wr = EmitCoercionIfNecessary(from: NativeObjectType, to: source.Type.AsCollectionType.Arg, tok: source.tok, wr: wr);
        TrParenExpr(source, wr, inLetExprBody, wStmts);
        wr.Write(".select");
        TrParenExprAsInt(index, wr, inLetExprBody, wStmts);
      }
    }

    protected override void EmitMultiSetFormingExpr(MultiSetFormingExpr expr, bool inLetExprBody, ConcreteSyntaxTree wr,
        ConcreteSyntaxTree wStmts) {
      TrParenExpr(expr.E, wr, inLetExprBody, wStmts);
      wr.Write(".asDafnyMultiset()");
    }

    protected override void EmitIndexCollectionUpdate(Expression source, Expression index, Expression value,
        CollectionType resultCollectionType, bool inLetExprBody, ConcreteSyntaxTree wr, ConcreteSyntaxTree wStmts) {
      if (source.Type.AsSeqType != null) {
        wr.Write($"{DafnySeqClass}.<{BoxedTypeName(resultCollectionType.Arg, wr, Token.NoToken)}>update(");
        wr.Append(Expr(source, inLetExprBody, wStmts));
        wr.Write(", ");
        TrExprAsInt(index, wr, inLetExprBody, wStmts);
      } else if (source.Type.AsMapType != null) {
        var mapType = (MapType)resultCollectionType;
        wr.Write($"{DafnyMapClass}.<{BoxedTypeName(mapType.Domain, wr, Token.NoToken)}, {BoxedTypeName(mapType.Range, wr, Token.NoToken)}>update(");
        wr.Append(Expr(source, inLetExprBody, wStmts));
        wr.Write(", ");
        wr.Append(Expr(index, inLetExprBody, wStmts));
      } else if (source.Type.AsMultiSetType != null) {
        wr.Write($"{DafnyMultiSetClass}.<{BoxedTypeName(resultCollectionType.Arg, wr, Token.NoToken)}>update(");
        wr.Append(Expr(source, inLetExprBody, wStmts));
        wr.Write(", ");
        wr.Append(Expr(index, inLetExprBody, wStmts));
      } else {
        TrParenExpr(source, wr, inLetExprBody, wStmts);
        wr.Write(".update(");
        wr.Append(Expr(index, inLetExprBody, wStmts));
      }
      wr.Write(", ");
      var inner = Expr(value, inLetExprBody, wStmts);
      wr.Append(CoercionIfNecessary(value.Type, NativeObjectType, Token.NoToken, inner));
      wr.Write(")");
    }

    protected override void EmitRotate(Expression e0, Expression e1, bool isRotateLeft, ConcreteSyntaxTree wr,
      bool inLetExprBody, ConcreteSyntaxTree wStmts, FCE_Arg_Translator tr) {
      string nativeName = null, literalSuffix = null;
      bool needsCast = false;
      var nativeType = AsNativeType(e0.Type);
      if (nativeType != null) {
        GetNativeInfo(nativeType.Sel, out nativeName, out literalSuffix, out needsCast);
      }
      var leftShift = nativeType == null ? ".shiftLeft" : "<<";
      var rightShift = nativeType == null ? ".shiftRight" : ">>>";
      // ( e0 op1 e1) | (e0 op2 (width - e1))
      if (needsCast) {
        wr.Write("(" + nativeName + ")(" + CastIfSmallNativeType(e0.Type) + "(");
      }
      wr.Write("(");
      EmitShift(e0, e1, isRotateLeft ? leftShift : rightShift, isRotateLeft, nativeType, true, wr, inLetExprBody, wStmts, tr);
      wr.Write(")");
      if (nativeType == null) {
        wr.Write(".or");
      } else {
        wr.Write("|");
      }
      wr.Write("(");
      EmitShift(e0, e1, isRotateLeft ? rightShift : leftShift, !isRotateLeft, nativeType, false, wr, inLetExprBody, wStmts, tr);
      wr.Write(")))");
      if (needsCast) {
        wr.Write("))");
      }
    }

    void EmitShift(Expression e0, Expression e1, string op, bool truncate, NativeType nativeType /*?*/, bool firstOp,
        ConcreteSyntaxTree wr, bool inLetExprBody, ConcreteSyntaxTree wStmts, FCE_Arg_Translator tr) {
      var bv = e0.Type.AsBitVectorType;
      if (truncate) {
        wr = EmitBitvectorTruncation(bv, true, wr);
      }
      tr(e0, wr, inLetExprBody, wStmts);
      wr.Write($" {op} ");
      if (!firstOp) {
        wr.Write($"({bv.Width} - ");
      }
      wr.Write("((");
      tr(e1, wr, inLetExprBody, wStmts);
      wr.Write(")");
      if (AsNativeType(e1.Type) == null) {
        wr.Write(".intValue()");
      }
      if (!firstOp) {
        wr.Write(")");
      }
    }

    protected override ConcreteSyntaxTree EmitBitvectorTruncation(BitvectorType bvType, bool surroundByUnchecked, ConcreteSyntaxTree wr) {
      string nativeName = null, literalSuffix = null;
      bool needsCastAfterArithmetic = false;
      if (bvType.NativeType != null) {
        GetNativeInfo(bvType.NativeType.Sel, out nativeName, out literalSuffix, out needsCastAfterArithmetic);
      }
      // --- Before
      if (bvType.NativeType == null) {
        wr.Write("((");
      } else {
        wr.Write($"({nativeName}) {CastIfSmallNativeType(bvType)}((");
      }
      // --- Middle
      var middle = wr.Fork();
      // --- After
      // do the truncation, if needed
      if (bvType.NativeType == null) {
        wr.Write($").and((java.math.BigInteger.ONE.shiftLeft({bvType.Width})).subtract(java.math.BigInteger.ONE)))");
      } else {
        if (bvType.NativeType.Bitwidth != bvType.Width) {
          // print in hex, because that looks nice
          wr.Write($") & {CastIfSmallNativeType(bvType)}0x{(1UL << bvType.Width) - 1:X}{literalSuffix})");
        } else {
          wr.Write("))");  // close the parentheses for the cast
        }
      }
      return middle;
    }

    protected override bool CompareZeroUsingSign(Type type) {
      // Everything is boxed, so everything benefits from avoiding explicit 0
      return true;
    }

    protected override ConcreteSyntaxTree EmitSign(Type type, ConcreteSyntaxTree wr) {
      ConcreteSyntaxTree w;
      var nt = AsNativeType(type);
      if (nt == null) {
        w = wr.Fork();
        wr.Write(".signum()");
      } else if (nt.LowerBound >= 0) {
        wr.Write("(");
        w = wr.Fork();
        wr.Write(" == 0 ? 0 : 1)");
      } else {
        wr.Write($"{HelperClass(nt)}.signum(");
        w = wr.Fork();
        wr.Write(")");
      }
      return w;
    }

    protected override IClassWriter/*?*/ DeclareDatatype(DatatypeDecl dt, ConcreteSyntaxTree wr) {
      var w = CompileDatatypeBase(dt, wr);
      CompileDatatypeConstructors(dt, wr);
      return w;
    }

    IClassWriter CompileDatatypeBase(DatatypeDecl dt, ConcreteSyntaxTree wr) {
      var DtT_TypeArgs = TypeParameters(dt.TypeArgs);
      var justTypeArgs = dt.TypeArgs.Count == 0 ? "" : " " + DtT_TypeArgs;
      var DtT_protected = IdName(dt) + DtT_TypeArgs;
      var simplifiedType = DatatypeWrapperEraser.SimplifyType(Options, UserDefinedType.FromTopLevelDecl(dt.tok, dt));
      var simplifiedTypeName = TypeName(simplifiedType, wr, dt.tok);

      var filename = $"{ModulePath}/{IdName(dt)}.java";
      wr = wr.NewFile(filename);
      FileCount += 1;
      wr.WriteLine($"// Class {DtT_protected}");
      wr.WriteLine($"// Dafny class {DtT_protected} compiled into Java");
      wr.WriteLine($"package {ModuleName};");
      wr.WriteLine();
      EmitImports(wr, out _);
      wr.WriteLine();
      //TODO: Figure out how to resolve type checking warnings
      // from here on, write everything into the new block created here:
      EmitSuppression(wr);
      var btw = wr.NewNamedBlock("public{0} class {1}", dt.IsRecordType ? "" : " abstract", DtT_protected);
      wr = btw;

      // constructor
      if (dt.IsRecordType) {
        DatatypeFieldsAndConstructor(dt.Ctors[0], 0, wr);
      } else {
        wr.WriteLine($"public {IdName(dt)}() {{ }}");
      }

      var usedTypeArgs = UsedTypeParameters(dt);
      ConcreteSyntaxTree wDefault;
      wr.WriteLine();
      if (dt.TypeArgs.Count == 0) {
        wr.Write($"private static final {simplifiedTypeName} theDefault = ");
        wDefault = wr.Fork();
        wr.WriteLine(";");
        var w = wr.NewBlock($"public static {simplifiedTypeName} Default()");
        w.WriteLine("return theDefault;");
      } else {
        wr.Write($"public static{justTypeArgs} {simplifiedTypeName} Default(");
        var typeParameters = Util.Comma(usedTypeArgs, tp => $"{tp.GetCompileName(Options)} {FormatDefaultTypeParameterValue(tp)}");
        wr.Write(typeParameters);
        var w = wr.NewBlock(")");
        var sep = "";
        var typeArguments = TypeArgumentInstantiation.ListFromFormals(dt.TypeArgs);
        WriteRuntimeTypeDescriptorsFormals(ForTypeDescriptors(typeArguments, dt, null, false), w, ref sep,
          tp => {
            sep = "";
            return
              $"{DafnyTypeDescriptor}<{tp.GetCompileName(Options)}> {FormatTypeDescriptorVariable(tp)} = ({DafnyTypeDescriptor}<{tp.GetCompileName(Options)}>)dafny.TypeDescriptor.OBJECT;\n    ";
          });

        w.Write("return ");
        wDefault = w.Fork();
        w.WriteLine(";");
      }
      var groundingCtor = dt.GetGroundingCtor();
      if (groundingCtor.IsGhost) {
        wDefault.Write(ForcePlaceboValue(simplifiedType, wDefault, dt.tok));
      } else if (DatatypeWrapperEraser.GetInnerTypeOfErasableDatatypeWrapper(Options, dt, out var innerType)) {
        wDefault.Write(DefaultValue(innerType, wDefault, dt.tok));
      } else {
        var nonGhostFormals = groundingCtor.Formals.Where(f => !f.IsGhost).ToList();
        var args = nonGhostFormals.Comma(f => DefaultValue(f.Type, wDefault, f.tok));
        EmitDatatypeValue(dt, groundingCtor,
          dt.TypeArgs.ConvertAll(tp => (Type)new UserDefinedType(dt.tok, tp)),
          dt is CoDatatypeDecl, args, wDefault);
      }

      var arguments = usedTypeArgs.Comma(tp => DefaultValue(new UserDefinedType(tp), wDefault, dt.tok, true));
      EmitTypeDescriptorMethod(dt, dt.TypeArgs, null, $"Default({arguments})", wr);

      // create methods
      foreach (var ctor in dt.Ctors.Where(ctor => !ctor.IsGhost)) {
        wr.Write($"public static{justTypeArgs} {DtT_protected} {DtCreateName(ctor)}(");
        WriteFormals("", ctor.Formals, wr);
        wr.NewBlock(")")
          .WriteLine($"return new {DtCtorDeclarationName(ctor, dt.TypeArgs)}({ctor.Formals.Where(f => !f.IsGhost).Comma(FormalName)});");
      }

      if (dt.IsRecordType) {
        // Also emit a "create_<ctor_name>" method that thunks to "create",
        // to provide a more uniform interface.

        var ctor = dt.Ctors[0];
        wr.Write($"public static{justTypeArgs} {DtT_protected} create_{ctor.GetCompileName(Options)}(");
        WriteFormals("", ctor.Formals, wr);
        wr.NewBlock(")")
          .WriteLine($"return create({ctor.Formals.Where(f => !f.IsGhost).Comma(FormalName)});");
      }

      // query properties
      foreach (var ctor in dt.Ctors.Where(ctor => !ctor.IsGhost)) {
        if (dt.IsRecordType) {
          wr.WriteLine($"public boolean is_{ctor.GetCompileName(Options)}() {{ return true; }}");
        } else {
          wr.WriteLine($"public boolean is_{ctor.GetCompileName(Options)}() {{ return this instanceof {dt.GetCompileName(Options)}_{ctor.GetCompileName(Options)}; }}");
        }
      }
      if (dt is CoDatatypeDecl) {
        wr.WriteLine($"public abstract {DtT_protected} Get();");
      }
      if (dt.HasFinitePossibleValues) {
        Contract.Assert(dt.TypeArgs.Count == 0);
        var w = wr.NewNamedBlock($"public static java.util.ArrayList<{DtT_protected}> AllSingletonConstructors()");
        string arraylist = "singleton_iterator";
        w.WriteLine($"java.util.ArrayList<{DtT_protected}> {arraylist} = new java.util.ArrayList<>();");
        foreach (var ctor in dt.Ctors) {
          Contract.Assert(ctor.Formals.Count == 0);
          if (ctor.IsGhost) {
            w.WriteLine("{0}.add({1});", arraylist, ForcePlaceboValue(UserDefinedType.FromTopLevelDecl(dt.tok, dt), w, dt.tok));
          } else {
            w.WriteLine("{0}.add(new {1}{2}());", arraylist, DtT_protected, dt.IsRecordType ? "" : $"_{ctor.GetCompileName(Options)}");
          }
        }
        w.WriteLine($"return {arraylist};");
      }
      // destructors
      foreach (var ctor in dt.Ctors) {
        foreach (var dtor in ctor.Destructors.Where(dtor => dtor.EnclosingCtors[0] == ctor)) {
          var compiledConstructorCount = dtor.EnclosingCtors.Count(constructor => !constructor.IsGhost);
          if (compiledConstructorCount != 0) {
            var arg = dtor.CorrespondingFormals[0];
            if (!arg.IsGhost && arg.HasName) {
              var wDtor = wr.NewNamedBlock($"public {TypeName(arg.Type, wr, arg.tok)} dtor_{arg.CompileName}()");
              if (dt.IsRecordType) {
                wDtor.WriteLine($"return this.{FieldName(arg, 0)};");
              } else {
                wDtor.WriteLine("{0} d = this{1};", DtT_protected, dt is CoDatatypeDecl ? ".Get()" : "");
                var compiledConstructorsProcessed = 0;
                for (var i = 0; i < dtor.EnclosingCtors.Count; i++) {
                  var ctor_i = dtor.EnclosingCtors[i];
                  Contract.Assert(arg.CompileName == dtor.CorrespondingFormals[i].CompileName);
                  if (ctor_i.IsGhost) {
                    continue;
                  }
                  if (compiledConstructorsProcessed < compiledConstructorCount - 1) {
                    wDtor.WriteLine("if (d instanceof {0}_{1}) {{ return (({0}_{1}{2})d).{3}; }}", dt.GetCompileName(Options),
                      ctor_i.GetCompileName(Options), DtT_TypeArgs, FieldName(arg, i));
                  } else {
                    wDtor.WriteLine($"return (({dt.GetCompileName(Options)}_{ctor_i.GetCompileName(Options)}{DtT_TypeArgs})d).{FieldName(arg, 0)};");
                  }
                  compiledConstructorsProcessed++;
                }
              }
            }
          }
        }
      }

      // FIXME: This is dodgy.  We can set the constructor body writer to null
      // only because we don't expect to use it, which is only because we don't
      // expect there to be fields.
      return new ClassWriter(this, btw, ctorBodyWriter: null);
    }

    void CompileDatatypeConstructors(DatatypeDecl dt, ConcreteSyntaxTree wrx) {
      Contract.Requires(dt != null);
      string typeParams = TypeParameters(dt.TypeArgs);
      if (dt.IsRecordType) {
        // There is only one constructor, and it is populated by CompileDatatypeBase
        return;
      }
      int constructorIndex = 0; // used to give each constructor a different name
      foreach (DatatypeCtor ctor in dt.Ctors.Where(ctor => !ctor.IsGhost)) {
        var filename = $"{ModulePath}/{DtCtorDeclarationName(ctor)}.java";
        var wr = wrx.NewFile(filename);
        FileCount += 1;
        wr.WriteLine($"// Class {DtCtorDeclarationName(ctor, dt.TypeArgs)}");
        wr.WriteLine($"// Dafny class {DtCtorDeclarationName(ctor, dt.TypeArgs)} compiled into Java");
        wr.WriteLine($"package {ModuleName};");
        wr.WriteLine();
        EmitImports(wr, out _);
        wr.WriteLine();
        EmitSuppression(wr);
        var w = wr.NewNamedBlock($"public class {DtCtorDeclarationName(ctor, dt.TypeArgs)} extends {IdName(dt)}{typeParams}");
        DatatypeFieldsAndConstructor(ctor, constructorIndex, w);
        constructorIndex++;
      }
      if (dt is CoDatatypeDecl) {
        var filename = $"{ModulePath}/{dt.GetCompileName(Options)}__Lazy.java";
        var wr = wrx.NewFile(filename);
        FileCount += 1;
        wr.WriteLine($"// Class {dt.GetCompileName(Options)}__Lazy");
        wr.WriteLine($"// Dafny class {dt.GetCompileName(Options)}__Lazy compiled into Java");
        wr.WriteLine($"package {ModuleName};");
        wr.WriteLine();
        EmitImports(wr, out _);
        wr.WriteLine();
        EmitSuppression(wr); //TODO: Fix implementations so they do not need this suppression
        var w = wr.NewNamedBlock($"public class {dt.GetCompileName(Options)}__Lazy{typeParams} extends {IdName(dt)}{typeParams}");
        w.WriteLine($"public interface Computer {{ {dt.GetCompileName(Options)} run(); }}");
        w.WriteLine("Computer c;");
        w.WriteLine($"{dt.GetCompileName(Options)}{typeParams} d;");
        w.WriteLine($"public {dt.GetCompileName(Options)}__Lazy(Computer c) {{ this.c = c; }}");
        w.WriteLine($"public {dt.GetCompileName(Options)}{typeParams} Get() {{ if (c != null) {{ d = c.run(); c = null; }} return d; }}");
        w.WriteLine("public String toString() { return Get().toString(); }");
      }
    }

    void DatatypeFieldsAndConstructor(DatatypeCtor ctor, int constructorIndex, ConcreteSyntaxTree wr) {
      Contract.Requires(ctor != null);
      Contract.Requires(0 <= constructorIndex && constructorIndex < ctor.EnclosingDatatype.Ctors.Count);
      Contract.Requires(wr != null);
      var dt = ctor.EnclosingDatatype;
      var i = 0;
      foreach (Formal arg in ctor.Formals) {
        if (!arg.IsGhost) {
          wr.WriteLine($"public {TypeName(arg.Type, wr, arg.tok)} {FieldName(arg, i)};");
          i++;
        }
      }
      wr.Write($"public {DtCtorDeclarationName(ctor)} (");
      WriteFormals("", ctor.Formals, wr);
      {
        var w = wr.NewBlock(")");
        i = 0;
        foreach (Formal arg in ctor.Formals) {
          if (!arg.IsGhost) {
            w.WriteLine($"this.{FieldName(arg, i)} = {FormalName(arg, i)};");
            i++;
          }
        }
      }
      if (dt is CoDatatypeDecl) {
        string typeParams = TypeParameters(dt.TypeArgs);
        wr.WriteLine($"public {dt.GetCompileName(Options)}{typeParams} Get() {{ return this; }}");
      }
      // Equals method
      wr.WriteLine();
      wr.WriteLine("@Override");
      {
        var w = wr.NewBlock("public boolean equals(Object other)");
        w.WriteLine("if (this == other) return true;");
        w.WriteLine("if (other == null) return false;");
        w.WriteLine("if (getClass() != other.getClass()) return false;");
        string typeParams = TypeParameters(dt.TypeArgs);
        w.WriteLine("{0} o = ({0})other;", DtCtorDeclarationName(ctor, dt.TypeArgs));
        w.Write("return true");
        i = 0;
        foreach (var arg in ctor.Formals) {
          if (!arg.IsGhost) {
            var nm = FieldName(arg, i);
            w.Write(" && ");
            if (IsDirectlyComparable(DatatypeWrapperEraser.SimplifyType(Options, arg.Type))) {
              w.Write($"this.{nm} == o.{nm}");
            } else {
              w.Write($"java.util.Objects.equals(this.{nm}, o.{nm})");
            }
            i++;
          }
        }
        w.WriteLine(";");
      }
      // GetHashCode method (Uses the djb2 algorithm)
      wr.WriteLine("@Override");
      {
        var w = wr.NewBlock("public int hashCode()");
        w.WriteLine("long hash = 5381;");
        w.WriteLine($"hash = ((hash << 5) + hash) + {constructorIndex};");
        i = 0;
        foreach (Formal arg in ctor.Formals) {
          if (!arg.IsGhost) {
            string nm = FieldName(arg, i);
            w.Write("hash = ((hash << 5) + hash) + ");
            if (IsJavaPrimitiveType(arg.Type)) {
              w.WriteLine($"{BoxedTypeName(arg.Type, w, Token.NoToken)}.hashCode(this.{nm});");
            } else {
              w.WriteLine($"java.util.Objects.hashCode(this.{nm});");
            }
            i++;
          }
        }
        w.WriteLine("return (int)hash;");
      }

      wr.WriteLine();
      wr.WriteLine("@Override");
      {
        var w = wr.NewBlock("public String toString()");
        string nm;
        if (dt is TupleTypeDecl) {
          nm = "";
        } else {
          nm = (dt.EnclosingModuleDefinition.IsDefaultModule ? "" : dt.EnclosingModuleDefinition.Name + ".") + dt.Name + "." + ctor.Name;
        }
        if (dt is TupleTypeDecl && ctor.Formals.Count == 0) {
          // here we want parentheses and no name
          w.WriteLine("return \"()\";");
        } else if (dt is CoDatatypeDecl) {
          w.WriteLine($"return \"{nm}\";");
        } else {
          var tempVar = GenVarName("s", ctor.Formals);
          w.WriteLine($"StringBuilder {tempVar} = new StringBuilder();");
          w.WriteLine($"{tempVar}.append(\"{nm}\");");
          if (ctor.Formals.Count != 0) {
            w.WriteLine($"{tempVar}.append(\"(\");");
            i = 0;
            foreach (var arg in ctor.Formals) {
              if (!arg.IsGhost) {
                if (i != 0) {
                  w.WriteLine($"{tempVar}.append(\", \");");
                }
                w.Write($"{tempVar}.append(");
                var memberName = FieldName(arg, i);
                if (UnicodeCharEnabled && arg.Type.IsCharType) {
                  w.Write($"{DafnyHelpersClass}.ToCharLiteral(this.{memberName})");
                } else if (UnicodeCharEnabled && arg.Type.IsStringType) {
                  w.Write($"{DafnyHelpersClass}.ToStringLiteral(this.{memberName})");
                } else if (IsJavaPrimitiveType(arg.Type)) {
                  w.Write($"this.{memberName}");
                } else {
                  w.Write($"{DafnyHelpersClass}.toString(this.{memberName})");
                }
                w.WriteLine(");");
                i++;
              }
            }
            w.WriteLine($"{tempVar}.append(\")\");");
          }
          w.WriteLine($"return {tempVar}.toString();");
        }
      }
    }

    string DtCtorDeclarationName(DatatypeCtor ctor, List<TypeParameter>/*?*/ typeParams) {
      Contract.Requires(ctor != null);
      Contract.Ensures(Contract.Result<string>() != null);

      return DtCtorDeclarationName(ctor) + TypeParameters(typeParams);
    }
    string DtCtorDeclarationName(DatatypeCtor ctor) {
      Contract.Requires(ctor != null);
      Contract.Ensures(Contract.Result<string>() != null);

      var dt = ctor.EnclosingDatatype;
      return dt.IsRecordType ? IdName(dt) : dt.GetCompileName(Options) + "_" + ctor.GetCompileName(Options);
    }
    string DtCtorName(DatatypeCtor ctor, List<Type> typeArgs, ConcreteSyntaxTree wr) {
      Contract.Requires(ctor != null);
      Contract.Ensures(Contract.Result<string>() != null);

      var s = DtCtorName(ctor);
      if (typeArgs != null && typeArgs.Count != 0) {
        s += "<" + BoxedTypeNames(typeArgs, wr, ctor.tok) + ">";
      }
      return s;
    }
    string DtCtorName(DatatypeCtor ctor) {
      Contract.Requires(ctor != null);
      Contract.Ensures(Contract.Result<string>() != null);

      var dt = ctor.EnclosingDatatype;
      if (dt is TupleTypeDecl tupleDecl) {
        return DafnyTupleClass(tupleDecl.NonGhostDims);
      }
      var dtName = IdProtect(dt.GetFullCompileName(Options));
      return dt.IsRecordType ? dtName : dtName + "_" + ctor.GetCompileName(Options);
    }
    string DtCreateName(DatatypeCtor ctor) {
      Contract.Assert(!ctor.IsGhost); // there should never be an occasion to ask for a ghost constructor
      if (ctor.EnclosingDatatype.IsRecordType) {
        return "create";
      }
      return "create_" + ctor.GetCompileName(Options);
    }

    private string FieldName(Formal formal, int i) {
      Contract.Requires(formal != null);
      Contract.Ensures(Contract.Result<string>() != null);

      return IdProtect("_" + (formal.HasName ? formal.CompileName : "a" + i));
    }

    protected override void EmitPrintStmt(ConcreteSyntaxTree wr, Expression arg) {
      var wStmts = wr.Fork();
      wr.Write("System.out.print(");
      EmitToString(wr, arg, wStmts);
      wr.WriteLine(");");
    }

    protected void EmitToString(ConcreteSyntaxTree wr, Expression arg, ConcreteSyntaxTree wStmts) {
      if (arg.Type.IsArrowType) {
        var expr = arg.Resolved;
        if (expr is IdentifierExpr id) {
          wr.Write(IdName(id.Var) + " == null ? null : \"Function\"");
        } else {
          wr.Write("\"Function\"");
        }
      } else if (AsNativeType(arg.Type) != null && AsNativeType(arg.Type).LowerBound >= 0) {
        var nativeName = GetNativeTypeName(AsNativeType(arg.Type));
        switch (AsNativeType(arg.Type).Sel) {
          case NativeType.Selection.Byte:
            wr.Write("java.lang.Integer.toUnsignedString(java.lang.Byte.toUnsignedInt(");
            wr.Append(Expr(arg, false, wStmts));
            wr.Write("))");
            break;
          case NativeType.Selection.UShort:
            wr.Write("java.lang.Integer.toUnsignedString(java.lang.Short.toUnsignedInt(");
            wr.Append(Expr(arg, false, wStmts));
            wr.Write("))");
            break;
          case NativeType.Selection.UInt:
            wr.Write("java.lang.Integer.toUnsignedString(");
            wr.Append(Expr(arg, false, wStmts));
            wr.Write(")");
            break;
          case NativeType.Selection.ULong:
            wr.Write("java.lang.Long.toUnsignedString(");
            wr.Append(Expr(arg, false, wStmts));
            wr.Write(")");
            break;
          default:
            // Should be an unsigned type by assumption
            Contract.Assert(false);
            throw new cce.UnreachableException();
        }
      } else {
        bool isGeneric = arg.Type.AsSeqType != null &&
                         arg.Type.AsSeqType.Arg.IsTypeParameter;
        if (arg.Type.IsStringType) {
          TrParenExpr(arg, wr, false, wStmts);
          wr.Write(".verbatimString()");
        } else if (arg.Type.IsCharType && UnicodeCharEnabled) {
          wr.Write($"{DafnyHelpersClass}.ToCharLiteral(");
          wr.Append(Expr(arg, false, wStmts));
          wr.Write(")");
        } else if (isGeneric && !UnicodeCharEnabled) {
          wr.Write($"((java.util.function.Function<{DafnySeqClass}<?>,String>)(_s -> (_s.elementType().defaultValue().getClass() == java.lang.Character.class ? _s.verbatimString() : String.valueOf(_s)))).apply(");
          wr.Append(Expr(arg, false, wStmts));
          wr.Write(")");
        } else {
          wr.Write("java.lang.String.valueOf(");
          wr.Append(Expr(arg, false, wStmts));
          wr.Write(")");
        }
      }
    }

    protected override string IdProtect(string name) {
      return PublicIdProtect(name);
    }

    public override string PublicIdProtect(string name) {
      name = name.Replace("_module", "_System");
      if (name == "" || name.First() == '_') {
        return name; // no need to further protect this name
      }

      // TODO: Finish with all the public IDs that need to be protected
      switch (name) {
        // keywords Java 8 and before
        // https://docs.oracle.com/javase/tutorial/java/nutsandbolts/_keywords.html
        case "abstract":
        case "assert":
        case "break":
        case "byte":
        case "case":
        case "catch":
        case "char":
        case "class":
        case "continue":
        case "default":
        case "do":
        case "double":
        case "else":
        case "enum":
        case "extends":
        case "final":
        case "finally":
        case "float":
        case "for":
        case "if":
        case "implements":
        case "import":
        case "instanceof":
        case "int":
        case "interface":
        case "long":
        case "native":
        case "new":
        case "package":
        case "private":
        case "public":
        case "return":
        case "short":
        case "static":
        case "strictfp":
        case "super":
        case "switch":
        case "synchronized":
        case "this":
        case "throw":
        case "throws":
        case "transient":
        case "try":
        case "void":
        case "volatile":
        case "while":
        // keywords since Java 9
        case "exports":
        case "module":
        case "requires":
        // no longer used in Java but still reserved as keywords
        case "const":
        case "goto":
        // special identifiers since Java 10
        case "var":
        // literal values
        case "false":
        case "null":
        case "true":
        case "toString":
        case "equals":
        case "hashCode":
          return name + "_"; // TODO: figure out what to do here (C# uses @, Go uses _, JS uses _$$_)
        default:
          return name; // Package name is not a keyword, so it can be used
      }
    }

    protected override void EmitReturn(List<Formal> outParams, ConcreteSyntaxTree wr) {
      outParams = outParams.Where(f => !f.IsGhost).ToList();
      if (outParams.Count == 0) {
        wr.WriteLine("return;");
      } else if (outParams.Count == 1) {
        wr.WriteLine($"return {IdName(outParams[0])};");
      } else {
        tuples.Add(outParams.Count);
        wr.WriteLine($"return new {DafnyTupleClass(outParams.Count)}<>({Util.Comma(outParams, IdName)});");
      }
    }

    // TODO: See if more types need to be added
    bool IsDirectlyComparable(Type t) {
      Contract.Requires(t != null);
      return t.IsBoolType || t.IsCharType || t.IsRefType || AsJavaNativeType(t) != null;
    }

    protected override void EmitActualTypeArgs(List<Type> typeArgs, IToken tok, ConcreteSyntaxTree wr) {
      if (typeArgs.Count != 0) {
        wr.Write("<" + BoxedTypeNames(typeArgs, wr, tok) + ">");
      }
    }

    protected override void EmitNameAndActualTypeArgs(string protectedName, List<Type> typeArgs, IToken tok, ConcreteSyntaxTree wr) {
      EmitActualTypeArgs(typeArgs, tok, wr);
      wr.Write(protectedName);
    }

    protected override string GenerateLhsDecl(string target, Type type, ConcreteSyntaxTree wr, IToken tok) {
      return TypeName(type, wr, tok) + " " + target;
    }

    protected override void EmitNew(Type type, IToken tok, CallStmt initCall, ConcreteSyntaxTree wr, ConcreteSyntaxTree wStmts) {
      var ctor = (Constructor)initCall?.Method; // correctness of cast follows from precondition of "EmitNew"
      wr.Write($"new {TypeName(type, wr, tok)}(");
      var sep = "";
      if (type is UserDefinedType definedType) {
        var typeArguments = TypeArgumentInstantiation.ListFromClass(definedType.ResolvedClass, definedType.TypeArgs);
        EmitTypeDescriptorsActuals(typeArguments, tok, wr, ref sep);
      }
      wr.Write(ConstructorArguments(initCall, wStmts, ctor, sep));
      wr.Write(")");
    }

    /// <summary>
    /// Returns whether or not there is a run-time type descriptor corresponding to "tp".
    ///
    /// Note, one might think that this method should return "tp.Characteristics.HasCompiledValue".
    /// However, currently, all built-in collection types in Java use type descriptors for their arguments.
    /// To get this threaded through everywhere, all type arguments must always be passed with a
    /// corresponding type descriptor. :(  Thus, this method returns "true".
    /// </summary>
    protected override bool NeedsTypeDescriptor(TypeParameter tp) {
      return true;
    }

    protected override void TypeArgDescriptorUse(bool isStatic, bool lookasideBody, TopLevelDeclWithMembers cl, out bool needsTypeParameter, out bool needsTypeDescriptor) {
      if (cl is DatatypeDecl dt) {
        needsTypeParameter = isStatic || DatatypeWrapperEraser.IsErasableDatatypeWrapper(Options, dt, out _);
        needsTypeDescriptor = true;
      } else if (cl is TraitDecl) {
        needsTypeParameter = isStatic || lookasideBody;
        needsTypeDescriptor = isStatic || lookasideBody;
      } else {
        Contract.Assert(cl is ClassDecl);
        needsTypeParameter = isStatic;
        needsTypeDescriptor = isStatic;
      }
    }

    protected override string TypeDescriptor(Type type, ConcreteSyntaxTree wr, IToken tok) {
      type = DatatypeWrapperEraser.SimplifyType(Options, type, true);
      if (type is BoolType) {
        return $"{DafnyTypeDescriptor}.BOOLEAN";
      } else if (type is CharType) {
        return UnicodeCharEnabled ? $"{DafnyTypeDescriptor}.UNICODE_CHAR" : $"{DafnyTypeDescriptor}.CHAR";
      } else if (type is IntType) {
        return $"{DafnyTypeDescriptor}.BIG_INTEGER";
      } else if (type is BigOrdinalType) {
        return $"{DafnyTypeDescriptor}.BIG_INTEGER";
      } else if (type is RealType) {
        return $"{DafnyTypeDescriptor}.BIG_RATIONAL";
      } else if (type is BitvectorType) {
        var t = (BitvectorType)type;
        if (t.NativeType != null) {
          return GetNativeTypeDescriptor(AsNativeType(type));
        } else {
          return $"{DafnyTypeDescriptor}.BIG_INTEGER";
        }
      } else if (type.IsObjectQ || type.IsObject) {
        return $"{DafnyTypeDescriptor}.OBJECT";
      } else if (type.IsArrayType) {
        ArrayClassDecl at = type.AsArrayType;
        var elType = UserDefinedType.ArrayElementType(type);
        var elTypeName = TypeName(elType, wr, tok, true);
        if (at.Dims > 1) {
          arrays.Add(at.Dims);
          return $"{DafnyMultiArrayClass(at.Dims)}.<{elTypeName}>{TypeMethodName}()";
        } else if (elType.IsBoolType) {
          return $"{DafnyTypeDescriptor}.BOOLEAN_ARRAY";
        } else if (elType.IsCharType) {
          return $"{DafnyTypeDescriptor}.CHAR_ARRAY";
        } else if (AsNativeType(elType) != null) {
          switch (AsJavaNativeType(elType)) {
            case JavaNativeType.Byte: return $"{DafnyTypeDescriptor}.BYTE_ARRAY";
            case JavaNativeType.Short: return $"{DafnyTypeDescriptor}.SHORT_ARRAY";
            case JavaNativeType.Int: return $"{DafnyTypeDescriptor}.INT_ARRAY";
            case JavaNativeType.Long: return $"{DafnyTypeDescriptor}.LONG_ARRAY";
            default:
              Contract.Assert(false);
              throw new cce.UnreachableException();
          }
        } else {
          return $"(({DafnyTypeDescriptor}<{BoxedTypeName(type, wr, tok)}>)({TypeDescriptor(elType, wr, tok)}).arrayType())";
        }
      } else if (type.IsTypeParameter) {
        var tp = type.AsTypeParameter;
        Contract.Assert(tp != null);
        if (thisContext != null && thisContext.ParentFormalTypeParametersToActuals.TryGetValue(tp, out var instantiatedTypeParameter)) {
          return TypeDescriptor(instantiatedTypeParameter, wr, tok);
        }
        return FormatTypeDescriptorVariable(type.AsTypeParameter.GetCompileName(Options));
      } else if (type.IsBuiltinArrowType && type.AsArrowType.Arity == 1) {
        // Can't go the usual route because java.util.function.Function doesn't have a _typeDescriptor() method
        var arrowType = type.AsArrowType;
        return $"{DafnyTypeDescriptor}.function({TypeDescriptor(arrowType.Args[0], wr, tok)}, {TypeDescriptor(arrowType.Result, wr, tok)})";
      } else if (type is UserDefinedType udt) {
        var s = FullTypeName(udt, null, true);
        var cl = udt.ResolvedClass;
        Contract.Assert(cl != null);

        if (cl.IsExtern(Options, out _, out _)) {
          var td = $"{DafnyTypeDescriptor}.<{BoxedTypeName(type, wr, tok)}> findType({s}.class";
          if (udt.TypeArgs != null && udt.TypeArgs.Count > 0) {
            td += $", {Util.Comma(udt.TypeArgs, arg => TypeDescriptor(arg, wr, tok))}";
          }
          return td + ")";
        }

        List<Type> relevantTypeArgs;
        if (type.IsBuiltinArrowType) {
          relevantTypeArgs = type.TypeArgs;
        } else if (cl is DatatypeDecl dt) {
          relevantTypeArgs = udt.TypeArgs;
        } else {
          relevantTypeArgs = new List<Type>();
          for (int i = 0; i < cl.TypeArgs.Count; i++) {
            if (NeedsTypeDescriptor(cl.TypeArgs[i])) {
              relevantTypeArgs.Add(udt.TypeArgs[i]);
            }
          }
        }

        return AddTypeDescriptorArgs(s, udt.TypeArgs, relevantTypeArgs, wr, udt.tok);
      } else if (type is SetType setType) {
        return AddTypeDescriptorArgs(DafnySetClass, setType.TypeArgs, setType.TypeArgs, wr, tok);
      } else if (type is SeqType seqType) {
        return AddTypeDescriptorArgs(DafnySeqClass, seqType.TypeArgs, seqType.TypeArgs, wr, tok);
      } else if (type is MultiSetType multiSetType) {
        return AddTypeDescriptorArgs(DafnyMultiSetClass, multiSetType.TypeArgs, multiSetType.TypeArgs, wr, tok);
      } else if (type is MapType mapType) {
        return AddTypeDescriptorArgs(DafnyMapClass, mapType.TypeArgs, mapType.TypeArgs, wr, tok);
      } else {
        Contract.Assert(false); throw new cce.UnreachableException();
      }
    }

    private string GetNativeTypeDescriptor(NativeType nt) {
      switch (AsJavaNativeType(nt)) {
        case JavaNativeType.Byte: return $"{DafnyTypeDescriptor}.BYTE";
        case JavaNativeType.Short: return $"{DafnyTypeDescriptor}.SHORT";
        case JavaNativeType.Int: return $"{DafnyTypeDescriptor}.INT";
        case JavaNativeType.Long: return $"{DafnyTypeDescriptor}.LONG";
        default: Contract.Assert(false); throw new cce.UnreachableException();
      }
    }

    private string AddTypeDescriptorArgs(string fullCompileName, List<Type> typeArgs, List<Type> relevantTypeArgs, ConcreteSyntaxTree wr, IToken tok) {
      Contract.Requires(fullCompileName != null);
      Contract.Requires(typeArgs != null);
      Contract.Requires(relevantTypeArgs != null);
      Contract.Requires(wr != null);
      Contract.Requires(tok != null);

      string s = $"{IdProtect(fullCompileName)}.";
      if (typeArgs != null && typeArgs.Count != 0) {
        s += $"<{BoxedTypeNames(typeArgs, wr, tok)}>";
      }
      s += $"{TypeMethodName}(";
      s += Util.Comma(relevantTypeArgs, arg => TypeDescriptor(arg, wr, tok));
      return s + ")";
    }

    protected override void EmitSetBuilder_New(ConcreteSyntaxTree wr, SetComprehension e, string collectionName) {
      wr.WriteLine($"java.util.ArrayList<{BoxedTypeName(e.Type.AsSetType.Arg, wr, e.tok)}> {collectionName} = new java.util.ArrayList<>();");
    }

    protected override void EmitMapBuilder_New(ConcreteSyntaxTree wr, MapComprehension e, string collectionName) {
      var mt = e.Type.AsMapType;
      var domType = mt.Domain;
      var ranType = mt.Range;
      wr.WriteLine($"java.util.HashMap<{BoxedTypeName(domType, wr, e.tok)}, {BoxedTypeName(ranType, wr, e.tok)}> {collectionName} = new java.util.HashMap<>();");
    }

    protected override void OrganizeModules(Program program, out List<ModuleDefinition> modules) {
      modules = new List<ModuleDefinition>();
      foreach (var m in program.CompileModules) {
        if (!m.IsDefaultModule && !m.Name.Equals("_System")) {
          modules.Add(m);
        }
      }
      foreach (var m in program.CompileModules) {
        if (m.Name.Equals("_System")) {
          modules.Add(m);
        }
      }
      foreach (var m in program.CompileModules) {
        if (m.IsDefaultModule) {
          modules.Add(m);
        }
      }
    }

    protected override void EmitDatatypeValue(DatatypeValue dtv, string arguments, ConcreteSyntaxTree wr) {
      var dt = dtv.Ctor.EnclosingDatatype;
      var typeArgs = SelectNonGhost(dt, dtv.InferredTypeArgs);
      EmitDatatypeValue(dt, dtv.Ctor, typeArgs, dtv.IsCoCall, arguments, wr);
    }

    void EmitDatatypeValue(DatatypeDecl dt, DatatypeCtor ctor, List<Type> typeArgs, bool isCoCall, string arguments, ConcreteSyntaxTree wr) {
      var dtName = dt is TupleTypeDecl tupleDecl ? DafnyTupleClass(tupleDecl.NonGhostDims) : dt.GetFullCompileName(Options);
      var typeParams = typeArgs.Count == 0 ? "" : $"<{BoxedTypeNames(typeArgs, wr, dt.tok)}>";
      if (!isCoCall) {
        // For an ordinary constructor (that is, one that does not guard any co-recursive calls), generate:
        //   Dt.<T>create_Cons( args )
        wr.Write($"{dtName}.{typeParams}{DtCreateName(ctor)}({arguments})");
      } else {
        wr.Write($"new {dt.GetCompileName(Options)}__Lazy(");
        wr.Write("() -> { return ");
        wr.Write($"new {DtCtorName(ctor)}{typeParams}({arguments})");
        wr.Write("; })");
      }
    }

    protected override ConcreteSyntaxTree CreateLambda(List<Type> inTypes, IToken tok, List<string> inNames,
        Type resultType, ConcreteSyntaxTree wr, ConcreteSyntaxTree wStmts, bool untyped = false) {
      // TODO: there may be an opportunity to share code with CreateIIFE,
      // which may be worth it given all the necessary coercions.

      if (inTypes.Count != 1) {
        functions.Add(inTypes.Count);
      }
      wr.Write('(');
      if (!untyped) {
        wr.Write("({0}<{1}{2}>)", DafnyFunctionIface(inTypes.Count), Util.Comma("", inTypes, t => BoxedTypeName(t, wr, tok) + ", "), BoxedTypeName(resultType, wr, tok));
      }
      var boxedInNames = inNames.Select(inName => ProtectedFreshId(inName + "_boxed")).ToList();
      wr.Write($"({boxedInNames.Comma(nm => nm)}) ->");
      var w = wr.NewExprBlock("");
      wr.Write(")");

      for (var i = 0; i < inNames.Count; i++) {
        w.Write($"{TypeName(inTypes[i], w, tok)} {inNames[i]} = ");
        var coercedW = EmitCoercionIfNecessary(NativeObjectType, inTypes[i], tok, w);
        coercedW.Write(boxedInNames[i]);
        w.WriteLine(";");
      }

      return w;
    }

    protected override ConcreteSyntaxTree CreateIIFE0(Type resultType, IToken resultTok, ConcreteSyntaxTree wr, ConcreteSyntaxTree wStmts) {
      functions.Add(0);
      wr.Write($"(({DafnyFunctionIface(0)}<{BoxedTypeName(resultType, wr, resultTok)}>)(() ->");
      var w = wr.NewBigExprBlock("", ")).apply()");
      return w;
    }

    protected override void EmitUnaryExpr(ResolvedUnaryOp op, Expression expr, bool inLetExprBody,
        ConcreteSyntaxTree wr, ConcreteSyntaxTree wStmts) {
      switch (op) {
        case ResolvedUnaryOp.BoolNot:
          TrParenExpr("!", expr, wr, inLetExprBody, wStmts);
          break;
        case ResolvedUnaryOp.BitwiseNot:
          if (AsNativeType(expr.Type) != null) {
            TrParenExpr(CastIfSmallNativeType(expr.Type) + "~", expr, wr, inLetExprBody, wStmts);
          } else {
            TrParenExpr("", expr, wr, inLetExprBody, wStmts);
            wr.Write(".not()");
          }
          break;
        case ResolvedUnaryOp.Cardinality:
          if (expr.Type.AsCollectionType is MultiSetType) {
            TrParenExpr("", expr, wr, inLetExprBody, wStmts);
            wr.Write(".cardinality()");
          } else if (expr.Type.AsCollectionType is SetType || expr.Type.AsCollectionType is MapType) {
            TrParenExpr("java.math.BigInteger.valueOf(", expr, wr, inLetExprBody, wStmts);
            wr.Write(".size())");
          } else if (expr.Type.IsArrayType) {
            TrParenExpr("java.math.BigInteger.valueOf(java.lang.reflect.Array.getLength", expr, wr, inLetExprBody, wStmts);
            wr.Write(")");
          } else {
            TrParenExpr("java.math.BigInteger.valueOf(", expr, wr, inLetExprBody, wStmts);
            wr.Write(".length())");
          }
          break;
        default:
          Contract.Assert(false); throw new cce.UnreachableException();  // unexpected unary expression
      }
    }

    // Find the class with static methods like "divideUnsigned" for the type
    private string HelperClass(NativeType nt) {
      return AsJavaNativeType(nt) == JavaNativeType.Long ? "java.lang.Long" : "java.lang.Integer";
    }

    protected override void CompileBinOp(BinaryExpr.ResolvedOpcode op, Expression e0, Expression e1, IToken tok,
      Type resultType, out string opString,
      out string preOpString, out string postOpString, out string callString, out string staticCallString,
      out bool reverseArguments, out bool truncateResult, out bool convertE1_to_int, out bool coerceE1, ConcreteSyntaxTree errorWr) {
      opString = null;
      preOpString = "";
      postOpString = "";
      callString = null;
      staticCallString = null;
      reverseArguments = false;
      truncateResult = false;
      convertE1_to_int = false;
      coerceE1 = false;

      void doPossiblyNativeBinOp(string o, string name, out string preOpS, out string opS,
        out string postOpS, out string callS, out string staticCallS) {
        if (AsNativeType(resultType) != null) {
          var nativeName = GetNativeTypeName(AsNativeType(resultType));
          if (o == ">>>" && resultType.AsBitVectorType is { Width: var width and (8 or 16 or 32 or 64) }) {
            // Solves https://github.com/dafny-lang/dafny/issues/3734
            preOpS = CastIfSmallNativeType(resultType);
            opS = null;
            postOpS = "";
            callS = null;
            staticCallS = $"{DafnyHelpersClass}.bv{width}ShiftRight";
          } else if (o == "<<" && resultType.AsBitVectorType is { Width: var width2 and (32 or 64) }) {
            // Solves https://github.com/dafny-lang/dafny/issues/3734
            preOpS = CastIfSmallNativeType(resultType);
            opS = null;
            postOpS = "";
            callS = null;
            staticCallS = $"{DafnyHelpersClass}.bv{width2}ShiftLeft";
          } else {
            preOpS = $"({nativeName}) {CastIfSmallNativeType(resultType)} (";
            opS = o;
            postOpS = ")";
            callS = null;
            staticCallS = null;
          }
        } else {
          callS = name;
          preOpS = "";
          opS = null;
          postOpS = "";
          staticCallS = null;
        }
      }

      switch (op) {
        case BinaryExpr.ResolvedOpcode.BitwiseAnd:
          doPossiblyNativeBinOp("&", "and", out preOpString, out opString, out postOpString, out callString, out staticCallString);
          break;
        case BinaryExpr.ResolvedOpcode.BitwiseOr:
          doPossiblyNativeBinOp("|", "or", out preOpString, out opString, out postOpString, out callString, out staticCallString);
          break;
        case BinaryExpr.ResolvedOpcode.BitwiseXor:
          doPossiblyNativeBinOp("^", "xor", out preOpString, out opString, out postOpString, out callString, out staticCallString);
          break;
        case BinaryExpr.ResolvedOpcode.EqCommon: {
            var eqType = DatatypeWrapperEraser.SimplifyType(Options, e0.Type);
            if (eqType.IsRefType) {
              opString = "== (Object) ";
            } else if (IsDirectlyComparable(eqType)) {
              opString = "==";
            } else {
              staticCallString = "java.util.Objects.equals";
            }
            break;
          }
        case BinaryExpr.ResolvedOpcode.NeqCommon: {
            var eqType = DatatypeWrapperEraser.SimplifyType(Options, e0.Type);
            if (eqType.IsRefType) {
              opString = "!= (Object) ";
            } else if (IsDirectlyComparable(eqType)) {
              opString = "!=";
            } else {
              preOpString = "!";
              staticCallString = "java.util.Objects.equals";
            }
            break;
          }
        case BinaryExpr.ResolvedOpcode.Lt:
        case BinaryExpr.ResolvedOpcode.Le:
        case BinaryExpr.ResolvedOpcode.Ge:
        case BinaryExpr.ResolvedOpcode.Gt:
          var call = false;
          var argNative = AsNativeType(e0.Type);
          if (argNative != null && argNative.LowerBound >= 0) {
            staticCallString = HelperClass(argNative) + ".compareUnsigned";
            call = true;
          } else if (argNative == null) {
            callString = "compareTo";
            call = true;
          }
          if (call) {
            switch (op) {
              case BinaryExpr.ResolvedOpcode.Lt:
                postOpString = " < 0";
                break;
              case BinaryExpr.ResolvedOpcode.Le:
                postOpString = " <= 0";
                break;
              case BinaryExpr.ResolvedOpcode.Ge:
                postOpString = " >= 0";
                break;
              case BinaryExpr.ResolvedOpcode.Gt:
                postOpString = " > 0";
                break;
              default:
                Contract.Assert(false);
                throw new cce.UnreachableException();
            }
          } else {
            switch (op) {
              case BinaryExpr.ResolvedOpcode.Lt:
                opString = "<";
                break;
              case BinaryExpr.ResolvedOpcode.Le:
                opString = "<=";
                break;
              case BinaryExpr.ResolvedOpcode.Ge:
                opString = ">=";
                break;
              case BinaryExpr.ResolvedOpcode.Gt:
                opString = ">";
                break;
              default:
                Contract.Assert(false);
                throw new cce.UnreachableException();
            }
          }
          break;
        case BinaryExpr.ResolvedOpcode.LeftShift:
          doPossiblyNativeBinOp("<<", "shiftLeft", out preOpString, out opString, out postOpString, out callString, out staticCallString);
          truncateResult = true;
          convertE1_to_int = AsNativeType(e1.Type) == null;
          break;
        case BinaryExpr.ResolvedOpcode.RightShift:
          doPossiblyNativeBinOp(">>>", "shiftRight", out preOpString, out opString, out postOpString, out callString, out staticCallString);
          convertE1_to_int = AsNativeType(e1.Type) == null;
          break;
        case BinaryExpr.ResolvedOpcode.Add:
          truncateResult = true;
          if (resultType.IsCharType) {
            preOpString = $"({CharTypeName(false)}) (";
            postOpString = ")";
            opString = "+";
          } else {
            doPossiblyNativeBinOp("+", "add", out preOpString, out opString, out postOpString, out callString, out staticCallString);
          }
          break;
        case BinaryExpr.ResolvedOpcode.Sub:
          truncateResult = true;
          if (resultType.IsCharType) {
            preOpString = $"({CharTypeName(false)}) (";
            opString = "-";
            postOpString = ")";
          } else {
            doPossiblyNativeBinOp("-", "subtract", out preOpString, out opString, out postOpString, out callString, out staticCallString);
          }
          break;
        case BinaryExpr.ResolvedOpcode.Mul:
          doPossiblyNativeBinOp("*", "multiply", out preOpString, out opString, out postOpString, out callString, out staticCallString);
          truncateResult = true;
          break;
        case BinaryExpr.ResolvedOpcode.Div:
          if (NeedsEuclideanDivision(resultType)) {
            staticCallString = $"{DafnyEuclideanClass}.EuclideanDivision";
          } else if (AsNativeType(resultType) != null) {
            var nt = AsNativeType(resultType);
            if (nt.Sel == NativeType.Selection.Byte) {
              staticCallString = $"{DafnyHelpersClass}.divideUnsignedByte";
            } else if (nt.Sel == NativeType.Selection.UShort) {
              staticCallString = $"{DafnyHelpersClass}.divideUnsignedShort";
            } else {
              preOpString = CastIfSmallNativeType(resultType);
              staticCallString = HelperClass(AsNativeType(resultType)) + ".divideUnsigned";
            }
          } else {
            callString = "divide";
          }
          break;
        case BinaryExpr.ResolvedOpcode.Mod:
          if (NeedsEuclideanDivision(resultType)) {
            staticCallString = $"{DafnyEuclideanClass}.EuclideanModulus";
          } else if (AsNativeType(resultType) != null) {
            var nt = AsNativeType(resultType);
            if (nt.Sel == NativeType.Selection.Byte) {
              staticCallString = $"{DafnyHelpersClass}.remainderUnsignedByte";
            } else if (nt.Sel == NativeType.Selection.UShort) {
              staticCallString = $"{DafnyHelpersClass}.remainderUnsignedShort";
            } else {
              preOpString = CastIfSmallNativeType(resultType);
              staticCallString = HelperClass(AsNativeType(resultType)) + ".remainderUnsigned";
            }
          } else {
            callString = "mod";
          }
          break;
        case BinaryExpr.ResolvedOpcode.SetEq:
        case BinaryExpr.ResolvedOpcode.MultiSetEq:
        case BinaryExpr.ResolvedOpcode.SeqEq:
        case BinaryExpr.ResolvedOpcode.MapEq:
          callString = "equals";
          break;
        case BinaryExpr.ResolvedOpcode.ProperSubset:
        case BinaryExpr.ResolvedOpcode.ProperMultiSubset:
          callString = "isProperSubsetOf";
          break;
        case BinaryExpr.ResolvedOpcode.Subset:
        case BinaryExpr.ResolvedOpcode.MultiSubset:
          callString = "isSubsetOf";
          break;
        case BinaryExpr.ResolvedOpcode.Disjoint:
        case BinaryExpr.ResolvedOpcode.MultiSetDisjoint:
          callString = $"<{BoxedTypeName(e1.Type.AsCollectionType.Arg, errorWr, tok)}>disjoint";
          break;
        case BinaryExpr.ResolvedOpcode.InSet:
        case BinaryExpr.ResolvedOpcode.InMultiSet:
        case BinaryExpr.ResolvedOpcode.InMap:
          callString = $"<{BoxedTypeName(e0.Type, errorWr, tok)}>contains";
          reverseArguments = true;
          coerceE1 = true;
          break;

        case BinaryExpr.ResolvedOpcode.Union:
          staticCallString = $"{DafnySetClass}.<{BoxedTypeName(resultType.AsSetType.Arg, errorWr, tok)}>union";
          break;
        case BinaryExpr.ResolvedOpcode.MultiSetUnion:
          staticCallString = $"{DafnyMultiSetClass}.<{BoxedTypeName(resultType.AsMultiSetType.Arg, errorWr, tok)}>union";
          break;
        case BinaryExpr.ResolvedOpcode.MapMerge:
          staticCallString = $"{DafnyMapClass}.<{BoxedTypeName(resultType.AsMapType.Domain, errorWr, tok)}, {BoxedTypeName(resultType.AsMapType.Range, errorWr, tok)}>merge";
          break;
        case BinaryExpr.ResolvedOpcode.Intersection:
          staticCallString = $"{DafnySetClass}.<{BoxedTypeName(resultType.AsSetType.Arg, errorWr, tok)}>intersection";
          break;
        case BinaryExpr.ResolvedOpcode.MultiSetIntersection:
          staticCallString = $"{DafnyMultiSetClass}.<{BoxedTypeName(resultType.AsMultiSetType.Arg, errorWr, tok)}>intersection";
          break;
        case BinaryExpr.ResolvedOpcode.SetDifference:
          staticCallString = $"{DafnySetClass}.<{BoxedTypeName(resultType.AsSetType.Arg, errorWr, tok)}>difference";
          break;
        case BinaryExpr.ResolvedOpcode.MultiSetDifference:
          staticCallString = $"{DafnyMultiSetClass}.<{BoxedTypeName(resultType.AsMultiSetType.Arg, errorWr, tok)}>difference";
          break;
        case BinaryExpr.ResolvedOpcode.MapSubtraction:
          staticCallString = $"{DafnyMapClass}.<{BoxedTypeName(resultType.AsMapType.Domain, errorWr, tok)}, {BoxedTypeName(resultType.AsMapType.Range, errorWr, tok)}>subtract";
          break;

        case BinaryExpr.ResolvedOpcode.ProperPrefix:
          callString = "isProperPrefixOf";
          break;
        case BinaryExpr.ResolvedOpcode.Prefix:
          callString = "isPrefixOf";
          break;
        case BinaryExpr.ResolvedOpcode.Concat:
          staticCallString = $"{DafnySeqClass}.<{BoxedTypeName(resultType.AsSeqType.Arg, errorWr, tok)}>concatenate";
          break;
        case BinaryExpr.ResolvedOpcode.InSeq:
          callString = "contains";
          reverseArguments = true;
          coerceE1 = true;
          break;
        default:
          base.CompileBinOp(op, e0, e1, tok, resultType,
            out opString, out preOpString, out postOpString, out callString, out staticCallString, out reverseArguments, out truncateResult, out convertE1_to_int, out coerceE1,
            errorWr);
          break;
      }
    }

    protected override void EmitFooter(Program program, ConcreteSyntaxTree wr) {
      // Emit tuples
      foreach (int i in tuples) {
        if (i <= 20) {
          continue; // Tuple2 and Tuple3 already exist in DafnyRuntime.jar, so don't remake these files.
        }
        CreateTuple(i, wr);
      }

      // Emit function interfaces
      foreach (var i in functions) {
        CreateLambdaFunctionInterface(i, wr);
      }

      // Emit arrays
      foreach (var i in arrays) {
        CreateDafnyArrays(i, wr);
      }
    }

    private void CreateTuple(int i, ConcreteSyntaxTree outputWr) {
      Contract.Requires(0 <= i);
      Contract.Requires(outputWr != null);

      var wrTop = outputWr.NewFile(Path.Combine("dafny", $"Tuple{i}.java"));

      wrTop.WriteLine("package dafny;");
      wrTop.WriteLine();
      EmitSuppression(wrTop);
      wrTop.Write($"public class Tuple{i}");
      if (i != 0) {
        wrTop.Write("<{0}>", Util.Comma(i, j => $"T{j}"));
      }

      var wr = wrTop.NewBlock("");
      for (var j = 0; j < i; j++) {
        wr.WriteLine("private T{0} _{0};", j);
      }
      wr.WriteLine();

      wr.Write("public Tuple{0}({1}", i, Util.Comma(i, j => $"T{j} _{j}"));
      var wrCtor = wr.NewBlock(")");
      for (var j = 0; j < i; j++) {
        wrCtor.WriteLine("this._{0} = _{0};", j);
      }

      wr.WriteLine();
      var typeParams = new List<TypeParameter>();
      for (var j = 0; j < i; j++) {
        typeParams.Add(new TypeParameter(RangeToken.NoToken, new Name($"T{j}"), TypeParameter.TPVarianceSyntax.Covariant_Permissive));
      }
      var typeParamString = TypeParameters(typeParams);
      var initializer = string.Format("Default({0})", Util.Comma(i, j => $"_td_T{j}.defaultValue()"));
      EmitTypeDescriptorMethod(null, typeParams, $"Tuple{i}{typeParamString}", initializer, wr);

      // public static Tuple4<T0, T1, T2, T3> Default(dafny.TypeDescriptor<T0> _td_T0, dafny.TypeDescriptor<T1> _td_T1, dafny.TypeDescriptor<T2> _td_T2, dafny.TypeDescriptor<T3> _td_T3) {
      //   return new Tuple4<>(_td_T0.defaultValue(), _td_T1.defaultValue(), _td_T2.defaultValue(), _td_T3.defaultValue());
      // }
      wr.WriteLine();
      if (i == 0) {
        wr.Write("public static Tuple0");
      } else {
        wr.Write("public static <{1}> Tuple{0}<{1}>", i, Util.Comma(i, j => $"T{j}"));
      }
      wr.Write(" Default({0})", Util.Comma(i, j => $"T{j} {FormatDefaultTypeParameterValueName($"T{j}")}"));
      {
        var w = wr.NewBlock("");
        w.WriteLine("return create({0});", Util.Comma(i, j => $"{FormatDefaultTypeParameterValueName($"T{j}")}"));
      }

      // create method
      wr.WriteLine();
      if (i == 0) {
        wr.Write("public static Tuple0");
      } else {
        wr.Write("public static <{1}> Tuple{0}<{1}>", i, Util.Comma(i, j => $"T{j}"));
      }
      wr.Write(" create({0})", Util.Comma(i, j => $"T{j} _{j}"));
      {
        var w = wr.NewBlock("");
        w.WriteLine("return new Tuple{0}({1});", i, Util.Comma(i, j => $"_{j}"));
      }

      wr.WriteLine();
      wr.WriteLine("@Override");
      var wrEquals = wr.NewBlock("public boolean equals(Object obj)");
      wrEquals.WriteLine("if (this == obj) return true;");
      wrEquals.WriteLine("if (obj == null) return false;");
      wrEquals.WriteLine("if (getClass() != obj.getClass()) return false;");
      wrEquals.WriteLine($"Tuple{i} o = (Tuple{i}) obj;");
      if (i != 0) {
        wrEquals.WriteLine("return {0};", Util.Comma(" && ", i, j => $"java.util.Objects.equals(this._{j}, o._{j})"));
      } else {
        wrEquals.WriteLine("return true;");
      }

      wr.WriteLine();
      wr.WriteLine("@Override");
      var wrToString = wr.NewBlock("public String toString()");
      wrToString.WriteLine("StringBuilder sb = new StringBuilder();");
      wrToString.WriteLine("sb.append(\"(\");");
      for (int j = 0; j < i; j++) {
        wrToString.WriteLine($"sb.append(_{j} == null ? \"null\" : _{j}.toString());");
        if (j != i - 1) {
          wrToString.WriteLine("sb.append(\", \");");
        }
      }

      wrToString.WriteLine("sb.append(\")\");");
      wrToString.WriteLine("return sb.toString();");

      wr.WriteLine();
      wr.WriteLine("@Override");
      var wrHashCode = wr.NewBlock("public int hashCode()");
      wrHashCode.WriteLine("// GetHashCode method (Uses the djb2 algorithm)");
      wrHashCode.WriteLine(
        "// https://stackoverflow.com/questions/1579721/why-are-5381-and-33-so-important-in-the-djb2-algorithm");
      wrHashCode.WriteLine("long hash = 5381;");
      wrHashCode.WriteLine(
        "hash = ((hash << 5) + hash) + 0;"); // this is constructor 0 (in fact, it's the only constructor)
      for (int j = 0; j < i; j++) {
        wrHashCode.WriteLine("hash = ((hash << 5) + hash) + java.util.Objects.hashCode(this._" + j + ");");
      }

      wrHashCode.WriteLine("return (int)hash;");

      for (int j = 0; j < i; j++) {
        wr.WriteLine();
        wr.WriteLine("public T" + j + " dtor__" + j + "() { return this._" + j + "; }");
      }
    }

    protected override string TypeInitializationValue(Type type, ConcreteSyntaxTree wr, IToken tok, bool usePlaceboValue, bool constructTypeParameterDefaultsFromTypeDescriptors) {
      var xType = type.NormalizeExpandKeepConstraints();
      if (xType is BoolType) {
        return "false";
      } else if (xType is CharType) {
        return UnicodeCharEnabled ? $"((int){CharType.DefaultValueAsString})" : CharType.DefaultValueAsString;
      } else if (xType is IntType || xType is BigOrdinalType) {
        return "java.math.BigInteger.ZERO";
      } else if (xType is RealType) {
        return $"{DafnyBigRationalClass}.ZERO";
      } else if (xType is BitvectorType) {
        var t = (BitvectorType)xType;
        return t.NativeType != null ? $"{CastIfSmallNativeType(t)}0" : "java.math.BigInteger.ZERO";
      } else if (xType is CollectionType collType) {
        string collName = CollectionTypeUnparameterizedName(collType);
        string argNames = BoxedTypeName(collType.Arg, wr, tok);
        if (xType is MapType mapType) {
          argNames += "," + BoxedTypeName(mapType.Range, wr, tok);
        }
        string td = "";
        if (xType is SeqType) {
          td = TypeDescriptor(collType.Arg, wr, tok);
        }
        return $"{collName}.<{argNames}> empty({td})";
      }

      var udt = (UserDefinedType)xType;
      var cl = udt.ResolvedClass;
      Contract.Assert(cl != null);
      if (cl is TypeParameter tp) {
        if (usePlaceboValue && !tp.Characteristics.HasCompiledValue) {
          return "null";
        } else if (constructTypeParameterDefaultsFromTypeDescriptors) {
          return $"{FormatTypeDescriptorVariable(tp.GetCompileName(Options))}.defaultValue()";
        } else {
          return FormatDefaultTypeParameterValue(tp);
        }
      } else if (cl is AbstractTypeDecl opaque) {
        return FormatDefaultTypeParameterValueName(opaque.GetCompileName(Options));
      } else if (cl is NewtypeDecl) {
        var td = (NewtypeDecl)cl;
        if (td.Witness != null) {
          return FullTypeName(udt) + ".Witness";
        } else if (td.NativeType != null) {
          return GetNativeDefault(td.NativeType);
        } else {
          return TypeInitializationValue(td.BaseType, wr, tok, usePlaceboValue, constructTypeParameterDefaultsFromTypeDescriptors);
        }
      } else if (cl is SubsetTypeDecl) {
        var td = (SubsetTypeDecl)cl;
        if (td.WitnessKind == SubsetTypeDecl.WKind.Compiled) {
          var relevantTypeArgs = new List<Type>();
          for (int i = 0; i < td.TypeArgs.Count; i++) {
            if (NeedsTypeDescriptor(td.TypeArgs[i])) {
              relevantTypeArgs.Add(udt.TypeArgs[i]);
            }
          }
          string typeParameters = Util.Comma(relevantTypeArgs, arg => TypeDescriptor(arg, wr, tok));
          return $"{FullTypeName(udt)}.defaultValue({typeParameters})";
        } else if (td.WitnessKind == SubsetTypeDecl.WKind.Special) {
          // WKind.Special is only used with -->, ->, and non-null types:
          Contract.Assert(ArrowType.IsPartialArrowTypeName(td.Name) || ArrowType.IsTotalArrowTypeName(td.Name) || td is NonNullTypeDecl);
          if (ArrowType.IsPartialArrowTypeName(td.Name)) {
            return $"(({BoxedTypeName(xType, wr, udt.tok)}) null)";
          } else if (ArrowType.IsTotalArrowTypeName(td.Name)) {
            var rangeDefaultValue = TypeInitializationValue(udt.TypeArgs.Last(), wr, tok, usePlaceboValue, constructTypeParameterDefaultsFromTypeDescriptors);
            // return the lambda expression ((Ty0 x0, Ty1 x1, Ty2 x2) -> rangeDefaultValue)
            return $"(({Util.Comma(udt.TypeArgs.Count - 1, i => $"{BoxedTypeName(udt.TypeArgs[i], wr, udt.tok)} x{i}")}) -> {rangeDefaultValue})";
          } else if (((NonNullTypeDecl)td).Class is ArrayClassDecl arrayClass) {
            // non-null array type; we know how to initialize them
            var elType = udt.TypeArgs[0];
            TypeName_SplitArrayName(elType, out var innermostElementType, out var brackets);
            string bareArray;
            brackets += Util.Repeat(arrayClass.Dims - 1, "[]");
            if (innermostElementType.IsTypeParameter) {
              var cast = $"(java.lang.Object{brackets})";
              bareArray = $"{cast}{FormatTypeDescriptorVariable(innermostElementType.AsTypeParameter)}.newArray({Util.Comma(arrayClass.Dims, _ => "0")})";
            } else {
              var typeNameSansBrackets = TypeName(innermostElementType, wr, udt.tok, false, true);
              bareArray = $"new {typeNameSansBrackets}[0]{brackets}";
            }
            if (arrayClass.Dims == 1) {
              return bareArray;
            } else {
              var zeros = Util.Repeat(arrayClass.Dims, "0, ");
              return $"new {DafnyMultiArrayClass(arrayClass.Dims)}<>({TypeDescriptor(elType, wr, tok)}, {zeros}{bareArray})";
            }
          } else {
            return "null";
          }
        } else {
          return TypeInitializationValue(td.RhsWithArgument(udt.TypeArgs), wr, tok, usePlaceboValue, constructTypeParameterDefaultsFromTypeDescriptors);
        }
      } else if (cl is ClassLikeDecl or ArrowTypeDecl) {
<<<<<<< HEAD
        bool isHandle = true;
        if (Attributes.ContainsBool(cl.Attributes, "handle", ref isHandle) && isHandle) {
          return "0";
        } else {
          return $"({BoxedTypeName(xType, wr, udt.tok)}) null";
        }
=======
        return $"({BoxedTypeName(xType, wr, udt.tok)}) null";
>>>>>>> 4ea662bc
      } else if (cl is DatatypeDecl dt) {
        if (DatatypeWrapperEraser.GetInnerTypeOfErasableDatatypeWrapper(Options, dt, out var innerType)) {
          var typeSubstMap = TypeParameter.SubstitutionMap(dt.TypeArgs, udt.TypeArgs);
          return TypeInitializationValue(innerType.Subst(typeSubstMap), wr, tok, usePlaceboValue, constructTypeParameterDefaultsFromTypeDescriptors);
        }
        var s = FullTypeName(udt);
        var typeargs = "";
        var nonGhostTypeArgs = SelectNonGhost(cl, udt.TypeArgs);
        if (nonGhostTypeArgs.Count != 0) {
          typeargs = $"<{BoxedTypeNames(nonGhostTypeArgs, wr, udt.tok)}>";
        }
        // In an auto-init context (like a field initializer), we may not have
        // access to all the type descriptors, so we can't construct the
        // default value, but then null is an acceptable default, since
        // Dafny proves the value won't be accessed.
        if (usePlaceboValue) {
          return $"({s}{typeargs})null";
        }
        var relevantTypeArgs = UsedTypeParameters(dt, udt.TypeArgs);
        return $"{s}.{typeargs}Default({Util.Comma(relevantTypeArgs, ta => DefaultValueCoercedIfNecessary(ta.Actual, wr, tok, constructTypeParameterDefaultsFromTypeDescriptors))})";
      } else {
        Contract.Assert(false);
        throw new cce.UnreachableException(); // unexpected type
      }
    }

    protected override ConcreteSyntaxTree DeclareLocalVar(string name, Type type, IToken tok, ConcreteSyntaxTree wr) {
      wr.Write("{0} {1} = ", type != null ? TypeName(type, wr, tok, false, false, null) : "var", name);
      var w = wr.Fork();
      wr.WriteLine(";");
      return w;
    }

    protected override void DeclareLocalOutVar(string name, Type type, IToken tok, string rhs, bool useReturnStyleOuts, ConcreteSyntaxTree wr) {
      DeclareLocalVar(name, type, tok, false, rhs, wr);
    }

    protected override IClassWriter CreateTrait(string name, bool isExtern, List<TypeParameter> typeParameters /*?*/,
      TopLevelDecl trait, List<Type> superClasses, IToken tok, ConcreteSyntaxTree wr) {
      var filename = $"{ModulePath}/{IdProtect(name)}.java";
      var w = wr.NewFile(filename);
      FileCount += 1;
      w.WriteLine($"// Interface {name}");
      w.WriteLine($"// Dafny trait {name} compiled into Java");
      w.WriteLine($"package {ModuleName};");
      w.WriteLine();
      EmitImports(w, out _);
      w.WriteLine();
      EmitSuppression(w); //TODO: Fix implementations so they do not need this suppression
      var typeParamString = TypeParameters(typeParameters);
      w.Write($"public interface {IdProtect(name)}{typeParamString}");
      if (superClasses != null) {
        string sep = " extends ";
        foreach (var tr in superClasses) {
          if (!tr.IsObject) {
            w.Write($"{sep}{TypeName(tr, w, tok)}");
            sep = ", ";
          }
        }
      }
      var instanceMemberWriter = w.NewBlock("");
      //writing the _Companion class
      filename = $"{ModulePath}/_Companion_{name}.java";
      w = w.NewFile(filename);
      FileCount += 1;
      w.WriteLine($"// Interface {name}");
      w.WriteLine($"// Dafny trait {name} compiled into Java");
      w.WriteLine($"package {ModuleName};");
      w.WriteLine();
      EmitImports(w, out _);
      w.WriteLine();
      EmitSuppression(w); //TODO: Fix implementations so they do not need this suppression
      w.Write($"public class _Companion_{name}{typeParamString}");
      var staticMemberWriter = w.NewBlock("");
      var ctorBodyWriter = staticMemberWriter.NewBlock($"public _Companion_{name}()");

      EmitTypeDescriptorMethod(null, typeParameters, name + typeParamString, initializer: null, wr: staticMemberWriter);
      return new ClassWriter(this, instanceMemberWriter, ctorBodyWriter, staticMemberWriter);
    }

    protected override void EmitDestructor(string source, Formal dtor, int formalNonGhostIndex, DatatypeCtor ctor, List<Type> typeArgs, Type bvType, ConcreteSyntaxTree wr) {
      if (DatatypeWrapperEraser.IsErasableDatatypeWrapper(Options, ctor.EnclosingDatatype, out var coreDtor)) {
        Contract.Assert(coreDtor.CorrespondingFormals.Count == 1);
        Contract.Assert(dtor == coreDtor.CorrespondingFormals[0]); // any other destructor is a ghost
        wr.Write(source);
        return;
      }
      string dtorName;
      if (ctor.EnclosingDatatype is TupleTypeDecl tupleTypeDecl) {
        Contract.Assert(tupleTypeDecl.NonGhostDims != 1); // such a tuple is an erasable-wrapper type, handled above
        dtorName = $"dtor__{dtor.NameForCompilation}()";
        wr = EmitCoercionIfNecessary(NativeObjectType, bvType, dtor.tok, wr);
      } else {
        dtorName = FieldName(dtor, formalNonGhostIndex);
      }
      wr.Write("(({0}){1}{2}).{3}", DtCtorName(ctor, typeArgs, wr), source, ctor.EnclosingDatatype is CoDatatypeDecl ? ".Get()" : "", dtorName);
    }

    private void CreateLambdaFunctionInterface(int i, ConcreteSyntaxTree outputWr) {
      Contract.Requires(0 <= i);
      Contract.Requires(outputWr != null);

      var functionName = $"Function{i}";
      var wr = outputWr.NewFile(Path.Combine("dafny", $"{functionName}.java"));

      var typeArgs = "<" + Util.Comma(i + 1, j => $"T{j}") + ">";

      wr.WriteLine("package dafny;");
      wr.WriteLine();
      wr.WriteLine("@FunctionalInterface");
      wr.Write($"public interface {functionName}{typeArgs}");
      var wrMembers = wr.NewBlock("");
      wrMembers.Write($"public T{i} apply(");
      wrMembers.Write(Util.Comma(i, j => $"T{j} t{j}"));
      wrMembers.WriteLine(");");

      EmitSuppression(wrMembers);
      wrMembers.Write($"public static {typeArgs} {DafnyTypeDescriptor}<{functionName}{typeArgs}> {TypeMethodName}(");
      wrMembers.Write(Util.Comma(i + 1, j => $"{DafnyTypeDescriptor}<T{j}> t{j}"));
      var wrTypeBody = wrMembers.NewBlock(")", "");
      // XXX This seems to allow non-nullable types to have null values (since
      // arrow types are allowed as "(0)"-constrained type arguments), but it's
      // consistent with other backends.
      wrTypeBody.Write($"return ({DafnyTypeDescriptor}<{functionName}{typeArgs}>) ({DafnyTypeDescriptor}<?>) {DafnyTypeDescriptor}.reference({functionName}.class);");
    }

    private void CreateDafnyArrays(int i, ConcreteSyntaxTree outputWr) {
      Contract.Requires(0 <= i);
      Contract.Requires(outputWr != null);

      var wrTop = outputWr.NewFile(Path.Combine("dafny", $"Array{i}.java"));

      wrTop.WriteLine("package dafny;");
      wrTop.WriteLine();

      // All brackets on the underlying "real" array type, minus the innermost
      // pair.  The innermost array must be represented as an Object since it
      // could be of primitive type.
      var outerBrackets = Repeat("[]", i - 1);

      var dims = Enumerable.Range(0, i);
      var outerDims = Enumerable.Range(0, i - 1);

      var wr = wrTop.NewBlock($"public final class Array{i}<T>");

      wr.WriteLine($"public final Object{outerBrackets} elmts;");
      wr.WriteLine($"private final {DafnyTypeDescriptor}<T> elmtType;");

      foreach (var j in dims) {
        wr.WriteLine($"public final int dim{j};");
      }
      {
        var wrBody = wr.NewBlock($"public Array{i}({DafnyTypeDescriptor}<T> elmtType, {Util.Comma(dims, j => $"int dim{j}")}, Object{outerBrackets} elmts)");
        wrBody.WriteLine("assert elmts.getClass().isArray();");
        wrBody.WriteLine("this.elmtType = elmtType;");
        foreach (var j in dims) {
          wrBody.WriteLine($"this.dim{j} = dim{j};");
        }
        wrBody.WriteLine("this.elmts = elmts;");
      }

      {
        var wrBody = wr.NewBlock($"public T get({Util.Comma(dims, j => $"int i{j}")})");
        wrBody.Write("return elmtType.getArrayElement(elmts");
        foreach (var j in outerDims) {
          wrBody.Write($"[i{j}]");
        }
        wrBody.WriteLine($", i{i - 1});");
      }

      {
        var wrBody = wr.NewBlock($"public void set({Util.Comma(dims, j => $"int i{j}")}, T value)");
        wrBody.Write("elmtType.setArrayElement(elmts");
        foreach (var j in outerDims) {
          wrBody.Write($"[i{j}]");
        }
        wrBody.WriteLine($", i{i - 1}, value);");
      }

      {
        var body = wr.NewBlock("public void fill(T z)");
        var forBodyWr = body;
        for (int j = 0; j < i - 1; j++) {
          forBodyWr = forBodyWr.NewBlock($"for(int i{j} = 0; i{j} < dim{j}; i{j}++)");
        }
        forBodyWr.Write($"elmtType.fillArray(elmts");
        for (int j = 0; j < i - 1; j++) {
          forBodyWr.Write($"[i{j}]");
        }
        forBodyWr.WriteLine(", z);");
      }

      {
        var body = wr.NewBlock($"public Array{i} fillThenReturn(T z)");
        body.WriteLine("fill(z);");
        body.WriteLine("return this;");
      }

      EmitSuppression(wr);
      wr.WriteLine($"private static final {DafnyTypeDescriptor}<Array{i}<?>> TYPE = ({DafnyTypeDescriptor}<Array{i}<?>>) ({DafnyTypeDescriptor}<?>) {DafnyTypeDescriptor}.reference(Array{i}.class);");
      EmitSuppression(wr);
      var wrTypeMethod = wr.NewBlock($"public static <T> {DafnyTypeDescriptor}<Array{i}<T>> {TypeMethodName}()");
      wrTypeMethod.WriteLine($"return ({DafnyTypeDescriptor}<Array{i}<T>>) ({DafnyTypeDescriptor}<?>) TYPE;");
    }

    protected override ConcreteSyntaxTree EmitTailCallStructure(MemberDecl member, ConcreteSyntaxTree wr) {
      if (!member.IsStatic && !NeedsCustomReceiver(member)) {
        var receiverType = UserDefinedType.FromTopLevelDecl(member.tok, member.EnclosingClass);
        var receiverTypeName = TypeName(receiverType, wr, member.tok);
        if (member.EnclosingClass.IsExtern(Options, out _, out _)) {
          receiverTypeName = FormatExternBaseClassName(receiverTypeName);
        }
        wr.WriteLine("{0} _this = this;", receiverTypeName);
      }
      return wr.NewBlock("TAIL_CALL_START: while (true)");
    }

    protected override void EmitJumpToTailCallStart(ConcreteSyntaxTree wr) {
      wr.WriteLine("continue TAIL_CALL_START;");
    }

    protected override ConcreteSyntaxTree CreateForeachLoop(
      string tmpVarName, Type collectionElementType, IToken tok, out ConcreteSyntaxTree collectionWriter, ConcreteSyntaxTree wr) {

      // We may have to coerce from the boxed type used in collections
      var needsCoercion = IsCoercionNecessary(NativeObjectType, collectionElementType);
      var boxedType = BoxedTypeName(collectionElementType, wr, tok);
      var loopVarName = needsCoercion ? ProtectedFreshId(tmpVarName + "_boxed") : tmpVarName;
      wr.Write($"for ({boxedType} {loopVarName} : ");
      collectionWriter = wr.Fork();
      var wwr = wr.NewBlock(")");
      if (needsCoercion) {
        wwr.Write($"{TypeName(collectionElementType, wr, tok)} {tmpVarName} = ");
        var coercedWwr = EmitCoercionIfNecessary(NativeObjectType, collectionElementType, tok, wwr);
        coercedWwr.Write(loopVarName);
        wwr.WriteLine(";");
      }
      return wwr;
    }

    protected override string GetSubtypeCondition(string tmpVarName, Type boundVarType, IToken tok, ConcreteSyntaxTree wPreconditions) {
      string typeTest;

      if (boundVarType.IsRefType) {
        if (boundVarType.IsObject || boundVarType.IsObjectQ) {
          typeTest = "true";
        } else {
          typeTest = $"{tmpVarName} instanceof {TypeName(boundVarType, wPreconditions, tok)}";
        }
        if (boundVarType.IsNonNullRefType) {
          typeTest = $"{tmpVarName} != null && {typeTest}";
        } else {
          typeTest = $"{tmpVarName} == null || {typeTest}";
        }
      } else {
        typeTest = "true";
      }
      return typeTest;
    }

    protected override void EmitDowncastVariableAssignment(string boundVarName, Type boundVarType, string tmpVarName,
      Type collectionElementType, bool introduceBoundVar, IToken tok, ConcreteSyntaxTree wr) {

      var typeName = TypeName(boundVarType, wr, tok);
      wr.WriteLine("{0}{1} = ({2}){3};", introduceBoundVar ? typeName + " " : "", boundVarName, typeName, tmpVarName);
    }

    protected override ConcreteSyntaxTree CreateForeachIngredientLoop(string boundVarName, int L, string tupleTypeArgs, out ConcreteSyntaxTree collectionWriter, ConcreteSyntaxTree wr) {
      wr.Write($"for ({DafnyTupleClass(L)}<{tupleTypeArgs}> {boundVarName} : ");
      collectionWriter = wr.Fork();
      return wr.NewBlock(")");
    }

    protected override void EmitSetBuilder_Add(CollectionType ct, string collName, Expression elmt, bool inLetExprBody, ConcreteSyntaxTree wr) {
      if (ct is SetType) {
        var wStmts = wr.Fork();
        wr.Write($"{collName}.add(");
        var coercedWr = EmitCoercionIfNecessary(elmt.Type, NativeObjectType, elmt.tok, wr);
        coercedWr.Append(Expr(elmt, inLetExprBody, wStmts));
        wr.WriteLine(");");
      } else {
        Contract.Assume(false);  // unexpected collection type
      }
    }

    protected override string GetCollectionBuilder_Build(CollectionType ct, IToken tok, string collName, ConcreteSyntaxTree wr) {
      if (ct is SetType) {
        var typeName = BoxedTypeName(ct.Arg, wr, tok);
        return $"new {DafnySetClass}<{typeName}>({collName})";
      } else if (ct is MapType) {
        var mt = (MapType)ct;
        var domtypeName = BoxedTypeName(mt.Domain, wr, tok);
        var rantypeName = BoxedTypeName(mt.Range, wr, tok);
        return $"new {DafnyMapClass}<{domtypeName},{rantypeName}>({collName})";
      } else {
        Contract.Assume(false);  // unexpected collection type
        throw new cce.UnreachableException();  // please compiler
      }
    }

    protected override ConcreteSyntaxTree CreateLabeledCode(string label, bool createContinueLabel, ConcreteSyntaxTree wr) {
      var prefix = createContinueLabel ? "continue_" : "goto_";
      return wr.NewNamedBlock($"{prefix}{label}:");
    }

    protected override void EmitBreak(string label, ConcreteSyntaxTree wr) {
      wr.WriteLine(label == null ? "break;" : $"break goto_{label};");
    }

    protected override void EmitContinue(string label, ConcreteSyntaxTree wr) {
      wr.WriteLine($"break continue_{label};");
    }

    protected override void EmitAbsurd(string message, ConcreteSyntaxTree wr) {
      if (message == null) {
        message = "unexpected control point";
      }

      wr.WriteLine($"throw new IllegalArgumentException(\"{message}\");");
    }

    protected override void EmitAbsurd(string message, ConcreteSyntaxTree wr, bool needIterLimit) {
      if (!needIterLimit) {
        EmitAbsurd(message, wr);
      }
    }

    protected override void EmitHalt(IToken tok, Expression messageExpr, ConcreteSyntaxTree wr) {
      var wStmts = wr.Fork();
      wr.Write("throw new dafny.DafnyHaltException(");
      if (tok != null) {
        EmitStringLiteral(tok.TokenToString(Options) + ": ", true, wr);
        wr.Write(" + ");
      }

      EmitToString(wr, messageExpr, wStmts);
      wr.WriteLine(");");
    }

    protected override IClassWriter DeclareNewtype(NewtypeDecl nt, ConcreteSyntaxTree wr) {
      var cw = (ClassWriter)CreateClass(IdProtect(nt.EnclosingModuleDefinition.GetCompileName(Options)), IdName(nt), nt, wr);
      var w = cw.StaticMemberWriter;
      if (nt.NativeType != null) {
        var nativeType = GetBoxedNativeTypeName(nt.NativeType);
        var wEnum = w.NewNamedBlock($"public static java.util.ArrayList<{nativeType}> IntegerRange(java.math.BigInteger lo, java.math.BigInteger hi)");
        wEnum.WriteLine($"java.util.ArrayList<{nativeType}> arr = new java.util.ArrayList<>();");
        var numberval = $"{GetNativeTypeName(nt.NativeType)}Value()";
        wEnum.WriteLine($"for (java.math.BigInteger j = lo; j.compareTo(hi) < 0; j = j.add(java.math.BigInteger.ONE)) {{ arr.add({nativeType}.valueOf(j.{numberval})); }}");
        wEnum.WriteLine("return arr;");
      }
      if (nt.WitnessKind == SubsetTypeDecl.WKind.Compiled) {
        var wStmts = w.Fork();
        var witness = new ConcreteSyntaxTree(w.RelativeIndentLevel);
        witness.Append(Expr(nt.Witness, false, wStmts));
        if (nt.NativeType == null) {
          cw.DeclareField("Witness", nt, true, true, nt.BaseType, nt.tok, witness.ToString(), null);
        } else {
          var nativeType = GetNativeTypeName(nt.NativeType);
          // Hacky way of doing the conversion from any (including BigInteger) to any
          w.Write("public static {0} Witness = ((java.lang.Number) (", nativeType);
          w.Append(witness);
          w.WriteLine($")).{nativeType}Value();");
        }
      }
      return cw;
    }

    protected override string ArrayIndexToNativeInt(string s, Type type) {
      var nt = AsNativeType(type);
      if (nt == null) {
        return $"({s}).intValue()";
      } else if (nt.Sel == NativeType.Selection.Int || nt.Sel == NativeType.Selection.UInt) {
        return s;
      } else if (IsUnsignedJavaNativeType(nt)) {
        return $"{DafnyHelpersClass}.unsignedToInt({s})";
      } else {
        return $"{DafnyHelpersClass}.toInt({s})";
      }
    }

    // if checkRange is false, msg is ignored
    // if checkRange is true and msg is null and the value is out of range, a generic message is emitted
    // if checkRange is true and msg is not null and the value is out of range, msg is emitted in the error message
    private void TrExprAsInt(Expression expr, ConcreteSyntaxTree wr, bool inLetExprBody, ConcreteSyntaxTree wStmts,
      bool checkRange = false, string msg = null) {
      var wrExpr = new ConcreteSyntaxTree();
      wrExpr.Append(Expr(expr, inLetExprBody, wStmts));
      TrExprAsInt(wrExpr.ToString(), expr.Type, wr, checkRange, msg);
    }

    // if checkRange is false, msg is ignored
    // if checkRange is true and msg is null and the value is out of range, a generic message is emitted
    // if checkRange is true and msg is not null and the value is out of range, msg is emitted in the error message
    private void TrExprAsInt(string expr, Type type, ConcreteSyntaxTree wr, bool checkRange = false, string msg = null) {
      var nt = AsNativeType(type);
      if (nt == null) {
        wr.Write($"{DafnyHelpersClass}.toInt" + (checkRange ? "Checked(" : "("));
        wr.Write($"({expr})");
        if (checkRange) {
          wr.Write(msg == null ? ", null" : $", \"{msg}\"");
        }

        wr.Write(")");
      } else if (nt.Sel == NativeType.Selection.Int || nt.Sel == NativeType.Selection.UInt) {
        wr.Write(expr);
      } else if (IsUnsignedJavaNativeType(nt)) {
        wr.Write($"{DafnyHelpersClass}.unsignedToInt" + (checkRange ? "Checked(" : "("));
        wr.Write(expr);
        if (checkRange) {
          wr.Write(msg == null ? ", null" : $", \"{msg}\"");
        }

        wr.Write(")");
      } else {
        wr.Write($"{DafnyHelpersClass}.toInt" + (checkRange ? "Checked(" : "("));
        wr.Write(expr);
        if (checkRange) {
          wr.Write(msg == null ? ", null" : $", \"{msg}\"");
        }

        wr.Write(")");
      }
    }

    private void TrParenExprAsInt(Expression expr, ConcreteSyntaxTree wr, bool inLetExprBody, ConcreteSyntaxTree wStmts) {
      wr.Write("(");
      TrExprAsInt(expr, wr, inLetExprBody, wStmts);
      wr.Write(")");
    }

    protected override void EmitNewArray(Type elementType, IToken tok, List<string> dimensions,
        bool mustInitialize, [CanBeNull] string exampleElement, ConcreteSyntaxTree wr, ConcreteSyntaxTree wStmts) {
      // Where to put the array to be wrapped
      ConcreteSyntaxTree wBareArray;
      if (dimensions.Count > 1) {
        arrays.Add(dimensions.Count);
        wr.Write($"new {DafnyMultiArrayClass(dimensions.Count)}<>({TypeDescriptor(elementType, wr, tok)}, ");
        foreach (var dim in dimensions) {
          TrExprAsInt(dim, Type.Int, wr, checkRange: true, msg: "Java arrays may be no larger than the maximum 32-bit signed int");
          wr.Write(", ");
        }
        wBareArray = wr.Fork();
        wr.Write(")");
        if (mustInitialize) {
          wr.Write($".fillThenReturn({DefaultValueCoercedIfNecessary(elementType, wr, tok, true)})");
        }
      } else {
        wr.Write($"({ArrayTypeName(elementType, dimensions.Count, wr, tok, false)}) ");
        if (mustInitialize) {
          wr.Write($"{TypeDescriptor(elementType, wr, tok)}.fillThenReturnArray(");
        }
        wBareArray = wr.Fork();
        if (mustInitialize) {
          wr.Write($", {DefaultValueCoercedIfNecessary(elementType, wr, tok, true)})");
        }
      }

      if (dimensions.Count > 1) {
        wBareArray.Write($"(Object{Repeat("[]", dimensions.Count - 1)}) ");
      }
      wBareArray.Write($"{TypeDescriptor(elementType, wr, tok)}.newArray(");
      var sep = "";
      foreach (var dim in dimensions) {
        wBareArray.Write(sep);
        TrExprAsInt(dim, Type.Int, wBareArray, checkRange: true, msg: "Java arrays may be no larger than the maximum 32-bit signed int");
        sep = ", ";
      }
      wBareArray.Write(")");
    }

    protected override bool TargetLambdaCanUseEnclosingLocals => false;

    protected override ConcreteSyntaxTree EmitBetaRedex(List<string> boundVars, List<Expression> arguments,
      List<Type> boundTypes, Type resultType, IToken resultTok, bool inLetExprBody, ConcreteSyntaxTree wr,
      ref ConcreteSyntaxTree wStmts) {
      if (boundTypes.Count != 1) {
        functions.Add(boundTypes.Count);
      }
      wr.Write("(({0}<{1}{2}>)", DafnyFunctionIface(boundTypes.Count), Util.Comma("", boundTypes, t => BoxedTypeName(t, wr, resultTok) + ", "), BoxedTypeName(resultType, wr, resultTok));
      wr.Write($"({Util.Comma(boundVars)}) -> ");
      var w = wr.Fork();
      wr.Write(").apply");
      TrExprList(arguments, wr, inLetExprBody, wStmts);
      return w;
    }

    protected override ConcreteSyntaxTree CreateForLoop(string indexVar, string bound, ConcreteSyntaxTree wr, string start = null) {
      start = start ?? "java.math.BigInteger.ZERO";
      return wr.NewNamedBlock($"for (java.math.BigInteger {indexVar} = {start}; {indexVar}.compareTo({bound}) < 0; {indexVar} = {indexVar}.add(java.math.BigInteger.ONE))");
    }

    protected override ConcreteSyntaxTree EmitForStmt(IToken tok, IVariable loopIndex, bool goingUp, string /*?*/ endVarName,
      List<Statement> body, LList<Label> labels, ConcreteSyntaxTree wr) {

      var nativeType = AsNativeType(loopIndex.Type);

      wr.Write($"for ({TypeName(loopIndex.Type, wr, tok)} {loopIndex.CompileName} = ");
      var startWr = wr.Fork();
      wr.Write($"; ");

      ConcreteSyntaxTree bodyWr;
      if (goingUp) {
        if (endVarName == null) {
          wr.Write("");
        } else if (nativeType == null) {
          wr.Write($"{loopIndex.CompileName}.compareTo({endVarName}) < 0");
        } else if (0 <= nativeType.LowerBound) {
          wr.Write($"{HelperClass(nativeType)}.compareUnsigned({loopIndex.CompileName}, {endVarName}) < 0");
        } else {
          wr.Write($"{loopIndex.CompileName} < {endVarName}");
        }
        if (nativeType == null) {
          bodyWr = wr.NewBlock($"; {loopIndex.CompileName} = {loopIndex.CompileName}.add(java.math.BigInteger.ONE))");
        } else {
          bodyWr = wr.NewBlock($"; {loopIndex.CompileName}++)");
        }
      } else {
        if (endVarName == null) {
          wr.Write("");
        } else if (nativeType == null) {
          wr.Write($"{endVarName}.compareTo({loopIndex.CompileName}) < 0");
        } else if (0 <= nativeType.LowerBound) {
          wr.Write($"{HelperClass(nativeType)}.compareUnsigned({endVarName}, {loopIndex.CompileName}) < 0");
        } else {
          wr.Write($"{endVarName} < {loopIndex.CompileName}");
        }
        bodyWr = wr.NewBlock($"; )");
        if (nativeType == null) {
          bodyWr.WriteLine($"{loopIndex.CompileName} = {loopIndex.CompileName}.subtract(java.math.BigInteger.ONE);");
        } else {
          bodyWr.WriteLine($"{loopIndex.CompileName}--;");
        }
      }
      bodyWr = EmitContinueLabel(labels, bodyWr);
      TrStmtList(body, bodyWr);

      return startWr;
    }

    protected override string GetHelperModuleName() => DafnyHelpersClass;

    protected override void EmitEmptyTupleList(string tupleTypeArgs, ConcreteSyntaxTree wr) {
      wr.WriteLine("new java.util.ArrayList<>();");
    }

    protected override void AddTupleToSet(int i) {
      tuples.Add(i);
    }

    protected override ConcreteSyntaxTree EmitAddTupleToList(string ingredients, string tupleTypeArgs, ConcreteSyntaxTree wr) {
      // FIXME: tupleTypeArgs is wrong because it already got generated from
      // TypeName (with unboxed being the default)  :-(
      wr.Write($"{ingredients}.add(new {DafnyTupleClassPrefix}");
      var wrTuple = wr.Fork();
      wr.Write("));");
      return wrTuple;
    }

    protected override void EmitExprAsNativeInt(Expression expr, bool inLetExprBody, ConcreteSyntaxTree wr, ConcreteSyntaxTree wStmts) {
      TrParenExpr(expr, wr, inLetExprBody, wStmts);
      wr.Write(".intValue()");
    }

    protected override void EmitTupleSelect(string prefix, int i, ConcreteSyntaxTree wr) {
      wr.Write($"{prefix}.dtor__{i}()");
    }

    protected override void EmitApplyExpr(Type functionType, IToken tok, Expression function, List<Expression> arguments, bool inLetExprBody, ConcreteSyntaxTree wr, ConcreteSyntaxTree wStmts) {
      wr = EmitCoercionIfNecessary(NativeObjectType, functionType.AsArrowType.Result, tok, wr);
      TrParenExpr(function, wr, inLetExprBody, wStmts);
      wr.Write(".apply");
      TrExprList(arguments, wr, inLetExprBody, wStmts, typeAt: _ => NativeObjectType);
    }

    protected override bool NeedsCastFromTypeParameter => true;

    protected override bool TargetSubtypingRequiresEqualTypeArguments(Type type) {
      return type.AsCollectionType == null;
    }

    protected override bool IsCoercionNecessary(Type/*?*/ from, Type/*?*/ to) {
      from = from == null ? null : DatatypeWrapperEraser.SimplifyType(Options, from);
      to = to == null ? null : DatatypeWrapperEraser.SimplifyType(Options, to);

      if (to == NativeObjectType) {
        return false;
      }
      if (from == NativeObjectType) {
        return true;
      }

      if (UnicodeCharEnabled && ((IsNativeObjectType(from) && to.IsCharType) || (from.IsCharType && IsNativeObjectType(to)))) {
        // Need to box from int to CodePoint, or unbox from CodePoint to int
        return true;
      }

      if (from.IsArrayType && to.IsArrayType) {
        var dims = from.AsArrayType.Dims;
        Contract.Assert(dims == to.AsArrayType.Dims);
        if (dims > 1) {
          return false;
        }

        var udtFrom = (UserDefinedType)from.NormalizeExpand();
        var udtTo = (UserDefinedType)to.NormalizeExpand();
        return udtFrom.TypeArgs[0].IsTypeParameter && !udtTo.TypeArgs[0].IsTypeParameter;
      }

      return false;
    }

    protected override Type TypeForCoercion(Type type) {
      return NativeObjectType;
    }

    // We use null to represent java.lang.Object, as that's a decent
    // default native type for "no type information".
    // We don't use the SpecialNativeType approach that the Go compiler
    // uses for string because that kind of compiler-specific Type implementation
    // doesn't fit well into the generic logic on Types
    // (see for example https://github.com/dafny-lang/dafny/issues/2989).
    private static readonly Type NativeObjectType = null;

    private bool IsNativeObjectType(Type type) {
      return type == NativeObjectType || type.IsTypeParameter;
    }

    protected override ConcreteSyntaxTree EmitCoercionIfNecessary(Type/*?*/ from, Type/*?*/ to, IToken tok, ConcreteSyntaxTree wr) {
      from = from == null ? null : DatatypeWrapperEraser.SimplifyType(Options, from);
      to = to == null ? null : DatatypeWrapperEraser.SimplifyType(Options, to);

      if (UnicodeCharEnabled) {
        // Need to box from int to CodePoint, or unbox from CodePoint to int

        if (IsNativeObjectType(from) && to is { IsCharType: true }) {
          wr.Write("((dafny.CodePoint)(");
          var w = wr.Fork();
          wr.Write(")).value()");
          return w;
        }

        if (from is { IsCharType: true } && IsNativeObjectType(to)) {
          wr.Write("dafny.CodePoint.valueOf(");
          var w = wr.Fork();
          wr.Write(")");
          return w;
        }
      }

      if (IsCoercionNecessary(from, to)) {
        return EmitDowncast(from, to, tok, wr);
      }

      return wr;
    }

    protected override ConcreteSyntaxTree EmitDowncast(Type from, Type to, IToken tok, ConcreteSyntaxTree wr) {
      wr.Write($"(({TypeName(to, wr, tok)})(java.lang.Object)(");
      var w = wr.Fork();
      wr.Write("))");
      return w;
    }

    protected override ConcreteSyntaxTree EmitCoercionToNativeInt(ConcreteSyntaxTree wr) {
      wr.Write("((java.math.BigInteger)");
      var w = wr.Fork();
      wr.Write(").intValue()");
      return w;
    }

    protected override ConcreteSyntaxTree CreateDoublingForLoop(string indexVar, int start, ConcreteSyntaxTree wr) {
      return wr.NewNamedBlock($"for (java.math.BigInteger {indexVar} = java.math.BigInteger.valueOf({start}); ; {indexVar} = {indexVar}.multiply(new java.math.BigInteger(\"2\")))");
    }

    protected override void EmitIsZero(string varName, ConcreteSyntaxTree wr) {
      wr.Write($"{varName}.equals(java.math.BigInteger.ZERO)");
    }

    protected override void EmitDecrementVar(string varName, ConcreteSyntaxTree wr) {
      wr.WriteLine($"{varName} = {varName}.subtract(java.math.BigInteger.ONE);");
    }

    protected override void EmitIncrementVar(string varName, ConcreteSyntaxTree wr) {
      wr.WriteLine($"{varName} = {varName}.add(java.math.BigInteger.ONE);");
    }

    protected override void EmitSingleValueGenerator(Expression e, bool inLetExprBody, string type, ConcreteSyntaxTree wr, ConcreteSyntaxTree wStmts) {
      wr.Write("java.util.Arrays.asList");
      TrParenExpr(e, wr, inLetExprBody, wStmts);
    }

    protected override ConcreteSyntaxTree CreateIIFE1(int source, Type resultType, IToken resultTok, string bvName,
        ConcreteSyntaxTree wr, ConcreteSyntaxTree wStmts) {
      wr.Write($"((java.util.function.Function<java.math.BigInteger, {BoxedTypeName(resultType, wr, resultTok)}>)(({bvName}) ->");
      var w = wr.NewBigExprBlock("", $")).apply(java.math.BigInteger.valueOf({source}))");
      return w;
    }

    protected override ConcreteSyntaxTree EmitMapBuilder_Add(MapType mt, IToken tok, string collName, Expression term, bool inLetExprBody, ConcreteSyntaxTree wr) {
      var wStmts = wr.Fork();
      wr.Write($"{collName}.put(");
      var termLeftWriter = wr.Fork();
      wr.Write(",");
      wr.Append(Expr(term, inLetExprBody, wStmts));
      wr.WriteLine(");");
      return termLeftWriter;
    }

    protected override void EmitSeqConstructionExpr(SeqConstructionExpr expr, bool inLetExprBody, ConcreteSyntaxTree wr, ConcreteSyntaxTree wStmts) {
      wr.Write($"{DafnySeqClass}.Create({TypeDescriptor(expr.Type.AsCollectionType.Arg, wr, expr.tok)}, ");
      wr.Append(Expr(expr.N, inLetExprBody, wStmts));
      wr.Write(", ");
      wr.Append(Expr(expr.Initializer, inLetExprBody, wStmts));
      wr.Write(")");
    }

    // Warning: NOT the same as NativeType.Bitwidth, which is zero except for
    // bitvector types
    private static int NativeTypeSize(NativeType nt) {
      switch (AsJavaNativeType(nt)) {
        case JavaNativeType.Byte: return 8;
        case JavaNativeType.Short: return 16;
        case JavaNativeType.Int: return 32;
        case JavaNativeType.Long: return 64;
        default: Contract.Assert(false); throw new cce.UnreachableException();
      }
    }

    protected override void EmitConversionExpr(ConversionExpr e, bool inLetExprBody, ConcreteSyntaxTree wr, ConcreteSyntaxTree wStmts) {
      Expression arg = e.E;
      Type fromType = e.E.Type;
      Type toType = e.ToType;
      if (fromType.IsNumericBased(Type.NumericPersuasion.Int) || fromType.IsBitVectorType || fromType.IsCharType) {
        if (toType.IsNumericBased(Type.NumericPersuasion.Real)) {
          // (int or bv or char) -> real
          Contract.Assert(AsNativeType(toType) == null);
          wr.Write($"new {DafnyBigRationalClass}(");
          if (AsNativeType(fromType) != null) {
            wr.Write("java.math.BigInteger.valueOf");
            TrParenExpr(arg, wr, inLetExprBody, wStmts);
            wr.Write(", java.math.BigInteger.ONE)");
          } else if (fromType.IsCharType) {
            wr.Append(Expr(arg, inLetExprBody, wStmts));
            wr.Write(", 1)");
          } else {
            wr.Append(Expr(arg, inLetExprBody, wStmts));
            wr.Write(", java.math.BigInteger.ONE)");
          }
        } else if (toType.IsCharType) {
          // (int or bv or char) -> char
          // Painfully, Java sign-extends bytes when casting to chars ...
          if (fromType.IsCharType) {
            TrParenExpr(arg, wr, inLetExprBody, wStmts);
          } else {
            var fromNative = AsNativeType(fromType);
            wr.Write($"({CharTypeName(false)})");
            if (fromNative != null && fromNative.Sel == NativeType.Selection.Byte) {
              wr.Write("java.lang.Byte.toUnsignedInt");
              TrParenExpr(arg, wr, inLetExprBody, wStmts);
            } else {
              TrExprAsInt(arg, wr, inLetExprBody, wStmts);
            }
          }
        } else {
          // (int or bv or char) -> (int or bv or ORDINAL)
          var fromNative = AsNativeType(e.E.Type);
          var toNative = AsNativeType(e.ToType);
          if (fromNative == null && toNative == null) {
            if (fromType.IsCharType) {
              // char -> big-integer (int or bv or ORDINAL)
              wr.Write("java.math.BigInteger.valueOf");
              TrParenExpr(arg, wr, inLetExprBody, wStmts);
            } else {
              // big-integer (int or bv) -> big-integer (int or bv or ORDINAL), so identity will do
              wr.Append(Expr(arg, inLetExprBody, wStmts));
            }
          } else if (fromNative != null && toNative == null) {
            // native (int or bv) -> big-integer (int or bv)
            if (fromNative.Sel == NativeType.Selection.ULong) {
              // Can't just use .longValue() because that may return a negative
              wr.Write($"{DafnyHelpersClass}.unsignedLongToBigInteger");
              TrParenExpr(arg, wr, inLetExprBody, wStmts);
            } else {
              wr.Write("java.math.BigInteger.valueOf(");
              if (fromNative.LowerBound >= 0) {
                TrParenExpr($"{GetBoxedNativeTypeName(fromNative)}.toUnsignedLong", arg, wr, inLetExprBody, wStmts);
              } else {
                TrParenExpr(arg, wr, inLetExprBody, wStmts);
              }
              wr.Write(")");
            }
          } else if (fromNative != null && NativeTypeSize(toNative) == NativeTypeSize(fromNative)) {
            // native (int or bv) -> native (int or bv)
            // Cast between signed and unsigned, which have the same Java type
            TrParenExpr(arg, wr, inLetExprBody, wStmts);
          } else {
            GetNativeInfo(toNative.Sel, out var toNativeName, out var toNativeSuffix, out var toNativeNeedsCast);
            // any (int or bv) -> native (int or bv)
            // A cast would do, but we also consider some optimizations
            var literal = PartiallyEvaluate(arg);
            UnaryOpExpr u = arg.Resolved as UnaryOpExpr;
            MemberSelectExpr m = arg.Resolved as MemberSelectExpr;
            if (literal != null) {
              // Optimize constant to avoid intermediate BigInteger
              EmitNativeIntegerLiteral((BigInteger)literal, toNative, wr);
            } else if (u != null && u.Op == UnaryOpExpr.Opcode.Cardinality) {
              // Optimize || to avoid intermediate BigInteger
              wr.Write(CastIfSmallNativeType(toType));
              TrParenExpr("", u.E, wr, inLetExprBody, wStmts);
              wr.Write(".cardinalityInt()");
            } else if (m != null && m.MemberName == "Length" && m.Obj.Type.IsArrayType) {
              // Optimize .length to avoid intermediate BigInteger
              wr.Write(CastIfSmallNativeType(toType));
              var elmtType = UserDefinedType.ArrayElementType(m.Obj.Type);
              ConcreteSyntaxTree w;
              if (elmtType.IsTypeParameter) {
                wr.Write($"{FormatTypeDescriptorVariable(elmtType.AsTypeParameter)}.getArrayLength(");
                w = wr.Fork();
                wr.Write(")");
              } else {
                w = wr.Fork();
                wr.Write(".length");
              }
              TrParenExpr(m.Obj, w, inLetExprBody, wStmts);
            } else {
              // no optimization applies; use the standard translation
              if (fromNative != null && fromNative.LowerBound >= 0 && NativeTypeSize(fromNative) < NativeTypeSize(toNative)) {
                // Widening an unsigned value; careful!!
                wr.Write($"{CastIfSmallNativeType(e.ToType)}{GetBoxedNativeTypeName(fromNative)}");
                if (NativeTypeSize(toNative) == 64) {
                  wr.Write(".toUnsignedLong");
                } else {
                  wr.Write(".toUnsignedInt");
                }
                TrParenExpr(arg, wr, inLetExprBody, wStmts);
              } else {
                if (fromNative == null && !fromType.IsCharType) {
                  TrParenExpr(arg, wr, inLetExprBody, wStmts);
                  wr.Write($".{toNativeName}Value()");
                } else {
                  wr.Write($"(({toNativeName}) ");
                  TrParenExpr(arg, wr, inLetExprBody, wStmts);
                  wr.Write(")");
                }
              }
            }
          }
        }
      } else if (fromType.IsNumericBased(Type.NumericPersuasion.Real)) {
        Contract.Assert(AsNativeType(fromType) == null);
        if (toType.IsNumericBased(Type.NumericPersuasion.Real)) {
          // real -> real
          Contract.Assert(AsNativeType(toType) == null);
          wr.Append(Expr(arg, inLetExprBody, wStmts));
        } else if (toType.IsCharType) {
          // real -> char
          // Painfully, Java sign-extends bytes when casting to chars ...
          wr.Write($"({CharTypeName(false)})");
          TrParenExpr(arg, wr, inLetExprBody, wStmts);
          wr.Write(".ToBigInteger().intValue()");
        } else if (toType.IsBigOrdinalType) {
          TrParenExpr(arg, wr, inLetExprBody, wStmts);
          wr.Write(".ToBigInteger()");
        } else {
          // real -> (int or bv)
          TrParenExpr(arg, wr, inLetExprBody, wStmts);
          wr.Write(".ToBigInteger()");
          if (AsNativeType(toType) != null) {
            wr.Write($".{GetNativeTypeName(AsNativeType(toType))}Value()");
          }
        }
      } else if (fromType.IsBigOrdinalType) {
        if (toType.IsNumericBased(Type.NumericPersuasion.Int) || toType.IsCharType) {
          // ordinal -> int, char
          if (AsNativeType(toType) != null) {
            TrParenExpr(arg, wr, inLetExprBody, wStmts);
            wr.Write($".{GetNativeTypeName(AsNativeType(toType))}Value()");
          } else if (toType.IsCharType) {
            wr.Write($"({CharTypeName(false)})");
            TrParenExpr(arg, wr, inLetExprBody, wStmts);
            wr.Write(".intValue()");
          } else {
            TrParenExpr(arg, wr, inLetExprBody, wStmts);
          }
        } else if (toType.IsNumericBased(Type.NumericPersuasion.Real)) {
          // ordinal -> real
          wr.Write($"new {DafnyBigRationalClass}(");
          wr.Append(Expr(arg, inLetExprBody, wStmts));
          wr.Write(", java.math.BigInteger.ONE)");
        } else if (toType.IsBitVectorType) {
          // ordinal -> bv
          if (AsNativeType(toType) != null) {
            TrParenExpr(arg, wr, inLetExprBody, wStmts);
            wr.Write($".{GetNativeTypeName(AsNativeType(toType))}Value()");
          } else {
            TrParenExpr(arg, wr, inLetExprBody, wStmts);
          }
        } else if (toType.IsBigOrdinalType) {
          TrParenExpr(arg, wr, inLetExprBody, wStmts);
        } else {
          Contract.Assert(false, $"not implemented for java: {fromType} -> {toType}");
        }
      } else {
        Contract.Assert(false, $"not implemented for java: {fromType} -> {toType}");
      }
    }

    protected override void EmitTypeTest(string localName, Type fromType, Type toType, IToken tok, ConcreteSyntaxTree wr) {
      Contract.Requires(fromType.IsRefType);
      Contract.Requires(toType.IsRefType);

      // from T to U:   t instanceof U && ...
      // from T to U?:  t instanceof U && ...                 // since t is known to be non-null, this is fine
      // from T? to U:  t instanceof U && ...                 // note, "instanceof" implies non-null, so no need for explicit null check
      // from T? to U?: t == null || (t instanceof U && ...)
      if (!fromType.IsNonNullRefType && !toType.IsNonNullRefType) {
        wr.Write($"{localName} == null || (");
      }

      if (toType.IsObjectQ) {
        wr.Write("true");
      } else {
        var typeName = toType.IsObject ? "Object" : FullTypeName((UserDefinedType)toType.NormalizeExpand());
        wr.Write($"{localName} instanceof {typeName}");
        localName = $"(({typeName}){localName})";
      }

      var udtTo = (UserDefinedType)toType.NormalizeExpandKeepConstraints();
      if (udtTo.ResolvedClass is SubsetTypeDecl && !(udtTo.ResolvedClass is NonNullTypeDecl)) {
        // TODO: test constraints
        throw new UnsupportedFeatureException(tok, Feature.SubsetTypeTests);
      }

      if (!fromType.IsNonNullRefType && !toType.IsNonNullRefType) {
        wr.Write(")");
      }
    }

    protected override bool IssueCreateStaticMain(Method m) {
      return true;
    }
    protected override ConcreteSyntaxTree CreateStaticMain(IClassWriter cw, string argsParameterName) {
      var wr = ((ClassWriter)cw).StaticMemberWriter;
      return wr.NewBlock($"public static void __Main(dafny.DafnySequence<? extends dafny.DafnySequence<? extends {CharTypeName(true)}>> {argsParameterName})");
    }

    protected override void CreateIIFE(string bvName, Type bvType, IToken bvTok, Type bodyType, IToken bodyTok,
      ConcreteSyntaxTree wr, ref ConcreteSyntaxTree wStmts, out ConcreteSyntaxTree wrRhs, out ConcreteSyntaxTree wrBody) {
      wr = EmitCoercionIfNecessary(NativeObjectType, bodyType, bvTok, wr);
      var boxedBvType = BoxedTypeName(bvType, wr, bvTok);
      wr.Write("{0}.<{1}, {2}>Let(", DafnyHelpersClass, boxedBvType, BoxedTypeName(bodyType, wr, bodyTok));
      wrRhs = wr.Fork();
      wrRhs = EmitCoercionIfNecessary(bvType, NativeObjectType, bvTok, wrRhs);

      var boxedBvName = idGenerator.FreshId("boxed");
      wr.Write($", {boxedBvName} ->");
      var wrBodyWithCoercion = wr.NewBlock();
      wrBodyWithCoercion.Write($"{TypeName(bvType, wr, bvTok)} {bvName} = ");
      var wrUnboxed = EmitCoercionIfNecessary(NativeObjectType, bvType, bvTok, wrBodyWithCoercion.Fork());
      wrUnboxed.Write(boxedBvName);
      wrBodyWithCoercion.WriteLine(";");

      wrBodyWithCoercion.Write("return ");
      wrBody = wrBodyWithCoercion.Fork();
      wrBody = EmitCoercionIfNecessary(bodyType, NativeObjectType, bodyTok, wrBody);
      wrBodyWithCoercion.WriteLine(";");
      wr.Write(")");
    }

    protected override string GetQuantifierName(string bvType) {
      return $"{DafnyHelpersClass}.Quantifier";
    }

    // ABSTRACT METHOD DECLARATIONS FOR THE SAKE OF BUILDING PROGRAM

    protected override void EmitYield(ConcreteSyntaxTree wr) {
      throw new UnsupportedFeatureException(Token.NoToken, Feature.Iterators);
    }

    protected override ConcreteSyntaxTree CreateIterator(IteratorDecl iter, ConcreteSyntaxTree wr) {
      throw new UnsupportedFeatureException(iter.tok, Feature.Iterators);
    }

    protected override void EmitHaltRecoveryStmt(Statement body, string haltMessageVarName, Statement recoveryBody, ConcreteSyntaxTree wr) {
      var tryBlock = wr.NewBlock("try");
      TrStmt(body, tryBlock);
      var catchBlock = wr.NewBlock("catch (dafny.DafnyHaltException e)");
      catchBlock.WriteLine($"dafny.DafnySequence<Character> {haltMessageVarName} = dafny.DafnySequence.asString(e.getMessage());");
      TrStmt(recoveryBody, catchBlock);
    }
  }
}<|MERGE_RESOLUTION|>--- conflicted
+++ resolved
@@ -3115,16 +3115,7 @@
           return TypeInitializationValue(td.RhsWithArgument(udt.TypeArgs), wr, tok, usePlaceboValue, constructTypeParameterDefaultsFromTypeDescriptors);
         }
       } else if (cl is ClassLikeDecl or ArrowTypeDecl) {
-<<<<<<< HEAD
-        bool isHandle = true;
-        if (Attributes.ContainsBool(cl.Attributes, "handle", ref isHandle) && isHandle) {
-          return "0";
-        } else {
-          return $"({BoxedTypeName(xType, wr, udt.tok)}) null";
-        }
-=======
         return $"({BoxedTypeName(xType, wr, udt.tok)}) null";
->>>>>>> 4ea662bc
       } else if (cl is DatatypeDecl dt) {
         if (DatatypeWrapperEraser.GetInnerTypeOfErasableDatatypeWrapper(Options, dt, out var innerType)) {
           var typeSubstMap = TypeParameter.SubstitutionMap(dt.TypeArgs, udt.TypeArgs);
