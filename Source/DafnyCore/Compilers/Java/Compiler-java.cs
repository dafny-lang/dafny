//-----------------------------------------------------------------------------
//
// Copyright by the contributors to the Dafny Project
// SPDX-License-Identifier: MIT
//
//-----------------------------------------------------------------------------

using System;
using System.Collections.Generic;
using System.Linq;
using System.Numerics;
using System.IO;
using System.Diagnostics.Contracts;
using System.Text.RegularExpressions;
using JetBrains.Annotations;
using static Microsoft.Dafny.ConcreteSyntaxTreeUtils;

namespace Microsoft.Dafny.Compilers {
  public class JavaCompiler : SinglePassCompiler {
    public JavaCompiler(DafnyOptions options, ErrorReporter reporter) : base(options, reporter) {
      IntSelect = ", java.math.BigInteger";
      LambdaExecute = ".apply";
    }

    public override IReadOnlySet<Feature> UnsupportedFeatures => new HashSet<Feature> {
      Feature.Iterators,
      Feature.SubsetTypeTests,
      Feature.MethodSynthesis,
      Feature.TuplesWiderThan20
    };

    const string DafnySetClass = "dafny.DafnySet";
    const string DafnyMultiSetClass = "dafny.DafnyMultiset";
    const string DafnySeqClass = "dafny.DafnySequence";
    const string DafnyMapClass = "dafny.DafnyMap";

    const string DafnyBigRationalClass = "dafny.BigRational";
    const string DafnyEuclideanClass = "dafny.DafnyEuclidean";
    const string DafnyHelpersClass = "dafny.Helpers";
    const string DafnyTypeDescriptor = "dafny.TypeDescriptor";
    string FormatDefaultTypeParameterValue(TypeParameter tp) => FormatDefaultTypeParameterValueName(tp.GetCompileName(Options));
    static string FormatDefaultTypeParameterValueName(string tpName) => $"_default_{tpName}";

    const string DafnyFunctionIfacePrefix = "dafny.Function";
    const string DafnyMultiArrayClassPrefix = "dafny.Array";
    const string DafnyTupleClassPrefix = "dafny.Tuple";

    string DafnyMultiArrayClass(int dim) => DafnyMultiArrayClassPrefix + dim;
    string DafnyTupleClass(int size) => DafnyTupleClassPrefix + size;

    string DafnyFunctionIface(int arity) =>
      arity == 1 ? "java.util.function.Function" : DafnyFunctionIfacePrefix + arity;

    static string FormatExternBaseClassName(string externClassName) =>
      $"_ExternBase_{externClassName}";
    static string FormatTypeDescriptorVariable(string typeVarName) =>
      $"_td_{typeVarName}";
    string FormatTypeDescriptorVariable(TypeParameter tp) =>
      FormatTypeDescriptorVariable(tp.GetCompileName(Options));

    const string TypeMethodName = "_typeDescriptor";

    private string ModuleName;
    private string ModulePath;
    private int FileCount = 0;
    private Import ModuleImport;
    private HashSet<int> tuples = new HashSet<int>();
    private HashSet<int> functions = new HashSet<int>();
    private HashSet<int> arrays = new HashSet<int>();

    private readonly List<Import> Imports = new List<Import>();

    //RootImportWriter writes additional imports to the main file.
    private ConcreteSyntaxTree RootImportWriter;

    private record Import(string Name, string Path);

    private readonly List<GenericCompilationInstrumenter> Instrumenters = new();

    public void AddInstrumenter(GenericCompilationInstrumenter compilationInstrumenter) {
      Instrumenters.Add(compilationInstrumenter);
    }

    protected override bool UseReturnStyleOuts(Method m, int nonGhostOutCount) => true;


    protected override bool SupportsAmbiguousTypeDecl => false;
    protected override bool SupportsProperties => false;

    private enum JavaNativeType { Byte, Short, Int, Long }

    private static JavaNativeType AsJavaNativeType(NativeType.Selection sel) {
      switch (sel) {
        case NativeType.Selection.Byte:
        case NativeType.Selection.SByte:
          return JavaNativeType.Byte;
        case NativeType.Selection.Short:
        case NativeType.Selection.UShort:
          return JavaNativeType.Short;
        case NativeType.Selection.Int:
        case NativeType.Selection.UInt:
          return JavaNativeType.Int;
        case NativeType.Selection.Long:
        case NativeType.Selection.ULong:
          return JavaNativeType.Long;
        default:
          Contract.Assert(false);
          throw new cce.UnreachableException();
      }
    }

    private static bool IsUnsignedJavaNativeType(NativeType nt) {
      Contract.Requires(nt != null);
      switch (nt.Sel) {
        case NativeType.Selection.Byte:
        case NativeType.Selection.UShort:
        case NativeType.Selection.UInt:
        case NativeType.Selection.ULong:
          return true;
        default:
          return false;
      }
    }

    private static JavaNativeType AsJavaNativeType(NativeType nt) {
      return AsJavaNativeType(nt.Sel);
    }

    private JavaNativeType? AsJavaNativeType(Type type) {
      var nt = AsNativeType(type);
      if (nt == null) {
        return null;
      } else {
        return AsJavaNativeType(nt);
      }
    }

    protected override void DeclareSpecificOutCollector(string collectorVarName, ConcreteSyntaxTree wr, List<Type> formalTypes, List<Type> lhsTypes) {
      // If the method returns an array of parameter type, and we're assigning
      // to a variable with a more specific type, we need to insert a cast:
      //
      // Array<Integer> outcollector42 = obj.Method(); // <-- you are here
      // int[] out43 = (int[]) outcollector42.unwrap();
      var returnedTypes = new List<string>();
      Contract.Assert(formalTypes.Count == lhsTypes.Count);
      for (var i = 0; i < formalTypes.Count; i++) {
        var formalType = formalTypes[i];
        var lhsType = lhsTypes[i];
        if (formalType.IsArrayType && formalType.AsArrayType.Dims == 1 && UserDefinedType.ArrayElementType(formalType).IsTypeParameter) {
          returnedTypes.Add("java.lang.Object");
        } else {
          returnedTypes.Add(TypeName(lhsType, wr, Token.NoToken, boxed: formalTypes.Count > 1, TypeParameter.TPVariance.Non));
        }
      }
      if (formalTypes.Count > 1) {
        tuples.Add(formalTypes.Count);
        wr.Write($"{DafnyTupleClass(formalTypes.Count)}<{Util.Comma(returnedTypes)}> {collectorVarName} = ");
      } else {
        wr.Write($"{returnedTypes[0]} {collectorVarName} = ");
      }
    }
    protected override void EmitCastOutParameterSplits(string outCollector, List<string> lhsNames,
      ConcreteSyntaxTree wr, List<Type> formalTypes, List<Type> lhsTypes, IToken tok) {
      var wOuts = new List<ConcreteSyntaxTree>();
      for (var i = 0; i < lhsNames.Count; i++) {
        wr.Write($"{lhsNames[i]} = ");
        //
        // Suppose we have:
        //
        //   method Foo<A>(a : A) returns (arr : array<A>)
        //
        // This is compiled to:
        //
        //   public <A> Object Foo(A a)
        //
        // (There's also an argument for the type descriptor, but I'm omitting
        // it for clarity.)  Foo returns Object, not A[], since A could be
        // primitive and primitives cannot be generic parameters in Java
        // (*sigh*).  So when we call it:
        //
        //   var arr : int[] := Foo(42);
        //
        // we have to add a type cast:
        //
        //   BigInteger[] arr = (BigInteger[]) Foo(new BigInteger(42));
        //
        // Things can get more complicated than this, however.  If the method returns
        // the array as part of a tuple:
        //
        //   method Foo<A>(a : A) returns (pair : (array<A>, array<A>))
        //
        // then we get:
        //
        //   public <A> Tuple2<Object, Object> Foo(A a)
        //
        // and we have to write:
        //
        //   BigInteger[] arr = (Pair<BigInteger[], BigInteger[]>) (Object) Foo(new BigInteger(42));
        //
        // (Note the extra cast to Object, since Java doesn't allow a cast to
        // change a type parameter, as that's unsound in general.  It just
        // happens to be okay here!)
        //
        // Rather than try and exhaustively check for all the circumstances
        // where a cast is necessary, for the moment we just always cast to the
        // LHS type via Object, which is redundant 99% of the time but not
        // harmful.
        if (lhsTypes[i] == null) {
          wr.Write($"(Object) ");
        } else {
          wr.Write($"({TypeName(lhsTypes[i], wr, Token.NoToken)}) (Object) ");
        }

        if (lhsNames.Count == 1) {
          wr.Write(outCollector);
        } else {
          wr.Write($"{outCollector}.dtor__{i}()");
        }
        EndStmt(wr);
      }
    }

    protected override void EmitLhsSeqSelect(AssignStmt s0, List<Type> tupleTypeArgsList, ConcreteSyntaxTree wr, string tup) {
      wr.Write("(");
      var lhs = (SeqSelectExpr)s0.Lhs;
      EmitIndexCollectionUpdateNativeIndex(lhs.Seq.Type, out var wColl, out var wIndex, out var wValue, wr);
      var wCoerce = EmitCoercionIfNecessary(from: NativeObjectType, to: lhs.Seq.Type, tok: s0.Tok, wr: wColl);
      wCoerce.Write($"({TypeName(lhs.Seq.Type.NormalizeExpand(), wCoerce, s0.Tok)})");
      EmitTupleSelect(tup, 0, wCoerce);
      wColl.Write(")");
      var wCast = EmitCoercionToNativeInt(wIndex);
      EmitTupleSelect(tup, 1, wCast);
      wValue.Write($"({TypeName(tupleTypeArgsList[2].NormalizeExpand(), wValue, s0.Tok)})");
      EmitTupleSelect(tup, 2, wValue);
      EndStmt(wr);
    }

    protected override void EmitLhsMultiSelect(AssignStmt s0, List<Type> tupleTypeArgsList, ConcreteSyntaxTree wr, string tup, int L) {
      var arrayType = tupleTypeArgsList[0];
      var rhsType = tupleTypeArgsList[L - 1];

      var lhs = (MultiSelectExpr)s0.Lhs;
      var indices = new List<string>();
      for (var i = 0; i < lhs.Indices.Count; i++) {
        var wIndex = new ConcreteSyntaxTree();
        wIndex.Write("((java.math.BigInteger)");
        EmitTupleSelect(tup, i + 1, wIndex);
        wIndex.Write(")");
        indices.Add(wIndex.ToString());
      }

      var (wArray, wRhs) = EmitArrayUpdate(indices, rhsType, wr);
      wArray = EmitCoercionIfNecessary(from: null, to: arrayType, tok: s0.Tok, wr: wArray);
      wArray.Write($"({TypeName(arrayType.NormalizeExpand(), wArray, s0.Tok)})");
      EmitTupleSelect(tup, 0, wArray);

      wRhs.Write($"({TypeName(rhsType, wr, s0.Tok)})");
      EmitTupleSelect(tup, L - 1, wRhs);

      EndStmt(wr);
    }

    protected override void WriteCast(string s, ConcreteSyntaxTree wr) {
      wr.Write($"({s})");
    }

    protected override ConcreteSyntaxTree EmitIngredients(ConcreteSyntaxTree wr, string ingredients, int L, string tupleTypeArgs, ForallStmt s, AssignStmt s0, Expression rhs) {
      var wStmts = wr.Fork();
      var wrVarInit = wr;
      wrVarInit.Write($"java.util.ArrayList<{DafnyTupleClass(L)}<{tupleTypeArgs}>> {ingredients} = ");
      AddTupleToSet(L);
      EmitEmptyTupleList(tupleTypeArgs, wrVarInit);
      var wrOuter = wr;
      wr = CompileGuardedLoops(s.BoundVars, s.Bounds, s.Range, wr);
      var wrTuple = EmitAddTupleToList(ingredients, tupleTypeArgs, wr);
      wrTuple.Write($"{L}<{tupleTypeArgs}>(");
      if (s0.Lhs is MemberSelectExpr lhs1) {
        wrTuple.Append(Expr(lhs1.Obj, false, wStmts));
      } else if (s0.Lhs is SeqSelectExpr lhs2) {
        wrTuple.Append(Expr(lhs2.Seq, false, wStmts));
        wrTuple.Write(", ");
        TrParenExpr(lhs2.E0, wrTuple, false, wStmts);
      } else {
        var lhs = (MultiSelectExpr)s0.Lhs;
        wrTuple.Append(Expr(lhs.Array, false, wStmts));
        foreach (var t in lhs.Indices) {
          wrTuple.Write(", ");
          TrParenExpr(t, wrTuple, false, wStmts);
        }
      }

      wrTuple.Write(", ");
      if (rhs is MultiSelectExpr) {
        Type t = rhs.Type.NormalizeExpand();
        wrTuple.Write($"({TypeName(t, wrTuple, rhs.tok)})");
      }

      wrTuple.Append(Expr(rhs, false, wStmts));
      return wrOuter;
    }

    protected override void EmitHeader(Program program, ConcreteSyntaxTree wr) {
      if (Options.IncludeRuntime) {
        EmitRuntimeSource(program, wr);
      }
      wr.WriteLine($"// Dafny program {program.Name} compiled into Java");
      ModuleName = program.MainMethod != null ? "main" : Path.GetFileNameWithoutExtension(program.Name);
      wr.WriteLine();
      // Keep the import writers so that we can import subsequent modules into the main one
      EmitImports(wr, out RootImportWriter);
      wr.WriteLine();
    }

    private void EmitRuntimeSource(Program program, ConcreteSyntaxTree wr) {
      var assembly = System.Reflection.Assembly.Load("DafnyPipeline");
      var files = assembly.GetManifestResourceNames();
      const string header = "DafnyPipeline.java";
      // Files in 'files' have the form 'DafnyPipeline.java.dafny.Array.java'
      foreach (var file in files.Where(f => f.StartsWith(header))) {
        var parts = file.Split('.');
        var realName = string.Join('/', parts.SkipLast(1).Skip(2)) + "." + parts.Last();
        var fileNode = wr.NewFile(realName);
        ReadRuntimeSystem(program, file, fileNode);
      }
    }

    // Only exists to make sure method is overriden
    protected override void EmitBuiltInDecls(SystemModuleManager systemModuleManager, ConcreteSyntaxTree wr) {
      if (systemModuleManager.MaxNonGhostTupleSizeUsed > 20) {
        UnsupportedFeatureError(systemModuleManager.MaxNonGhostTupleSizeToken, Feature.TuplesWiderThan20);
      }
    }

    public static string TransformToClassName(string baseName) {
      var sanitizedName = Regex.Replace(baseName, "[^_A-Za-z0-9$]", "_");
      if (!Regex.IsMatch(sanitizedName, "^[_A-Za-z]")) {
        sanitizedName = "_" + sanitizedName;
      }
      return sanitizedName;
    }

    public override void EmitCallToMain(Method mainMethod, string baseName, ConcreteSyntaxTree wr) {
      var className = TransformToClassName(baseName);
      wr = wr.NewBlock($"public class {className}");

      var companion = TypeName_Companion(UserDefinedType.FromTopLevelDeclWithAllBooleanTypeParameters(mainMethod.EnclosingClass), wr, mainMethod.tok, mainMethod);
      var wBody = wr.NewNamedBlock("public static void main(String[] args)");
      var modName = mainMethod.EnclosingClass.EnclosingModuleDefinition.GetCompileName(Options) == "_module" ? "_System." : "";
      companion = modName + companion;
      Coverage.EmitSetup(wBody);
      wBody.WriteLine($"{DafnyHelpersClass}.withHaltHandling(() -> {{ {companion}.__Main({DafnyHelpersClass}.{CharMethodQualifier}FromMainArguments(args)); }} );");
      Coverage.EmitTearDown(wBody);
    }

    void EmitImports(ConcreteSyntaxTree wr, out ConcreteSyntaxTree importWriter) {
      importWriter = wr.Fork();
      foreach (var import in Imports) {
        if (import.Name != ModuleName) {
          EmitImport(import, importWriter);
        }
      }
    }

    private void EmitImport(Import import, ConcreteSyntaxTree importWriter) {
      importWriter.WriteLine($"import {import.Path.Replace('/', '.')}.*;");
    }

    protected override ConcreteSyntaxTree CreateModule(string moduleName, bool isDefault, bool isExtern, string /*?*/ libraryName, ConcreteSyntaxTree wr) {
      if (isDefault) {
        // Fold the default module into the main module
        return wr;
      }
      var pkgName = libraryName ?? IdProtect(moduleName);
      var path = pkgName.Replace('.', '/');
      var import = new Import(moduleName, path);
      ModuleName = IdProtect(moduleName);
      ModulePath = path;
      ModuleImport = import;
      FileCount = 0;
      return wr;
    }

    protected override void FinishModule() {
      if (FileCount > 0) {
        AddImport(ModuleImport);
      }
      FileCount = 0;
    }

    private void AddImport(Import import) {
      if (!Imports.Contains(import)) {
        EmitImport(import, RootImportWriter);
        Imports.Add(import);
      }
    }

    protected override void DeclareSubsetType(SubsetTypeDecl sst, ConcreteSyntaxTree wr) {
      var cw = (ClassWriter)CreateClass(IdProtect(sst.EnclosingModuleDefinition.GetCompileName(Options)), IdName(sst), sst, wr);
      if (sst.WitnessKind == SubsetTypeDecl.WKind.Compiled) {
        var sw = new ConcreteSyntaxTree(cw.InstanceMemberWriter.RelativeIndentLevel);
        var wStmts = cw.InstanceMemberWriter.Fork();
        sw.Append(Expr(sst.Witness, false, wStmts));
        var witness = sw.ToString();
        var typeName = TypeName(sst.Rhs, cw.StaticMemberWriter, sst.tok);
        if (sst.TypeArgs.Count == 0) {
          cw.DeclareField("Witness", sst, true, true, sst.Rhs, sst.tok, witness, null);
          witness = "Witness";
        }
        cw.StaticMemberWriter.Write($"public static {TypeParameters(sst.TypeArgs, " ")}{typeName} defaultValue(");
        var typeDescriptorParams = sst.TypeArgs.Where(NeedsTypeDescriptor);
        cw.StaticMemberWriter.Write(typeDescriptorParams.Comma(tp =>
          $"{DafnyTypeDescriptor}<{tp.GetCompileName(Options)}> {FormatTypeDescriptorVariable(tp.GetCompileName(Options))}"));
        var w = cw.StaticMemberWriter.NewBlock(")");
        w.WriteLine($"return {witness};");
      }
    }

    protected class ClassWriter : IClassWriter {
      public readonly JavaCompiler Compiler;
      public readonly ConcreteSyntaxTree InstanceMemberWriter;
      public readonly ConcreteSyntaxTree StaticMemberWriter;
      public readonly ConcreteSyntaxTree CtorBodyWriter;

      public ClassWriter(JavaCompiler compiler, ConcreteSyntaxTree instanceMemberWriter, ConcreteSyntaxTree ctorBodyWriter, ConcreteSyntaxTree staticMemberWriter = null) {
        Contract.Requires(compiler != null);
        Contract.Requires(instanceMemberWriter != null);
        this.Compiler = compiler;
        this.InstanceMemberWriter = instanceMemberWriter;
        this.CtorBodyWriter = ctorBodyWriter;
        this.StaticMemberWriter = staticMemberWriter ?? instanceMemberWriter;
      }

      public ConcreteSyntaxTree Writer(bool isStatic, bool createBody, MemberDecl/*?*/ member) {
        if (createBody) {
          if (isStatic || (member != null && member.EnclosingClass is TraitDecl && Compiler.NeedsCustomReceiver(member))) {
            return StaticMemberWriter;
          }
        }
        return InstanceMemberWriter;
      }

      public ConcreteSyntaxTree/*?*/ CreateMethod(Method m, List<TypeArgumentInstantiation> typeArgs, bool createBody, bool forBodyInheritance, bool lookasideBody) {
        return Compiler.CreateMethod(m, typeArgs, createBody, Writer(m.IsStatic, createBody, m), forBodyInheritance, lookasideBody);
      }

      public ConcreteSyntaxTree SynthesizeMethod(Method m, List<TypeArgumentInstantiation> typeArgs, bool createBody, bool forBodyInheritance, bool lookasideBody) {
        throw new UnsupportedFeatureException(m.tok, Feature.MethodSynthesis);
      }

      public ConcreteSyntaxTree/*?*/ CreateFunction(string name, List<TypeArgumentInstantiation> typeArgs, List<Formal> formals, Type resultType, IToken tok, bool isStatic, bool createBody, MemberDecl member, bool forBodyInheritance, bool lookasideBody) {
        return Compiler.CreateFunction(name, typeArgs, formals, resultType, tok, isStatic, createBody, member, Writer(isStatic, createBody, member), forBodyInheritance, lookasideBody);
      }

      public ConcreteSyntaxTree/*?*/ CreateGetter(string name, TopLevelDecl enclosingDecl, Type resultType, IToken tok, bool isStatic, bool isConst, bool createBody, MemberDecl/*?*/ member, bool forBodyInheritance) {
        return Compiler.CreateGetter(name, resultType, tok, isStatic, createBody, Writer(isStatic, createBody, member));
      }
      public ConcreteSyntaxTree/*?*/ CreateGetterSetter(string name, Type resultType, IToken tok, bool createBody, MemberDecl/*?*/ member, out ConcreteSyntaxTree setterWriter, bool forBodyInheritance) {
        return Compiler.CreateGetterSetter(name, resultType, tok, createBody, out setterWriter, Writer(false, createBody, member));
      }
      public void DeclareField(string name, TopLevelDecl enclosingDecl, bool isStatic, bool isConst, Type type, IToken tok, string rhs, Field field) {
        Compiler.DeclareField(name, isStatic, isConst, type, tok, rhs, this);
      }
      public void InitializeField(Field field, Type instantiatedFieldType, TopLevelDeclWithMembers enclosingClass) {
        throw new cce.UnreachableException();  // InitializeField should be called only for those compilers that set ClassesRedeclareInheritedFields to false.
      }
      public ConcreteSyntaxTree/*?*/ ErrorWriter() => InstanceMemberWriter;

      public void Finish() { }
    }

    protected override bool SupportsStaticsInGenericClasses => false;

    protected ConcreteSyntaxTree CreateGetter(string name, Type resultType, IToken tok, bool isStatic,
      bool createBody, ConcreteSyntaxTree wr) {
      wr.Write("public {0}{1} {2}()", isStatic ? "static " : "", TypeName(resultType, wr, tok), name);
      if (createBody) {
        var w = wr.NewBlock("", null, BlockStyle.NewlineBrace, BlockStyle.NewlineBrace);
        return w;
      } else {
        wr.WriteLine(";");
        return null;
      }
    }

    protected override void DeclareLocalVar(string name, Type /*?*/ type, IToken /*?*/ tok, Expression rhs,
        bool inLetExprBody, ConcreteSyntaxTree wr) {
      if (type == null) {
        type = rhs.Type;
      }
      var wStmts = wr.Fork();
      var w = DeclareLocalVar(name, type, tok, wr);
      w.Append(Expr(rhs, inLetExprBody, wStmts));
    }

    public ConcreteSyntaxTree /*?*/ CreateGetterSetter(string name, Type resultType, IToken tok,
      bool createBody, out ConcreteSyntaxTree setterWriter, ConcreteSyntaxTree wr) {
      wr.Write($"public {TypeName(resultType, wr, tok)} {name}()");
      ConcreteSyntaxTree wGet = null;
      if (createBody) {
        wGet = wr.NewBlock("", null, BlockStyle.NewlineBrace, BlockStyle.NewlineBrace);
      } else {
        wr.WriteLine(";");
      }
      wr.Write($"public void set_{name}({TypeName(resultType, wr, tok)} value)");
      if (createBody) {
        setterWriter = wr.NewBlock("", null, BlockStyle.NewlineBrace, BlockStyle.NewlineBrace);
      } else {
        wr.WriteLine(";");
        setterWriter = null;
      }
      return wGet;
    }
    protected ConcreteSyntaxTree CreateMethod(Method m, List<TypeArgumentInstantiation> typeArgs, bool createBody, ConcreteSyntaxTree wr, bool forBodyInheritance, bool lookasideBody) {
      if (m.IsExtern(Options, out _, out _) && (m.IsStatic || m is Constructor)) {
        // No need for an abstract version of a static method or a constructor
        return null;
      }
      string targetReturnTypeReplacement = null;
      int nonGhostOuts = 0;
      int nonGhostIndex = 0;
      for (int i = 0; i < m.Outs.Count; i++) {
        if (!m.Outs[i].IsGhost) {
          nonGhostOuts += 1;
          nonGhostIndex = i;
        }
      }
      if (nonGhostOuts == 1) {
        targetReturnTypeReplacement = TypeName(m.Outs[nonGhostIndex].Type, wr, m.Outs[nonGhostIndex].tok);
      } else if (nonGhostOuts > 1) {
        targetReturnTypeReplacement = DafnyTupleClass(nonGhostOuts);
      }
      var customReceiver = createBody && !forBodyInheritance && NeedsCustomReceiver(m);
      var receiverType = UserDefinedType.FromTopLevelDecl(m.tok, m.EnclosingClass);
      foreach (var instrumenter in Instrumenters) {
        instrumenter.BeforeMethod(m, wr);
      }
      wr.Write("public {0}{1}", !createBody && !(m.EnclosingClass is TraitDecl) ? "abstract " : "", m.IsStatic || customReceiver ? "static " : "");
      wr.Write(TypeParameters(TypeArgumentInstantiation.ToFormals(ForTypeParameters(typeArgs, m, lookasideBody)), " "));
      wr.Write("{0} {1}", targetReturnTypeReplacement ?? "void", IdName(m));
      wr.Write("(");
      var sep = "";
      WriteRuntimeTypeDescriptorsFormals(ForTypeDescriptors(typeArgs, m.EnclosingClass, m, lookasideBody), wr, ref sep, tp => $"{DafnyTypeDescriptor}<{tp.GetCompileName(Options)}> {FormatTypeDescriptorVariable(tp)}");
      if (customReceiver) {
        DeclareFormal(sep, "_this", receiverType, m.tok, true, wr);
        sep = ", ";
      }
      WriteFormals(sep, m.Ins, wr);
      if (!createBody) {
        wr.WriteLine(");");
        return null; // We do not want to write a function body, so instead of returning a BTW, we return null.
      } else {
        return wr.NewBlock(")", null, BlockStyle.NewlineBrace, BlockStyle.NewlineBrace);
      }
    }

    protected override ConcreteSyntaxTree EmitMethodReturns(Method m, ConcreteSyntaxTree wr) {
      int nonGhostOuts = 0;
      foreach (var t in m.Outs) {
        if (t.IsGhost) {
          continue;
        }

        nonGhostOuts += 1;
        break;
      }
      if (!m.Body.Body.OfType<ReturnStmt>().Any() && (nonGhostOuts > 0 || m.IsTailRecursive)) { // If method has out parameters or is tail-recursive but no explicit return statement in Dafny
        var beforeReturn = wr.NewBlock("if(true)"); // Ensure no unreachable error is thrown for the return statement
        EmitReturn(m.Outs, wr);
        return beforeReturn;
      }
      return wr;
    }

    protected ConcreteSyntaxTree/*?*/ CreateFunction(string name, List<TypeArgumentInstantiation> typeArgs,
      List<Formal> formals, Type resultType, IToken tok, bool isStatic, bool createBody, MemberDecl member,
      ConcreteSyntaxTree wr, bool forBodyInheritance, bool lookasideBody) {
      if (member.IsExtern(Options, out _, out _) && isStatic) {
        // No need for abstract version of static method
        return null;
      }
      var customReceiver = createBody && !forBodyInheritance && NeedsCustomReceiver(member);
      var receiverType = UserDefinedType.FromTopLevelDecl(member.tok, member.EnclosingClass);
      wr.Write("public {0}{1}", !createBody && !(member.EnclosingClass is TraitDecl) ? "abstract " : "", isStatic || customReceiver ? "static " : "");
      wr.Write(TypeParameters(TypeArgumentInstantiation.ToFormals(ForTypeParameters(typeArgs, member, lookasideBody)), " "));
      wr.Write($"{TypeName(resultType, wr, tok)} {name}(");
      var sep = "";
      var argCount = WriteRuntimeTypeDescriptorsFormals(ForTypeDescriptors(typeArgs, member.EnclosingClass, member, lookasideBody), wr, ref sep, tp => $"{DafnyTypeDescriptor}<{tp.GetCompileName(Options)}> {FormatTypeDescriptorVariable(tp)}");
      if (customReceiver) {
        DeclareFormal(sep, "_this", receiverType, tok, true, wr);
        sep = ", ";
        argCount++;
      }
      argCount += WriteFormals(sep, formals, wr);
      if (!createBody) {
        wr.WriteLine(");");
        return null; // We do not want to write a function body, so instead of returning a BTW, we return null.
      } else {
        ConcreteSyntaxTree w;
        if (argCount > 1) {
          w = wr.NewBlock(")", null, BlockStyle.NewlineBrace, BlockStyle.NewlineBrace);
        } else {
          w = wr.NewBlock(")");
        }
        return w;
      }
    }

    protected void DeclareField(string name, bool isStatic, bool isConst, Type type, IToken tok, string rhs, ClassWriter cw) {
      if (isStatic) {
        var r = rhs ?? DefaultValue(type, cw.StaticMemberWriter, tok);
        var t = StripTypeParameters(TypeName(type, cw.StaticMemberWriter, tok));
        cw.StaticMemberWriter.WriteLine($"public static {t} {name} = {r};");
      } else {
        Contract.Assert(cw.CtorBodyWriter != null, "Unexpected instance field");
        cw.InstanceMemberWriter.WriteLine("public {0} {1};", TypeName(type, cw.InstanceMemberWriter, tok), name);
        cw.CtorBodyWriter.WriteLine("this.{0} = {1};", name, rhs ?? PlaceboValue(type, cw.CtorBodyWriter, tok));
      }
    }

    private string StripTypeParameters(string s) {
      Contract.Requires(s != null);
      return Regex.Replace(s, @"<.+>", "");
    }

    private void EmitSuppression(ConcreteSyntaxTree wr) {
      wr.WriteLine("@SuppressWarnings({\"unchecked\", \"deprecation\"})");
    }

    string TypeParameters(List<TypeParameter>/*?*/ targs, string suffix = "") {
      Contract.Requires(targs == null || cce.NonNullElements(targs));
      Contract.Ensures(Contract.Result<string>() != null);

      if (targs == null || targs.Count == 0) {
        return "";  // ignore suffix
      }
      return $"<{Util.Comma(targs, IdName)}>{suffix}";
    }

    internal override string TypeName(Type type, ConcreteSyntaxTree wr, IToken tok, MemberDecl/*?*/ member = null) {
      return TypeName(type, wr, tok, boxed: false, TypeParameter.TPVariance.Non, member);
    }

    private string BoxedTypeName(Type type, TypeParameter formalTypeParameter, ConcreteSyntaxTree wr, IToken tok) {
      return TypeName(type, wr, tok, boxed: true, formalTypeParameter.Variance);
    }

    /// <summary>
    /// This version of the BoxedTypeName method is appropriate if the result is going to be used in a place where
    /// variance plays no role. This happens where the name is used in a "one-off" way, to be used just one, as
    /// opposed to describing the state of a data structure; for example, in a method call.
    /// </summary>
    private string BoxedTypeNameOneOff(Type type, ConcreteSyntaxTree wr, IToken tok) {
      return BoxedTypeName(type, TypeParameter.TPVariance.Non, wr, tok);
    }

    /// <summary>
    /// This version of the BoxedTypeName method is appropriate if the result needs the fat-pointer version of
    /// the given type, if any.
    /// </summary>
    private string FatPointerTypeName(Type type, ConcreteSyntaxTree wr, IToken tok) {
      // Using Co in the following line will have the effect of forcing use of the fat-pointer name, if any.
      return BoxedTypeName(type, TypeParameter.TPVariance.Co, wr, tok);
    }

    private string BoxedTypeName(Type type, TypeParameter.TPVariance variance, ConcreteSyntaxTree wr, IToken tok) {
      return TypeName(type, wr, tok, boxed: true, variance);
    }

    private string ActualTypeArgument(Type type, TypeParameter.TPVariance variance, ConcreteSyntaxTree wr, IToken tok) {
      Contract.Requires(type != null);
      Contract.Requires(wr != null);
      Contract.Requires(tok != null);
      var typeName = BoxedTypeName(type, variance, wr, tok);
      if (variance == TypeParameter.TPVariance.Co) {
        return "? extends " + typeName;
      } else if (variance == TypeParameter.TPVariance.Contra) {
        if (type.IsRefType) {
          return "? super " + typeName;
        }
      }
      return typeName;
    }

    private string BoxedTypeNames(List<Type> types, List<TypeParameter> formalTypeParameters, ConcreteSyntaxTree wr, IToken tok) {
      Contract.Requires(types.Count == formalTypeParameters.Count);
      return types.Zip(formalTypeParameters).Comma(pair => BoxedTypeName(pair.First, pair.Second, wr, tok));
    }

    private string BoxedTypeNames(List<Type> types, List<TypeParameter.TPVariance> variances, ConcreteSyntaxTree wr, IToken tok) {
      Contract.Requires(types.Count == variances.Count);
      return types.Zip(variances).Comma(pair => BoxedTypeName(pair.First, pair.Second, wr, tok));
    }

    protected override string TypeArgumentName(Type type, ConcreteSyntaxTree wr, IToken tok) {
      return BoxedTypeNameOneOff(type, wr, tok);
    }

    private string TypeName(Type type, ConcreteSyntaxTree wr, IToken tok, bool boxed, TypeParameter.TPVariance varianceIfBoxed, MemberDecl /*?*/ member = null) {
      return TypeName(type, wr, tok, boxed, varianceIfBoxed, false, member);
    }

    private string CharTypeName(bool boxed) {
      if (UnicodeCharEnabled) {
        return boxed ? "dafny.CodePoint" : "int";
      } else {
        return boxed ? "Character" : "char";
      }
    }

    private string TypeName(Type type, ConcreteSyntaxTree wr, IToken tok,
      bool boxed, TypeParameter.TPVariance varianceIfBoxed, bool omitTypeArguments, MemberDecl/*?*/ member = null) {
      Contract.Ensures(Contract.Result<string>() != null);
      Contract.Assume(type != null);  // precondition; this ought to be declared as a Requires in the superclass

      var xType = DatatypeWrapperEraser.SimplifyType(Options, type);
      if (xType is BoolType) {
        return boxed ? "Boolean" : "boolean";
      } else if (xType is CharType) {
        return CharTypeName(boxed);
      } else if (xType is IntType || xType is BigOrdinalType) {
        return "java.math.BigInteger";
      } else if (xType is RealType) {
        return DafnyBigRationalClass;
      } else if (xType is BitvectorType) {
        var t = (BitvectorType)xType;
        return t.NativeType != null ? GetNativeTypeName(t.NativeType, boxed) : "java.math.BigInteger";
      } else if (xType.AsNewtype != null && member == null) { // when member is given, use UserDefinedType case below
        if (boxed && xType.HasFatPointer && varianceIfBoxed == TypeParameter.TPVariance.Co) {
          var udt = (UserDefinedType)xType;
          var s = FullTypeName(udt, null);
          return TypeName_UDT(s, udt, wr, udt.tok, omitTypeArguments);
        }
        var nativeType = xType.AsNewtype.NativeType;
        if (nativeType != null) {
          return GetNativeTypeName(nativeType, boxed);
        }
        return TypeName(xType.AsNewtype.BaseType, wr, tok, boxed, varianceIfBoxed, omitTypeArguments);
      } else if (xType.IsObjectQ) {
        return "Object";
      } else if (xType.IsArrayType) {
        ArrayClassDecl at = xType.AsArrayType;
        Contract.Assert(at != null);  // follows from type.IsArrayType
        Type elType = UserDefinedType.ArrayElementType(xType);
        return ArrayTypeName(elType, at.Dims, wr, tok, omitTypeArguments);
      } else if (xType is UserDefinedType udt) {
        if (udt.ResolvedClass is TypeParameter tp) {
          if (thisContext != null && thisContext.ParentFormalTypeParametersToActuals.TryGetValue(tp, out var instantiatedTypeParameter)) {
            // the following line is like a BoxedTypeNameOneOff, but with a "member" parameter
            return TypeName(instantiatedTypeParameter, wr, tok, true, TypeParameter.TPVariance.Non, member);
          }
        }
        var s = FullTypeName(udt, member);
        var cl = udt.ResolvedClass;
        if (cl is TupleTypeDecl tupleDecl) {
          s = DafnyTupleClass(tupleDecl.NonGhostDims);
        }
        // When accessing a static member, leave off the type arguments
        if (member != null) {
          return TypeName_UDT(s, new List<TypeParameter.TPVariance>(), new List<Type>(), wr, udt.tok, omitTypeArguments);
        } else {
          return TypeName_UDT(s, udt, wr, udt.tok, omitTypeArguments);
        }
      } else if (xType is SetType) {
        var argType = ((SetType)xType).Arg;
        if (omitTypeArguments) {
          return DafnySetClass;
        }
        return $"{DafnySetClass}<{ActualTypeArgument(argType, TypeParameter.TPVariance.Co, wr, tok)}>";
      } else if (xType is SeqType) {
        var argType = ((SeqType)xType).Arg;
        if (omitTypeArguments) {
          return DafnySeqClass;
        }
        return $"{DafnySeqClass}<{ActualTypeArgument(argType, TypeParameter.TPVariance.Co, wr, tok)}>";
      } else if (xType is MultiSetType) {
        var argType = ((MultiSetType)xType).Arg;
        if (omitTypeArguments) {
          return DafnyMultiSetClass;
        }
        return $"{DafnyMultiSetClass}<{ActualTypeArgument(argType, TypeParameter.TPVariance.Co, wr, tok)}>";
      } else if (xType is MapType) {
        var domType = ((MapType)xType).Domain;
        var ranType = ((MapType)xType).Range;
        if (omitTypeArguments) {
          return DafnyMapClass;
        }
        return $"{DafnyMapClass}<{ActualTypeArgument(domType, TypeParameter.TPVariance.Co, wr, tok)}, {ActualTypeArgument(ranType, TypeParameter.TPVariance.Co, wr, tok)}>";
      } else {
        Contract.Assert(false); throw new cce.UnreachableException();  // unexpected type
      }
    }

    string ArrayTypeName(Type elType, int dims, ConcreteSyntaxTree wr, IToken tok, bool erased) {
      elType = DatatypeWrapperEraser.SimplifyType(Options, elType);
      if (dims > 1) {
        arrays.Add(dims);
        if (erased) {
          return DafnyMultiArrayClass(dims);
        } else {
          return $"{DafnyMultiArrayClass(dims)}<{ActualTypeArgument(elType, TypeParameter.TPVariance.Non, wr, tok)}>";
        }
      } else if (elType.IsTypeParameter) {
        return "java.lang.Object";
      } else {
        return $"{TypeName(elType, wr, tok, false, TypeParameter.TPVariance.Non, erased)}[]";
      }
    }

    protected string CollectionTypeUnparameterizedName(CollectionType ct) {
      if (ct is SeqType) {
        return DafnySeqClass;
      } else if (ct is SetType) {
        return DafnySetClass;
      } else if (ct is MultiSetType) {
        return DafnyMultiSetClass;
      } else if (ct is MapType) {
        return DafnyMapClass;
      } else {
        Contract.Assert(false);  // unexpected collection type
        throw new cce.UnreachableException();  // to please the compiler
      }
    }

    protected override string FullTypeName(UserDefinedType udt, MemberDecl /*?*/ member = null) {
      return FullTypeName(udt, member, false);
    }

    protected string FullTypeName(UserDefinedType udt, MemberDecl member, bool useCompanionName) {
      Contract.Requires(udt != null);
      if (udt.IsBuiltinArrowType) {
        functions.Add(udt.TypeArgs.Count - 1);
        return DafnyFunctionIface(udt.TypeArgs.Count - 1);
      }

      if (member != null && member.IsExtern(Options, out var qualification, out _) && qualification != null) {
        return qualification;
      }
      var cl = udt.ResolvedClass;
      if (cl is NonNullTypeDecl nntd) {
        cl = nntd.Class;
      }
      if (cl is TypeParameter) {
        return IdProtect(udt.GetCompileName(Options));
      } else if (cl is TupleTypeDecl tupleDecl) {
        return DafnyTupleClass(tupleDecl.NonGhostDims);
      } else if (cl is TraitDecl && useCompanionName) {
        return IdProtect(udt.GetFullCompanionCompileName(Options));
      } else if (cl.EnclosingModuleDefinition.GetCompileName(Options) == ModuleName || cl.EnclosingModuleDefinition.IsDefaultModule) {
        return IdProtect(cl.GetCompileName(Options));
      } else {
        return IdProtect(cl.EnclosingModuleDefinition.GetCompileName(Options)) + "." + IdProtect(cl.GetCompileName(Options));
      }
    }

    protected override void TypeName_SplitArrayName(Type type, out Type innermostElementType, out string brackets) {
      Contract.Requires(type != null);

      type = DatatypeWrapperEraser.SimplifyType(Options, type);
      var at = type.AsArrayType;
      if (at != null && at.Dims == 1 && !DatatypeWrapperEraser.SimplifyType(Options, type.TypeArgs[0]).IsTypeParameter) {
        TypeName_SplitArrayName(type.TypeArgs[0], out innermostElementType, out brackets);
        brackets = TypeNameArrayBrackets(at.Dims) + brackets;
      } else {
        innermostElementType = type;
        brackets = "";
      }
    }

    protected override string TypeNameArrayBrackets(int dims) {
      return Util.Repeat(dims, "[]");
    }

    protected override bool DeclareFormal(string prefix, string name, Type type, IToken tok, bool isInParam, ConcreteSyntaxTree wr) {
      if (!isInParam) {
        return false;
      }

      wr.Write($"{prefix}{TypeName(type, wr, tok)} {name}");
      return true;
    }

    protected override string TypeName_UDT(string fullCompileName, List<TypeParameter.TPVariance> variances, List<Type> typeArgs,
      ConcreteSyntaxTree wr, IToken tok, bool omitTypeArguments) {
      Contract.Assume(fullCompileName != null);  // precondition; this ought to be declared as a Requires in the superclass
      Contract.Assume(variances != null);  // precondition; this ought to be declared as a Requires in the superclass
      Contract.Assume(typeArgs != null);  // precondition; this ought to be declared as a Requires in the superclass
      Contract.Assume(variances.Count == typeArgs.Count);
      string s = IdProtect(fullCompileName);
      if (typeArgs.Count != 0 && !omitTypeArguments) {
        s += "<" + BoxedTypeNames(typeArgs, variances, wr, tok) + ">";
      }
      return s;
    }

    // We write an extern class as a base class that the actual extern class
    // needs to extend, so the extern methods and functions need to be abstract
    // in the base class
    protected override bool IncludeExternMembers { get => true; }

    //
    // An example to show how type parameters are dealt with:
    //
    //   class Class<T /* needs auto-initializer */, U /* does not */> {
    //     private String sT; // type descriptor for T
    //
    //     // Fields are assigned in the constructor because some will
    //     // depend on a type parameter
    //     public T t;
    //     public U u;
    //
    //     public Class(String sT) {
    //       this.sT = sT;
    //       this.t = dafny.Helpers.getDefault(sT);
    //       // Note: The field must be assigned a real value before being read!
    //       this.u = null;
    //     }
    //
    //     public __ctor(U u) {
    //       this.u = u;
    //     }
    //   }
    //
    protected override IClassWriter CreateClass(string moduleName, string name, bool isExtern, string /*?*/ fullPrintName,
      List<TypeParameter> typeParameters, TopLevelDecl cls, List<Type> /*?*/ superClasses, IToken tok, ConcreteSyntaxTree wr) {
      var javaName = isExtern ? FormatExternBaseClassName(name) : name;
      var filename = $"{ModulePath}/{javaName}.java";
      var w = wr.NewFile(filename);
      FileCount += 1;
      w.WriteLine($"// Class {javaName}");
      w.WriteLine($"// Dafny class {name} compiled into Java");
      w.WriteLine($"package {ModuleName};");
      w.WriteLine();
      EmitImports(w, out _);
      w.WriteLine();
      //TODO: Fix implementations so they do not need this suppression
      EmitSuppression(w);
      foreach (var instrumenter in Instrumenters) {
        instrumenter.BeforeClass(cls, w);
      }
      var abstractness = isExtern ? "abstract " : "";
      w.Write($"public {abstractness}class {javaName}{TypeParameters(typeParameters)}");
      string sep;
      // Since Java does not support multiple inheritance, we are assuming a list of "superclasses" is a list of interfaces
      if (superClasses != null) {
        sep = " implements ";
        foreach (var trait in superClasses) {
          if (!trait.IsObject) {
            w.Write($"{sep}{TypeName(trait, w, tok)}");
            sep = ", ";
          }
        }
      }
      var wBody = w.NewBlock("");
      var wTypeFields = wBody.Fork();

      wBody.Write($"public {javaName}(");
      var wCtorParams = wBody.Fork();
      var wCtorBody = wBody.NewBlock(")", "");

      EmitTypeDescriptorsForClass(typeParameters, cls, wTypeFields, wCtorParams, null, wCtorBody);

      // make sure the (static fields associated with the) type method come after the Witness static field
      var wTypeMethod = wBody;
      var wRestOfBody = wBody.Fork();
      if (cls is DefaultClassDecl or (ClassLikeDecl and not ArrayClassDecl)) {
        // don't emit a type-descriptor method
      } else {
        EmitTypeDescriptorMethod(cls, typeParameters, null, null, wTypeMethod);
      }

      if (fullPrintName != null) {
        // By emitting a toString() method, printing an object will give the same output as with other target languages.
        EmitToString(fullPrintName, wBody);
      }

      return new ClassWriter(this, wRestOfBody, wCtorBody);
    }

    /// <summary>
    /// For each type parameter X in "typeParametersForClass" that needs a type descriptor,
    ///   * Write "protected TypeDescriptor<X> _td_X;" to wTypeFields
    ///     -- each entry is terminated by a newline
    ///   * Write "TypeDescriptor<X> _td_X" to wCtorParams
    ///     -- entries are separated by a comma
    ///   * Write "_td_X" to wCallArguments
    ///     -- entries are separated by a comma
    ///   * Write "this._td_X := _td_X;" to wCtorBody
    ///     -- each entry is terminated by a newline
    /// Any of the writer parameters may be null, so long as at least one is non-null.
    /// The method returns the number type descriptors written.
    /// </summary>
    int EmitTypeDescriptorsForClass(List<TypeParameter> typeParametersForClass, TopLevelDecl cls,
      [CanBeNull] ConcreteSyntaxTree wTypeFields, [CanBeNull] ConcreteSyntaxTree wCtorParams,
      [CanBeNull] ConcreteSyntaxTree wCallArguments, [CanBeNull] ConcreteSyntaxTree wCtorBody,
      string namePrefix = null) {

      namePrefix ??= "";

      var wError = wTypeFields ?? wCtorParams ?? wCallArguments ?? wCtorBody;
      int numberOfEmittedTypeDescriptors = 0;
      if (typeParametersForClass != null) {
        var sep = "";
        foreach (var ta in TypeArgumentInstantiation.ListFromFormals(typeParametersForClass)) {
          if (NeedsTypeDescriptor(ta.Formal)) {
            var fieldName = FormatTypeDescriptorVariable(ta.Formal.GetCompileName(Options));
            var paramName = TypeDescriptor(ta.Actual, wError, ta.Formal.tok);
<<<<<<< HEAD
            var decl = $"{DafnyTypeDescriptor}<{namePrefix}{BoxedTypeName(ta.Actual, ta.Formal, wError, ta.Formal.tok)}> {fieldName}";
=======
            var decl = $"{DafnyTypeDescriptor}<{namePrefix}{BoxedTypeName(ta.Actual, wError, ta.Formal.tok)}> {fieldName}";
>>>>>>> 53eff875

            wTypeFields?.WriteLine($"protected {decl};");
            if (ta.Formal.Parent == cls) {
              wCtorParams?.Write($"{sep}{decl}");
            }
            wCtorBody?.WriteLine($"this.{fieldName} = {paramName};");
            wCallArguments?.Write($"{sep}{paramName}");

            sep = ", ";
            numberOfEmittedTypeDescriptors++;
          }
        }
      }
      return numberOfEmittedTypeDescriptors;
    }

    private void EmitToString(string fullPrintName, ConcreteSyntaxTree wr) {
      wr.WriteLine("@Override");
      wr.NewBlock("public java.lang.String toString()")
        .WriteLine($"return \"{fullPrintName}\";");
    }

    /// <summary>
    /// Generate the "_typeDescriptor" method for a generated class.
    /// "enclosingType" is allowed to be "null", in which case the target values are assumed to be references.
    /// If "enclosingType" is null, then "targetTypeName" is expected to be the name of the Java type representing the type.
    /// If "enclosingType" is non-null, then "targetTypeName" is expected to be null.
    /// </summary>
    private void EmitTypeDescriptorMethod([CanBeNull] TopLevelDecl enclosingTypeDecl, List<TypeParameter> typeParams, string targetTypeName,
      [CanBeNull] string initializer, ConcreteSyntaxTree wr) {
      Contract.Requires((enclosingTypeDecl != null) != (targetTypeName != null));

      string typeDescriptorExpr;
      if (enclosingTypeDecl == null) {
        Contract.Assert(targetTypeName != null);
        // use reference type
        typeDescriptorExpr = $"{DafnyTypeDescriptor}.referenceWithInitializer({StripTypeParameters(targetTypeName)}.class, () -> {initializer ?? "null"})";
      } else {
        Contract.Assert(targetTypeName == null);
        var enclosingTypeWithItsOwnTypeArguments = UserDefinedType.FromTopLevelDecl(enclosingTypeDecl.tok, enclosingTypeDecl);
        var targetType = DatatypeWrapperEraser.SimplifyType(Options, enclosingTypeWithItsOwnTypeArguments, true);
        var targetTypeIgnoringConstraints = DatatypeWrapperEraser.SimplifyType(Options, enclosingTypeWithItsOwnTypeArguments, false);
        targetTypeName = BoxedTypeNameOneOff(targetTypeIgnoringConstraints, wr, enclosingTypeDecl.tok);
        var w = (enclosingTypeDecl as RedirectingTypeDecl)?.Witness != null ? "Witness" : null;
        switch (AsJavaNativeType(targetType)) {
          case JavaNativeType.Byte:
            typeDescriptorExpr = $"{DafnyTypeDescriptor}.byteWithDefault({w ?? "(byte)0"})";
            break;
          case JavaNativeType.Short:
            typeDescriptorExpr = $"{DafnyTypeDescriptor}.shortWithDefault({w ?? "(short)0"})";
            break;
          case JavaNativeType.Int:
            typeDescriptorExpr = $"{DafnyTypeDescriptor}.intWithDefault({w ?? "0"})";
            break;
          case JavaNativeType.Long:
            typeDescriptorExpr = $"{DafnyTypeDescriptor}.longWithDefault({w ?? "0L"})";
            break;
          case null:
            if (targetType.IsBoolType) {
              typeDescriptorExpr = $"{DafnyTypeDescriptor}.booleanWithDefault({w ?? "false"})";
            } else if (targetType.IsCharType) {
              if (UnicodeCharEnabled) {
                typeDescriptorExpr = $"{DafnyTypeDescriptor}.unicodeCharWithDefault((int){w ?? CharType.DefaultValueAsString})";
              } else {
                typeDescriptorExpr = $"{DafnyTypeDescriptor}.charWithDefault({w ?? CharType.DefaultValueAsString})";
              }
            } else {
              var d = initializer ?? DefaultValue(targetType, wr, enclosingTypeDecl.tok, true);
              // We'd like to say, essentially, targetTypeName.class. But this is not legal Java if targetTypeName is a type parameter.
              // So, we detect that case here and use the corresponding type descriptor instead (because method
              // referenceWithInitializerAndTypeDescriptor will use the .boxedClass of that type descriptor, which gives the Class<T> object
              // we're looking for).
              var tp = targetTypeIgnoringConstraints.AsTypeParameter;
              if (tp == null) {
                typeDescriptorExpr = $"{DafnyTypeDescriptor}.<{targetTypeName}>referenceWithInitializer({StripTypeParameters(targetTypeName)}.class, () -> {d})";
              } else {
                var td = FormatTypeDescriptorVariable(tp.GetCompileName(Options));
                typeDescriptorExpr = $"{DafnyTypeDescriptor}.<{targetTypeName}>referenceWithInitializerAndTypeDescriptor({td}, () -> {d})";
              }
            }
            break;
          default:
            Contract.Assert(false); // unexpected case
            throw new cce.UnreachableException();
        }
      }

      if (typeParams.Count == 0) {
        // a static context in Java does not see the enclosing type parameters
        wr.WriteLine($"private static final {DafnyTypeDescriptor}<{targetTypeName}> _TYPE = {typeDescriptorExpr};");
        typeDescriptorExpr = "_TYPE";
      }
      wr.Write($"public static {TypeParameters(typeParams, " ")}{DafnyTypeDescriptor}<{targetTypeName}> {TypeMethodName}(");
      EmitTypeDescriptorsForClass(typeParams, enclosingTypeDecl, null, wr, null, null);
      var wTypeMethodBody = wr.NewBlock(")", "");
      var typeDescriptorCast = $"({DafnyTypeDescriptor}<{targetTypeName}>) ({DafnyTypeDescriptor}<?>)";
      wTypeMethodBody.WriteLine($"return {typeDescriptorCast} {typeDescriptorExpr};");
    }

    private string CastIfSmallNativeType(Type t) {
      var nt = AsNativeType(t);
      return nt == null ? "" : CastIfSmallNativeType(nt);
    }

    private string CastIfSmallNativeType(NativeType nt) {
      switch (AsJavaNativeType(nt)) {
        case JavaNativeType.Byte: return "(byte) ";
        case JavaNativeType.Short: return "(short) ";
        default: return "";
      }
    }

    private static string TranslateEscapes(string s) {
      s = Util.ReplaceNullEscapesWithCharacterEscapes(s);

      s = Util.UnicodeEscapesToUtf16Escapes(s);

      // Java \u escapes are translated before parsing, so we need to convert to escapes
      // that aren't for characters that will mess up paring the string or character literal.
      s = Util.ReplaceTokensWithEscapes(s, Util.Utf16Escape, match => {
        return match.Value switch {
          "\\u000a" => "\\n",
          "\\u000d" => "\\r",
          "\\u0022" => "\\\"",
          "\\u0027" => "\\\'",
          "\\u005c" => "\\\\",
          _ => match.Value
        };
      });

      return s;
    }

    protected override void EmitLiteralExpr(ConcreteSyntaxTree wr, LiteralExpr e) {
      if (e is StaticReceiverExpr) {
        wr.Write(TypeName(e.Type, wr, e.tok));
      } else if (e.Value == null) {
        wr.Write($"({TypeName(e.Type, wr, e.tok)}) null");
      } else if (e.Value is bool value) {
        wr.Write(value ? "true" : "false");
      } else if (e is CharLiteralExpr) {
        var v = (string)e.Value;
        if (UnicodeCharEnabled && Util.MightContainNonAsciiCharacters(v, false)) {
          wr.Write($"{Util.UnescapedCharacters(Options, v, false).Single()}");
        } else {
          wr.Write($"'{TranslateEscapes(v)}'");
        }
      } else if (e is StringLiteralExpr str) {
        wr.Write(UnicodeCharEnabled ? $"{DafnySeqClass}.asUnicodeString(" : $"{DafnySeqClass}.asString(");
        TrStringLiteral(str, wr);
        wr.Write(")");
      } else if (AsNativeType(e.Type) is NativeType nt) {
        EmitNativeIntegerLiteral((BigInteger)e.Value, nt, wr);
      } else if (e.Value is BigInteger i) {
        if (i.IsZero) {
          wr.Write("java.math.BigInteger.ZERO");
        } else if (i.IsOne) {
          wr.Write("java.math.BigInteger.ONE");
        } else if (long.MinValue <= i && i <= long.MaxValue) {
          wr.Write($"java.math.BigInteger.valueOf({i}L)");
        } else {
          wr.Write($"new java.math.BigInteger(\"{i}\")");
        }
      } else if (e.Value is BaseTypes.BigDec n) {
        if (0 <= n.Exponent) {
          wr.Write($"new {DafnyBigRationalClass}(new java.math.BigInteger(\"{n.Mantissa}");
          for (int j = 0; j < n.Exponent; j++) {
            wr.Write("0");
          }
          wr.Write("\"), java.math.BigInteger.ONE)");
        } else {
          wr.Write($"new {DafnyBigRationalClass}(");
          wr.Write($"new java.math.BigInteger(\"{n.Mantissa}\")");
          wr.Write(", new java.math.BigInteger(\"1");
          for (int j = n.Exponent; j < 0; j++) {
            wr.Write("0");
          }
          wr.Write("\"))");
        }
      } else {
        Contract.Assert(false); throw new cce.UnreachableException();  // unexpected literal
      }
    }

    protected override void EmitStringLiteral(string str, bool isVerbatim, ConcreteSyntaxTree wr) {
      if (!isVerbatim) {
        wr.Write($"\"{TranslateEscapes(str)}\"");
      } else {
        //TODO: This is taken from Go and JS since Java doesn't have raw string literals, modify and make better if possible.
        var n = str.Length;
        wr.Write("\"");
        for (var i = 0; i < n; i++) {
          if (str[i] == '\"' && i + 1 < n && str[i + 1] == '\"') {
            wr.Write("\\\"");
            i++;
          } else if (str[i] == '\\') {
            wr.Write("\\\\");
          } else if (str[i] == '\n') {
            wr.Write("\\n");
          } else if (str[i] == '\r') {
            wr.Write("\\r");
          } else {
            wr.Write(str[i]);
          }
        }
        wr.Write("\"");
      }
    }

    void EmitNativeIntegerLiteral(BigInteger value, NativeType nt, ConcreteSyntaxTree wr) {
      GetNativeInfo(nt.Sel, out var name, out var literalSuffix, out _);
      var intValue = value;
      if (intValue > long.MaxValue) {
        // The value must be a 64-bit unsigned integer, since it has a native
        // type and unsigned long is the biggest native type
        Contract.Assert(intValue <= ulong.MaxValue);

        // Represent the value as a signed 64-bit integer
        intValue -= ulong.MaxValue + BigInteger.One;
      } else if (nt.Sel == NativeType.Selection.UInt && intValue > int.MaxValue) {
        // Represent the value as a signed 32-bit integer
        intValue -= uint.MaxValue + BigInteger.One;
      }
      wr.Write($"{CastIfSmallNativeType(nt)}{intValue}{literalSuffix}");
    }

    protected string GetNativeDefault(NativeType nt) {
      switch (AsJavaNativeType(nt)) {
        case JavaNativeType.Byte: return "(byte) 0";
        case JavaNativeType.Short: return "(short) 0";
        case JavaNativeType.Int: return "0";
        case JavaNativeType.Long: return "0L";
        default:
          Contract.Assert(false);  // unexpected native type
          throw new cce.UnreachableException();  // to please the compiler
      }
    }

    protected override void GetNativeInfo(NativeType.Selection sel, out string name, out string literalSuffix,
      out bool needsCastAfterArithmetic) {
      literalSuffix = "";
      needsCastAfterArithmetic = false;
      switch (AsJavaNativeType(sel)) {
        case JavaNativeType.Byte: name = "byte"; needsCastAfterArithmetic = true; break;
        case JavaNativeType.Short: name = "short"; needsCastAfterArithmetic = true; break;
        case JavaNativeType.Int: name = "int"; break;
        case JavaNativeType.Long: name = "long"; literalSuffix = "L"; break;
        default:
          Contract.Assert(false);  // unexpected native type
          throw new cce.UnreachableException();  // to please the compiler
      }
    }

    private string GetNativeTypeName(NativeType nt, bool boxed = false) {
      return boxed ? GetBoxedNativeTypeName(nt) : base.GetNativeTypeName(nt);
    }

    private string GetBoxedNativeTypeName(NativeType nt) {
      switch (AsJavaNativeType(nt)) {
        case JavaNativeType.Byte: return "java.lang.Byte";
        case JavaNativeType.Short: return "java.lang.Short";
        case JavaNativeType.Int: return "java.lang.Integer";
        case JavaNativeType.Long: return "java.lang.Long";
        default:
          Contract.Assert(false);  // unexpected native type
          throw new cce.UnreachableException();  // to please the compiler
      }
    }

    // Note the (semantically iffy) distinction between a *primitive type*,
    // being one of the eight Java primitive types, and a NativeType, which can
    // only be one of the integer types.
    // Note also that in --unicode-char mode, we have our own CodePoint boxing type
    // that boxes int values that are actually Dafny char values.
    private bool IsJavaPrimitiveType(Type type) {
      return type.IsBoolType || type.IsCharType || AsNativeType(type) != null;
    }

    protected override void EmitThis(ConcreteSyntaxTree wr, bool callToInheritedMember) {
      var custom =
        (enclosingMethod != null && (enclosingMethod.IsTailRecursive || NeedsCustomReceiver(enclosingMethod))) ||
        (enclosingFunction != null && (enclosingFunction.IsTailRecursive || NeedsCustomReceiver(enclosingFunction))) ||
        (thisContext is NewtypeDecl && !callToInheritedMember) ||
        thisContext is TraitDecl;
      wr.Write(custom ? "_this" : "this");
    }

    protected override void DeclareLocalVar(string name, Type /*?*/ type, IToken /*?*/ tok, bool leaveRoomForRhs,
      string /*?*/ rhs, ConcreteSyntaxTree wr) {
      // Note that type can be null to represent the native object type.
      // See comment on NativeObjectType.
      if (type is { AsArrayType: { } }) {
        arrays.Add(type.AsArrayType.Dims);
      }
      if (type is { IsDatatype: true, AsDatatype: TupleTypeDecl tupleDecl }) {
        tuples.Add(tupleDecl.NonGhostDims);
      }
      if (type is { IsTypeParameter: true }) {
        EmitSuppression(wr);
      }
      wr.Write("{0} {1}", type != null ? TypeName(type, wr, tok) : "Object", name);
      if (leaveRoomForRhs) {
        Contract.Assert(rhs == null); // follows from precondition
      } else if (rhs != null) {
        wr.WriteLine($" = {rhs};");
      } else if (type is { IsIntegerType: true }) {
        wr.WriteLine(" = java.math.BigInteger.ZERO;");
      } else {
        wr.WriteLine(";");
      }
    }

    protected override void DeclareLocalVar(string name, Type /*?*/ type, IToken /*?*/ tok, bool leaveRoomForRhs,
      string /*?*/ rhs, ConcreteSyntaxTree wr, Type t) {
      DeclareLocalVar(name, t, tok, leaveRoomForRhs, rhs, wr);
    }

    protected override void EmitCollectionDisplay(CollectionType ct, IToken tok, List<Expression> elements,
        bool inLetExprBody, ConcreteSyntaxTree wr, ConcreteSyntaxTree wStmts) {
      if (elements.Count == 0) {
        wr.Write($"{CollectionTypeUnparameterizedName(ct)}.<{BoxedTypeName(ct.Arg, TypeParameter.TPVariance.Co, wr, tok)}> empty(");
        if (ct is SeqType) {
          wr.Write(TypeDescriptor(ct.Arg, wr, tok));
        }
        wr.Write(")");
        return;
      }
      wr.Write($"{CollectionTypeUnparameterizedName(ct)}.of(");
      string sep = "";
      if (ct is SeqType && (!IsJavaPrimitiveType(ct.Arg) || (UnicodeCharEnabled && ct.Arg.IsCharType))) {
        wr.Write(TypeDescriptor(ct.Arg, wr, tok));
        sep = ", ";
      } else if (ct is SeqType && ct.Arg.HasFatPointer) {
        // Because the Java backend uses type descriptors for all sequences, types with fat pointers would need _two_
        // type descriptors, one for the normal value and one for the fat-pointer (boxed) version of the value. Here, we directly
        // encode the fat-pointer version (without regard to the actual normal default value of the type), since all DafnySequence
        // really needs to know is that the type descriptor gives rise to an object (not a primitive type).
        var fatPointerTypeNameWithoutTypeParameters = TypeName(ct.Arg, wr, tok, true, TypeParameter.TPVariance.Co, omitTypeArguments: true);
        wr.Write($"{DafnyTypeDescriptor}.reference({fatPointerTypeNameWithoutTypeParameters}.class)");
        sep = ", ";
      }

      if (elements.Count != 0) {
        wr.Write(sep);
      }
      TrExprList(elements, wr, inLetExprBody, wStmts, typeAt: _ => NativeObjectType, parens: false, targetUsesFatPointers: true);

      wr.Write(")");
    }

    protected override void EmitMapDisplay(MapType mt, IToken tok, List<ExpressionPair> elements, bool inLetExprBody,
        ConcreteSyntaxTree wr, ConcreteSyntaxTree wStmts) {
      wr.Write($"{DafnyMapClass}.fromElements");
      wr.Write("(");
      string sep = "";
      foreach (ExpressionPair p in elements) {
        wr.Write(sep);
        wr.Write($"new {DafnyTupleClass(2)}");
        TrExprList(new List<Expression>() { p.A, p.B }, wr, inLetExprBody, wStmts, _ => NativeObjectType, targetUsesFatPointers: true);
        sep = ", ";
      }
      wr.Write(")");
    }

    protected override void GetSpecialFieldInfo(SpecialField.ID id, object idParam, Type receiverType, out string compiledName, out string preString, out string postString) {
      compiledName = "";
      preString = "";
      postString = "";
      switch (id) {
        case SpecialField.ID.UseIdParam:
          compiledName = IdProtect((string)idParam);
          break;
        case SpecialField.ID.ArrayLength:
        case SpecialField.ID.ArrayLengthInt:
          if (idParam == null) {
            // Works on both fixed array types like array<int> (=> BigInteger[])
            // or generic array types like array<A> (=> Object) and (unlike most
            // of java.lang.reflect.Array) is fast
            preString = "java.lang.reflect.Array.getLength(";
            postString = ")";
          } else {
            compiledName = "dim" + (int)idParam;
          }
          if (id == SpecialField.ID.ArrayLength) {
            preString = "java.math.BigInteger.valueOf(" + preString;
            postString = postString + ")";
          }
          break;
        case SpecialField.ID.Floor:
          compiledName = "ToBigInteger()";
          break;
        case SpecialField.ID.IsLimit:
          preString = "dafny.BigOrdinal.IsLimit(";
          postString = ")";
          break;
        case SpecialField.ID.IsSucc:
          preString = "dafny.BigOrdinal.IsSucc(";
          postString = ")";
          break;
        case SpecialField.ID.Offset:
          preString = "dafny.BigOrdinal.Offset(";
          postString = ")";
          break;
        case SpecialField.ID.IsNat:
          preString = "dafny.BigOrdinal.IsNat(";
          postString = ")";
          break;
        case SpecialField.ID.Keys:
          compiledName = "keySet()";
          break;
        case SpecialField.ID.Values:
          compiledName = "valueSet()";
          break;
        case SpecialField.ID.Items:
          var mapType = receiverType.AsMapType;
          Contract.Assert(mapType != null);
          var errorWr = new ConcreteSyntaxTree();
          var domain = BoxedTypeName(mapType.Domain, TypeParameter.TPVariance.Co, errorWr, Token.NoToken);
          var range = BoxedTypeName(mapType.Range, TypeParameter.TPVariance.Co, errorWr, Token.NoToken);
          compiledName = $"<{domain}, {range}>entrySet()";
          break;
        case SpecialField.ID.Reads:
          compiledName = "_reads";
          break;
        case SpecialField.ID.Modifies:
          compiledName = "_modifies";
          break;
        case SpecialField.ID.New:
          compiledName = "_new";
          break;
        default:
          Contract.Assert(false); // unexpected ID
          break;
      }
    }

    protected override ILvalue EmitMemberSelect(Action<ConcreteSyntaxTree> obj, Type objType, MemberDecl member, List<TypeArgumentInstantiation> typeArgs, Dictionary<TypeParameter, Type> typeMap,
      Type expectedType, string/*?*/ additionalCustomParameter, bool internalAccess = false) {
      var memberStatus = DatatypeWrapperEraser.GetMemberStatus(Options, member);
      if (memberStatus == DatatypeWrapperEraser.MemberCompileStatus.Identity) {
        return SimpleLvalue(obj);
      } else if (memberStatus == DatatypeWrapperEraser.MemberCompileStatus.AlwaysTrue) {
        return SimpleLvalue(w => w.Write("true"));
      } else if (member is SpecialField sf && !(member is ConstantField)) {
        GetSpecialFieldInfo(sf.SpecialId, sf.IdParam, objType, out var compiledName, out _, out _);
        if (compiledName.Length != 0) {
          if (member.EnclosingClass is DatatypeDecl) {
            if (member.EnclosingClass is TupleTypeDecl && sf.Type.Subst(typeMap).IsCharType && UnicodeCharEnabled) {
              return SuffixLvalue(obj, $".{compiledName}().value()");
            } else {
              return SuffixLvalue(obj, $".{compiledName}()");
            }
          } else {
            return SuffixLvalue(obj, $".{compiledName}");
          }
        } else {
          // Assume it's already handled by the caller
          return SimpleLvalue(obj);
        }
      } else if (member is Function fn) {
        var wr = new ConcreteSyntaxTree();
        EmitNameAndActualTypeArgs(IdName(member), ForTypeParameters(typeArgs, member, false), member.tok, wr);
        var needsEtaConversion = typeArgs.Any()
               || additionalCustomParameter != null
               || (UnicodeCharEnabled &&
                  (fn.ResultType.IsCharType || fn.Formals.Any(f => f.Type.IsCharType)));
        if (!needsEtaConversion) {
          var nameAndTypeArgs = wr.ToString();
          return SuffixLvalue(obj, $"::{nameAndTypeArgs}");
        } else {
          // We need an eta conversion to adjust for the difference in arity or coerce inputs/outputs.
          // (T0 a0, T1 a1, ...) -> obj.F(rtd0, rtd1, ..., additionalCustomParameter, a0, a1, ...)
          wr.Write("(");
          var sep = "";
          EmitTypeDescriptorsActuals(ForTypeDescriptors(typeArgs, member.EnclosingClass, member, false), fn.tok, wr, ref sep);
          if (additionalCustomParameter != null) {
            wr.Write("{0}{1}", sep, additionalCustomParameter);
            sep = ", ";
          }
          var prefixWr = new ConcreteSyntaxTree();
          var prefixSep = "";
          prefixWr.Write("(");
          foreach (var arg in fn.Formals) {
            if (!arg.IsGhost) {
              var name = idGenerator.FreshId("_eta");
              var ty = arg.Type.Subst(typeMap);
              prefixWr.Write($"{prefixSep}{BoxedTypeName(ty, TypeParameter.TPVariance.Contra, prefixWr, arg.tok)} {name}");
              wr.Write(sep);
              var coercedWr = EmitCoercionIfNecessary(NativeObjectType, ty, arg.tok, wr);
              coercedWr.Write(name);
              sep = ", ";
              prefixSep = ", ";
            }
          }
          prefixWr.Write(") -> ");
          wr.Write(")");

          if (fn.ResultType.IsCharType && UnicodeCharEnabled) {
            prefixWr.Write("dafny.CodePoint.valueOf(");
            wr.Write(")");
          }

          return EnclosedLvalue(prefixWr.ToString(), obj, $".{wr}");
        }
      } else {
        var field = (Field)member;
        ILvalue lvalue;
        if (member.IsStatic) {
          lvalue = SimpleLvalue(w => {
            w.Write("{0}.{1}(", TypeName_Companion(objType, w, member.tok, member), IdName(member));
            EmitTypeDescriptorsActuals(ForTypeDescriptors(typeArgs, member.EnclosingClass, member, false), member.tok, w);
            w.Write(")");
          });
        } else if (NeedsCustomReceiver(member) && !(member.EnclosingClass is TraitDecl)) {
          // instance const in a newtype
          Contract.Assert(typeArgs.Count == 0);
          lvalue = SimpleLvalue(w => {
            w.Write("{0}.{1}(", TypeName_Companion(objType, w, member.tok, member), IdName(member));
            obj(w);
            w.Write(")");
          });
        } else if (internalAccess && (member is ConstantField || member.EnclosingClass is TraitDecl)) {
          lvalue = SuffixLvalue(obj, $"._{member.GetCompileName(Options)}");
        } else if (internalAccess) {
          lvalue = SuffixLvalue(obj, $".{IdName(member)}");
        } else if (member is ConstantField) {
          lvalue = SimpleLvalue(w => {
            obj(w);
            w.Write(".{0}(", IdName(member));
            EmitTypeDescriptorsActuals(ForTypeDescriptors(typeArgs, member.EnclosingClass, member, false), member.tok, w);
            w.Write(")");
          });
        } else if (member.EnclosingClass is TraitDecl) {
          lvalue = GetterSetterLvalue(obj, IdName(member), $"set_{IdName(member)}");
        } else {
          lvalue = SuffixLvalue(obj, $".{IdName(member)}");
        }
        return CoercedLvalue(lvalue, field.Type, expectedType);
      }
    }

    protected override void EmitConstructorCheck(string source, DatatypeCtor ctor, ConcreteSyntaxTree wr) {
      wr.Write($"{source}.is_{ctor.GetCompileName(Options)}()");
    }

    protected override string TypeName_Companion(Type type, ConcreteSyntaxTree wr, IToken tok, MemberDecl/*?*/ member) {
      type = UserDefinedType.UpcastToMemberEnclosingType(type, member);
      if (type is UserDefinedType udt) {
        var name = udt.ResolvedClass is TraitDecl ? udt.GetFullCompanionCompileName(Options) : FullTypeName(udt, member, true);
        return TypeName_UDT(name, udt, wr, tok, true);
      } else {
        return TypeName(type, wr, tok, member);
      }
    }

    protected override ConcreteSyntaxTree EmitArraySelect(List<string> indices, Type elmtType, ConcreteSyntaxTree wr) {
      Contract.Assert(indices != null && 1 <= indices.Count);  // follows from precondition
      var w = EmitArraySelect(indices.Count, out var wIndices, elmtType, wr);
      for (int i = 0; i < indices.Count; i++) {
        if (!int.TryParse(indices[i], out _)) {
          wIndices[i].Write($"{DafnyHelpersClass}.toInt({indices[i]})");
        } else {
          wIndices[i].Write(indices[i]);
        }
      }
      return w;
    }

    protected override ConcreteSyntaxTree EmitArraySelect(List<Expression> indices, Type elmtType, bool inLetExprBody,
        ConcreteSyntaxTree wr, ConcreteSyntaxTree wStmts) {
      Contract.Assert(indices != null && 1 <= indices.Count);  // follows from precondition
      var w = EmitArraySelect(indices.Count, out var wIndices, elmtType, wr);

      for (int i = 0; i < indices.Count; i++) {
        TrParenExprAsInt(indices[i], wIndices[i], inLetExprBody, wStmts);
      }

      return w;
    }

    private ConcreteSyntaxTree EmitArraySelect(int dimCount, out List<ConcreteSyntaxTree> wIndices, Type elmtType, ConcreteSyntaxTree wr) {
      elmtType = DatatypeWrapperEraser.SimplifyType(Options, elmtType);
      wIndices = new List<ConcreteSyntaxTree>();
      ConcreteSyntaxTree w;
      if (dimCount == 1) {
        if (elmtType.IsTypeParameter) {
          wr.Write($"{FormatTypeDescriptorVariable(elmtType.AsTypeParameter)}.getArrayElement(");
          w = wr.Fork();
          wr.Write(", ");
          wIndices.Add(wr.Fork());
          wr.Write(")");
        } else {
          w = wr.Fork();
          wr.Write("[");
          wIndices.Add(wr.Fork());
          wr.Write("]");
        }
      } else {
        if (elmtType.IsTypeParameter) {
          w = wr.Fork();
          wr.Write(".get(");
          for (int i = 0; i < dimCount; i++) {
            if (i > 0) {
              wr.Write(", ");
            }
            wIndices.Add(wr.Fork());
          }
          wr.Write(")");
        } else {
          wr.Write($"(({TypeName(elmtType, wr, Token.NoToken)}{Repeat("[]", dimCount)}) ((");
          w = wr.Fork();
          wr.Write(").elmts))");
          for (int i = 0; i < dimCount; i++) {
            wr.Write("[");
            wIndices.Add(wr.Fork());
            wr.Write("]");
          }
        }
      }
      return w;
    }

    protected override (ConcreteSyntaxTree/*array*/, ConcreteSyntaxTree/*rhs*/) EmitArrayUpdate(List<string> indices, Type elementType, ConcreteSyntaxTree wr) {
      elementType = DatatypeWrapperEraser.SimplifyType(Options, elementType);
      ConcreteSyntaxTree wArray, wRhs;
      if (indices.Count == 1) {
        if (elementType.IsTypeParameter) {
          wr.Write($"{FormatTypeDescriptorVariable(elementType.AsTypeParameter)}.setArrayElement(");
          wArray = wr.Fork();
          wr.Write($", {DafnyHelpersClass}.toInt({indices[0]}), ");
          wRhs = wr.Fork();
          wr.Write(")");
        } else {
          wArray = wr.Fork();
          wr.Write($"[{DafnyHelpersClass}.toInt({indices[0]})] = ");
          wRhs = wr.Fork();
        }
      } else {
        if (elementType.IsTypeParameter) {
          wArray = wr.Fork();
          wr.Write($".set({indices.Comma(ix => $"{DafnyHelpersClass}.toInt({ix})")}, ");
          wRhs = wr.Fork();
          wr.Write(")");
        } else {
          wr.Write($"(({TypeName(elementType, wr, Token.NoToken)}{Repeat("[]", indices.Count)}) (");
          wArray = wr.Fork();
          wr.Write($").elmts){Util.Comma("", indices, ix => $"[{DafnyHelpersClass}.toInt({ix})]")} = ");
          wRhs = wr.Fork();
        }
      }
      return (wArray, wRhs);
    }

    protected override void EmitSeqSelectRange(Expression source, Expression lo, Expression hi, bool fromArray,
        bool inLetExprBody, ConcreteSyntaxTree wr, ConcreteSyntaxTree wStmts) {
      if (fromArray) {
        wr.Write($"{DafnySeqClass}.fromRawArrayRange({TypeDescriptor(source.Type.NormalizeExpand().TypeArgs[0], wr, source.tok)}, ");
      }
      TrParenExpr(source, wr, inLetExprBody, wStmts);
      if (fromArray) {
        wr.Write(", ");
        if (lo != null) {
          TrExprAsInt(lo, wr, inLetExprBody, wStmts);
        } else {
          wr.Write("0");
        }
        wr.Write(", ");
        if (hi != null) {
          TrExprAsInt(hi, wr, inLetExprBody, wStmts);
        } else {
          wr.Write("java.lang.reflect.Array.getLength");
          TrParenExpr(source, wr, inLetExprBody, wStmts);
        }
        wr.Write(")");
      } else {
        if (lo != null && hi != null) {
          wr.Write(".subsequence(");
          TrExprAsInt(lo, wr, inLetExprBody, wStmts);
          wr.Write(", ");
          TrExprAsInt(hi, wr, inLetExprBody, wStmts);
          wr.Write(")");
        } else if (lo != null) {
          wr.Write(".drop");
          TrParenExpr(lo, wr, inLetExprBody, wStmts);
        } else if (hi != null) {
          wr.Write(".take");
          TrParenExpr(hi, wr, inLetExprBody, wStmts);
        }
      }
    }

    protected override void EmitIndexCollectionSelect(CollectionType collectionType, ConcreteSyntaxTree wr,
      ConcreteSyntaxTree wSource, ConcreteSyntaxTree wIndex) {
      if (collectionType is SeqType) {
        wr.Write($"({wSource}).select({wIndex})");
      } else if (collectionType is MultiSetType multiSetType) {
        var boxTypeName = BoxedTypeName(multiSetType.Arg, TypeParameter.TPVariance.Co, wr, Token.NoToken);
        wr.Write($"{DafnyMultiSetClass}.<{boxTypeName}>multiplicity({wSource}, {wIndex})");
      } else {
        Contract.Assert(collectionType is MapType);
        wr.Write($"({wSource}).get({wIndex})");
      }
    }

    protected override void EmitMultiSetFormingExpr(MultiSetFormingExpr expr, bool inLetExprBody, ConcreteSyntaxTree wr,
        ConcreteSyntaxTree wStmts) {
      TrParenExpr(expr.E, wr, inLetExprBody, wStmts);
      wr.Write(".asDafnyMultiset()");
    }

    protected override void EmitIndexCollectionUpdate(CollectionType collectionType, ConcreteSyntaxTree wr, ConcreteSyntaxTree wSource, ConcreteSyntaxTree wIndex,
      ConcreteSyntaxTree wValue) {
      if (collectionType is SeqType seqType) {
        var boxTypeName = BoxedTypeName(seqType.Arg, TypeParameter.TPVariance.Co, wr, collectionType.tok);
        wr.Write($"{DafnySeqClass}.<{boxTypeName}>update({wSource}, {wIndex}, {wValue})");
      } else if (collectionType is MultiSetType multiSetType) {
        var boxTypeName = BoxedTypeName(multiSetType.Arg, TypeParameter.TPVariance.Co, wr, collectionType.tok);
        wr.Write($"{DafnyMultiSetClass}.<{boxTypeName}>update({wSource}, {wIndex}, {wValue})");
      } else {
        var mapType = (MapType)collectionType;
        var domain = BoxedTypeName(mapType.Domain, TypeParameter.TPVariance.Co, wr, collectionType.tok);
        var range = BoxedTypeName(mapType.Range, TypeParameter.TPVariance.Co, wr, collectionType.tok);
        wr.Write($"{DafnyMapClass}.<{domain}, {range}>update({wSource}, {wIndex}, {wValue})");
      }
    }

    protected override void EmitRotate(Expression e0, Expression e1, bool isRotateLeft, ConcreteSyntaxTree wr,
      bool inLetExprBody, ConcreteSyntaxTree wStmts, FCE_Arg_Translator tr) {
      string nativeName = null, literalSuffix = null;
      bool needsCast = false;
      var nativeType = AsNativeType(e0.Type);
      if (nativeType != null) {
        GetNativeInfo(nativeType.Sel, out nativeName, out literalSuffix, out needsCast);
      }
      var leftShift = nativeType == null ? ".shiftLeft" : "<<";
      var rightShift = nativeType == null ? ".shiftRight" : ">>>";
      // ( e0 op1 e1) | (e0 op2 (width - e1))
      if (needsCast) {
        wr.Write("(" + nativeName + ")(" + CastIfSmallNativeType(e0.Type) + "(");
      }
      wr.Write("(");
      EmitShift(e0, e1, isRotateLeft ? leftShift : rightShift, isRotateLeft, nativeType, true, wr, inLetExprBody, wStmts, tr);
      wr.Write(")");
      if (nativeType == null) {
        wr.Write(".or");
      } else {
        wr.Write("|");
      }
      wr.Write("(");
      EmitShift(e0, e1, isRotateLeft ? rightShift : leftShift, !isRotateLeft, nativeType, false, wr, inLetExprBody, wStmts, tr);
      wr.Write(")))");
      if (needsCast) {
        wr.Write("))");
      }
    }

    void EmitShift(Expression e0, Expression e1, string op, bool truncate, NativeType nativeType /*?*/, bool firstOp,
        ConcreteSyntaxTree wr, bool inLetExprBody, ConcreteSyntaxTree wStmts, FCE_Arg_Translator tr) {
      var bv = e0.Type.AsBitVectorType;
      if (truncate) {
        wr = EmitBitvectorTruncation(bv, true, wr);
      }
      tr(e0, wr, inLetExprBody, wStmts);
      wr.Write($" {op} ");
      if (!firstOp) {
        wr.Write($"({bv.Width} - ");
      }
      wr.Write("((");
      tr(e1, wr, inLetExprBody, wStmts);
      wr.Write(")");
      if (AsNativeType(e1.Type) == null) {
        wr.Write(".intValue()");
      }
      if (!firstOp) {
        wr.Write(")");
      }
    }

    protected override ConcreteSyntaxTree EmitBitvectorTruncation(BitvectorType bvType, bool surroundByUnchecked, ConcreteSyntaxTree wr) {
      string nativeName = null, literalSuffix = null;
      bool needsCastAfterArithmetic = false;
      if (bvType.NativeType != null) {
        GetNativeInfo(bvType.NativeType.Sel, out nativeName, out literalSuffix, out needsCastAfterArithmetic);
      }
      // --- Before
      if (bvType.NativeType == null) {
        wr.Write("((");
      } else {
        wr.Write($"({nativeName}) {CastIfSmallNativeType(bvType)}((");
      }
      // --- Middle
      var middle = wr.Fork();
      // --- After
      // do the truncation, if needed
      if (bvType.NativeType == null) {
        wr.Write($").and((java.math.BigInteger.ONE.shiftLeft({bvType.Width})).subtract(java.math.BigInteger.ONE)))");
      } else {
        if (bvType.NativeType.Bitwidth != bvType.Width) {
          // print in hex, because that looks nice
          wr.Write($") & {CastIfSmallNativeType(bvType)}0x{(1UL << bvType.Width) - 1:X}{literalSuffix})");
        } else {
          wr.Write("))");  // close the parentheses for the cast
        }
      }
      return middle;
    }

    protected override bool CompareZeroUsingSign(Type type) {
      // Everything is boxed, so everything benefits from avoiding explicit 0
      return true;
    }

    protected override ConcreteSyntaxTree EmitSign(Type type, ConcreteSyntaxTree wr) {
      ConcreteSyntaxTree w;
      var nt = AsNativeType(type);
      if (nt == null) {
        w = wr.Fork();
        wr.Write(".signum()");
      } else if (nt.LowerBound >= 0) {
        wr.Write("(");
        w = wr.Fork();
        wr.Write(" == 0 ? 0 : 1)");
      } else {
        wr.Write($"{HelperClass(nt)}.signum(");
        w = wr.Fork();
        wr.Write(")");
      }
      return w;
    }

    protected override IClassWriter/*?*/ DeclareDatatype(DatatypeDecl dt, ConcreteSyntaxTree wr) {
      var w = CompileDatatypeBase(dt, wr);
      CompileDatatypeConstructors(dt, wr);
      return w;
    }

    IClassWriter CompileDatatypeBase(DatatypeDecl dt, ConcreteSyntaxTree wr) {
      var DtT_TypeArgs = TypeParameters(dt.TypeArgs);
      var justTypeArgs = dt.TypeArgs.Count == 0 ? "" : " " + DtT_TypeArgs;
      var DtT_protected = IdName(dt) + DtT_TypeArgs;
      var simplifiedType = DatatypeWrapperEraser.SimplifyType(Options, UserDefinedType.FromTopLevelDecl(dt.tok, dt));
      var simplifiedTypeName = TypeName(simplifiedType, wr, dt.tok);

      var filename = $"{ModulePath}/{IdName(dt)}.java";
      wr = wr.NewFile(filename);
      FileCount += 1;
      wr.WriteLine($"// Class {DtT_protected}");
      wr.WriteLine($"// Dafny class {DtT_protected} compiled into Java");
      wr.WriteLine($"package {ModuleName};");
      wr.WriteLine();
      EmitImports(wr, out _);
      wr.WriteLine();
      //TODO: Figure out how to resolve type checking warnings
      // from here on, write everything into the new block created here:
      EmitSuppression(wr);
      wr.Write("public{0} class {1}", dt.IsRecordType ? "" : " abstract", DtT_protected);
      var superTraits = dt.ParentTypeInformation.UniqueParentTraits();
      if (superTraits.Any()) {
        wr.Write($" implements {superTraits.Comma(trait => TypeName(trait, wr, dt.tok))}");
      }
      var btw = wr.NewBlock();
      wr = btw;

      // constructor
      if (dt.IsRecordType) {
        DatatypeFieldsAndConstructor(dt.Ctors[0], 0, wr);
      } else {
        var wTypeFields = wr.Fork();
        var wCtorParams = new ConcreteSyntaxTree();
        var wCtorBody = wr.Format($"public {IdName(dt)}({wCtorParams})").NewBlock();
        EmitTypeDescriptorsForClass(dt.TypeArgs, dt, wTypeFields, wCtorParams, null, wCtorBody);
      }

      var wDefaultTypeArguments = new ConcreteSyntaxTree();
      var defaultMethodTypeDescriptorCount = 0;
      var usedTypeArgs = UsedTypeParameters(dt);
      ConcreteSyntaxTree wDefault;
      wr.WriteLine();
      if (dt.TypeArgs.Count == 0) {
        wr.Write($"private static final {simplifiedTypeName} theDefault = ");
        wDefault = wr.Fork();
        wr.WriteLine(";");
        var w = wr.NewBlock($"public static {simplifiedTypeName} Default()");
        w.WriteLine("return theDefault;");
      } else {
        wr.Write($"public static{justTypeArgs} {simplifiedTypeName} Default(");
        defaultMethodTypeDescriptorCount = EmitTypeDescriptorsForClass(dt.TypeArgs, dt, null, wr, wDefaultTypeArguments, null);
        var typeParameters = usedTypeArgs.Comma(tp => $"{tp.GetCompileName(Options)} {FormatDefaultTypeParameterValue(tp)}");
        var sep = defaultMethodTypeDescriptorCount != 0 && typeParameters.Length != 0 ? ", " : "";
        wr.Write($"{sep}{typeParameters}");
        var w = wr.NewBlock(")");
        w.Write("return ");
        wDefault = w.Fork();
        w.WriteLine(";");
      }
      var groundingCtor = dt.GetGroundingCtor();
      if (groundingCtor.IsGhost) {
        wDefault.Write(ForcePlaceboValue(simplifiedType, wDefault, dt.tok));
      } else if (DatatypeWrapperEraser.GetInnerTypeOfErasableDatatypeWrapper(Options, dt, out var innerType)) {
        wDefault.Write(DefaultValue(innerType, wDefault, dt.tok));
      } else {
        var nonGhostFormals = groundingCtor.Formals.Where(f => !f.IsGhost).ToList();
        var args = nonGhostFormals.Comma(f => DefaultValue(f.Type, wDefault, f.tok));
        EmitDatatypeValue(dt, groundingCtor,
          dt.TypeArgs.ConvertAll(tp => (Type)new UserDefinedType(dt.tok, tp)),
          dt is CoDatatypeDecl, $"{wDefaultTypeArguments}", args, wDefault);
      }

      EmitTypeDescriptorMethod(dt, dt.TypeArgs, null, null, wr);

      // create methods
      foreach (var ctor in dt.Ctors.Where(ctor => !ctor.IsGhost)) {
        var wCtorParams = new ConcreteSyntaxTree();
        var wCallArguments = new ConcreteSyntaxTree();
        var typeDescriptorCount = EmitTypeDescriptorsForClass(dt.TypeArgs, dt, null, wCtorParams, wCallArguments, null);
        wr.Write($"public static{justTypeArgs} {DtT_protected} {DtCreateName(ctor)}(");
        wr.Append(wCtorParams);
        var formalCount = WriteFormals(typeDescriptorCount > 0 ? ", " : "", ctor.Formals, wr);
        var sep = typeDescriptorCount > 0 && formalCount > 0 ? ", " : "";
        wr.NewBlock(")")
          .WriteLine($"return new {DtCtorDeclarationName(ctor, dt.TypeArgs)}({wCallArguments}{sep}{ctor.Formals.Where(f => !f.IsGhost).Comma(FormalName)});");
      }

      if (dt.IsRecordType) {
        // Also emit a "create_<ctor_name>" method that thunks to "create",
        // to provide a more uniform interface.

        var ctor = dt.Ctors[0];
        var wCtorParams = new ConcreteSyntaxTree();
        var wCallArguments = new ConcreteSyntaxTree();
        var typeDescriptorCount = EmitTypeDescriptorsForClass(dt.TypeArgs, dt, null, wCtorParams, wCallArguments, null);
        wr.Write($"public static{justTypeArgs} {DtT_protected} create_{ctor.GetCompileName(Options)}(");
        wr.Append(wCtorParams);
        var formalCount = WriteFormals(typeDescriptorCount > 0 ? ", " : "", ctor.Formals, wr);
        var sep = typeDescriptorCount > 0 && formalCount > 0 ? ", " : "";
        wr.NewBlock(")")
          .WriteLine($"return create({wCallArguments}{sep}{ctor.Formals.Where(f => !f.IsGhost).Comma(FormalName)});");
      }

      // query properties
      foreach (var ctor in dt.Ctors.Where(ctor => !ctor.IsGhost)) {
        if (dt.IsRecordType) {
          wr.WriteLine($"public boolean is_{ctor.GetCompileName(Options)}() {{ return true; }}");
        } else {
          wr.WriteLine($"public boolean is_{ctor.GetCompileName(Options)}() {{ return this instanceof {dt.GetCompileName(Options)}_{ctor.GetCompileName(Options)}; }}");
        }
      }
      if (dt is CoDatatypeDecl) {
        wr.WriteLine($"public abstract {DtT_protected} Get();");
      }
      if (dt.HasFinitePossibleValues) {
        Contract.Assert(dt.TypeArgs.Count == 0);
        var w = wr.NewNamedBlock($"public static java.util.ArrayList<{DtT_protected}> AllSingletonConstructors()");
        string arraylist = "singleton_iterator";
        w.WriteLine($"java.util.ArrayList<{DtT_protected}> {arraylist} = new java.util.ArrayList<>();");
        foreach (var ctor in dt.Ctors) {
          Contract.Assert(ctor.Formals.Count == 0);
          if (ctor.IsGhost) {
            w.WriteLine("{0}.add({1});", arraylist, ForcePlaceboValue(UserDefinedType.FromTopLevelDecl(dt.tok, dt), w, dt.tok));
          } else {
            w.WriteLine("{0}.add(new {1}{2}());", arraylist, DtT_protected, dt.IsRecordType ? "" : $"_{ctor.GetCompileName(Options)}");
          }
        }
        w.WriteLine($"return {arraylist};");
      }
      // destructors
      foreach (var ctor in dt.Ctors) {
        foreach (var dtor in ctor.Destructors.Where(dtor => dtor.EnclosingCtors[0] == ctor)) {
          var compiledConstructorCount = dtor.EnclosingCtors.Count(constructor => !constructor.IsGhost);
          if (compiledConstructorCount != 0) {
            var arg = dtor.CorrespondingFormals[0];
            if (!arg.IsGhost && arg.HasName) {
              var wDtor = wr.NewNamedBlock($"public {TypeName(arg.Type, wr, arg.tok)} dtor_{arg.CompileName}()");
              if (dt.IsRecordType) {
                wDtor.WriteLine($"return this.{FieldName(arg, 0)};");
              } else {
                wDtor.WriteLine("{0} d = this{1};", DtT_protected, dt is CoDatatypeDecl ? ".Get()" : "");
                var compiledConstructorsProcessed = 0;
                for (var i = 0; i < dtor.EnclosingCtors.Count; i++) {
                  var ctor_i = dtor.EnclosingCtors[i];
                  Contract.Assert(arg.CompileName == dtor.CorrespondingFormals[i].CompileName);
                  if (ctor_i.IsGhost) {
                    continue;
                  }
                  if (compiledConstructorsProcessed < compiledConstructorCount - 1) {
                    wDtor.WriteLine("if (d instanceof {0}_{1}) {{ return (({0}_{1}{2})d).{3}; }}", dt.GetCompileName(Options),
                      ctor_i.GetCompileName(Options), DtT_TypeArgs, FieldName(arg, i));
                  } else {
                    wDtor.WriteLine($"return (({dt.GetCompileName(Options)}_{ctor_i.GetCompileName(Options)}{DtT_TypeArgs})d).{FieldName(arg, 0)};");
                  }
                  compiledConstructorsProcessed++;
                }
              }
            }
          }
        }
      }

      // FIXME: This is dodgy.  We can set the constructor body writer to null
      // only because we don't expect to use it, which is only because we don't
      // expect there to be fields.
      return new ClassWriter(this, btw, ctorBodyWriter: null);
    }

    void CompileDatatypeConstructors(DatatypeDecl dt, ConcreteSyntaxTree wrx) {
      Contract.Requires(dt != null);
      string typeParams = TypeParameters(dt.TypeArgs);
      if (dt.IsRecordType) {
        // There is only one constructor, and it is populated by CompileDatatypeBase
        return;
      }
      int constructorIndex = 0; // used to give each constructor a different name
      foreach (DatatypeCtor ctor in dt.Ctors.Where(ctor => !ctor.IsGhost)) {
        var filename = $"{ModulePath}/{DtCtorDeclarationName(ctor)}.java";
        var wr = wrx.NewFile(filename);
        FileCount += 1;
        wr.WriteLine($"// Class {DtCtorDeclarationName(ctor, dt.TypeArgs)}");
        wr.WriteLine($"// Dafny class {DtCtorDeclarationName(ctor, dt.TypeArgs)} compiled into Java");
        wr.WriteLine($"package {ModuleName};");
        wr.WriteLine();
        EmitImports(wr, out _);
        wr.WriteLine();
        EmitSuppression(wr);
        var w = wr.NewNamedBlock($"public class {DtCtorDeclarationName(ctor, dt.TypeArgs)} extends {IdName(dt)}{typeParams}");
        DatatypeFieldsAndConstructor(ctor, constructorIndex, w);
        constructorIndex++;
      }
      if (dt is CoDatatypeDecl) {
        var filename = $"{ModulePath}/{dt.GetCompileName(Options)}__Lazy.java";
        var wr = wrx.NewFile(filename);
        FileCount += 1;
        wr.WriteLine($"// Class {dt.GetCompileName(Options)}__Lazy");
        wr.WriteLine($"// Dafny class {dt.GetCompileName(Options)}__Lazy compiled into Java");
        wr.WriteLine($"package {ModuleName};");
        wr.WriteLine();
        EmitImports(wr, out _);
        wr.WriteLine();
        EmitSuppression(wr); //TODO: Fix implementations so they do not need this suppression
        var w = wr.NewNamedBlock($"public class {dt.GetCompileName(Options)}__Lazy{typeParams} extends {IdName(dt)}{typeParams}");
        w.WriteLine($"public interface Computer {{ {dt.GetCompileName(Options)} run(); }}");
        w.WriteLine("Computer c;");
        w.WriteLine($"{dt.GetCompileName(Options)}{typeParams} d;");

        var wCtorParams = new ConcreteSyntaxTree();
        var wBaseCallArguments = new ConcreteSyntaxTree();
        var typeDescriptorCount = EmitTypeDescriptorsForClass(dt.TypeArgs, dt, null, wCtorParams, wBaseCallArguments, null);
        var sep = typeDescriptorCount > 0 ? ", " : "";
        var wCtorBody = w.NewBlock($"public {dt.GetCompileName(Options)}__Lazy({wCtorParams}{sep}Computer c)");
        wCtorBody.WriteLine($"super({wBaseCallArguments});");
        wCtorBody.WriteLine("this.c = c;");
        w.WriteLine($"public {dt.GetCompileName(Options)}{typeParams} Get() {{ if (c != null) {{ d = c.run(); c = null; }} return d; }}");
        w.WriteLine("public String toString() { return Get().toString(); }");
      }
    }

    void DatatypeFieldsAndConstructor(DatatypeCtor ctor, int constructorIndex, ConcreteSyntaxTree wr) {
      Contract.Requires(ctor != null);
      Contract.Requires(0 <= constructorIndex && constructorIndex < ctor.EnclosingDatatype.Ctors.Count);
      Contract.Requires(wr != null);
      var dt = ctor.EnclosingDatatype;
      var i = 0;
      foreach (Formal arg in ctor.Formals) {
        if (!arg.IsGhost) {
          wr.WriteLine($"public {TypeName(arg.Type, wr, arg.tok)} {FieldName(arg, i)};");
          i++;
        }
      }

      var wTypeFields = wr.Fork();
      var wCtorParams = new ConcreteSyntaxTree();
      var wCtorBody = wr.Format($"public {DtCtorDeclarationName(ctor)} ({wCtorParams})").NewBlock();
      int typeDescriptorCount;
      if (ctor.EnclosingDatatype.IsRecordType) {
        typeDescriptorCount = EmitTypeDescriptorsForClass(dt.TypeArgs, dt, wTypeFields, wCtorParams, null, wCtorBody);
      } else {
        var wBaseCallArguments = wCtorBody.Write("super").ForkInParens();
        wCtorBody.WriteLine(";");
        typeDescriptorCount = EmitTypeDescriptorsForClass(dt.TypeArgs, dt, null, wCtorParams, wBaseCallArguments, null);
      }
      WriteFormals(typeDescriptorCount > 0 ? ", " : "", ctor.Formals, wCtorParams);
      {
        var w = wCtorBody;
        i = 0;
        foreach (Formal arg in ctor.Formals) {
          if (!arg.IsGhost) {
            w.WriteLine($"this.{FieldName(arg, i)} = {FormalName(arg, i)};");
            i++;
          }
        }
      }
      if (dt is CoDatatypeDecl) {
        string typeParams = TypeParameters(dt.TypeArgs);
        wr.WriteLine($"public {dt.GetCompileName(Options)}{typeParams} Get() {{ return this; }}");
      }
      // Equals method
      wr.WriteLine();
      wr.WriteLine("@Override");
      {
        var w = wr.NewBlock("public boolean equals(Object other)");
        w.WriteLine("if (this == other) return true;");
        w.WriteLine("if (other == null) return false;");
        w.WriteLine("if (getClass() != other.getClass()) return false;");
        string typeParams = TypeParameters(dt.TypeArgs);
        w.WriteLine("{0} o = ({0})other;", DtCtorDeclarationName(ctor, dt.TypeArgs));
        w.Write("return true");
        i = 0;
        foreach (var arg in ctor.Formals) {
          if (!arg.IsGhost) {
            EmitFieldEqualityConjunct(FieldName(arg, i), arg.Type, "o", w);
            i++;
          }
        }
        w.WriteLine(";");
      }
      // GetHashCode method (Uses the djb2 algorithm)
      wr.WriteLine("@Override");
      {
        var w = wr.NewBlock("public int hashCode()");
        w.WriteLine("long hash = 5381;");
        w.WriteLine($"hash = ((hash << 5) + hash) + {constructorIndex};");
        i = 0;
        foreach (Formal arg in ctor.Formals) {
          if (!arg.IsGhost) {
            UpdateHashCode(FieldName(arg, i), arg.Type, w, arg.tok);
            i++;
          }
        }
        w.WriteLine("return (int)hash;");
      }

      wr.WriteLine();
      wr.WriteLine("@Override");
      {
        var w = wr.NewBlock("public String toString()");
        string nm;
        if (dt is TupleTypeDecl) {
          nm = "";
        } else {
          nm = (dt.EnclosingModuleDefinition.IsDefaultModule ? "" : dt.EnclosingModuleDefinition.Name + ".") + dt.Name + "." + ctor.Name;
        }
        if (dt is TupleTypeDecl && ctor.Formals.Count == 0) {
          // here we want parentheses and no name
          w.WriteLine("return \"()\";");
        } else if (dt is CoDatatypeDecl) {
          w.WriteLine($"return \"{nm}\";");
        } else {
          var tempVar = GenVarName("s", ctor.Formals);
          w.WriteLine($"StringBuilder {tempVar} = new StringBuilder();");
          w.WriteLine($"{tempVar}.append(\"{nm}\");");
          if (ctor.Formals.Count != 0) {
            w.WriteLine($"{tempVar}.append(\"(\");");
            i = 0;
            foreach (var arg in ctor.Formals) {
              if (!arg.IsGhost) {
                if (i != 0) {
                  w.WriteLine($"{tempVar}.append(\", \");");
                }
                w.Write($"{tempVar}.append(");
                var memberName = FieldName(arg, i);
                if (UnicodeCharEnabled && arg.Type.IsCharType) {
                  w.Write($"{DafnyHelpersClass}.ToCharLiteral(this.{memberName})");
                } else if (UnicodeCharEnabled && arg.Type.IsStringType) {
                  w.Write($"{DafnyHelpersClass}.ToStringLiteral(this.{memberName})");
                } else if (IsJavaPrimitiveType(arg.Type)) {
                  w.Write($"this.{memberName}");
                } else {
                  w.Write($"{DafnyHelpersClass}.toString(this.{memberName})");
                }
                w.WriteLine(");");
                i++;
              }
            }
            w.WriteLine($"{tempVar}.append(\")\");");
          }
          w.WriteLine($"return {tempVar}.toString();");
        }
      }
    }

    private void EmitFieldEqualityConjunct(string fieldName, Type fieldType, string otherName, ConcreteSyntaxTree w) {
      if (IsDirectlyComparable(DatatypeWrapperEraser.SimplifyType(Options, fieldType))) {
        w.Write($" && this.{fieldName} == {otherName}.{fieldName}");
      } else {
        w.Write($" && java.util.Objects.equals(this.{fieldName}, {otherName}.{fieldName})");
      }
    }

    private void UpdateHashCode(string fieldName, Type fieldType, ConcreteSyntaxTree wr, IToken tok) {
      wr.Write("hash = ((hash << 5) + hash) + ");
      if (IsJavaPrimitiveType(fieldType)) {
        wr.WriteLine($"{BoxedTypeNameOneOff(fieldType, wr, tok)}.hashCode(this.{fieldName});");
      } else {
        wr.WriteLine($"java.util.Objects.hashCode(this.{fieldName});");
      }
    }

    string DtCtorDeclarationName(DatatypeCtor ctor, List<TypeParameter>/*?*/ typeParams) {
      Contract.Requires(ctor != null);
      Contract.Ensures(Contract.Result<string>() != null);

      return DtCtorDeclarationName(ctor) + TypeParameters(typeParams);
    }
    string DtCtorDeclarationName(DatatypeCtor ctor) {
      Contract.Requires(ctor != null);
      Contract.Ensures(Contract.Result<string>() != null);

      var dt = ctor.EnclosingDatatype;
      return dt.IsRecordType ? IdName(dt) : dt.GetCompileName(Options) + "_" + ctor.GetCompileName(Options);
    }
    string DtCtorName(DatatypeCtor ctor, List<Type> typeArgs, ConcreteSyntaxTree wr) {
      Contract.Requires(ctor != null);
      Contract.Ensures(Contract.Result<string>() != null);

      var s = DtCtorName(ctor);
      if (typeArgs != null && typeArgs.Count != 0) {
        s += "<" + BoxedTypeNames(typeArgs, ctor.EnclosingDatatype.TypeArgs, wr, ctor.tok) + ">";
      }
      return s;
    }
    string DtCtorName(DatatypeCtor ctor) {
      Contract.Requires(ctor != null);
      Contract.Ensures(Contract.Result<string>() != null);

      var dt = ctor.EnclosingDatatype;
      if (dt is TupleTypeDecl tupleDecl) {
        return DafnyTupleClass(tupleDecl.NonGhostDims);
      }
      var dtName = IdProtect(dt.GetFullCompileName(Options));
      return dt.IsRecordType ? dtName : dtName + "_" + ctor.GetCompileName(Options);
    }
    string DtCreateName(DatatypeCtor ctor) {
      Contract.Assert(!ctor.IsGhost); // there should never be an occasion to ask for a ghost constructor
      if (ctor.EnclosingDatatype.IsRecordType) {
        return "create";
      }
      return "create_" + ctor.GetCompileName(Options);
    }

    private string FieldName(Formal formal, int i) {
      Contract.Requires(formal != null);
      Contract.Ensures(Contract.Result<string>() != null);

      return IdProtect("_" + (formal.HasName ? formal.CompileName : "a" + i));
    }

    protected override void EmitPrintStmt(ConcreteSyntaxTree wr, Expression arg) {
      var wStmts = wr.Fork();
      wr.Write("System.out.print(");
      EmitToString(wr, arg, wStmts);
      wr.WriteLine(");");
    }

    protected void EmitToString(ConcreteSyntaxTree wr, Expression arg, ConcreteSyntaxTree wStmts) {
      if (arg.Type.IsArrowType) {
        var expr = arg.Resolved;
        if (expr is IdentifierExpr id) {
          wr.Write(IdName(id.Var) + " == null ? null : \"Function\"");
        } else {
          wr.Write("\"Function\"");
        }
      } else {
        var argumentWriter = EmitToString(wr, arg.Type);
        argumentWriter.Append(Expr(arg, false, wStmts));
      }
    }

    private ConcreteSyntaxTree EmitToString(ConcreteSyntaxTree wr, Type type) {
      Contract.Requires(!type.IsArrayType);
      ConcreteSyntaxTree argumentWriter;
      type = DatatypeWrapperEraser.SimplifyType(Options, type, true);
      if (AsNativeType(type) != null && AsNativeType(type).LowerBound >= 0) {
        var nativeName = GetNativeTypeName(AsNativeType(type));
        switch (AsNativeType(type).Sel) {
          case NativeType.Selection.Byte:
            wr.Write("java.lang.Integer.toUnsignedString(java.lang.Byte.toUnsignedInt(");
            argumentWriter = wr.Fork();
            wr.Write("))");
            break;
          case NativeType.Selection.UShort:
            wr.Write("java.lang.Integer.toUnsignedString(java.lang.Short.toUnsignedInt(");
            argumentWriter = wr.Fork();
            wr.Write("))");
            break;
          case NativeType.Selection.UInt:
            wr.Write("java.lang.Integer.toUnsignedString(");
            argumentWriter = wr.Fork();
            wr.Write(")");
            break;
          case NativeType.Selection.ULong:
            wr.Write("java.lang.Long.toUnsignedString(");
            argumentWriter = wr.Fork();
            wr.Write(")");
            break;
          default:
            // Should be an unsigned type by assumption
            Contract.Assert(false);
            throw new cce.UnreachableException();
        }
      } else {
        bool isGeneric = type.AsSeqType is { Arg: { IsTypeParameter: true } };
        if (type.IsStringType) {
          argumentWriter = wr.ForkInParens();
          wr.Write(".verbatimString()");
        } else if (type.IsCharType && UnicodeCharEnabled) {
          wr.Write($"{DafnyHelpersClass}.ToCharLiteral(");
          argumentWriter = wr.Fork();
          wr.Write(")");
        } else if (isGeneric && !UnicodeCharEnabled) {
          wr.Write($"((java.util.function.Function<{DafnySeqClass}<?>,String>)(_s -> (_s.elementType().defaultValue().getClass() == java.lang.Character.class ? _s.verbatimString() : String.valueOf(_s)))).apply(");
          argumentWriter = wr.Fork();
          wr.Write(")");
        } else {
          wr.Write("java.lang.String.valueOf(");
          argumentWriter = wr.Fork();
          wr.Write(")");
        }
      }
      return argumentWriter;
    }

    protected override string IdProtect(string name) {
      return PublicIdProtect(name);
    }

    public override string PublicIdProtect(string name) {
      name = name.Replace("_module", "_System");
      if (name == "" || name.First() == '_') {
        return name; // no need to further protect this name
      }

      // TODO: Finish with all the public IDs that need to be protected
      switch (name) {
        // keywords Java 8 and before
        // https://docs.oracle.com/javase/tutorial/java/nutsandbolts/_keywords.html
        case "abstract":
        case "assert":
        case "break":
        case "byte":
        case "case":
        case "catch":
        case "char":
        case "class":
        case "continue":
        case "default":
        case "do":
        case "double":
        case "else":
        case "enum":
        case "extends":
        case "final":
        case "finally":
        case "float":
        case "for":
        case "if":
        case "implements":
        case "import":
        case "instanceof":
        case "int":
        case "interface":
        case "long":
        case "native":
        case "new":
        case "package":
        case "private":
        case "public":
        case "return":
        case "short":
        case "static":
        case "strictfp":
        case "super":
        case "switch":
        case "synchronized":
        case "this":
        case "throw":
        case "throws":
        case "transient":
        case "try":
        case "void":
        case "volatile":
        case "while":
        // keywords since Java 9
        case "exports":
        case "module":
        case "requires":
        // no longer used in Java but still reserved as keywords
        case "const":
        case "goto":
        // special identifiers since Java 10
        case "var":
        // literal values
        case "false":
        case "null":
        case "true":
        case "toString":
        case "equals":
        case "hashCode":
          return name + "_"; // TODO: figure out what to do here (C# uses @, Go uses _, JS uses _$$_)
        default:
          return name; // Package name is not a keyword, so it can be used
      }
    }

    protected override void EmitReturn(List<Formal> outParams, ConcreteSyntaxTree wr) {
      outParams = outParams.Where(f => !f.IsGhost).ToList();
      if (outParams.Count == 0) {
        wr.WriteLine("return;");
      } else if (outParams.Count == 1) {
        wr.WriteLine($"return {IdName(outParams[0])};");
      } else {
        tuples.Add(outParams.Count);
        wr.WriteLine($"return new {DafnyTupleClass(outParams.Count)}<>({Util.Comma(outParams, IdName)});");
      }
    }

    // TODO: See if more types need to be added
    bool IsDirectlyComparable(Type t) {
      Contract.Requires(t != null);
      return t.IsBoolType || t.IsCharType || t.IsRefType || AsJavaNativeType(t) != null;
    }

    protected override void EmitActualTypeArgs(List<Type> typeArgs, List<TypeParameter> typeParameters, IToken tok, ConcreteSyntaxTree wr) {
      Contract.Assume(typeArgs.Count == typeParameters.Count); // this is a precondition of the method
      if (typeArgs.Count != 0) {
        wr.Write("<" + BoxedTypeNames(typeArgs, typeParameters, wr, tok) + ">");
      }
    }

    protected override void EmitNameAndActualTypeArgs(string protectedName, List<Type> typeArgs, List<TypeParameter> typeParameters,
      IToken tok, ConcreteSyntaxTree wr) {
      EmitActualTypeArgs(typeArgs, typeParameters, tok, wr);
      wr.Write(protectedName);
    }

    protected override string GenerateLhsDecl(string target, Type type, ConcreteSyntaxTree wr, IToken tok) {
      return TypeName(type, wr, tok) + " " + target;
    }

    protected override void EmitNew(Type type, IToken tok, CallStmt initCall, ConcreteSyntaxTree wr, ConcreteSyntaxTree wStmts) {
      var ctor = (Constructor)initCall?.Method; // correctness of cast follows from precondition of "EmitNew"
      wr.Write($"new {TypeName(type, wr, tok)}(");
      var sep = "";
      if (type is UserDefinedType definedType) {
        var typeArguments = TypeArgumentInstantiation.ListFromClass(definedType.ResolvedClass, definedType.TypeArgs);
        EmitTypeDescriptorsActuals(typeArguments, tok, wr, ref sep);
      }
      wr.Write(ConstructorArguments(initCall, wStmts, ctor, sep));
      wr.Write(")");
    }

    /// <summary>
    /// Returns whether or not there is a run-time type descriptor corresponding to "tp".
    ///
    /// Note, one might think that this method should return "tp.Characteristics.HasCompiledValue".
    /// However, currently, all built-in collection types in Java use type descriptors for their arguments.
    /// To get this threaded through everywhere, all type arguments must always be passed with a
    /// corresponding type descriptor. :(  Thus, this method returns "true".
    /// </summary>
    protected override bool NeedsTypeDescriptor(TypeParameter tp) {
      return tp.Parent is not TupleTypeDecl;
    }

    protected override void TypeArgDescriptorUse(bool isStatic, bool lookasideBody, TopLevelDeclWithMembers cl, out bool needsTypeParameter, out bool needsTypeDescriptor) {
      if (cl is DatatypeDecl dt) {
        needsTypeParameter = isStatic || DatatypeWrapperEraser.IsErasableDatatypeWrapper(Options, dt, out _);
        needsTypeDescriptor = true;
      } else if (cl is TraitDecl) {
        needsTypeParameter = isStatic || lookasideBody;
        needsTypeDescriptor = isStatic || lookasideBody;
      } else {
        Contract.Assert(cl is ClassDecl);
        needsTypeParameter = isStatic;
        needsTypeDescriptor = isStatic;
      }
    }

    protected override string TypeDescriptor(Type type, ConcreteSyntaxTree wr, IToken tok) {
      type = DatatypeWrapperEraser.SimplifyType(Options, type, true);
      if (type is BoolType) {
        return $"{DafnyTypeDescriptor}.BOOLEAN";
      } else if (type is CharType) {
        return UnicodeCharEnabled ? $"{DafnyTypeDescriptor}.UNICODE_CHAR" : $"{DafnyTypeDescriptor}.CHAR";
      } else if (type is IntType or BigOrdinalType) {
        return $"{DafnyTypeDescriptor}.BIG_INTEGER";
      } else if (type is RealType) {
        return $"{DafnyTypeDescriptor}.BIG_RATIONAL";
      } else if (type is BitvectorType) {
        var t = (BitvectorType)type;
        if (t.NativeType != null) {
          return GetNativeTypeDescriptor(AsNativeType(type));
        } else {
          return $"{DafnyTypeDescriptor}.BIG_INTEGER";
        }
      } else if (type is SetType setType) {
<<<<<<< HEAD
        var co = new List<TypeParameter.TPVariance>() { TypeParameter.TPVariance.Co };
        return AddTypeDescriptorArgs(DafnySetClass, co, setType.TypeArgs, setType.TypeArgs, wr, tok);
      } else if (type is SeqType seqType) {
        var co = new List<TypeParameter.TPVariance>() { TypeParameter.TPVariance.Co };
        return AddTypeDescriptorArgs(DafnySeqClass, co, seqType.TypeArgs, seqType.TypeArgs, wr, tok);
      } else if (type is MultiSetType multiSetType) {
        var co = new List<TypeParameter.TPVariance>() { TypeParameter.TPVariance.Co };
        return AddTypeDescriptorArgs(DafnyMultiSetClass, co, multiSetType.TypeArgs, multiSetType.TypeArgs, wr, tok);
      } else if (type is MapType mapType) {
        var co = new List<TypeParameter.TPVariance>() { TypeParameter.TPVariance.Co, TypeParameter.TPVariance.Co };
        return AddTypeDescriptorArgs(DafnyMapClass, co, mapType.TypeArgs, mapType.TypeArgs, wr, tok);
=======
        return AddTypeDescriptorArgs(DafnySetClass, setType.TypeArgs, setType.TypeArgs, wr, tok);
      } else if (type is SeqType seqType) {
        return AddTypeDescriptorArgs(DafnySeqClass, seqType.TypeArgs, seqType.TypeArgs, wr, tok);
      } else if (type is MultiSetType multiSetType) {
        return AddTypeDescriptorArgs(DafnyMultiSetClass, multiSetType.TypeArgs, multiSetType.TypeArgs, wr, tok);
      } else if (type is MapType mapType) {
        return AddTypeDescriptorArgs(DafnyMapClass, mapType.TypeArgs, mapType.TypeArgs, wr, tok);
>>>>>>> 53eff875
      } else if (type.IsArrayType) {
        ArrayClassDecl at = type.AsArrayType;
        var elType = UserDefinedType.ArrayElementType(type);
        var elTypeName = TypeName(elType, wr, tok, true, TypeParameter.TPVariance.Non);
        if (at.Dims > 1) {
          arrays.Add(at.Dims);
          return $"{DafnyMultiArrayClass(at.Dims)}.<{elTypeName}>{TypeMethodName}()";
        } else if (elType.IsBoolType) {
          return $"{DafnyTypeDescriptor}.BOOLEAN_ARRAY";
        } else if (elType.IsCharType) {
          return $"{DafnyTypeDescriptor}.CHAR_ARRAY";
        } else if (AsNativeType(elType) != null) {
          switch (AsJavaNativeType(elType)) {
            case JavaNativeType.Byte: return $"{DafnyTypeDescriptor}.BYTE_ARRAY";
            case JavaNativeType.Short: return $"{DafnyTypeDescriptor}.SHORT_ARRAY";
            case JavaNativeType.Int: return $"{DafnyTypeDescriptor}.INT_ARRAY";
            case JavaNativeType.Long: return $"{DafnyTypeDescriptor}.LONG_ARRAY";
            default:
              Contract.Assert(false);
              throw new cce.UnreachableException();
          }
        } else {
          return $"(({DafnyTypeDescriptor}<{BoxedTypeNameOneOff(type, wr, tok)}>)({TypeDescriptor(elType, wr, tok)}).arrayType())";
        }
      } else if (type.IsObjectQ || type.IsObject) {
        return $"{DafnyTypeDescriptor}.OBJECT";
      } else if (type.IsRefType || type.IsTraitType) {
        var typeName = TypeName(type, wr, tok);
        var typeNameSansTypeParameters = StripTypeParameters(typeName);
        return $"(({DafnyTypeDescriptor}<{typeName}>)" +
               "(java.lang.Object)" +
               $"{DafnyTypeDescriptor}.reference({typeNameSansTypeParameters}.class))";
      } else if (type.IsTypeParameter) {
        var tp = type.AsTypeParameter;
        Contract.Assert(tp != null);
        if (thisContext != null && thisContext.ParentFormalTypeParametersToActuals.TryGetValue(tp, out var instantiatedTypeParameter)) {
          return TypeDescriptor(instantiatedTypeParameter, wr, tok);
        }
        return FormatTypeDescriptorVariable(type.AsTypeParameter.GetCompileName(Options));
      } else if (type.IsBuiltinArrowType && type.AsArrowType.Arity == 1) {
        // Can't go the usual route because java.util.function.Function doesn't have a _typeDescriptor() method
        var arrowType = type.AsArrowType;
        return $"{DafnyTypeDescriptor}.function({TypeDescriptor(arrowType.Args[0], wr, tok)}, {TypeDescriptor(arrowType.Result, wr, tok)})";
      } else if (type is UserDefinedType udt) {
        var s = FullTypeName(udt, null, true);
        var cl = udt.ResolvedClass;
        Contract.Assert(cl != null);

        if (cl.IsExtern(Options, out _, out _)) {
          var td = $"{DafnyTypeDescriptor}.<{BoxedTypeNameOneOff(type, wr, tok)}> findType({s}.class";
          if (udt.TypeArgs != null && udt.TypeArgs.Count > 0) {
            td += $", {Util.Comma(udt.TypeArgs, arg => TypeDescriptor(arg, wr, tok))}";
          }
          return td + ")";
        }

        List<Type> relevantTypeArgs;
        if (type.IsBuiltinArrowType) {
          relevantTypeArgs = type.TypeArgs;
        } else if (cl is DatatypeDecl dt) {
          relevantTypeArgs = udt.TypeArgs;
        } else {
          relevantTypeArgs = new List<Type>();
          for (int i = 0; i < cl.TypeArgs.Count; i++) {
            if (NeedsTypeDescriptor(cl.TypeArgs[i])) {
              relevantTypeArgs.Add(udt.TypeArgs[i]);
            }
          }
        }

<<<<<<< HEAD
        return AddTypeDescriptorArgs(s, cl.TypeArgs.ConvertAll(tp => tp.Variance), udt.TypeArgs, relevantTypeArgs, wr, udt.tok);
=======
        return AddTypeDescriptorArgs(s, udt.TypeArgs, relevantTypeArgs, wr, udt.tok);
>>>>>>> 53eff875
      } else {
        Contract.Assert(false); throw new cce.UnreachableException();
      }
    }

    private string GetNativeTypeDescriptor(NativeType nt) {
      switch (AsJavaNativeType(nt)) {
        case JavaNativeType.Byte: return $"{DafnyTypeDescriptor}.BYTE";
        case JavaNativeType.Short: return $"{DafnyTypeDescriptor}.SHORT";
        case JavaNativeType.Int: return $"{DafnyTypeDescriptor}.INT";
        case JavaNativeType.Long: return $"{DafnyTypeDescriptor}.LONG";
        default: Contract.Assert(false); throw new cce.UnreachableException();
      }
    }

    private string AddTypeDescriptorArgs(string fullCompileName, List<TypeParameter.TPVariance> variances,
      List<Type> typeArgs, List<Type> relevantTypeArgs, ConcreteSyntaxTree wr, IToken tok) {
      Contract.Requires(fullCompileName != null);
      Contract.Requires(variances != null);
      Contract.Requires(typeArgs != null);
      Contract.Requires(relevantTypeArgs != null);
      Contract.Requires(wr != null);
      Contract.Requires(tok != null);

      string s = $"{IdProtect(fullCompileName)}.";
      if (typeArgs != null && typeArgs.Count != 0) {
        s += $"<{BoxedTypeNames(typeArgs, variances, wr, tok)}>";
      }
      s += $"{TypeMethodName}(";
      s += relevantTypeArgs.Comma(arg => TypeDescriptor(arg, wr, tok));
      return s + ")";
    }

    protected override void EmitSetBuilder_New(ConcreteSyntaxTree wr, SetComprehension e, string collectionName) {
      var boxTypeName = BoxedTypeName(e.Type.AsSetType.Arg, TypeParameter.TPVariance.Co, wr, e.tok);
      wr.WriteLine($"java.util.ArrayList<{boxTypeName}> {collectionName} = new java.util.ArrayList<>();");
    }

    protected override void EmitMapBuilder_New(ConcreteSyntaxTree wr, MapComprehension e, string collectionName) {
      var mt = e.Type.AsMapType;
      var domain = BoxedTypeName(mt.Domain, TypeParameter.TPVariance.Co, wr, e.tok);
      var range = BoxedTypeName(mt.Range, TypeParameter.TPVariance.Co, wr, e.tok);
      wr.WriteLine($"java.util.HashMap<{domain}, {range}> {collectionName} = new java.util.HashMap<>();");
    }

    protected override void OrganizeModules(Program program, out List<ModuleDefinition> modules) {
      modules = new List<ModuleDefinition>();
      foreach (var m in program.CompileModules) {
        if (!m.IsDefaultModule && !m.Name.Equals("_System")) {
          modules.Add(m);
        }
      }
      foreach (var m in program.CompileModules) {
        if (m.Name.Equals("_System")) {
          modules.Add(m);
        }
      }
      foreach (var m in program.CompileModules) {
        if (m.IsDefaultModule) {
          modules.Add(m);
        }
      }
    }

    protected override void EmitDatatypeValue(DatatypeValue dtv, string typeDescriptorArguments, string arguments, ConcreteSyntaxTree wr) {
      var dt = dtv.Ctor.EnclosingDatatype;
      var typeArgs = SelectNonGhost(dt, dtv.InferredTypeArgs);
      EmitDatatypeValue(dt, dtv.Ctor, typeArgs, dtv.IsCoCall, typeDescriptorArguments, arguments, wr);
    }

    void EmitDatatypeValue(DatatypeDecl dt, DatatypeCtor ctor, List<Type> typeArgs, bool isCoCall,
      string typeDescriptorArguments, string arguments, ConcreteSyntaxTree wr) {
      var dtName = dt is TupleTypeDecl tupleDecl ? DafnyTupleClass(tupleDecl.NonGhostDims) : dt.GetFullCompileName(Options);
<<<<<<< HEAD
      var typeParams = typeArgs.Count == 0 ? "" : $"<{BoxedTypeNames(typeArgs, dt.TypeArgs, wr, dt.tok)}>";
=======
      var typeParams = typeArgs.Count == 0 ? "" : $"<{BoxedTypeNames(typeArgs, wr, dt.tok)}>";
>>>>>>> 53eff875
      var sep = typeDescriptorArguments.Length != 0 && arguments.Length != 0 ? ", " : "";
      if (!isCoCall) {
        // For an ordinary constructor (that is, one that does not guard any co-recursive calls), generate:
        //   Dt.<T>create_Cons( args )
        wr.Write($"{dtName}.{typeParams}{DtCreateName(ctor)}({typeDescriptorArguments}{sep}{arguments})");
      } else {
        var sep0 = typeDescriptorArguments.Length != 0 ? ", " : "";
        wr.Write($"new {dt.GetCompileName(Options)}__Lazy({typeDescriptorArguments}{sep0}");
        wr.Write("() -> { return ");
        wr.Write($"new {DtCtorName(ctor)}{typeParams}({typeDescriptorArguments}{sep}{arguments})");
        wr.Write("; })");
      }
    }

    protected override ConcreteSyntaxTree CreateLambda(List<Type> inTypes, IToken tok, List<string> inNames,
        Type resultType, ConcreteSyntaxTree wr, ConcreteSyntaxTree wStmts, bool untyped = false) {
      // TODO: there may be an opportunity to share code with CreateIIFE,
      // which may be worth it given all the necessary coercions.

      if (inTypes.Count != 1) {
        functions.Add(inTypes.Count);
      }
      wr.Write('(');
      if (!untyped) {
        wr.Write("({0}<{1}{2}>)", DafnyFunctionIface(inTypes.Count),
          Util.Comma("", inTypes, t => BoxedTypeNameOneOff(t, wr, tok) + ", "),
          BoxedTypeNameOneOff(resultType, wr, tok));
      }
      var boxedInNames = inNames.Select(inName => ProtectedFreshId(inName + "_boxed")).ToList();
      wr.Write($"({boxedInNames.Comma(nm => nm)}) ->");
      var w = wr.NewExprBlock("");
      wr.Write(")");

      for (var i = 0; i < inNames.Count; i++) {
        w.Write($"{TypeName(inTypes[i], w, tok)} {inNames[i]} = ");
        var coercedW = EmitCoercionIfNecessary(NativeObjectType, inTypes[i], tok, w);
        coercedW.Write(boxedInNames[i]);
        w.WriteLine(";");
      }

      return w;
    }

    protected override ConcreteSyntaxTree CreateIIFE0(Type resultType, IToken resultTok, ConcreteSyntaxTree wr, ConcreteSyntaxTree wStmts) {
      functions.Add(0);
      wr.Write($"(({DafnyFunctionIface(0)}<{BoxedTypeNameOneOff(resultType, wr, resultTok)}>)(() ->");
      var w = wr.NewBigExprBlock("", ")).apply()");
      return w;
    }

    protected override void EmitUnaryExpr(ResolvedUnaryOp op, Expression expr, bool inLetExprBody,
        ConcreteSyntaxTree wr, ConcreteSyntaxTree wStmts) {
      switch (op) {
        case ResolvedUnaryOp.BoolNot:
          TrParenExpr("!", expr, wr, inLetExprBody, wStmts);
          break;
        case ResolvedUnaryOp.BitwiseNot:
          if (AsNativeType(expr.Type) != null) {
            TrParenExpr(CastIfSmallNativeType(expr.Type) + "~", expr, wr, inLetExprBody, wStmts);
          } else {
            TrParenExpr("", expr, wr, inLetExprBody, wStmts);
            wr.Write(".not()");
          }
          break;
        case ResolvedUnaryOp.Cardinality:
          if (expr.Type.AsCollectionType is MultiSetType) {
            TrParenExpr("", expr, wr, inLetExprBody, wStmts);
            wr.Write(".cardinality()");
          } else if (expr.Type.AsCollectionType is SetType || expr.Type.AsCollectionType is MapType) {
            TrParenExpr("java.math.BigInteger.valueOf(", expr, wr, inLetExprBody, wStmts);
            wr.Write(".size())");
          } else if (expr.Type.IsArrayType) {
            TrParenExpr("java.math.BigInteger.valueOf(java.lang.reflect.Array.getLength", expr, wr, inLetExprBody, wStmts);
            wr.Write(")");
          } else {
            TrParenExpr("java.math.BigInteger.valueOf(", expr, wr, inLetExprBody, wStmts);
            wr.Write(".length())");
          }
          break;
        default:
          Contract.Assert(false); throw new cce.UnreachableException();  // unexpected unary expression
      }
    }

    // Find the class with static methods like "divideUnsigned" for the type
    private string HelperClass(NativeType nt) {
      return AsJavaNativeType(nt) == JavaNativeType.Long ? "java.lang.Long" : "java.lang.Integer";
    }

    protected override void CompileBinOp(BinaryExpr.ResolvedOpcode op, Expression e0, Expression e1, IToken tok,
      Type resultType, out string opString,
      out string preOpString, out string postOpString, out string callString, out string staticCallString,
      out bool reverseArguments, out bool truncateResult, out bool convertE1ToInt, out bool coerceE1,
      out bool convertE1ToFatPointer,
      ConcreteSyntaxTree errorWr) {
      opString = null;
      preOpString = "";
      postOpString = "";
      callString = null;
      staticCallString = null;
      reverseArguments = false;
      truncateResult = false;
      convertE1ToInt = false;
      coerceE1 = false;
      convertE1ToFatPointer = false;

      void doPossiblyNativeBinOp(string o, string name, out string preOpS, out string opS,
        out string postOpS, out string callS, out string staticCallS) {
        if (AsNativeType(resultType) != null) {
          var nativeName = GetNativeTypeName(AsNativeType(resultType));
          if (o == ">>>" && resultType.AsBitVectorType is { Width: var width and (8 or 16 or 32 or 64) }) {
            // Solves https://github.com/dafny-lang/dafny/issues/3734
            preOpS = CastIfSmallNativeType(resultType);
            opS = null;
            postOpS = "";
            callS = null;
            staticCallS = $"{DafnyHelpersClass}.bv{width}ShiftRight";
          } else if (o == "<<" && resultType.AsBitVectorType is { Width: var width2 and (32 or 64) }) {
            // Solves https://github.com/dafny-lang/dafny/issues/3734
            preOpS = CastIfSmallNativeType(resultType);
            opS = null;
            postOpS = "";
            callS = null;
            staticCallS = $"{DafnyHelpersClass}.bv{width2}ShiftLeft";
          } else {
            preOpS = $"({nativeName}) {CastIfSmallNativeType(resultType)} (";
            opS = o;
            postOpS = ")";
            callS = null;
            staticCallS = null;
          }
        } else {
          callS = name;
          preOpS = "";
          opS = null;
          postOpS = "";
          staticCallS = null;
        }
      }

      switch (op) {
        case BinaryExpr.ResolvedOpcode.BitwiseAnd:
          doPossiblyNativeBinOp("&", "and", out preOpString, out opString, out postOpString, out callString, out staticCallString);
          break;
        case BinaryExpr.ResolvedOpcode.BitwiseOr:
          doPossiblyNativeBinOp("|", "or", out preOpString, out opString, out postOpString, out callString, out staticCallString);
          break;
        case BinaryExpr.ResolvedOpcode.BitwiseXor:
          doPossiblyNativeBinOp("^", "xor", out preOpString, out opString, out postOpString, out callString, out staticCallString);
          break;
        case BinaryExpr.ResolvedOpcode.EqCommon: {
            var eqType = DatatypeWrapperEraser.SimplifyType(Options, e0.Type);
            if (eqType.IsRefType) {
              opString = "== (Object) ";
            } else if (IsDirectlyComparable(eqType)) {
              opString = "==";
            } else {
              staticCallString = "java.util.Objects.equals";
            }
            break;
          }
        case BinaryExpr.ResolvedOpcode.NeqCommon: {
            var eqType = DatatypeWrapperEraser.SimplifyType(Options, e0.Type);
            if (eqType.IsRefType) {
              opString = "!= (Object) ";
            } else if (IsDirectlyComparable(eqType)) {
              opString = "!=";
            } else {
              preOpString = "!";
              staticCallString = "java.util.Objects.equals";
            }
            break;
          }
        case BinaryExpr.ResolvedOpcode.Lt:
        case BinaryExpr.ResolvedOpcode.Le:
        case BinaryExpr.ResolvedOpcode.Ge:
        case BinaryExpr.ResolvedOpcode.Gt:
          var call = false;
          var argNative = AsNativeType(e0.Type);
          if (argNative != null && argNative.LowerBound >= 0) {
            staticCallString = HelperClass(argNative) + ".compareUnsigned";
            call = true;
          } else if (argNative == null) {
            callString = "compareTo";
            call = true;
          }
          if (call) {
            switch (op) {
              case BinaryExpr.ResolvedOpcode.Lt:
                postOpString = " < 0";
                break;
              case BinaryExpr.ResolvedOpcode.Le:
                postOpString = " <= 0";
                break;
              case BinaryExpr.ResolvedOpcode.Ge:
                postOpString = " >= 0";
                break;
              case BinaryExpr.ResolvedOpcode.Gt:
                postOpString = " > 0";
                break;
              default:
                Contract.Assert(false);
                throw new cce.UnreachableException();
            }
          } else {
            switch (op) {
              case BinaryExpr.ResolvedOpcode.Lt:
                opString = "<";
                break;
              case BinaryExpr.ResolvedOpcode.Le:
                opString = "<=";
                break;
              case BinaryExpr.ResolvedOpcode.Ge:
                opString = ">=";
                break;
              case BinaryExpr.ResolvedOpcode.Gt:
                opString = ">";
                break;
              default:
                Contract.Assert(false);
                throw new cce.UnreachableException();
            }
          }
          break;
        case BinaryExpr.ResolvedOpcode.LeftShift:
          doPossiblyNativeBinOp("<<", "shiftLeft", out preOpString, out opString, out postOpString, out callString, out staticCallString);
          truncateResult = true;
          convertE1ToInt = AsNativeType(e1.Type) == null;
          break;
        case BinaryExpr.ResolvedOpcode.RightShift:
          doPossiblyNativeBinOp(">>>", "shiftRight", out preOpString, out opString, out postOpString, out callString, out staticCallString);
          convertE1ToInt = AsNativeType(e1.Type) == null;
          break;
        case BinaryExpr.ResolvedOpcode.Add:
          truncateResult = true;
          if (resultType.IsCharType) {
            preOpString = $"({CharTypeName(false)}) (";
            postOpString = ")";
            opString = "+";
          } else {
            doPossiblyNativeBinOp("+", "add", out preOpString, out opString, out postOpString, out callString, out staticCallString);
          }
          break;
        case BinaryExpr.ResolvedOpcode.Sub:
          truncateResult = true;
          if (resultType.IsCharType) {
            preOpString = $"({CharTypeName(false)}) (";
            opString = "-";
            postOpString = ")";
          } else {
            doPossiblyNativeBinOp("-", "subtract", out preOpString, out opString, out postOpString, out callString, out staticCallString);
          }
          break;
        case BinaryExpr.ResolvedOpcode.Mul:
          doPossiblyNativeBinOp("*", "multiply", out preOpString, out opString, out postOpString, out callString, out staticCallString);
          truncateResult = true;
          break;
        case BinaryExpr.ResolvedOpcode.Div:
          if (NeedsEuclideanDivision(resultType)) {
            staticCallString = $"{DafnyEuclideanClass}.EuclideanDivision";
          } else if (AsNativeType(resultType) != null) {
            var nt = AsNativeType(resultType);
            if (nt.Sel == NativeType.Selection.Byte) {
              staticCallString = $"{DafnyHelpersClass}.divideUnsignedByte";
            } else if (nt.Sel == NativeType.Selection.UShort) {
              staticCallString = $"{DafnyHelpersClass}.divideUnsignedShort";
            } else {
              preOpString = CastIfSmallNativeType(resultType);
              staticCallString = HelperClass(AsNativeType(resultType)) + ".divideUnsigned";
            }
          } else {
            callString = "divide";
          }
          break;
        case BinaryExpr.ResolvedOpcode.Mod:
          if (NeedsEuclideanDivision(resultType)) {
            staticCallString = $"{DafnyEuclideanClass}.EuclideanModulus";
          } else if (AsNativeType(resultType) != null) {
            var nt = AsNativeType(resultType);
            if (nt.Sel == NativeType.Selection.Byte) {
              staticCallString = $"{DafnyHelpersClass}.remainderUnsignedByte";
            } else if (nt.Sel == NativeType.Selection.UShort) {
              staticCallString = $"{DafnyHelpersClass}.remainderUnsignedShort";
            } else {
              preOpString = CastIfSmallNativeType(resultType);
              staticCallString = HelperClass(AsNativeType(resultType)) + ".remainderUnsigned";
            }
          } else {
            callString = "mod";
          }
          break;
        case BinaryExpr.ResolvedOpcode.SetEq:
        case BinaryExpr.ResolvedOpcode.MultiSetEq:
        case BinaryExpr.ResolvedOpcode.SeqEq:
        case BinaryExpr.ResolvedOpcode.MapEq:
          callString = "equals";
          break;
        case BinaryExpr.ResolvedOpcode.ProperSubset:
        case BinaryExpr.ResolvedOpcode.ProperMultiSubset:
          callString = "isProperSubsetOf";
          break;
        case BinaryExpr.ResolvedOpcode.Subset:
        case BinaryExpr.ResolvedOpcode.MultiSubset:
          callString = "isSubsetOf";
          break;
        case BinaryExpr.ResolvedOpcode.Disjoint:
        case BinaryExpr.ResolvedOpcode.MultiSetDisjoint:
          callString = $"<{BoxedTypeNameOneOff(e1.Type.AsCollectionType.Arg, errorWr, tok)}>disjoint";
          break;
        case BinaryExpr.ResolvedOpcode.InSet:
        case BinaryExpr.ResolvedOpcode.InMultiSet:
        case BinaryExpr.ResolvedOpcode.InMap:
          convertE1ToFatPointer = true;
          callString = $"<{BoxedTypeNameOneOff(e0.Type, errorWr, tok)}>contains";
          reverseArguments = true;
          coerceE1 = true;
          break;

        case BinaryExpr.ResolvedOpcode.Union:
          staticCallString = $"{DafnySetClass}.<{BoxedTypeNameOneOff(resultType.AsSetType.Arg, errorWr, tok)}>union";
          break;
        case BinaryExpr.ResolvedOpcode.MultiSetUnion:
          staticCallString = $"{DafnyMultiSetClass}.<{BoxedTypeNameOneOff(resultType.AsMultiSetType.Arg, errorWr, tok)}>union";
          break;
        case BinaryExpr.ResolvedOpcode.MapMerge:
          staticCallString = $"{DafnyMapClass}.<{BoxedTypeNameOneOff(resultType.AsMapType.Domain, errorWr, tok)}, {BoxedTypeNameOneOff(resultType.AsMapType.Range, errorWr, tok)}>merge";
          break;
        case BinaryExpr.ResolvedOpcode.Intersection:
          staticCallString = $"{DafnySetClass}.<{BoxedTypeNameOneOff(resultType.AsSetType.Arg, errorWr, tok)}>intersection";
          break;
        case BinaryExpr.ResolvedOpcode.MultiSetIntersection:
          staticCallString = $"{DafnyMultiSetClass}.<{BoxedTypeNameOneOff(resultType.AsMultiSetType.Arg, errorWr, tok)}>intersection";
          break;
        case BinaryExpr.ResolvedOpcode.SetDifference:
          staticCallString = $"{DafnySetClass}.<{BoxedTypeNameOneOff(resultType.AsSetType.Arg, errorWr, tok)}>difference";
          break;
        case BinaryExpr.ResolvedOpcode.MultiSetDifference:
          staticCallString = $"{DafnyMultiSetClass}.<{BoxedTypeNameOneOff(resultType.AsMultiSetType.Arg, errorWr, tok)}>difference";
          break;
        case BinaryExpr.ResolvedOpcode.MapSubtraction:
          staticCallString = $"{DafnyMapClass}.<{BoxedTypeNameOneOff(resultType.AsMapType.Domain, errorWr, tok)}, {BoxedTypeNameOneOff(resultType.AsMapType.Range, errorWr, tok)}>subtract";
          break;

        case BinaryExpr.ResolvedOpcode.ProperPrefix:
          callString = "isProperPrefixOf";
          break;
        case BinaryExpr.ResolvedOpcode.Prefix:
          callString = "isPrefixOf";
          break;
        case BinaryExpr.ResolvedOpcode.Concat:
          staticCallString = $"{DafnySeqClass}.<{BoxedTypeNameOneOff(resultType.AsSeqType.Arg, errorWr, tok)}>concatenate";
          break;
        case BinaryExpr.ResolvedOpcode.InSeq:
          convertE1ToFatPointer = true;
          callString = "contains";
          reverseArguments = true;
          coerceE1 = true;
          break;
        default:
          base.CompileBinOp(op, e0, e1, tok, resultType,
            out opString, out preOpString, out postOpString, out callString, out staticCallString, out reverseArguments, out truncateResult, out convertE1ToInt, out coerceE1,
            out convertE1ToFatPointer, errorWr);
          break;
      }
    }

    protected override void EmitFooter(Program program, ConcreteSyntaxTree wr) {
      // Emit tuples
      foreach (int i in tuples) {
        if (i <= 20) {
          continue; // Tuple2 and Tuple3 already exist in DafnyRuntime.jar, so don't remake these files.
        }
        CreateTuple(i, wr);
      }

      // Emit function interfaces
      foreach (var i in functions) {
        CreateLambdaFunctionInterface(i, wr);
      }

      // Emit arrays
      foreach (var i in arrays) {
        CreateDafnyArrays(i, wr);
      }
    }

    private void CreateTuple(int i, ConcreteSyntaxTree outputWr) {
      Contract.Requires(0 <= i);
      Contract.Requires(outputWr != null);

      var wrTop = outputWr.NewFile(Path.Combine("dafny", $"Tuple{i}.java"));

      wrTop.WriteLine("package dafny;");
      wrTop.WriteLine();
      EmitSuppression(wrTop);
      wrTop.Write($"public class Tuple{i}");
      if (i != 0) {
        wrTop.Write("<{0}>", Util.Comma(i, j => $"T{j}"));
      }

      var wr = wrTop.NewBlock("");
      for (var j = 0; j < i; j++) {
        wr.WriteLine("private T{0} _{0};", j);
      }
      wr.WriteLine();

      wr.Write("public Tuple{0}({1}", i, Util.Comma(i, j => $"T{j} _{j}"));
      var wrCtor = wr.NewBlock(")");
      for (var j = 0; j < i; j++) {
        wrCtor.WriteLine("this._{0} = _{0};", j);
      }

      wr.WriteLine();
      var typeParams = new List<TypeParameter>();
      for (var j = 0; j < i; j++) {
        typeParams.Add(new TypeParameter(RangeToken.NoToken, new Name($"T{j}"), TypeParameter.TPVarianceSyntax.Covariant_Permissive));
      }
      var typeParamString = TypeParameters(typeParams);
      var initializer = string.Format("Default({0})", Util.Comma(i, j => $"_td_T{j}.defaultValue()"));
      EmitTypeDescriptorMethod(null, typeParams, $"Tuple{i}{typeParamString}", initializer, wr);

      // public static Tuple4<T0, T1, T2, T3> Default(dafny.TypeDescriptor<T0> _td_T0, dafny.TypeDescriptor<T1> _td_T1, dafny.TypeDescriptor<T2> _td_T2, dafny.TypeDescriptor<T3> _td_T3) {
      //   return new Tuple4<>(_td_T0.defaultValue(), _td_T1.defaultValue(), _td_T2.defaultValue(), _td_T3.defaultValue());
      // }
      wr.WriteLine();
      if (i == 0) {
        wr.Write("public static Tuple0");
      } else {
        wr.Write("public static <{1}> Tuple{0}<{1}>", i, Util.Comma(i, j => $"T{j}"));
      }
      wr.Write(" Default({0})", Util.Comma(i, j => $"T{j} {FormatDefaultTypeParameterValueName($"T{j}")}"));
      {
        var w = wr.NewBlock("");
        w.WriteLine("return create({0});", Util.Comma(i, j => $"{FormatDefaultTypeParameterValueName($"T{j}")}"));
      }

      // create method
      wr.WriteLine();
      if (i == 0) {
        wr.Write("public static Tuple0");
      } else {
        wr.Write("public static <{1}> Tuple{0}<{1}>", i, Util.Comma(i, j => $"T{j}"));
      }
      wr.Write(" create({0})", Util.Comma(i, j => $"T{j} _{j}"));
      {
        var w = wr.NewBlock("");
        w.WriteLine("return new Tuple{0}({1});", i, Util.Comma(i, j => $"_{j}"));
      }

      wr.WriteLine();
      wr.WriteLine("@Override");
      var wrEquals = wr.NewBlock("public boolean equals(Object obj)");
      wrEquals.WriteLine("if (this == obj) return true;");
      wrEquals.WriteLine("if (obj == null) return false;");
      wrEquals.WriteLine("if (getClass() != obj.getClass()) return false;");
      wrEquals.WriteLine($"Tuple{i} o = (Tuple{i}) obj;");
      if (i != 0) {
        wrEquals.WriteLine("return {0};", Util.Comma(" && ", i, j => $"java.util.Objects.equals(this._{j}, o._{j})"));
      } else {
        wrEquals.WriteLine("return true;");
      }

      wr.WriteLine();
      wr.WriteLine("@Override");
      var wrToString = wr.NewBlock("public String toString()");
      wrToString.WriteLine("StringBuilder sb = new StringBuilder();");
      wrToString.WriteLine("sb.append(\"(\");");
      for (int j = 0; j < i; j++) {
        wrToString.WriteLine($"sb.append(_{j} == null ? \"null\" : _{j}.toString());");
        if (j != i - 1) {
          wrToString.WriteLine("sb.append(\", \");");
        }
      }

      wrToString.WriteLine("sb.append(\")\");");
      wrToString.WriteLine("return sb.toString();");

      wr.WriteLine();
      wr.WriteLine("@Override");
      var wrHashCode = wr.NewBlock("public int hashCode()");
      wrHashCode.WriteLine("// GetHashCode method (Uses the djb2 algorithm)");
      wrHashCode.WriteLine(
        "// https://stackoverflow.com/questions/1579721/why-are-5381-and-33-so-important-in-the-djb2-algorithm");
      wrHashCode.WriteLine("long hash = 5381;");
      wrHashCode.WriteLine(
        "hash = ((hash << 5) + hash) + 0;"); // this is constructor 0 (in fact, it's the only constructor)
      for (int j = 0; j < i; j++) {
        wrHashCode.WriteLine("hash = ((hash << 5) + hash) + java.util.Objects.hashCode(this._" + j + ");");
      }

      wrHashCode.WriteLine("return (int)hash;");

      for (int j = 0; j < i; j++) {
        wr.WriteLine();
        wr.WriteLine("public T" + j + " dtor__" + j + "() { return this._" + j + "; }");
      }
    }

    protected override string TypeInitializationValue(Type type, ConcreteSyntaxTree wr, IToken tok, bool usePlaceboValue, bool constructTypeParameterDefaultsFromTypeDescriptors) {
      var xType = type.NormalizeExpandKeepConstraints();
      if (xType is BoolType) {
        return "false";
      } else if (xType is CharType) {
        return UnicodeCharEnabled ? $"((int){CharType.DefaultValueAsString})" : CharType.DefaultValueAsString;
      } else if (xType is IntType || xType is BigOrdinalType) {
        return "java.math.BigInteger.ZERO";
      } else if (xType is RealType) {
        return $"{DafnyBigRationalClass}.ZERO";
      } else if (xType is BitvectorType) {
        var t = (BitvectorType)xType;
        return t.NativeType != null ? $"{CastIfSmallNativeType(t)}0" : "java.math.BigInteger.ZERO";
      } else if (xType is CollectionType collType) {
        string collName = CollectionTypeUnparameterizedName(collType);
        string argNames = BoxedTypeNameOneOff(collType.Arg, wr, tok);
        if (xType is MapType mapType) {
          argNames += "," + BoxedTypeNameOneOff(mapType.Range, wr, tok);
        }
        string td = "";
        if (xType is SeqType) {
          td = TypeDescriptor(collType.Arg, wr, tok);
        }
        return $"{collName}.<{argNames}> empty({td})";
      }

      var udt = (UserDefinedType)xType;
      var cl = udt.ResolvedClass;
      Contract.Assert(cl != null);
      if (cl is TypeParameter tp) {
        if (usePlaceboValue && !tp.Characteristics.HasCompiledValue) {
          return "null";
        } else if (constructTypeParameterDefaultsFromTypeDescriptors) {
          return $"{FormatTypeDescriptorVariable(tp.GetCompileName(Options))}.defaultValue()";
        } else {
          return FormatDefaultTypeParameterValue(tp);
        }
      } else if (cl is AbstractTypeDecl opaque) {
        return FormatDefaultTypeParameterValueName(opaque.GetCompileName(Options));
      } else if (cl is NewtypeDecl) {
        var td = (NewtypeDecl)cl;
        if (td.Witness != null) {
          return FullTypeName(udt) + ".Witness";
        } else if (td.NativeType != null) {
          return GetNativeDefault(td.NativeType);
        } else {
          return TypeInitializationValue(td.BaseType, wr, tok, usePlaceboValue, constructTypeParameterDefaultsFromTypeDescriptors);
        }
      } else if (cl is SubsetTypeDecl) {
        var td = (SubsetTypeDecl)cl;
        if (td.WitnessKind == SubsetTypeDecl.WKind.Compiled) {
          var relevantTypeArgs = new List<Type>();
          for (int i = 0; i < td.TypeArgs.Count; i++) {
            if (NeedsTypeDescriptor(td.TypeArgs[i])) {
              relevantTypeArgs.Add(udt.TypeArgs[i]);
            }
          }
          string typeParameters = Util.Comma(relevantTypeArgs, arg => TypeDescriptor(arg, wr, tok));
          return $"{FullTypeName(udt)}.defaultValue({typeParameters})";
        } else if (td.WitnessKind == SubsetTypeDecl.WKind.Special) {
          // WKind.Special is only used with -->, ->, and non-null types:
          Contract.Assert(ArrowType.IsPartialArrowTypeName(td.Name) || ArrowType.IsTotalArrowTypeName(td.Name) || td is NonNullTypeDecl);
          if (ArrowType.IsPartialArrowTypeName(td.Name)) {
            return $"(({BoxedTypeNameOneOff(xType, wr, udt.tok)}) null)";
          } else if (ArrowType.IsTotalArrowTypeName(td.Name)) {
            var rangeDefaultValue = TypeInitializationValue(udt.TypeArgs.Last(), wr, tok, usePlaceboValue, constructTypeParameterDefaultsFromTypeDescriptors);
            // return the lambda expression ((Ty0 x0, Ty1 x1, Ty2 x2) -> rangeDefaultValue)
            return $"(({Util.Comma(udt.TypeArgs.Count - 1, i => $"{BoxedTypeNameOneOff(udt.TypeArgs[i], wr, udt.tok)} x{i}")}) -> {rangeDefaultValue})";
          } else if (((NonNullTypeDecl)td).Class is ArrayClassDecl arrayClass) {
            // non-null array type; we know how to initialize them
            var elType = udt.TypeArgs[0];
            TypeName_SplitArrayName(elType, out var innermostElementType, out var brackets);
            string bareArray;
            brackets += Util.Repeat(arrayClass.Dims - 1, "[]");
            if (innermostElementType.IsTypeParameter) {
              var cast = $"(java.lang.Object{brackets})";
              bareArray = $"{cast}{FormatTypeDescriptorVariable(innermostElementType.AsTypeParameter)}.newArray({Util.Comma(arrayClass.Dims, _ => "0")})";
            } else {
              var typeNameSansBrackets = TypeName(innermostElementType, wr, udt.tok, false, TypeParameter.TPVariance.Non, true);
              bareArray = $"new {typeNameSansBrackets}[0]{brackets}";
            }
            if (arrayClass.Dims == 1) {
              return bareArray;
            } else {
              var zeros = Util.Repeat(arrayClass.Dims, "0, ");
              return $"new {DafnyMultiArrayClass(arrayClass.Dims)}<>({TypeDescriptor(elType, wr, tok)}, {zeros}{bareArray})";
            }
          } else {
            return "null";
          }
        } else {
          return TypeInitializationValue(td.RhsWithArgument(udt.TypeArgs), wr, tok, usePlaceboValue, constructTypeParameterDefaultsFromTypeDescriptors);
        }
      } else if (cl is ClassLikeDecl or ArrowTypeDecl) {
        return $"({BoxedTypeNameOneOff(xType, wr, udt.tok)}) null";
      } else if (cl is DatatypeDecl dt) {
        if (DatatypeWrapperEraser.GetInnerTypeOfErasableDatatypeWrapper(Options, dt, out var innerType)) {
          var typeSubstMap = TypeParameter.SubstitutionMap(dt.TypeArgs, udt.TypeArgs);
          return TypeInitializationValue(innerType.Subst(typeSubstMap), wr, tok, usePlaceboValue, constructTypeParameterDefaultsFromTypeDescriptors);
        }
        var s = FullTypeName(udt);
        var typeargs = "";
        var nonGhostTypeArgs = SelectNonGhost(cl, udt.TypeArgs);
        if (nonGhostTypeArgs.Count != 0) {
          typeargs = $"<{nonGhostTypeArgs.Comma(tp => BoxedTypeNameOneOff(tp, wr, udt.tok))}>";
        }
        // In an auto-init context (like a field initializer), we may not have
        // access to all the type descriptors, so we can't construct the
        // default value, but then null is an acceptable default, since
        // Dafny proves the value won't be accessed.
        if (usePlaceboValue) {
          return $"({s}{typeargs})null";
        }
        var wDefaultTypeArguments = new ConcreteSyntaxTree();
        var sep = "";
        WriteTypeDescriptors(dt, udt.TypeArgs, wDefaultTypeArguments, ref sep);
        var relevantTypeArgs = UsedTypeParameters(dt, udt.TypeArgs);
        var arguments = relevantTypeArgs.Comma(ta => DefaultValueCoercedIfNecessary(ta.Actual, wr, tok, constructTypeParameterDefaultsFromTypeDescriptors));
        if (relevantTypeArgs.Count == 0) {
          sep = "";
        }
        return $"{s}.{typeargs}Default({wDefaultTypeArguments}{sep}{arguments})";
      } else {
        Contract.Assert(false);
        throw new cce.UnreachableException(); // unexpected type
      }
    }

    protected override ConcreteSyntaxTree DeclareLocalVar(string name, Type type, IToken tok, ConcreteSyntaxTree wr) {
      wr.Write("{0} {1} = ", type != null ? TypeName(type, wr, tok, false, TypeParameter.TPVariance.Non, false, null) : "var", name);
      var w = wr.Fork();
      wr.WriteLine(";");
      return w;
    }

    protected override void DeclareLocalOutVar(string name, Type type, IToken tok, string rhs, bool useReturnStyleOuts, ConcreteSyntaxTree wr) {
      DeclareLocalVar(name, type, tok, false, rhs, wr);
    }

    protected override IClassWriter CreateTrait(string name, bool isExtern, List<TypeParameter> typeParameters /*?*/,
      TraitDecl trait, List<Type> superClasses, IToken tok, ConcreteSyntaxTree wr) {
      var filename = $"{ModulePath}/{IdProtect(name)}.java";
      var w = wr.NewFile(filename);
      FileCount += 1;
      w.WriteLine($"// Interface {name}");
      w.WriteLine($"// Dafny trait {name} compiled into Java");
      w.WriteLine($"package {ModuleName};");
      w.WriteLine();
      EmitImports(w, out _);
      w.WriteLine();
      EmitSuppression(w); //TODO: Fix implementations so they do not need this suppression
      var typeParamString = TypeParameters(typeParameters);
      w.Write($"public interface {IdProtect(name)}{typeParamString}");
      if (superClasses != null) {
        string sep = " extends ";
        foreach (var tr in superClasses) {
          if (!tr.IsObject) {
            w.Write($"{sep}{TypeName(tr, w, tok)}");
            sep = ", ";
          }
        }
      }
      var instanceMemberWriter = w.NewBlock("");
      //writing the _Companion class
      filename = $"{ModulePath}/_Companion_{name}.java";
      w = w.NewFile(filename);
      FileCount += 1;
      w.WriteLine($"// Interface {name}");
      w.WriteLine($"// Dafny trait {name} compiled into Java");
      w.WriteLine($"package {ModuleName};");
      w.WriteLine();
      EmitImports(w, out _);
      w.WriteLine();
      EmitSuppression(w); //TODO: Fix implementations so they do not need this suppression
      w.Write($"public class _Companion_{name}{typeParamString}");
      var staticMemberWriter = w.NewBlock("");
      var ctorBodyWriter = staticMemberWriter.NewBlock($"public _Companion_{name}()");

      return new ClassWriter(this, instanceMemberWriter, ctorBodyWriter, staticMemberWriter);
    }

    protected override void EmitDestructor(string source, Formal dtor, int formalNonGhostIndex, DatatypeCtor ctor, List<Type> typeArgs, Type bvType, ConcreteSyntaxTree wr) {
      if (DatatypeWrapperEraser.IsErasableDatatypeWrapper(Options, ctor.EnclosingDatatype, out var coreDtor)) {
        Contract.Assert(coreDtor.CorrespondingFormals.Count == 1);
        Contract.Assert(dtor == coreDtor.CorrespondingFormals[0]); // any other destructor is a ghost
        wr.Write(source);
        return;
      }
      string dtorName;
      if (ctor.EnclosingDatatype is TupleTypeDecl tupleTypeDecl) {
        Contract.Assert(tupleTypeDecl.NonGhostDims != 1); // such a tuple is an erasable-wrapper type, handled above
        dtorName = $"dtor__{dtor.NameForCompilation}()";
        wr = EmitCoercionIfNecessary(NativeObjectType, bvType, dtor.tok, wr);
      } else {
        dtorName = FieldName(dtor, formalNonGhostIndex);
      }
      wr.Write("(({0}){1}{2}).{3}", DtCtorName(ctor, typeArgs, wr), source, ctor.EnclosingDatatype is CoDatatypeDecl ? ".Get()" : "", dtorName);
    }

    private void CreateLambdaFunctionInterface(int i, ConcreteSyntaxTree outputWr) {
      Contract.Requires(0 <= i);
      Contract.Requires(outputWr != null);

      var functionName = $"Function{i}";
      var wr = outputWr.NewFile(Path.Combine("dafny", $"{functionName}.java"));

      var typeArgs = "<" + Util.Comma(i + 1, j => $"T{j}") + ">";

      wr.WriteLine("package dafny;");
      wr.WriteLine();
      wr.WriteLine("@FunctionalInterface");
      wr.Write($"public interface {functionName}{typeArgs}");
      var wrMembers = wr.NewBlock("");
      wrMembers.Write($"public T{i} apply(");
      wrMembers.Write(Util.Comma(i, j => $"T{j} t{j}"));
      wrMembers.WriteLine(");");

      EmitSuppression(wrMembers);
      wrMembers.Write($"public static {typeArgs} {DafnyTypeDescriptor}<{functionName}{typeArgs}> {TypeMethodName}(");
      wrMembers.Write(Util.Comma(i + 1, j => $"{DafnyTypeDescriptor}<T{j}> t{j}"));
      var wrTypeBody = wrMembers.NewBlock(")", "");
      // XXX This seems to allow non-nullable types to have null values (since
      // arrow types are allowed as "(0)"-constrained type arguments), but it's
      // consistent with other backends.
      wrTypeBody.Write($"return ({DafnyTypeDescriptor}<{functionName}{typeArgs}>) ({DafnyTypeDescriptor}<?>) {DafnyTypeDescriptor}.reference({functionName}.class);");
    }

    private void CreateDafnyArrays(int i, ConcreteSyntaxTree outputWr) {
      Contract.Requires(0 <= i);
      Contract.Requires(outputWr != null);

      var wrTop = outputWr.NewFile(Path.Combine("dafny", $"Array{i}.java"));

      wrTop.WriteLine("package dafny;");
      wrTop.WriteLine();

      // All brackets on the underlying "real" array type, minus the innermost
      // pair.  The innermost array must be represented as an Object since it
      // could be of primitive type.
      var outerBrackets = Repeat("[]", i - 1);

      var dims = Enumerable.Range(0, i);
      var outerDims = Enumerable.Range(0, i - 1);

      var wr = wrTop.NewBlock($"public final class Array{i}<T>");

      wr.WriteLine($"public final Object{outerBrackets} elmts;");
      wr.WriteLine($"private final {DafnyTypeDescriptor}<T> elmtType;");

      foreach (var j in dims) {
        wr.WriteLine($"public final int dim{j};");
      }
      {
        var wrBody = wr.NewBlock($"public Array{i}({DafnyTypeDescriptor}<T> elmtType, {Util.Comma(dims, j => $"int dim{j}")}, Object{outerBrackets} elmts)");
        wrBody.WriteLine("assert elmts.getClass().isArray();");
        wrBody.WriteLine("this.elmtType = elmtType;");
        foreach (var j in dims) {
          wrBody.WriteLine($"this.dim{j} = dim{j};");
        }
        wrBody.WriteLine("this.elmts = elmts;");
      }

      {
        var wrBody = wr.NewBlock($"public T get({Util.Comma(dims, j => $"int i{j}")})");
        wrBody.Write("return elmtType.getArrayElement(elmts");
        foreach (var j in outerDims) {
          wrBody.Write($"[i{j}]");
        }
        wrBody.WriteLine($", i{i - 1});");
      }

      {
        var wrBody = wr.NewBlock($"public void set({Util.Comma(dims, j => $"int i{j}")}, T value)");
        wrBody.Write("elmtType.setArrayElement(elmts");
        foreach (var j in outerDims) {
          wrBody.Write($"[i{j}]");
        }
        wrBody.WriteLine($", i{i - 1}, value);");
      }

      {
        var body = wr.NewBlock("public void fill(T z)");
        var forBodyWr = body;
        for (int j = 0; j < i - 1; j++) {
          forBodyWr = forBodyWr.NewBlock($"for(int i{j} = 0; i{j} < dim{j}; i{j}++)");
        }
        forBodyWr.Write($"elmtType.fillArray(elmts");
        for (int j = 0; j < i - 1; j++) {
          forBodyWr.Write($"[i{j}]");
        }
        forBodyWr.WriteLine(", z);");
      }

      {
        var body = wr.NewBlock($"public Array{i} fillThenReturn(T z)");
        body.WriteLine("fill(z);");
        body.WriteLine("return this;");
      }

      EmitSuppression(wr);
      wr.WriteLine($"private static final {DafnyTypeDescriptor}<Array{i}<?>> TYPE = ({DafnyTypeDescriptor}<Array{i}<?>>) ({DafnyTypeDescriptor}<?>) {DafnyTypeDescriptor}.reference(Array{i}.class);");
      EmitSuppression(wr);
      var wrTypeMethod = wr.NewBlock($"public static <T> {DafnyTypeDescriptor}<Array{i}<T>> {TypeMethodName}()");
      wrTypeMethod.WriteLine($"return ({DafnyTypeDescriptor}<Array{i}<T>>) ({DafnyTypeDescriptor}<?>) TYPE;");
    }

    protected override ConcreteSyntaxTree EmitTailCallStructure(MemberDecl member, ConcreteSyntaxTree wr) {
      if (!member.IsStatic && !NeedsCustomReceiver(member)) {
        var receiverType = UserDefinedType.FromTopLevelDecl(member.tok, member.EnclosingClass);
        var receiverTypeName = TypeName(receiverType, wr, member.tok);
        if (member.EnclosingClass.IsExtern(Options, out _, out _)) {
          receiverTypeName = FormatExternBaseClassName(receiverTypeName);
        }
        wr.WriteLine("{0} _this = this;", receiverTypeName);
      }
      return wr.NewBlock("TAIL_CALL_START: while (true)");
    }

    protected override void EmitJumpToTailCallStart(ConcreteSyntaxTree wr) {
      wr.WriteLine("continue TAIL_CALL_START;");
    }

    protected override ConcreteSyntaxTree CreateForeachLoop(
      string tmpVarName, Type collectionElementType, IToken tok, out ConcreteSyntaxTree collectionWriter, ConcreteSyntaxTree wr) {

      // We may have to coerce from the boxed type used in collections
      var needsCoercion = IsCoercionNecessary(NativeObjectType, collectionElementType);
      var boxedType = FatPointerTypeName(collectionElementType, wr, tok);
      var loopVarName = needsCoercion ? ProtectedFreshId(tmpVarName + "_boxed") : tmpVarName;
      wr.Write($"for ({boxedType} {loopVarName} : ");
      collectionWriter = wr.Fork();
      var wwr = wr.NewBlock(")");
      if (needsCoercion) {
        wwr.Write($"{TypeName(collectionElementType, wr, tok)} {tmpVarName} = ");
        var coercedWwr = EmitCoercionIfNecessary(NativeObjectType, collectionElementType, tok, wwr);
        coercedWwr.Write(loopVarName);
        wwr.WriteLine(";");
      }
      return wwr;
    }

    protected override string GetSubtypeCondition(string tmpVarName, Type boundVarType, IToken tok, ConcreteSyntaxTree wPreconditions) {
      string typeTest;

      if (boundVarType.IsRefType) {
        if (boundVarType.IsObject || boundVarType.IsObjectQ) {
          typeTest = "true";
        } else {
          typeTest = $"{tmpVarName} instanceof {TypeName(boundVarType, wPreconditions, tok)}";
        }
        if (boundVarType.IsNonNullRefType) {
          typeTest = $"{tmpVarName} != null && {typeTest}";
        } else {
          typeTest = $"{tmpVarName} == null || {typeTest}";
        }
      } else {
        typeTest = "true";
      }
      return typeTest;
    }

    protected override void EmitDowncastVariableAssignment(string boundVarName, Type boundVarType, string tmpVarName,
      Type collectionElementType, bool introduceBoundVar, IToken tok, ConcreteSyntaxTree wr) {

      var typeName = TypeName(boundVarType, wr, tok);
      wr.WriteLine("{0}{1} = ({2}){3};", introduceBoundVar ? typeName + " " : "", boundVarName, typeName, tmpVarName);
    }

    protected override ConcreteSyntaxTree CreateForeachIngredientLoop(string boundVarName, int L, string tupleTypeArgs, out ConcreteSyntaxTree collectionWriter, ConcreteSyntaxTree wr) {
      wr.Write($"for ({DafnyTupleClass(L)}<{tupleTypeArgs}> {boundVarName} : ");
      collectionWriter = wr.Fork();
      return wr.NewBlock(")");
    }

    protected override void EmitSetBuilder_Add(CollectionType ct, string collName, Expression elmt, bool inLetExprBody, ConcreteSyntaxTree wr) {
      if (ct is SetType) {
        var wStmts = wr.Fork();
        wr.Write($"{collName}.add(");
        wr.Append(CoercedExpr(elmt, ct.Arg, inLetExprBody, wStmts, true));
        wr.WriteLine(");");
      } else {
        Contract.Assume(false);  // unexpected collection type
      }
    }

    protected override string GetCollectionBuilder_Build(CollectionType ct, IToken tok, string collName, ConcreteSyntaxTree wr) {
      if (ct is SetType) {
        var typeName = BoxedTypeName(ct.Arg, TypeParameter.TPVariance.Co, wr, tok);
        return $"new {DafnySetClass}<{typeName}>({collName})";
      } else if (ct is MapType) {
        var mt = (MapType)ct;
        var domtypeName = BoxedTypeName(mt.Domain, TypeParameter.TPVariance.Co, wr, tok);
        var rantypeName = BoxedTypeName(mt.Range, TypeParameter.TPVariance.Co, wr, tok);
        return $"new {DafnyMapClass}<{domtypeName}, {rantypeName}>({collName})";
      } else {
        Contract.Assume(false);  // unexpected collection type
        throw new cce.UnreachableException();  // please compiler
      }
    }

    protected override ConcreteSyntaxTree CreateLabeledCode(string label, bool createContinueLabel, ConcreteSyntaxTree wr) {
      var prefix = createContinueLabel ? "continue_" : "goto_";
      return wr.NewNamedBlock($"{prefix}{label}:");
    }

    protected override void EmitBreak(string label, ConcreteSyntaxTree wr) {
      wr.WriteLine(label == null ? "break;" : $"break goto_{label};");
    }

    protected override void EmitContinue(string label, ConcreteSyntaxTree wr) {
      wr.WriteLine($"break continue_{label};");
    }

    protected override void EmitAbsurd(string message, ConcreteSyntaxTree wr) {
      if (message == null) {
        message = "unexpected control point";
      }

      wr.WriteLine($"throw new IllegalArgumentException(\"{message}\");");
    }

    protected override void EmitAbsurd(string message, ConcreteSyntaxTree wr, bool needIterLimit) {
      if (!needIterLimit) {
        EmitAbsurd(message, wr);
      }
    }

    protected override void EmitHalt(IToken tok, Expression messageExpr, ConcreteSyntaxTree wr) {
      var wStmts = wr.Fork();
      wr.Write("throw new dafny.DafnyHaltException(");
      if (tok != null) {
        EmitStringLiteral(tok.TokenToString(Options) + ": ", true, wr);
        wr.Write(" + ");
      }

      EmitToString(wr, messageExpr, wStmts);
      wr.WriteLine(");");
    }

    protected override IClassWriter DeclareNewtype(NewtypeDecl nt, ConcreteSyntaxTree wr) {
      var cw = (ClassWriter)CreateClass(IdProtect(nt.EnclosingModuleDefinition.GetCompileName(Options)), IdName(nt), nt, wr);
      var w = cw.StaticMemberWriter;
      if (nt.NativeType != null) {
        var hasFatPointerType = nt.ParentTraits.Count > 0;
        var elementType = hasFatPointerType
          ? FatPointerTypeName(UserDefinedType.FromTopLevelDecl(nt.tok, nt), wr, nt.tok)
          : GetBoxedNativeTypeName(nt.NativeType);
        var wEnum = w.NewNamedBlock($"public static java.util.ArrayList<{elementType}> IntegerRange(java.math.BigInteger lo, java.math.BigInteger hi)");
        wEnum.WriteLine($"java.util.ArrayList<{elementType}> arr = new java.util.ArrayList<>();");
        var wLoopBody = wEnum.NewBlock("for (java.math.BigInteger j = lo; j.compareTo(hi) < 0; j = j.add(java.math.BigInteger.ONE))");
        var nativeValue = $"j.{GetNativeTypeName(nt.NativeType)}Value()";
        var wBoxedValue = new ConcreteSyntaxTree();
        if (hasFatPointerType) {
          ToFatPointer(UserDefinedType.FromTopLevelDecl(nt.tok, nt), wBoxedValue)
            .Write(nativeValue);
        } else {
          wBoxedValue.Write($"{elementType}.valueOf({nativeValue})");
        }
        wLoopBody.WriteLine($"arr.add({wBoxedValue});");
        wEnum.WriteLine("return arr;");
      }
      if (nt.WitnessKind == SubsetTypeDecl.WKind.Compiled) {
        var wStmts = w.Fork();
        var witness = new ConcreteSyntaxTree(w.RelativeIndentLevel);
        witness.Append(Expr(nt.Witness, false, wStmts));
        if (nt.NativeType == null) {
          cw.DeclareField("Witness", nt, true, true, nt.BaseType, nt.tok, witness.ToString(), null);
        } else {
          var nativeType = GetNativeTypeName(nt.NativeType);
          // Hacky way of doing the conversion from any (including BigInteger) to any
          w.Write("public static {0} Witness = ((java.lang.Number) (", nativeType);
          w.Append(witness);
          w.WriteLine($")).{nativeType}Value();");
        }
      }

      if (nt.ParentTraits.Count != 0) {
        DeclareBoxedNewtype(nt, cw.InstanceMemberWriter);
      }

      return cw;
    }

    void DeclareBoxedNewtype(NewtypeDecl nt, ConcreteSyntaxTree wr) {
      // instance field:  public TargetRepresentation _value;
      var targetTypeName = nt.NativeType == null ? TypeName(nt.BaseType, wr, nt.tok) : GetNativeTypeName(nt.NativeType);
      wr.WriteLine($"public {targetTypeName} _value;");

      // constructor:
      // public NewType(TargetRepresentation value) {
      //   _value = value;
      // }
      wr.NewNamedBlock($"public {IdName(nt)}({targetTypeName} value)")
        .WriteLine("_value = value;");

      // @Override
      // public java.lang.String toString() {
      //   return java.lang.String.valueOf(_value);
      // }
      wr.WriteLine("@Override");
      var wBody = wr.NewNamedBlock("public java.lang.String toString()");
      wBody.Write("return ");
      EmitToString(wBody, UserDefinedType.FromTopLevelDecl(nt.tok, nt))
        .Write("_value");
      wBody.WriteLine(";");

      // @Override
      // public boolean equals(Object other) {
      //   return other instanceof NewtypeName && this._value == ((NewtypeName)other)._value;
      // }
      wr.WriteLine("@Override");
      wBody = wr.NewNamedBlock("public boolean equals(Object other)");
      wBody.Write($"return other instanceof {IdName(nt)}");
      EmitFieldEqualityConjunct("_value", UserDefinedType.FromTopLevelDecl(nt.tok, nt), $"(({IdName(nt)})other)", wBody);
      wBody.WriteLine(";");

      // @Override
      // public int hashCode() {
      //   long hash = 5381;
      //   hash = ((hash << 5) + hash) + java.lang.Byte.hashCode(this._value);
      //   return (int)hash;
      // }
      wr.WriteLine("@Override");
      wBody = wr.NewNamedBlock("public int hashCode()");
      wBody.WriteLine("long hash = 5381;");
      UpdateHashCode("_value", UserDefinedType.FromTopLevelDecl(nt.tok, nt), wBody, nt.tok);
      wBody.WriteLine("return (int)hash;");
    }

    protected override string ArrayIndexToNativeInt(string s, Type type) {
      var nt = AsNativeType(type);
      if (nt == null) {
        return $"({s}).intValue()";
      } else if (nt.Sel == NativeType.Selection.Int || nt.Sel == NativeType.Selection.UInt) {
        return s;
      } else if (IsUnsignedJavaNativeType(nt)) {
        return $"{DafnyHelpersClass}.unsignedToInt({s})";
      } else {
        return $"{DafnyHelpersClass}.toInt({s})";
      }
    }

    protected override ConcreteSyntaxTree ExprAsSizeT(Expression expr, bool inLetExprBody, ConcreteSyntaxTree wStmts) {
      var wr = new ConcreteSyntaxTree();
      TrExprAsInt(expr, wr, inLetExprBody, wStmts);
      return wr;
    }

    // if checkRange is false, msg is ignored
    // if checkRange is true and msg is null and the value is out of range, a generic message is emitted
    // if checkRange is true and msg is not null and the value is out of range, msg is emitted in the error message
    private void TrExprAsInt(Expression expr, ConcreteSyntaxTree wr, bool inLetExprBody, ConcreteSyntaxTree wStmts,
      bool checkRange = false, string msg = null) {
      var wrExpr = new ConcreteSyntaxTree();
      wrExpr.Append(Expr(expr, inLetExprBody, wStmts));
      TrExprAsInt(wrExpr.ToString(), expr.Type, wr, checkRange, msg);
    }

    // if checkRange is false, msg is ignored
    // if checkRange is true and msg is null and the value is out of range, a generic message is emitted
    // if checkRange is true and msg is not null and the value is out of range, msg is emitted in the error message
    private void TrExprAsInt(string expr, Type type, ConcreteSyntaxTree wr, bool checkRange = false, string msg = null) {
      var nt = AsNativeType(type);
      if (nt == null) {
        wr.Write($"{DafnyHelpersClass}.toInt" + (checkRange ? "Checked(" : "("));
        wr.Write($"({expr})");
        if (checkRange) {
          wr.Write(msg == null ? ", null" : $", \"{msg}\"");
        }

        wr.Write(")");
      } else if (nt.Sel == NativeType.Selection.Int || nt.Sel == NativeType.Selection.UInt) {
        wr.Write(expr);
      } else if (IsUnsignedJavaNativeType(nt)) {
        wr.Write($"{DafnyHelpersClass}.unsignedToInt" + (checkRange ? "Checked(" : "("));
        wr.Write(expr);
        if (checkRange) {
          wr.Write(msg == null ? ", null" : $", \"{msg}\"");
        }

        wr.Write(")");
      } else {
        wr.Write($"{DafnyHelpersClass}.toInt" + (checkRange ? "Checked(" : "("));
        wr.Write(expr);
        if (checkRange) {
          wr.Write(msg == null ? ", null" : $", \"{msg}\"");
        }

        wr.Write(")");
      }
    }

    private void TrParenExprAsInt(Expression expr, ConcreteSyntaxTree wr, bool inLetExprBody, ConcreteSyntaxTree wStmts) {
      wr.Write("(");
      TrExprAsInt(expr, wr, inLetExprBody, wStmts);
      wr.Write(")");
    }

    protected override void EmitNewArray(Type elementType, IToken tok, List<string> dimensions,
        bool mustInitialize, [CanBeNull] string exampleElement, ConcreteSyntaxTree wr, ConcreteSyntaxTree wStmts) {
      // Where to put the array to be wrapped
      ConcreteSyntaxTree wBareArray;
      if (dimensions.Count > 1) {
        arrays.Add(dimensions.Count);
        wr.Write($"new {DafnyMultiArrayClass(dimensions.Count)}<>({TypeDescriptor(elementType, wr, tok)}, ");
        foreach (var dim in dimensions) {
          TrExprAsInt(dim, Type.Int, wr, checkRange: true, msg: "Java arrays may be no larger than the maximum 32-bit signed int");
          wr.Write(", ");
        }
        wBareArray = wr.Fork();
        wr.Write(")");
        if (mustInitialize) {
          wr.Write($".fillThenReturn({DefaultValueCoercedIfNecessary(elementType, wr, tok, true)})");
        }
      } else {
        wr.Write($"({ArrayTypeName(elementType, dimensions.Count, wr, tok, false)}) ");
        if (mustInitialize) {
          wr.Write($"{TypeDescriptor(elementType, wr, tok)}.fillThenReturnArray(");
        }
        wBareArray = wr.Fork();
        if (mustInitialize) {
          wr.Write($", {DefaultValueCoercedIfNecessary(elementType, wr, tok, true)})");
        }
      }

      if (dimensions.Count > 1) {
        wBareArray.Write($"(Object{Repeat("[]", dimensions.Count - 1)}) ");
      }
      wBareArray.Write($"{TypeDescriptor(elementType, wr, tok)}.newArray(");
      var sep = "";
      foreach (var dim in dimensions) {
        wBareArray.Write(sep);
        TrExprAsInt(dim, Type.Int, wBareArray, checkRange: true, msg: "Java arrays may be no larger than the maximum 32-bit signed int");
        sep = ", ";
      }
      wBareArray.Write(")");
    }

    protected override bool TargetLambdaCanUseEnclosingLocals => false;

    protected override ConcreteSyntaxTree EmitBetaRedex(List<string> boundVars, List<Expression> arguments,
      List<Type> boundTypes, Type resultType, IToken resultTok, bool inLetExprBody, ConcreteSyntaxTree wr,
      ref ConcreteSyntaxTree wStmts) {
      if (boundTypes.Count != 1) {
        functions.Add(boundTypes.Count);
      }
      wr.Write("(({0}<{1}{2}>)", DafnyFunctionIface(boundTypes.Count),
        Util.Comma("", boundTypes, t => BoxedTypeNameOneOff(t, wr, resultTok) + ", "),
        BoxedTypeNameOneOff(resultType, wr, resultTok));
      wr.Write($"({boundVars.Comma()}) -> ");
      var w = wr.Fork();
      wr.Write(").apply");
      TrExprList(arguments, wr, inLetExprBody, wStmts);
      return w;
    }

    protected override ConcreteSyntaxTree CreateForLoop(string indexVar, string bound, ConcreteSyntaxTree wr, string start = null) {
      start ??= "java.math.BigInteger.ZERO";
      return wr.NewNamedBlock($"for (java.math.BigInteger {indexVar} = {start}; {indexVar}.compareTo({bound}) < 0; {indexVar} = {indexVar}.add(java.math.BigInteger.ONE))");
    }

    protected override ConcreteSyntaxTree EmitForStmt(IToken tok, IVariable loopIndex, bool goingUp, string /*?*/ endVarName,
      List<Statement> body, LList<Label> labels, ConcreteSyntaxTree wr) {

      var nativeType = AsNativeType(loopIndex.Type);

      wr.Write($"for ({TypeName(loopIndex.Type, wr, tok)} {loopIndex.CompileName} = ");
      var startWr = wr.Fork();
      wr.Write($"; ");

      ConcreteSyntaxTree bodyWr;
      if (goingUp) {
        if (endVarName == null) {
          wr.Write("");
        } else if (nativeType == null) {
          wr.Write($"{loopIndex.CompileName}.compareTo({endVarName}) < 0");
        } else if (0 <= nativeType.LowerBound) {
          wr.Write($"{HelperClass(nativeType)}.compareUnsigned({loopIndex.CompileName}, {endVarName}) < 0");
        } else {
          wr.Write($"{loopIndex.CompileName} < {endVarName}");
        }
        if (nativeType == null) {
          bodyWr = wr.NewBlock($"; {loopIndex.CompileName} = {loopIndex.CompileName}.add(java.math.BigInteger.ONE))");
        } else {
          bodyWr = wr.NewBlock($"; {loopIndex.CompileName}++)");
        }
      } else {
        if (endVarName == null) {
          wr.Write("");
        } else if (nativeType == null) {
          wr.Write($"{endVarName}.compareTo({loopIndex.CompileName}) < 0");
        } else if (0 <= nativeType.LowerBound) {
          wr.Write($"{HelperClass(nativeType)}.compareUnsigned({endVarName}, {loopIndex.CompileName}) < 0");
        } else {
          wr.Write($"{endVarName} < {loopIndex.CompileName}");
        }
        bodyWr = wr.NewBlock($"; )");
        if (nativeType == null) {
          bodyWr.WriteLine($"{loopIndex.CompileName} = {loopIndex.CompileName}.subtract(java.math.BigInteger.ONE);");
        } else {
          bodyWr.WriteLine($"{loopIndex.CompileName}--;");
        }
      }
      bodyWr = EmitContinueLabel(labels, bodyWr);
      TrStmtList(body, bodyWr);

      return startWr;
    }

    protected override string GetHelperModuleName() => DafnyHelpersClass;

    protected override void EmitEmptyTupleList(string tupleTypeArgs, ConcreteSyntaxTree wr) {
      wr.WriteLine("new java.util.ArrayList<>();");
    }

    protected override void AddTupleToSet(int i) {
      tuples.Add(i);
    }

    protected override ConcreteSyntaxTree EmitAddTupleToList(string ingredients, string tupleTypeArgs, ConcreteSyntaxTree wr) {
      // FIXME: tupleTypeArgs is wrong because it already got generated from
      // TypeName (with unboxed being the default)  :-(
      wr.Write($"{ingredients}.add(new {DafnyTupleClassPrefix}");
      var wrTuple = wr.Fork();
      wr.Write("));");
      return wrTuple;
    }

    protected override void EmitExprAsNativeInt(Expression expr, bool inLetExprBody, ConcreteSyntaxTree wr, ConcreteSyntaxTree wStmts) {
      TrParenExpr(expr, wr, inLetExprBody, wStmts);
      wr.Write(".intValue()");
    }

    protected override void EmitTupleSelect(string prefix, int i, ConcreteSyntaxTree wr) {
      wr.Write($"{prefix}.dtor__{i}()");
    }

    protected override void EmitApplyExpr(Type functionType, IToken tok, Expression function, List<Expression> arguments, bool inLetExprBody, ConcreteSyntaxTree wr, ConcreteSyntaxTree wStmts) {
      wr = EmitCoercionIfNecessary(NativeObjectType, functionType.AsArrowType.Result, tok, wr);
      TrParenExpr(function, wr, inLetExprBody, wStmts);
      wr.Write(".apply");
      TrExprList(arguments, wr, inLetExprBody, wStmts, typeAt: _ => NativeObjectType);
    }

    protected override bool NeedsCastFromTypeParameter => true;

    protected override bool TargetSubtypingRequiresEqualTypeArguments(Type type) {
      return type.AsCollectionType == null;
    }

    protected override bool IsCoercionNecessary(Type/*?*/ from, Type/*?*/ to) {
      from = from == null ? null : DatatypeWrapperEraser.SimplifyType(Options, from);
      to = to == null ? null : DatatypeWrapperEraser.SimplifyType(Options, to);

      if (to == NativeObjectType) {
        return false;
      }
      if (from == NativeObjectType) {
        return true;
      }

      if (UnicodeCharEnabled && ((IsNativeObjectType(from) && to.IsCharType) || (from.IsCharType && IsNativeObjectType(to)))) {
        // Need to box from int to CodePoint, or unbox from CodePoint to int
        return true;
      }

      if (from.IsArrayType && to.IsArrayType) {
        var dims = from.AsArrayType.Dims;
        Contract.Assert(dims == to.AsArrayType.Dims);
        if (dims > 1) {
          return false;
        }

        var udtFrom = (UserDefinedType)from.NormalizeExpand();
        var udtTo = (UserDefinedType)to.NormalizeExpand();
        return udtFrom.TypeArgs[0].IsTypeParameter && !udtTo.TypeArgs[0].IsTypeParameter;
      }

      return false;
    }

    protected override Type TypeForCoercion(Type type) {
      return NativeObjectType;
    }

    // We use null to represent java.lang.Object, as that's a decent
    // default native type for "no type information".
    // We don't use the SpecialNativeType approach that the Go compiler
    // uses for string because that kind of compiler-specific Type implementation
    // doesn't fit well into the generic logic on Types
    // (see for example https://github.com/dafny-lang/dafny/issues/2989).
    private static readonly Type NativeObjectType = null;

    private bool IsNativeObjectType(Type type) {
      return type == NativeObjectType || type.IsTypeParameter;
    }

    protected override ConcreteSyntaxTree FromFatPointer(Type type, ConcreteSyntaxTree wr) {
      if (type.HasFatPointer) {
        var w = wr.ForkInParens();
        wr.Write("._value");
        return w;
      } else {
        return wr;
      }
<<<<<<< HEAD
    }

    protected override ConcreteSyntaxTree ToFatPointer(Type type, ConcreteSyntaxTree wr) {
      if (type.HasFatPointer) {
        wr.Write($"new {type.AsNewtype.GetFullCompileName(Options)}");
        return wr.ForkInParens();
      } else {
        return wr;
=======
    }

    protected override ConcreteSyntaxTree ToFatPointer(Type type, ConcreteSyntaxTree wr) {
      if (type.HasFatPointer) {
        wr.Write($"new {type.AsNewtype.GetFullCompileName(Options)}");
        return wr.ForkInParens();
      } else {
        return wr;
      }
    }

    protected override ConcreteSyntaxTree EmitCoercionIfNecessary(Type/*?*/ from, Type/*?*/ to, IToken tok, ConcreteSyntaxTree wr) {
      if (from != null && to != null && from.IsTraitType && to.AsNewtype != null) {
        return FromFatPointer(to, wr);
      }
      if (from != null && to != null && from.AsNewtype != null && to.IsTraitType && (enclosingMethod != null || enclosingFunction != null)) {
        return ToFatPointer(from, wr);
>>>>>>> 53eff875
      }
    }

    protected override ConcreteSyntaxTree EmitCoercionIfNecessary(Type @from /*?*/, Type to /*?*/, IToken tok, ConcreteSyntaxTree wr,
      bool targetUsesFatPointers = false) {

      from = from == null ? null : DatatypeWrapperEraser.SimplifyType(Options, from);
      to = to == null ? null : DatatypeWrapperEraser.SimplifyType(Options, to);

      if (UnicodeCharEnabled) {
        // Need to box from int to CodePoint, or unbox from CodePoint to int

        if (IsNativeObjectType(from) && to is { IsCharType: true }) {
          wr.Write("((dafny.CodePoint)(");
          var w = wr.Fork();
          wr.Write(")).value()");
          return w;
        }

        if (from is { IsCharType: true } && (IsNativeObjectType(to) || targetUsesFatPointers)) {
          wr.Write("dafny.CodePoint.valueOf(");
          var w = wr.Fork();
          wr.Write(")");
          return w;
        }
      }

      if ((from == null || from.IsTraitType) && (to != null && to.HasFatPointer)) {
        return FromFatPointer(to, wr);
      }
      if ((from != null && from.HasFatPointer) && ((to != null && to.IsTraitType) || targetUsesFatPointers) && (enclosingMethod != null || enclosingFunction != null)) {
        return ToFatPointer(from, wr);
      }

      if (IsCoercionNecessary(from, to)) {
        return EmitDowncast(from, to, tok, wr);
      }

      return wr;
    }

    protected override ConcreteSyntaxTree EmitDowncast(Type from, Type to, IToken tok, ConcreteSyntaxTree wr) {
      var w = new ConcreteSyntaxTree();
      if (from != null && to != null && from.IsTraitType && to.AsNewtype != null) {
        wr.Format($"(({to.AsNewtype.GetFullCompileName(Options)})({w}))");
      } else if (from != null && to != null && from.AsNewtype != null && to.IsTraitType) {
        wr.Format($"(({TypeName(to, wr, tok)})({w}))");
      } else {
        wr.Write($"(({TypeName(to, wr, tok)})(java.lang.Object)(");
        w = wr.Fork();
        wr.Write("))");
      }
      return w;
    }

    protected override ConcreteSyntaxTree EmitCoercionToNativeInt(ConcreteSyntaxTree wr) {
      wr.Write("((java.math.BigInteger)");
      var w = wr.Fork();
      wr.Write(").intValue()");
      return w;
    }

    protected override ConcreteSyntaxTree CreateDoublingForLoop(string indexVar, int start, ConcreteSyntaxTree wr) {
      return wr.NewNamedBlock($"for (java.math.BigInteger {indexVar} = java.math.BigInteger.valueOf({start}); ; {indexVar} = {indexVar}.multiply(new java.math.BigInteger(\"2\")))");
    }

    protected override void EmitIsZero(string varName, ConcreteSyntaxTree wr) {
      wr.Write($"{varName}.equals(java.math.BigInteger.ZERO)");
    }

    protected override void EmitDecrementVar(string varName, ConcreteSyntaxTree wr) {
      wr.WriteLine($"{varName} = {varName}.subtract(java.math.BigInteger.ONE);");
    }

    protected override void EmitIncrementVar(string varName, ConcreteSyntaxTree wr) {
      wr.WriteLine($"{varName} = {varName}.add(java.math.BigInteger.ONE);");
    }

    protected override void EmitSingleValueGenerator(Expression e, bool inLetExprBody, string type, ConcreteSyntaxTree wr, ConcreteSyntaxTree wStmts) {
      wr.Write("java.util.Arrays.asList");
      TrParenExpr(e, wr, inLetExprBody, wStmts);
    }

    protected override ConcreteSyntaxTree CreateIIFE1(int source, Type resultType, IToken resultTok, string bvName,
        ConcreteSyntaxTree wr, ConcreteSyntaxTree wStmts) {
      wr.Write($"((java.util.function.Function<java.math.BigInteger, {BoxedTypeNameOneOff(resultType, wr, resultTok)}>)(({bvName}) ->");
      var w = wr.NewBigExprBlock("", $")).apply(java.math.BigInteger.valueOf({source}))");
      return w;
    }

    protected override ConcreteSyntaxTree EmitMapBuilder_Add(MapType mt, IToken tok, string collName, Expression term, bool inLetExprBody, ConcreteSyntaxTree wr) {
      var wStmts = wr.Fork();
      wr.Write($"{collName}.put(");
      var termLeftWriter = wr.Fork();
      wr.Write(",");
      wr.Append(Expr(term, inLetExprBody, wStmts));
      wr.WriteLine(");");
      return termLeftWriter;
    }

    protected override void EmitSeqConstructionExpr(SeqConstructionExpr expr, bool inLetExprBody, ConcreteSyntaxTree wr, ConcreteSyntaxTree wStmts) {
      wr.Write($"{DafnySeqClass}.Create({TypeDescriptor(expr.Type.AsCollectionType.Arg, wr, expr.tok)}, ");
      wr.Append(Expr(expr.N, inLetExprBody, wStmts));
      wr.Write(", ");
      wr.Append(Expr(expr.Initializer, inLetExprBody, wStmts));
      wr.Write(")");
    }

    // Warning: NOT the same as NativeType.Bitwidth, which is zero except for
    // bitvector types
    private static int NativeTypeSize(NativeType nt) {
      switch (AsJavaNativeType(nt)) {
        case JavaNativeType.Byte: return 8;
        case JavaNativeType.Short: return 16;
        case JavaNativeType.Int: return 32;
        case JavaNativeType.Long: return 64;
        default: Contract.Assert(false); throw new cce.UnreachableException();
      }
    }

    protected override void EmitConversionExpr(ConversionExpr e, bool inLetExprBody, ConcreteSyntaxTree wr, ConcreteSyntaxTree wStmts) {
      Expression arg = e.E;
      Type fromType = e.E.Type;
      Type toType = e.ToType;
      if (fromType.IsNumericBased(Type.NumericPersuasion.Int) || fromType.IsBitVectorType || fromType.IsCharType) {
        if (toType.IsNumericBased(Type.NumericPersuasion.Real)) {
          // (int or bv or char) -> real
          Contract.Assert(AsNativeType(toType) == null);
          wr.Write($"new {DafnyBigRationalClass}(");
          if (AsNativeType(fromType) != null) {
            wr.Write("java.math.BigInteger.valueOf");
            TrParenExpr(arg, wr, inLetExprBody, wStmts);
            wr.Write(", java.math.BigInteger.ONE)");
          } else if (fromType.IsCharType) {
            wr.Append(Expr(arg, inLetExprBody, wStmts));
            wr.Write(", 1)");
          } else {
            wr.Append(Expr(arg, inLetExprBody, wStmts));
            wr.Write(", java.math.BigInteger.ONE)");
          }
        } else if (toType.IsCharType) {
          // (int or bv or char) -> char
          // Painfully, Java sign-extends bytes when casting to chars ...
          if (fromType.IsCharType) {
            TrParenExpr(arg, wr, inLetExprBody, wStmts);
          } else {
            var fromNative = AsNativeType(fromType);
            wr.Write($"({CharTypeName(false)})");
            if (fromNative != null && fromNative.Sel == NativeType.Selection.Byte) {
              wr.Write("java.lang.Byte.toUnsignedInt");
              TrParenExpr(arg, wr, inLetExprBody, wStmts);
            } else {
              TrExprAsInt(arg, wr, inLetExprBody, wStmts);
            }
          }
        } else {
          // (int or bv or char) -> (int or bv or ORDINAL)
          var fromNative = AsNativeType(e.E.Type);
          var toNative = AsNativeType(e.ToType);
          if (fromNative == null && toNative == null) {
            if (fromType.IsCharType) {
              // char -> big-integer (int or bv or ORDINAL)
              wr.Write("java.math.BigInteger.valueOf");
              TrParenExpr(arg, wr, inLetExprBody, wStmts);
            } else {
              // big-integer (int or bv) -> big-integer (int or bv or ORDINAL), so identity will do
              wr.Append(Expr(arg, inLetExprBody, wStmts));
            }
          } else if (fromNative != null && toNative == null) {
            // native (int or bv) -> big-integer (int or bv)
            if (fromNative.Sel == NativeType.Selection.ULong) {
              // Can't just use .longValue() because that may return a negative
              wr.Write($"{DafnyHelpersClass}.unsignedLongToBigInteger");
              TrParenExpr(arg, wr, inLetExprBody, wStmts);
            } else {
              wr.Write("java.math.BigInteger.valueOf(");
              if (fromNative.LowerBound >= 0) {
                TrParenExpr($"{GetBoxedNativeTypeName(fromNative)}.toUnsignedLong", arg, wr, inLetExprBody, wStmts);
              } else {
                TrParenExpr(arg, wr, inLetExprBody, wStmts);
              }
              wr.Write(")");
            }
          } else if (fromNative != null && NativeTypeSize(toNative) == NativeTypeSize(fromNative)) {
            // native (int or bv) -> native (int or bv)
            // Cast between signed and unsigned, which have the same Java type
            TrParenExpr(arg, wr, inLetExprBody, wStmts);
          } else {
            GetNativeInfo(toNative.Sel, out var toNativeName, out var toNativeSuffix, out var toNativeNeedsCast);
            // any (int or bv) -> native (int or bv)
            // A cast would do, but we also consider some optimizations
            var literal = PartiallyEvaluate(arg);
            UnaryOpExpr u = arg.Resolved as UnaryOpExpr;
            MemberSelectExpr m = arg.Resolved as MemberSelectExpr;
            if (literal != null) {
              // Optimize constant to avoid intermediate BigInteger
              EmitNativeIntegerLiteral((BigInteger)literal, toNative, wr);
            } else if (u != null && u.Op == UnaryOpExpr.Opcode.Cardinality) {
              // Optimize || to avoid intermediate BigInteger
              wr.Write(CastIfSmallNativeType(toType));
              TrParenExpr("", u.E, wr, inLetExprBody, wStmts);
              wr.Write(".cardinalityInt()");
            } else if (m != null && m.MemberName == "Length" && m.Obj.Type.IsArrayType) {
              // Optimize .length to avoid intermediate BigInteger
              wr.Write(CastIfSmallNativeType(toType));
              var elmtType = UserDefinedType.ArrayElementType(m.Obj.Type);
              ConcreteSyntaxTree w;
              if (elmtType.IsTypeParameter) {
                wr.Write($"{FormatTypeDescriptorVariable(elmtType.AsTypeParameter)}.getArrayLength(");
                w = wr.Fork();
                wr.Write(")");
              } else {
                w = wr.Fork();
                wr.Write(".length");
              }
              TrParenExpr(m.Obj, w, inLetExprBody, wStmts);
            } else {
              // no optimization applies; use the standard translation
              if (fromNative != null && fromNative.LowerBound >= 0 && NativeTypeSize(fromNative) < NativeTypeSize(toNative)) {
                // Widening an unsigned value; careful!!
                wr.Write($"{CastIfSmallNativeType(e.ToType)}{GetBoxedNativeTypeName(fromNative)}");
                if (NativeTypeSize(toNative) == 64) {
                  wr.Write(".toUnsignedLong");
                } else {
                  wr.Write(".toUnsignedInt");
                }
                TrParenExpr(arg, wr, inLetExprBody, wStmts);
              } else {
                if (fromNative == null && !fromType.IsCharType) {
                  TrParenExpr(arg, wr, inLetExprBody, wStmts);
                  wr.Write($".{toNativeName}Value()");
                } else {
                  wr.Write($"(({toNativeName}) ");
                  TrParenExpr(arg, wr, inLetExprBody, wStmts);
                  wr.Write(")");
                }
              }
            }
          }
        }
      } else if (fromType.IsNumericBased(Type.NumericPersuasion.Real)) {
        Contract.Assert(AsNativeType(fromType) == null);
        if (toType.IsNumericBased(Type.NumericPersuasion.Real)) {
          // real -> real
          Contract.Assert(AsNativeType(toType) == null);
          wr.Append(Expr(arg, inLetExprBody, wStmts));
        } else if (toType.IsCharType) {
          // real -> char
          // Painfully, Java sign-extends bytes when casting to chars ...
          wr.Write($"({CharTypeName(false)})");
          TrParenExpr(arg, wr, inLetExprBody, wStmts);
          wr.Write(".ToBigInteger().intValue()");
        } else if (toType.IsBigOrdinalType) {
          TrParenExpr(arg, wr, inLetExprBody, wStmts);
          wr.Write(".ToBigInteger()");
        } else {
          // real -> (int or bv)
          TrParenExpr(arg, wr, inLetExprBody, wStmts);
          wr.Write(".ToBigInteger()");
          if (AsNativeType(toType) != null) {
            wr.Write($".{GetNativeTypeName(AsNativeType(toType))}Value()");
          }
        }
      } else if (fromType.IsBigOrdinalType) {
        if (toType.IsNumericBased(Type.NumericPersuasion.Int) || toType.IsCharType) {
          // ordinal -> int, char
          if (AsNativeType(toType) != null) {
            TrParenExpr(arg, wr, inLetExprBody, wStmts);
            wr.Write($".{GetNativeTypeName(AsNativeType(toType))}Value()");
          } else if (toType.IsCharType) {
            wr.Write($"({CharTypeName(false)})");
            TrParenExpr(arg, wr, inLetExprBody, wStmts);
            wr.Write(".intValue()");
          } else {
            TrParenExpr(arg, wr, inLetExprBody, wStmts);
          }
        } else if (toType.IsNumericBased(Type.NumericPersuasion.Real)) {
          // ordinal -> real
          wr.Write($"new {DafnyBigRationalClass}(");
          wr.Append(Expr(arg, inLetExprBody, wStmts));
          wr.Write(", java.math.BigInteger.ONE)");
        } else if (toType.IsBitVectorType) {
          // ordinal -> bv
          if (AsNativeType(toType) != null) {
            TrParenExpr(arg, wr, inLetExprBody, wStmts);
            wr.Write($".{GetNativeTypeName(AsNativeType(toType))}Value()");
          } else {
            TrParenExpr(arg, wr, inLetExprBody, wStmts);
          }
        } else if (toType.IsBigOrdinalType) {
          TrParenExpr(arg, wr, inLetExprBody, wStmts);
        } else {
          Contract.Assert(false, $"not implemented for java: {fromType} -> {toType}");
        }
      } else {
        Contract.Assert(false, $"not implemented for java: {fromType} -> {toType}");
      }
    }

    protected override void EmitTypeTest(string localName, Type fromType, Type toType, IToken tok, ConcreteSyntaxTree wr) {
      Contract.Requires(fromType.IsRefType);
      Contract.Requires(toType.IsRefType);

      // from T to U:   t instanceof U && ...
      // from T to U?:  t instanceof U && ...                 // since t is known to be non-null, this is fine
      // from T? to U:  t instanceof U && ...                 // note, "instanceof" implies non-null, so no need for explicit null check
      // from T? to U?: t == null || (t instanceof U && ...)
      if (fromType.IsRefType && !fromType.IsNonNullRefType && toType.IsRefType && !toType.IsNonNullRefType) {
        wr = wr.Write($"{localName} == null || ").ForkInParens();
      }

      if (toType.IsObjectQ) {
        wr.Write("true");
      } else {
        var typeName = toType.IsObject ? "Object" : FullTypeName((UserDefinedType)toType.NormalizeExpand());
        wr.Write($"{localName} instanceof {typeName}");
        localName = $"(({typeName}){localName})";
      }

      var udtTo = (UserDefinedType)toType.NormalizeExpandKeepConstraints();
      if (udtTo.ResolvedClass is SubsetTypeDecl && !(udtTo.ResolvedClass is NonNullTypeDecl)) {
        // TODO: test constraints
        throw new UnsupportedFeatureException(tok, Feature.SubsetTypeTests);
      }
    }

    protected override bool IssueCreateStaticMain(Method m) {
      return true;
    }
    protected override ConcreteSyntaxTree CreateStaticMain(IClassWriter cw, string argsParameterName) {
      var wr = ((ClassWriter)cw).StaticMemberWriter;
      return wr.NewBlock($"public static void __Main(dafny.DafnySequence<? extends dafny.DafnySequence<? extends {CharTypeName(true)}>> {argsParameterName})");
    }

    protected override void CreateIIFE(string bvName, Type bvType, IToken bvTok, Type bodyType, IToken bodyTok,
      ConcreteSyntaxTree wr, ref ConcreteSyntaxTree wStmts, out ConcreteSyntaxTree wrRhs, out ConcreteSyntaxTree wrBody) {
      wr = EmitCoercionIfNecessary(NativeObjectType, bodyType, bvTok, wr);
      var boxedBvType = BoxedTypeNameOneOff(bvType, wr, bvTok);
      wr.Write("{0}.<{1}, {2}>Let(", DafnyHelpersClass, boxedBvType, BoxedTypeNameOneOff(bodyType, wr, bodyTok));
      wrRhs = wr.Fork();
      wrRhs = EmitCoercionIfNecessary(bvType, NativeObjectType, bvTok, wrRhs);

      var boxedBvName = idGenerator.FreshId("boxed");
      wr.Write($", {boxedBvName} ->");
      var wrBodyWithCoercion = wr.NewBlock();
      wrBodyWithCoercion.Write($"{TypeName(bvType, wr, bvTok)} {bvName} = ");
      var wrUnboxed = EmitCoercionIfNecessary(NativeObjectType, bvType, bvTok, wrBodyWithCoercion.Fork());
      wrUnboxed.Write(boxedBvName);
      wrBodyWithCoercion.WriteLine(";");

      wrBodyWithCoercion.Write("return ");
      wrBody = wrBodyWithCoercion.Fork();
      wrBody = EmitCoercionIfNecessary(bodyType, NativeObjectType, bodyTok, wrBody);
      wrBodyWithCoercion.WriteLine(";");
      wr.Write(")");
    }

    protected override string GetQuantifierName(string bvType) {
      return $"{DafnyHelpersClass}.Quantifier";
    }

    // ABSTRACT METHOD DECLARATIONS FOR THE SAKE OF BUILDING PROGRAM

    protected override void EmitYield(ConcreteSyntaxTree wr) {
      throw new UnsupportedFeatureException(Token.NoToken, Feature.Iterators);
    }

    protected override ConcreteSyntaxTree CreateIterator(IteratorDecl iter, ConcreteSyntaxTree wr) {
      throw new UnsupportedFeatureException(iter.tok, Feature.Iterators);
    }

    protected override void EmitHaltRecoveryStmt(Statement body, string haltMessageVarName, Statement recoveryBody, ConcreteSyntaxTree wr) {
      var tryBlock = wr.NewBlock("try");
      TrStmt(body, tryBlock);
      var catchBlock = wr.NewBlock("catch (dafny.DafnyHaltException e)");
      catchBlock.WriteLine($"dafny.DafnySequence<Character> {haltMessageVarName} = dafny.DafnySequence.asString(e.getMessage());");
      TrStmt(recoveryBody, catchBlock);
    }
  }
}<|MERGE_RESOLUTION|>--- conflicted
+++ resolved
@@ -1004,11 +1004,7 @@
           if (NeedsTypeDescriptor(ta.Formal)) {
             var fieldName = FormatTypeDescriptorVariable(ta.Formal.GetCompileName(Options));
             var paramName = TypeDescriptor(ta.Actual, wError, ta.Formal.tok);
-<<<<<<< HEAD
             var decl = $"{DafnyTypeDescriptor}<{namePrefix}{BoxedTypeName(ta.Actual, ta.Formal, wError, ta.Formal.tok)}> {fieldName}";
-=======
-            var decl = $"{DafnyTypeDescriptor}<{namePrefix}{BoxedTypeName(ta.Actual, wError, ta.Formal.tok)}> {fieldName}";
->>>>>>> 53eff875
 
             wTypeFields?.WriteLine($"protected {decl};");
             if (ta.Formal.Parent == cls) {
@@ -2502,7 +2498,6 @@
           return $"{DafnyTypeDescriptor}.BIG_INTEGER";
         }
       } else if (type is SetType setType) {
-<<<<<<< HEAD
         var co = new List<TypeParameter.TPVariance>() { TypeParameter.TPVariance.Co };
         return AddTypeDescriptorArgs(DafnySetClass, co, setType.TypeArgs, setType.TypeArgs, wr, tok);
       } else if (type is SeqType seqType) {
@@ -2514,15 +2509,6 @@
       } else if (type is MapType mapType) {
         var co = new List<TypeParameter.TPVariance>() { TypeParameter.TPVariance.Co, TypeParameter.TPVariance.Co };
         return AddTypeDescriptorArgs(DafnyMapClass, co, mapType.TypeArgs, mapType.TypeArgs, wr, tok);
-=======
-        return AddTypeDescriptorArgs(DafnySetClass, setType.TypeArgs, setType.TypeArgs, wr, tok);
-      } else if (type is SeqType seqType) {
-        return AddTypeDescriptorArgs(DafnySeqClass, seqType.TypeArgs, seqType.TypeArgs, wr, tok);
-      } else if (type is MultiSetType multiSetType) {
-        return AddTypeDescriptorArgs(DafnyMultiSetClass, multiSetType.TypeArgs, multiSetType.TypeArgs, wr, tok);
-      } else if (type is MapType mapType) {
-        return AddTypeDescriptorArgs(DafnyMapClass, mapType.TypeArgs, mapType.TypeArgs, wr, tok);
->>>>>>> 53eff875
       } else if (type.IsArrayType) {
         ArrayClassDecl at = type.AsArrayType;
         var elType = UserDefinedType.ArrayElementType(type);
@@ -2593,11 +2579,7 @@
           }
         }
 
-<<<<<<< HEAD
         return AddTypeDescriptorArgs(s, cl.TypeArgs.ConvertAll(tp => tp.Variance), udt.TypeArgs, relevantTypeArgs, wr, udt.tok);
-=======
-        return AddTypeDescriptorArgs(s, udt.TypeArgs, relevantTypeArgs, wr, udt.tok);
->>>>>>> 53eff875
       } else {
         Contract.Assert(false); throw new cce.UnreachableException();
       }
@@ -2671,11 +2653,7 @@
     void EmitDatatypeValue(DatatypeDecl dt, DatatypeCtor ctor, List<Type> typeArgs, bool isCoCall,
       string typeDescriptorArguments, string arguments, ConcreteSyntaxTree wr) {
       var dtName = dt is TupleTypeDecl tupleDecl ? DafnyTupleClass(tupleDecl.NonGhostDims) : dt.GetFullCompileName(Options);
-<<<<<<< HEAD
       var typeParams = typeArgs.Count == 0 ? "" : $"<{BoxedTypeNames(typeArgs, dt.TypeArgs, wr, dt.tok)}>";
-=======
-      var typeParams = typeArgs.Count == 0 ? "" : $"<{BoxedTypeNames(typeArgs, wr, dt.tok)}>";
->>>>>>> 53eff875
       var sep = typeDescriptorArguments.Length != 0 && arguments.Length != 0 ? ", " : "";
       if (!isCoCall) {
         // For an ordinary constructor (that is, one that does not guard any co-recursive calls), generate:
@@ -3979,7 +3957,6 @@
       } else {
         return wr;
       }
-<<<<<<< HEAD
     }
 
     protected override ConcreteSyntaxTree ToFatPointer(Type type, ConcreteSyntaxTree wr) {
@@ -3988,25 +3965,6 @@
         return wr.ForkInParens();
       } else {
         return wr;
-=======
-    }
-
-    protected override ConcreteSyntaxTree ToFatPointer(Type type, ConcreteSyntaxTree wr) {
-      if (type.HasFatPointer) {
-        wr.Write($"new {type.AsNewtype.GetFullCompileName(Options)}");
-        return wr.ForkInParens();
-      } else {
-        return wr;
-      }
-    }
-
-    protected override ConcreteSyntaxTree EmitCoercionIfNecessary(Type/*?*/ from, Type/*?*/ to, IToken tok, ConcreteSyntaxTree wr) {
-      if (from != null && to != null && from.IsTraitType && to.AsNewtype != null) {
-        return FromFatPointer(to, wr);
-      }
-      if (from != null && to != null && from.AsNewtype != null && to.IsTraitType && (enclosingMethod != null || enclosingFunction != null)) {
-        return ToFatPointer(from, wr);
->>>>>>> 53eff875
       }
     }
 
