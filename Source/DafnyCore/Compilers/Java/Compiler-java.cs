--- conflicted
+++ resolved
@@ -343,12 +343,8 @@
       var wBody = wr.NewNamedBlock("public static void main(String[] args)");
       var addCompileSuffix = Options.Get(CommonOptionBag.AddCompileSuffix);
       var defaultModuleCompileName = addCompileSuffix ? "_module_Compile" : "_module";
-      var enclosingModuleCompileNAme = mainMethod.EnclosingClass.EnclosingModuleDefinition.GetCompileName(Options);
-<<<<<<< HEAD
-      var modName = enclosingModuleCompileNAme == defaultModuleCompileName 
-=======
-      var modName = enclosingModuleCompileNAme == defaultModuleCompileName
->>>>>>> 0f9eb640
+      var enclosingModuleCompileName = mainMethod.EnclosingClass.EnclosingModuleDefinition.GetCompileName(Options);
+      var modName = enclosingModuleCompileName == defaultModuleCompileName
         ? (addCompileSuffix ? "_System_Compile." : "_System.")
         : "";
       companion = modName + companion;
