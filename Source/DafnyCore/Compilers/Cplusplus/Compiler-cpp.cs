//-----------------------------------------------------------------------------
//
// Copyright by the contributors to the Dafny Project
// SPDX-License-Identifier: MIT
//
//-----------------------------------------------------------------------------

using System;
using System.Collections.Generic;
using System.Linq;
using System.Numerics;
using System.Diagnostics.Contracts;
using System.Collections.ObjectModel;
using System.IO;
using JetBrains.Annotations;

namespace Microsoft.Dafny.Compilers {
  class CppCompiler : SinglePassCompiler {

    private readonly ReadOnlyCollection<string> headers;

    public CppCompiler(DafnyOptions options, ErrorReporter reporter, ReadOnlyCollection<string> headers) : base(options, reporter) {
      this.headers = headers;
    }

    public override IReadOnlySet<Feature> UnsupportedFeatures => new HashSet<Feature> {
      Feature.UnboundedIntegers,
      Feature.RealNumbers,
      Feature.CollectionsOfTraits,
      Feature.Codatatypes,
      Feature.Multisets,
      Feature.ExternalClasses,
      Feature.Traits,
      Feature.Iterators,
      Feature.NonNativeNewtypes,
      Feature.RuntimeTypeDescriptors,
      Feature.MultiDimensionalArrays,
      Feature.CollectionsOfTraits,
      Feature.Quantifiers,
      Feature.NewObject,
      Feature.BitvectorRotateFunctions,
      Feature.NonSequentializableForallStatements,
      Feature.FunctionValues,
      Feature.ArrayLength,
      Feature.Ordinals,
      Feature.MapItems,
      Feature.Codatatypes,
      Feature.LetSuchThatExpressions,
      Feature.NonNativeNewtypes,
      Feature.TypeTests,
      Feature.SubsetTypeTests,
      Feature.SequenceDisplaysOfCharacters,
      Feature.MapComprehensions,
      Feature.ExactBoundedPool,
      Feature.RunAllTests,
      Feature.MethodSynthesis,
      Feature.UnicodeChars,
      Feature.ConvertingValuesToStrings
    };

    private List<DatatypeDecl> datatypeDecls = new();
    private List<string> classDefaults = new();

    /*
     * Unlike other Dafny and Dafny's other backends, C++ cares about
     * the order in which types are declared.  To make this more likely
     * to succeed, we emit type information as gradually as possible
     * in hopes that definitions are in place when needed.
     */

    // Forward declarations of class and struct names
    private ConcreteSyntaxTree modDeclsWr = null;
    private ConcreteSyntaxTree modDeclWr = null;
    // Dafny datatype declarations
    private ConcreteSyntaxTree dtDeclsWr = null;
    private ConcreteSyntaxTree dtDeclWr = null;
    // Dafny class declarations
    private ConcreteSyntaxTree classDeclsWr = null;
    private ConcreteSyntaxTree classDeclWr = null;
    // Dedicated hash-function definitions for each type
    private ConcreteSyntaxTree hashWr = null;

    const string DafnySetClass = "DafnySet";
    const string DafnyMultiSetClass = "DafnyMultiset";
    const string DafnySeqClass = "DafnySequence";
    const string DafnyMapClass = "DafnyMap";

    protected override string ModuleSeparator => "::";
    protected override string ClassAccessor => "->";

    protected override void EmitHeader(Program program, ConcreteSyntaxTree wr) {
      // This seems to be a good place to check for unsupported options
      if (UnicodeCharEnabled) {
        throw new UnsupportedFeatureException(program.GetFirstTopLevelToken(), Feature.UnicodeChars);
      }

      wr.WriteLine("// Dafny program {0} compiled into Cpp", program.Name);
      wr.WriteLine("#include \"DafnyRuntime.h\"");
      foreach (var header in this.headers) {
        wr.WriteLine("#include \"{0}\"", Path.GetFileName(header));
      }

      // For "..."s string literals, to avoid interpreting /0 as the C end of the string, cstring-style
      wr.WriteLine("using namespace std::literals;");

      var filenameNoExtension = program.Name.Substring(0, program.Name.Length - 4);
      var headerFileName = $"{filenameNoExtension}.h";
      wr.WriteLine("#include \"{0}\"", Path.GetFileName(headerFileName));

      var headerFileWr = wr.NewFile(headerFileName);
      headerFileWr.WriteLine("// Dafny program {0} compiled into a Cpp header file", program.Name);
      headerFileWr.WriteLine("#pragma once");
      headerFileWr.WriteLine("#include \"DafnyRuntime.h\"");

      this.modDeclsWr = headerFileWr.Fork();
      this.dtDeclsWr = headerFileWr.Fork();
      this.classDeclsWr = headerFileWr.Fork();
      this.hashWr = headerFileWr.Fork();

      var rt = wr.NewFile("DafnyRuntime.h");

      if (Options.IncludeRuntime) {
        ReadRuntimeSystem(program, "DafnyRuntime.h", rt);
      }

    }
    protected override void EmitFooter(Program program, ConcreteSyntaxTree wr) {
      // Define default values for each datatype
      foreach (var dt in this.datatypeDecls) {
        var wd = wr.NewBlock(String.Format("template <{0}>\nstruct get_default<{1}::{2}{3} >",
          TypeParameters(dt.TypeArgs),
          dt.EnclosingModuleDefinition.GetCompileName(Options),
          dt.GetCompileName(Options),
          InstantiateTemplate(dt.TypeArgs)), ";");
        var wc = wd.NewBlock(String.Format("static {0}::{1}{2} call()",
          dt.EnclosingModuleDefinition.GetCompileName(Options),
          dt.GetCompileName(Options),
          InstantiateTemplate(dt.TypeArgs)));
        wc.WriteLine("return {0}::{1}{2}();", dt.EnclosingModuleDefinition.GetCompileName(Options), dt.GetCompileName(Options), InstantiateTemplate(dt.TypeArgs));
      }

      // Define default values for each class
      foreach (var classDefault in classDefaults) {
        wr.WriteLine(classDefault);
      }
    }

    public override void EmitCallToMain(Method mainMethod, string baseName, ConcreteSyntaxTree wr) {
      var w = wr.NewBlock("int main(int argc, char *argv[])");
      var tryWr = w.NewBlock("try");
      tryWr.WriteLine(string.Format("{0}::{1}::{2}(dafny_get_args(argc, argv));", mainMethod.EnclosingClass.EnclosingModuleDefinition.GetCompileName(Options), mainMethod.EnclosingClass.GetCompileName(Options), mainMethod.Name));
      var catchWr = w.NewBlock("catch (DafnyHaltException & e)");
      catchWr.WriteLine("std::cout << \"Program halted: \" << e.what() << std::endl;");
    }

    protected override ConcreteSyntaxTree CreateStaticMain(IClassWriter cw, string argsParameterName) {
      var wr = (cw as ClassWriter).MethodWriter;
      return wr.NewBlock($"int main(DafnySequence<DafnySequence<char>> {argsParameterName})");
    }

    protected override ConcreteSyntaxTree CreateModule(string moduleName, bool isDefault, bool isExtern, string/*?*/ libraryName, ConcreteSyntaxTree wr) {
      var s = string.Format("namespace {0} ", IdProtect(moduleName));
      string footer = "// end of " + s + " declarations";
      this.modDeclWr = this.modDeclsWr.NewBlock(s, footer);
      string footer1 = "// end of " + s + " datatype declarations";
      this.dtDeclWr = this.dtDeclsWr.NewBlock(s, footer1);
      string footer2 = "// end of " + s + " class declarations";
      this.classDeclWr = this.classDeclsWr.NewBlock(s, footer2);
      string footer3 = "// end of " + s;
      return wr.NewBlock(s, footer3);
    }

    private string TypeParameters(List<TypeParameter> targs) {
      Contract.Requires(cce.NonNullElements(targs));
      Contract.Ensures(Contract.Result<string>() != null);
      if (targs != null) {
        return Util.Comma(targs, tp => "typename " + IdName(tp));
      } else {
        return "";
      }
    }

    private string DeclareTemplate(List<TypeParameter> typeArgs) {
      var targs = "";
      if (typeArgs != null && typeArgs.Count > 0) {
        targs = String.Format("template <{0}>", TypeParameters(typeArgs));
      }
      return targs;
    }

    private string DeclareTemplate(List<Type> typeArgs) {
      var targs = "";
      if (typeArgs != null && typeArgs.Count > 0) {
        targs = String.Format("template <{0}>", Util.Comma(typeArgs, t => "typename " + TypeName(t, null, null)));
      }
      return targs;
    }

    private string InstantiateTemplate(List<TypeParameter> typeArgs) {
      if (typeArgs != null) {
        var targs = "";
        if (typeArgs.Count > 0) {
          targs = String.Format("<{0}>", Util.Comma(typeArgs, ta => ta.GetCompileName(Options)));
        }
        return targs;
      } else {
        return "";
      }
    }

    private string InstantiateTemplate(List<Type> typeArgs) {
      if (typeArgs != null) {
        var targs = "";
        if (typeArgs.Count > 0) {
          targs = String.Format("<{0}>", Util.Comma(typeArgs, ta => TypeName(ta, null, Token.NoToken)));
        }

        return targs;
      } else {
        return "";
      }
    }

    protected override string GetHelperModuleName() => "_dafny";

    protected override IClassWriter CreateClass(string moduleName, string name, bool isExtern, string/*?*/ fullPrintName, List<TypeParameter>/*?*/ typeParameters, TopLevelDecl cls, List<Type>/*?*/ superClasses, IToken tok, ConcreteSyntaxTree wr) {
      if (isExtern) {
        throw new UnsupportedFeatureException(tok, Feature.ExternalClasses, String.Format("extern in class {0}", name));
      }
      if (superClasses != null && superClasses.Any(trait => !trait.IsObject)) {
        throw new UnsupportedFeatureException(tok, Feature.Traits, String.Format("traits in class {0}", name));
      }

      var classDeclWriter = modDeclWr;
      var classDefWriter = this.classDeclWr;

      if (typeParameters != null && typeParameters.Count > 0) {
        classDeclWriter.WriteLine(DeclareTemplate(typeParameters));
        classDefWriter.WriteLine(DeclareTemplate(typeParameters));
      }

      var methodDeclWriter = classDefWriter.NewBlock(string.Format("class {0}", name), ";");
      var methodDefWriter = wr;

      classDeclWriter.WriteLine("class {0};", name);

      methodDeclWriter.Write("public:\n");
      methodDeclWriter.WriteLine("// Default constructor");
      methodDeclWriter.WriteLine("{0}() {{}}", name);

      // Create the code for the specialization of get_default
      var fullName = moduleName + "::" + name;
      var getDefaultStr = String.Format("template <{0}>\nstruct get_default<std::shared_ptr<{1}{2} > > {{\n",
        TypeParameters(typeParameters),
        fullName,
        InstantiateTemplate(typeParameters));
      getDefaultStr += String.Format("static std::shared_ptr<{0}{1} > call() {{\n",
        fullName,
        InstantiateTemplate(typeParameters));
      getDefaultStr += String.Format("return std::shared_ptr<{0}{1} >();", fullName, InstantiateTemplate(typeParameters));
      getDefaultStr += "}\n};";
      this.classDefaults.Add(getDefaultStr);

      var fieldWriter = methodDeclWriter;

      return new ClassWriter(name, this, methodDeclWriter, methodDefWriter, fieldWriter, wr);
    }

    protected override bool SupportsProperties { get => false; }

    protected override IClassWriter CreateTrait(string name, bool isExtern, List<TypeParameter> typeParameters /*?*/,
      TopLevelDecl trait, List<Type> superClasses /*?*/, IToken tok, ConcreteSyntaxTree wr) {
      throw new UnsupportedFeatureException(tok, Feature.Traits, String.Format("traits in class {0}", name));
    }

    protected override ConcreteSyntaxTree CreateIterator(IteratorDecl iter, ConcreteSyntaxTree wr) {
      throw new UnsupportedFeatureException(iter.tok, Feature.Iterators);
    }

    protected bool IsRecursiveConstructor(DatatypeDecl dt, DatatypeCtor ctor) {
      foreach (var dtor in ctor.Destructors) {
        if (dtor.Type is UserDefinedType t) {
          if (t.ResolvedClass == dt) {
            return true;
          }
        }
      }
      return false;
    }

    protected bool IsRecursiveDatatype(DatatypeDecl dt) {
      foreach (var ctor in dt.Ctors) {
        if (IsRecursiveConstructor(dt, ctor)) {
          return true;
        }
      }
      return false;
    }

    // Uniform naming convention
    protected string DatatypeSubStructName(DatatypeCtor ctor, bool inclTemplateArgs = false) {
      string args = "";
      if (inclTemplateArgs) {
        args = InstantiateTemplate(ctor.EnclosingDatatype.TypeArgs);
      }
      return String.Format("{0}_{1}{2}", IdProtect(ctor.EnclosingDatatype.GetCompileName(Options)), ctor.GetCompileName(Options), args);
    }

    protected override bool DatatypeDeclarationAndMemberCompilationAreSeparate => false;
    public override bool SupportsDatatypeWrapperErasure => false;

    protected override IClassWriter DeclareDatatype(DatatypeDecl dt, ConcreteSyntaxTree writer) {
      if (dt is TupleTypeDecl) {
        // Tuple types are declared once and for all in DafnyRuntime.h
        return null;
      }

      this.datatypeDecls.Add(dt);

      string DtT = dt.GetCompileName(Options);
      string DtT_protected = IdProtect(DtT);

      // Forward declaration of the type
      this.modDeclWr.WriteLine("{0}\nstruct {1};", DeclareTemplate(dt.TypeArgs), DtT_protected);
      var wdecl = this.dtDeclWr;
      var wdef = writer;

      if (IsRecursiveDatatype(dt)) { // Note that if this is true, there must be more than one constructor!
        // Add some forward declarations
        wdecl.WriteLine("{0}\nstruct {1};", DeclareTemplate(dt.TypeArgs), DtT_protected);
        wdecl.WriteLine("{2}\nbool operator==(const {0}{1} &left, const {0}{1} &right); ", DtT_protected, InstantiateTemplate(dt.TypeArgs), DeclareTemplate(dt.TypeArgs));
      }

      // Optimize a not-uncommon case
      if (dt.IsRecordType) {
        var ctor = dt.Ctors[0];
        var ws = wdecl.NewBlock(String.Format("{0}\nstruct {1}", DeclareTemplate(dt.TypeArgs), DtT_protected), ";");

        // Declare the struct members
        var i = 0;
        var argNames = new List<string>();
        foreach (Formal arg in ctor.Formals) {
          if (!arg.IsGhost) {
            ws.WriteLine("{0} {1};", TypeName(arg.Type, wdecl, arg.tok), FormalName(arg, i));
            argNames.Add(FormalName(arg, i));
            i++;
          }
        }

        if (argNames.Count > 0) {
          // Create a constructor with arguments
          ws.Write("{0}(", DtT_protected);
          WriteFormals("", ctor.Formals, ws);
          ws.Write(")");
          if (argNames.Count > 0) {
            // Add initializers
            ws.Write(" :");
            ws.Write(Util.Comma(argNames, nm => String.Format(" {0} ({0})", IdProtect(nm))));
          }

          ws.WriteLine(" {}");
        }

        // Create a constructor with no arguments
        ws.WriteLine("{0}();", DtT_protected);
        var wc = wdef.NewNamedBlock("{1}\n{0}{2}::{0}()", DtT_protected, DeclareTemplate(dt.TypeArgs), InstantiateTemplate(dt.TypeArgs));
        foreach (var arg in ctor.Formals) {
          if (!arg.IsGhost) {
            wc.WriteLine("{0} = {1};", arg.CompileName, DefaultValue(arg.Type, wc, arg.tok));
          }
        }

        // Overload the comparison operator
        var wrCompOp = ws.NewNamedBlock("friend bool operator==(const {0} &left, const {0} &right)", DtT_protected);
        wrCompOp.Write("\treturn true");
        foreach (var arg in argNames) {
          wrCompOp.WriteLine("\t\t&& left.{0} == right.{0}", arg);
        }
        wrCompOp.WriteLine(";");

        // Overload the not-comparison operator
        ws.WriteLine("friend bool operator!=(const {0} &left, const {0} &right) {{ return !(left == right); }} ", DtT_protected);

        wdecl.WriteLine("{0}\ninline bool is_{1}(const struct {2}{3} d) {{ (void) d; return true; }}", DeclareTemplate(dt.TypeArgs), ctor.GetCompileName(Options), DtT_protected, InstantiateTemplate(dt.TypeArgs));

        // Define a custom hasher
        hashWr.WriteLine("template <{0}>", TypeParameters(dt.TypeArgs));
        var fullName = dt.EnclosingModuleDefinition.GetCompileName(Options) + "::" + DtT_protected + InstantiateTemplate(dt.TypeArgs);
        var hwr = hashWr.NewBlock(string.Format("struct std::hash<{0}>", fullName), ";");
        var owr = hwr.NewBlock(string.Format("std::size_t operator()(const {0}& x) const", fullName));
        owr.WriteLine("size_t seed = 0;");
        foreach (var arg in ctor.Formals) {
          if (!arg.IsGhost) {
            owr.WriteLine("hash_combine<{0}>(seed, x.{1});", TypeName(arg.Type, owr, dt.tok), arg.CompileName);
          }
        }
        owr.WriteLine("return seed;");
      } else {

        /*** Create one struct for each constructor ***/
        foreach (var ctor in dt.Ctors.Where(ctor => !ctor.IsGhost)) {
          string structName = DatatypeSubStructName(ctor);
          var wstruct = wdecl.NewBlock(String.Format("{0}\nstruct {1}", DeclareTemplate(dt.TypeArgs), structName), ";");
          // Declare the struct members
          var i = 0;
          foreach (Formal arg in ctor.Formals) {
            if (!arg.IsGhost) {
              if (arg.Type is UserDefinedType udt && udt.ResolvedClass == dt) {  // Recursive declaration needs to use a pointer
                wstruct.WriteLine("std::shared_ptr<{0}> {1};", TypeName(arg.Type, wdecl, arg.tok), FormalName(arg, i));
              } else {
                wstruct.WriteLine("{0} {1};", TypeName(arg.Type, wdecl, arg.tok), FormalName(arg, i));
              }
              i++;
            }
          }

          // Overload the comparison operator
          wstruct.WriteLine("friend bool operator==(const {0} &left, const {0} &right) {{ ", structName);

          var preReturn = wstruct.Fork();
          wstruct.Write("\treturn true ");
          i = 0;
          foreach (Formal arg in ctor.Formals) {
            if (!arg.IsGhost) {
              if (arg.Type is UserDefinedType udt && udt.ResolvedClass == dt) {  // Recursive destructor needs to use a pointer
                wstruct.WriteLine("\t\t&& *(left.{0}) == *(right.{0})", FormalName(arg, i));
              } else {
                wstruct.WriteLine("\t\t&& left.{0} == right.{0}", FormalName(arg, i));
              }
              i++;
            }
          }

          if (i == 0) { // Avoid a warning from the C++ compiler
            preReturn.WriteLine("(void)left; (void) right;");
          }

          wstruct.WriteLine(";\n}");

          // Overload the not-comparison operator
          wstruct.WriteLine("friend bool operator!=(const {0} &left, const {0} &right) {{ return !(left == right); }} ", structName);

          // Define a custom hasher
          hashWr.WriteLine("template <{0}>", TypeParameters(dt.TypeArgs));
          var fullName = dt.EnclosingModuleDefinition.GetCompileName(Options) + "::" + structName + InstantiateTemplate(dt.TypeArgs);
          var hwr = hashWr.NewBlock(string.Format("struct std::hash<{0}>", fullName), ";");
          var owr = hwr.NewBlock(string.Format("std::size_t operator()(const {0}& x) const", fullName));
          owr.WriteLine("size_t seed = 0;");
          int argCount = 0;
          foreach (var arg in ctor.Formals) {
            if (!arg.IsGhost) {
              if (arg.Type is UserDefinedType udt && udt.ResolvedClass == dt) {
                // Recursive destructor needs to use a pointer
                owr.WriteLine("hash_combine<std::shared_ptr<{0}>>(seed, x.{1});", TypeName(arg.Type, owr, dt.tok), arg.CompileName);
              } else {
                owr.WriteLine("hash_combine<{0}>(seed, x.{1});", TypeName(arg.Type, owr, dt.tok), arg.CompileName);
              }
              argCount++;
            }
          }
          if (argCount == 0) {
            owr.WriteLine("(void)x;");
          }
          owr.WriteLine("return seed;");
        }

        /*** Declare the overall tagged union ***/
        var ws = wdecl.NewBlock(String.Format("{0}\nstruct {1}", DeclareTemplate(dt.TypeArgs), DtT_protected), ";");
        ws.WriteLine("std::variant<{0}> v;", Util.Comma(dt.Ctors, ctor => DatatypeSubStructName(ctor, true)));

        // Declare static "constructors" for each Dafny constructor
        foreach (var ctor in dt.Ctors) {
          var wc = ws.NewNamedBlock("static {0} create_{1}({2})",
            DtT_protected, ctor.GetCompileName(Options),
            DeclareFormals(ctor.Formals));
          wc.WriteLine("{0}{1} COMPILER_result;", DtT_protected, InstantiateTemplate(dt.TypeArgs));
          wc.WriteLine("{0} COMPILER_result_subStruct;", DatatypeSubStructName(ctor, true));

          foreach (Formal arg in ctor.Formals) {
            if (!arg.IsGhost) {
              if (arg.Type is UserDefinedType udt && udt.ResolvedClass == dt) {
                // This is a recursive destuctor, so we need to allocate space and copy the input in
                wc.WriteLine("COMPILER_result_subStruct.{0} = std::make_shared<{1}>({0});", arg.CompileName,
                  DtT_protected);
              } else {
                wc.WriteLine("COMPILER_result_subStruct.{0} = {0};", arg.CompileName);
              }
            }
          }

          wc.WriteLine("COMPILER_result.v = COMPILER_result_subStruct;");
          wc.WriteLine("return COMPILER_result;");
        }

        // Declare a default constructor
        ws.WriteLine("{0}();", DtT_protected);
        var wd = wdef.NewNamedBlock(String.Format("{1}\n{0}{2}::{0}()", DtT_protected, DeclareTemplate(dt.TypeArgs), InstantiateTemplate(dt.TypeArgs)));
        var default_ctor = dt.Ctors[0]; // Arbitrarily choose the first one
        wd.WriteLine("{0} COMPILER_result_subStruct;", DatatypeSubStructName(default_ctor, true));
        foreach (Formal arg in default_ctor.Formals) {
          if (!arg.IsGhost) {
            wd.WriteLine("COMPILER_result_subStruct.{0} = {1};", arg.CompileName,
              DefaultValue(arg.Type, wd, arg.tok));
          }
        }

        wd.WriteLine("v = COMPILER_result_subStruct;");

        // Declare a default destructor
        ws.WriteLine("~{0}() {{}}", DtT_protected);

        {
          // Declare a default copy constructor (just in case any of our components are non-trivial, i.e., contain smart_ptr)
          var wcc = ws.NewNamedBlock(String.Format("{0}(const {0} &other)", DtT_protected));
          wcc.WriteLine("v = other.v;");
        }
        {
          // Declare a default copy assignment operator (just in case any of our components are non-trivial, i.e., contain smart_ptr)
          var wcc = ws.NewNamedBlock(String.Format("{0}& operator=(const {0} other)", DtT_protected));
          wcc.WriteLine("v = other.v;");
          wcc.WriteLine("return *this;");
        }

        // Declare type queries, both as members and general-purpose functions
        foreach (var ctor in dt.Ctors) {
          var name = DatatypeSubStructName(ctor);
          var holds = String.Format("std::holds_alternative<{0}{1}>", name, InstantiateTemplate(dt.TypeArgs));
          ws.WriteLine("bool is_{0}() const {{ return {1}(v); }}", name, holds);
          wdecl.WriteLine("{0}\ninline bool is_{1}(const struct {2}{3} d);", DeclareTemplate(dt.TypeArgs), name, DtT_protected, InstantiateTemplate(dt.TypeArgs));
          wdef.WriteLine("{0}\ninline bool is_{1}(const struct {2}{3} d) {{ return {4}(d.v); }}",
            DeclareTemplate(dt.TypeArgs), name, DtT_protected, InstantiateTemplate(dt.TypeArgs), holds);
        }

        // Overload the comparison operator
        ws.WriteLine("friend bool operator==(const {0} &left, const {0} &right) {{ ", DtT_protected);
        ws.WriteLine("\treturn left.v == right.v;\n}");

        // Create destructors
        foreach (var ctor in dt.Ctors) {
          foreach (var dtor in ctor.Destructors) {
            if (dtor.EnclosingCtors[0] == ctor) {
              var arg = dtor.CorrespondingFormals[0];
              if (!arg.IsGhost && arg.HasName) {
                var returnType = TypeName(arg.Type, ws, arg.tok);
                if (arg.Type is UserDefinedType udt && udt.ResolvedClass == dt) {
                  // This is a recursive destuctor, so return a pointer
                  returnType = String.Format("std::shared_ptr<{0}>", returnType);
                }

                var wDtor = ws.NewNamedBlock("{0} dtor_{1}()", returnType,
                  arg.CompileName);
                if (dt.IsRecordType) {
                  wDtor.WriteLine("return this.{0};", IdName(arg));
                } else {
                  var n = dtor.EnclosingCtors.Count;
                  for (int i = 0; i < n - 1; i++) {
                    var ctor_i = dtor.EnclosingCtors[i];
                    var ctor_name = DatatypeSubStructName(ctor_i);
                    Contract.Assert(arg.CompileName == dtor.CorrespondingFormals[i].CompileName);
                    wDtor.WriteLine("if (is_{0}()) {{ return std::get<{0}{1}>(v).{2}; }}",
                      ctor_name, InstantiateTemplate(dt.TypeArgs), IdName(arg));
                  }

                  Contract.Assert(arg.CompileName == dtor.CorrespondingFormals[n - 1].CompileName);
                  var final_ctor_name = DatatypeSubStructName(dtor.EnclosingCtors[n - 1], true);
                  wDtor.WriteLine("return std::get<{0}>(v).{1}; ",
                    final_ctor_name, IdName(arg));
                }
              }
            }
          }
        }

        // Overload the not-comparison operator
        ws.WriteLine("friend bool operator!=(const {0} &left, const {0} &right) {{ return !(left == right); }} ", DtT_protected);

        // Define a custom hasher for the struct as a whole
        hashWr.WriteLine("template <{0}>", TypeParameters(dt.TypeArgs));
        var fullStructName = dt.EnclosingModuleDefinition.GetCompileName(Options) + "::" + DtT_protected;
        var hwr2 = hashWr.NewBlock(string.Format("struct std::hash<{0}{1}>", fullStructName, InstantiateTemplate(dt.TypeArgs)), ";");
        var owr2 = hwr2.NewBlock(string.Format("std::size_t operator()(const {0}{1}& x) const", fullStructName, InstantiateTemplate(dt.TypeArgs)));
        owr2.WriteLine("size_t seed = 0;");
        var index = 0;
        foreach (var ctor in dt.Ctors) {
          var ifwr = owr2.NewBlock(string.Format("if (x.is_{0}())", DatatypeSubStructName(ctor)));
          ifwr.WriteLine("hash_combine<uint64>(seed, {0});", index);
          ifwr.WriteLine("hash_combine<struct {0}::{1}>(seed, std::get<{0}::{1}>(x.v));", dt.EnclosingModuleDefinition.GetCompileName(Options), DatatypeSubStructName(ctor, true));
          index++;
        }
        owr2.WriteLine("return seed;");

        if (IsRecursiveDatatype(dt)) {
          // Emit a custom hasher for a pointer to this type
          hashWr.WriteLine("template <{0}>", TypeParameters(dt.TypeArgs));
          hwr2 = hashWr.NewBlock(string.Format("struct std::hash<std::shared_ptr<{0}{1}>>", fullStructName, InstantiateTemplate(dt.TypeArgs)), ";");
          owr2 = hwr2.NewBlock(string.Format("std::size_t operator()(const std::shared_ptr<{0}{1}>& x) const", fullStructName, InstantiateTemplate(dt.TypeArgs)));
          owr2.WriteLine("struct std::hash<{0}{1}> hasher;", fullStructName, InstantiateTemplate(dt.TypeArgs));
          owr2.WriteLine("std::size_t h = hasher(*x);");
          owr2.WriteLine("return h;");
        }
      }

      return null;
    }

    protected override IClassWriter DeclareNewtype(NewtypeDecl nt, ConcreteSyntaxTree wr) {
      if (nt.NativeType != null) {
        if (nt.NativeType.Name != nt.Name) {
          string nt_name_def, literalSuffice_def;
          bool needsCastAfterArithmetic_def;
          GetNativeInfo(nt.NativeType.Sel, out nt_name_def, out literalSuffice_def, out needsCastAfterArithmetic_def);
          wr.WriteLine("typedef {0} {1};", nt_name_def, nt.Name);
        }
      } else {
        throw new UnsupportedFeatureException(nt.tok, Feature.NonNativeNewtypes, String.Format("non-native newtype {0}", nt));
      }
      var className = "class_" + IdName(nt);
      var cw = CreateClass(nt.EnclosingModuleDefinition.GetCompileName(Options), className, nt, wr) as ClassWriter;
      var w = cw.MethodDeclWriter;
      if (nt.WitnessKind == SubsetTypeDecl.WKind.Compiled) {
        var witness = new ConcreteSyntaxTree(w.RelativeIndentLevel);
        var wStmts = w.Fork();
        if (nt.NativeType == null) {
          witness.Append(Expr(nt.Witness, false, wStmts));
        } else {
          TrParenExpr(nt.Witness, witness, false, wStmts);
          witness.Write(".toNumber()");
        }
        DeclareField(className, nt.TypeArgs, "Witness", true, true, nt.BaseType, nt.tok, witness.ToString(), w, wr);
      }

      string nt_name, literalSuffice;
      bool needsCastAfterArithmetic;
      GetNativeInfo(nt.NativeType.Sel, out nt_name, out literalSuffice, out needsCastAfterArithmetic);
      var wDefault = w.NewBlock(string.Format("static {0} get_Default()", nt_name));
      var udt = new UserDefinedType(nt.tok, nt.Name, nt, new List<Type>());
      var d = TypeInitializationValue(udt, wr, nt.tok, false, false);
      wDefault.WriteLine("return {0};", d);

      return cw;
    }

    protected override void DeclareSubsetType(SubsetTypeDecl sst, ConcreteSyntaxTree wr) {
      if (sst.Name == "nat") {
        return;  // C++ does not support Nats
      }

      string templateDecl = "";
      if (sst.Var.Type is SeqType s) {
        templateDecl = DeclareTemplate(s.TypeArgs[0].TypeArgs);  // We want the type args (if any) for the seq-elt type, not the seq
      } else {
        templateDecl = DeclareTemplate(sst.Var.Type.TypeArgs);
      }

      this.modDeclWr.WriteLine("{0} using {1} = {2};", templateDecl, IdName(sst), TypeName(sst.Var.Type, wr, sst.tok));

      var className = "class_" + IdName(sst);
      var cw = CreateClass(sst.EnclosingModuleDefinition.GetCompileName(Options), className, sst, wr) as ClassWriter;
      var w = cw.MethodDeclWriter;

      if (sst.WitnessKind == SubsetTypeDecl.WKind.Compiled) {
        var witness = new ConcreteSyntaxTree(w.RelativeIndentLevel);
        witness.Append(Expr(sst.Witness, false, w));
        DeclareField(className, sst.TypeArgs, "Witness", true, true, sst.Rhs, sst.tok, witness.ToString(), w, wr);
      }

      var wDefault = w.NewBlock(String.Format("static {0}{1} get_Default()", IdName(sst), InstantiateTemplate(sst.TypeArgs)));
      var udt = new UserDefinedType(sst.tok, sst.Name, sst,
        sst.TypeArgs.ConvertAll(tp => (Type)new UserDefinedType(tp)));
      var d = TypeInitializationValue(udt, wr, sst.tok, false, false);
      wDefault.WriteLine("return {0};", d);
    }

    protected override void GetNativeInfo(NativeType.Selection sel, out string name, out string literalSuffix, out bool needsCastAfterArithmetic) {
      literalSuffix = "";
      needsCastAfterArithmetic = false;
      switch (sel) {
        case NativeType.Selection.Byte:
          name = "uint8";
          break;
        case NativeType.Selection.SByte:
          name = "int8";
          break;
        case NativeType.Selection.UShort:
          name = "uint16";
          break;
        case NativeType.Selection.Short:
          name = "int16";
          break;
        case NativeType.Selection.UInt:
          name = "uint32";
          break;
        case NativeType.Selection.Int:
          name = "int32";
          break;
        case NativeType.Selection.ULong:
          name = "uint64";
          break;
        case NativeType.Selection.Number:
        case NativeType.Selection.Long:
          name = "int64";
          break;
        default:
          Contract.Assert(false);  // unexpected native type
          throw new cce.UnreachableException();  // to please the compiler
      }
    }

    protected class ClassWriter : IClassWriter {
      public string ClassName;
      public readonly CppCompiler Compiler;
      public readonly ConcreteSyntaxTree MethodDeclWriter;
      public readonly ConcreteSyntaxTree MethodWriter;
      public readonly ConcreteSyntaxTree FieldWriter;
      public readonly ConcreteSyntaxTree Finisher;

      public ClassWriter(string className, CppCompiler compiler, ConcreteSyntaxTree methodDeclWriter, ConcreteSyntaxTree methodWriter, ConcreteSyntaxTree fieldWriter, ConcreteSyntaxTree finisher) {
        Contract.Requires(compiler != null);
        Contract.Requires(methodDeclWriter != null);
        Contract.Requires(methodWriter != null);
        Contract.Requires(fieldWriter != null);
        this.ClassName = className;
        this.Compiler = compiler;
        this.MethodDeclWriter = methodDeclWriter;
        this.MethodWriter = methodWriter;
        this.FieldWriter = fieldWriter;
        this.Finisher = finisher;
      }

      public ConcreteSyntaxTree/*?*/ CreateMethod(Method m, List<TypeArgumentInstantiation> typeArgs, bool createBody, bool forBodyInheritance, bool lookasideBody) {
        return Compiler.CreateMethod(m, typeArgs, createBody, MethodDeclWriter, MethodWriter, lookasideBody);
      }

      public ConcreteSyntaxTree SynthesizeMethod(Method m, List<TypeArgumentInstantiation> typeArgs, bool createBody, bool forBodyInheritance, bool lookasideBody) {
        throw new UnsupportedFeatureException(m.tok, Feature.MethodSynthesis);
      }

      public ConcreteSyntaxTree/*?*/ CreateFunction(string name, List<TypeArgumentInstantiation>/*?*/ typeArgs,
        List<Formal> formals, Type resultType, IToken tok, bool isStatic, bool createBody, MemberDecl member, bool forBodyInheritance, bool lookasideBody) {
        return Compiler.CreateFunction(member.EnclosingClass.GetCompileName(Compiler.Options),
          member.EnclosingClass.TypeArgs, name, typeArgs, formals, resultType, tok, isStatic, createBody, member,
          MethodDeclWriter, MethodWriter, lookasideBody);
      }
      public ConcreteSyntaxTree/*?*/ CreateGetter(string name, TopLevelDecl enclosingDecl, Type resultType, IToken tok, bool isStatic, bool isConst, bool createBody, MemberDecl/*?*/ member, bool forBodyInheritance) {
        return Compiler.CreateGetter(name, enclosingDecl, resultType, tok, isStatic, isConst, createBody, MethodDeclWriter, MethodWriter);
      }
      public ConcreteSyntaxTree/*?*/ CreateGetterSetter(string name, Type resultType, IToken tok, bool createBody, MemberDecl/*?*/ member, out ConcreteSyntaxTree setterWriter, bool forBodyInheritance) {
        return Compiler.CreateGetterSetter(name, resultType, tok, createBody, out setterWriter, MethodWriter);
      }
      public void DeclareField(string name, TopLevelDecl enclosingDecl, bool isStatic, bool isConst, Type type, IToken tok, string rhs, Field field) {
        Compiler.DeclareField(ClassName, enclosingDecl.TypeArgs, name, isStatic, isConst, type, tok, rhs, FieldWriter, Finisher);
      }
      public void InitializeField(Field field, Type instantiatedFieldType, TopLevelDeclWithMembers enclosingClass) {
        throw new cce.UnreachableException();  // InitializeField should be called only for those compilers that set ClassesRedeclareInheritedFields to false.
      }
      public ConcreteSyntaxTree/*?*/ ErrorWriter() => MethodWriter;
      public void Finish() { }
    }

    protected ConcreteSyntaxTree/*?*/ CreateMethod(Method m, List<TypeArgumentInstantiation> typeArgs, bool createBody, ConcreteSyntaxTree wdr, ConcreteSyntaxTree wr, bool lookasideBody) {
      List<Formal> nonGhostOuts = m.Outs.Where(o => !o.IsGhost).ToList();
      string targetReturnTypeReplacement = null;
      if (nonGhostOuts.Count == 1) {
        targetReturnTypeReplacement = TypeName(nonGhostOuts[0].Type, wr, nonGhostOuts[0].tok);
      } else if (nonGhostOuts.Count > 1) {
        targetReturnTypeReplacement = String.Format("struct Tuple{0}", InstantiateTemplate(nonGhostOuts.ConvertAll(n => n.Type)));
      }

      if (!createBody) {
        return null;
      }

      if (typeArgs.Count != 0) {
        var formalTypeParameters = TypeArgumentInstantiation.ToFormals(ForTypeParameters(typeArgs, m, lookasideBody));
        // Filter out type parameters we've already emitted at the class level, to avoid shadowing
        // the class' template parameter (which C++ treats as an error)
        formalTypeParameters = formalTypeParameters.Where(param =>
          m.EnclosingClass.TypeArgs == null || !m.EnclosingClass.TypeArgs.Contains(param)).ToList();
        wdr.WriteLine(DeclareTemplate(formalTypeParameters));
        wr.WriteLine(DeclareTemplate(formalTypeParameters));
      }

      if (m.EnclosingClass.TypeArgs != null && m.EnclosingClass.TypeArgs.Count > 0) {
        wr.WriteLine(DeclareTemplate(m.EnclosingClass.TypeArgs));
      }

      wr.Write("{0} {1}{2}::{3}",
        targetReturnTypeReplacement ?? "void",
        m.EnclosingClass.GetCompileName(Options),
        InstantiateTemplate(m.EnclosingClass.TypeArgs),
        IdName(m));

      wdr.Write("{0}{1} {2}",
        m.IsStatic ? "static " : "",
        targetReturnTypeReplacement ?? "void",
        IdName(m));

      wr.Write("(");
      wdr.Write("(");
      int nIns = WriteFormals("", m.Ins, wr);
      WriteFormals("", m.Ins, wdr);
      if (targetReturnTypeReplacement == null) {
        WriteFormals(nIns == 0 ? "" : ", ", m.Outs, wr);
        WriteFormals(nIns == 0 ? "" : ", ", m.Outs, wdr);
      }
      wdr.Write(");\n");

      var block = wr.NewBlock(")", null, BlockStyle.NewlineBrace, BlockStyle.NewlineBrace);

      if (targetReturnTypeReplacement != null) {
        var beforeReturnBlock = block.Fork(0);
        EmitReturn(m.Outs, block);
        return beforeReturnBlock;
      }
      return block;
    }

    protected ConcreteSyntaxTree/*?*/ CreateFunction(string className, List<TypeParameter> classArgs, string name, List<TypeArgumentInstantiation>/*?*/ typeArgs, List<Formal> formals, Type resultType, IToken tok, bool isStatic, bool createBody, MemberDecl member, ConcreteSyntaxTree wdr, ConcreteSyntaxTree wr, bool lookasideBody) {
      if (!createBody) {
        return null;
      }

      if (typeArgs.Count != 0) {
        var formalTypeParameters = TypeArgumentInstantiation.ToFormals(ForTypeParameters(typeArgs, member, lookasideBody));
        // Filter out type parameters we've already emitted at the class level, to avoid shadowing
        // the class' template parameter (which C++ treats as an error)
        formalTypeParameters = formalTypeParameters.Where(param =>
          !classArgs.Contains(param)).ToList();
        wdr.WriteLine(DeclareTemplate(formalTypeParameters));
        wr.WriteLine(DeclareTemplate(formalTypeParameters));
      }
      if (classArgs != null && classArgs.Count != 0) {
        wr.WriteLine(DeclareTemplate(classArgs));
      }

      wdr.Write("{0}{1} {2}",
        isStatic ? "static " : "",
        TypeName(resultType, wr, tok),
        name);
      wr.Write("{0} {1}{2}::{3}",
        TypeName(resultType, wr, tok),
        className,
        InstantiateTemplate(classArgs),
        name);

      wdr.Write("(");
      wr.Write("(");
      WriteFormals("", formals, wdr);
      int nIns = WriteFormals("", formals, wr);

      wdr.Write(");");
      var w = wr.NewBlock(")", null, BlockStyle.NewlineBrace, BlockStyle.NewlineBrace);

      return w;
    }

    protected override void TypeArgDescriptorUse(bool isStatic, bool lookasideBody, TopLevelDeclWithMembers cl, out bool needsTypeParameter, out bool needsTypeDescriptor) {
      needsTypeParameter = false;
      needsTypeDescriptor = false;
    }

    protected override string TypeDescriptor(Type type, ConcreteSyntaxTree wr, IToken tok) {
      Contract.Requires(type != null);
      Contract.Requires(tok != null);
      Contract.Requires(wr != null);
      throw new UnsupportedFeatureException(tok, Feature.RuntimeTypeDescriptors, string.Format("RuntimeTypeDescriptor {0} not yet supported", type));
    }

    protected ConcreteSyntaxTree/*?*/ CreateGetter(string name, TopLevelDecl cls, Type resultType, IToken tok, bool isStatic, bool isConst, bool createBody, ConcreteSyntaxTree wdr, ConcreteSyntaxTree wr) {
      // Compiler insists on using Getter for constants, but we just use the raw variable name to hold the value,
      // because o/w Compiler tries to use the Getter function as an Lvalue in assignments
      // Unfortunately, Compiler doesn't tell us what the initial value is, so we hack around it
      // by declaring the variable and a function to statically initialize it

      ConcreteSyntaxTree w = null;
      string postfix = null;
      if (createBody) {
        w = wdr.NewNamedBlock("{0}{1} init__{2}()", isStatic ? "static " : "", TypeName(resultType, wr, tok), name);
        postfix = String.Format(" init__{0}()", name);
      }
      DeclareField(cls.GetCompileName(Options), cls.TypeArgs, name, isStatic, isConst, resultType, tok, postfix, wdr, wr);
      //wdr.Write("{0}{1} {2}{3};", isStatic ? "static " : "", TypeName(resultType, wr, tok), name, postfix);
      return w;
    }

    protected ConcreteSyntaxTree/*?*/ CreateGetterSetter(string name, Type resultType, IToken tok, bool createBody, out ConcreteSyntaxTree setterWriter, ConcreteSyntaxTree wr) {
      // We don't use getter/setter pairs; we just embed the trait's fields.
      if (createBody) {
        var abyss = new ConcreteSyntaxTree();
        setterWriter = abyss;
        return abyss.NewBlock("");
      } else {
        setterWriter = null;
        return null;
      }
    }

    protected override ConcreteSyntaxTree EmitTailCallStructure(MemberDecl member, ConcreteSyntaxTree wr) {
      wr.WriteLine("TAIL_CALL_START:");
      return wr;
    }

    protected override void EmitJumpToTailCallStart(ConcreteSyntaxTree wr) {
      wr.WriteLine("goto TAIL_CALL_START;");
    }

    protected void Warn(string msg, IToken tok) {
<<<<<<< HEAD
      Options.ErrorWriter.WriteLine("WARNING: {3} ({0}:{1}:{2})", tok.Filename, tok.line, tok.col, msg);
=======
      Console.Error.WriteLine("WARNING: {3} ({0}:{1}:{2})", tok.Filepath, tok.line, tok.col, msg);
>>>>>>> bd2d4ecd
    }

    // Because we use reference counting (via shared_ptr), the TypeName of a class differs
    // depending on whether we are declaring a variable or talking about the class itself.
    // Use class_name = true if you want the actual name of the class, not the type used when declaring variables/arguments/etc.
    protected string TypeName(Type type, ConcreteSyntaxTree wr, IToken tok, MemberDecl/*?*/ member = null, bool class_name = false) {
      Contract.Ensures(Contract.Result<string>() != null);
      Contract.Assume(type != null);  // precondition; this ought to be declared as a Requires in the superclass

      var xType = type.NormalizeExpand();
      if (xType is TypeProxy) {
        // unresolved proxy; just treat as ref, since no particular type information is apparently needed for this type
        return "object";
      }

      if (xType is BoolType) {
        return "bool";
      } else if (xType is CharType) {
        return "char";
      } else if (xType is IntType || xType is BigOrdinalType) {
        UnsupportedFeatureError(tok, Feature.UnboundedIntegers);
        return "BigNumber";
      } else if (xType is RealType) {
        UnsupportedFeatureError(tok, Feature.RealNumbers);
        return "Dafny.BigRational";
      } else if (xType is BitvectorType) {
        var t = (BitvectorType)xType;
        return t.NativeType != null ? GetNativeTypeName(t.NativeType) : "BigNumber";
      } else if (xType.AsNewtype != null) {
        NativeType nativeType = xType.AsNewtype.NativeType;
        if (nativeType != null) {
          return GetNativeTypeName(nativeType);
        }
        return TypeName(xType.AsNewtype.BaseType, wr, tok);
      } else if (xType.IsObjectQ) {
        return "object";
      } else if (xType.IsArrayType) {
        ArrayClassDecl at = xType.AsArrayType;
        Contract.Assert(at != null);  // follows from type.IsArrayType
        Type elType = UserDefinedType.ArrayElementType(xType);
        if (at.Dims == 1) {
          return "DafnyArray<" + TypeName(elType, wr, tok, null, false) + ">";
        } else {
          throw new UnsupportedFeatureException(tok, Feature.MultiDimensionalArrays);
        }
      } else if (xType is UserDefinedType) {
        var udt = (UserDefinedType)xType;
        var s = FullTypeName(udt, member);
        var cl = udt.ResolvedClass;
        bool isHandle = true;
        if (cl != null && Attributes.ContainsBool(cl.Attributes, "handle", ref isHandle) && isHandle) {
          return "ulong";
        }
        if (class_name || xType.IsTypeParameter || xType.IsOpaqueType || xType.IsDatatype) {  // Don't add pointer decorations to class names or type parameters
          return IdProtect(s) + ActualTypeArgs(xType.TypeArgs);
        } else {
          return TypeName_UDT(s, udt, wr, udt.tok);
        }
      } else if (xType is SetType) {
        Type argType = ((SetType)xType).Arg;
        if (ComplicatedTypeParameterForCompilation(TypeParameter.TPVariance.Co, argType)) {
          UnsupportedFeatureError(tok, Feature.CollectionsOfTraits, "compilation of set<TRAIT> is not supported; consider introducing a ghost", wr);
        }
        return DafnySetClass + "<" + TypeName(argType, wr, tok) + ">";
      } else if (xType is SeqType) {
        Type argType = ((SeqType)xType).Arg;
        if (ComplicatedTypeParameterForCompilation(TypeParameter.TPVariance.Co, argType)) {
          UnsupportedFeatureError(tok, Feature.CollectionsOfTraits, "compilation of seq<TRAIT> is not supported; consider introducing a ghost", wr);
        }
        return DafnySeqClass + "<" + TypeName(argType, wr, tok) + ">";
      } else if (xType is MultiSetType) {
        Type argType = ((MultiSetType)xType).Arg;
        if (ComplicatedTypeParameterForCompilation(TypeParameter.TPVariance.Co, argType)) {
          UnsupportedFeatureError(tok, Feature.CollectionsOfTraits, "compilation of multiset<TRAIT> is not supported; consider introducing a ghost", wr);
        }
        return DafnyMultiSetClass + "<" + TypeName(argType, wr, tok) + ">";
      } else if (xType is MapType) {
        Type domType = ((MapType)xType).Domain;
        Type ranType = ((MapType)xType).Range;
        if (ComplicatedTypeParameterForCompilation(TypeParameter.TPVariance.Co, domType) || ComplicatedTypeParameterForCompilation(TypeParameter.TPVariance.Co, ranType)) {
          UnsupportedFeatureError(tok, Feature.CollectionsOfTraits, "compilation of map<TRAIT, _> or map<_, TRAIT> is not supported; consider introducing a ghost", wr);
        }
        return DafnyMapClass + "<" + TypeName(domType, wr, tok) + "," + TypeName(ranType, wr, tok) + ">";
      } else {
        Contract.Assert(false); throw new cce.UnreachableException();  // unexpected type
      }
    }

    internal override string TypeName(Type type, ConcreteSyntaxTree wr, IToken tok, MemberDecl/*?*/ member = null) {
      Contract.Ensures(Contract.Result<string>() != null);
      Contract.Assume(type != null);  // precondition; this ought to be declared as a Requires in the superclass
      return TypeName(type, wr, tok, member, false);
    }

    protected override string TypeInitializationValue(Type type, ConcreteSyntaxTree wr, IToken tok, bool usePlaceboValue, bool constructTypeParameterDefaultsFromTypeDescriptors) {
      var xType = type.NormalizeExpandKeepConstraints();
      if (xType is BoolType) {
        return "false";
      } else if (xType is CharType) {
        return CharType.DefaultValueAsString;
      } else if (xType is IntType || xType is BigOrdinalType) {
        UnsupportedFeatureError(tok, Feature.UnboundedIntegers);
        return "new BigNumber(0)";
      } else if (xType is RealType) {
        UnsupportedFeatureError(tok, Feature.RealNumbers);
        return "_dafny.BigRational.ZERO";
      } else if (xType is BitvectorType) {
        var t = (BitvectorType)xType;
        if (t.NativeType != null) {
          return "0";
        } else {
          Warn("Non-native bitvector type used.  Code will not compile.", tok);
          return "new BigNumber(0)";
        }
      } else if (xType is SetType) {
        var s = (SetType)xType;
        return String.Format("DafnySet<{0}>::empty()", TypeName(s.Arg, wr, tok));
      } else if (xType is MultiSetType) {
        throw new UnsupportedFeatureException(tok, Feature.Multisets);
      } else if (xType is SeqType) {
        return string.Format("DafnySequence<{0}>()", TypeName(xType.AsSeqType.Arg, wr, tok, null, false));
      } else if (xType is MapType) {
        var m = (MapType)xType;
        return String.Format("DafnyMap<{0},{1}>::empty()", TypeName(m.Domain, wr, tok), TypeName(m.Range, wr, tok));
      }

      var udt = (UserDefinedType)xType;
      var cl = udt.ResolvedClass;
      Contract.Assert(cl != null);
      if (cl is TypeParameter || cl is OpaqueTypeDecl) {
        var hasCompiledValue = (cl is TypeParameter ? ((TypeParameter)cl).Characteristics : ((OpaqueTypeDecl)cl).Characteristics).HasCompiledValue;
        if (Attributes.Contains(udt.ResolvedClass.Attributes, "extern")) {
          // Assume the external definition includes a default value
          return String.Format("{1}::get_{0}_default()", IdProtect(udt.Name), udt.ResolvedClass.EnclosingModuleDefinition.GetCompileName(Options));
        } else if (usePlaceboValue && !hasCompiledValue) {
          return String.Format("get_default<{0}>::call()", IdProtect(udt.GetCompileName(Options)));
        } else {
          return String.Format("get_default<{0}>::call()", IdProtect(udt.GetCompileName(Options)));
        }
      } else if (cl is NewtypeDecl) {
        var td = (NewtypeDecl)cl;
        if (td.Witness != null) {
          return td.EnclosingModuleDefinition.GetCompileName(Options) + "::class_" + td.GetCompileName(Options) + "::Witness";
        } else if (td.NativeType != null) {
          return "0";
        } else {
          return TypeInitializationValue(td.BaseType, wr, tok, usePlaceboValue, constructTypeParameterDefaultsFromTypeDescriptors);
        }
      } else if (cl is SubsetTypeDecl) {
        var td = (SubsetTypeDecl)cl;
        if (td.WitnessKind == SubsetTypeDecl.WKind.Compiled) {
          return td.EnclosingModuleDefinition.GetCompileName(Options) + "::class_" + td.GetCompileName(Options) + "::Witness";
        } else if (td.WitnessKind == SubsetTypeDecl.WKind.Special) {
          // WKind.Special is only used with -->, ->, and non-null types:
          Contract.Assert(ArrowType.IsPartialArrowTypeName(td.Name) || ArrowType.IsTotalArrowTypeName(td.Name) || td is NonNullTypeDecl);
          if (ArrowType.IsPartialArrowTypeName(td.Name)) {
            return "nullptr";
          } else if (ArrowType.IsTotalArrowTypeName(td.Name)) {
            var rangeDefaultValue = TypeInitializationValue(udt.TypeArgs.Last(), wr, tok, usePlaceboValue, constructTypeParameterDefaultsFromTypeDescriptors);
            // return the lambda expression ((Ty0 x0, Ty1 x1, Ty2 x2) => rangeDefaultValue)
            return string.Format("function () {{ return {0}; }}", rangeDefaultValue);
          } else if (((NonNullTypeDecl)td).Class is ArrayClassDecl) {
            // non-null array type; we know how to initialize them
            var arrayClass = (ArrayClassDecl)((NonNullTypeDecl)td).Class;
            Type elType = UserDefinedType.ArrayElementType(xType);
            if (arrayClass.Dims == 1) {
              return string.Format("DafnyArray<{0}>::Null()", TypeName(elType, wr, tok));
            } else {
              return string.Format("_dafny.newArray(nullptr, {0})", Util.Comma(arrayClass.Dims, _ => "0"));
            }
          } else {
            // non-null (non-array) type
            // even though the type doesn't necessarily have a known initializer, it could be that the the compiler needs to
            // lay down some bits to please the C++ compiler's different definite-assignment rules.
            return "nullptr";
          }
        } else {
          return TypeInitializationValue(td.RhsWithArgument(udt.TypeArgs), wr, tok, usePlaceboValue, constructTypeParameterDefaultsFromTypeDescriptors);
        }
      } else if (cl is ClassDecl) {
        bool isHandle = true;
        if (Attributes.ContainsBool(cl.Attributes, "handle", ref isHandle) && isHandle) {
          return "0";
        } else {
          if (cl is ArrayClassDecl) {
            var arrayClass = (ArrayClassDecl)cl;
            Type elType = UserDefinedType.ArrayElementType(xType);
            if (arrayClass.Dims == 1) {
              return string.Format("DafnyArray<{0}>::Null()", TypeName(elType, wr, tok));
            } else {
              throw new UnsupportedFeatureException(tok, Feature.MultiDimensionalArrays);
            }
          } else {
            return "nullptr";
          }
        }
      } else if (cl is DatatypeDecl) {
        var dt = (DatatypeDecl)cl;
        var s = dt is TupleTypeDecl ? "Tuple" : FullTypeName(udt);
        var w = new ConcreteSyntaxTree();
        w.Write("{0}{1}()", s, InstantiateTemplate(udt.TypeArgs));
        return w.ToString();
      } else {
        Contract.Assert(false); throw new cce.UnreachableException();  // unexpected type
      }

    }

    private string ActualTypeArgs(List<Type> typeArgs) {
      return typeArgs.Count > 0
        ? String.Format(" <{0}> ", Util.Comma(typeArgs, tp => TypeName(tp, null, Token.NoToken))) : "";
    }

    protected override string TypeName_UDT(string fullCompileName, List<TypeParameter.TPVariance> variance, List<Type> typeArgs,
      ConcreteSyntaxTree wr, IToken tok, bool omitTypeArguments) {
      Contract.Assume(fullCompileName != null);  // precondition; this ought to be declared as a Requires in the superclass
      Contract.Assume(typeArgs != null);  // precondition; this ought to be declared as a Requires in the superclass
      string s = IdProtect(fullCompileName);
      return String.Format("std::shared_ptr<{0}{1}>", s, ActualTypeArgs(typeArgs));
    }

    protected override string TypeName_Companion(Type type, ConcreteSyntaxTree wr, IToken tok, MemberDecl/*?*/ member) {
      // There are no companion classes for Cpp
      var t = TypeName(type, wr, tok, member, true);
      return t;
    }

    // ----- Declarations -------------------------------------------------------------
    protected override void DeclareExternType(OpaqueTypeDecl d, Expression compileTypeHint, ConcreteSyntaxTree wr) {
      if (compileTypeHint.AsStringLiteral() == "struct") {
        modDeclWr.WriteLine("// Extern declaration of {1}\n{0} struct {1};", DeclareTemplate(d.TypeArgs), d.Name);
      } else {
        Error(d.tok, "Opaque type ('{0}') with unrecognized extern attribute {1} cannot be compiled.  Expected {{:extern compile_type_hint}}, e.g., 'struct'.", wr, d.FullName, compileTypeHint.AsStringLiteral());
      }
    }

    protected void DeclareField(string className, List<TypeParameter> targs, string name, bool isStatic, bool isConst, Type type, IToken tok, string rhs, ConcreteSyntaxTree wr, ConcreteSyntaxTree finisher) {
      var r = rhs != null ? rhs : DefaultValue(type, wr, tok);
      var t = TypeName(type, wr, tok);
      if (isStatic) {
        wr.WriteLine("static {0} {1};", t, name);
        finisher.WriteLine("{5} {0} {1}{4}::{2} = {3};", t, className, name, r, InstantiateTemplate(targs), DeclareTemplate(targs));
      } else {
        wr.WriteLine("{0} {1} = {2};", t, name, r);
      }
    }

    private string DeclareFormalString(string prefix, string name, Type type, IToken tok, bool isInParam) {
      if (isInParam) {
        var result = String.Format("{0}{2} {1}", prefix, name, TypeName(type, null, tok));
        if (name == "__noArgsParameter") {
          result += " __attribute__((unused))";
        }

        return result;
      } else {
        return null;
      }
    }

    protected override bool DeclareFormal(string prefix, string name, Type type, IToken tok, bool isInParam, ConcreteSyntaxTree wr) {
      var formal_str = DeclareFormalString(prefix, name, type, tok, isInParam);
      if (formal_str != null) {
        wr.Write(formal_str);
        return true;
      } else {
        return false;
      }
    }

    private string DeclareFormals(List<Formal> formals) {
      var i = 0;
      var ret = "";
      var sep = "";
      foreach (Formal arg in formals) {
        if (!arg.IsGhost) {
          string name = FormalName(arg, i);
          string decl = DeclareFormalString(sep, name, arg.Type, arg.tok, arg.InParam);
          if (decl != null) {
            ret += decl;
            sep = ", ";
          }
          i++;
        }
      }
      return ret;
    }

    protected override void DeclareLocalVar(string name, Type/*?*/ type, IToken/*?*/ tok, bool leaveRoomForRhs, string/*?*/ rhs, ConcreteSyntaxTree wr) {
      if (type != null) {
        wr.Write("{0} ", TypeName(type, wr, tok));
      } else {
        wr.Write("auto ");
      }
      wr.Write("{0}", name);
      if (leaveRoomForRhs) {
        Contract.Assert(rhs == null);  // follows from precondition
      } else if (rhs != null) {
        wr.WriteLine(" = {0};", rhs);
      } else {
        wr.WriteLine(";");
      }
    }

    protected override ConcreteSyntaxTree DeclareLocalVar(string name, Type/*?*/ type, IToken/*?*/ tok, ConcreteSyntaxTree wr) {
      if (type != null) {
        wr.Write("{0} ", TypeName(type, wr, tok));
      } else {
        wr.Write("auto ");
      }
      wr.Write("{0} = ", name);
      var w = wr.Fork();
      wr.WriteLine(";");
      return w;
    }

    protected override bool UseReturnStyleOuts(Method m, int nonGhostOutCount) => true;

    protected override void DeclareOutCollector(string collectorVarName, ConcreteSyntaxTree wr) {
      wr.Write("auto {0} = ", collectorVarName);
    }

    protected override void DeclareLocalOutVar(string name, Type type, IToken tok, string rhs, bool useReturnStyleOuts, ConcreteSyntaxTree wr) {
      DeclareLocalVar(name, type, tok, false, rhs, wr);
    }

    protected override void EmitOutParameterSplits(string outCollector, List<string> actualOutParamNames, ConcreteSyntaxTree wr) {
      if (actualOutParamNames.Count == 1) {
        EmitAssignment(actualOutParamNames[0], null, outCollector, null, wr);
      } else {
        for (var i = 0; i < actualOutParamNames.Count; i++) {
          wr.WriteLine("{0} = {1}.template get<{2}>();", actualOutParamNames[i], outCollector, i);
        }
      }
    }

    protected override void EmitActualTypeArgs(List<Type> typeArgs, IToken tok, ConcreteSyntaxTree wr) {
      wr.Write(ActualTypeArgs(typeArgs));
    }

    protected override string GenerateLhsDecl(string target, Type/*?*/ type, ConcreteSyntaxTree wr, IToken tok) {
      return "auto " + target;
    }

    protected void EmitNullText(Type type, ConcreteSyntaxTree wr) {
      var xType = type.NormalizeExpand();
      if (xType.IsArrayType) {
        ArrayClassDecl at = xType.AsArrayType;
        Contract.Assert(at != null);  // follows from xType.IsArrayType
        Type elType = UserDefinedType.ArrayElementType(xType);
        if (at.Dims == 1) {
          wr.Write("DafnyArray<{0}>::Null()", TypeName(elType, wr, null));
        } else {
          throw new UnsupportedFeatureException(Token.NoToken, Feature.MultiDimensionalArrays);
        }
      } else {
        wr.Write("nullptr");
      }
    }

    protected override void EmitNull(Type type, ConcreteSyntaxTree wr) {
      EmitNullText(type, wr);
    }

    // ----- Statements -------------------------------------------------------------

    protected override void EmitPrintStmt(ConcreteSyntaxTree wr, Expression arg) {
      var wStmts = wr.Fork();
      wr.Write("dafny_print(");
      wr.Append(Expr(arg, false, wStmts));
      wr.WriteLine(");");
    }

    protected override void EmitReturn(List<Formal> outParams, ConcreteSyntaxTree wr) {
      outParams = outParams.Where(f => !f.IsGhost).ToList();
      if (!outParams.Any()) {
        wr.WriteLine("return;");
      } else if (outParams.Count == 1) {
        wr.WriteLine("return {0};", IdName(outParams[0]));
      } else {
        wr.WriteLine("return Tuple{0}({1});", InstantiateTemplate(outParams.ConvertAll(o => o.Type)), Util.Comma(outParams, IdName));
      }
    }

    protected override ConcreteSyntaxTree CreateLabeledCode(string label, bool createContinueLabel, ConcreteSyntaxTree wr) {
      var w = wr.Fork();
      var prefix = createContinueLabel ? "continue_" : "after_";
      wr.Fork(-1).WriteLine($"{prefix}{label}: ;");
      return w;
    }

    protected override void EmitBreak(string/*?*/ label, ConcreteSyntaxTree wr) {
      if (label == null) {
        wr.WriteLine("break;");
      } else {
        wr.WriteLine("goto after_{0};", label);
      }
    }

    protected override void EmitContinue(string label, ConcreteSyntaxTree wr) {
      wr.WriteLine("goto continue_{0};", label);
    }

    protected override void EmitYield(ConcreteSyntaxTree wr) {
      throw new UnsupportedFeatureException(Token.NoToken, Feature.Iterators);
    }

    protected override void EmitAbsurd(string/*?*/ message, ConcreteSyntaxTree wr) {
      if (message == null) {
        message = "unexpected control point";
      }
      wr.WriteLine("throw \"{0}\";", message);
    }

    protected override void EmitHalt(IToken tok, Expression messageExpr, ConcreteSyntaxTree wr) {
      var wStmts = wr.Fork();
      wr.Write("throw DafnyHaltException(");
      if (tok != null) {
        wr.Write("\"" + tok.TokenToString(Options) + ": \" + ");
      }

      if (messageExpr.Type.IsStringType) {
        wr.Write("ToVerbatimString(");
        wr.Append(Expr(messageExpr, false, wStmts));
        wr.Write(")");
      } else {
        throw new UnsupportedFeatureException(tok, Feature.ConvertingValuesToStrings);
      }

      wr.WriteLine(");");
    }

    protected override ConcreteSyntaxTree EmitForStmt(IToken tok, IVariable loopIndex, bool goingUp, string /*?*/ endVarName,
      List<Statement> body, LList<Label> labels, ConcreteSyntaxTree wr) {
      throw new UnsupportedFeatureException(tok, Feature.ForLoops, "for loops have not yet been implemented");
    }

    protected override ConcreteSyntaxTree CreateForLoop(string indexVar, string bound, ConcreteSyntaxTree wr, string start = null) {
      start = start ?? "0";
      return wr.NewNamedBlock("for (auto {0} = {2}; {0} < {1}; {0}++)", indexVar, bound, start);
    }

    protected override ConcreteSyntaxTree CreateDoublingForLoop(string indexVar, int start, ConcreteSyntaxTree wr) {
      return wr.NewNamedBlock("for (unsigned long long {0} = 1; ; {0} = {0} * 2)", indexVar, start);
    }

    protected override void EmitIncrementVar(string varName, ConcreteSyntaxTree wr) {
      wr.WriteLine("{0} += 1;", varName);
    }

    protected override void EmitDecrementVar(string varName, ConcreteSyntaxTree wr) {
      wr.WriteLine("{0} = {0} -= 1;", varName);
    }

    protected override string GetQuantifierName(string bvType) {
      throw new UnsupportedFeatureException(Token.NoToken, Feature.Quantifiers);
    }

    protected override ConcreteSyntaxTree CreateForeachLoop(string tmpVarName, Type collectionElementType, IToken tok,
      out ConcreteSyntaxTree collectionWriter, ConcreteSyntaxTree wr) {
      wr.Write("for ({1} {0} : ", tmpVarName, TypeName(collectionElementType, wr, tok));
      collectionWriter = wr.Fork();
      var wwr = wr.NewBlock(")");
      return wwr;
    }

    [CanBeNull]
    protected override string GetSubtypeCondition(string tmpVarName, Type boundVarType, IToken tok, ConcreteSyntaxTree wPreconditions) {
      string typeTest;
      if (boundVarType.IsRefType) {
        if (boundVarType.IsObject || boundVarType.IsObjectQ) {
          typeTest = "true";
        } else if (boundVarType.IsTraitType) {
          typeTest = $"_dafny.InstanceOfTrait({tmpVarName}, {TypeName(boundVarType, wPreconditions, tok)})";
        } else {
          typeTest = $"typeid({tmpVarName}) is typeid({TypeName(boundVarType, wPreconditions, tok)})";
        }
        if (boundVarType.IsNonNullRefType) {
          typeTest = $"{tmpVarName} != null && {typeTest}";
        } else {
          typeTest = $"{tmpVarName} == null || {typeTest}";
        }
      } else {
        typeTest = "true";
      }

      return typeTest == "true" ? null : typeTest;
    }

    protected override void EmitDowncastVariableAssignment(string boundVarName, Type boundVarType, string tmpVarName,
      Type collectionElementType, bool introduceBoundVar, IToken tok, ConcreteSyntaxTree wr) {
      var typeName = TypeName(boundVarType, wr, tok);
      wr.WriteLine("{0}{1} = ({2}){3};", introduceBoundVar ? typeName + " " : "", boundVarName, typeName, tmpVarName);
    }

    protected override ConcreteSyntaxTree CreateForeachIngredientLoop(string boundVarName, int L, string tupleTypeArgs, out ConcreteSyntaxTree collectionWriter, ConcreteSyntaxTree wr) {
      wr.Write($"for (auto {boundVarName} : ");
      collectionWriter = wr.Fork();
      return wr.NewBlock(")");
    }

    // ----- Expressions -------------------------------------------------------------

    protected override void EmitNew(Type type, IToken tok, CallStmt initCall /*?*/, ConcreteSyntaxTree wr, ConcreteSyntaxTree wStmts) {
      var cl = (type.NormalizeExpand() as UserDefinedType)?.ResolvedClass;
      if (cl != null && cl.Name == "object") {
        //wr.Write("_dafny.NewObject()");
        throw new UnsupportedFeatureException(tok, Feature.NewObject,
          "Tried to emit new generic object, which C++ doesn't do");
      } else {
        var ctor = initCall == null ? null : (Constructor)initCall.Method;  // correctness of cast follows from precondition of "EmitNew"
        wr.Write("std::make_shared<{0}> (", TypeName(type, wr, tok, null, true));
        var tas = TypeArgumentInstantiation.ListFromClass(cl, type.TypeArgs);
        var sep = "";
        EmitTypeDescriptorsActuals(tas, tok, wr, ref sep);
        string q, n;
        if (ctor != null && ctor.IsExtern(Options, out q, out n)) {
          // the arguments of any external constructor are placed here
          for (int i = 0; i < ctor.Ins.Count; i++) {
            Formal p = ctor.Ins[i];
            if (!p.IsGhost) {
              wr.Write(sep);
              wr.Append(Expr(initCall.Args[i], false, wStmts));
              sep = ", ";
            }
          }
        }
        wr.Write(")");
      }
    }

    protected override void EmitNewArray(Type elementType, IToken tok, List<string> dimensions,
        bool mustInitialize, [CanBeNull] string exampleElement, ConcreteSyntaxTree wr, ConcreteSyntaxTree wStmts) {
      var initValue = mustInitialize ? DefaultValue(elementType, wr, tok) : null;
      // TODO: Handle initValue
      if (dimensions.Count == 1) {
        // handle the common case of 1-dimensional arrays separately
        wr.Write($"DafnyArray<{TypeName(elementType, wr, tok)}>::New({dimensions[0]})");
      } else {
        throw new UnsupportedFeatureException(tok, Feature.MultiDimensionalArrays);
      }
    }

    protected override void EmitLiteralExpr(ConcreteSyntaxTree wr, LiteralExpr e) {
      if (e is StaticReceiverExpr) {
        wr.Write(TypeName(e.Type, wr, e.tok));
      } else if (e.Value == null) {
        EmitNullText(e.Type, wr);
      } else if (e.Value is bool) {
        wr.Write((bool)e.Value ? "true" : "false");
      } else if (e is CharLiteralExpr) {
        var v = (string)e.Value;
        wr.Write("'{0}'", v);
      } else if (e is StringLiteralExpr) {
        var str = (StringLiteralExpr)e;
        wr.Write("DafnySequenceFromString(");
        TrStringLiteral(str, wr);
        wr.Write(")");
      } else if (AsNativeType(e.Type) is NativeType nt) {
        wr.Write("({0}){1}", GetNativeTypeName(nt), (BigInteger)e.Value);
        if ((BigInteger)e.Value > 9223372036854775807) {
          // Avoid compiler warning: integer literal is too large to be represented in a signed integer type
          wr.Write("U");
        }
      } else if (e.Value is BigInteger i) {
        EmitIntegerLiteral(i, wr);
      } else if (e.Value is BaseTypes.BigDec) {
        throw new UnsupportedFeatureException(e.tok, Feature.RealNumbers);
      } else {
        Contract.Assert(false); throw new cce.UnreachableException();  // unexpected literal
      }
    }
    void EmitIntegerLiteral(BigInteger i, ConcreteSyntaxTree wr) {
      Contract.Requires(wr != null);
      wr.Write(i.ToString());
    }

    protected override void EmitStringLiteral(string str, bool isVerbatim, ConcreteSyntaxTree wr) {
      var n = str.Length;
      if (!isVerbatim) {
        wr.Write($"\"{TranslateEscapes(str)}\"");
      } else {
        wr.Write("\"");
        for (var i = 0; i < n; i++) {
          if (str[i] == '\"' && i + 1 < n && str[i + 1] == '\"') {
            wr.Write("\\\"");
            i++;
          } else if (str[i] == '\\') {
            wr.Write("\\\\");
          } else if (str[i] == '\n') {
            wr.Write("\\n");
          } else if (str[i] == '\r') {
            wr.Write("\\r");
          } else {
            wr.Write(str[i]);
          }
        }
        wr.Write("\"");
      }

      // Use the postfix "..."s operator (operator""s) to convert to std::string values
      // without interpreting /0 as a terminator:
      // https://en.cppreference.com/w/cpp/string/basic_string/operator%22%22s
      wr.Write("s");
    }

    private static string TranslateEscapes(string s) {
      s = Util.ReplaceNullEscapesWithCharacterEscapes(s);
      // TODO: Other cases, once we address the fact that we shouldn't be
      // using the C++ char as the Dafny 16-bit char in the first place.
      return s;
    }

    protected override ConcreteSyntaxTree EmitBitvectorTruncation(BitvectorType bvType, bool surroundByUnchecked, ConcreteSyntaxTree wr) {
      string nativeName = null, literalSuffix = null;
      bool needsCastAfterArithmetic = false;
      if (bvType.NativeType != null) {
        GetNativeInfo(bvType.NativeType.Sel, out nativeName, out literalSuffix, out needsCastAfterArithmetic);
      }

      if (bvType.NativeType == null) {
        throw new UnsupportedFeatureException(Token.NoToken, Feature.UnboundedIntegers, "EmitBitvectorTruncation with BigInteger value");
      } else if (bvType.NativeType.Bitwidth == bvType.Width) {
        // no truncation needed
        return wr;
      } else {
        wr.Write("((");
        var middle = wr.Fork();
        // print in hex, because that looks nice
        wr.Write(") & 0x{0:X}{1})", (1UL << bvType.Width) - 1, literalSuffix);
        return middle;
      }
    }

    protected override void EmitRotate(Expression e0, Expression e1, bool isRotateLeft, ConcreteSyntaxTree wr,
      bool inLetExprBody, ConcreteSyntaxTree wStmts, FCE_Arg_Translator tr) {
      throw new UnsupportedFeatureException(e0.tok, Feature.BitvectorRotateFunctions);
    }

    protected override void EmitEmptyTupleList(string tupleTypeArgs, ConcreteSyntaxTree wr) {
      throw new UnsupportedFeatureException(Token.NoToken, Feature.NonSequentializableForallStatements);
    }

    protected override ConcreteSyntaxTree EmitAddTupleToList(string ingredients, string tupleTypeArgs, ConcreteSyntaxTree wr) {
      throw new UnsupportedFeatureException(Token.NoToken, Feature.NonSequentializableForallStatements);
    }

    protected override void EmitTupleSelect(string prefix, int i, ConcreteSyntaxTree wr) {
      throw new UnsupportedFeatureException(Token.NoToken, Feature.NonSequentializableForallStatements);
    }

    protected override string IdProtect(string name) {
      return PublicIdProtect(name);
    }

    public override string PublicIdProtect(string name) {
      Contract.Requires(name != null);
      switch (name) {
        // Taken from: https://www.w3schools.in/cplusplus-tutorial/keywords/
        // Keywords
        case "asm":
        case "auto":
        case "bool":
        case "break":
        case "case":
        case "catch":
        case "char":
        case "class":
        case "const":
        case "const_cast":
        case "continue":
        case "default":
        case "delete":
        case "do":
        case "double":
        case "dynamic_cast":
        case "else":
        case "enum":
        case "explicit":
        case "export":
        case "extern":
        case "false":
        case "float":
        case "for":
        case "friend":
        case "goto":
        case "if":
        case "inline":
        case "int":
        case "long":
        case "mutable":
        case "namespace":
        case "new":
        case "operator":
        case "private":
        case "public":
        case "register":
        case "reinterpret_cast":
        case "return":
        case "short":
        case "signed":
        case "sizeof":
        case "static":
        case "static_cast":
        case "struct":
        case "switch":
        case "template":
        case "this":
        case "throw":
        case "true":
        case "try":
        case "typedef":
        case "typeid":
        case "typename":
        case "union":
        case "unsigned":
        case "using":
        case "virtual":
        case "void":
        case "volatile":
        case "wchar_t":
        case "while":

        // Also reserved
        case "And":
        case "and_eq":
        case "bitand":
        case "bitor":
        case "compl":
        case "not":
        case "not_eq":
        case "or":
        case "or_eq":
        case "xor":
        case "xor_eq":
          return name + "_";
        default:
          return name;
      }
    }

    protected override string FullTypeName(UserDefinedType udt, MemberDecl/*?*/ member = null) {
      Contract.Assume(udt != null);  // precondition; this ought to be declared as a Requires in the superclass
      if (udt is ArrowType) {
        throw new UnsupportedFeatureException(udt.tok, Feature.FunctionValues, string.Format("UserDefinedTypeName {0}", udt.Name));
        //return ArrowType.Arrow_FullCompileName;
      }
      var cl = udt.ResolvedClass;
      if (cl is TypeParameter) {
        return IdProtect(udt.GetCompileName(Options));
      } else if (cl is ClassDecl cdecl && cdecl.IsDefaultClass && Attributes.Contains(cl.EnclosingModuleDefinition.Attributes, "extern") &&
                 member != null && Attributes.Contains(member.Attributes, "extern")) {
        // omit the default class name ("_default") in extern modules, when the class is used to qualify an extern member
        Contract.Assert(!cl.EnclosingModuleDefinition.IsDefaultModule); // default module is not marked ":extern"
        return IdProtect(cl.EnclosingModuleDefinition.GetCompileName(Options));
      } else if (Attributes.Contains(cl.Attributes, "extern")) {
        return IdProtect(cl.EnclosingModuleDefinition.GetCompileName(Options)) + "::" + IdProtect(cl.Name);
      } else if (cl is TupleTypeDecl) {
        if (udt.TypeArgs.Count > 0) {
          return "Tuple";
        } else {
          return "Tuple0"; // Need to special case this, as C++ won't infer the correct type arguments
        }
      } else {
        return IdProtect(cl.EnclosingModuleDefinition.GetCompileName(Options)) + "::" + IdProtect(cl.GetCompileName(Options));
      }
    }

    protected override void EmitThis(ConcreteSyntaxTree wr) {
      wr.Write("this");
    }

    protected override void EmitDatatypeValue(DatatypeValue dtv, string arguments, ConcreteSyntaxTree wr) {
      EmitDatatypeValue(dtv, dtv.Ctor, dtv.IsCoCall, arguments, wr);
    }

    void EmitDatatypeValue(DatatypeValue dtv, DatatypeCtor ctor, bool isCoCall, string arguments, ConcreteSyntaxTree wr) {
      var dt = dtv.Ctor.EnclosingDatatype;
      var dtName = dt.GetCompileName(Options);
      var ctorName = ctor.GetCompileName(Options);

      if (dt is TupleTypeDecl) {
        var tuple = dt as TupleTypeDecl;
        var types = new List<Type>();
        foreach (var arg in dtv.Arguments) {
          types.Add(arg.Type);
        }

        if (types.Count == 0) {
          wr.Write("Tuple0()");
        } else {
          wr.Write("Tuple{0}({1})", InstantiateTemplate(types), arguments);
        }
      } else if (!isCoCall) {
        // Ordinary constructor (that is, one that does not guard any co-recursive calls)
        // Generate:  Dt.create_Ctor(arguments)
        if (dt.Ctors.Count == 1) {
          wr.Write("{3}::{0}{1}({2})",
            dtName,
            InstantiateTemplate(dt.TypeArgs),
            arguments,
            dt.EnclosingModuleDefinition.GetCompileName(Options));
        } else {
          wr.Write("{4}::{0}{1}::create_{2}({3})",
            dtName, ActualTypeArgs(dtv.InferredTypeArgs), ctorName,
            arguments, dt.EnclosingModuleDefinition.GetCompileName(Options));
        }

      } else {
        // Co-recursive call
        // Generate:  Dt.lazy_Ctor(($dt) => Dt.create_Ctor($dt, args))
        wr.Write("{0}.lazy_{1}(($dt) => ", dtName, ctorName);
        wr.Write("{0}.create_{1}($dt{2}{3})", dtName, ctorName, arguments.Length == 0 ? "" : ", ", arguments);
        wr.Write(")");
      }
    }

    protected override void GetSpecialFieldInfo(SpecialField.ID id, object idParam, Type receiverType, out string compiledName, out string preString, out string postString) {
      compiledName = "";
      preString = "";
      postString = "";
      switch (id) {
        case SpecialField.ID.UseIdParam:
          compiledName = (string)idParam;
          break;
        case SpecialField.ID.ArrayLength:
        case SpecialField.ID.ArrayLengthInt:
          throw new UnsupportedFeatureException(Token.NoToken, Feature.ArrayLength);
        case SpecialField.ID.Floor:
          compiledName = "int()";
          break;
        case SpecialField.ID.IsLimit:
          throw new UnsupportedFeatureException(Token.NoToken, Feature.Ordinals);
        case SpecialField.ID.IsSucc:
          throw new UnsupportedFeatureException(Token.NoToken, Feature.Ordinals);
        case SpecialField.ID.Offset:
          throw new UnsupportedFeatureException(Token.NoToken, Feature.Ordinals);
        case SpecialField.ID.IsNat:
          throw new UnsupportedFeatureException(Token.NoToken, Feature.Ordinals);
        case SpecialField.ID.Keys:
          compiledName = "dafnyKeySet()";
          break;
        case SpecialField.ID.Values:
          compiledName = "dafnyValues()";
          break;
        case SpecialField.ID.Items:
          throw new UnsupportedFeatureException(Token.NoToken, Feature.MapItems);
        case SpecialField.ID.Reads:
          compiledName = "_reads";
          break;
        case SpecialField.ID.Modifies:
          compiledName = "_modifies";
          break;
        case SpecialField.ID.New:
          compiledName = "_new";
          break;
        default:
          Contract.Assert(false); // unexpected ID
          break;
      }
    }

    protected override ILvalue EmitMemberSelect(Action<ConcreteSyntaxTree> obj, Type objType, MemberDecl member, List<TypeArgumentInstantiation> typeArgs, Dictionary<TypeParameter, Type> typeMap,
      Type expectedType, string/*?*/ additionalCustomParameter = null, bool internalAccess = false) {
      if (member.IsStatic && member is ConstantField) {
        // This used to work, but now obj comes in wanting to use TypeName on the class, which results in (std::shared_ptr<_module::MyClass>)::c;
        //return SuffixLvalue(obj, "::{0}", member.CompileName);
        return SimpleLvalue(wr => {
          wr.Write("{0}::{1}::{2}", IdProtect(member.EnclosingClass.EnclosingModuleDefinition.GetCompileName(Options)), IdProtect(member.EnclosingClass.GetCompileName(Options)), IdProtect(member.GetCompileName(Options)));
        });
      } else if (member is DatatypeDestructor dtor && dtor.EnclosingClass is TupleTypeDecl) {
        return SuffixLvalue(obj, ".get<{0}>()", dtor.Name);
      } else if (member is SpecialField sf2 && sf2.SpecialId == SpecialField.ID.UseIdParam && sf2.IdParam is string fieldName
                 && fieldName.StartsWith("is_")) {
        // Ugly hack of a check to figure out if this is a datatype query: f.Constructor?
        return SuffixLvalue(obj, ".is_{0}_{1}()", IdProtect(sf2.EnclosingClass.GetCompileName(Options)), fieldName.Substring(3));
      } else if (member is SpecialField sf) {
        string compiledName, preStr, postStr;
        GetSpecialFieldInfo(sf.SpecialId, sf.IdParam, objType, out compiledName, out preStr, out postStr);
        if (sf.SpecialId == SpecialField.ID.Keys || sf.SpecialId == SpecialField.ID.Values) {
          return SuffixLvalue(obj, ".{0}", compiledName);
        } else if (sf is DatatypeDestructor dtor2) {
          if (!(dtor2.EnclosingClass is IndDatatypeDecl)) {
            UnsupportedFeatureError(dtor2.tok, Feature.Codatatypes,
              String.Format("Unexpected use of a destructor {0} that isn't for an inductive datatype.  Panic!",
                member.Name));
          }

          var dt = dtor2.EnclosingClass as IndDatatypeDecl;
          return SimpleLvalue(wr => {
            if (dt.Ctors.Count > 1) {
              if (dtor2.Type is UserDefinedType udt && udt.ResolvedClass == dt) {
                // This a recursively defined datatype; need to dereference the pointer
                wr.Write("*");
              }

              wr.Write("(");
              obj(wr);
              wr.Write(".dtor_{0}()", sf.GetCompileName(Options));
            } else {
              wr.Write("(");
              obj(wr);
              wr.Write(".{0}", sf.GetCompileName(Options));
            }

            wr.Write(")");
          });
        } else if (!member.IsStatic && compiledName.Length != 0) {
          return SuffixLvalue(obj, "->{0}", compiledName);
        } else if (compiledName.Length != 0) {
          return SuffixLvalue(obj, "::{0}", compiledName);
        } else {
          // this member selection is handled by some kind of enclosing function call, so nothing to do here
          return SimpleLvalue(obj);
        }
      } else if (member is Function) {
        return StringLvalue(String.Format("{0}::{1}::{2}",
          IdProtect(member.EnclosingClass.EnclosingModuleDefinition.GetCompileName(Options)),
          IdName(member.EnclosingClass),
          IdName(member)
        ));
      } else {
        return SuffixLvalue(obj, "->{0}", IdName(member));
      }
    }

    protected override ConcreteSyntaxTree EmitArraySelect(List<string> indices, Type elmtType, ConcreteSyntaxTree wr) {
      var w = wr.Fork();
      foreach (var index in indices) {
        wr.Write(".at({0})", index);
      }
      return w;
    }

    protected override ConcreteSyntaxTree EmitArraySelect(List<Expression> indices, Type elmtType, bool inLetExprBody,
        ConcreteSyntaxTree wr, ConcreteSyntaxTree wStmts) {
      Contract.Assert(indices != null && 1 <= indices.Count);  // follows from precondition
      var w = wr.Fork();
      foreach (var index in indices) {
        wr.Write(".at(");
        wr.Append(Expr(index, inLetExprBody, wStmts));
        wr.Write(")");
      }
      return w;
    }

    protected override void EmitExprAsNativeInt(Expression expr, bool inLetExprBody, ConcreteSyntaxTree wr, ConcreteSyntaxTree wStmts) {
      TrParenExpr(expr, wr, inLetExprBody, wStmts);
      if (AsNativeType(expr.Type) == null) {
        wr.Write(".toNumber()");
      }
    }

    protected override void EmitIndexCollectionSelect(Expression source, Expression index, bool inLetExprBody,
        ConcreteSyntaxTree wr, ConcreteSyntaxTree wStmts) {
      TrParenExpr(source, wr, inLetExprBody, wStmts);
      if (source.Type.NormalizeExpand() is SeqType) {
        // seq
        wr.Write(".select(");
        wr.Append(Expr(index, inLetExprBody, wStmts));
        wr.Write(")");
      } else {
        // map or imap
        wr.Write(".get(");
        wr.Append(Expr(index, inLetExprBody, wStmts));
        wr.Write(")");
      }
    }

    protected override void EmitIndexCollectionUpdate(Expression source, Expression index, Expression value,
        CollectionType resultCollectionType, bool inLetExprBody, ConcreteSyntaxTree wr, ConcreteSyntaxTree wStmts) {
      TrParenExpr(source, wr, inLetExprBody, wStmts);
      wr.Write(".update(");
      wr.Append(Expr(index, inLetExprBody, wStmts));
      wr.Write(", ");
      wr.Append(Expr(value, inLetExprBody, wStmts));
      wr.Write(")");
    }

    protected override void EmitSeqSelectRange(Expression source, Expression lo /*?*/, Expression hi /*?*/,
        bool fromArray, bool inLetExprBody, ConcreteSyntaxTree wr, ConcreteSyntaxTree wStmts) {
      if (fromArray) {
        string typeName = "";

        if (source.Type.TypeArgs.Count == 0 && source.Type is UserDefinedType udt && udt.ResolvedClass != null &&
            udt.ResolvedClass is TypeSynonymDecl tsd) {
          // Hack to workaround type synonyms wrapped around the actual array type
          // TODO: Come up with a more systematic way of resolving this!
          typeName = TypeName(tsd.Rhs.TypeArgs[0], wr, source.tok, null, false);
        } else {
          typeName = TypeName(source.Type.TypeArgs[0], wr, source.tok, null, false);
        }
        if (lo == null) {
          if (hi == null) {
            wr.Write("DafnySequence<{0}>::SeqFromArray", typeName);
            TrParenExpr(source, wr, inLetExprBody, wStmts);
          } else {
            wr.Write("DafnySequence<{0}>::SeqFromArrayPrefix(", typeName);
            TrParenExpr(source, wr, inLetExprBody, wStmts);
            wr.Write(",");
            TrParenExpr(hi, wr, inLetExprBody, wStmts);
            wr.Write(")");
          }
        } else {
          if (hi == null) {
            wr.Write("DafnySequence<{0}>::SeqFromArraySuffix(", typeName);
            TrParenExpr(source, wr, inLetExprBody, wStmts);
            wr.Write(",");
            TrParenExpr(lo, wr, inLetExprBody, wStmts);
            wr.Write(")");
          } else {
            wr.Write("DafnySequence<{0}>::SeqFromArraySlice(", typeName);
            TrParenExpr(source, wr, inLetExprBody, wStmts);
            wr.Write(",");
            TrParenExpr(lo, wr, inLetExprBody, wStmts);
            wr.Write(",");
            TrParenExpr(hi, wr, inLetExprBody, wStmts);
            wr.Write(")");
          }
        }
      } else {
        TrParenExpr(source, wr, inLetExprBody, wStmts);

        if (hi != null) {
          TrParenExpr(".take", hi, wr, inLetExprBody, wStmts);
        }
        if (lo != null) {
          TrParenExpr(".drop", lo, wr, inLetExprBody, wStmts);
        }
      }
    }

    protected override void EmitSeqConstructionExpr(SeqConstructionExpr expr, bool inLetExprBody, ConcreteSyntaxTree wr, ConcreteSyntaxTree wStmts) {
      wr.Write("DafnySequence<{0}>::Create(", TypeName(expr.Type, wr, expr.tok, null, false));
      wr.Append(Expr(expr.N, inLetExprBody, wStmts));
      wr.Write(", ");
      wr.Append(Expr(expr.Initializer, inLetExprBody, wStmts));
      wr.Write(")");
    }

    protected override void EmitMultiSetFormingExpr(MultiSetFormingExpr expr, bool inLetExprBody, ConcreteSyntaxTree wr,
      ConcreteSyntaxTree wStmts) {
      throw new UnsupportedFeatureException(expr.tok, Feature.Multisets);
    }

    protected override void EmitApplyExpr(Type functionType, IToken tok, Expression function, List<Expression> arguments,
        bool inLetExprBody, ConcreteSyntaxTree wr, ConcreteSyntaxTree wStmts) {
      TrParenExpr(function, wr, inLetExprBody, wStmts);
      TrExprList(arguments, wr, inLetExprBody, wStmts);
    }

    protected override ConcreteSyntaxTree EmitBetaRedex(List<string> boundVars, List<Expression> arguments,
      List<Type> boundTypes, Type resultType, IToken tok, bool inLetExprBody, ConcreteSyntaxTree wr,
      ref ConcreteSyntaxTree wStmts) {
      wr.Write("(({0}) => ", Util.Comma(boundVars));
      var w = wr.Fork();
      wr.Write(")");
      TrExprList(arguments, wr, inLetExprBody, wStmts);
      return w;
    }

    protected override void EmitConstructorCheck(string source, DatatypeCtor ctor, ConcreteSyntaxTree wr) {
      wr.Write("is_{1}({0})", source, DatatypeSubStructName(ctor));
    }

    protected override void EmitDestructor(string source, Formal dtor, int formalNonGhostIndex, DatatypeCtor ctor, List<Type> typeArgs, Type bvType, ConcreteSyntaxTree wr) {
      if (ctor.EnclosingDatatype is TupleTypeDecl) {
        wr.Write("({0}).template get<{1}>()", source, formalNonGhostIndex);
      } else {
        var dtorName = FormalName(dtor, formalNonGhostIndex);
        if (dtor.Type is UserDefinedType udt && udt.ResolvedClass == ctor.EnclosingDatatype) {
          // Recursively defined datatype requires a dereference here
          wr.Write("*");
        }

        if (ctor.EnclosingDatatype.Ctors.Count > 1) {
          wr.Write("(({0}).dtor_{1}())", source, dtorName);
        } else {
          wr.Write("(({0}).{1})", source, dtorName);
        }
      }
    }

    protected override ConcreteSyntaxTree CreateLambda(List<Type> inTypes, IToken tok, List<string> inNames,
        Type resultType, ConcreteSyntaxTree wr, ConcreteSyntaxTree wStmts, bool untyped = false) {
      wr.Write("function (");
      Contract.Assert(inTypes.Count == inNames.Count);  // guaranteed by precondition
      for (var i = 0; i < inNames.Count; i++) {
        wr.Write("{0}{1}", i == 0 ? "" : ", ", inNames[i]);
      }
      var w = wr.NewExprBlock(")");
      return w;
    }

    protected override void CreateIIFE(string bvName, Type bvType, IToken bvTok, Type bodyType, IToken bodyTok,
      ConcreteSyntaxTree wr, ref ConcreteSyntaxTree wStmts, out ConcreteSyntaxTree wrRhs, out ConcreteSyntaxTree wrBody) {
      var w = wr.NewExprBlock("[&]({0} {1}) -> {2} ", TypeName(bvType, wr, bvTok), bvName, TypeName(bodyType, wr, bodyTok));
      wStmts = w.Fork();
      w.Write("return ");
      wrBody = w.Fork();
      w.WriteLine(";");
      wr.Write("(");
      wrRhs = wr.Fork();
      wr.Write(")");
    }

    protected override ConcreteSyntaxTree CreateIIFE0(Type resultType, IToken resultTok, ConcreteSyntaxTree wr, ConcreteSyntaxTree wStmts) {
      var w = wr.NewBigExprBlock("[&] ", " ()");
      return w;
    }

    protected override ConcreteSyntaxTree CreateIIFE1(int source, Type resultType, IToken resultTok, string bvName,
        ConcreteSyntaxTree wr, ConcreteSyntaxTree wStmts) {
      throw new UnsupportedFeatureException(resultTok, Feature.LetSuchThatExpressions);
    }

    protected override void EmitUnaryExpr(ResolvedUnaryOp op, Expression expr, bool inLetExprBody,
        ConcreteSyntaxTree wr, ConcreteSyntaxTree wStmts) {
      switch (op) {
        case ResolvedUnaryOp.BoolNot:
          TrParenExpr("!", expr, wr, inLetExprBody, wStmts);
          break;
        case ResolvedUnaryOp.BitwiseNot:
          if (AsNativeType(expr.Type) != null) {
            wr.Write("~ ");
            TrParenExpr(expr, wr, inLetExprBody, wStmts);
          } else {
            TrParenExpr(expr, wr, inLetExprBody, wStmts);
            wr.Write(".Not()");
          }
          break;
        case ResolvedUnaryOp.Cardinality:
          TrParenExpr(expr, wr, inLetExprBody, wStmts);
          wr.Write(".size()");
          break;
        default:
          Contract.Assert(false); throw new cce.UnreachableException();  // unexpected unary expression
      }
    }

    bool IsDirectlyComparable(Type t) {
      Contract.Requires(t != null);
      return t.IsBoolType || t.IsCharType || AsNativeType(t) != null;
    }

    protected override void CompileBinOp(BinaryExpr.ResolvedOpcode op,
      Expression e0, Expression e1, IToken tok, Type resultType,
      out string opString,
      out string preOpString,
      out string postOpString,
      out string callString,
      out string staticCallString,
      out bool reverseArguments,
      out bool truncateResult,
      out bool convertE1_to_int,
      out bool coerceE1,
      ConcreteSyntaxTree errorWr) {

      opString = null;
      preOpString = "";
      postOpString = "";
      callString = null;
      staticCallString = null;
      reverseArguments = false;
      truncateResult = false;
      convertE1_to_int = false;
      coerceE1 = false;

      switch (op) {
        case BinaryExpr.ResolvedOpcode.Iff:
          opString = "=="; break;
        case BinaryExpr.ResolvedOpcode.Imp:
          preOpString = "!"; opString = "||"; break;
        case BinaryExpr.ResolvedOpcode.Or:
          opString = "||"; break;
        case BinaryExpr.ResolvedOpcode.And:
          opString = "&&"; break;
        case BinaryExpr.ResolvedOpcode.BitwiseAnd:
          if (AsNativeType(resultType) != null) {
            opString = "&";
          } else {
            callString = "And";
          }
          break;
        case BinaryExpr.ResolvedOpcode.BitwiseOr:
          if (AsNativeType(resultType) != null) {
            opString = "|";
          } else {
            callString = "Or";
          }
          break;
        case BinaryExpr.ResolvedOpcode.BitwiseXor:
          if (AsNativeType(resultType) != null) {
            opString = "^";
          } else {
            callString = "Xor";
          }
          break;

        case BinaryExpr.ResolvedOpcode.EqCommon: {
            if (IsHandleComparison(tok, e0, e1, errorWr)) {
              opString = "==";
            } else if (IsDirectlyComparable(e0.Type)) {
              opString = "==";
            } else if (e0.Type.IsRefType) {
              opString = "==";
            } else {
              //staticCallString = "==";
              opString = "==";
            }
            break;
          }
        case BinaryExpr.ResolvedOpcode.NeqCommon: {
            if (IsHandleComparison(tok, e0, e1, errorWr)) {
              opString = "!=";
              postOpString = "/* handle */";
            } else if (IsDirectlyComparable(e0.Type)) {
              opString = "!=";
            } else if (e0.Type.IsRefType) {
              opString = "!=";
            } else {
              opString = "!=";
            }
            break;
          }

        case BinaryExpr.ResolvedOpcode.Lt:
        case BinaryExpr.ResolvedOpcode.LtChar:
          opString = "<";
          break;
        case BinaryExpr.ResolvedOpcode.Le:
        case BinaryExpr.ResolvedOpcode.LeChar:
          opString = "<=";
          break;
        case BinaryExpr.ResolvedOpcode.Ge:
        case BinaryExpr.ResolvedOpcode.GeChar:
          opString = ">=";
          break;
        case BinaryExpr.ResolvedOpcode.Gt:
        case BinaryExpr.ResolvedOpcode.GtChar:
          opString = ">";
          break;
        case BinaryExpr.ResolvedOpcode.LeftShift:
          if (resultType.IsBitVectorType) {
            truncateResult = true;
          }
          if (AsNativeType(resultType) != null) {
            opString = "<<";
          } else {
            throw new UnsupportedFeatureException(tok, Feature.NonNativeNewtypes,
              "LeftShift of non-native type");
          }
          break;
        case BinaryExpr.ResolvedOpcode.RightShift:
          if (AsNativeType(resultType) != null) {
            opString = ">>";
            if (AsNativeType(e1.Type) == null) {
              postOpString = ".Uint64()";
            }
          } else {
            throw new UnsupportedFeatureException(tok, Feature.NonNativeNewtypes,
              "LeftShift of non-native type");
          }
          break;
        case BinaryExpr.ResolvedOpcode.Add:
          if (resultType.IsBitVectorType) {
            truncateResult = true;
          }
          if (resultType.IsCharType || AsNativeType(resultType) != null) {
            opString = "+";
          } else {
            throw new UnsupportedFeatureException(tok, Feature.NonNativeNewtypes,
              "Add of non-native type");
          }
          break;
        case BinaryExpr.ResolvedOpcode.Sub:
          if (resultType.IsBitVectorType) {
            truncateResult = true;
          }
          if (resultType.IsCharType || AsNativeType(resultType) != null) {
            opString = "-";
          } else {
            throw new UnsupportedFeatureException(tok, Feature.NonNativeNewtypes,
                          "Subtraction of non-native type");
          }
          break;
        case BinaryExpr.ResolvedOpcode.Mul:
          if (resultType.IsBitVectorType) {
            truncateResult = true;
          }
          if (AsNativeType(resultType) != null) {
            opString = "*";
          } else {
            throw new UnsupportedFeatureException(tok, Feature.NonNativeNewtypes,
                          "Multiplication of non-native type");
          }
          break;
        case BinaryExpr.ResolvedOpcode.Div:
          if (AsNativeType(resultType) != null) {
            var nt = AsNativeType(resultType);
            if (nt.LowerBound < BigInteger.Zero) {
              // Want Euclidean division for signed types
              staticCallString = "EuclideanDivision_" + GetNativeTypeName(AsNativeType(resultType));
            } else {
              // Native division is fine for unsigned
              opString = "/";
            }
          } else {
            callString = "DivBy";
          }
          break;
        case BinaryExpr.ResolvedOpcode.Mod:
          if (AsNativeType(resultType) != null) {
            var nt = AsNativeType(resultType);
            if (nt.LowerBound < BigInteger.Zero) {
              // Want Euclidean division for signed types
              staticCallString = "_dafny.Mod" + Capitalize(GetNativeTypeName(AsNativeType(resultType)));
            } else {
              // Native division is fine for unsigned
              opString = "%";
            }
          } else {
            callString = "Modulo";
          }
          break;
        case BinaryExpr.ResolvedOpcode.SetEq:
        case BinaryExpr.ResolvedOpcode.MultiSetEq:
        case BinaryExpr.ResolvedOpcode.MapEq:
        case BinaryExpr.ResolvedOpcode.SeqEq:
          callString = "equals"; break;
        case BinaryExpr.ResolvedOpcode.SetNeq:
        case BinaryExpr.ResolvedOpcode.MultiSetNeq:
        case BinaryExpr.ResolvedOpcode.MapNeq:
        case BinaryExpr.ResolvedOpcode.SeqNeq:
          preOpString = "!"; callString = "equals"; break;
        case BinaryExpr.ResolvedOpcode.ProperSubset:
        case BinaryExpr.ResolvedOpcode.ProperMultiSubset:
          callString = "IsProperSubsetOf"; break;
        case BinaryExpr.ResolvedOpcode.Subset:
        case BinaryExpr.ResolvedOpcode.MultiSubset:
          callString = "IsSubsetOf"; break;
        case BinaryExpr.ResolvedOpcode.Superset:
        case BinaryExpr.ResolvedOpcode.MultiSuperset:
          callString = "IsSupersetOf"; break;
        case BinaryExpr.ResolvedOpcode.ProperSuperset:
        case BinaryExpr.ResolvedOpcode.ProperMultiSuperset:
          callString = "IsProperSupersetOf"; break;
        case BinaryExpr.ResolvedOpcode.Disjoint:
        case BinaryExpr.ResolvedOpcode.MultiSetDisjoint:
          callString = "IsDisjointFrom"; break;
        case BinaryExpr.ResolvedOpcode.InSet:
        case BinaryExpr.ResolvedOpcode.InMultiSet:
        case BinaryExpr.ResolvedOpcode.InMap:
          callString = "contains"; reverseArguments = true; break;
        case BinaryExpr.ResolvedOpcode.NotInSet:
        case BinaryExpr.ResolvedOpcode.NotInMultiSet:
        case BinaryExpr.ResolvedOpcode.NotInMap:
          preOpString = "!"; callString = "contains"; reverseArguments = true; break;
        case BinaryExpr.ResolvedOpcode.Union:
        case BinaryExpr.ResolvedOpcode.MultiSetUnion:
          callString = "Union"; break;
        case BinaryExpr.ResolvedOpcode.MapMerge:
          callString = "Merge"; break;
        case BinaryExpr.ResolvedOpcode.Intersection:
        case BinaryExpr.ResolvedOpcode.MultiSetIntersection:
          callString = "Intersection"; break;
        case BinaryExpr.ResolvedOpcode.SetDifference:
        case BinaryExpr.ResolvedOpcode.MultiSetDifference:
          callString = "Difference"; break;
        case BinaryExpr.ResolvedOpcode.MapSubtraction:
          callString = "Subtract"; break;

        case BinaryExpr.ResolvedOpcode.ProperPrefix:
          callString = "IsProperPrefixOf"; break;
        case BinaryExpr.ResolvedOpcode.Prefix:
          callString = "IsPrefixOf"; break;
        case BinaryExpr.ResolvedOpcode.Concat:
          callString = "concatenate"; break;
        case BinaryExpr.ResolvedOpcode.InSeq:
          callString = "contains"; reverseArguments = true; break;
        case BinaryExpr.ResolvedOpcode.NotInSeq:
          preOpString = "!"; callString = "contains"; reverseArguments = true; break;

        default:
          Contract.Assert(false); throw new cce.UnreachableException();  // unexpected binary expression
      }
    }

    protected override void EmitIsZero(string varName, ConcreteSyntaxTree wr) {
      wr.Write("{0} == 0", varName);
    }

    protected override void EmitConversionExpr(ConversionExpr e, bool inLetExprBody, ConcreteSyntaxTree wr, ConcreteSyntaxTree wStmts) {
      if (e.E.Type.IsNumericBased(Type.NumericPersuasion.Int) || e.E.Type.IsBitVectorType || e.E.Type.IsCharType) {
        if (e.ToType.IsNumericBased(Type.NumericPersuasion.Real)) {
          throw new UnsupportedFeatureException(e.tok, Feature.RealNumbers);
        } else if (e.ToType.IsCharType) {
          wr.Write("(char)");
          TrParenExpr(e.E, wr, inLetExprBody, wStmts);
        } else {
          // (int or bv or char) -> (int or bv or ORDINAL)
          var fromNative = AsNativeType(e.E.Type);
          var toNative = AsNativeType(e.ToType);
          if (fromNative != null && toNative != null) {
            // from a native, to a native -- simple!
            wr.Write(GetNativeTypeName(toNative));
            TrParenExpr(e.E, wr, inLetExprBody, wStmts);
          } else if (e.E.Type.IsCharType) {
            Contract.Assert(fromNative == null);
            if (toNative == null) {
              throw new UnsupportedFeatureException(e.tok, Feature.UnboundedIntegers);
            } else {
              // char -> native
              wr.Write($"({GetNativeTypeName(toNative)})");
              TrParenExpr(e.E, wr, inLetExprBody, wStmts);
            }
          } else if (fromNative == null && toNative == null) {
            // big-integer (int or bv) -> big-integer (int or bv or ORDINAL), so identity will do
            wr.Append(Expr(e.E, inLetExprBody, wStmts));
          } else if (fromNative != null) {
            Contract.Assert(toNative == null); // follows from other checks

            // native (int or bv) -> big-integer (int or bv)
            wr.Write("_dafny.IntOf{0}(", Capitalize(GetNativeTypeName(fromNative)));
            wr.Append(Expr(e.E, inLetExprBody, wStmts));
            wr.Write(')');
          } else {
            // any (int or bv) -> native (int or bv)
            // Consider some optimizations
            var literal = PartiallyEvaluate(e.E);
            UnaryOpExpr u = e.E.Resolved as UnaryOpExpr;
            MemberSelectExpr m = e.E.Resolved as MemberSelectExpr;
            if (literal != null) {
              // Optimize constant to avoid intermediate BigInteger
              wr.Write("{0}({1})", GetNativeTypeName(toNative), literal);
            } else if (u != null && u.Op == UnaryOpExpr.Opcode.Cardinality) {
              wr.Write("({0})(", GetNativeTypeName(toNative));
              TrParenExpr(u.E, wr, inLetExprBody, wStmts);
              wr.Write(".size())");
            } else if (m != null && m.MemberName == "Length" && m.Obj.Type.IsArrayType) {
              // Optimize .Length to avoid intermediate BigInteger
              wr.Write("({0})(", GetNativeTypeName(toNative));
              TrParenExpr(m.Obj, wr, inLetExprBody, wStmts);
              wr.Write(".size())");
            } else {
              // no optimization applies; use the standard translation
              TrParenExpr(e.E, wr, inLetExprBody, wStmts);
              wr.Write(".{0}()", Capitalize(GetNativeTypeName(toNative)));
            }

          }
        }
      } else if (e.E.Type.IsNumericBased(Type.NumericPersuasion.Real)) {
        Contract.Assert(AsNativeType(e.E.Type) == null);
        if (e.ToType.IsNumericBased(Type.NumericPersuasion.Real)) {
          // real -> real
          Contract.Assert(AsNativeType(e.ToType) == null);
          wr.Append(Expr(e.E, inLetExprBody, wStmts));
        } else {
          // real -> (int or bv)
          TrParenExpr(e.E, wr, inLetExprBody, wStmts);
          wr.Write(".Int()");
          if (AsNativeType(e.ToType) is NativeType nt) {
            wr.Write(".{0}()", Capitalize(GetNativeTypeName(nt)));
          }
        }
      } else {
        Contract.Assert(e.E.Type.IsBigOrdinalType);
        Contract.Assert(e.ToType.IsNumericBased(Type.NumericPersuasion.Int));
        // identity will do
        wr.Append(Expr(e.E, inLetExprBody, wStmts));
      }
    }

    protected override void EmitTypeTest(string localName, Type fromType, Type toType, IToken tok, ConcreteSyntaxTree wr) {
      throw new UnsupportedFeatureException(tok, Feature.TypeTests);
    }

    protected override void EmitCollectionDisplay(CollectionType ct, IToken tok, List<Expression> elements,
      bool inLetExprBody, ConcreteSyntaxTree wr, ConcreteSyntaxTree wStmts) {
      if (ct is SetType) {
        wr.Write("DafnySet<{0}>::Create({{", TypeName(ct.TypeArgs[0], wr, tok, null, false));
        for (var i = 0; i < elements.Count; i++) {
          wr.Append(Expr(elements[i], inLetExprBody, wStmts));
          if (i < elements.Count - 1) {
            wr.Write(",");
          }
        }
        wr.Write("})");
      } else if (ct is MultiSetType) {
        throw new UnsupportedFeatureException(tok, Feature.Multisets);
      } else {
        Contract.Assert(ct is SeqType);  // follows from precondition
        if (ct.Arg.IsCharType) {
          throw new UnsupportedFeatureException(tok, Feature.SequenceDisplaysOfCharacters);
        } else {
          wr.Write("DafnySequence<{0}>::Create({{", TypeName(ct.TypeArgs[0], wr, tok, null, false));
          for (var i = 0; i < elements.Count; i++) {
            wr.Append(Expr(elements[i], inLetExprBody, wStmts));
            if (i < elements.Count - 1) {
              wr.Write(",");
            }
          }
          wr.Write("})");
        }
      }
    }

    protected override void EmitMapDisplay(MapType mt, IToken tok, List<ExpressionPair> elements,
      bool inLetExprBody, ConcreteSyntaxTree wr, ConcreteSyntaxTree wStmts) {
      wr.Write("DafnyMap<{0},{1}>::Create({{",
               TypeName(mt.TypeArgs[0], wr, tok, null, false),
               TypeName(mt.TypeArgs[1], wr, tok, null, false));
      string sep = "";
      foreach (ExpressionPair p in elements) {
        wr.Write(sep);
        wr.Write("{");
        wr.Append(Expr(p.A, inLetExprBody, wStmts));
        wr.Write(",");
        wr.Append(Expr(p.B, inLetExprBody, wStmts));
        wr.Write("}");
        sep = ", ";
      }
      wr.Write("})");
    }

    protected override void EmitSetBuilder_New(ConcreteSyntaxTree wr, SetComprehension e, string collectionName) {
      var wrVarInit = DeclareLocalVar(collectionName, null, null, wr);
      wrVarInit.Write("DafnySet<{0}>()", TypeName(e.Type.AsSetType.Arg, wrVarInit, e.tok, null, false));
    }

    protected override void EmitMapBuilder_New(ConcreteSyntaxTree wr, MapComprehension e, string collectionName) {
      throw new UnsupportedFeatureException(e.tok, Feature.MapComprehensions);
    }

    protected override void EmitSetBuilder_Add(CollectionType ct, string collName, Expression elmt, bool inLetExprBody, ConcreteSyntaxTree wr) {
      Contract.Assume(ct is SetType || ct is MultiSetType);  // follows from precondition
      if (ct is MultiSetType) {
        // This should never occur since there is no syntax for multiset comprehensions yet
        throw new cce.UnreachableException();
      }
      var wStmts = wr.Fork();
      wr.Write("{0}.set.emplace(", collName);
      wr.Append(Expr(elmt, inLetExprBody, wStmts));
      wr.WriteLine(");");
    }

    protected override ConcreteSyntaxTree EmitMapBuilder_Add(MapType mt, IToken tok, string collName, Expression term, bool inLetExprBody, ConcreteSyntaxTree wr) {
      throw new UnsupportedFeatureException(tok, Feature.MapComprehensions);
    }

    protected override string GetCollectionBuilder_Build(CollectionType ct, IToken tok, string collName, ConcreteSyntaxTree wr) {
      // collections are built in place
      return collName;
    }

    protected override void EmitSingleValueGenerator(Expression e, bool inLetExprBody, string type,
      ConcreteSyntaxTree wr, ConcreteSyntaxTree wStmts) {
      throw new UnsupportedFeatureException(Token.NoToken, Feature.ExactBoundedPool);
    }

    protected override void EmitHaltRecoveryStmt(Statement body, string haltMessageVarName, Statement recoveryBody, ConcreteSyntaxTree wr) {
      throw new UnsupportedFeatureException(Token.NoToken, Feature.RunAllTests);
    }
  }
}<|MERGE_RESOLUTION|>--- conflicted
+++ resolved
@@ -905,11 +905,7 @@
     }
 
     protected void Warn(string msg, IToken tok) {
-<<<<<<< HEAD
-      Options.ErrorWriter.WriteLine("WARNING: {3} ({0}:{1}:{2})", tok.Filename, tok.line, tok.col, msg);
-=======
-      Console.Error.WriteLine("WARNING: {3} ({0}:{1}:{2})", tok.Filepath, tok.line, tok.col, msg);
->>>>>>> bd2d4ecd
+      Options.ErrorWriter.WriteLine("WARNING: {3} ({0}:{1}:{2})", tok.Filepath, tok.line, tok.col, msg);
     }
 
     // Because we use reference counting (via shared_ptr), the TypeName of a class differs
