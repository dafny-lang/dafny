--- conflicted
+++ resolved
@@ -123,13 +123,8 @@
 However, a body-less iterator is an unchecked assumption (even if it is ghost).
 Consequently, like body-less functions and loops, dafny will not
 compile a program containing an iterator without a body.
-<<<<<<< HEAD
 Furthermore, if the iterator is non-ghost, it cannot be compiled if it does not have a body.
-");
-=======
-Furthermore, if the iterator is non-ghost, it cannot be executed if it does not have a body.
-".TrimStart());
->>>>>>> 6292c818
+".TrimStart());
 
     Add(ErrorId.c_constructorless_class_forbidden,
     @"
@@ -232,20 +227,6 @@
 so they too must have bodies.
 ".TrimStart());
 
-<<<<<<< HEAD
-=======
-    Add(ErrorId.c_assume_statement_may_not_be_compiled,
-    @"
-A method may be parsed and verified even if an [assume statement](../DafnyRef/DafnyRef#sec-assume-statement) is present. 
-However, the assume statement is an explicit, unchecked assumption.
-Dafny does not allow programs with unchecked assumptions, that is, incompletely verified programs, to be compiled.
-The `{:axiom}` attribute can be used to tell Dafny that the assumption is to be considered an
-externally verified _axiom_, with the program author taking responsibility for its validity.
-
-If the assumption marked with `{:axiom}` is not actually valid, then the validity of the entire program is in question.
-".TrimStart());
-
->>>>>>> 6292c818
     Add(ErrorId.c_forall_statement_has_no_body,
     @"
 A method may be parsed and verified even if a [forall statement](../DafnyRef/DafnyRef#sec-forall-statement) is missing a body. 
