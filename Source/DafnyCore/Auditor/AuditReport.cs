using System;
using System.Collections.Generic;
using System.Linq;
using System.Security.Policy;
using System.Text;

namespace Microsoft.Dafny.Auditor;

/// <summary>
/// Represents an audit report of a Dafny program, ultimately intended to give an overview of
/// the final assurance argument for the verification of that program. For the moment, it consists
/// of a set of assumptions that can be rendered in several formats.
/// </summary>
public class AuditReport {
  private Dictionary<Declaration, IEnumerable<Assumption>> allAssumptionsByDecl = new();

  // All three fields below are filtered by AddAssumptions()
  private HashSet<Declaration> declsWithEntries = new();
  private HashSet<ModuleDefinition> modulesWithEntries = new();
  private Dictionary<Declaration, IEnumerable<Assumption>> assumptionsByDecl = new();

  private void UseDecl(Declaration decl) {
    declsWithEntries.Add(decl);
    switch (decl) {
      case MemberDecl memberDecl:
        UseDecl(memberDecl.EnclosingClass);
        break;
      case TopLevelDeclWithMembers topDecl:
        modulesWithEntries.Add(topDecl.EnclosingModuleDefinition);
        break;
    }
  }
  public void AddAssumptions(Declaration decl, IEnumerable<Assumption> assumptions) {
    var explicitAssumptions = assumptions.Where(a => a.desc.isExplicit);
    var assumptionsToAdd = explicitAssumptions.Any() ? explicitAssumptions : assumptions;
    if (assumptionsToAdd.Any()) {
      assumptionsByDecl.Add(decl, assumptionsToAdd);
      UseDecl(decl);
    }
  }

  public IEnumerable<KeyValuePair<Declaration, IEnumerable<Assumption>>> AllAssumptions() {
    return assumptionsByDecl;
  }

  public IEnumerable<Assumption> AllAssumptionsForDecl(Declaration decl) {
    return allAssumptionsByDecl.TryGetValue(decl, out var assumptions)
      ? assumptions : Enumerable.Empty<Assumption>();
  }

  private string RenderRow(string beg, string sep, string end, IEnumerable<string> cells) {
    return beg + String.Join(sep, cells) + end + "\n";
  }

  private string GetFullName(Declaration decl) {
    if (decl is MemberDecl m) {
      return m.FullDafnyName;
    } else if (decl is ModuleDecl mod) {
      return mod.FullDafnyName;
    } else if (decl is TopLevelDecl tld) {
      return tld.FullDafnyName;
    } else {
      return decl.Name;
    }
  }
  private IEnumerable<string> IssueRow(Declaration decl, Assumption a, string issue, string mitigation, Func<string, string> targetFormatter) {
    return new List<string>() {
      GetFullName(decl),
      (!(decl is ICallable c && c.IsGhost)).ToString(),
      Attributes.Contains(decl.Attributes, "axiom").ToString(),
      Attributes.Contains(decl.Attributes, "extern").ToString(),
      targetFormatter(issue),
      targetFormatter(mitigation)
    };
  }

  private string RenderAssumptionRows(Declaration decl, IEnumerable<Assumption> assumptions, string beg, string sep, string end, Func<string, string> targetFormatter) {
    var rows = assumptions
      .Select(a => RenderRow(beg, sep, end, IssueRow(decl, a, a.desc.issue, a.desc.mitigation, targetFormatter)));
    return String.Concat(rows);
  }

  private string RenderAssumptionRowsMarkdown(Declaration decl, IEnumerable<Assumption> a) {
    return RenderAssumptionRows(decl, a, "| ", " | ", " |",
      s => Assumption.UpdateVerbatim(s, "`", "`"));
  }

  private string RenderAssumptionRowsHTML(Declaration decl, IEnumerable<Assumption> a) {
    return RenderAssumptionRows(decl, a, "<tr><td>", "</td><td>", "</td></tr>",
      s => Assumption.UpdateVerbatim(s, "<code>", "</code>"));
  }

  public string RenderHTMLTable() {
    var header =
      "<tr><th>Name</th><th>Compiled</th><th>Explicit Assumption</th>" +
      "<th>Extern</th><th>Issue</th><th>Mitigation</th></tr>\n";
    var rows = assumptionsByDecl.Select(entry => RenderAssumptionRowsHTML(entry.Key, entry.Value));
    return header + String.Concat(rows);
  }

  public string RenderMarkdownTable() {
    var header =
      "|Name|Compiled|Explicit Assumption|Extern|Issue|Mitigation|\n" +
      "|----|--------|-------------------|------|-----|----------|\n";
    var rows = assumptionsByDecl.Select(entry => RenderAssumptionRowsMarkdown(entry.Key, entry.Value));
    return header + String.Concat(rows);
  }

  private void AppendMarkdownIETFDescription(AssumptionDescription desc, StringBuilder text) {
<<<<<<< HEAD
    var issue = UpdateVerbatim(desc.issue, "`", "`");
    var mitigation = UpdateVerbatim(desc.mitigationIETF, "`", "`");
=======
    var issue = Assumption.UpdateVerbatim(desc.issue, "`", "`");
    var mitigation = Assumption.UpdateVerbatim(desc.mitigation, "`", "`");
    var mustMitigation = char.ToLower(mitigation[0]) + mitigation.Substring(1);
>>>>>>> 0727f12f
    text.AppendLine("");
    text.AppendLine($"* {issue} {mitigation}");
  }

  public string RenderMarkdownIETF() {
    StringBuilder text = new StringBuilder();

    foreach (var module in modulesWithEntries) {
      if (module.IsDefaultModule) {
        text.AppendLine($"# Default module");
      } else {
        text.AppendLine($"# Module `{module.Name}`");
      }
      foreach (var topLevelDecl in module.TopLevelDecls) {
        if (!declsWithEntries.Contains(topLevelDecl)) {
          continue;
        }
        text.AppendLine("");
        if (topLevelDecl is ClassDecl classDecl && classDecl.IsDefaultClass) {
          text.AppendLine($"## Top level");
        } else {
          text.AppendLine($"## Type `{topLevelDecl.Name}`");
        }

        foreach (var a in AllAssumptionsForDecl(topLevelDecl)) {
          AppendMarkdownIETFDescription(a.desc, text);
        }

        if (topLevelDecl is not TopLevelDeclWithMembers topLevelDeclWithMembers) {
          continue;
        }
        foreach (var decl in topLevelDeclWithMembers.Members) {
          if (!declsWithEntries.Contains(decl)) {
            continue;
          }

          text.AppendLine("");
          text.AppendLine($"### Member `{decl.Name}`");
<<<<<<< HEAD
          if (decl.HasAxiomAttribute) {
            // Don't include other assumptions in axioms
            AppendMarkdownIETFDescription(AssumptionDescription.HasAxiomAttribute, text);
          } else {
            foreach (var desc in decl.Assumptions()) {
              AppendMarkdownIETFDescription(desc, text);
            }
=======
          foreach (var a in AllAssumptionsForDecl(decl)) {
            AppendMarkdownIETFDescription(a.desc, text);
>>>>>>> 0727f12f
          }
        }
      }
    }

    return text.ToString();
  }

  public string RenderText() {
    StringBuilder text = new StringBuilder();

    foreach (var (decl, assumptions) in assumptionsByDecl) {
      foreach (var assumption in assumptions) {
        text.AppendLine($"{ErrorReporter.TokenToString(decl.tok)}:{assumption.Warning()}");
      }
    }

    return text.ToString();
  }

  public static AuditReport BuildReport(Program program) {
    AuditReport report = new();

    report.allAssumptionsByDecl = program.Assumptions(null)
      .GroupBy(a => a.decl)
      .ToDictionary(g => g.Key,
                    g => g.Select(a => a));

    foreach (var moduleDefinition in program.Modules()) {
      foreach (var topLevelDecl in moduleDefinition.TopLevelDecls) {
        report.AddAssumptions(topLevelDecl, report.AllAssumptionsForDecl(topLevelDecl));

        if (topLevelDecl is not TopLevelDeclWithMembers topLevelDeclWithMembers) {
          continue;
        }
        foreach (var decl in topLevelDeclWithMembers.Members) {
<<<<<<< HEAD
          if (decl.tok is IncludeToken) {
            // Don't audit included code
            continue;
          }

          report.AddAssumptions(decl, decl.Assumptions());
=======
          report.AddAssumptions(decl, report.AllAssumptionsForDecl(decl));
>>>>>>> 0727f12f
        }
      }
    }

    return report;
  }
}<|MERGE_RESOLUTION|>--- conflicted
+++ resolved
@@ -107,14 +107,8 @@
   }
 
   private void AppendMarkdownIETFDescription(AssumptionDescription desc, StringBuilder text) {
-<<<<<<< HEAD
-    var issue = UpdateVerbatim(desc.issue, "`", "`");
-    var mitigation = UpdateVerbatim(desc.mitigationIETF, "`", "`");
-=======
     var issue = Assumption.UpdateVerbatim(desc.issue, "`", "`");
-    var mitigation = Assumption.UpdateVerbatim(desc.mitigation, "`", "`");
-    var mustMitigation = char.ToLower(mitigation[0]) + mitigation.Substring(1);
->>>>>>> 0727f12f
+    var mitigation = Assumption.UpdateVerbatim(desc.mitigationIETF, "`", "`");
     text.AppendLine("");
     text.AppendLine($"* {issue} {mitigation}");
   }
@@ -153,18 +147,8 @@
 
           text.AppendLine("");
           text.AppendLine($"### Member `{decl.Name}`");
-<<<<<<< HEAD
-          if (decl.HasAxiomAttribute) {
-            // Don't include other assumptions in axioms
-            AppendMarkdownIETFDescription(AssumptionDescription.HasAxiomAttribute, text);
-          } else {
-            foreach (var desc in decl.Assumptions()) {
-              AppendMarkdownIETFDescription(desc, text);
-            }
-=======
           foreach (var a in AllAssumptionsForDecl(decl)) {
             AppendMarkdownIETFDescription(a.desc, text);
->>>>>>> 0727f12f
           }
         }
       }
@@ -201,16 +185,12 @@
           continue;
         }
         foreach (var decl in topLevelDeclWithMembers.Members) {
-<<<<<<< HEAD
           if (decl.tok is IncludeToken) {
             // Don't audit included code
             continue;
           }
 
-          report.AddAssumptions(decl, decl.Assumptions());
-=======
           report.AddAssumptions(decl, report.AllAssumptionsForDecl(decl));
->>>>>>> 0727f12f
         }
       }
     }
