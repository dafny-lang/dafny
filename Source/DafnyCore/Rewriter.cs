--- conflicted
+++ resolved
@@ -1496,14 +1496,14 @@
         nestedMatchExpr.Type = Type.Bool;
         reqs.Add(nestedMatchExpr);
 
-<<<<<<< HEAD
-=======
-        var autoReqs = GenerateAutoReqs(e.ResolvedExpression);
-        var newMatch = new NestedMatchExpr(e.tok, e.Source, e.Cases, e.UsesOptionalBraces);
-        newMatch.ResolvedExpression = Andify(e.tok, autoReqs);
-        newMatch.Type = newMatch.ResolvedExpression.Type;
-        reqs.Add(newMatch);
->>>>>>> ce3edc5a
+        // <<<<<<< HEAD
+        // =======
+        //         var autoReqs = GenerateAutoReqs(e.ResolvedExpression);
+        //         var newMatch = new NestedMatchExpr(e.tok, e.Source, e.Cases, e.UsesOptionalBraces);
+        //         newMatch.ResolvedExpression = Andify(e.tok, autoReqs);
+        //         newMatch.Type = newMatch.ResolvedExpression.Type;
+        //         reqs.Add(newMatch);
+        // >>>>>>> updateChildren
       } else if (expr is ConcreteSyntaxExpression) {
         var e = (ConcreteSyntaxExpression)expr;
         reqs.AddRange(GenerateAutoReqs(e.ResolvedExpression));
