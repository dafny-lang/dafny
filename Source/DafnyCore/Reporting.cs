--- conflicted
+++ resolved
@@ -120,24 +120,17 @@
       if (DafnyOptions.O.WarningsAsErrors) {
         Error(source, tok, msg);
       } else {
-<<<<<<< HEAD
-        Message(source, ErrorLevel.Warning, ErrorID.None, tok, msg);
-      }
-    }
-
-    public void Warning(MessageSource source, ErrorID errorID, IToken tok, string msg) {
-      Contract.Requires(tok != null);
-      Contract.Requires(msg != null);
-      if (DafnyOptions.O.WarningsAsErrors) {
-        Error(source, tok, msg);
-      } else {
-=======
->>>>>>> 66de0271
         Message(source, ErrorLevel.Warning, errorID, tok, msg);
       }
     }
 
-<<<<<<< HEAD
+    public void Warning(MessageSource source, ErrorID errorID, IToken tok, string msg, params object[] args) {
+      Contract.Requires(tok != null);
+      Contract.Requires(msg != null);
+      Contract.Requires(args != null);
+      Warning(source, errorID, tok, String.Format(msg, args));
+    }
+
     public void Deprecated(MessageSource source, ErrorID errorID, IToken tok, string msg, params object[] args) {
       Contract.Requires(tok != null);
       Contract.Requires(msg != null);
@@ -152,35 +145,8 @@
       Contract.Requires(msg != null);
       Contract.Requires(args != null);
       if (DafnyOptions.O.DeprecationNoise == 2) {
-=======
-    public void Warning(MessageSource source, ErrorID errorID, IToken tok, string msg, params object[] args) {
-      Contract.Requires(tok != null);
-      Contract.Requires(msg != null);
-      Contract.Requires(args != null);
-      Warning(source, errorID, tok, String.Format(msg, args));
-    }
-
-    public void Deprecated(MessageSource source, ErrorID errorID, IToken tok, string msg, params object[] args) {
-      Contract.Requires(tok != null);
-      Contract.Requires(msg != null);
-      Contract.Requires(args != null);
-      if (DafnyOptions.O.DeprecationNoise != 0) {
->>>>>>> 66de0271
         Warning(source, errorID, tok, String.Format(msg, args));
       }
-    }
-
-    public void DeprecatedStyle(MessageSource source, ErrorID errorID, IToken tok, string msg, params object[] args) {
-      Contract.Requires(tok != null);
-      Contract.Requires(msg != null);
-      Contract.Requires(args != null);
-<<<<<<< HEAD
-      Warning(source, ErrorID.None, tok, String.Format(msg, args));
-=======
-      if (DafnyOptions.O.DeprecationNoise == 2) {
-        Warning(source, errorID, tok, String.Format(msg, args));
-      }
->>>>>>> 66de0271
     }
 
 
