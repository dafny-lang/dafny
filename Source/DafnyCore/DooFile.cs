--- conflicted
+++ resolved
@@ -275,11 +275,7 @@
     return false;
   }
 
-<<<<<<< HEAD
-  private static bool OptionValuesImplied(Option option, object first, object second) {
-=======
   public static bool OptionValuesImplied(Option option, object first, object second) {
->>>>>>> 5b3b840c
     try {
       return !(bool)first || (bool)second;
     } catch (NullReferenceException) {
