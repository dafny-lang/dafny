#! /bin/bash
# Until we get proper dependency to previous Dafny, you have to generate the file GeneratedFromDafny.cs
# To remove this manual build process, when it will be appropriate:
# 1. Delete the file GeneratedFromDafny.cs
# 2. Add a dependcy to 
#      <PackageReference Include="dafny.msbuild" Version="1.0.0" />
# That's it! The same file will now be automatically generated as obj/Debug/net6.0/GeneratedFromDafny.cs
# 3. Remove the following dependencies that are being taken care by dafny-msbuild
#       <PackageReference Include="Microsoft.Build.Framework" Version="16.5.0" PrivateAssets="All" />
#       <PackageReference Include="Microsoft.Build.Utilities.Core" Version="16.5.0" PrivateAssets="All" />
#       <PackageReference Include="System.Linq.Parallel" Version="4.3.0" PrivateAssets="All" />

# If an argument is passed to the script, store it in this variable. Otherwise use the default "GeneratedFromDafny.cs"
# Something like output = if no arguments then  "GeneratedFromDafny.cs" else first argument

if [ "$#" != 0 ]; then
  output="$1"
else
  output="GeneratedFromDafny"
fi

<<<<<<< HEAD
../../Scripts/dafny translate cs --output $output.cs AST/Formatting.dfy
../../Scripts/dafny translate cs --output "${output}Rust.cs" Compilers/Rust/Dafny-compiler-rust.dfy
../../Scripts/dafny translate cs --output "${output}FDafny.cs" Compilers/FDafny/Dafny-compiler-fdafny.dfy
=======
../../Scripts/dafny translate cs dfyconfig.toml --output $output.cs
>>>>>>> 82d5e754
python3 -c "
import re
with open ('$output.cs', 'r' ) as f:
  content = f.read()
  content_new = re.sub('\\[assembly[\\s\\S]*?(?=namespace Formatting)|namespace\\s+\\w+\\s*\\{\\s*\\}\\s*//.*|_\\d_', '', content, flags = re.M)
with open('$output.cs', 'w') as w:
  w.write(content_new)
"
<<<<<<< HEAD
dotnet tool run dotnet-format -w --include $output.cs ${output}Rust.cs ${output}FDafny.cs
=======
dotnet tool run dotnet-format -w --include $output.cs 
>>>>>>> 82d5e754
<|MERGE_RESOLUTION|>--- conflicted
+++ resolved
@@ -19,13 +19,7 @@
   output="GeneratedFromDafny"
 fi
 
-<<<<<<< HEAD
-../../Scripts/dafny translate cs --output $output.cs AST/Formatting.dfy
-../../Scripts/dafny translate cs --output "${output}Rust.cs" Compilers/Rust/Dafny-compiler-rust.dfy
-../../Scripts/dafny translate cs --output "${output}FDafny.cs" Compilers/FDafny/Dafny-compiler-fdafny.dfy
-=======
 ../../Scripts/dafny translate cs dfyconfig.toml --output $output.cs
->>>>>>> 82d5e754
 python3 -c "
 import re
 with open ('$output.cs', 'r' ) as f:
@@ -34,8 +28,4 @@
 with open('$output.cs', 'w') as w:
   w.write(content_new)
 "
-<<<<<<< HEAD
-dotnet tool run dotnet-format -w --include $output.cs ${output}Rust.cs ${output}FDafny.cs
-=======
 dotnet tool run dotnet-format -w --include $output.cs 
->>>>>>> 82d5e754
