#! /usr/bin/env bash
# Until we get proper dependency to previous Dafny, you have to generate the file GeneratedFromDafny.cs
# To remove this manual build process, when it will be appropriate:
# 1. Delete the file GeneratedFromDafny.cs
# 2. Add a dependency to 
#      <PackageReference Include="dafny.msbuild" Version="1.0.0" />
# That's it! The same file will now be automatically generated as obj/Debug/net6.0/GeneratedFromDafny.cs
# 3. Remove the following dependencies that are being taken care by dafny-msbuild
#       <PackageReference Include="Microsoft.Build.Framework" Version="16.5.0" PrivateAssets="All" />
#       <PackageReference Include="Microsoft.Build.Utilities.Core" Version="16.5.0" PrivateAssets="All" />
#       <PackageReference Include="System.Linq.Parallel" Version="4.3.0" PrivateAssets="All" />

# If the argument --no-verify is passed to the script, we pop it and will pass it to the dafny command below
if [ "$#" != 0 ] && [ "$1" == "--no-verify" ]; then
  noverify="--no-verify"
  shift
else
  noverify=""
fi
<<<<<<< HEAD
=======

# If the argument --no-format is passed to the script, we pop it and won't format the resulting cs
if [ "$#" != 0 ] && [ "$1" == "--no-format" ]; then
  noformat="true"
  shift
else
  noformat="false"
fi
>>>>>>> 598c2c3e
  
# If an argument is passed to the script, store it in this variable. Otherwise use the default "GeneratedFromDafny.cs"
# Something like output = if no arguments then  "GeneratedFromDafny.cs" else first argument

if [ "$#" != 0 ]; then
  output="$1"
else
  output="GeneratedFromDafny"
fi

../../Scripts/dafny translate cs dfyconfig.toml --output $output.cs $noverify

<<<<<<< HEAD
# We remove all the standard libraries except Std.Wrappers, Std.Strings, Std.Collections.Seq, Std.Arithmetic and Std.Math
=======
# We will remove all the namespaces Std.* except Std.Wrappers
>>>>>>> 598c2c3e
python3 -c "
import re
with open ('$output.cs', 'r' ) as f:
  content = f.read()
  content_trimmed = re.sub('\\[assembly[\\s\\S]*?(?=namespace Formatting)|namespace\\s+\\w+\\s*\\{\\s*\\}\\s*//.*|_\\d_', '', content, flags = re.M)
  content_new = re.sub('\\r?\\nnamespace\\s+(Std\\.(?!Wrappers)(?!Strings)(?!Collections.Seq)(?!Arithmetic)(?!Math)\\S+)\\s*\\{[\\s\\S]*?\\}\\s*// end of namespace \\\\1', '', content_trimmed, flags = re.M)

with open('$output.cs', 'w') as w:
  w.write(content_new)
<<<<<<< HEAD
"
=======
"

if [ "$noformat" == "false" ]; then
  dotnet format whitespace --include $output.cs 
fi
>>>>>>> 598c2c3e
<|MERGE_RESOLUTION|>--- conflicted
+++ resolved
@@ -17,17 +17,6 @@
 else
   noverify=""
 fi
-<<<<<<< HEAD
-=======
-
-# If the argument --no-format is passed to the script, we pop it and won't format the resulting cs
-if [ "$#" != 0 ] && [ "$1" == "--no-format" ]; then
-  noformat="true"
-  shift
-else
-  noformat="false"
-fi
->>>>>>> 598c2c3e
   
 # If an argument is passed to the script, store it in this variable. Otherwise use the default "GeneratedFromDafny.cs"
 # Something like output = if no arguments then  "GeneratedFromDafny.cs" else first argument
@@ -40,11 +29,7 @@
 
 ../../Scripts/dafny translate cs dfyconfig.toml --output $output.cs $noverify
 
-<<<<<<< HEAD
-# We remove all the standard libraries except Std.Wrappers, Std.Strings, Std.Collections.Seq, Std.Arithmetic and Std.Math
-=======
 # We will remove all the namespaces Std.* except Std.Wrappers
->>>>>>> 598c2c3e
 python3 -c "
 import re
 with open ('$output.cs', 'r' ) as f:
@@ -54,12 +39,4 @@
 
 with open('$output.cs', 'w') as w:
   w.write(content_new)
-<<<<<<< HEAD
-"
-=======
-"
-
-if [ "$noformat" == "false" ]; then
-  dotnet format whitespace --include $output.cs 
-fi
->>>>>>> 598c2c3e
+"