//-----------------------------------------------------------------------------
//
// Copyright (C) Microsoft Corporation.  All Rights Reserved.
// Copyright by the contributors to the Dafny Project
// SPDX-License-Identifier: MIT
//
//-----------------------------------------------------------------------------
using System;
using System.Collections.Generic;
using System.Linq;
using System.Numerics;
using System.Diagnostics.Contracts;
using JetBrains.Annotations;
using Microsoft.Boogie;
using static Microsoft.Dafny.ResolutionErrors;

namespace Microsoft.Dafny {
  public record ModuleResolutionResult(
    ModuleDecl ResolvedDeclaration,
    BatchErrorReporter ErrorReporter,
    Dictionary<ModuleDefinition, ModuleSignature> Signatures,
    Dictionary<TopLevelDeclWithMembers, Dictionary<string, MemberDecl>> ClassMembers
    );

  interface ICanResolve {
    void Resolve(Resolver resolver, ResolutionContext context);
  }

  public enum FrameExpressionUse { Reads, Modifies, Unchanged }

  public partial class Resolver { // TODO rename to ModuleResolver in fast-follow-up
    public ProgramResolver ProgramResolver { get; }
    public DafnyOptions Options { get; }
    public SystemModuleManager SystemModuleManager;

    public ErrorReporter reporter;
    public ModuleSignature moduleInfo = null;

    public ErrorReporter Reporter => reporter;
    public List<TypeConstraint.ErrorMsg> TypeConstraintErrorsToBeReported { get; } = new();

    private bool RevealedInScope(Declaration d) {
      Contract.Requires(d != null);
      Contract.Requires(moduleInfo != null);
      Contract.Requires(moduleInfo.VisibilityScope != null);

      return d.IsRevealedInScope(moduleInfo.VisibilityScope);
    }

    private bool VisibleInScope(Declaration d) {
      Contract.Requires(d != null);
      Contract.Requires(moduleInfo != null);
      Contract.Requires(moduleInfo.VisibilityScope != null);

      return d.IsVisibleInScope(moduleInfo.VisibilityScope);
    }

    public FreshIdGenerator defaultTempVarIdGenerator => ProgramResolver.Program.Compilation.IdGenerator;

    public string FreshTempVarName(string prefix, ICodeContext context) {
      var gen = context is Declaration decl ? decl.IdGenerator : defaultTempVarIdGenerator;
      var freshTempVarName = gen.FreshId(prefix);
      return freshTempVarName;
    }

    public readonly HashSet<RevealableTypeDecl> revealableTypes = new();
    //types that have been seen by the resolver - used for constraining type inference during exports

    public Dictionary<TopLevelDeclWithMembers, Dictionary<string, MemberDecl>> moduleClassMembers = new();

    public void AddClassMembers(TopLevelDeclWithMembers key, Dictionary<string, MemberDecl> members) {
      moduleClassMembers[key] = members;
    }

    public Dictionary<string, MemberDecl> GetClassMembers(TopLevelDeclWithMembers key) {
      if (moduleClassMembers.TryGetValue(key, out var result)) {
        return result;
      }
      return ProgramResolver.GetClassMembers(key);
    }

    private Dictionary<TypeParameter, Type> SelfTypeSubstitution;

    public Resolver(DafnyOptions options) {
      Options = options;
    }

    public Resolver(ProgramResolver programResolver) {
      this.ProgramResolver = programResolver;
      Options = programResolver.Options;

      allTypeParameters = new Scope<TypeParameter>(Options);
      scope = new Scope<IVariable>(Options);
      enclosingStatementLabels = new Scope<Statement>(Options);
      DominatingStatementLabels = new Scope<Label>(Options);

      SystemModuleManager = programResolver.SystemModuleManager;
      reporter = new BatchErrorReporter(Options);
    }

    [ContractInvariantMethod]
    void ObjectInvariant() {
      Contract.Invariant(SystemModuleManager != null);
    }

    public void FillInAdditionalInformation(ModuleDefinition module) {
      foreach (var clbl in ModuleDefinition.AllItersAndCallables(module.TopLevelDecls)) {
        Statement body = null;
        if (clbl is ExtremeLemma) {
          body = ((ExtremeLemma)clbl).PrefixLemma.Body;
        } else if (clbl is Method) {
          body = ((Method)clbl).Body;
        } else if (clbl is IteratorDecl) {
          body = ((IteratorDecl)clbl).Body;
        }

        if (body != null) {
          var c = new ReportOtherAdditionalInformation_Visitor(this);
          c.Visit(body);
        }
      }
    }

    public void FillInDecreasesClauses(ModuleDefinition module) {
      // fill in default decreases clauses:  for functions and methods, and for loops
      new InferDecreasesClause(this).FillInDefaultDecreasesClauses(module);

      foreach (var clbl in ModuleDefinition.AllItersAndCallables(module.TopLevelDecls)) {
        Statement body = null;
        if (clbl is Method) {
          body = ((Method)clbl).Body;
        } else if (clbl is IteratorDecl) {
          body = ((IteratorDecl)clbl).Body;
        }

        if (body != null) {
          var c = new FillInDefaultLoopDecreases_Visitor(this, clbl);
          c.Visit(body);
        }
      }
    }

    public void ComputeIsRecursiveBit(CompilationData compilation, ModuleDefinition module) {
      // compute IsRecursive bit for mutually recursive functions and methods
      foreach (var clbl in ModuleDefinition.AllCallables(module.TopLevelDecls)) {
        if (clbl is Function) {
          var fn = (Function)clbl;
          if (!fn.IsRecursive) {
            // note, self-recursion has already been determined
            int n = module.CallGraph.GetSCCSize(fn);
            if (2 <= n) {
              // the function is mutually recursive (note, the SCC does not determine self recursion)
              fn.IsRecursive = true;
            }
          }

          if (fn.IsRecursive && fn is ExtremePredicate) {
            // this means the corresponding prefix predicate is also recursive
            var prefixPred = ((ExtremePredicate)fn).PrefixPredicate;
            if (prefixPred != null) {
              prefixPred.IsRecursive = true;
            }
          }
        } else {
          var m = (Method)clbl;
          if (!m.IsRecursive) {
            // note, self-recursion has already been determined
            int n = module.CallGraph.GetSCCSize(m);
            if (2 <= n) {
              // the function is mutually recursive (note, the SCC does not determine self recursion)
            }
          }
        }
      }

      foreach (var rewriter in compilation.Rewriters) {
        rewriter.PostCyclicityResolve(module);
      }
    }

    public ModuleResolutionResult ResolveModuleDeclaration(CompilationData compilation, ModuleDecl decl) {
      Dictionary<ModuleDefinition, ModuleSignature> signatures = new();
      if (decl is LiteralModuleDecl literalModuleDecl) {
        var signature = literalModuleDecl.Resolve(this, compilation);
        signatures[literalModuleDecl.ModuleDef] = signature;
      } else if (decl is AliasModuleDecl alias) {
        if (ResolveExport(alias, alias.EnclosingModuleDefinition, alias.TargetQId, alias.Exports, out var p, reporter)) {
          if (alias.Signature == null) {
            alias.Signature = p;
          }
        } else {
          alias.Signature = new ModuleSignature(); // there was an error, give it a valid but empty signature
        }
      } else if (decl is AbstractModuleDecl abs) {
        if (ResolveExport(abs, abs.EnclosingModuleDefinition, abs.QId, abs.Exports, out var originalSignature, reporter)) {
          abs.OriginalSignature = originalSignature;
          abs.Signature = MakeAbstractSignature(originalSignature, abs.FullSanitizedName, abs.Height, signatures);
        } else {
          abs.Signature = new ModuleSignature(); // there was an error, give it a valid but empty signature
        }
      } else if (decl is ModuleExportDecl exportDecl) {
        exportDecl.SetupDefaultSignature();

        Contract.Assert(exportDecl.Signature != null);
        Contract.Assert(exportDecl.Signature.VisibilityScope != null);
      } else {
        Contract.Assert(false); // Unknown kind of ModuleDecl
      }

      return new ModuleResolutionResult(decl, (BatchErrorReporter)reporter, signatures, moduleClassMembers);
    }

    // Resolve the exports and detect cycles.
    public void ResolveModuleExport(LiteralModuleDecl literalDecl, ModuleSignature sig) {
      ModuleDefinition m = literalDecl.ModuleDef;
      literalDecl.DefaultExport = sig;
      Graph<ModuleExportDecl> exportDependencies = new Graph<ModuleExportDecl>();
      foreach (TopLevelDecl toplevel in m.TopLevelDecls) {
        if (toplevel is ModuleExportDecl exportDecl) {
          exportDependencies.AddVertex(exportDecl);
          foreach (IToken s in exportDecl.Extends) {
            if (sig.ExportSets.TryGetValue(s.val, out var extend)) {
              exportDecl.ExtendDecls.Add(extend);
              exportDependencies.AddEdge(exportDecl, extend);
            } else {
              reporter.Error(MessageSource.Resolver, s, s.val + " must be an export of " + m.Name + " to be extended");
            }
          }
        }
      }

      // detect cycles in the extend
      var cycleError = false;
      foreach (var cycle in exportDependencies.AllCycles()) {
        ReportCycleError(reporter, cycle, m => m.tok, m => m.Name, "module export contains a cycle");
        cycleError = true;
      }

      if (cycleError) {
        return;
      } // give up on trying to resolve anything else

      // fill in the exports for the extends.
      List<ModuleExportDecl> sortedExportDecls = exportDependencies.TopologicallySortedComponents();
      ModuleExportDecl defaultExport = null;

      sig.TopLevels.TryGetValue("_default", out var defaultClass);
      Contract.Assert(defaultClass is DefaultClassDecl);
      defaultClass.AddVisibilityScope(m.VisibilityScope, true);

      foreach (var exportDecl in sortedExportDecls) {

        defaultClass.AddVisibilityScope(exportDecl.ThisScope, true);

        foreach (var eexports in exportDecl.ExtendDecls.Select(e => e.Exports)) {
          exportDecl.Exports.AddRange(eexports);
        }

        if (exportDecl.ExtendDecls.Count == 0 && exportDecl.Exports.Count == 0) {
          // This is an empty export.  This is allowed, but unusual.  It could pop up, for example, if
          // someone temporary comments out everything that the export set provides/reveals.  However,
          // if the name of the export set coincides with something else that's declared at the top
          // level of the module, then this export declaration is more likely an error--the user probably
          // forgot the "provides" or "reveals" keyword.

          // Top-level functions and methods are actually recorded as members of the _default class.  We look up the
          // export-set name there.  If the export-set name happens to coincide with some other top-level declaration,
          // then an error will already have been produced ("duplicate name of top-level declaration").
          if (GetClassMembers((DefaultClassDecl)defaultClass)?.TryGetValue(exportDecl.Name, out var member) == true) {
            reporter.Warning(MessageSource.Resolver, ErrorRegistry.NoneId, exportDecl.tok,
              "note, this export set is empty (did you perhaps forget the 'provides' or 'reveals' keyword?)");
          }
        }

        foreach (ExportSignature export in exportDecl.Exports) {

          // check to see if it is a datatype or a member or
          // static function or method in the enclosing module or its imports

          Declaration decl = null;
          string name = export.Id;

          if (export.ClassId != null) {
            if (!sig.TopLevels.TryGetValue(export.ClassId, out var cldecl)) {
              reporter.Error(MessageSource.Resolver, export.ClassIdTok, "'{0}' is not a top-level type declaration",
                export.ClassId);
              continue;
            }

            if (cldecl is ClassLikeDecl { NonNullTypeDecl: { } }) {
              // cldecl is a possibly-null type (syntactically given with a question mark at the end)
              reporter.Error(MessageSource.Resolver, export.ClassIdTok, "'{0}' is not a type that can declare members",
                export.ClassId);
              continue;
            }

            if (cldecl is NonNullTypeDecl) {
              // cldecl was given syntactically like the name of a class, but here it's referring to the corresponding non-null subset type
              cldecl = cldecl.ViewAsClass;
            }

            var mt = cldecl as TopLevelDeclWithMembers;
            if (mt == null) {
              reporter.Error(MessageSource.Resolver, export.ClassIdTok, "'{0}' is not a type that can declare members",
                export.ClassId);
              continue;
            }

            var lmem = mt.Members.FirstOrDefault(l => l.Name == export.Id);
            if (lmem == null) {
              reporter.Error(MessageSource.Resolver, export.Tok, "No member '{0}' found in type '{1}'", export.Id,
                export.ClassId);
              continue;
            }

            decl = lmem;
<<<<<<< HEAD
          } else if (sig.TopLevels.TryGetValue(name, out tdecl)) {
            if (tdecl is ClassLikeDecl { NonNullTypeDecl: { } nn }) {
=======
          } else if (sig.TopLevels.TryGetValue(name, out var tdecl)) {
            if (tdecl is ClassLikeDecl { NonNullTypeDecl: { } }) {
>>>>>>> 18eaf5b3
              // cldecl is a possibly-null type (syntactically given with a question mark at the end)
              reporter.Error(MessageSource.Resolver, export.Tok,
                export.Opaque
                  ? "Type '{1}' can only be revealed, not provided"
                  : "Types '{0}' and '{1}' are exported together, which is accomplished by revealing the name '{0}'",
                nn.Name, name);
              continue;
            }

            // Member of the enclosing module
            decl = tdecl;
          } else if (sig.StaticMembers.TryGetValue(name, out var member)) {
            decl = member;
          } else if (sig.ExportSets.ContainsKey(name)) {
            reporter.Error(MessageSource.Resolver, export.Tok,
              "'{0}' is an export set and cannot be provided/revealed by another export set (did you intend to list it in an \"extends\"?)",
              name);
            continue;
          } else {
            reporter.Error(MessageSource.Resolver, export.Tok, "'{0}' must be a member of '{1}' to be exported", name,
              m.Name);
            continue;
          }

          if (!decl.CanBeExported()) {
            reporter.Error(MessageSource.Resolver, export.Tok, "'{0}' is not a valid export of '{1}'", name, m.Name);
            continue;
          }

          if (!export.Opaque && !decl.CanBeRevealed()) {
            reporter.Error(MessageSource.Resolver, export.Tok,
              "'{0}' cannot be revealed in an export. Use \"provides\" instead.", name);
            continue;
          }

          export.Decl = decl;
          if (decl is NonNullTypeDecl nntd) {
            nntd.AddVisibilityScope(exportDecl.ThisScope, export.Opaque);
            if (!export.Opaque) {
              nntd.Class.AddVisibilityScope(exportDecl.ThisScope, export.Opaque);
              // add the anonymous constructor, if any
              var anonymousConstructor = nntd.Class.Members.Find(mdecl => mdecl.Name == "_ctor");
              if (anonymousConstructor != null) {
                anonymousConstructor.AddVisibilityScope(exportDecl.ThisScope, false);
              }
            }
          } else {
            decl.AddVisibilityScope(exportDecl.ThisScope, export.Opaque);
          }
        }
      }

      foreach (ModuleExportDecl exportDecl in sortedExportDecls) {
        if (exportDecl.IsDefault) {
          if (defaultExport == null) {
            defaultExport = exportDecl;
          } else {
            reporter.Error(MessageSource.Resolver, m.tok, "more than one default export set declared in module {0}",
              m.Name);
          }
        }

        // fill in export signature
        ModuleSignature signature = exportDecl.Signature;
        if (signature != null) {
          signature.ModuleDef = m;
        }

        foreach (var top in sig.TopLevels) {
          if (!top.Value.CanBeExported() || !top.Value.IsVisibleInScope(signature.VisibilityScope)) {
            continue;
          }

          signature.TopLevels.TryAdd(top.Key, top.Value);

          if (top.Value is DatatypeDecl && top.Value.IsRevealedInScope(signature.VisibilityScope)) {
            foreach (var ctor in ((DatatypeDecl)top.Value).Ctors) {
              if (!signature.Ctors.ContainsKey(ctor.Name)) {
                signature.Ctors.Add(ctor.Name, new Tuple<DatatypeCtor, bool>(ctor, false));
              }
            }
          }
        }

        foreach (var mem in sig.StaticMembers.Where(t =>
          t.Value.IsVisibleInScope(signature.VisibilityScope) && t.Value.CanBeExported())) {
          signature.StaticMembers.TryAdd(mem.Key, (MemberDecl)mem.Value);
        }
      }

      // set the default export set, if it exists
      if (defaultExport != null) {
        literalDecl.DefaultExport = defaultExport.Signature;
      } else if (sortedExportDecls.Count > 0) {
        literalDecl.DefaultExport = null;
      }

      // final pass to propagate visibility of exported imports
      var sigs = sortedExportDecls.Select(d => d.Signature).Concat1(sig);

      foreach (var s in sigs) {
        foreach (var decl in s.TopLevels) {
          if (decl.Value is ModuleDecl && !(decl.Value is ModuleExportDecl)) {
            var modDecl = (ModuleDecl)decl.Value;
            s.VisibilityScope.Augment(modDecl.AccessibleSignature().VisibilityScope);
          }
        }
      }

      var exported = new HashSet<Tuple<Declaration, bool>>();

      //some decls may not be set due to resolution errors
      foreach (var e in sortedExportDecls.SelectMany(e => e.Exports).Where(e => e.Decl != null)) {
        var decl = e.Decl;
        exported.Add(new Tuple<Declaration, bool>(decl, e.Opaque));
        if (!e.Opaque && decl.CanBeRevealed()) {
          exported.Add(new Tuple<Declaration, bool>(decl, true));
          if (decl is NonNullTypeDecl nntd) {
            exported.Add(new Tuple<Declaration, bool>(nntd.Class, true));
          }
        }

        if (e.Opaque && (decl is DatatypeDecl || decl is TypeSynonymDecl)) {
          // Datatypes and type synonyms are marked as _provided when they appear in any provided export.  If a
          // declaration is never provided, then either it isn't visible outside the module at all or its whole
          // definition is.  Datatype and type-synonym declarations undergo some inference from their definitions.
          // Such inference should not be done for provided declarations, since different views of the module
          // would then get different inferred properties.
          decl.Attributes = new Attributes("_provided", new List<Expression>(), decl.Attributes);
          reporter.Info(MessageSource.Resolver, decl.tok, "{:_provided}");
        }
      }

      Dictionary<RevealableTypeDecl, bool?> declScopes = new Dictionary<RevealableTypeDecl, bool?>();
      Dictionary<RevealableTypeDecl, bool?> modifies = new Dictionary<RevealableTypeDecl, bool?>();

      //of all existing types, compute the minimum visibility of them for each exported declaration's
      //body and signature
      foreach (var e in exported) {

        declScopes.Clear();
        modifies.Clear();

        foreach (var typ in revealableTypes) {
          declScopes.Add(typ, null);
        }

        foreach (var decl in sortedExportDecls) {
          if (decl.Exports.Exists(ex => ex.Decl == e.Item1 && (e.Item2 || !ex.Opaque))) {
            //if we are revealed, consider those exports where we are provided as well
            var scope = decl.Signature.VisibilityScope;

            foreach (var kv in declScopes) {
              bool? isOpaque = kv.Value;
              var typ = kv.Key;
              if (!typ.AsTopLevelDecl.IsVisibleInScope(scope)) {
                modifies[typ] = null;
                continue;
              }

              if (isOpaque.HasValue && isOpaque.Value) {
                //type is visible here, but known-opaque, so do nothing
                continue;
              }

              modifies[typ] = !typ.AsTopLevelDecl.IsRevealedInScope(scope);
            }

            foreach (var kv in modifies) {
              if (!kv.Value.HasValue) {
                declScopes.Remove(kv.Key);
              } else {
                var exvis = declScopes[kv.Key];
                if (exvis.HasValue) {
                  declScopes[kv.Key] = exvis.Value || kv.Value.Value;
                } else {
                  declScopes[kv.Key] = kv.Value;
                }
              }
            }

            modifies.Clear();
          }
        }

        VisibilityScope newscope = new VisibilityScope(e.Item1.Name);

        foreach (var rt in declScopes) {
          if (!rt.Value.HasValue) {
            continue;
          }

          rt.Key.AsTopLevelDecl.AddVisibilityScope(newscope, rt.Value.Value);
        }
      }
    }

    public void CheckModuleExportConsistency(CompilationData compilation, ModuleDefinition m) {
      //check for export consistency by resolving internal modules
      //this should be effect-free, as it only operates on clones

      var oldModuleInfo = moduleInfo;
      foreach (var exportDecl in m.TopLevelDecls.OfType<ModuleExportDecl>()) {

        var prevErrors = reporter.Count(ErrorLevel.Error);

        foreach (var export in exportDecl.Exports) {
          if (export.Decl is MemberDecl member) {
            // For classes and traits, the visibility test is performed on the corresponding non-null type
            var enclosingType = member.EnclosingClass is ClassLikeDecl cl && cl.NonNullTypeDecl != null
              ? cl.NonNullTypeDecl
              : member.EnclosingClass;
            if (!enclosingType.IsVisibleInScope(exportDecl.Signature.VisibilityScope)) {
              reporter.Error(MessageSource.Resolver, export.Tok,
                "Cannot export type member '{0}' without providing its enclosing {1} '{2}'", member.Name,
                member.EnclosingClass.WhatKind, member.EnclosingClass.Name);
            } else if (member is Constructor &&
                       !member.EnclosingClass.IsRevealedInScope(exportDecl.Signature.VisibilityScope)) {
              reporter.Error(MessageSource.Resolver, export.Tok,
                "Cannot export constructor '{0}' without revealing its enclosing {1} '{2}'", member.Name,
                member.EnclosingClass.WhatKind, member.EnclosingClass.Name);
            } else if (member is Field && !(member is ConstantField) &&
                       !member.EnclosingClass.IsRevealedInScope(exportDecl.Signature.VisibilityScope)) {
              reporter.Error(MessageSource.Resolver, export.Tok,
                "Cannot export mutable field '{0}' without revealing its enclosing {1} '{2}'", member.Name,
                member.EnclosingClass.WhatKind, member.EnclosingClass.Name);
            }
          }
        }

        var scope = exportDecl.Signature.VisibilityScope;
        Cloner cloner = new ScopeCloner(scope);
        var exportView = cloner.CloneModuleDefinition(m, m.EnclosingModule, m.NameNode);
        if (Options.DafnyPrintExportedViews.Contains(exportDecl.FullName)) {
          var wr = Options.OutputWriter;
          wr.WriteLine("/* ===== export set {0}", exportDecl.FullName);
          var pr = new Printer(wr, Options);
          pr.PrintTopLevelDecls(compilation, exportView.TopLevelDecls, 0, null, null);
          wr.WriteLine("*/");
        }

        if (reporter.Count(ErrorLevel.Error) != prevErrors) {
          continue;
        }

        reporter = new ErrorReporterWrapper(reporter,
          $"Raised while checking export set {exportDecl.Name}: ");
        var testSig = exportView.RegisterTopLevelDecls(this, true);
        exportView.Resolve(testSig, this, true);
        var wasError = reporter.Count(ErrorLevel.Error) > 0;
        reporter = (BatchErrorReporter)((ErrorReporterWrapper)reporter).WrappedReporter;

        if (wasError) {
          reporter.Error(MessageSource.Resolver, exportDecl.tok, "This export set is not consistent: {0}", exportDecl.Name);
        } else {
          exportDecl.EffectiveModule = exportView;
        }
      }

      moduleInfo = oldModuleInfo;
    }

    private static bool EquivIfPresent<T1, T2>(Dictionary<T1, T2> dic, T1 key, T2 val)
      where T2 : class {
      T2 val2;
      if (dic.TryGetValue(key, out val2)) {
        return val.Equals(val2);
      }

      return true;
    }

    public static ModuleSignature MergeSignature(ModuleSignature m, ModuleSignature system) {
      Contract.Requires(m != null);
      Contract.Requires(system != null);
      var info = new ModuleSignature();
      // add the system-declared information, among which we know there are no duplicates
      foreach (var kv in system.TopLevels) {
        info.TopLevels.Add(kv.Key, kv.Value);
      }

      foreach (var kv in system.Ctors) {
        info.Ctors.Add(kv.Key, kv.Value);
      }

      foreach (var kv in system.StaticMembers) {
        info.StaticMembers.Add(kv.Key, kv.Value);
      }

      // add for the module itself
      foreach (var kv in m.TopLevels) {
        if (info.TopLevels.TryGetValue(kv.Key, out var infoValue)) {
          if (infoValue != kv.Value) {
            // This only happens if one signature contains the name C as a class C (because it
            // provides C) and the other signature contains the name C as a non-null type decl
            // (because it reveals C and C?). The merge output will contain the non-null type decl
            // for the key (and we expect the mapping "C? -> class C" to be placed in the
            // merge output as well, by the end of this loop).
            if (infoValue is ClassLikeDecl) {
              var cd = (ClassLikeDecl)infoValue;
              Contract.Assert(cd.NonNullTypeDecl == kv.Value);
              info.TopLevels[kv.Key] = kv.Value;
            } else if (kv.Value is ClassDecl) {
              var cd = (ClassDecl)kv.Value;
              Contract.Assert(cd.NonNullTypeDecl == infoValue);
              // info.TopLevel[kv.Key] already has the right value
            } else {
              Contract.Assert(false); // unexpected
            }

            continue;
          }
        }

        info.TopLevels[kv.Key] = kv.Value;
      }

      foreach (var kv in m.Ctors) {
        Contract.Assert(EquivIfPresent(info.Ctors, kv.Key, kv.Value));
        info.Ctors[kv.Key] = kv.Value;
      }

      foreach (var kv in m.StaticMembers) {
        Contract.Assert(EquivIfPresent(info.StaticMembers, kv.Key, kv.Value));
        info.StaticMembers[kv.Key] = kv.Value;
      }

      info.IsAbstract = m.IsAbstract;
      info.VisibilityScope = new VisibilityScope();
      info.VisibilityScope.Augment(m.VisibilityScope);
      info.VisibilityScope.Augment(system.VisibilityScope);
      return info;
    }

    public static void ResolveOpenedImports(ModuleSignature sig, ModuleDefinition moduleDef, ErrorReporter reporter, Resolver resolver) {
      var declarations = sig.TopLevels.Values.ToList<TopLevelDecl>();
      var importedSigs = new HashSet<ModuleSignature>() { sig };

      var topLevelDeclReplacements = new List<TopLevelDecl>();
      foreach (var importDeclaration in declarations.OfType<ModuleDecl>().Where(d => d.Opened)) {
        ResolveOpenedImportsWorker(reporter, sig, moduleDef, importDeclaration, importedSigs, out var topLevelDeclReplacement);
        if (topLevelDeclReplacement != null) {
          topLevelDeclReplacements.Add(topLevelDeclReplacement);
        }
      }
      foreach (var topLevelDeclReplacement in topLevelDeclReplacements) {
        if (sig.TopLevels.GetValueOrDefault(topLevelDeclReplacement.Name) is ModuleDecl moduleDecl) {
          sig.ShadowedImportedModules[topLevelDeclReplacement.Name] = moduleDecl;
        }
        sig.TopLevels[topLevelDeclReplacement.Name] = topLevelDeclReplacement;
      }

      if (resolver != null) {
        //needed because ResolveOpenedImports is used statically for a refinement check
        if (sig.TopLevels["_default"] is AmbiguousTopLevelDecl) {
          Contract.Assert(sig.TopLevels["_default"].WhatKind == "class");
          var cl = new DefaultClassDecl(moduleDef, sig.StaticMembers.Values.ToList());
          sig.TopLevels["_default"] = cl;
          resolver.AddClassMembers(cl, cl.Members.ToDictionary(m => m.Name));
        }
      }
    }

    private static TopLevelDecl ResolveAlias(TopLevelDecl dd, ErrorReporter reporter) {
      while (dd is AliasModuleDecl amd) {
        dd = amd.TargetQId.ResolveTarget(reporter);
      }
      return dd;
    }

    /// <summary>
    /// Further populate "sig" with the accessible symbols from "im".
    ///
    /// Symbols declared locally in "moduleDef" take priority over any opened-import symbols, with one
    /// exception:  for an "import opened M" where "M" contains a top-level symbol "M", unambiguously map the
    /// name "M" to that top-level symbol in "sig". To achieve the "unambiguously" part, return the desired mapping
    /// to the caller, and let the caller remap the symbol after all opened imports have been processed.
    /// </summary>
    private static void ResolveOpenedImportsWorker(ErrorReporter reporter, ModuleSignature importerSignature, ModuleDefinition importer,
      ModuleDecl import, ISet<ModuleSignature> importedSigs,
      out TopLevelDecl topLevelDeclReplacement) {

      topLevelDeclReplacement = null;
      var importSignature = GetSignatureExt(import.AccessibleSignature(false));

      if (!importedSigs.Add(importSignature)) {
        return;
      }

      // top-level declarations:
      foreach (var kv in importSignature.TopLevels) {
        if (!kv.Value.CanBeExported()) {
          continue;
        }

        if (!importerSignature.TopLevels.TryGetValue(kv.Key, out var sameNameSymbolInImporter)) {
          importerSignature.TopLevels.Add(kv.Key, kv.Value);
        } else if (sameNameSymbolInImporter.EnclosingModuleDefinition == importer) {
          // declarations in the importing module take priority over opened-import declarations
          if (kv.Value.EnclosingModuleDefinition.DafnyName == kv.Key) {
            // As an exception to the rule, for an "import opened M" that contains a top-level symbol "M", unambiguously map the
            // name "M" to that top-level symbol in "sig". To achieve the "unambiguously" part, return the desired mapping to
            // the caller, and let the caller remap the symbol after all opened imports have been processed.
            topLevelDeclReplacement = kv.Value;
          }
        } else {
          bool unambiguous = false;
          // keep just one if they normalize to the same entity
          if (sameNameSymbolInImporter == kv.Value) {
            unambiguous = true;
          } else if (sameNameSymbolInImporter is ModuleDecl || kv.Value is ModuleDecl) {
            var dd = ResolveAlias(sameNameSymbolInImporter, reporter);
            var dk = ResolveAlias(kv.Value, reporter);
            unambiguous = dd == dk;
          } else {
            // It's okay if "d" and "kv.Value" denote the same type. This can happen, for example,
            // if both are type synonyms for "int".
            var scope = Type.GetScope();
            if (sameNameSymbolInImporter.IsVisibleInScope(scope) && kv.Value.IsVisibleInScope(scope)) {
              var dType = UserDefinedType.FromTopLevelDecl(sameNameSymbolInImporter.tok, sameNameSymbolInImporter);
              var vType = UserDefinedType.FromTopLevelDecl(kv.Value.tok, kv.Value);
              unambiguous = dType.Equals(vType, true);
            }
          }
          if (!unambiguous) {
            importerSignature.TopLevels[kv.Key] = AmbiguousTopLevelDecl.Create(importer, sameNameSymbolInImporter, kv.Value);
          }
        }
      }

      // constructors:
      foreach (var kv in importSignature.Ctors) {
        if (importerSignature.Ctors.TryGetValue(kv.Key, out var pair)) {
          // The same ctor can be imported from two different imports (e.g "diamond" imports), in which case,
          // they are not duplicates.
          if (!ReferenceEquals(kv.Value.Item1, pair.Item1)) {
            // mark it as a duplicate
            importerSignature.Ctors[kv.Key] = new Tuple<DatatypeCtor, bool>(pair.Item1, true);
          }
        } else {
          // add new
          importerSignature.Ctors.Add(kv.Key, kv.Value);
        }
      }

      // static members:
      foreach (var kv in importSignature.StaticMembers) {
        if (!kv.Value.CanBeExported()) {
          continue;
        }

        if (importerSignature.StaticMembers.TryGetValue(kv.Key, out var md)) {
          importerSignature.StaticMembers[kv.Key] = AmbiguousMemberDecl.Create(importer, md, kv.Value);
        } else {
          // add new
<<<<<<< HEAD
          sig.StaticMembers.Add(kv.Key, kv.Value);
        }
      }
    }

    public ModuleSignature RegisterTopLevelDecls(ModuleDefinition moduleDef, bool useImports) {
      Contract.Requires(moduleDef != null);
      var sig = new ModuleSignature();
      sig.ModuleDef = moduleDef;
      sig.IsAbstract = moduleDef.IsAbstract;
      sig.VisibilityScope = new VisibilityScope();
      sig.VisibilityScope.Augment(moduleDef.VisibilityScope);

      // This is solely used to detect duplicates amongst the various e
      Dictionary<string, TopLevelDecl> toplevels = new Dictionary<string, TopLevelDecl>();
      // Now add the things present
      var anonymousImportCount = 0;
      foreach (TopLevelDecl d in moduleDef.TopLevelDecls) {
        Contract.Assert(d != null);

        if (d is RevealableTypeDecl) {
          revealableTypes.Add((RevealableTypeDecl)d);
        }

        // register the class/datatype/module name
        {
          TopLevelDecl registerThisDecl = null;
          string registerUnderThisName = null;
          if (d is ModuleExportDecl export) {
            if (sig.ExportSets.ContainsKey(d.Name)) {
              reporter.Error(MessageSource.Resolver, d, "duplicate name of export set: {0}", d.Name);
            } else {
              sig.ExportSets[d.Name] = export;
            }
          } else if (d is AliasModuleDecl importDecl && importDecl.ShadowsLiteralModule) {
            // add under an anonymous name
            registerThisDecl = d;
            registerUnderThisName = string.Format("{0}#{1}", d.Name, anonymousImportCount);
            anonymousImportCount++;
          } else if (toplevels.ContainsKey(d.Name)) {
            reporter.Error(MessageSource.Resolver, d, "duplicate name of top-level declaration: {0}", d.Name);
          } else if (d is ClassLikeDecl { NonNullTypeDecl: { } nntd }) {
            registerThisDecl = nntd;
            registerUnderThisName = d.Name;
          } else {
            // Register each class and trait C under its own name, C. Below, we will change this for reference types (which includes all classes
            // and some of the traits), so that C? maps to the class/trait and C maps to the corresponding NonNullTypeDecl. We will need these
            // initial mappings in order to look through the parent traits of traits, below.
            registerThisDecl = d;
            registerUnderThisName = d.Name;
          }

          if (registerThisDecl != null) {
            toplevels[registerUnderThisName] = registerThisDecl;
            sig.TopLevels[registerUnderThisName] = registerThisDecl;
          }
        }
        if (d is ModuleDecl) {
          // nothing to do
        } else if (d is TypeSynonymDecl) {
          // nothing more to register
        } else if (d is NewtypeDecl || d is AbstractTypeDecl) {
          var cl = (TopLevelDeclWithMembers)d;
          // register the names of the type members
          var members = new Dictionary<string, MemberDecl>();
          classMembers.Add(cl, members);
          RegisterMembers(moduleDef, cl, members);
        } else if (d is IteratorDecl) {
          var iter = (IteratorDecl)d;
          iter.Resolve(this);

        } else if (d is DefaultClassDecl defaultClassDecl) {
          var preMemberErrs = reporter.Count(ErrorLevel.Error);

          // register the names of the class members
          var members = new Dictionary<string, MemberDecl>();
          classMembers.Add(defaultClassDecl, members);
          RegisterMembers(moduleDef, defaultClassDecl, members);

          Contract.Assert(preMemberErrs != reporter.Count(ErrorLevel.Error) || !defaultClassDecl.Members.Except(members.Values).Any());

          foreach (MemberDecl m in members.Values) {
            Contract.Assert(!m.HasStaticKeyword);
            if (m is Function or Method or ConstantField) {
              sig.StaticMembers[m.Name] = m;
            }

            if (toplevels.ContainsKey(m.Name)) {
              reporter.Error(MessageSource.Resolver, m.tok, $"duplicate declaration for name {m.Name}");
            }
          }

        } else if (d is ClassLikeDecl) {
          var cl = (ClassLikeDecl)d;
          var preMemberErrs = reporter.Count(ErrorLevel.Error);

          // register the names of the class members
          var members = new Dictionary<string, MemberDecl>();
          classMembers.Add(cl, members);
          RegisterMembers(moduleDef, cl, members);

          Contract.Assert(preMemberErrs != reporter.Count(ErrorLevel.Error) || !cl.Members.Except(members.Values).Any());

        } else if (d is DatatypeDecl) {
          var dt = (DatatypeDecl)d;

          // register the names of the constructors
          dt.ConstructorsByName = new();
          // ... and of the other members
          var members = new Dictionary<string, MemberDecl>();
          classMembers.Add(dt, members);

          foreach (DatatypeCtor ctor in dt.Ctors) {
            if (ctor.Name.EndsWith("?")) {
              reporter.Error(MessageSource.Resolver, ctor,
                "a datatype constructor name is not allowed to end with '?'");
            } else if (dt.ConstructorsByName.ContainsKey(ctor.Name)) {
              reporter.Error(MessageSource.Resolver, ctor, "Duplicate datatype constructor name: {0}", ctor.Name);
            } else {
              dt.ConstructorsByName.Add(ctor.Name, ctor);
              ctor.InheritVisibility(dt);

              // create and add the query "method" (field, really)
              var queryName = ctor.NameNode.Append("?");
              var query = new DatatypeDiscriminator(ctor.RangeToken, queryName, SpecialField.ID.UseIdParam, "is_" + ctor.GetCompileName(Options),
                ctor.IsGhost, Type.Bool, null);
              query.InheritVisibility(dt);
              query.EnclosingClass = dt; // resolve here
              members.Add(queryName.Value, query);
              ctor.QueryField = query;

              // also register the constructor name globally
              Tuple<DatatypeCtor, bool> pair;
              if (sig.Ctors.TryGetValue(ctor.Name, out pair)) {
                // mark it as a duplicate
                sig.Ctors[ctor.Name] = new Tuple<DatatypeCtor, bool>(pair.Item1, true);
              } else {
                // add new
                sig.Ctors.Add(ctor.Name, new Tuple<DatatypeCtor, bool>(ctor, false));
              }
            }
          }

          // add deconstructors now (that is, after the query methods have been added)
          foreach (DatatypeCtor ctor in dt.Ctors) {
            var formalsUsedInThisCtor = new HashSet<string>();
            var duplicates = new HashSet<Formal>();
            foreach (var formal in ctor.Formals) {
              MemberDecl previousMember = null;
              var localDuplicate = false;
              if (formal.HasName) {
                if (members.TryGetValue(formal.Name, out previousMember)) {
                  localDuplicate = formalsUsedInThisCtor.Contains(formal.Name);
                  if (localDuplicate) {
                    reporter.Error(MessageSource.Resolver, ctor,
                      "Duplicate use of deconstructor name in the same constructor: {0}", formal.Name);
                    duplicates.Add(formal);
                  } else if (previousMember is DatatypeDestructor) {
                    // this is okay, if the destructor has the appropriate type; this will be checked later, after type checking
                  } else {
                    reporter.Error(MessageSource.Resolver, ctor,
                      "Name of deconstructor is used by another member of the datatype: {0}", formal.Name);
                  }
                }

                formalsUsedInThisCtor.Add(formal.Name);
              }

              DatatypeDestructor dtor;
              if (!localDuplicate && previousMember is DatatypeDestructor) {
                // a destructor with this name already existed in (a different constructor in) the datatype
                dtor = (DatatypeDestructor)previousMember;
                dtor.AddAnotherEnclosingCtor(ctor, formal);
              } else {
                // either the destructor has no explicit name, or this constructor declared another destructor with this name, or no previous destructor had this name
                dtor = new DatatypeDestructor(formal.RangeToken, ctor, formal, new Name(formal.RangeToken, formal.Name), "dtor_" + formal.CompileName,
                  formal.IsGhost, formal.Type, null);
                dtor.InheritVisibility(dt);
                dtor.EnclosingClass = dt; // resolve here
                if (formal.HasName && !localDuplicate && previousMember == null) {
                  // the destructor has an explict name and there was no member at all with this name before
                  members.Add(formal.Name, dtor);
                }
              }

              ctor.Destructors.Add(dtor);
            }

            foreach (var duplicate in duplicates) {
              ctor.Formals.Remove(duplicate);
            }
          }

          // finally, add any additional user-defined members
          RegisterMembers(moduleDef, dt, members);

        } else {
          var cl = (ValuetypeDecl)d;
          // register the names of the type members
          var members = new Dictionary<string, MemberDecl>();
          classMembers.Add(cl, members);
          RegisterMembers(moduleDef, cl, members);
        }
      }

      // Figure out which TraitDecl's are reference types, and for each of them, create a corresponding NonNullTypeDecl.
      // To figure this out, we need to look at the parents of each TraitDecl, but those parents have not yet been resolved.
      // Since we just need the head of each parent, we'll do that name resolution here (and will redo it later, when each parent
      // type is resolved properly).
      //
      // Some inaccuracies can occur here, since possibly-null types have not yet been registered. However, since such types aren't allowed
      // as parents, it doesn't matter that they aren't available yet.
      //
      // If the head of a parent trait cannot be resolved, it is ignored here. An error will be reported later, when trait declarations are
      // resolved properly. Similarly, any cycle detected among the trait-parent heads is ignored. Cycles are detected (again) later and an
      // error will be reported then (in the meantime, we may have computed incorrectly whether or not a TraitDecl is a reference type, but
      // the cycle still remains, so an error will be reported later). (Btw, the later cycle detection detects not only cycles among parent
      // heads, but also among the type arguments of parent traits.)
      //
      // In the following dictionary, a TraitDecl not being present among the keys means it has not been visited in the InheritsFromObject traversal.
      // If a TraitDecl is a key and maps to "false", then it is currently being visited.
      // If a TraitDecl is a key and maps to "true", then its .IsReferenceTypeDecl has been computed and is ready to be used.
      var traitsProgress = new Dictionary<TraitDecl, bool>();
      foreach (var decl in moduleDef.TopLevelDecls.Where(d => d is TraitDecl)) {
        // Resolve a "path" to a top-level declaration, if possible. On error, return null.
        // The path is expected to consist of NameSegment or ExprDotName nodes.
        TopLevelDecl ResolveNamePath(Expression path) {
          // A single NameSegment is a little different, because it may refer to built-in type (of interest here: "object").
          if (path is NameSegment nameSegment) {
            if (sig.TopLevels.TryGetValue(nameSegment.Name, out var topLevelDecl)) {
              return topLevelDecl;
            } else if (moduleInfo.TopLevels.TryGetValue(nameSegment.Name, out topLevelDecl)) {
              // For "object" and other reference-type declarations from other modules, we're picking up the NonNullTypeDecl; if so, return
              // the original declaration.
              return topLevelDecl is NonNullTypeDecl nntd ? nntd.ViewAsClass : topLevelDecl;
            } else {
              return null;
            }
          }

          // convert the ExprDotName to a list of strings
          var names = new List<string>();
          while (path is ExprDotName exprDotName) {
            names.Add(exprDotName.SuffixName);
            path = exprDotName.Lhs;
          }
          names.Add(((NameSegment)path).Name);
          var s = sig;
          var i = names.Count;
          while (true) {
            i--;
            if (!s.TopLevels.TryGetValue(names[i], out var topLevelDecl)) {
              return null;
            } else if (i == 0) {
              // For reference-type declarations from other modules, we're picking up the NonNullTypeDecl; if so, return
              // the original declaration.
              return topLevelDecl is NonNullTypeDecl nntd ? nntd.ViewAsClass : topLevelDecl;
            } else if (topLevelDecl is ModuleDecl moduleDecl) {
              var signature = moduleDecl.AccessibleSignature(false);
              s = GetSignature(signature);
            } else {
              return null;
            }
          }
        }

        bool InheritsFromObject(TraitDecl traitDecl) {
          if (traitsProgress.TryGetValue(traitDecl, out var isDone)) {
            if (isDone) {
              return traitDecl.IsReferenceTypeDecl;
            } else {
              // there is a cycle among the parents, so we'll suppose the trait does inherit from "object"
              return true;
            }
          }
          traitsProgress[traitDecl] = false; // indicate that traitDecl is currently being visited

          var inheritsFromObject = traitDecl.IsObjectTrait;
          foreach (var parent in traitDecl.ParentTraits) {
            if (parent is UserDefinedType udt) {
              if (ResolveNamePath(udt.NamePath) is TraitDecl parentTrait) {
                if (parentTrait.EnclosingModuleDefinition == moduleDef) {
                  inheritsFromObject = InheritsFromObject(parentTrait) || inheritsFromObject;
                } else {
                  inheritsFromObject = parentTrait.IsReferenceTypeDecl || inheritsFromObject;
                }
              }
            }
          }

          traitDecl.SetUpAsReferenceType(Options.Get(CommonOptionBag.GeneralTraits) ? inheritsFromObject : true);
          traitsProgress[traitDecl] = true; // indicate that traitDecl.IsReferenceTypeDecl can now be called
          return inheritsFromObject;
        }

        InheritsFromObject((TraitDecl)decl);
      }

      // Now, for each reference type (class and some traits), register its possibly-null type.
      // In the big loop above, each class and trait was registered under its own name. We're now going to change that for the reference types.
      foreach (TopLevelDecl d in moduleDef.TopLevelDecls) {
        if (d is ClassLikeDecl { NonNullTypeDecl: { } nntd }) {
          var name = d.Name + "?";
          TopLevelDecl prev;
          if (toplevels.TryGetValue(name, out prev)) {
            reporter.Error(MessageSource.Resolver, d,
              "a module that already contains a top-level declaration '{0}' is not allowed to declare a reference type ({1}) '{2}'",
              name, d.WhatKind, d.Name);
          } else {
            // change the mapping of d.Name to d.NonNullTypeDecl
            toplevels[d.Name] = nntd;
            sig.TopLevels[d.Name] = nntd;
            // map the name d.Name+"?" to d
            toplevels[name] = d;
            sig.TopLevels[name] = d;
          }
        }
      }

      return sig;
    }

    void RegisterMembers(ModuleDefinition moduleDef, TopLevelDeclWithMembers cl,
      Dictionary<string, MemberDecl> members) {
      Contract.Requires(moduleDef != null);
      Contract.Requires(cl != null);
      Contract.Requires(members != null);

      foreach (MemberDecl m in cl.Members) {
        if (!members.ContainsKey(m.Name)) {
          members.Add(m.Name, m);
          if (m is Constructor) {
            Contract.Assert(cl is ClassLikeDecl); // the parser ensures this condition
            if (cl is TraitDecl) {
              reporter.Error(MessageSource.Resolver, m.tok, "a trait is not allowed to declare a constructor");
            } else {
              ((ClassDecl)cl).HasConstructor = true;
            }
          } else if (m is ExtremePredicate || m is ExtremeLemma) {
            var extraName = m.NameNode.Append("#");
            MemberDecl extraMember;
            var cloner = new Cloner();
            var formals = new List<Formal>();
            Type typeOfK;
            if ((m is ExtremePredicate && ((ExtremePredicate)m).KNat) ||
                (m is ExtremeLemma && ((ExtremeLemma)m).KNat)) {
              typeOfK = new UserDefinedType(m.tok, "nat", (List<Type>)null);
            } else {
              typeOfK = new BigOrdinalType();
            }

            var k = new ImplicitFormal(m.tok, "_k", typeOfK, true, false);
            reporter.Info(MessageSource.Resolver, m.tok, string.Format("_k: {0}", k.Type));
            formals.Add(k);
            if (m is ExtremePredicate extremePredicate) {
              formals.AddRange(extremePredicate.Formals.ConvertAll(f => cloner.CloneFormal(f, false)));

              List<TypeParameter> tyvars = extremePredicate.TypeArgs.ConvertAll(cloner.CloneTypeParam);

              // create prefix predicate
              extremePredicate.PrefixPredicate = new PrefixPredicate(extremePredicate.RangeToken, extraName, extremePredicate.HasStaticKeyword,
                tyvars, k, formals,
                extremePredicate.Req.ConvertAll(cloner.CloneAttributedExpr),
                extremePredicate.Reads.ConvertAll(cloner.CloneFrameExpr),
                extremePredicate.Ens.ConvertAll(cloner.CloneAttributedExpr),
                new Specification<Expression>(new List<Expression>() { new IdentifierExpr(extremePredicate.tok, k.Name) }, null),
                cloner.CloneExpr(extremePredicate.Body),
                null,
                extremePredicate);
              extraMember = extremePredicate.PrefixPredicate;
            } else {
              var extremeLemma = (ExtremeLemma)m;
              // _k has already been added to 'formals', so append the original formals
              formals.AddRange(extremeLemma.Ins.ConvertAll(f => cloner.CloneFormal(f, false)));
              // prepend _k to the given decreases clause
              var decr = new List<Expression>();
              decr.Add(new IdentifierExpr(extremeLemma.tok, k.Name));
              decr.AddRange(extremeLemma.Decreases.Expressions.ConvertAll(cloner.CloneExpr));
              // Create prefix lemma.  Note that the body is not cloned, but simply shared.
              // For a greatest lemma, the postconditions are filled in after the greatest lemma's postconditions have been resolved.
              // For a least lemma, the preconditions are filled in after the least lemma's preconditions have been resolved.
              var req = extremeLemma is GreatestLemma
                ? extremeLemma.Req.ConvertAll(cloner.CloneAttributedExpr)
                : new List<AttributedExpression>();
              var ens = extremeLemma is GreatestLemma
                ? new List<AttributedExpression>()
                : extremeLemma.Ens.ConvertAll(cloner.CloneAttributedExpr);
              extremeLemma.PrefixLemma = new PrefixLemma(extremeLemma.RangeToken, extraName, extremeLemma.HasStaticKeyword,
                extremeLemma.TypeArgs.ConvertAll(cloner.CloneTypeParam), k, formals, extremeLemma.Outs.ConvertAll(f => cloner.CloneFormal(f, false)),
                req, cloner.CloneSpecFrameExpr(extremeLemma.Mod), ens,
                new Specification<Expression>(decr, null),
                null, // Note, the body for the prefix method will be created once the call graph has been computed and the SCC for the greatest lemma is known
                cloner.CloneAttributes(extremeLemma.Attributes), extremeLemma);
              extraMember = extremeLemma.PrefixLemma;
            }

            extraMember.InheritVisibility(m, false);
            members.Add(extraName.Value, extraMember);
          } else if (m is Function f && f.ByMethodBody != null) {
            RegisterByMethod(f, cl);
          }
        } else if (m is Constructor && !((Constructor)m).HasName) {
          reporter.Error(MessageSource.Resolver, m, "More than one anonymous constructor");
        } else {
          reporter.Error(MessageSource.Resolver, m, "Duplicate member name: {0}", m.Name);
=======
          importerSignature.StaticMembers.Add(kv.Key, kv.Value);
>>>>>>> 18eaf5b3
        }
      }
    }

    public static void RegisterByMethod(Function f, TopLevelDeclWithMembers cl) {
      Contract.Requires(f != null && f.ByMethodBody != null);

      var tok = f.ByMethodTok;
      var resultVar = f.Result ?? new Formal(tok, "#result", f.ResultType, false, false, null);
      var r = Expression.CreateIdentExpr(resultVar);
      // To construct the receiver, we want to know if the function is static or instance. That information is ordinarily computed
      // by f.IsStatic, which looks at f.HasStaticKeyword and f.EnclosingClass. However, at this time, f.EnclosingClass hasn't yet
      // been set. Instead, we compute here directly from f.HasStaticKeyword and "cl".
      var isStatic = f.HasStaticKeyword || cl is DefaultClassDecl;
      var receiver = isStatic ? (Expression)new StaticReceiverExpr(tok, cl, true) : new ImplicitThisExpr(tok);
      var fn = new ApplySuffix(tok, null,
        new ExprDotName(tok, receiver, f.Name, null),
        new ActualBindings(f.Formals.ConvertAll(Expression.CreateIdentExpr)).ArgumentBindings,
        tok);
      var post = new AttributedExpression(new BinaryExpr(tok, BinaryExpr.Opcode.Eq, r, fn));
      var method = new Method(f.RangeToken, f.NameNode, f.HasStaticKeyword, false, f.TypeArgs,
        f.Formals, new List<Formal>() { resultVar },
        f.Req, new Specification<FrameExpression>(new List<FrameExpression>(), null), new List<AttributedExpression>() { post }, f.Decreases,
        f.ByMethodBody, f.Attributes, null, true);
      Contract.Assert(f.ByMethodDecl == null);
      method.InheritVisibility(f);
      method.FunctionFromWhichThisIsByMethodDecl = f;
      f.ByMethodDecl = method;
    }

    private ModuleSignature MakeAbstractSignature(ModuleSignature p, string name, int height,
      Dictionary<ModuleDefinition, ModuleSignature> mods) {
      Contract.Requires(p != null);
      Contract.Requires(name != null);
      Contract.Requires(mods != null);
      var errCount = reporter.Count(ErrorLevel.Error);

      var mod = new ModuleDefinition(RangeToken.NoToken, new Name(name + ".Abs"), new List<IToken>(), true, true, null, null, null,
        false);
      mod.Height = height;
      foreach (var kv in p.TopLevels) {
        if (!(kv.Value is NonNullTypeDecl or DefaultClassDecl)) {
          var clone = CloneDeclaration(p.VisibilityScope, kv.Value, mod, mods, name);
          mod.SourceDecls.Add(clone);
        }
      }

      var defaultClassDecl = new DefaultClassDecl(mod, p.StaticMembers.Values.ToList());
      mod.DefaultClass = (DefaultClassDecl)CloneDeclaration(p.VisibilityScope, defaultClassDecl, mod, mods, name);

      var sig = mod.RegisterTopLevelDecls(this, true);
      sig.Refines = p.Refines;
      sig.IsAbstract = p.IsAbstract;
      mods.Add(mod, sig);
      var good = mod.Resolve(sig, this);
      if (good && reporter.Count(ErrorLevel.Error) == errCount) {
        mod.SuccessfullyResolved = true;
      }

      return sig;
    }

    TopLevelDecl CloneDeclaration(VisibilityScope scope, TopLevelDecl d, ModuleDefinition newParent,
      Dictionary<ModuleDefinition, ModuleSignature> mods, string name) {
      Contract.Requires(d != null);
      Contract.Requires(newParent != null);
      Contract.Requires(mods != null);
      Contract.Requires(name != null);

      if (d is AbstractModuleDecl abstractDecl) {
        var sig = MakeAbstractSignature(abstractDecl.OriginalSignature, name + "." + abstractDecl.Name, abstractDecl.Height, mods);
        var result = new AbstractModuleDecl(abstractDecl.RangeToken, abstractDecl.QId, abstractDecl.NameNode,
          newParent, abstractDecl.Opened, abstractDecl.Exports, Guid.NewGuid()) {
          Signature = sig,
          OriginalSignature = abstractDecl.OriginalSignature
        };
        return result;
      } else {
        return new AbstractSignatureCloner(scope).CloneDeclaration(d, newParent);
      }
    }


    public bool ResolveExport(ModuleDecl alias, ModuleDefinition parent, ModuleQualifiedId qid,
      List<IToken> exports, out ModuleSignature p, ErrorReporter reporter) {
      Contract.Requires(qid != null);
      Contract.Requires(qid.Path.Count > 0);
      Contract.Requires(exports != null);

      ModuleDecl decl = qid.ResolveTarget(reporter);
      if (decl == null) {
        p = null;
        return false;
      }
      p = decl.Signature;
      if (exports.Count == 0) {
        if (p.ExportSets.Count == 0) {
          if (decl is LiteralModuleDecl) {
            p = ((LiteralModuleDecl)decl).DefaultExport;
          } else {
            // p is OK
          }
        } else {
          var m = p.ExportSets.GetValueOrDefault(decl.Name, null);
          if (m == null) {
            // no default view is specified.
            reporter.Error(MessageSource.Resolver, qid.RootToken(), "no default export set declared in module: {0}", decl.Name);
            return false;
          }
          p = m.AccessibleSignature();
        }
      } else {
        ModuleExportDecl pp;
        if (decl.Signature.ExportSets.TryGetValue(exports[0].val, out pp)) {
          p = pp.AccessibleSignature();
        } else {
          reporter.Error(MessageSource.Resolver, exports[0], "no export set '{0}' in module '{1}'", exports[0].val, decl.Name);
          p = null;
          return false;
        }

        foreach (IToken export in exports.Skip(1)) {
          if (decl.Signature.ExportSets.TryGetValue(export.val, out pp)) {
            Contract.Assert(Object.ReferenceEquals(p.ModuleDef, pp.Signature.ModuleDef));
            ModuleSignature merged = MergeSignature(p, pp.Signature);
            merged.ModuleDef = pp.Signature.ModuleDef;
            p = merged;
          } else {
            reporter.Error(MessageSource.Resolver, export, "no export set {0} in module {1}", export.val, decl.Name);
            p = null;
            return false;
          }
        }
      }
      return true;
    }

    public void RevealAllInScope(IEnumerable<TopLevelDecl> declarations, VisibilityScope scope) {
      foreach (TopLevelDecl d in declarations) {
        d.AddVisibilityScope(scope, false);
        if (d is TopLevelDeclWithMembers) {
          var cl = (TopLevelDeclWithMembers)d;
          foreach (var mem in cl.Members) {
            if (!mem.ScopeIsInherited) {
              mem.AddVisibilityScope(scope, false);
            }
          }
          var nnd = (cl as ClassLikeDecl)?.NonNullTypeDecl;
          if (nnd != null) {
            nnd.AddVisibilityScope(scope, false);
          }
        }
      }
    }

    public void ResolveTopLevelDecls_Signatures(ModuleDefinition def, ModuleSignature sig, List<TopLevelDecl/*!*/>/*!*/ declarations, Graph<IndDatatypeDecl/*!*/>/*!*/ datatypeDependencies, Graph<CoDatatypeDecl/*!*/>/*!*/ codatatypeDependencies) {
      Contract.Requires(declarations != null);
      Contract.Requires(datatypeDependencies != null);
      Contract.Requires(codatatypeDependencies != null);
      RevealAllInScope(declarations, def.VisibilityScope);

      /* Augment the scoping environment for the current module*/
      foreach (TopLevelDecl d in declarations) {
        if (d is ModuleDecl && !(d is ModuleExportDecl)) {
          var decl = (ModuleDecl)d;
          moduleInfo.VisibilityScope.Augment(decl.AccessibleSignature().VisibilityScope);
          sig.VisibilityScope.Augment(decl.AccessibleSignature().VisibilityScope);
        }
      }
      /*if (sig.Refines != null) {
        moduleInfo.VisibilityScope.Augment(sig.Refines.VisibilityScope);
        sig.VisibilityScope.Augment(sig.Refines.VisibilityScope);
      }*/

      var typeRedirectionDependencies = new Graph<RedirectingTypeDecl>();  // this concerns the type directions, not their constraints (which are checked for cyclic dependencies later)
      foreach (TopLevelDecl d in declarations) {
        Contract.Assert(d != null);
        allTypeParameters.PushMarker();
        ResolveTypeParameters(d.TypeArgs, true, d);
        if (d is TypeSynonymDecl) {
          var dd = (TypeSynonymDecl)d;
          ResolveType(dd.tok, dd.Rhs, dd, ResolveTypeOptionEnum.AllowPrefix, dd.TypeArgs);
          dd.Rhs.ForeachTypeComponent(ty => {
            var s = ty.AsRedirectingType;
            if (s != null && s != dd) {
              typeRedirectionDependencies.AddEdge(dd, s);
            }
          });
        } else if (d is NewtypeDecl) {
          var dd = (NewtypeDecl)d;
          ResolveType(dd.tok, dd.BaseType, dd, ResolveTypeOptionEnum.DontInfer, null);
          dd.BaseType.ForeachTypeComponent(ty => {
            var s = ty.AsRedirectingType;
            if (s != null && s != dd) {
              typeRedirectionDependencies.AddEdge(dd, s);
            }
          });
          ResolveClassMemberTypes(dd);
        } else if (d is IteratorDecl) {
          ResolveIteratorSignature((IteratorDecl)d);
        } else if (d is ModuleDecl) {
          var decl = (ModuleDecl)d;
          if (!def.IsAbstract && decl is AliasModuleDecl am && decl.Signature.IsAbstract) {
<<<<<<< HEAD
            reporter.Error(MessageSource.Resolver, am.TargetQId.rootToken(),
              "a compiled module ({0}) is not allowed to import an abstract module ({1})", def.Name, am.TargetQId.ToString());
=======
            reporter.Error(MessageSource.Resolver, am.TargetQId.RootToken(), "a compiled module ({0}) is not allowed to import an abstract module ({1})", def.Name, am.TargetQId.ToString());
>>>>>>> 18eaf5b3
          }
        } else if (d is DatatypeDecl) {
          var dd = (DatatypeDecl)d;
          ResolveCtorTypes(dd, datatypeDependencies, codatatypeDependencies);
          ResolveClassMemberTypes(dd);
        } else {
          ResolveClassMemberTypes((TopLevelDeclWithMembers)d);
        }
        allTypeParameters.PopMarker();
      }

      // Resolve the parent-trait types and fill in .ParentTraitHeads
      var prevErrorCount = reporter.Count(ErrorLevel.Error);
      var parentRelation = new Graph<TopLevelDeclWithMembers>();
      foreach (TopLevelDecl d in declarations) {
        if (d is TopLevelDeclWithMembers cl) {
          ResolveParentTraitTypes(cl, parentRelation);
        }
      }
      // Check for cycles among parent traits
      foreach (var cycle in parentRelation.AllCycles()) {
        ReportCycleError(reporter, cycle, m => m.tok, m => m.Name, "trait definitions contain a cycle");
      }
      if (prevErrorCount == reporter.Count(ErrorLevel.Error)) {
        // check that only reference types (classes and some traits) inherit from 'object'
        foreach (TopLevelDecl d in declarations.Where(d => d is TopLevelDeclWithMembers and not ClassLikeDecl)) {
          var nonReferenceTypeDecl = (TopLevelDeclWithMembers)d;
          foreach (var parentType in nonReferenceTypeDecl.ParentTraits) {
            if (parentType.IsRefType) {
              reporter.Error(MessageSource.Resolver, parentType is UserDefinedType parentUdt ? parentUdt.tok : nonReferenceTypeDecl.tok,
                $"{nonReferenceTypeDecl.WhatKind} is not allowed to extend '{parentType}', because it is a reference type");
              break; // one error message per "decl" is enough
            }
          }
        }
      }
      if (prevErrorCount == reporter.Count(ErrorLevel.Error)) {
        // Register the trait members in the classes that inherit them
        foreach (TopLevelDecl d in declarations) {
          if (d is TopLevelDeclWithMembers cl) {
            RegisterInheritedMembers(cl);
          }
        }
      }
      if (prevErrorCount == reporter.Count(ErrorLevel.Error)) {
        // Now that all traits have been resolved, let classes inherit the trait members
        foreach (var d in declarations) {
          if (d is TopLevelDeclWithMembers cl) {
            InheritedTraitMembers(cl);
          }
        }
      }

      // perform acyclicity test on type synonyms
      foreach (var cycle in typeRedirectionDependencies.AllCycles()) {
        ReportCycleError(reporter, cycle, rtd => rtd.tok, rtd => rtd.Name, "cycle among redirecting types (newtypes, subset types, type synonyms)");
      }
    }

    public static readonly List<NativeType> NativeTypes = new List<NativeType>() {
      new NativeType("byte", 0, 0x100, 8, NativeType.Selection.Byte),
      new NativeType("sbyte", -0x80, 0x80, 0, NativeType.Selection.SByte),
      new NativeType("ushort", 0, 0x1_0000, 16, NativeType.Selection.UShort),
      new NativeType("short", -0x8000, 0x8000, 0, NativeType.Selection.Short),
      new NativeType("uint", 0, 0x1_0000_0000, 32, NativeType.Selection.UInt),
      new NativeType("int", -0x8000_0000, 0x8000_0000, 0, NativeType.Selection.Int),
      new NativeType("number", -0x1f_ffff_ffff_ffff, 0x20_0000_0000_0000, 0, NativeType.Selection.Number),  // JavaScript integers
      new NativeType("ulong", 0, new BigInteger(0x1_0000_0000) * new BigInteger(0x1_0000_0000), 64, NativeType.Selection.ULong),
      new NativeType("long", Int64.MinValue, 0x8000_0000_0000_0000, 0, NativeType.Selection.Long),
    };

    public void ResolveTopLevelDecls_Core(List<TopLevelDecl> declarations,
      Graph<IndDatatypeDecl> datatypeDependencies, Graph<CoDatatypeDecl> codatatypeDependencies,
      string moduleName, bool isAnExport = false) {

      Contract.Requires(declarations != null);
      Contract.Requires(cce.NonNullElements(datatypeDependencies.GetVertices()));
      Contract.Requires(cce.NonNullElements(codatatypeDependencies.GetVertices()));
      Contract.Requires(AllTypeConstraints.Count == 0);

      Contract.Ensures(AllTypeConstraints.Count == 0);

      int prevErrorCount = reporter.Count(ErrorLevel.Error);

      // ---------------------------------- Pass 0 ----------------------------------
      // This pass:
      // * resolves names, introduces (and may solve) type constraints
      // * checks that all types were properly inferred
      // * fills in .ResolvedOp fields
      // * perform substitution for DefaultValueExpression's
      // ----------------------------------------------------------------------------

      if (Options.Get(CommonOptionBag.TypeSystemRefresh)) {
        // Resolve all names and infer types.
        var preTypeResolver = new PreTypeResolver(this);
        preTypeResolver.ResolveDeclarations(declarations);

        if (reporter.Count(ErrorLevel.Error) == prevErrorCount) {
          var u = new UnderspecificationDetector(this);
          u.Check(declarations);
        }

        if (reporter.Count(ErrorLevel.Error) == prevErrorCount) {
          var u = new UnderspecificationDetector(this);
          u.Check(declarations);
        }

        if (reporter.Count(ErrorLevel.Error) == prevErrorCount) {
          var u = new UnderspecificationDetector(this);
          u.Check(declarations);
        }

        if (reporter.Count(ErrorLevel.Error) == prevErrorCount) {
          new PreTypeToTypeVisitor().VisitDeclarations(declarations);
        }

      } else {
        // Resolve all names and infer types. These two are done together, because name resolution depends on having type information
        // and type inference depends on having resolved names.
        // The task is first performed for (the constraints of) newtype declarations, (the constraints of) subset type declarations, and
        // (the right-hand sides of) const declarations, because type resolution sometimes needs to know the base type of newtypes and subset types
        // and needs to know the type of const fields. Doing these declarations increases the chances the right information will be provided
        // in time.
        // Once the task is done for these newtype/subset-type/const parts, the task continues with everything else.
        ResolveNamesAndInferTypes(declarations, true);
        ResolveNamesAndInferTypes(declarations, false);
      }

      // Check that all types have been determined. During this process, also fill in all .ResolvedOp fields.
      if (reporter.Count(ErrorLevel.Error) == prevErrorCount) {
        var checkTypeInferenceVisitor = new CheckTypeInferenceVisitor(this);
        checkTypeInferenceVisitor.VisitDeclarations(declarations);
      }

      // Substitute for DefaultValueExpression's
      FillInDefaultValueExpressions();

      // ---------------------------------- Pass 1 ----------------------------------
      // This pass does the following:
      // * desugar functions used in reads clauses
      // * compute .BodySurrogate for body-less loops
      // * discovers bounds
      // * builds the module's call graph.
      // * compute and checks ghosts (this makes use of bounds discovery, as done above)
      // * for newtypes, figure out native types
      // * for datatypes, check that shared destructors are in agreement in ghost matters
      // * for functions and methods, determine tail recursion
      // ----------------------------------------------------------------------------

      // Discover bounds. These are needed later to determine if certain things are ghost or compiled,
      // and thus this should be done before building the call graph.
      // The BoundsDiscoveryVisitor also desugars FrameExpressions, so that bounds discovery can
      // apply to the desugared versions.
      // This pass also computes body surrogates for body-less loops, which is a bit like desugaring
      // such loops.
      if (reporter.Count(ErrorLevel.Error) == prevErrorCount) {
        var boundsDiscoveryVisitor = new BoundsDiscoveryVisitor(this);
        boundsDiscoveryVisitor.VisitDeclarations(declarations);
      }

      if (reporter.Count(ErrorLevel.Error) == prevErrorCount) {
        CallGraphBuilder.Build(declarations, reporter);
      }

      // Compute ghost interests, figure out native types, check agreement among datatype destructors, and determine tail calls.
      if (reporter.Count(ErrorLevel.Error) == prevErrorCount) {
        foreach (TopLevelDecl d in declarations) {
          if (d is IteratorDecl) {
            var iter = (IteratorDecl)d;
            iter.SubExpressions.Iter(e => CheckExpression(e, this, iter));
            if (iter.Body != null) {
              ComputeGhostInterest(iter.Body, false, null, iter);
              CheckExpression(iter.Body, this, iter);
            }

          } else if (d is SubsetTypeDecl subsetTypeDecl) {
            Contract.Assert(subsetTypeDecl.Constraint != null);
            CheckExpression(subsetTypeDecl.Constraint, this, new CodeContextWrapper(subsetTypeDecl, true));
            subsetTypeDecl.ConstraintIsCompilable =
              ExpressionTester.CheckIsCompilable(Options, null, subsetTypeDecl.Constraint, new CodeContextWrapper(subsetTypeDecl, true));
            subsetTypeDecl.CheckedIfConstraintIsCompilable = true;

            if (subsetTypeDecl.Witness != null) {
              CheckExpression(subsetTypeDecl.Witness, this, new CodeContextWrapper(subsetTypeDecl, subsetTypeDecl.WitnessKind == SubsetTypeDecl.WKind.Ghost));
              if (subsetTypeDecl.WitnessKind == SubsetTypeDecl.WKind.Compiled) {
                var codeContext = new CodeContextWrapper(subsetTypeDecl, subsetTypeDecl.WitnessKind == SubsetTypeDecl.WKind.Ghost);
                ExpressionTester.CheckIsCompilable(Options, this, subsetTypeDecl.Witness, codeContext);
              }
            }

          } else if (d is NewtypeDecl newtypeDecl) {
            if (newtypeDecl.Var != null) {
              Contract.Assert(newtypeDecl.Constraint != null);
              CheckExpression(newtypeDecl.Constraint, this, new CodeContextWrapper(newtypeDecl, true));
              if (newtypeDecl.Witness != null) {
                CheckExpression(newtypeDecl.Witness, this, new CodeContextWrapper(newtypeDecl, newtypeDecl.WitnessKind == SubsetTypeDecl.WKind.Ghost));
              }
            }
            if (newtypeDecl.Witness != null && newtypeDecl.WitnessKind == SubsetTypeDecl.WKind.Compiled) {
              var codeContext = new CodeContextWrapper(newtypeDecl, newtypeDecl.WitnessKind == SubsetTypeDecl.WKind.Ghost);
              ExpressionTester.CheckIsCompilable(Options, this, newtypeDecl.Witness, codeContext);
            }

            FigureOutNativeType(newtypeDecl);

          } else if (d is DatatypeDecl) {
            var dd = (DatatypeDecl)d;
            foreach (var member in GetClassMembers(dd)!.Values) {
              var dtor = member as DatatypeDestructor;
              if (dtor != null) {
                var rolemodel = dtor.CorrespondingFormals[0];
                for (int i = 1; i < dtor.CorrespondingFormals.Count; i++) {
                  var other = dtor.CorrespondingFormals[i];
                  if (rolemodel.IsGhost != other.IsGhost) {
                    reporter.Error(MessageSource.Resolver, other,
                      "shared destructors must agree on whether or not they are ghost, but '{0}' is {1} in constructor '{2}' and {3} in constructor '{4}'",
                      rolemodel.Name,
                      rolemodel.IsGhost ? "ghost" : "non-ghost", dtor.EnclosingCtors[0].Name,
                      other.IsGhost ? "ghost" : "non-ghost", dtor.EnclosingCtors[i].Name);
                  }
                }
              }
            }
            foreach (var ctor in dd.Ctors) {
              CheckParameterDefaultValuesAreCompilable(ctor.Formals, dd);
            }
          }

          if (d is TopLevelDeclWithMembers cl) {
            ResolveClassMembers_Pass1(cl);
          }
        }
      }

      // ---------------------------------- Pass 2 ----------------------------------
      // This pass fills in various additional information.
      // * Subset type in comprehensions have a compilable constraint 
      // * Postconditions and bodies of prefix lemmas
      // * Compute postconditions and statement body of prefix lemmas
      // * Perform the stratosphere check on inductive datatypes, and compute to what extent the inductive datatypes require equality support
      // * Set the SccRepr field of codatatypes
      // * Perform the guardedness check on co-datatypes
      // * Do datatypes and type synonyms until a fixpoint is reached, same for functions and methods	
      // * Check that functions claiming to be abstemious really are
      // * Check that all == and != operators in non-ghost contexts are applied to equality-supporting types.
      // * Extreme predicate recursivity checks
      // * Verify that subset constraints are compilable if necessary
      // ----------------------------------------------------------------------------

      if (reporter.Count(ErrorLevel.Error) == prevErrorCount) {
        // fill in the postconditions and bodies of prefix lemmas
        FillInPostConditionsAndBodiesOfPrefixLemmas(declarations);
      }

      // Perform the stratosphere check on inductive datatypes, and compute to what extent the inductive datatypes require equality support
      foreach (var dtd in datatypeDependencies.TopologicallySortedComponents()) {
        if (datatypeDependencies.GetSCCRepresentative(dtd) == dtd) {
          // do the following check once per SCC, so call it on each SCC representative
          SccStratosphereCheck(dtd, datatypeDependencies);
          DetermineEqualitySupport(dtd, datatypeDependencies);
        }
      }

      // Set the SccRepr field of codatatypes
      foreach (var repr in codatatypeDependencies.TopologicallySortedComponents()) {
        foreach (var codt in codatatypeDependencies.GetSCC(repr)) {
          codt.SscRepr = repr;
        }
      }

      if (reporter.Count(ErrorLevel.Error) == prevErrorCount) {  // because CheckCoCalls requires the given expression to have been successfully resolved
        // Perform the guardedness check on co-datatypes
        foreach (var repr in ModuleDefinition.AllFunctionSCCs(declarations)) {
          var module = repr.EnclosingModule;
          bool dealsWithCodatatypes = false;
          foreach (var m in module.CallGraph.GetSCC(repr)) {
            var f = m as Function;
            if (f != null && f.ResultType.InvolvesCoDatatype) {
              dealsWithCodatatypes = true;
              break;
            }
          }
          var coCandidates = new List<CoCallResolution.CoCallInfo>();
          var hasIntraClusterCallsInDestructiveContexts = false;
          foreach (var m in module.CallGraph.GetSCC(repr)) {
            var f = m as Function;
            if (f != null && f.Body != null) {
              var checker = new CoCallResolution(f, dealsWithCodatatypes);
              checker.CheckCoCalls(f.Body);
              coCandidates.AddRange(checker.FinalCandidates);
              hasIntraClusterCallsInDestructiveContexts |= checker.HasIntraClusterCallsInDestructiveContexts;
            } else if (f == null) {
              // the SCC contains a method, which we always consider to be a destructive context
              hasIntraClusterCallsInDestructiveContexts = true;
            }
          }
          if (coCandidates.Count != 0) {
            if (hasIntraClusterCallsInDestructiveContexts) {
              foreach (var c in coCandidates) {
                c.CandidateCall.CoCall = FunctionCallExpr.CoCallResolution.NoBecauseRecursiveCallsInDestructiveContext;
              }
            } else {
              foreach (var c in coCandidates) {
                c.CandidateCall.CoCall = FunctionCallExpr.CoCallResolution.Yes;
                c.EnclosingCoConstructor.IsCoCall = true;
                reporter.Info(MessageSource.Resolver, c.CandidateCall.tok, "co-recursive call");
              }
              // Finally, fill in the CoClusterTarget field
              // Start by setting all the CoClusterTarget fields to CoRecursiveTargetAllTheWay.
              foreach (var m in module.CallGraph.GetSCC(repr)) {
                var f = (Function)m;  // the cast is justified on account of that we allow co-recursive calls only in clusters that have no methods at all
                f.CoClusterTarget = Function.CoCallClusterInvolvement.CoRecursiveTargetAllTheWay;
              }
              // Then change the field to IsMutuallyRecursiveTarget whenever we see a non-self recursive non-co-recursive call
              foreach (var m in module.CallGraph.GetSCC(repr)) {
                var f = (Function)m;  // cast is justified just like above
                foreach (var call in f.AllCalls) {
                  if (call.CoCall != FunctionCallExpr.CoCallResolution.Yes && call.Function != f && ModuleDefinition.InSameSCC(f, call.Function)) {
                    call.Function.CoClusterTarget = Function.CoCallClusterInvolvement.IsMutuallyRecursiveTarget;
                  }
                }
              }
            }
          }
        }

        InferEqualitySupport(declarations);

        // Check that functions claiming to be abstemious really are, and check that 'older' parameters are used only when allowed
        foreach (var fn in ModuleDefinition.AllFunctions(declarations)) {
          new Abstemious(reporter).Check(fn);
          CheckOlderParameters(fn);
        }
        // Check that all == and != operators in non-ghost contexts are applied to equality-supporting types.
        // Note that this check can only be done after determining which expressions are ghosts.
        foreach (var d in declarations) {
          for (var attr = d.Attributes; attr != null; attr = attr.Prev) {
            attr.Args.Iter(e => CheckTypeCharacteristics_Expr(e, true));
          }

          if (d is IteratorDecl) {
            var iter = (IteratorDecl)d;
            foreach (var p in iter.Ins) {
              CheckTypeCharacteristics_Type(p.tok, p.Type, p.IsGhost);
            }
            foreach (var p in iter.Outs) {
              CheckTypeCharacteristics_Type(p.tok, p.Type, p.IsGhost);
            }
            if (iter.Body != null) {
              CheckTypeCharacteristics_Stmt(iter.Body, false);
            }
          } else if (d is ClassLikeDecl) {
            var cl = (TopLevelDeclWithMembers)d;
            foreach (var parentTrait in cl.ParentTraits) {
              CheckTypeCharacteristics_Type(cl.tok, parentTrait, false);
            }
          } else if (d is DatatypeDecl) {
            var dt = (DatatypeDecl)d;
            foreach (var ctor in dt.Ctors) {
              foreach (var p in ctor.Formals) {
                CheckTypeCharacteristics_Type(p.tok, p.Type, p.IsGhost);
              }
            }
          } else if (d is TypeSynonymDecl) {
            var syn = (TypeSynonymDecl)d;
            CheckTypeCharacteristics_Type(syn.tok, syn.Rhs, false);
            if (!isAnExport) {
              if (syn.SupportsEquality && !syn.Rhs.SupportsEquality) {
                reporter.Error(MessageSource.Resolver, syn.tok, "type '{0}' declared as supporting equality, but the RHS type ({1}) might not",
                  syn.Name, syn.Rhs);
              }
              if (syn.Characteristics.IsNonempty && !syn.Rhs.IsNonempty) {
                reporter.Error(MessageSource.Resolver, syn.tok, "type '{0}' declared as being nonempty, but the RHS type ({1}) may be empty",
                  syn.Name, syn.Rhs);
              } else if (syn.Characteristics.HasCompiledValue && !syn.Rhs.HasCompilableValue) {
                reporter.Error(MessageSource.Resolver, syn.tok,
                  "type '{0}' declared as auto-initialization type, but the RHS type ({1}) does not support auto-initialization", syn.Name, syn.Rhs);
              }
              if (syn.Characteristics.ContainsNoReferenceTypes && syn.Rhs.MayInvolveReferences) {
                reporter.Error(MessageSource.Resolver, syn.tok,
                  "type '{0}' declared as containing no reference types, but the RHS type ({1}) may contain reference types", syn.Name, syn.Rhs);
              }
            }
          }

          if (d is RedirectingTypeDecl) {
            var rtd = (RedirectingTypeDecl)d;
            if (rtd.Constraint != null) {
              CheckTypeCharacteristics_Expr(rtd.Constraint, true);
            }
            if (rtd.Witness != null) {
              CheckTypeCharacteristics_Expr(rtd.Witness, rtd.WitnessKind == SubsetTypeDecl.WKind.Ghost);
            }
          }

          if (d is TopLevelDeclWithMembers) {
            var cl = (TopLevelDeclWithMembers)d;
            foreach (var member in cl.Members) {
              if (member is Field) {
                var f = (Field)member;
                CheckTypeCharacteristics_Type(f.tok, f.Type, f.IsGhost);
                if (f is ConstantField cf && cf.Rhs != null) {
                  CheckTypeCharacteristics_Expr(cf.Rhs, cf.IsGhost);
                }
              } else if (member is Function) {
                var f = (Function)member;
                foreach (var p in f.Formals) {
                  CheckTypeCharacteristics_Type(p.tok, p.Type, f.IsGhost || p.IsGhost);
                }
                if (f.Body != null) {
                  CheckTypeCharacteristics_Expr(f.Body, f.IsGhost);
                }
              } else if (member is Method) {
                var m = (Method)member;
                foreach (var p in m.Ins) {
                  CheckTypeCharacteristics_Type(p.tok, p.Type, m.IsGhost || p.IsGhost);
                }
                foreach (var p in m.Outs) {
                  CheckTypeCharacteristics_Type(p.tok, p.Type, m.IsGhost || p.IsGhost);
                }
                if (m.Body != null) {
                  CheckTypeCharacteristics_Stmt(m.Body, m.IsGhost);
                }
              }
            }
          }
        }
        // Check that extreme predicates are not recursive with non-extreme-predicate functions (and only
        // with extreme predicates of the same polarity), and
        // check that greatest lemmas are not recursive with non-greatest-lemma methods.
        // Also, check that the constraints of newtypes/subset-types do not depend on the type itself.
        // And check that const initializers are not cyclic.
        var cycleErrorHasBeenReported = new HashSet<ICallable>();
        foreach (var d in declarations) {
          if (d is TopLevelDeclWithMembers { Members: var members }) {
            foreach (var member in members) {
              if (member is ExtremePredicate) {
                var fn = (ExtremePredicate)member;
                // Check here for the presence of any 'ensures' clauses, which are not allowed (because we're not sure
                // of their soundness)
                fn.Req.ForEach(e => ExtremePredicateChecks(e.E, fn, CallingPosition.Positive));
                fn.Decreases.Expressions.ForEach(e => ExtremePredicateChecks(e, fn, CallingPosition.Positive));
                fn.Reads.ForEach(e => ExtremePredicateChecks(e.E, fn, CallingPosition.Positive));
                if (fn.Ens.Count != 0) {
                  reporter.Error(MessageSource.Resolver, fn.Ens[0].E.tok, "a {0} is not allowed to declare any ensures clause", member.WhatKind);
                }
                if (fn.Body != null) {
                  ExtremePredicateChecks(fn.Body, fn, CallingPosition.Positive);
                }
              } else if (member is ExtremeLemma) {
                var m = (ExtremeLemma)member;
                m.Req.ForEach(e => ExtremeLemmaChecks(e.E, m));
                m.Ens.ForEach(e => ExtremeLemmaChecks(e.E, m));
                m.Decreases.Expressions.ForEach(e => ExtremeLemmaChecks(e, m));

                if (m.Body != null) {
                  ExtremeLemmaChecks(m.Body, m);
                }
              } else if (member is ConstantField) {
                var cf = (ConstantField)member;
                if (cf.EnclosingModule.CallGraph.GetSCCSize(cf) != 1) {
                  var r = cf.EnclosingModule.CallGraph.GetSCCRepresentative(cf);
                  if (cycleErrorHasBeenReported.Contains(r)) {
                    // An error has already been reported for this cycle, so don't report another.
                    // Note, the representative, "r", may itself not be a const.
                  } else {
                    ReportCallGraphCycleError(cf, "const definition contains a cycle");
                    cycleErrorHasBeenReported.Add(r);
                  }
                }
              }
            }
          }

          if (d is RedirectingTypeDecl dd) {
            if (d.EnclosingModuleDefinition.CallGraph.GetSCCSize(dd) != 1) {
              var r = d.EnclosingModuleDefinition.CallGraph.GetSCCRepresentative(dd);
              if (cycleErrorHasBeenReported.Contains(r)) {
                // An error has already been reported for this cycle, so don't report another.
                // Note, the representative, "r", may itself not be a const.
              } else if (dd is NewtypeDecl || dd is SubsetTypeDecl) {
                ReportCallGraphCycleError(dd, $"recursive constraint dependency involving a {dd.WhatKind}");
                cycleErrorHasBeenReported.Add(r);
              }
            }
          }
        }
      }

      // ---------------------------------- Pass 3 ----------------------------------
      // Further checks
      // ----------------------------------------------------------------------------

      if (reporter.Count(ErrorLevel.Error) == prevErrorCount) {
        // Check that type-parameter variance is respected in type definitions
        foreach (TopLevelDecl d in declarations) {
          if (d is ClassLikeDecl) {
            foreach (var tp in d.TypeArgs) {
              if (tp.Variance != TypeParameter.TPVariance.Non) {
                reporter.Error(MessageSource.Resolver, tp.tok, "{0} declarations only support non-variant type parameters", d.WhatKind);
              }
            }
          } else if (d is TypeSynonymDecl) {
            var dd = (TypeSynonymDecl)d;
            CheckVariance(dd.Rhs, dd, TypeParameter.TPVariance.Co, false);
          } else if (d is NewtypeDecl) {
            var dd = (NewtypeDecl)d;
            CheckVariance(dd.BaseType, dd, TypeParameter.TPVariance.Co, false);
          } else if (d is DatatypeDecl) {
            var dd = (DatatypeDecl)d;
            foreach (var ctor in dd.Ctors) {
              ctor.Formals.Iter(formal => CheckVariance(formal.Type, dd, TypeParameter.TPVariance.Co, false));
            }
          }
        }
      }

      if (reporter.Count(ErrorLevel.Error) == prevErrorCount) {
        // Check that usage of "this" is restricted before "new;" in constructor bodies,
        // and that a class without any constructor only has fields with known initializers.
        // Also check that static fields (which are necessarily const) have initializers.
        var cdci = new CheckDividedConstructorInit_Visitor(reporter);
        foreach (var cl in ModuleDefinition.AllTypesWithMembers(declarations)) {
          // only reference types (classes and reference-type traits) are allowed to declare mutable fields
          if (cl is not ClassLikeDecl { IsReferenceTypeDecl: true }) {
            foreach (var member in cl.Members.Where(member => member is Field and not SpecialField)) {
              var traitHint = cl is TraitDecl ? " or declaring the trait with 'extends object'" : "";
              reporter.Error(MessageSource.Resolver, member,
                $"mutable fields are allowed only in reference types (consider declaring the field as a 'const'{traitHint})");
            }
          }

          if (cl is not ClassLikeDecl) {
            if (!isAnExport && !cl.EnclosingModuleDefinition.IsAbstract) {
              // non-reference, non-trait types (datatype, newtype, opaque) don't have constructors that can initialize fields
              foreach (var member in cl.Members) {
                if (member is ConstantField f && f.Rhs == null && !f.IsExtern(Options, out _, out _)) {
                  CheckIsOkayWithoutRHS(f, false);
                }
              }
            }
            continue;
          }
          if (cl is TraitDecl traitDecl) {
            if (!isAnExport && !cl.EnclosingModuleDefinition.IsAbstract) {
              // check for static consts, and check for instance fields in non-reference traits
              foreach (var member in cl.Members) {
                if (member is ConstantField f && f.Rhs == null && !f.IsExtern(Options, out _, out _)) {
                  if (f.IsStatic) {
                    CheckIsOkayWithoutRHS(f, false);
                  } else if (!traitDecl.IsReferenceTypeDecl) {
                    CheckIsOkayWithoutRHS(f, true);
                  }
                }
              }
            }
            continue;
          }

          var hasConstructor = false;
          Field fieldWithoutKnownInitializer = null;
          foreach (var member in cl.Members) {
            if (member is Constructor) {
              hasConstructor = true;
              var constructor = (Constructor)member;
              if (constructor.BodyInit != null) {
                cdci.CheckInit(constructor.BodyInit);
              }
            } else if (member is ConstantField && member.IsStatic) {
              var f = (ConstantField)member;
              if (!isAnExport && !cl.EnclosingModuleDefinition.IsAbstract && f.Rhs == null && !f.IsExtern(Options, out _, out _)) {
                CheckIsOkayWithoutRHS(f, false);
              }
            } else if (member is Field && fieldWithoutKnownInitializer == null) {
              var f = (Field)member;
              if (f is ConstantField && ((ConstantField)f).Rhs != null) {
                // fine
              } else if (!f.Type.KnownToHaveToAValue(f.IsGhost)) {
                fieldWithoutKnownInitializer = f;
              }
            }
          }
          if (!hasConstructor) {
            if (fieldWithoutKnownInitializer == null) {
              // time to check inherited members
              foreach (var member in cl.InheritedMembers) {
                if (member is Field) {
                  var f = (Field)member;
                  if (f is ConstantField && ((ConstantField)f).Rhs != null) {
                    // fine
                  } else if (!f.Type.Subst(cl.ParentFormalTypeParametersToActuals).KnownToHaveToAValue(f.IsGhost)) {
                    fieldWithoutKnownInitializer = f;
                    break;
                  }
                }
              }
            }
            // go through inherited members...
            if (fieldWithoutKnownInitializer != null) {
              reporter.Error(MessageSource.Resolver, cl.tok, "class '{0}' with fields without known initializers, like '{1}' of type '{2}', must declare a constructor",
                cl.Name, fieldWithoutKnownInitializer.Name, fieldWithoutKnownInitializer.Type.Subst(cl.ParentFormalTypeParametersToActuals));
            }
          }
        }
      }
      // Verifies that, in all compiled places, subset types in comprehensions have a compilable constraint
      new SubsetConstraintGhostChecker(this.Reporter).Traverse(declarations);
    }

    /// <summary>
    /// Inferred required equality support for datatypes and type synonyms, and for Function and Method signatures.
    /// </summary>
    /// <param name="declarations"></param>
    private void InferEqualitySupport(List<TopLevelDecl> declarations) {
      /// First, do datatypes and type synonyms until a fixpoint is reached.
      bool inferredSomething;
      do {
        inferredSomething = false;
        foreach (var d in declarations) {
          if (Attributes.Contains(d.Attributes, "_provided")) {
            // Don't infer required-equality-support for the type parameters, since there are
            // scopes that see the name of the declaration but not its body.
          } else if (d is DatatypeDecl) {
            var dt = (DatatypeDecl)d;
            foreach (var tp in dt.TypeArgs) {
              if (tp.Characteristics.EqualitySupport == TypeParameter.EqualitySupportValue.Unspecified) {
                // here's our chance to infer the need for equality support
                foreach (var ctor in dt.Ctors) {
                  foreach (var arg in ctor.Formals) {
                    if (InferRequiredEqualitySupport(tp, arg.Type)) {
                      tp.Characteristics.EqualitySupport = TypeParameter.EqualitySupportValue.InferredRequired;
                      inferredSomething = true;
                      goto DONE_DT; // break out of the doubly-nested loop
                    }
                  }
                }
              DONE_DT:;
              }
            }
          } else if (d is TypeSynonymDecl) {
            var syn = (TypeSynonymDecl)d;
            foreach (var tp in syn.TypeArgs) {
              if (tp.Characteristics.EqualitySupport == TypeParameter.EqualitySupportValue.Unspecified) {
                // here's our chance to infer the need for equality support
                if (InferRequiredEqualitySupport(tp, syn.Rhs)) {
                  tp.Characteristics.EqualitySupport = TypeParameter.EqualitySupportValue.InferredRequired;
                  inferredSomething = true;
                }
              }
            }
          }
        }
      } while (inferredSomething);

      // Now do it for Function and Method signatures.
      foreach (var d in declarations) {
        if (d is IteratorDecl) {
          var iter = (IteratorDecl)d;
          var done = false;
          var nonnullIter = iter.NonNullTypeDecl;
          Contract.Assert(nonnullIter.TypeArgs.Count == iter.TypeArgs.Count);
          for (var i = 0; i < iter.TypeArgs.Count; i++) {
            var tp = iter.TypeArgs[i];
            var correspondingNonnullIterTypeParameter = nonnullIter.TypeArgs[i];
            if (tp.Characteristics.EqualitySupport == TypeParameter.EqualitySupportValue.Unspecified) {
              // here's our chance to infer the need for equality support
              foreach (var p in iter.Ins) {
                if (InferRequiredEqualitySupport(tp, p.Type)) {
                  tp.Characteristics.EqualitySupport = TypeParameter.EqualitySupportValue.InferredRequired;
                  correspondingNonnullIterTypeParameter.Characteristics.EqualitySupport =
                    TypeParameter.EqualitySupportValue.InferredRequired;
                  done = true;
                  break;
                }
              }
              foreach (var p in iter.Outs) {
                if (done) {
                  break;
                }

                if (InferRequiredEqualitySupport(tp, p.Type)) {
                  tp.Characteristics.EqualitySupport = TypeParameter.EqualitySupportValue.InferredRequired;
                  correspondingNonnullIterTypeParameter.Characteristics.EqualitySupport =
                    TypeParameter.EqualitySupportValue.InferredRequired;
                  break;
                }
              }
            }
          }
        } else if (d is ClassLikeDecl or DefaultClassDecl) {
          var cl = (TopLevelDeclWithMembers)d;
          foreach (var member in cl.Members) {
            if (!member.IsGhost) {
              if (member is Function) {
                var f = (Function)member;
                foreach (var tp in f.TypeArgs) {
                  if (tp.Characteristics.EqualitySupport == TypeParameter.EqualitySupportValue.Unspecified) {
                    // here's our chance to infer the need for equality support
                    if (InferRequiredEqualitySupport(tp, f.ResultType)) {
                      tp.Characteristics.EqualitySupport = TypeParameter.EqualitySupportValue.InferredRequired;
                    } else {
                      foreach (var p in f.Formals) {
                        if (InferRequiredEqualitySupport(tp, p.Type)) {
                          tp.Characteristics.EqualitySupport = TypeParameter.EqualitySupportValue.InferredRequired;
                          break;
                        }
                      }
                    }
                  }
                }
              } else if (member is Method) {
                var m = (Method)member;
                bool done = false;
                foreach (var tp in m.TypeArgs) {
                  if (tp.Characteristics.EqualitySupport == TypeParameter.EqualitySupportValue.Unspecified) {
                    // here's our chance to infer the need for equality support
                    foreach (var p in m.Ins) {
                      if (InferRequiredEqualitySupport(tp, p.Type)) {
                        tp.Characteristics.EqualitySupport = TypeParameter.EqualitySupportValue.InferredRequired;
                        done = true;
                        break;
                      }
                    }
                    foreach (var p in m.Outs) {
                      if (done) {
                        break;
                      }

                      if (InferRequiredEqualitySupport(tp, p.Type)) {
                        tp.Characteristics.EqualitySupport = TypeParameter.EqualitySupportValue.InferredRequired;
                        break;
                      }
                    }
                  }
                }
              }
            }
          }
        }
      }
    }

    private void FillInPostConditionsAndBodiesOfPrefixLemmas(List<TopLevelDecl> declarations) {
      foreach (var com in ModuleDefinition.AllExtremeLemmas(declarations)) {
        var prefixLemma = com.PrefixLemma;
        if (prefixLemma == null) {
          continue; // something went wrong during registration of the prefix lemma (probably a duplicated extreme lemma name)
        }

        var k = prefixLemma.Ins[0];
        var focalPredicates = new HashSet<ExtremePredicate>();
        if (com is GreatestLemma) {
          // compute the postconditions of the prefix lemma
          Contract.Assume(prefixLemma.Ens.Count == 0); // these are not supposed to have been filled in before
          foreach (var p in com.Ens) {
            var coConclusions = new HashSet<Expression>();
            CollectFriendlyCallsInExtremeLemmaSpecification(p.E, true, coConclusions, true, com);
            var subst = new ExtremeLemmaSpecificationSubstituter(coConclusions, new IdentifierExpr(k.tok, k.Name),
              this.reporter, true);
            var post = subst.CloneExpr(p.E);
            prefixLemma.Ens.Add(new AttributedExpression(post));
            foreach (var e in coConclusions) {
              var fce = e as FunctionCallExpr;
              if (fce != null) {
                // the other possibility is that "e" is a BinaryExpr
                GreatestPredicate predicate = (GreatestPredicate)fce.Function;
                focalPredicates.Add(predicate);
                // For every focal predicate P in S, add to S all greatest predicates in the same strongly connected
                // component (in the call graph) as P
                foreach (var node in predicate.EnclosingClass.EnclosingModuleDefinition.CallGraph.GetSCC(
                           predicate)) {
                  if (node is GreatestPredicate) {
                    focalPredicates.Add((GreatestPredicate)node);
                  }
                }
              }
            }
          }
        } else {
          // compute the preconditions of the prefix lemma
          Contract.Assume(prefixLemma.Req.Count == 0); // these are not supposed to have been filled in before
          foreach (var p in com.Req) {
            var antecedents = new HashSet<Expression>();
            CollectFriendlyCallsInExtremeLemmaSpecification(p.E, true, antecedents, false, com);
            var subst = new ExtremeLemmaSpecificationSubstituter(antecedents, new IdentifierExpr(k.tok, k.Name),
              this.reporter, false);
            var pre = subst.CloneExpr(p.E);
            prefixLemma.Req.Add(new AttributedExpression(pre, p.Label, null));
            foreach (var e in antecedents) {
              var fce = (FunctionCallExpr)e; // we expect "antecedents" to contain only FunctionCallExpr's
              LeastPredicate predicate = (LeastPredicate)fce.Function;
              focalPredicates.Add(predicate);
              // For every focal predicate P in S, add to S all least predicates in the same strongly connected
              // component (in the call graph) as P
              foreach (var node in predicate.EnclosingClass.EnclosingModuleDefinition.CallGraph.GetSCC(predicate)) {
                if (node is LeastPredicate) {
                  focalPredicates.Add((LeastPredicate)node);
                }
              }
            }
          }
        }

        reporter.Info(MessageSource.Resolver, com.tok,
          focalPredicates.Count == 0
            ? $"{com.PrefixLemma.Name} has no focal predicates"
            : $"{com.PrefixLemma.Name} with focal predicate{Util.Plural(focalPredicates.Count)} {Util.Comma(focalPredicates, p => p.Name)}");
        // Compute the statement body of the prefix lemma
        Contract.Assume(prefixLemma.Body == null); // this is not supposed to have been filled in before
        if (com.Body != null) {
          var kMinusOne = new BinaryExpr(com.tok, BinaryExpr.Opcode.Sub, new IdentifierExpr(k.tok, k.Name),
            new LiteralExpr(com.tok, 1));
          var subst = new ExtremeLemmaBodyCloner(com, kMinusOne, focalPredicates, this.reporter);
          var mainBody = subst.CloneBlockStmt(com.Body);
          Expression kk;
          Statement els;
          if (k.Type.IsBigOrdinalType) {
            kk = new MemberSelectExpr(k.tok, new IdentifierExpr(k.tok, k.Name), "Offset");
            // As an "else" branch, we add recursive calls for the limit case.  When automatic induction is on,
            // this get handled automatically, but we still want it in the case when automatic induction has been
            // turned off.
            //     forall k', params | k' < _k && Precondition {
            //       pp(k', params);
            //     }
            Contract.Assume(SystemModuleManager.ORDINAL_Offset != null); // should have been filled in earlier
            var kId = new IdentifierExpr(com.tok, k);
            var kprimeVar = new BoundVar(com.tok, "_k'", Type.BigOrdinal);
            var kprime = new IdentifierExpr(com.tok, kprimeVar);
            var smaller = Expression.CreateLess(kprime, kId);

            var bvs = new List<BoundVar>(); // the following loop populates bvs with k', params
            var substMap = new Dictionary<IVariable, Expression>();
            foreach (var inFormal in prefixLemma.Ins) {
              if (inFormal == k) {
                bvs.Add(kprimeVar);
                substMap.Add(k, kprime);
              } else {
                var bv = new BoundVar(inFormal.tok, inFormal.Name, inFormal.Type);
                bvs.Add(bv);
                substMap.Add(inFormal, new IdentifierExpr(com.tok, bv));
              }
            }

            Translator.RecursiveCallParameters(com.tok, prefixLemma, prefixLemma.TypeArgs, prefixLemma.Ins, null,
              substMap, out var recursiveCallReceiver, out var recursiveCallArgs);
            var methodSel = new MemberSelectExpr(com.tok, recursiveCallReceiver, prefixLemma.Name);
            methodSel.Member = prefixLemma; // resolve here
            methodSel.TypeApplication_AtEnclosingClass =
              prefixLemma.EnclosingClass.TypeArgs.ConvertAll(tp => (Type)new UserDefinedType(tp.tok, tp));
            methodSel.TypeApplication_JustMember =
              prefixLemma.TypeArgs.ConvertAll(tp => (Type)new UserDefinedType(tp.tok, tp));
            methodSel.Type = new InferredTypeProxy();
            var recursiveCall = new CallStmt(com.RangeToken, new List<Expression>(), methodSel,
              recursiveCallArgs.ConvertAll(e => new ActualBinding(null, e)));
            recursiveCall.IsGhost = prefixLemma.IsGhost; // resolve here

            var range = smaller; // The range will be strengthened later with the call's precondition, substituted
            // appropriately (which can only be done once the precondition has been resolved).
            var attrs = new Attributes("_autorequires", new List<Expression>(), null);
#if VERIFY_CORRECTNESS_OF_TRANSLATION_FORALL_STATEMENT_RANGE
              // don't add the :_trustWellformed attribute
#else
            attrs = new Attributes("_trustWellformed", new List<Expression>(), attrs);
#endif
            attrs = new Attributes("auto_generated", new List<Expression>(), attrs);
            var forallBody = new BlockStmt(mainBody.RangeToken, new List<Statement>() { recursiveCall });
            var forallStmt = new ForallStmt(mainBody.RangeToken, bvs, attrs, range,
              new List<AttributedExpression>(), forallBody);
            els = new BlockStmt(mainBody.RangeToken, new List<Statement>() { forallStmt });
          } else {
            kk = new IdentifierExpr(k.tok, k.Name);
            els = null;
          }

          var kPositive = new BinaryExpr(com.tok, BinaryExpr.Opcode.Lt, new LiteralExpr(com.tok, 0), kk);
          var condBody = new IfStmt(mainBody.RangeToken, false, kPositive, mainBody, els);
          prefixLemma.Body = new BlockStmt(mainBody.RangeToken, new List<Statement>() { condBody });
        }

        // The prefix lemma now has all its components, so it's finally time we resolve it
        currentClass = (TopLevelDeclWithMembers)prefixLemma.EnclosingClass;
        allTypeParameters.PushMarker();
        ResolveTypeParameters(currentClass.TypeArgs, false, currentClass);
        ResolveTypeParameters(prefixLemma.TypeArgs, false, prefixLemma);
        prefixLemma.Resolve(this);
        allTypeParameters.PopMarker();
        currentClass = null;
        new CheckTypeInferenceVisitor(this).VisitMethod(prefixLemma);
        CallGraphBuilder.VisitMethod(prefixLemma, reporter);
        new BoundsDiscoveryVisitor(this).VisitMethod(prefixLemma);
      }
    }

    private void CheckIsOkayWithoutRHS(ConstantField f, bool giveNonReferenceTypeTraitHint) {
      var hint = giveNonReferenceTypeTraitHint && !f.IsStatic
        ? " (consider changing the field to be a function, or restricting the enclosing trait to be a reference type by adding 'extends object')"
        : "";
      var statik = f.IsStatic ? "static " : "";

      if (f.IsGhost && !f.Type.IsNonempty) {
        reporter.Error(MessageSource.Resolver, f.tok,
          $"{statik}ghost const field '{f.Name}' of type '{f.Type}' (which may be empty) must give a defining value{hint}");
      } else if (!f.IsGhost && !f.Type.HasCompilableValue) {
        reporter.Error(MessageSource.Resolver, f.tok,
          $"{statik}non-ghost const field '{f.Name}' of type '{f.Type}' (which does not have a default compiled value) must give a defining value{hint}");
      }
    }

    private void ResolveClassMembers_Pass1(TopLevelDeclWithMembers cl) {
      foreach (var member in cl.Members) {
        var prevErrCnt = reporter.Count(ErrorLevel.Error);
        if (prevErrCnt == reporter.Count(ErrorLevel.Error)) {
          if (member is Method method) {
            CheckForUnnecessaryEqualitySupportDeclarations(method, method.TypeArgs);
            CheckParameterDefaultValuesAreCompilable(method.Ins, method);
            if (method.Body != null) {
              ComputeGhostInterest(method.Body, method.IsGhost, method.IsLemmaLike ? "a " + method.WhatKind : null, method);
              CheckExpression(method.Body, this, method);
              new TailRecursion(reporter).DetermineTailRecursion(method);
            }

          } else if (member is Function function) {
            CheckForUnnecessaryEqualitySupportDeclarations(function, function.TypeArgs);
            CheckParameterDefaultValuesAreCompilable(function.Formals, function);
            if (function.ByMethodBody == null) {
              if (!function.IsGhost && function.Body != null) {
                ExpressionTester.CheckIsCompilable(Options, this, function.Body, function);
              }
              if (function.Body != null) {
                new TailRecursion(reporter).DetermineTailRecursion(function);
              }
            } else {
              var m = function.ByMethodDecl;
              if (m != null) {
                Contract.Assert(!m.IsGhost);
                ComputeGhostInterest(m.Body, false, null, m);
                CheckExpression(m.Body, this, m);
                new TailRecursion(reporter).DetermineTailRecursion(m);
              } else {
                // m should not be null, unless an error has been reported
                // (e.g. function-by-method and method with the same name) 
                Contract.Assert(reporter.ErrorCount > 0);
              }
            }

          } else if (member is ConstantField field && field.Rhs != null && !field.IsGhost) {
            ExpressionTester.CheckIsCompilable(Options, this, field.Rhs, field);
          }

          if (prevErrCnt == reporter.Count(ErrorLevel.Error) && member is ICodeContext) {
            member.SubExpressions.Iter(e => CheckExpression(e, this, (ICodeContext)member));
          }
        }
      }
    }

    void CheckForUnnecessaryEqualitySupportDeclarations(MemberDecl member, List<TypeParameter> typeParameters) {
      if (member.IsGhost) {
        foreach (var p in typeParameters.Where(p => p.SupportsEquality)) {
          reporter.Warning(MessageSource.Resolver, ErrorRegistry.NoneId, p.tok,
            $"type parameter {p.Name} of ghost {member.WhatKind} {member.Name} is declared (==), which is unnecessary because the {member.WhatKind} doesn't contain any compiled code");
        }
      }
    }

    /// <summary>
    /// Check that default-value expressions are compilable, for non-ghost formals.
    /// </summary>
    void CheckParameterDefaultValuesAreCompilable(List<Formal> formals, ICodeContext codeContext) {
      Contract.Requires(formals != null);

      foreach (var formal in formals.Where(f => f.DefaultValue != null)) {
        if ((!codeContext.IsGhost || codeContext is DatatypeDecl) && !formal.IsGhost) {
          ExpressionTester.CheckIsCompilable(Options, this, formal.DefaultValue, codeContext);
        }
        CheckExpression(formal.DefaultValue, this, codeContext);
      }
    }

    void ReportCallGraphCycleError(ICallable start, string msg) {
      Contract.Requires(start != null);
      Contract.Requires(msg != null);
      var scc = start.EnclosingModule.CallGraph.GetSCC(start);
      scc.Reverse();
      var startIndex = scc.IndexOf(start);
      Contract.Assert(0 <= startIndex);
      scc = Util.Concat(scc.GetRange(startIndex, scc.Count - startIndex), scc.GetRange(0, startIndex));
      ReportCycleError(reporter, scc, c => c.Tok, c => c.NameRelativeToModule, msg);
    }

    public static void ReportCycleError<X>(ErrorReporter reporter, List<X> cycle, Func<X, IToken> toTok, Func<X, string> toString, string msg) {
      Contract.Requires(cycle != null);
      Contract.Requires(cycle.Count != 0);
      Contract.Requires(toTok != null);
      Contract.Requires(toString != null);
      Contract.Requires(msg != null);

      var start = cycle[0];
      var cy = Util.Comma(" -> ", cycle, toString);
      reporter.Error(MessageSource.Resolver, toTok(start), $"{msg}: {cy} -> {toString(start)}");
    }

    /// <summary>
    /// Returns the largest value that can be stored in bitvector type "t".
    /// </summary>
    public static BigInteger MaxBV(Type t) {
      Contract.Requires(t != null);
      Contract.Requires(t.IsBitVectorType);
      return MaxBV(t.AsBitVectorType.Width);
    }

    /// <summary>
    /// Returns the largest value that can be stored in bitvector type of "bits" width.
    /// </summary>
    public static BigInteger MaxBV(int bits) {
      Contract.Requires(0 <= bits);
      return BigInteger.Pow(new BigInteger(2), bits) - BigInteger.One;
    }

    private void FigureOutNativeType(NewtypeDecl dd) {
      Contract.Requires(dd != null);

      // Look at the :nativeType attribute, if any
      bool mustUseNativeType;
      List<NativeType> nativeTypeChoices = null;  // null means "no preference"
      var args = Attributes.FindExpressions(dd.Attributes, "nativeType");
      if (args != null && !dd.BaseType.IsNumericBased(Type.NumericPersuasion.Int)) {
        reporter.Error(MessageSource.Resolver, dd, ":nativeType can only be used on integral types");
        return;
      } else if (args == null) {
        // There was no :nativeType attribute
        mustUseNativeType = false;
      } else if (args.Count == 0) {
        mustUseNativeType = true;
      } else {
        var arg0Lit = args[0] as LiteralExpr;
        if (arg0Lit != null && arg0Lit.Value is bool) {
          if (!(bool)arg0Lit.Value) {
            // {:nativeType false} says "don't use native type", so our work here is done
            return;
          }
          mustUseNativeType = true;
        } else {
          mustUseNativeType = true;
          nativeTypeChoices = new List<NativeType>();
          foreach (var arg in args) {
            if (arg is LiteralExpr lit && lit.Value is string s) {
              // Get the NativeType for "s"
              foreach (var nativeT in NativeTypes) {
                if (nativeT.Name == s) {
                  nativeTypeChoices.Add(nativeT);
                  goto FoundNativeType;
                }
              }
              reporter.Error(MessageSource.Resolver, dd, ":nativeType '{0}' not known", s);
              return;
            FoundNativeType:;
            } else {
              reporter.Error(MessageSource.Resolver, arg, "unexpected :nativeType argument");
              return;
            }
          }
        }
      }

      // Figure out the variable and constraint.  Usually, these would be just .Var and .Constraint, but
      // in the case .Var is null, these can be computed from the .BaseType recursively.
      var ddVar = dd.Var;
      var ddConstraint = dd.Constraint;
      for (var ddWhereConstraintsAre = dd; ddVar == null;) {
        ddWhereConstraintsAre = ddWhereConstraintsAre.BaseType.AsNewtype;
        if (ddWhereConstraintsAre == null) {
          break;
        }
        ddVar = ddWhereConstraintsAre.Var;
        ddConstraint = ddWhereConstraintsAre.Constraint;
      }
      List<ComprehensionExpr.BoundedPool> bounds;
      if (ddVar == null) {
        // There are no bounds at all
        bounds = new List<ComprehensionExpr.BoundedPool>();
      } else {
        bounds = DiscoverAllBounds_SingleVar(ddVar, ddConstraint);
      }

      // Returns null if the argument is a constrained newtype (recursively)
      // Returns the transitive base type if the argument is recusively unconstrained
      Type AsUnconstrainedType(Type t) {
        while (true) {
          if (t.AsNewtype == null) {
            return t;
          }

          if (t.AsNewtype.Constraint != null) {
            return null;
          }

          t = t.AsNewtype.BaseType;
        }
      }

      // Find which among the allowable native types can hold "dd". Give an
      // error for any user-specified native type that's not big enough.
      var bigEnoughNativeTypes = new List<NativeType>();
      // But first, define a local, recursive function GetConst/GetAnyConst:
      // These fold any constant computations, including symbolic constants,
      // returning null if folding is not possible. If an operation is undefined
      // (divide by zero, conversion out of range, etc.), then null is returned.
      Func<Expression, BigInteger?> GetConst = null;
      Func<Expression, Stack<ConstantField>, Object> GetAnyConst = null;
      GetAnyConst = (Expression e, Stack<ConstantField> consts) => {
        if (e is LiteralExpr l) {
          return l.Value;
        } else if (e is UnaryOpExpr un) {
          if (un.ResolvedOp == UnaryOpExpr.ResolvedOpcode.BoolNot && GetAnyConst(un.E, consts) is bool b) {
            return !b;
          }
          if (un.ResolvedOp == UnaryOpExpr.ResolvedOpcode.BVNot && GetAnyConst(un.E, consts) is BigInteger i) {
            return ((BigInteger.One << un.Type.AsBitVectorType.Width) - 1) ^ i;
          }
          // TODO: This only handles strings; generalize to other collections?
          if (un.ResolvedOp == UnaryOpExpr.ResolvedOpcode.SeqLength && GetAnyConst(un.E, consts) is string ss) {
            return (BigInteger)(ss.Length);
          }
        } else if (e is MemberSelectExpr m) {
          if (m.Member is ConstantField c && c.IsStatic && c.Rhs != null) {
            // This aspect of type resolution happens before the check for cyclic references
            // so we have to do a check here as well. If cyclic, null is silently returned,
            // counting on the later error message to alert the user.
            if (consts.Contains(c)) { return null; }
            consts.Push(c);
            Object o = GetAnyConst(c.Rhs, consts);
            consts.Pop();
            return o;
          } else if (m.Member is SpecialField sf) {
            string nm = sf.Name;
            if (nm == "Floor") {
              Object ee = GetAnyConst(m.Obj, consts);
              if (ee != null && m.Obj.Type.IsNumericBased(Type.NumericPersuasion.Real)) {
                ((BaseTypes.BigDec)ee).FloorCeiling(out var f, out _);
                return f;
              }
            }
          }
        } else if (e is BinaryExpr bin) {
          Object e0 = GetAnyConst(bin.E0, consts);
          Object e1 = GetAnyConst(bin.E1, consts);
          bool isBool = bin.E0.Type == Type.Bool && bin.E1.Type == Type.Bool;
          bool shortCircuit = isBool && (bin.ResolvedOp == BinaryExpr.ResolvedOpcode.And
                                         || bin.ResolvedOp == BinaryExpr.ResolvedOpcode.Or
                                         || bin.ResolvedOp == BinaryExpr.ResolvedOpcode.Imp);

          if (e0 == null || (!shortCircuit && e1 == null)) { return null; }
          bool isAnyReal = bin.E0.Type.IsNumericBased(Type.NumericPersuasion.Real)
                        && bin.E1.Type.IsNumericBased(Type.NumericPersuasion.Real);
          bool isAnyInt = bin.E0.Type.IsNumericBased(Type.NumericPersuasion.Int)
                       && bin.E1.Type.IsNumericBased(Type.NumericPersuasion.Int);
          bool isReal = bin.Type.IsRealType;
          bool isInt = bin.Type.IsIntegerType;
          bool isBV = bin.E0.Type.IsBitVectorType;
          int width = isBV ? bin.E0.Type.AsBitVectorType.Width : 0;
          bool isString = e0 is string && e1 is string;
          switch (bin.ResolvedOp) {
            case BinaryExpr.ResolvedOpcode.Add:
              if (isInt) {
                return (BigInteger)e0 + (BigInteger)e1;
              }

              if (isBV) {
                return ((BigInteger)e0 + (BigInteger)e1) & MaxBV(bin.Type);
              }

              if (isReal) {
                return (BaseTypes.BigDec)e0 + (BaseTypes.BigDec)e1;
              }

              break;
            case BinaryExpr.ResolvedOpcode.Concat:
              if (isString) {
                return (string)e0 + (string)e1;
              }

              break;
            case BinaryExpr.ResolvedOpcode.Sub:
              if (isInt) {
                return (BigInteger)e0 - (BigInteger)e1;
              }

              if (isBV) {
                return ((BigInteger)e0 - (BigInteger)e1) & MaxBV(bin.Type);
              }

              if (isReal) {
                return (BaseTypes.BigDec)e0 - (BaseTypes.BigDec)e1;
              }
              // Allow a special case: If the result type is a newtype that is integer-based (i.e., isInt && !isInteger)
              // then we generally do not fold the operations, because we do not determine whether the
              // result of the operation satisfies the new type constraint. However, on the occasion that
              // a newtype aliases int without a constraint, it occurs that a value of the newtype is initialized
              // with a negative value, which is represented as "0 - N", that is, it comes to this case. It
              // is a nuisance not to constant-fold the result, as not doing so can alter the determination
              // of the representation type.
              if (isAnyInt && AsUnconstrainedType(bin.Type) != null) {
                return ((BigInteger)e0) - ((BigInteger)e1);
              }
              break;
            case BinaryExpr.ResolvedOpcode.Mul:
              if (isInt) {
                return (BigInteger)e0 * (BigInteger)e1;
              }

              if (isBV) {
                return ((BigInteger)e0 * (BigInteger)e1) & MaxBV(bin.Type);
              }

              if (isReal) {
                return (BaseTypes.BigDec)e0 * (BaseTypes.BigDec)e1;
              }

              break;
            case BinaryExpr.ResolvedOpcode.BitwiseAnd:
              Contract.Assert(isBV);
              return (BigInteger)e0 & (BigInteger)e1;
            case BinaryExpr.ResolvedOpcode.BitwiseOr:
              Contract.Assert(isBV);
              return (BigInteger)e0 | (BigInteger)e1;
            case BinaryExpr.ResolvedOpcode.BitwiseXor:
              Contract.Assert(isBV);
              return (BigInteger)e0 ^ (BigInteger)e1;
            case BinaryExpr.ResolvedOpcode.Div:
              if (isInt) {
                if ((BigInteger)e1 == 0) {
                  return null; // Divide by zero
                } else {
                  BigInteger a0 = (BigInteger)e0;
                  BigInteger a1 = (BigInteger)e1;
                  BigInteger d = a0 / a1;
                  return a0 >= 0 || a0 == d * a1 ? d : a1 > 0 ? d - 1 : d + 1;
                }
              }
              if (isBV) {
                if ((BigInteger)e1 == 0) {
                  return null; // Divide by zero
                } else {
                  return ((BigInteger)e0) / ((BigInteger)e1);
                }
              }
              if (isReal) {
                if ((BaseTypes.BigDec)e1 == BaseTypes.BigDec.ZERO) {
                  return null; // Divide by zero
                } else {
                  // BigDec does not have divide and is not a representation of rationals, so we don't do constant folding
                  return null;
                }
              }

              break;
            case BinaryExpr.ResolvedOpcode.Mod:
              if (isInt) {
                if ((BigInteger)e1 == 0) {
                  return null; // Mod by zero
                } else {
                  BigInteger a = BigInteger.Abs((BigInteger)e1);
                  BigInteger d = (BigInteger)e0 % a;
                  return (BigInteger)e0 >= 0 ? d : d + a;
                }
              }
              if (isBV) {
                if ((BigInteger)e1 == 0) {
                  return null; // Mod by zero
                } else {
                  return (BigInteger)e0 % (BigInteger)e1;
                }
              }
              break;
            case BinaryExpr.ResolvedOpcode.LeftShift: {
                if ((BigInteger)e1 < 0) {
                  return null; // Negative shift
                }
                if ((BigInteger)e1 > bin.Type.AsBitVectorType.Width) {
                  return null; // Shift is too large
                }
                return ((BigInteger)e0 << (int)(BigInteger)e1) & MaxBV(bin.E0.Type);
              }
            case BinaryExpr.ResolvedOpcode.RightShift: {
                if ((BigInteger)e1 < 0) {
                  return null; // Negative shift
                }
                if ((BigInteger)e1 > bin.Type.AsBitVectorType.Width) {
                  return null; // Shift too large
                }
                return (BigInteger)e0 >> (int)(BigInteger)e1;
              }
            case BinaryExpr.ResolvedOpcode.And: {
                if ((bool)e0 && e1 == null) {
                  return null;
                }

                return (bool)e0 && (bool)e1;
              }
            case BinaryExpr.ResolvedOpcode.Or: {
                if (!(bool)e0 && e1 == null) {
                  return null;
                }

                return (bool)e0 || (bool)e1;
              }
            case BinaryExpr.ResolvedOpcode.Imp: { // ==> and <==
                if ((bool)e0 && e1 == null) {
                  return null;
                }

                return !(bool)e0 || (bool)e1;
              }
            case BinaryExpr.ResolvedOpcode.Iff: return (bool)e0 == (bool)e1; // <==>
            case BinaryExpr.ResolvedOpcode.Gt:
              if (isAnyInt) {
                return (BigInteger)e0 > (BigInteger)e1;
              }

              if (isBV) {
                return (BigInteger)e0 > (BigInteger)e1;
              }

              if (isAnyReal) {
                return (BaseTypes.BigDec)e0 > (BaseTypes.BigDec)e1;
              }

              break;
            case BinaryExpr.ResolvedOpcode.GtChar:
              if (bin.E0.Type.IsCharType) {
                return ((string)e0)[0] > ((string)e1)[0];
              }

              break;
            case BinaryExpr.ResolvedOpcode.Ge:
              if (isAnyInt) {
                return (BigInteger)e0 >= (BigInteger)e1;
              }

              if (isBV) {
                return (BigInteger)e0 >= (BigInteger)e1;
              }

              if (isAnyReal) {
                return (BaseTypes.BigDec)e0 >= (BaseTypes.BigDec)e1;
              }

              break;
            case BinaryExpr.ResolvedOpcode.GeChar:
              if (bin.E0.Type.IsCharType) {
                return ((string)e0)[0] >= ((string)e1)[0];
              }

              break;
            case BinaryExpr.ResolvedOpcode.Lt:
              if (isAnyInt) {
                return (BigInteger)e0 < (BigInteger)e1;
              }

              if (isBV) {
                return (BigInteger)e0 < (BigInteger)e1;
              }

              if (isAnyReal) {
                return (BaseTypes.BigDec)e0 < (BaseTypes.BigDec)e1;
              }

              break;
            case BinaryExpr.ResolvedOpcode.LtChar:
              if (bin.E0.Type.IsCharType) {
                return ((string)e0)[0] < ((string)e1)[0];
              }

              break;
            case BinaryExpr.ResolvedOpcode.ProperPrefix:
              if (isString) {
                return ((string)e1).StartsWith((string)e0) && !((string)e1).Equals((string)e0);
              }

              break;
            case BinaryExpr.ResolvedOpcode.Le:
              if (isAnyInt) {
                return (BigInteger)e0 <= (BigInteger)e1;
              }

              if (isBV) {
                return (BigInteger)e0 <= (BigInteger)e1;
              }

              if (isAnyReal) {
                return (BaseTypes.BigDec)e0 <= (BaseTypes.BigDec)e1;
              }

              break;
            case BinaryExpr.ResolvedOpcode.LeChar:
              if (bin.E0.Type.IsCharType) {
                return ((string)e0)[0] <= ((string)e1)[0];
              }

              break;
            case BinaryExpr.ResolvedOpcode.Prefix:
              if (isString) {
                return ((string)e1).StartsWith((string)e0);
              }

              break;
            case BinaryExpr.ResolvedOpcode.EqCommon: {
                if (isBool) {
                  return (bool)e0 == (bool)e1;
                } else if (isAnyInt || isBV) {
                  return (BigInteger)e0 == (BigInteger)e1;
                } else if (isAnyReal) {
                  return (BaseTypes.BigDec)e0 == (BaseTypes.BigDec)e1;
                } else if (bin.E0.Type.IsCharType) {
                  return ((string)e0)[0] == ((string)e1)[0];
                }
                break;
              }
            case BinaryExpr.ResolvedOpcode.SeqEq:
              if (isString) {
                return (string)e0 == (string)e1;
              }
              break;
            case BinaryExpr.ResolvedOpcode.SeqNeq:
              if (isString) {
                return (string)e0 != (string)e1;
              }
              break;
            case BinaryExpr.ResolvedOpcode.NeqCommon: {
                if (isBool) {
                  return (bool)e0 != (bool)e1;
                } else if (isAnyInt || isBV) {
                  return (BigInteger)e0 != (BigInteger)e1;
                } else if (isAnyReal) {
                  return (BaseTypes.BigDec)e0 != (BaseTypes.BigDec)e1;
                } else if (bin.E0.Type.IsCharType) {
                  return ((string)e0)[0] != ((string)e1)[0];
                } else if (isString) {
                  return (string)e0 != (string)e1;
                }
                break;
              }
          }
        } else if (e is ConversionExpr ce) {
          object o = GetAnyConst(ce.E, consts);
          if (o == null || ce.E.Type == ce.Type) {
            return o;
          }

          if (ce.E.Type.IsNumericBased(Type.NumericPersuasion.Real) &&
                ce.Type.IsBitVectorType) {
            ((BaseTypes.BigDec)o).FloorCeiling(out var ff, out _);
            if (ff < 0 || ff > MaxBV(ce.Type)) {
              return null; // Out of range
            }
            if (((BaseTypes.BigDec)o) != BaseTypes.BigDec.FromBigInt(ff)) {
              return null; // Out of range
            }
            return ff;
          }

          if (ce.E.Type.IsNumericBased(Type.NumericPersuasion.Real) &&
                ce.Type.IsNumericBased(Type.NumericPersuasion.Int)) {
            ((BaseTypes.BigDec)o).FloorCeiling(out var ff, out _);
            if (AsUnconstrainedType(ce.Type) == null) {
              return null;
            }

            if (((BaseTypes.BigDec)o) != BaseTypes.BigDec.FromBigInt(ff)) {
              return null; // Argument not an integer
            }
            return ff;
          }

          if (ce.E.Type.IsBitVectorType &&
                ce.Type.IsNumericBased(Type.NumericPersuasion.Int)) {
            if (AsUnconstrainedType(ce.Type) == null) {
              return null;
            }

            return o;
          }

          if (ce.E.Type.IsBitVectorType &&
                ce.Type.IsNumericBased(Type.NumericPersuasion.Real)) {
            if (AsUnconstrainedType(ce.Type) == null) {
              return null;
            }

            return BaseTypes.BigDec.FromBigInt((BigInteger)o);
          }

          if (ce.E.Type.IsNumericBased(Type.NumericPersuasion.Int) &&
                ce.Type.IsBitVectorType) {
            BigInteger b = (BigInteger)o;
            if (b < 0 || b > MaxBV(ce.Type)) {
              return null; // Argument out of range
            }
            return o;
          }

          if (ce.E.Type.IsNumericBased(Type.NumericPersuasion.Int) &&
                ce.Type.IsNumericBased(Type.NumericPersuasion.Int)) {
            // This case includes int-based newtypes to int-based new types
            if (AsUnconstrainedType(ce.Type) == null) {
              return null;
            }

            return o;
          }

          if (ce.E.Type.IsNumericBased(Type.NumericPersuasion.Real) &&
                ce.Type.IsNumericBased(Type.NumericPersuasion.Real)) {
            // This case includes real-based newtypes to real-based new types
            if (AsUnconstrainedType(ce.Type) == null) {
              return null;
            }

            return o;
          }

          if (ce.E.Type.IsBitVectorType && ce.Type.IsBitVectorType) {
            BigInteger b = (BigInteger)o;
            if (b < 0 || b > MaxBV(ce.Type)) {
              return null; // Argument out of range
            }
            return o;
          }

          if (ce.E.Type.IsNumericBased(Type.NumericPersuasion.Int) &&
                ce.Type.IsNumericBased(Type.NumericPersuasion.Real)) {
            if (AsUnconstrainedType(ce.Type) == null) {
              return null;
            }

            return BaseTypes.BigDec.FromBigInt((BigInteger)o);
          }

          if (ce.E.Type.IsCharType && ce.Type.IsNumericBased(Type.NumericPersuasion.Int)) {
            char c = ((String)o)[0];
            if (AsUnconstrainedType(ce.Type) == null) {
              return null;
            }

            return new BigInteger(((string)o)[0]);
          }

          if (ce.E.Type.IsCharType && ce.Type.IsBitVectorType) {
            char c = ((String)o)[0];
            if ((int)c > MaxBV(ce.Type)) {
              return null; // Argument out of range
            }
            return new BigInteger(((string)o)[0]);
          }

          if ((ce.E.Type.IsNumericBased(Type.NumericPersuasion.Int) || ce.E.Type.IsBitVectorType) &&
                ce.Type.IsCharType) {
            BigInteger b = (BigInteger)o;
            if (b < BigInteger.Zero || b > new BigInteger(65535)) {
              return null; // Argument out of range
            }
            return ((char)(int)b).ToString();
          }

          if (ce.E.Type.IsCharType &&
              ce.Type.IsNumericBased(Type.NumericPersuasion.Real)) {
            if (AsUnconstrainedType(ce.Type) == null) {
              return null;
            }

            return BaseTypes.BigDec.FromInt(((string)o)[0]);
          }

          if (ce.E.Type.IsNumericBased(Type.NumericPersuasion.Real) &&
                ce.Type.IsCharType) {
            ((BaseTypes.BigDec)o).FloorCeiling(out var ff, out _);
            if (((BaseTypes.BigDec)o) != BaseTypes.BigDec.FromBigInt(ff)) {
              return null; // Argument not an integer
            }
            if (ff < BigInteger.Zero || ff > new BigInteger(65535)) {
              return null; // Argument out of range
            }
            return ((char)(int)ff).ToString();
          }

        } else if (e is SeqSelectExpr sse) {
          var b = GetAnyConst(sse.Seq, consts) as string;
          BigInteger index = (BigInteger)GetAnyConst(sse.E0, consts);
          if (b == null) {
            return null;
          }

          if (index < 0 || index >= b.Length || index > Int32.MaxValue) {
            return null; // Index out of range
          }
          return b[(int)index].ToString();
        } else if (e is ITEExpr ite) {
          Object b = GetAnyConst(ite.Test, consts);
          if (b == null) {
            return null;
          }

          return ((bool)b) ? GetAnyConst(ite.Thn, consts) : GetAnyConst(ite.Els, consts);
        } else if (e is ConcreteSyntaxExpression n) {
          return GetAnyConst(n.ResolvedExpression, consts);
        } else {
          return null;
        }
        return null;
      };
      GetConst = (Expression e) => {
        Object ee = GetAnyConst(e.Resolved ?? e, new Stack<ConstantField>());
        return ee as BigInteger?;
      };
      // Now, then, let's go through them types.
      // FIXME - should first go through the bounds to find the most constraining values
      // then check those values against the possible types. Note that also presumes the types are in order.
      BigInteger? lowest = null;
      BigInteger? highest = null;
      foreach (var bound in bounds) {
        if (bound is ComprehensionExpr.IntBoundedPool) {
          var bnd = (ComprehensionExpr.IntBoundedPool)bound;
          if (bnd.LowerBound != null) {
            BigInteger? lower = GetConst(bnd.LowerBound);
            if (lower != null && (lowest == null || lower < lowest)) {
              lowest = lower;
            }
          }
          if (bnd.UpperBound != null) {
            BigInteger? upper = GetConst(bnd.UpperBound);
            if (upper != null && (highest == null || upper > highest)) {
              highest = upper;
            }
          }
        }
      }
      foreach (var nativeT in nativeTypeChoices ?? NativeTypes) {
        bool lowerOk = (lowest != null && nativeT.LowerBound <= lowest);
        bool upperOk = (highest != null && nativeT.UpperBound >= highest);
        if (lowerOk && upperOk) {
          bigEnoughNativeTypes.Add(nativeT);
        } else if (nativeTypeChoices != null) {
          reporter.Error(MessageSource.Resolver, dd,
            "Dafny's heuristics failed to confirm '{0}' to be a compatible native type.  " +
            "Hint: try writing a newtype constraint of the form 'i:int | lowerBound <= i < upperBound && (...any additional constraints...)'",
            nativeT.Name);
          return;
        }
      }

      // Finally, of the big-enough native types, pick the first one that is
      // supported by the selected target compiler.
      foreach (var nativeT in bigEnoughNativeTypes) {
        if (Options.Backend.SupportedNativeTypes.Contains(nativeT.Name)) {
          dd.NativeType = nativeT;
          break;
        }
      }
      if (dd.NativeType != null) {
        // Give an info message saying which type was selected--unless the user requested
        // one particular native type, in which case that must have been the one picked.
        if (nativeTypeChoices != null && nativeTypeChoices.Count == 1) {
          Contract.Assert(dd.NativeType == nativeTypeChoices[0]);
        } else {
          reporter.Info(MessageSource.Resolver, dd.tok, "newtype " + dd.Name + " resolves as {:nativeType \"" + dd.NativeType.Name + "\"} (Detected Range: " + lowest + " .. " + highest + ")");
        }
      } else if (nativeTypeChoices != null) {
        reporter.Error(MessageSource.Resolver, dd,
          "None of the types given in :nativeType arguments is supported by the current compilation target. Try supplying others.");
      } else if (mustUseNativeType) {
        reporter.Error(MessageSource.Resolver, dd,
          "Dafny's heuristics cannot find a compatible native type.  " +
          "Hint: try writing a newtype constraint of the form 'i:int | lowerBound <= i < upperBound && (...any additional constraints...)'");
      }
    }

    /// <summary>
    /// Check that the 'older' modifier on parameters is used correctly and report any errors of the contrary.
    /// </summary>
    void CheckOlderParameters(Function f) {
      Contract.Requires(f != null);

      if (!f.ResultType.IsBoolType || f is PrefixPredicate || f is ExtremePredicate) {
        // parameters are not allowed to be marked 'older'
        foreach (var formal in f.Formals) {
          if (formal.IsOlder) {
            reporter.Error(MessageSource.Resolver, formal.tok, "only predicates and two-state predicates are allowed 'older' parameters");
          }
        }
      }
    }

    // ------------------------------------------------------------------------------------------------------
    // ----- CheckExpression --------------------------------------------------------------------------------
    // ------------------------------------------------------------------------------------------------------
    #region CheckExpression
    /// <summary>
    /// This method computes ghost interests in the statement portion of StmtExpr's and
    /// checks for hint restrictions in any CalcStmt.
    /// </summary>
    void CheckExpression(Expression expr, Resolver resolver, ICodeContext codeContext) {
      Contract.Requires(expr != null);
      Contract.Requires(resolver != null);
      Contract.Requires(codeContext != null);
      var v = new CheckExpression_Visitor(resolver, codeContext);
      v.Visit(expr);
    }
    /// <summary>
    /// This method computes ghost interests in the statement portion of StmtExpr's and
    /// checks for hint restrictions in any CalcStmt. In any ghost context, it also
    /// changes the bound variables of all let- and let-such-that expressions to ghost.
    /// It also performs substitutions in DefaultValueExpression's.
    /// </summary>
    void CheckExpression(Statement stmt, Resolver resolver, ICodeContext codeContext) {
      Contract.Requires(stmt != null);
      Contract.Requires(resolver != null);
      Contract.Requires(codeContext != null);
      var v = new CheckExpression_Visitor(resolver, codeContext);
      v.Visit(stmt);
    }
    class CheckExpression_Visitor : ResolverBottomUpVisitor {
      readonly ICodeContext CodeContext;
      public CheckExpression_Visitor(Resolver resolver, ICodeContext codeContext)
        : base(resolver) {
        Contract.Requires(resolver != null);
        Contract.Requires(codeContext != null);
        CodeContext = codeContext;
      }
      protected override void VisitOneExpr(Expression expr) {
        if (expr is StmtExpr) {
          var e = (StmtExpr)expr;
          resolver.ComputeGhostInterest(e.S, true, "a statement expression", CodeContext);
        } else if (expr is LetExpr) {
          var e = (LetExpr)expr;
          if (CodeContext.IsGhost) {
            foreach (var bv in e.BoundVars) {
              bv.MakeGhost();
            }
          }
        }
      }

      protected override void VisitOneStmt(Statement stmt) {
        if (stmt is CalcStmt calc) {
          foreach (var h in calc.Hints) {
            resolver.CheckLocalityUpdates(h, new HashSet<LocalVariable>(), "a hint");
          }
        } else if (stmt is AssertStmt astmt && astmt.Proof != null) {
          resolver.CheckLocalityUpdates(astmt.Proof, new HashSet<LocalVariable>(), "an assert-by body");
        } else if (stmt is ForallStmt forall && forall.Body != null) {
          resolver.CheckLocalityUpdates(forall.Body, new HashSet<LocalVariable>(), "a forall statement");
        }
      }
    }
    #endregion

    void ExtremePredicateChecks(Expression expr, ExtremePredicate context, CallingPosition cp) {
      Contract.Requires(expr != null);
      Contract.Requires(context != null);
      var v = new ExtremePredicateChecks_Visitor(reporter, context);
      v.Visit(expr, cp);
    }

    void ExtremeLemmaChecks(Statement stmt, ExtremeLemma context) {
      Contract.Requires(stmt != null);
      Contract.Requires(context != null);
      var v = new ExtremeLemmaChecks_Visitor(this, context);
      v.Visit(stmt);
    }
    void ExtremeLemmaChecks(Expression expr, ExtremeLemma context) {
      Contract.Requires(context != null);
      if (expr == null) {
        return;
      }

      var v = new ExtremeLemmaChecks_Visitor(this, context);
      v.Visit(expr);
    }

    void CheckTypeCharacteristics_Stmt(Statement stmt, bool isGhost) {
      Contract.Requires(stmt != null);
      var v = new CheckTypeCharacteristics_Visitor(reporter);
      v.Visit(stmt, isGhost);
    }
    void CheckTypeCharacteristics_Expr(Expression expr, bool isGhost) {
      Contract.Requires(expr != null);
      var v = new CheckTypeCharacteristics_Visitor(reporter);
      v.Visit(expr, isGhost);
    }
    public void CheckTypeCharacteristics_Type(IToken tok, Type type, bool isGhost) {
      Contract.Requires(tok != null);
      Contract.Requires(type != null);
      var v = new CheckTypeCharacteristics_Visitor(reporter);
      v.VisitType(tok, type, isGhost);
    }

    public void ComputeGhostInterest(Statement stmt, bool mustBeErasable, [CanBeNull] string proofContext, ICodeContext codeContext) {
      Contract.Requires(stmt != null);
      Contract.Requires(codeContext != null);
      var visitor = new GhostInterestVisitor(codeContext, this, reporter, false, codeContext is Method);
      visitor.Visit(stmt, mustBeErasable, proofContext);
    }

    class ReportOtherAdditionalInformation_Visitor : ResolverBottomUpVisitor {
      public ReportOtherAdditionalInformation_Visitor(Resolver resolver)
        : base(resolver) {
        Contract.Requires(resolver != null);
      }
      protected override void VisitOneStmt(Statement stmt) {
        if (stmt is ForallStmt) {
          var s = (ForallStmt)stmt;
          if (s.Kind == ForallStmt.BodyKind.Call) {
            var cs = (CallStmt)s.S0;
            // show the callee's postcondition as the postcondition of the 'forall' statement
            // TODO:  The following substitutions do not correctly take into consideration variable capture; hence, what the hover text displays may be misleading
            var argsSubstMap = new Dictionary<IVariable, Expression>();  // maps formal arguments to actuals
            Contract.Assert(cs.Method.Ins.Count == cs.Args.Count);
            for (int i = 0; i < cs.Method.Ins.Count; i++) {
              argsSubstMap.Add(cs.Method.Ins[i], cs.Args[i]);
            }
            var substituter = new AlphaConvertingSubstituter(cs.Receiver, argsSubstMap, new Dictionary<TypeParameter, Type>());
            if (!Attributes.Contains(s.Attributes, "auto_generated")) {
              foreach (var ens in cs.Method.Ens) {
                var p = substituter.Substitute(ens.E);  // substitute the call's actuals for the method's formals
                resolver.reporter.Info(MessageSource.Resolver, s.Tok, "ensures " + Printer.ExprToString(resolver.Options, p));
              }
            }
          }
        }
      }
    }

    // ------------------------------------------------------------------------------------------------------
    // ------------------------------------------------------------------------------------------------------
    // ------------------------------------------------------------------------------------------------------

    bool InferRequiredEqualitySupport(TypeParameter tp, Type type) {
      Contract.Requires(tp != null);
      Contract.Requires(type != null);

      type = type.Normalize();  // we only do a .Normalize() here, because we want to keep stop at any type synonym or subset type
      if (type is BasicType) {
      } else if (type is SetType) {
        var st = (SetType)type;
        return st.Arg.AsTypeParameter == tp || InferRequiredEqualitySupport(tp, st.Arg);
      } else if (type is MultiSetType) {
        var ms = (MultiSetType)type;
        return ms.Arg.AsTypeParameter == tp || InferRequiredEqualitySupport(tp, ms.Arg);
      } else if (type is MapType) {
        var mt = (MapType)type;
        return mt.Domain.AsTypeParameter == tp || InferRequiredEqualitySupport(tp, mt.Domain) || InferRequiredEqualitySupport(tp, mt.Range);
      } else if (type is SeqType) {
        var sq = (SeqType)type;
        return InferRequiredEqualitySupport(tp, sq.Arg);
      } else if (type is UserDefinedType) {
        var udt = (UserDefinedType)type;
        List<TypeParameter> formalTypeArgs = udt.ResolvedClass.TypeArgs;
        Contract.Assert(formalTypeArgs != null);
        Contract.Assert(formalTypeArgs.Count == udt.TypeArgs.Count);
        var i = 0;
        foreach (var argType in udt.TypeArgs) {
          var formalTypeArg = formalTypeArgs[i];
          if ((formalTypeArg.SupportsEquality && argType.AsTypeParameter == tp) || InferRequiredEqualitySupport(tp, argType)) {
            return true;
          }
          i++;
        }
        if (udt.ResolvedClass is TypeSynonymDecl) {
          var syn = (TypeSynonymDecl)udt.ResolvedClass;
          if (syn.IsRevealedInScope(Type.GetScope())) {
            return InferRequiredEqualitySupport(tp, syn.RhsWithArgument(udt.TypeArgs));
          }
        }
      } else {
        Contract.Assert(false); throw new cce.UnreachableException();  // unexpected type
      }
      return false;
    }

    private TopLevelDeclWithMembers currentClass;
    public readonly Scope<TypeParameter>/*!*/ allTypeParameters;
    public readonly Scope<IVariable>/*!*/ scope;

    /// <summary>
    /// Resolves the types along .ParentTraits and fills in .ParentTraitHeads
    /// </summary>
    void ResolveParentTraitTypes(TopLevelDeclWithMembers cl, Graph<TopLevelDeclWithMembers> parentRelation) {
      Contract.Requires(cl != null);
      Contract.Requires(currentClass == null);
      Contract.Ensures(currentClass == null);

      currentClass = cl;
      allTypeParameters.PushMarker();
      ResolveTypeParameters(cl.TypeArgs, false, cl);
      foreach (var parentTrait in cl.ParentTraits) {
        var prevErrorCount = reporter.Count(ErrorLevel.Error);
        ResolveType(cl.tok, parentTrait, new NoContext(cl.EnclosingModuleDefinition), ResolveTypeOptionEnum.DontInfer, null);
        if (prevErrorCount == reporter.Count(ErrorLevel.Error)) {
          var parentTypeToken = parentTrait is UserDefinedType parentTraitUdt ? parentTraitUdt.tok : cl.tok;

          var trait = parentTrait.UseInternalSynonym().IsInternalTypeSynonym ? null : (parentTrait as UserDefinedType)?.AsParentTraitDecl();
          if (trait != null) {
            // disallowing inheritance in multi module case
            bool termination = true;
            if (cl.EnclosingModuleDefinition == trait.EnclosingModuleDefinition || trait.IsObjectTrait || (Attributes.ContainsBool(trait.Attributes, "termination", ref termination) && !termination)) {
              // all is good (or the user takes responsibility for the lack of termination checking)
              if (!cl.ParentTraitHeads.Contains(trait)) {
                cl.ParentTraitHeads.Add(trait);
                parentRelation.AddEdge(cl, trait);
              }
            } else {
              reporter.Error(MessageSource.Resolver, parentTypeToken,
                $"{cl.WhatKind} '{cl.Name}' is in a different module than trait '{trait.FullName}'. A {cl.WhatKind} may only extend a trait " +
                "in the same module, unless the parent trait is annotated with {:termination false}.");
            }
          } else {
            reporter.Error(MessageSource.Resolver, parentTypeToken, $"a {cl.WhatKind} can only extend traits (found '{parentTrait}')");
          }
        }
      }
      allTypeParameters.PopMarker();
      currentClass = null;
    }

    /// <summary>
    /// This method idempotently fills in .InheritanceInformation, .ParentFormalTypeParametersToActuals, and the
    /// name->MemberDecl table for "cl" and the transitive parent traits of "cl". It also checks that every (transitive)
    /// parent trait is instantiated with the same type parameters
    /// The method assumes that all types along .ParentTraits have been successfully resolved and .ParentTraitHeads been filled in.
    /// </summary>
    void RegisterInheritedMembers(TopLevelDeclWithMembers cl) {
      Contract.Requires(cl != null);

      if (cl.ParentTypeInformation != null) {
        return;
      }
      cl.ParentTypeInformation = new TopLevelDeclWithMembers.InheritanceInformationClass();

      // populate .ParentTypeInformation and .ParentFormalTypeParametersToActuals for the immediate parent traits
      foreach (var tt in cl.ParentTraits) {
        var udt = (UserDefinedType)tt;
        var trait = (TraitDecl)((udt.ResolvedClass as NonNullTypeDecl)?.ViewAsClass ?? udt.ResolvedClass);
        cl.ParentTypeInformation.Record(trait, udt);
        Contract.Assert(trait.TypeArgs.Count == udt.TypeArgs.Count);
        for (var i = 0; i < trait.TypeArgs.Count; i++) {
          // there may be duplciate parent traits, which haven't been checked for yet, so add mapping only for the first occurrence of each type parameter
          if (!cl.ParentFormalTypeParametersToActuals.ContainsKey(trait.TypeArgs[i])) {
            cl.ParentFormalTypeParametersToActuals.Add(trait.TypeArgs[i], udt.TypeArgs[i]);
          }
        }
      }

      // populate .ParentTypeInformation and .ParentFormalTypeParametersToActuals for the transitive parent traits
      foreach (var trait in cl.ParentTraitHeads) {
        // make sure the parent trait has been processed; then, incorporate its inheritance information
        RegisterInheritedMembers(trait);
        cl.ParentTypeInformation.Extend(trait, trait.ParentTypeInformation, cl.ParentFormalTypeParametersToActuals);
        foreach (var entry in trait.ParentFormalTypeParametersToActuals) {
          var v = entry.Value.Subst(cl.ParentFormalTypeParametersToActuals);
          if (!cl.ParentFormalTypeParametersToActuals.ContainsKey(entry.Key)) {
            cl.ParentFormalTypeParametersToActuals.Add(entry.Key, v);
          }
        }
      }

      // Check that every (transitive) parent trait is instantiated with the same type parameters
      foreach (var group in cl.ParentTypeInformation.GetTypeInstantiationGroups()) {
        Contract.Assert(1 <= group.Count);
        var ty = group[0].Item1;
        for (var i = 1; i < group.Count; i++) {
          if (!group.GetRange(0, i).Exists(pair => pair.Item1.Equals(group[i].Item1))) {
            var via0 = group[0].Item2.Count == 0 ? "" : " (via " + Util.Comma(group[0].Item2, traitDecl => traitDecl.Name) + ")";
            var via1 = group[i].Item2.Count == 0 ? "" : " (via " + Util.Comma(group[i].Item2, traitDecl => traitDecl.Name) + ")";
            reporter.Error(MessageSource.Resolver, cl.tok,
              "duplicate trait parents with the same head type must also have the same type arguments; got {0}{1} and {2}{3}",
              ty, via0, group[i].Item1, via1);
          }
        }
      }

      // Update the name->MemberDecl table for the class. Report an error if the same name refers to more than one member,
      // except when such duplication is purely that one member, say X, is inherited and the other is an override of X.
      var inheritedMembers = new Dictionary<string, MemberDecl>();
      foreach (var trait in cl.ParentTraitHeads) {
        foreach (var traitMember in GetClassMembers(trait)!.Values) {  // TODO: rather than using .Values, it would be nice to use something that gave a deterministic order
          if (!inheritedMembers.TryGetValue(traitMember.Name, out var prevMember)) {
            // record "traitMember" as an inherited member
            inheritedMembers.Add(traitMember.Name, traitMember);
          } else if (traitMember == prevMember) {
            // same member, inherited two different ways
          } else if (traitMember.Overrides(prevMember)) {
            // we're inheriting "prevMember" and "traitMember" from different parent traits, where "traitMember" is an override of "prevMember"
            Contract.Assert(traitMember.EnclosingClass != cl && prevMember.EnclosingClass != cl && traitMember.EnclosingClass != prevMember.EnclosingClass); // sanity checks
            // re-map "traitMember.Name" to point to the overriding member
            inheritedMembers[traitMember.Name] = traitMember;
          } else if (prevMember.Overrides(traitMember)) {
            // we're inheriting "prevMember" and "traitMember" from different parent traits, where "prevMember" is an override of "traitMember"
            Contract.Assert(traitMember.EnclosingClass != cl && prevMember.EnclosingClass != cl && traitMember.EnclosingClass != prevMember.EnclosingClass); // sanity checks
            // keep the mapping to "prevMember"
          } else {
            // "prevMember" and "traitMember" refer to different members (with the same name)
            reporter.Error(MessageSource.Resolver, cl.tok, "{0} '{1}' inherits a member named '{2}' from both traits '{3}' and '{4}'",
              cl.WhatKind, cl.Name, traitMember.Name, prevMember.EnclosingClass.Name, traitMember.EnclosingClass.Name);
          }
        }
      }
      // Incorporate the inherited members into the name->MemberDecl mapping of "cl"
      var members = GetClassMembers(cl);
      foreach (var entry in inheritedMembers) {
        var name = entry.Key;
        var traitMember = entry.Value;
        if (!members.TryGetValue(name, out var clMember)) {
          members.Add(name, traitMember);
        } else {
          Contract.Assert(clMember.EnclosingClass == cl);  // sanity check
          Contract.Assert(clMember.OverriddenMember == null);  // sanity check
          clMember.OverriddenMember = traitMember;
        }
      }
    }

    /// <summary>
    /// Assumes type parameters have already been pushed
    /// </summary>
    void ResolveClassMemberTypes(TopLevelDeclWithMembers cl) {
      Contract.Requires(cl != null);
      Contract.Requires(currentClass == null);
      Contract.Ensures(currentClass == null);
      currentClass = cl;

      foreach (MemberDecl member in cl.Members) {
        member.EnclosingClass = cl;
        if (member is Field) {
          if (member is ConstantField) {
            var m = (ConstantField)member;
            ResolveType(member.tok, ((Field)member).Type, m, ResolveTypeOptionEnum.DontInfer, null);
          } else {
            // In the following, we pass in a NoContext, because any cycle formed by a redirecting-type constraints would have to
            // dereference the heap, and such constraints are not allowed to dereference the heap so an error will be produced
            // even if we don't detect this cycle.
            ResolveType(member.tok, ((Field)member).Type, new NoContext(cl.EnclosingModuleDefinition), ResolveTypeOptionEnum.DontInfer, null);
          }
        } else if (member is Function) {
          var f = (Function)member;
          var ec = reporter.Count(ErrorLevel.Error);
          allTypeParameters.PushMarker();
          ResolveTypeParameters(f.TypeArgs, true, f);
          ResolveFunctionSignature(f);
          allTypeParameters.PopMarker();
          if (f is ExtremePredicate && ec == reporter.Count(ErrorLevel.Error)) {
            var ff = ((ExtremePredicate)f).PrefixPredicate;  // note, may be null if there was an error before the prefix predicate was generated
            if (ff != null) {
              ff.EnclosingClass = cl;
              allTypeParameters.PushMarker();
              ResolveTypeParameters(ff.TypeArgs, true, ff);
              ResolveFunctionSignature(ff);
              allTypeParameters.PopMarker();
            }
          }
          if (f.ByMethodDecl != null) {
            f.ByMethodDecl.EnclosingClass = cl;
          }

        } else if (member is Method) {
          var m = (Method)member;
          var ec = reporter.Count(ErrorLevel.Error);
          allTypeParameters.PushMarker();
          ResolveTypeParameters(m.TypeArgs, true, m);
          ResolveMethodSignature(m);
          allTypeParameters.PopMarker();
          if (m is ExtremeLemma com && com.PrefixLemma != null && ec == reporter.Count(ErrorLevel.Error)) {
            var mm = com.PrefixLemma;
            // resolve signature of the prefix lemma
            mm.EnclosingClass = cl;
            allTypeParameters.PushMarker();
            ResolveTypeParameters(mm.TypeArgs, true, mm);
            ResolveMethodSignature(mm);
            allTypeParameters.PopMarker();
          }

        } else {
          Contract.Assert(false); throw new cce.UnreachableException();  // unexpected member type
        }
      }

      currentClass = null;
    }

    /// <summary>
    /// This method checks the rules for inherited and overridden members. It also populates .InheritedMembers with the
    /// non-static members that are inherited from parent traits.
    /// </summary>
    void InheritedTraitMembers(TopLevelDeclWithMembers cl) {
      Contract.Requires(cl != null);
      Contract.Requires(cl.ParentTypeInformation != null);

      foreach (var member in GetClassMembers(cl).Values) {
        if (member is PrefixPredicate || member is PrefixLemma) {
          // these are handled with the corresponding extreme predicate/lemma
          continue;
        }
        if (member.EnclosingClass != cl) {
          // The member is the one inherited from a trait (and the class does not itself define a member with this name).  This
          // is fine for fields and for functions and methods with bodies. However, if "cl" is not itself a trait, then for a body-less function
          // or method, "cl" is required to at least redeclare the member with its signature.  (It should also provide a stronger specification,
          // but that will be checked by the verifier.  And it should also have a body, but that will be checked by the compiler.)
          if (member.IsStatic) {
            // nothing to do
          } else {
            cl.InheritedMembers.Add(member);
            if (member is Field || (member as Function)?.Body != null || (member as Method)?.Body != null) {
              // member is a field or a fully defined function or method
            } else if (cl is TraitDecl) {
              // there are no expectations that a field needs to repeat the signature of inherited body-less members
            } else if (Attributes.Contains(member.Attributes, "extern")) {
              // Extern functions do not need to be reimplemented.
              // TODO: When `:extern` is separated from `:compile false`, this should become `:compile false`.
            } else if (member is Lemma && Attributes.Contains(member.Attributes, "opaque_reveal")) {
              // reveal lemmas do not need to be reimplemented
            } else {
              reporter.Error(MessageSource.Resolver, cl.tok, "{0} '{1}' does not implement trait {2} '{3}.{4}'", cl.WhatKind, cl.Name, member.WhatKind, member.EnclosingClass.Name, member.Name);
            }
          }
          continue;
        }
        if (member.OverriddenMember == null) {
          // this member has nothing to do with the parent traits
          continue;
        }

        var traitMember = member.OverriddenMember;
        var trait = traitMember.EnclosingClass;
        if (traitMember.IsStatic) {
          reporter.Error(MessageSource.Resolver, member.tok, "static {0} '{1}' is inherited from trait '{2}' and is not allowed to be re-declared",
            traitMember.WhatKind, traitMember.Name, trait.Name);
        } else if (member.IsStatic) {
          reporter.Error(MessageSource.Resolver, member.tok, "static member '{0}' overrides non-static member in trait '{1}'", member.Name, trait.Name);
        } else if (traitMember is Field) {
          // The class is not allowed to do anything with the field other than silently inherit it.
          reporter.Error(MessageSource.Resolver, member.tok, "{0} '{1}' is inherited from trait '{2}' and is not allowed to be re-declared", traitMember.WhatKind, traitMember.Name, trait.Name);
        } else if ((traitMember as Function)?.Body != null || (traitMember as Method)?.Body != null) {
          // the overridden member is a fully defined function or method, so the class is not allowed to do anything with it other than silently inherit it
          reporter.Error(MessageSource.Resolver, member.tok, "fully defined {0} '{1}' is inherited from trait '{2}' and is not allowed to be re-declared",
            traitMember.WhatKind, traitMember.Name, trait.Name);
        } else if (member is Method != traitMember is Method ||
                   member is Lemma != traitMember is Lemma ||
                   member is TwoStateLemma != traitMember is TwoStateLemma ||
                   member is LeastLemma != traitMember is LeastLemma ||
                   member is GreatestLemma != traitMember is GreatestLemma ||
                   member is Function != traitMember is Function ||
                   member is TwoStateFunction != traitMember is TwoStateFunction ||
                   member is LeastPredicate != traitMember is LeastPredicate ||
                   member is GreatestPredicate != traitMember is GreatestPredicate) {
          reporter.Error(MessageSource.Resolver, member.tok, "{0} '{1}' in '{2}' can only be overridden by a {0} (got {3})", traitMember.WhatKind, traitMember.Name, trait.Name, member.WhatKind);
        } else if (member.IsGhost != traitMember.IsGhost) {
          reporter.Error(MessageSource.Resolver, member.tok, "overridden {0} '{1}' in '{2}' has different ghost/compiled status than in trait '{3}'",
            traitMember.WhatKind, traitMember.Name, cl.Name, trait.Name);
        } else {
          // Copy trait member's extern attribute onto class member if class does not provide one
          if (!Attributes.Contains(member.Attributes, "extern") && Attributes.Contains(traitMember.Attributes, "extern")) {
            var traitExternArgs = Attributes.FindExpressions(traitMember.Attributes, "extern");
            member.Attributes = new Attributes("extern", traitExternArgs, member.Attributes);
          }

          if (traitMember is Method) {
            var classMethod = (Method)member;
            var traitMethod = (Method)traitMember;
            classMethod.OverriddenMethod = traitMethod;

            CheckOverride_MethodParameters(classMethod, traitMethod, cl.ParentFormalTypeParametersToActuals);

            var traitMethodAllowsNonTermination = Contract.Exists(traitMethod.Decreases.Expressions, e => e is WildcardExpr);
            var classMethodAllowsNonTermination = Contract.Exists(classMethod.Decreases.Expressions, e => e is WildcardExpr);
            if (classMethodAllowsNonTermination && !traitMethodAllowsNonTermination) {
              reporter.Error(MessageSource.Resolver, classMethod.tok, "not allowed to override a terminating method with a possibly non-terminating method ('{0}')", classMethod.Name);
            }

          } else if (traitMember is Function) {
            var classFunction = (Function)member;
            var traitFunction = (Function)traitMember;
            classFunction.OverriddenFunction = traitFunction;

            CheckOverride_FunctionParameters(classFunction, traitFunction, cl.ParentFormalTypeParametersToActuals);

          } else {
            Contract.Assert(false); // unexpected member
          }
        }
      }
    }

    public void CheckOverride_FunctionParameters(Function nw, Function old, Dictionary<TypeParameter, Type> classTypeMap) {
      Contract.Requires(nw != null);
      Contract.Requires(old != null);
      Contract.Requires(classTypeMap != null);

      var typeMap = CheckOverride_TypeParameters(nw.tok, old.TypeArgs, nw.TypeArgs, nw.Name, "function", classTypeMap);
      if (nw is ExtremePredicate nwFix && old is ExtremePredicate oldFix && nwFix.KNat != oldFix.KNat) {
        reporter.Error(MessageSource.Resolver, nw,
          "the type of special parameter '_k' of {0} '{1}' ({2}) must be the same as in the overridden {0} ({3})",
          nw.WhatKind, nw.Name, nwFix.KNat ? "nat" : "ORDINAL", oldFix.KNat ? "nat" : "ORDINAL");
      }
      CheckOverride_ResolvedParameters(nw.tok, old.Formals, nw.Formals, nw.Name, "function", "parameter", typeMap);
      var oldResultType = old.ResultType.Subst(typeMap);
      if (!nw.ResultType.Equals(oldResultType, true)) {
        reporter.Error(MessageSource.Resolver, nw, "the result type of function '{0}' ({1}) differs from that in the overridden function ({2})",
          nw.Name, nw.ResultType, oldResultType);
      }
    }

    public void CheckOverride_MethodParameters(Method nw, Method old, Dictionary<TypeParameter, Type> classTypeMap) {
      Contract.Requires(nw != null);
      Contract.Requires(old != null);
      Contract.Requires(classTypeMap != null);
      var typeMap = CheckOverride_TypeParameters(nw.tok, old.TypeArgs, nw.TypeArgs, nw.Name, "method", classTypeMap);
      if (nw is ExtremeLemma nwFix && old is ExtremeLemma oldFix && nwFix.KNat != oldFix.KNat) {
        reporter.Error(MessageSource.Resolver, nw,
          "the type of special parameter '_k' of {0} '{1}' ({2}) must be the same as in the overridden {0} ({3})",
          nw.WhatKind, nw.Name, nwFix.KNat ? "nat" : "ORDINAL", oldFix.KNat ? "nat" : "ORDINAL");
      }
      CheckOverride_ResolvedParameters(nw.tok, old.Ins, nw.Ins, nw.Name, "method", "in-parameter", typeMap);
      CheckOverride_ResolvedParameters(nw.tok, old.Outs, nw.Outs, nw.Name, "method", "out-parameter", typeMap);
    }

    private Dictionary<TypeParameter, Type> CheckOverride_TypeParameters(IToken tok, List<TypeParameter> old, List<TypeParameter> nw, string name, string thing, Dictionary<TypeParameter, Type> classTypeMap) {
      Contract.Requires(tok != null);
      Contract.Requires(old != null);
      Contract.Requires(nw != null);
      Contract.Requires(name != null);
      Contract.Requires(thing != null);
      var typeMap = old.Count == 0 ? classTypeMap : new Dictionary<TypeParameter, Type>(classTypeMap);
      if (old.Count != nw.Count) {
        reporter.Error(MessageSource.Resolver, tok,
          "{0} '{1}' is declared with a different number of type parameters ({2} instead of {3}) than in the overridden {0}", thing, name, nw.Count, old.Count);
      } else {
        for (int i = 0; i < old.Count; i++) {
          var o = old[i];
          var n = nw[i];
          typeMap.Add(o, new UserDefinedType(tok, n));
          // Check type characteristics
          if (o.Characteristics.EqualitySupport != TypeParameter.EqualitySupportValue.InferredRequired && o.Characteristics.EqualitySupport != n.Characteristics.EqualitySupport) {
            reporter.Error(MessageSource.Resolver, n.tok, "type parameter '{0}' is not allowed to change the requirement of supporting equality", n.Name);
          }
          if (o.Characteristics.HasCompiledValue != n.Characteristics.HasCompiledValue) {
            reporter.Error(MessageSource.Resolver, n.tok, "type parameter '{0}' is not allowed to change the requirement of supporting auto-initialization", n.Name);
          } else if (o.Characteristics.IsNonempty != n.Characteristics.IsNonempty) {
            reporter.Error(MessageSource.Resolver, n.tok, "type parameter '{0}' is not allowed to change the requirement of being nonempty", n.Name);
          }
          if (o.Characteristics.ContainsNoReferenceTypes != n.Characteristics.ContainsNoReferenceTypes) {
            reporter.Error(MessageSource.Resolver, n.tok, "type parameter '{0}' is not allowed to change the no-reference-type requirement", n.Name);
          }

        }
      }
      return typeMap;
    }

    private void CheckOverride_ResolvedParameters(IToken tok, List<Formal> old, List<Formal> nw, string name, string thing, string parameterKind, Dictionary<TypeParameter, Type> typeMap) {
      Contract.Requires(tok != null);
      Contract.Requires(old != null);
      Contract.Requires(nw != null);
      Contract.Requires(name != null);
      Contract.Requires(thing != null);
      Contract.Requires(parameterKind != null);
      Contract.Requires(typeMap != null);
      if (old.Count != nw.Count) {
        reporter.Error(MessageSource.Resolver, tok, "{0} '{1}' is declared with a different number of {2} ({3} instead of {4}) than in the overridden {0}",
          thing, name, parameterKind, nw.Count, old.Count);
      } else {
        for (int i = 0; i < old.Count; i++) {
          var o = old[i];
          var n = nw[i];
          if (!o.IsGhost && n.IsGhost) {
            reporter.Error(MessageSource.Resolver, n.tok, "{0} '{1}' of {2} {3} cannot be changed, compared to in the overridden {2}, from non-ghost to ghost",
              parameterKind, n.Name, thing, name);
          } else if (o.IsGhost && !n.IsGhost) {
            reporter.Error(MessageSource.Resolver, n.tok, "{0} '{1}' of {2} {3} cannot be changed, compared to in the overridden {2}, from ghost to non-ghost",
              parameterKind, n.Name, thing, name);
          } else if (!o.IsOld && n.IsOld) {
            reporter.Error(MessageSource.Resolver, n.tok, "{0} '{1}' of {2} {3} cannot be changed, compared to in the overridden {2}, from new to non-new",
              parameterKind, n.Name, thing, name);
          } else if (o.IsOld && !n.IsOld) {
            reporter.Error(MessageSource.Resolver, n.tok, "{0} '{1}' of {2} {3} cannot be changed, compared to in the overridden {2}, from non-new to new",
              parameterKind, n.Name, thing, name);
          } else if (!o.IsOlder && n.IsOlder) {
            reporter.Error(MessageSource.Resolver, n.tok, "{0} '{1}' of {2} {3} cannot be changed, compared to in the overridden {2}, from non-older to older",
              parameterKind, n.Name, thing, name);
          } else if (o.IsOlder && !n.IsOlder) {
            reporter.Error(MessageSource.Resolver, n.tok, "{0} '{1}' of {2} {3} cannot be changed, compared to in the overridden {2}, from older to non-older",
              parameterKind, n.Name, thing, name);
          } else {
            var oo = o.Type.Subst(typeMap);
            if (!n.Type.Equals(oo, true)) {
              reporter.Error(MessageSource.Resolver, n.tok,
                "the type of {0} '{1}' is different from the type of the corresponding {0} in trait {2} ('{3}' instead of '{4}')",
                parameterKind, n.Name, thing, n.Type, oo);
            }
          }
        }
      }
    }

    /// <summary>
    /// Check that the SCC of 'startingPoint' can be carved up into stratospheres in such a way that each
    /// datatype has some value that can be constructed from datatypes in lower stratospheres only.
    /// The algorithm used here is quadratic in the number of datatypes in the SCC.  Since that number is
    /// deemed to be rather small, this seems okay.
    ///
    /// As a side effect of this checking, the GroundingCtor field is filled in (for every inductive datatype
    /// that passes the check).  It may be that several constructors could be used as the default, but
    /// only the first one encountered as recorded.  This particular choice is slightly more than an
    /// implementation detail, because it affects how certain cycles among inductive datatypes (having
    /// to do with the types used to instantiate type parameters of datatypes) are used.
    ///
    /// The role of the SCC here is simply to speed up this method.  It would still be correct if the
    /// equivalence classes in the given SCC were unions of actual SCC's.  In particular, this method
    /// would still work if "dependencies" consisted of one large SCC containing all the inductive
    /// datatypes in the module.
    /// </summary>
    void SccStratosphereCheck(IndDatatypeDecl startingPoint, Graph<IndDatatypeDecl/*!*/>/*!*/ dependencies) {
      Contract.Requires(startingPoint != null);
      Contract.Requires(dependencies != null);  // more expensive check: Contract.Requires(cce.NonNullElements(dependencies));

      var scc = dependencies.GetSCC(startingPoint);
      int totalCleared = 0;
      while (true) {
        int clearedThisRound = 0;
        foreach (var dt in scc) {
          if (dt.GroundingCtor != null) {
            // previously cleared
          } else if (ComputeGroundingCtor(dt)) {
            Contract.Assert(dt.GroundingCtor != null);  // should have been set by the successful call to StratosphereCheck)
            clearedThisRound++;
            totalCleared++;
          }
        }
        if (totalCleared == scc.Count) {
          // all is good
          return;
        } else if (clearedThisRound != 0) {
          // some progress was made, so let's keep going
        } else {
          // whatever is in scc-cleared now failed to pass the test
          foreach (var dt in scc) {
            if (dt.GroundingCtor == null) {
              reporter.Error(MessageSource.Resolver, dt, "because of cyclic dependencies among constructor argument types, no instances of datatype '{0}' can be constructed", dt.Name);
            }
          }
          return;
        }
      }
    }

    /// <summary>
    /// Check that the datatype has some constructor all whose argument types can be constructed.
    /// Returns 'true' and sets dt.GroundingCtor if that is the case.
    /// </summary>
    bool ComputeGroundingCtor(IndDatatypeDecl dt) {
      Contract.Requires(dt != null);
      Contract.Requires(dt.GroundingCtor == null);  // the intention is that this method be called only when GroundingCtor hasn't already been set
      Contract.Ensures(!Contract.Result<bool>() || dt.GroundingCtor != null);

      // Stated differently, check that there is some constuctor where no argument type goes to the same stratum.
      DatatypeCtor groundingCtor = null;
      ISet<TypeParameter> lastTypeParametersUsed = null;
      foreach (DatatypeCtor ctor in dt.Ctors) {
        var typeParametersUsed = new HashSet<TypeParameter>();
        foreach (Formal p in ctor.Formals) {
          if (!CheckCanBeConstructed(p.Type, typeParametersUsed)) {
            // the argument type (has a component which) is not yet known to be constructable
            goto NEXT_OUTER_ITERATION;
          }
        }
        // this constructor satisfies the requirements, check to see if it is a better fit than the
        // one found so far. Here, "better" means
        //   * a ghost constructor is better than a non-ghost constructor
        //   * among those, a constructor with fewer type arguments is better
        //   * among those, the first one is preferred.
        if (groundingCtor == null || (!groundingCtor.IsGhost && ctor.IsGhost) || typeParametersUsed.Count < lastTypeParametersUsed.Count) {
          groundingCtor = ctor;
          lastTypeParametersUsed = typeParametersUsed;
        }

      NEXT_OUTER_ITERATION: { }
      }

      if (groundingCtor != null) {
        dt.GroundingCtor = groundingCtor;
        dt.TypeParametersUsedInConstructionByGroundingCtor = new bool[dt.TypeArgs.Count];
        for (int i = 0; i < dt.TypeArgs.Count; i++) {
          dt.TypeParametersUsedInConstructionByGroundingCtor[i] = lastTypeParametersUsed.Contains(dt.TypeArgs[i]);
        }
        return true;
      }

      // no constructor satisfied the requirements, so this is an illegal datatype declaration
      return false;
    }

    bool CheckCanBeConstructed(Type type, ISet<TypeParameter> typeParametersUsed) {
      type = type.NormalizeExpandKeepConstraints();
      if (type is BasicType) {
        // values of primitive types can always be constructed
        return true;
      } else if (type is CollectionType) {
        // values of collection types can always be constructed
        return true;
      }

      var udt = (UserDefinedType)type;
      var cl = udt.ResolvedClass;
      Contract.Assert(cl != null);
      if (cl is TypeParameter) {
        // treat a type parameter like a ground type
        typeParametersUsed.Add((TypeParameter)cl);
        return true;
      } else if (cl is AbstractTypeDecl) {
        // an opaque is like a ground type
        return true;
      } else if (cl is InternalTypeSynonymDecl) {
        // a type exported as opaque from another module is like a ground type
        return true;
      } else if (cl is NewtypeDecl) {
        // values of a newtype can be constructed
        return true;
      } else if (cl is SubsetTypeDecl) {
        var td = (SubsetTypeDecl)cl;
        if (td.Witness != null) {
          // a witness exists, but may depend on type parameters
          type.AddFreeTypeParameters(typeParametersUsed);
          return true;
        } else if (td.WitnessKind == SubsetTypeDecl.WKind.Special) {
          // WKind.Special is only used with -->, ->, and non-null types:
          Contract.Assert(ArrowType.IsPartialArrowTypeName(td.Name) || ArrowType.IsTotalArrowTypeName(td.Name) || td is NonNullTypeDecl);
          if (ArrowType.IsTotalArrowTypeName(td.Name)) {
            return CheckCanBeConstructed(udt.TypeArgs.Last(), typeParametersUsed);
          } else {
            return true;
          }
        } else {
          return CheckCanBeConstructed(td.RhsWithArgument(udt.TypeArgs), typeParametersUsed);
        }
      } else if (cl is TraitDecl traitDecl) {
        return traitDecl.IsReferenceTypeDecl; // null is a value for reference types
      } else if (cl is ClassDecl) {
        // null is a value for this possibly-null type
        return true;
      } else if (cl is ArrowTypeDecl) {
        return true;
      } else if (cl is CoDatatypeDecl) {
        // may depend on type parameters
        type.AddFreeTypeParameters(typeParametersUsed);
        return true;
      }

      var dependee = type.AsIndDatatype;
      Contract.Assert(dependee != null);
      if (dependee.GroundingCtor == null) {
        // the type is an inductive datatype that we don't yet know how to construct
        return false;
      }
      // also check the type arguments of the inductive datatype
      Contract.Assert(udt.TypeArgs.Count == dependee.TypeParametersUsedInConstructionByGroundingCtor.Length);
      var i = 0;
      foreach (var ta in udt.TypeArgs) {
        if (dependee.TypeParametersUsedInConstructionByGroundingCtor[i] && !CheckCanBeConstructed(ta, typeParametersUsed)) {
          return false;
        }
        i++;
      }
      return true;
    }

    void DetermineEqualitySupport(IndDatatypeDecl startingPoint, Graph<IndDatatypeDecl/*!*/>/*!*/ dependencies) {
      Contract.Requires(startingPoint != null);
      Contract.Requires(dependencies != null);  // more expensive check: Contract.Requires(cce.NonNullElements(dependencies));

      var scc = dependencies.GetSCC(startingPoint);

      void MarkSCCAsNotSupportingEquality() {
        foreach (var ddtt in scc) {
          ddtt.EqualitySupport = IndDatatypeDecl.ES.Never;
        }
      }

      // Look for conditions that make the whole SCC incapable of providing the equality operation:
      //   * a datatype in the SCC has a ghost constructor
      //   * a parameter of an inductive datatype in the SCC is ghost
      //   * the type of a parameter of an inductive datatype in the SCC does not support equality
      foreach (var dt in scc) {
        Contract.Assume(dt.EqualitySupport == IndDatatypeDecl.ES.NotYetComputed);
        foreach (var ctor in dt.Ctors) {
          if (ctor.IsGhost) {
            MarkSCCAsNotSupportingEquality();
            return;  // we are done
          }
          foreach (var arg in ctor.Formals) {
            var anotherIndDt = arg.Type.AsIndDatatype;
            if (arg.IsGhost ||
                (anotherIndDt != null && anotherIndDt.EqualitySupport == IndDatatypeDecl.ES.Never) ||
                arg.Type.IsCoDatatype ||
                arg.Type.IsArrowType) {
              // arg.Type is known never to support equality
              MarkSCCAsNotSupportingEquality();
              return;  // we are done
            }
          }
        }
      }

      // Now for the more involved case:  we need to determine which type parameters determine equality support for each datatype in the SCC
      // We start by seeing where each datatype's type parameters are used in a place known to determine equality support.
      bool thingsChanged = false;
      foreach (var dt in scc) {
        if (dt.TypeArgs.Count == 0) {
          // if the datatype has no type parameters, we certainly won't find any type parameters being used in the arguments types to the constructors
          continue;
        }
        foreach (var ctor in dt.Ctors) {
          foreach (var arg in ctor.Formals) {
            var typeArg = arg.Type.AsTypeParameter;
            if (typeArg != null) {
              typeArg.NecessaryForEqualitySupportOfSurroundingInductiveDatatype = true;
              thingsChanged = true;
            } else {
              var otherDt = arg.Type.AsIndDatatype;
              if (otherDt != null && otherDt.EqualitySupport == IndDatatypeDecl.ES.ConsultTypeArguments) {  // datatype is in a different SCC
                var otherUdt = (UserDefinedType)arg.Type.NormalizeExpand();
                var i = 0;
                foreach (var otherTp in otherDt.TypeArgs) {
                  if (otherTp.NecessaryForEqualitySupportOfSurroundingInductiveDatatype) {
                    var tp = otherUdt.TypeArgs[i].AsTypeParameter;
                    if (tp != null) {
                      tp.NecessaryForEqualitySupportOfSurroundingInductiveDatatype = true;
                      thingsChanged = true;
                    }
                  }
                }
              }
            }
          }
        }
      }
      // Then we propagate this information up through the SCC
      while (thingsChanged) {
        thingsChanged = false;
        foreach (var dt in scc) {
          if (dt.TypeArgs.Count == 0) {
            // if the datatype has no type parameters, we certainly won't find any type parameters being used in the arguments types to the constructors
            continue;
          }
          foreach (var ctor in dt.Ctors) {
            foreach (var arg in ctor.Formals) {
              var otherDt = arg.Type.AsIndDatatype;
              if (otherDt != null && otherDt.EqualitySupport == IndDatatypeDecl.ES.NotYetComputed) { // otherDt lives in the same SCC
                var otherUdt = (UserDefinedType)arg.Type.NormalizeExpand();
                var i = 0;
                foreach (var otherTp in otherDt.TypeArgs) {
                  if (otherTp.NecessaryForEqualitySupportOfSurroundingInductiveDatatype) {
                    var tp = otherUdt.TypeArgs[i].AsTypeParameter;
                    if (tp != null && !tp.NecessaryForEqualitySupportOfSurroundingInductiveDatatype) {
                      tp.NecessaryForEqualitySupportOfSurroundingInductiveDatatype = true;
                      thingsChanged = true;
                    }
                  }
                  i++;
                }
              }
            }
          }
        }
      }
      // Now that we have computed the .NecessaryForEqualitySupportOfSurroundingInductiveDatatype values, mark the datatypes as ones
      // where equality support should be checked by looking at the type arguments.
      foreach (var dt in scc) {
        dt.EqualitySupport = IndDatatypeDecl.ES.ConsultTypeArguments;
      }
    }

    /// <summary>
    /// Check to see if the attribute is one that is supported by Dafny.  What check performed here is,
    /// unfortunately, just an approximation, since the usage rules of a particular attribute is checked
    /// elsewhere (for example, in the compiler or verifier).  It would be nice to improve this.
    /// </summary>
    bool IsRecognizedAttribute(UserSuppliedAttributes a, IAttributeBearingDeclaration host) {
      Contract.Requires(a != null);
      Contract.Requires(host != null);
      switch (a.Name) {
        case "opaque":
          return host is Function && !(host is ExtremePredicate);
        case "trigger":
          return host is ComprehensionExpr || host is SetComprehension || host is MapComprehension;
        case "timeLimit":
        case "timeLimitMultiplier":
          return host is TopLevelDecl;
        case "tailrecursive":
          return host is Method && !((Method)host).IsGhost;
        case "autocontracts":
          return host is ClassLikeDecl { IsReferenceTypeDecl: true };
        case "autoreq":
          return host is Function;
        case "abstemious":
          return host is Function;
        case "options":
          return host is ModuleDefinition;
        default:
          return false;
      }
    }

    public void ScopePushAndReport(Scope<IVariable> scope, IVariable v, string kind) {
      Contract.Requires(scope != null);
      Contract.Requires(v != null);
      Contract.Requires(kind != null);
      ScopePushAndReport(scope, v.Name, v, v.Tok, kind);
    }

    void ScopePushAndReport<Thing>(Scope<Thing> scope, string name, Thing thing, IToken tok, string kind) where Thing : class {
      Contract.Requires(scope != null);
      Contract.Requires(name != null);
      Contract.Requires(thing != null);
      Contract.Requires(tok != null);
      Contract.Requires(kind != null);
      var r = scope.Push(name, thing);
      switch (r) {
        case Scope<Thing>.PushResult.Success:
          break;
        case Scope<Thing>.PushResult.Duplicate:
          reporter.Error(MessageSource.Resolver, ResolutionErrors.ErrorId.none, tok, "Duplicate {0} name: {1}", kind, name);
          break;
        case Scope<Thing>.PushResult.Shadow:
          reporter.Warning(MessageSource.Resolver, ResolutionErrors.ErrorId.none, tok, "Shadowed {0} name: {1}", kind, name);
          break;
      }
    }

    /// <summary>
    /// Assumes type parameters have already been pushed
    /// </summary>
    public void ResolveFunctionSignature(Function f) {
      Contract.Requires(f != null);
      scope.PushMarker();
      if (f.SignatureIsOmitted) {
        reporter.Error(MessageSource.Resolver, f, "function signature can be omitted only in refining functions");
      }
      var option = f.TypeArgs.Count == 0 ? new ResolveTypeOption(f) : new ResolveTypeOption(ResolveTypeOptionEnum.AllowPrefix);
      foreach (Formal p in f.Formals) {
        ScopePushAndReport(scope, p, "parameter");
        ResolveType(p.tok, p.Type, f, option, f.TypeArgs);
      }
      if (f.Result != null) {
        ScopePushAndReport(scope, f.Result, "parameter/return");
        ResolveType(f.Result.tok, f.Result.Type, f, option, f.TypeArgs);
      } else {
        ResolveType(f.tok, f.ResultType, f, option, f.TypeArgs);
      }
      scope.PopMarker();
    }

    /// <summary>
    /// This method can be called even if the resolution of "fe" failed; in that case, this method will
    /// not issue any error message.
    /// </summary>
    public void DisallowNonGhostFieldSpecifiers(FrameExpression fe) {
      Contract.Requires(fe != null);
      if (fe.Field != null && !fe.Field.IsGhost) {
        reporter.Error(MessageSource.Resolver, fe.E, "in a ghost context, only ghost fields can be mentioned as modifies frame targets ({0})", fe.FieldName);
      }
    }

    /// <summary>
    /// Assumes type parameters have already been pushed
    /// </summary>
    public void ResolveMethodSignature(Method m) {
      Contract.Requires(m != null);

      scope.PushMarker();
      if (m.SignatureIsOmitted) {
        reporter.Error(MessageSource.Resolver, m, "method signature can be omitted only in refining methods");
      }
      var option = m.TypeArgs.Count == 0 ? new ResolveTypeOption(m) : new ResolveTypeOption(ResolveTypeOptionEnum.AllowPrefix);
      // resolve in-parameters
      foreach (Formal p in m.Ins) {
        ScopePushAndReport(scope, p, "parameter");
        ResolveType(p.tok, p.Type, m, option, m.TypeArgs);
      }
      // resolve out-parameters
      foreach (Formal p in m.Outs) {
        ScopePushAndReport(scope, p, "parameter");
        ResolveType(p.tok, p.Type, m, option, m.TypeArgs);
      }
      scope.PopMarker();
    }

    /// <summary>
    /// Assumes type parameters have already been pushed
    /// </summary>
    void ResolveIteratorSignature(IteratorDecl iter) {
      Contract.Requires(iter != null);
      scope.PushMarker();
      if (iter.SignatureIsOmitted) {
        reporter.Error(MessageSource.Resolver, iter, "iterator signature can be omitted only in refining methods");
      }
      var initiallyNoTypeArguments = iter.TypeArgs.Count == 0;
      var option = initiallyNoTypeArguments ? new ResolveTypeOption(iter) : new ResolveTypeOption(ResolveTypeOptionEnum.AllowPrefix);
      // resolve the types of the parameters
      var prevErrorCount = reporter.Count(ErrorLevel.Error);
      foreach (var p in iter.Ins) {
        ResolveType(p.tok, p.Type, iter, option, iter.TypeArgs);
      }
      foreach (var p in iter.Outs) {
        ResolveType(p.tok, p.Type, iter, option, iter.TypeArgs);
        if (!p.Type.KnownToHaveToAValue(p.IsGhost)) {
          reporter.Error(MessageSource.Resolver, p.tok, "type of yield-parameter must support auto-initialization (got '{0}')", p.Type);
        }
      }
      // resolve the types of the added fields (in case some of these types would cause the addition of default type arguments)
      if (prevErrorCount == reporter.Count(ErrorLevel.Error)) {
        foreach (var p in iter.OutsHistoryFields) {
          ResolveType(p.tok, p.Type, iter, option, iter.TypeArgs);
        }
      }
      if (iter.TypeArgs.Count != iter.NonNullTypeDecl.TypeArgs.Count) {
        // Apparently, the type resolution automatically added type arguments to the iterator. We'll add these to the
        // corresponding non-null type as well.
        Contract.Assert(initiallyNoTypeArguments);
        Contract.Assert(iter.NonNullTypeDecl.TypeArgs.Count == 0);
        var nnt = iter.NonNullTypeDecl;
        nnt.TypeArgs.AddRange(iter.TypeArgs.ConvertAll(tp => new TypeParameter(tp.RangeToken, tp.NameNode, tp.VarianceSyntax, tp.Characteristics)));
        var varUdt = (UserDefinedType)nnt.Var.Type;
        Contract.Assert(varUdt.TypeArgs.Count == 0);
        varUdt.TypeArgs = nnt.TypeArgs.ConvertAll(tp => (Type)new UserDefinedType(tp));
      }
      scope.PopMarker();
    }

    // Like the ResolveTypeOptionEnum, but iff the case of AllowPrefixExtend, it also
    // contains a pointer to its Parent class, to fill in default type parameters properly.
    public class ResolveTypeOption {
      public readonly ResolveTypeOptionEnum Opt;
      public readonly TypeParameter.ParentType Parent;
      [ContractInvariantMethod]
      void ObjectInvariant() {
        Contract.Invariant((Opt == ResolveTypeOptionEnum.AllowPrefixExtend) == (Parent != null));
      }

      public ResolveTypeOption(ResolveTypeOptionEnum opt) {
        Contract.Requires(opt != ResolveTypeOptionEnum.AllowPrefixExtend);
        Parent = null;
        Opt = opt;
      }

      public ResolveTypeOption(TypeParameter.ParentType parent) {
        Contract.Requires(parent != null);
        Opt = ResolveTypeOptionEnum.AllowPrefixExtend;
        Parent = parent;
      }
    }

    /// <summary>
    /// Returns a resolved type denoting an array type with dimension "dims" and element type "arg".
    /// Callers are expected to provide "arg" as an already resolved type.  (Note, a proxy type is resolved--
    /// only types that contain identifiers stand the possibility of not being resolved.)
    /// </summary>
    Type ResolvedArrayType(IToken tok, int dims, Type arg, ResolutionContext resolutionContext, bool useClassNameType) {
      Contract.Requires(tok != null);
      Contract.Requires(1 <= dims);
      Contract.Requires(arg != null);
      var (at, modBuiltins) = SystemModuleManager.ArrayType(tok, dims, new List<Type> { arg }, false, useClassNameType);
      modBuiltins(SystemModuleManager);
      ResolveType(tok, at, resolutionContext, ResolveTypeOptionEnum.DontInfer, null);
      return at;
    }

    public Expression VarDotMethod(IToken tok, string varname, string methodname) {
      return new ApplySuffix(tok, null, new ExprDotName(tok, new IdentifierExpr(tok, varname), methodname, null), new List<ActualBinding>(), tok);
    }

    public Expression makeTemp(String prefix, AssignOrReturnStmt s, ResolutionContext resolutionContext, Expression ex) {
      var temp = FreshTempVarName(prefix, resolutionContext.CodeContext);
      var locvar = new LocalVariable(s.RangeToken, temp, ex.Type, false);
      var id = new IdentifierExpr(s.Tok, temp);
      var idlist = new List<Expression>() { id };
      var lhss = new List<LocalVariable>() { locvar };
      var rhss = new List<AssignmentRhs>() { new ExprRhs(ex) };
      var up = new UpdateStmt(s.RangeToken, idlist, rhss);
      s.ResolvedStatements.Add(new VarDeclStmt(s.RangeToken, lhss, up));
      return id;
    }

    public void EnsureSupportsErrorHandling(IToken tok, Type tp, bool expectExtract, bool hasKeywordToken) {
      // The "method not found" errors which will be generated here were already reported while
      // resolving the statement, so we don't want them to reappear and redirect them into a sink.
      var origReporter = reporter;
      this.reporter = new ErrorReporterSink(Options);

      var isFailure = ResolveMember(tok, tp, "IsFailure", out _);
      var propagateFailure = ResolveMember(tok, tp, "PropagateFailure", out _);
      var extract = ResolveMember(tok, tp, "Extract", out _);

      if (hasKeywordToken) {
        if (isFailure == null || (extract != null) != expectExtract) {
          // more details regarding which methods are missing have already been reported by regular resolution
          origReporter.Error(MessageSource.Resolver, tok,
            "The right-hand side of ':-', which is of type '{0}', with a keyword token must have function{1}", tp,
            expectExtract
              ? "s 'IsFailure()' and 'Extract()'"
              : " 'IsFailure()', but not 'Extract()'");
        }
      } else {
        if (isFailure == null || propagateFailure == null || (extract != null) != expectExtract) {
          // more details regarding which methods are missing have already been reported by regular resolution
          origReporter.Error(MessageSource.Resolver, tok,
            "The right-hand side of ':-', which is of type '{0}', must have function{1}", tp,
            expectExtract
              ? "s 'IsFailure()', 'PropagateFailure()', and 'Extract()'"
              : "s 'IsFailure()' and 'PropagateFailure()', but not 'Extract()'");
        }
      }

      void CheckIsFunction([CanBeNull] MemberDecl memberDecl, bool allowMethod) {
        if (memberDecl == null || memberDecl is Function) {
          // fine
        } else if (allowMethod && memberDecl is Method) {
          // give a deprecation warning, so we will remove this language feature around the Dafny 4 time frame
          origReporter.Deprecated(MessageSource.Resolver, ErrorId.r_failure_methods_deprecated, tok,
            $"Support for member '{memberDecl.Name}' in type '{tp}' (used indirectly via a :- statement) being a method is deprecated;" +
            " declare it to be a function instead");
        } else {
          // not allowed
          origReporter.Error(MessageSource.Resolver, tok,
            $"Member '{memberDecl.Name}' in type '{tp}' (used indirectly via a :- statement) is expected to be a function");
        }
      }

      CheckIsFunction(isFailure, false);
      if (!hasKeywordToken) {
        CheckIsFunction(propagateFailure, true);
      }
      if (expectExtract) {
        CheckIsFunction(extract, true);
      }

      this.reporter = origReporter;
    }

    /// <summary>
    /// Check that "stmt" is a valid statment for the body of an assert-by, forall,
    /// or calc-hint statement. In particular, check that the local variables assigned in
    /// the bodies of these statements are declared in the statements, not in some enclosing
    /// context. 
    /// </summary>
    public void CheckLocalityUpdates(Statement stmt, ISet<LocalVariable> localsAllowedInUpdates, string where) {
      // TODO it looks like this method has no side-effects and doesn't return anything.
      Contract.Requires(stmt != null);
      Contract.Requires(localsAllowedInUpdates != null);
      Contract.Requires(where != null);

      if (stmt is AssertStmt || stmt is ForallStmt || stmt is CalcStmt || stmt is ModifyStmt) {
        // don't recurse, since CheckHintRestrictions will be called on that assert-by separately
        return;
      } else if (stmt is AssignSuchThatStmt) {
        var s = (AssignSuchThatStmt)stmt;
        foreach (var lhs in s.Lhss) {
          CheckLocalityUpdatesLhs(lhs, localsAllowedInUpdates, @where);
        }
      } else if (stmt is AssignStmt) {
        var s = (AssignStmt)stmt;
        CheckLocalityUpdatesLhs(s.Lhs, localsAllowedInUpdates, @where);
      } else if (stmt is CallStmt) {
        var s = (CallStmt)stmt;
        foreach (var lhs in s.Lhs) {
          CheckLocalityUpdatesLhs(lhs, localsAllowedInUpdates, @where);
        }
      } else if (stmt is VarDeclStmt) {
        var s = (VarDeclStmt)stmt;
        s.Locals.Iter(local => localsAllowedInUpdates.Add(local));
      } else if (stmt is ModifyStmt) {
        // no further complaints (note, ghost interests have already checked for 'modify' statements)
      } else if (stmt is BlockStmt) {
        localsAllowedInUpdates = new HashSet<LocalVariable>(localsAllowedInUpdates);
        // use this new set for the recursive calls
      }

      foreach (var ss in stmt.SubStatements) {
        CheckLocalityUpdates(ss, localsAllowedInUpdates, where);
      }
    }

    void CheckLocalityUpdatesLhs(Expression lhs, ISet<LocalVariable> localsAllowedInUpdates, string @where) {
      Contract.Requires(lhs != null);
      Contract.Requires(localsAllowedInUpdates != null);
      Contract.Requires(where != null);

      lhs = lhs.Resolved;
      if (lhs is IdentifierExpr idExpr && !localsAllowedInUpdates.Contains(idExpr.Var)) {
        reporter.Error(MessageSource.Resolver, lhs.tok, "{0} is not allowed to update a variable it doesn't declare", where);
      }
    }

    class LazyString_OnTypeEquals {
      Type t0;
      Type t1;
      string s;
      public LazyString_OnTypeEquals(Type t0, Type t1, string s) {
        Contract.Requires(t0 != null);
        Contract.Requires(t1 != null);
        Contract.Requires(s != null);
        this.t0 = t0;
        this.t1 = t1;
        this.s = s;
      }
      public override string ToString() {
        return t0.Equals(t1) ? s : "";
      }
    }

    void FindAllMembers(ClassLikeDecl cl, string memberName, ISet<MemberDecl> foundSoFar) {
      Contract.Requires(cl != null);
      Contract.Requires(memberName != null);
      Contract.Requires(foundSoFar != null);
      if (GetClassMembers(cl).TryGetValue(memberName, out var member)) {
        foundSoFar.Add(member);
      }
      cl.ParentTraitHeads.ForEach(trait => FindAllMembers(trait, memberName, foundSoFar));
    }

    // TODO move
    public static UserDefinedType GetThisType(IToken tok, TopLevelDeclWithMembers cl) {
      Contract.Requires(tok != null);
      Contract.Requires(cl != null);
      Contract.Ensures(Contract.Result<UserDefinedType>() != null);

      if (cl is ClassLikeDecl { NonNullTypeDecl: { } } cls) {
        return UserDefinedType.FromTopLevelDecl(tok, cls.NonNullTypeDecl, cls.TypeArgs);
      } else {
        return UserDefinedType.FromTopLevelDecl(tok, cl, cl.TypeArgs);
      }
    }

    // TODO move
    public static UserDefinedType GetReceiverType(IToken tok, MemberDecl member) {
      Contract.Requires(tok != null);
      Contract.Requires(member != null);
      Contract.Ensures(Contract.Result<UserDefinedType>() != null);

      return GetThisType(tok, (TopLevelDeclWithMembers)member.EnclosingClass);
    }

    private Expression VarDotFunction(IToken tok, string varname, string functionname) {
      return new ApplySuffix(tok, null, new ExprDotName(tok, new IdentifierExpr(tok, varname), functionname, null), new List<ActualBinding>(), tok);
    }

    // TODO search for occurrences of "new LetExpr" which could benefit from this helper
    private LetExpr LetPatIn(IToken tok, CasePattern<BoundVar> lhs, Expression rhs, Expression body) {
      return new LetExpr(tok, new List<CasePattern<BoundVar>>() { lhs }, new List<Expression>() { rhs }, body, true);
    }

    private LetExpr LetVarIn(IToken tok, string name, Type tp, Expression rhs, Expression body) {
      var lhs = new CasePattern<BoundVar>(tok, new BoundVar(tok, name, tp));
      return LetPatIn(tok, lhs, rhs, body);
    }

    /// <summary>
    ///  If expr.Lhs != null: Desugars "var x: T :- E; F" into "var temp := E; if temp.IsFailure() then temp.PropagateFailure() else var x: T := temp.Extract(); F"
    ///  If expr.Lhs == null: Desugars "         :- E; F" into "var temp := E; if temp.IsFailure() then temp.PropagateFailure() else                             F"
    /// </summary>
    public void ResolveLetOrFailExpr(LetOrFailExpr expr, ResolutionContext resolutionContext) {
      var temp = FreshTempVarName("valueOrError", resolutionContext.CodeContext);
      var tempType = new InferredTypeProxy();
      // "var temp := E;"
      expr.ResolvedExpression = LetVarIn(expr.tok, temp, tempType, expr.Rhs,
        // "if temp.IsFailure()"
        new ITEExpr(expr.tok, false, VarDotFunction(expr.tok, temp, "IsFailure"),
          // "then temp.PropagateFailure()"
          VarDotFunction(expr.tok, temp, "PropagateFailure"),
          // "else"
          expr.Lhs == null
            // "F"
            ? expr.Body
            // "var x: T := temp.Extract(); F"
            : LetPatIn(expr.tok, expr.Lhs, VarDotFunction(expr.tok, temp, "Extract"), expr.Body)));

      ResolveExpression(expr.ResolvedExpression, resolutionContext);
      expr.Type = expr.ResolvedExpression.Type;
      bool expectExtract = (expr.Lhs != null);
      EnsureSupportsErrorHandling(expr.tok, PartiallyResolveTypeForMemberSelection(expr.tok, tempType), expectExtract, false);
    }

    public static Type SelectAppropriateArrowTypeForFunction(Function function, Dictionary<TypeParameter, Type> subst, SystemModuleManager systemModuleManager) {
      return SelectAppropriateArrowType(function.tok,
        function.Formals.ConvertAll(formal => formal.Type.Subst(subst)),
        function.ResultType.Subst(subst),
        function.Reads.Count != 0, function.Req.Count != 0,
        systemModuleManager);
    }

    public static Type SelectAppropriateArrowType(IToken tok, List<Type> typeArgs, Type resultType, bool hasReads, bool hasReq, SystemModuleManager systemModuleManager) {
      Contract.Requires(tok != null);
      Contract.Requires(typeArgs != null);
      Contract.Requires(resultType != null);
      var arity = typeArgs.Count;
      var typeArgsAndResult = Util.Snoc(typeArgs, resultType);
      if (hasReads) {
        // any arrow
        return new ArrowType(tok, systemModuleManager.ArrowTypeDecls[arity], typeArgsAndResult);
      } else if (hasReq) {
        // partial arrow
        return new UserDefinedType(tok, ArrowType.PartialArrowTypeName(arity), systemModuleManager.PartialArrowTypeDecls[arity], typeArgsAndResult);
      } else {
        // total arrow
        return new UserDefinedType(tok, ArrowType.TotalArrowTypeName(arity), systemModuleManager.TotalArrowTypeDecls[arity], typeArgsAndResult);
      }
    }

    /// <summary>
    /// Adds appropriate type constraints that says "expr" evaluates to an integer or (if "allowBitVector" is true) a
    /// a bitvector.  The "errFormat" string can contain a "{0}", referring to the name of the type of "expr".
    /// </summary>
    public void ConstrainToIntegerType(Expression expr, bool allowBitVector, string errFormat) {
      Contract.Requires(expr != null);
      Contract.Requires(errFormat != null);
      var err = new TypeConstraint.ErrorMsgWithToken(expr.tok, errFormat, expr.Type);
      ConstrainToIntegerType(expr.tok, expr.Type, allowBitVector, err);
    }

    /// <summary>
    /// Resolves a NestedMatchExpr by
    /// 1 - checking that all of its patterns are linear
    /// 2 - desugaring it into a decision tree of MatchExpr and ITEEXpr (for constant matching)
    /// 3 - resolving the generated (sub)expression.
    /// </summary>
    void ResolveNestedMatchExpr(NestedMatchExpr nestedMatchExpr, ResolutionContext resolutionContext) {
      Contract.Requires(nestedMatchExpr != null);
      Contract.Requires(resolutionContext != null);

      nestedMatchExpr.Resolve(this, resolutionContext);
    }

    void ResolveCasePattern<VT>(CasePattern<VT> pat, Type sourceType, ResolutionContext resolutionContext)
      where VT : class, IVariable {
      Contract.Requires(pat != null);
      Contract.Requires(sourceType != null);
      Contract.Requires(resolutionContext != null);

      DatatypeDecl dtd = null;
      UserDefinedType udt = null;
      if (sourceType.IsDatatype) {
        udt = (UserDefinedType)sourceType.NormalizeExpand();
        dtd = (DatatypeDecl)udt.ResolvedClass;
      }
      // Find the constructor in the given datatype
      // If what was parsed was just an identifier, we will interpret it as a datatype constructor, if possible
      DatatypeCtor ctor = null;
      if (dtd != null) {
        if (pat.Var == null || (pat.Var != null && pat.Var.Type is TypeProxy)) {
          if (dtd.ConstructorsByName.TryGetValue(pat.Id, out ctor)) {
            if (pat.Arguments == null) {
              if (ctor.Formals.Count != 0) {
                // Leave this as a variable
              } else {
                // Convert to a constructor
                pat.MakeAConstructor();
                pat.Ctor = ctor;
                pat.Var = default(VT);
              }
            } else {
              pat.Ctor = ctor;
              pat.Var = default(VT);
            }
          }
        }
      }

      if (pat.Var != null) {
        // this is a simple resolution
        var v = pat.Var;
        if (resolutionContext.IsGhost) {
          v.MakeGhost();
        }
        ResolveType(v.Tok, v.Type, resolutionContext, ResolveTypeOptionEnum.InferTypeProxies, null);
        // Note, the following type constraint checks that the RHS type can be assigned to the new variable on the left. In particular, it
        // does not check that the entire RHS can be assigned to something of the type of the pattern on the left.  For example, consider
        // a type declared as "datatype Atom<T> = MakeAtom(T)", where T is a non-variant type argument.  Suppose the RHS has type Atom<nat>
        // and that the LHS is the pattern MakeAtom(x: int).  This is okay, despite the fact that Atom<nat> is not assignable to Atom<int>.
        // The reason is that the purpose of the pattern on the left is really just to provide a skeleton to introduce bound variables in.
        EagerAddAssignableConstraint(v.Tok, v.Type, sourceType, "type of corresponding source/RHS ({1}) does not match type of bound variable ({0})");
        pat.AssembleExpr(null);
        return;
      }
      if (dtd == null) {
        // look up the name of the pattern's constructor
        Tuple<DatatypeCtor, bool> pair;
        if (moduleInfo.Ctors.TryGetValue(pat.Id, out pair) && !pair.Item2) {
          ctor = pair.Item1;
          pat.Ctor = ctor;
          dtd = ctor.EnclosingDatatype;
          var typeArgs = new List<Type>();
          foreach (var xt in dtd.TypeArgs) {
            typeArgs.Add(new InferredTypeProxy());
          }
          udt = new UserDefinedType(pat.tok, dtd.Name, dtd, typeArgs);
          ConstrainSubtypeRelation(udt, sourceType, pat.tok, "type of RHS ({0}) does not match type of bound variable '{1}'", sourceType, pat.Id);
        }
      }
      if (dtd == null && ctor == null) {
        reporter.Error(MessageSource.Resolver, pat.tok, "to use a pattern, the type of the source/RHS expression must be a datatype (instead found {0})", sourceType);
      } else if (ctor == null) {
        reporter.Error(MessageSource.Resolver, pat.tok, "constructor {0} does not exist in datatype {1}", pat.Id, dtd.Name);
      } else {
        if (pat.Arguments == null) {
          if (ctor.Formals.Count == 0) {
            // The Id matches a constructor of the correct type and 0 arguments,
            // so make it a nullary constructor, not a variable
            pat.MakeAConstructor();
          }
        } else {
          if (ctor.Formals.Count != pat.Arguments.Count) {
            reporter.Error(MessageSource.Resolver, pat.tok, "pattern for constructor {0} has wrong number of formals (found {1}, expected {2})", pat.Id, pat.Arguments.Count, ctor.Formals.Count);
          }
        }
        // build the type-parameter substitution map for this use of the datatype
        Contract.Assert(dtd.TypeArgs.Count == udt.TypeArgs.Count);  // follows from the type previously having been successfully resolved
        var subst = TypeParameter.SubstitutionMap(dtd.TypeArgs, udt.TypeArgs);
        // recursively call ResolveCasePattern on each of the arguments
        var j = 0;
        if (pat.Arguments != null) {
          foreach (var arg in pat.Arguments) {
            if (j < ctor.Formals.Count) {
              var formal = ctor.Formals[j];
              Type st = formal.Type.Subst(subst);
              ResolveCasePattern(arg, st, resolutionContext.WithGhost(resolutionContext.IsGhost || formal.IsGhost));
            }
            j++;
          }
        }
        if (j == ctor.Formals.Count) {
          pat.AssembleExpr(udt.TypeArgs);
        }
      }
    }

    private List<DefaultValueExpression> allDefaultValueExpressions = new();

    /// <summary>
    /// This method is called at the tail end of Pass1 of the Resolver.
    /// </summary>
    void FillInDefaultValueExpressions() {
      var visited = new Dictionary<DefaultValueExpression, WorkProgress>();
      foreach (var e in allDefaultValueExpressions) {
        FillInDefaultValueExpression(e, visited);
      }
      allDefaultValueExpressions.Clear();
    }

    enum WorkProgress { BeingVisited, Done }

    void FillInDefaultValueExpression(DefaultValueExpression expr, Dictionary<DefaultValueExpression, WorkProgress> visited) {
      Contract.Requires(expr != null);
      Contract.Requires(visited != null);
      Contract.Ensures(expr.ResolvedExpression != null);

      if (visited.TryGetValue(expr, out var p)) {
        if (p == WorkProgress.Done) {
          Contract.Assert(expr.ResolvedExpression != null);
        } else {
          // there is a cycle
          reporter.Error(MessageSource.Resolver, expr, "default-valued expressions are cyclicly dependent; this is not allowed, since it would cause infinite expansion");
          // nevertheless, to avoid any issues in the resolver, fill in the .ResolvedExpression field with something
          expr.ResolvedExpression = Expression.CreateBoolLiteral(expr.tok, false);
        }
        return;
      }
      Contract.Assert(expr.ResolvedExpression == null);

      visited.Add(expr, WorkProgress.BeingVisited);
      var s = new DefaultValueSubstituter(this, visited, expr.Receiver, expr.SubstMap, expr.TypeMap);
      expr.ResolvedExpression = s.Substitute(expr.Formal.DefaultValue);
      visited[expr] = WorkProgress.Done;
    }

    class DefaultValueSubstituter : Substituter {
      private readonly Resolver resolver;
      private readonly Dictionary<DefaultValueExpression, WorkProgress> visited;
      public DefaultValueSubstituter(Resolver resolver, Dictionary<DefaultValueExpression, WorkProgress> visited,
        Expression /*?*/ receiverReplacement, Dictionary<IVariable, Expression> substMap, Dictionary<TypeParameter, Type> typeMap)
        : base(receiverReplacement, substMap, typeMap) {
        Contract.Requires(resolver != null);
        Contract.Requires(visited != null);
        this.resolver = resolver;
        this.visited = visited;
      }

      public override Expression Substitute(Expression expr) {
        if (expr is DefaultValueExpression dve) {
          resolver.FillInDefaultValueExpression(dve, visited);
          Contract.Assert(dve.ResolvedExpression != null); // postcondition of FillInDefaultValueExpression
        }
        return base.Substitute(expr);
      }
    }

    public Dictionary<TypeParameter, Type> BuildTypeArgumentSubstitute(Dictionary<TypeParameter, Type> typeArgumentSubstitutions,
      Type/*?*/ receiverTypeBound = null) {
      Contract.Requires(typeArgumentSubstitutions != null);

      var subst = new Dictionary<TypeParameter, Type>();
      foreach (var entry in typeArgumentSubstitutions) {
        subst.Add(entry.Key, entry.Value);
      }

      if (SelfTypeSubstitution != null) {
        foreach (var entry in SelfTypeSubstitution) {
          subst.Add(entry.Key, entry.Value);
        }
      }

      if (receiverTypeBound != null) {
        subst = AddParentTypeParameterSubstitutions(subst, receiverTypeBound);
      }

      return subst;
    }

    public static Dictionary<TypeParameter, Type> AddParentTypeParameterSubstitutions(Dictionary<TypeParameter, Type> subst, Type receiverType = null) {
      TopLevelDeclWithMembers cl;
      var udt = receiverType?.AsNonNullRefType;
      if (udt != null) {
        cl = (TopLevelDeclWithMembers)((NonNullTypeDecl)udt.ResolvedClass).ViewAsClass;
      } else {
        udt = receiverType.NormalizeExpand() as UserDefinedType;
        cl = udt?.ResolvedClass as TopLevelDeclWithMembers;
      }
      if (cl != null) {
        foreach (var entry in cl.ParentFormalTypeParametersToActuals) {
          var v = entry.Value.Subst(subst);
          subst.Add(entry.Key, v);
        }
      }

      return subst;
    }

    public static string GhostPrefix(bool isGhost) {
      return isGhost ? "ghost " : "";
    }

    private static ModuleSignature GetSignatureExt(ModuleSignature sig) {
      Contract.Requires(sig != null);
      Contract.Ensures(Contract.Result<ModuleSignature>() != null);
      return sig;
    }

    private ModuleSignature GetSignature(ModuleSignature sig) {
      return GetSignatureExt(sig);
    }

    public static Expression GetImpliedTypeConstraint(IVariable bv, Type ty) {
      return GetImpliedTypeConstraint(Expression.CreateIdentExpr(bv), ty);
    }

    public static Expression GetImpliedTypeConstraint(Expression e, Type ty) {
      Contract.Requires(e != null);
      Contract.Requires(ty != null);
      ty = ty.NormalizeExpandKeepConstraints();
      var udt = ty as UserDefinedType;
      if (udt != null) {
        if (udt.ResolvedClass is NewtypeDecl) {
          var dd = (NewtypeDecl)udt.ResolvedClass;
          var c = GetImpliedTypeConstraint(e, dd.BaseType);
          if (dd.Var != null) {
            Dictionary<IVariable, Expression/*!*/> substMap = new Dictionary<IVariable, Expression>();
            substMap.Add(dd.Var, e);
            Substituter sub = new Substituter(null, substMap, new Dictionary<TypeParameter, Type>());
            c = Expression.CreateAnd(c, sub.Substitute(dd.Constraint));
          }
          return c;
        } else if (udt.ResolvedClass is SubsetTypeDecl) {
          var dd = (SubsetTypeDecl)udt.ResolvedClass;
          var c = GetImpliedTypeConstraint(e, dd.RhsWithArgument(udt.TypeArgs));
          Dictionary<IVariable, Expression/*!*/> substMap = new Dictionary<IVariable, Expression>();
          substMap.Add(dd.Var, e);
          Substituter sub = new Substituter(null, substMap, new Dictionary<TypeParameter, Type>());
          c = Expression.CreateAnd(c, sub.Substitute(dd.Constraint));
          return c;
        }
      }
      return Expression.CreateBoolLiteral(e.tok, true);
    }

    /// <summary>
    /// Returns the set of free variables in "expr".
    /// Requires "expr" to be successfully resolved.
    /// Ensures that the set returned has no aliases.
    /// </summary>
    static ISet<IVariable> FreeVariables(Expression expr) {
      Contract.Requires(expr != null);
      Contract.Ensures(expr.Type != null);

      if (expr is IdentifierExpr) {
        var e = (IdentifierExpr)expr;
        return new HashSet<IVariable>() { e.Var };

      } else if (expr is QuantifierExpr) {
        var e = (QuantifierExpr)expr;
        Contract.Assert(e.SplitQuantifier == null); // No split quantifiers during resolution

        var s = FreeVariables(e.LogicalBody());
        foreach (var bv in e.BoundVars) {
          s.Remove(bv);
        }
        return s;
      } else if (expr is NestedMatchExpr) {
        var e = (NestedMatchExpr)expr;
        var s = FreeVariables(e.Source);
        foreach (NestedMatchCaseExpr mc in e.Cases) {
          var t = FreeVariables(mc.Body);
          foreach (var bv in mc.Pat.Children.OfType<IdPattern>()) {
            if (bv.BoundVar != null) {
              t.Remove(bv.BoundVar);
            }
          }
          s.UnionWith(t);
        }
        return s;
      } else if (expr is MatchExpr) {
        var e = (MatchExpr)expr;
        var s = FreeVariables(e.Source);
        foreach (MatchCaseExpr mc in e.Cases) {
          var t = FreeVariables(mc.Body);
          foreach (var bv in mc.Arguments) {
            t.Remove(bv);
          }
          s.UnionWith(t);
        }
        return s;

      } else if (expr is LambdaExpr) {
        var e = (LambdaExpr)expr;
        var s = FreeVariables(e.Term);
        if (e.Range != null) {
          s.UnionWith(FreeVariables(e.Range));
        }
        foreach (var fe in e.Reads) {
          s.UnionWith(FreeVariables(fe.E));
        }
        foreach (var bv in e.BoundVars) {
          s.Remove(bv);
        }
        return s;

      } else {
        ISet<IVariable> s = null;
        foreach (var e in expr.SubExpressions) {
          var t = FreeVariables(e);
          if (s == null) {
            s = t;
          } else {
            s.UnionWith(t);
          }
        }
        return s == null ? new HashSet<IVariable>() : s;
      }
    }

    /// <summary>
    /// An error message for the type constraint for between a sequence select expression's actual and expected types.
    /// If resolution successfully determines the sequences' element types, then this derived class mentions those
    /// element types as clarifying context to the user.
    /// </summary>
    private class SeqSelectOneErrorMsg : TypeConstraint.ErrorMsgWithToken {
      private static readonly string BASE_MESSAGE_FORMAT = "sequence has type {0} which is incompatible with expected type {1}";
      private static readonly string ELEMENT_DETAIL_MESSAGE_FORMAT = " (element type {0} is incompatible with {1})";

      private readonly Type exprSeqType;
      private readonly Type expectedSeqType;

      public override string Msg {
        get {
          // Resolution might resolve exprSeqType/expectedSeqType to not be sequences at all.
          // In that case, it isn't possible to get the corresponding element types.
          var rawExprElementType = exprSeqType.AsSeqType?.Arg;
          var rawExpectedElementType = expectedSeqType.AsSeqType?.Arg;
          if (rawExprElementType == null || rawExpectedElementType == null) {
            return base.Msg;
          }

          var elementTypes = RemoveAmbiguity(new object[] { rawExprElementType, rawExpectedElementType });
          Contract.Assert(elementTypes.Length == 2);
          var exprElementType = elementTypes[0].ToString();
          var expectedElementType = elementTypes[1].ToString();

          string detail = string.Format(ELEMENT_DETAIL_MESSAGE_FORMAT, exprElementType, expectedElementType);
          return base.Msg + detail;
        }
      }

      public SeqSelectOneErrorMsg(IToken tok, Type exprSeqType, Type expectedSeqType)
        : base(tok, BASE_MESSAGE_FORMAT, exprSeqType, expectedSeqType) {
        Contract.Requires(exprSeqType != null);
        Contract.Requires(expectedSeqType != null);
        this.exprSeqType = exprSeqType;
        this.expectedSeqType = expectedSeqType;
      }
    }

    /// <summary>
    /// Note: this method is allowed to be called even if "type" does not make sense for "op", as might be the case if
    /// resolution of the binary expression failed.  If so, an arbitrary resolved opcode is returned.
    /// Usually, the type of the right-hand operand is used to determine the resolved operator (hence, the shorter
    /// name "operandType" instead of, say, "rightOperandType").
    /// </summary>
    public static BinaryExpr.ResolvedOpcode ResolveOp(BinaryExpr.Opcode op, Type leftOperandType, Type operandType) {
      Contract.Requires(leftOperandType != null);
      Contract.Requires(operandType != null);
      leftOperandType = leftOperandType.NormalizeExpand();
      operandType = operandType.NormalizeExpand();
      switch (op) {
        case BinaryExpr.Opcode.Iff: return BinaryExpr.ResolvedOpcode.Iff;
        case BinaryExpr.Opcode.Imp: return BinaryExpr.ResolvedOpcode.Imp;
        case BinaryExpr.Opcode.Exp: return BinaryExpr.ResolvedOpcode.Imp;
        case BinaryExpr.Opcode.And: return BinaryExpr.ResolvedOpcode.And;
        case BinaryExpr.Opcode.Or: return BinaryExpr.ResolvedOpcode.Or;
        case BinaryExpr.Opcode.Eq:
          if (operandType is SetType) {
            return BinaryExpr.ResolvedOpcode.SetEq;
          } else if (operandType is MultiSetType) {
            return BinaryExpr.ResolvedOpcode.MultiSetEq;
          } else if (operandType is SeqType) {
            return BinaryExpr.ResolvedOpcode.SeqEq;
          } else if (operandType is MapType) {
            return BinaryExpr.ResolvedOpcode.MapEq;
          } else {
            return BinaryExpr.ResolvedOpcode.EqCommon;
          }
        case BinaryExpr.Opcode.Neq:
          if (operandType is SetType) {
            return BinaryExpr.ResolvedOpcode.SetNeq;
          } else if (operandType is MultiSetType) {
            return BinaryExpr.ResolvedOpcode.MultiSetNeq;
          } else if (operandType is SeqType) {
            return BinaryExpr.ResolvedOpcode.SeqNeq;
          } else if (operandType is MapType) {
            return BinaryExpr.ResolvedOpcode.MapNeq;
          } else {
            return BinaryExpr.ResolvedOpcode.NeqCommon;
          }
        case BinaryExpr.Opcode.Disjoint:
          if (operandType is MultiSetType) {
            return BinaryExpr.ResolvedOpcode.MultiSetDisjoint;
          } else {
            return BinaryExpr.ResolvedOpcode.Disjoint;
          }
        case BinaryExpr.Opcode.Lt:
          if (operandType.IsIndDatatype) {
            return BinaryExpr.ResolvedOpcode.RankLt;
          } else if (operandType is SetType) {
            return BinaryExpr.ResolvedOpcode.ProperSubset;
          } else if (operandType is MultiSetType) {
            return BinaryExpr.ResolvedOpcode.ProperMultiSubset;
          } else if (operandType is SeqType) {
            return BinaryExpr.ResolvedOpcode.ProperPrefix;
          } else if (operandType is CharType) {
            return BinaryExpr.ResolvedOpcode.LtChar;
          } else {
            return BinaryExpr.ResolvedOpcode.Lt;
          }
        case BinaryExpr.Opcode.Le:
          if (operandType is SetType) {
            return BinaryExpr.ResolvedOpcode.Subset;
          } else if (operandType is MultiSetType) {
            return BinaryExpr.ResolvedOpcode.MultiSubset;
          } else if (operandType is SeqType) {
            return BinaryExpr.ResolvedOpcode.Prefix;
          } else if (operandType is CharType) {
            return BinaryExpr.ResolvedOpcode.LeChar;
          } else {
            return BinaryExpr.ResolvedOpcode.Le;
          }
        case BinaryExpr.Opcode.LeftShift:
          return BinaryExpr.ResolvedOpcode.LeftShift;
        case BinaryExpr.Opcode.RightShift:
          return BinaryExpr.ResolvedOpcode.RightShift;
        case BinaryExpr.Opcode.Add:
          if (operandType is SetType) {
            return BinaryExpr.ResolvedOpcode.Union;
          } else if (operandType is MultiSetType) {
            return BinaryExpr.ResolvedOpcode.MultiSetUnion;
          } else if (operandType is MapType) {
            return BinaryExpr.ResolvedOpcode.MapMerge;
          } else if (operandType is SeqType) {
            return BinaryExpr.ResolvedOpcode.Concat;
          } else {
            return BinaryExpr.ResolvedOpcode.Add;
          }
        case BinaryExpr.Opcode.Sub:
          if (leftOperandType is MapType) {
            return BinaryExpr.ResolvedOpcode.MapSubtraction;
          } else if (operandType is SetType) {
            return BinaryExpr.ResolvedOpcode.SetDifference;
          } else if (operandType is MultiSetType) {
            return BinaryExpr.ResolvedOpcode.MultiSetDifference;
          } else {
            return BinaryExpr.ResolvedOpcode.Sub;
          }
        case BinaryExpr.Opcode.Mul:
          if (operandType is SetType) {
            return BinaryExpr.ResolvedOpcode.Intersection;
          } else if (operandType is MultiSetType) {
            return BinaryExpr.ResolvedOpcode.MultiSetIntersection;
          } else {
            return BinaryExpr.ResolvedOpcode.Mul;
          }
        case BinaryExpr.Opcode.Gt:
          if (operandType.IsDatatype) {
            return BinaryExpr.ResolvedOpcode.RankGt;
          } else if (operandType is SetType) {
            return BinaryExpr.ResolvedOpcode.ProperSuperset;
          } else if (operandType is MultiSetType) {
            return BinaryExpr.ResolvedOpcode.ProperMultiSuperset;
          } else if (operandType is CharType) {
            return BinaryExpr.ResolvedOpcode.GtChar;
          } else {
            return BinaryExpr.ResolvedOpcode.Gt;
          }
        case BinaryExpr.Opcode.Ge:
          if (operandType is SetType) {
            return BinaryExpr.ResolvedOpcode.Superset;
          } else if (operandType is MultiSetType) {
            return BinaryExpr.ResolvedOpcode.MultiSuperset;
          } else if (operandType is CharType) {
            return BinaryExpr.ResolvedOpcode.GeChar;
          } else {
            return BinaryExpr.ResolvedOpcode.Ge;
          }
        case BinaryExpr.Opcode.In:
          if (operandType is SetType) {
            return BinaryExpr.ResolvedOpcode.InSet;
          } else if (operandType is MultiSetType) {
            return BinaryExpr.ResolvedOpcode.InMultiSet;
          } else if (operandType is MapType) {
            return BinaryExpr.ResolvedOpcode.InMap;
          } else {
            return BinaryExpr.ResolvedOpcode.InSeq;
          }
        case BinaryExpr.Opcode.NotIn:
          if (operandType is SetType) {
            return BinaryExpr.ResolvedOpcode.NotInSet;
          } else if (operandType is MultiSetType) {
            return BinaryExpr.ResolvedOpcode.NotInMultiSet;
          } else if (operandType is MapType) {
            return BinaryExpr.ResolvedOpcode.NotInMap;
          } else {
            return BinaryExpr.ResolvedOpcode.NotInSeq;
          }
        case BinaryExpr.Opcode.Div: return BinaryExpr.ResolvedOpcode.Div;
        case BinaryExpr.Opcode.Mod: return BinaryExpr.ResolvedOpcode.Mod;
        case BinaryExpr.Opcode.BitwiseAnd: return BinaryExpr.ResolvedOpcode.BitwiseAnd;
        case BinaryExpr.Opcode.BitwiseOr: return BinaryExpr.ResolvedOpcode.BitwiseOr;
        case BinaryExpr.Opcode.BitwiseXor: return BinaryExpr.ResolvedOpcode.BitwiseXor;
        default:
          Contract.Assert(false); throw new cce.UnreachableException();  // unexpected operator
      }
    }

    /// <summary>
    /// This method adds to "friendlyCalls" all
    ///     inductive calls                                     if !co
    ///     greatest predicate calls and codatatype equalities  if co
    /// that occur in positive positions and not under
    ///     universal quantification                            if !co
    ///     existential quantification.                         if co
    /// If "expr" is the
    ///     precondition of a least lemma                       if !co
    ///     postcondition of a greatest lemma,                  if co
    /// then the "friendlyCalls" are the subexpressions that need to be replaced in order
    /// to create the
    ///     precondition                                        if !co
    ///     postcondition                                       if co
    /// of the corresponding prefix lemma.
    /// </summary>
    void CollectFriendlyCallsInExtremeLemmaSpecification(Expression expr, bool position, ISet<Expression> friendlyCalls, bool co, ExtremeLemma context) {
      Contract.Requires(expr != null);
      Contract.Requires(friendlyCalls != null);
      var visitor = new CollectFriendlyCallsInSpec_Visitor(reporter, friendlyCalls, co, context);
      visitor.Visit(expr, position ? CallingPosition.Positive : CallingPosition.Negative);
    }
  }

  abstract class ResolverTopDownVisitor<T> : TopDownVisitor<T> {
    protected ErrorReporter reporter;
    public ResolverTopDownVisitor(ErrorReporter reporter) {
      Contract.Requires(reporter != null);
      this.reporter = reporter;
    }
  }
}<|MERGE_RESOLUTION|>--- conflicted
+++ resolved
@@ -314,13 +314,8 @@
             }
 
             decl = lmem;
-<<<<<<< HEAD
-          } else if (sig.TopLevels.TryGetValue(name, out tdecl)) {
+          } else if (sig.TopLevels.TryGetValue(name, out var tdecl)) {
             if (tdecl is ClassLikeDecl { NonNullTypeDecl: { } nn }) {
-=======
-          } else if (sig.TopLevels.TryGetValue(name, out var tdecl)) {
-            if (tdecl is ClassLikeDecl { NonNullTypeDecl: { } }) {
->>>>>>> 18eaf5b3
               // cldecl is a possibly-null type (syntactically given with a question mark at the end)
               reporter.Error(MessageSource.Resolver, export.Tok,
                 export.Opaque
@@ -776,415 +771,7 @@
           importerSignature.StaticMembers[kv.Key] = AmbiguousMemberDecl.Create(importer, md, kv.Value);
         } else {
           // add new
-<<<<<<< HEAD
-          sig.StaticMembers.Add(kv.Key, kv.Value);
-        }
-      }
-    }
-
-    public ModuleSignature RegisterTopLevelDecls(ModuleDefinition moduleDef, bool useImports) {
-      Contract.Requires(moduleDef != null);
-      var sig = new ModuleSignature();
-      sig.ModuleDef = moduleDef;
-      sig.IsAbstract = moduleDef.IsAbstract;
-      sig.VisibilityScope = new VisibilityScope();
-      sig.VisibilityScope.Augment(moduleDef.VisibilityScope);
-
-      // This is solely used to detect duplicates amongst the various e
-      Dictionary<string, TopLevelDecl> toplevels = new Dictionary<string, TopLevelDecl>();
-      // Now add the things present
-      var anonymousImportCount = 0;
-      foreach (TopLevelDecl d in moduleDef.TopLevelDecls) {
-        Contract.Assert(d != null);
-
-        if (d is RevealableTypeDecl) {
-          revealableTypes.Add((RevealableTypeDecl)d);
-        }
-
-        // register the class/datatype/module name
-        {
-          TopLevelDecl registerThisDecl = null;
-          string registerUnderThisName = null;
-          if (d is ModuleExportDecl export) {
-            if (sig.ExportSets.ContainsKey(d.Name)) {
-              reporter.Error(MessageSource.Resolver, d, "duplicate name of export set: {0}", d.Name);
-            } else {
-              sig.ExportSets[d.Name] = export;
-            }
-          } else if (d is AliasModuleDecl importDecl && importDecl.ShadowsLiteralModule) {
-            // add under an anonymous name
-            registerThisDecl = d;
-            registerUnderThisName = string.Format("{0}#{1}", d.Name, anonymousImportCount);
-            anonymousImportCount++;
-          } else if (toplevels.ContainsKey(d.Name)) {
-            reporter.Error(MessageSource.Resolver, d, "duplicate name of top-level declaration: {0}", d.Name);
-          } else if (d is ClassLikeDecl { NonNullTypeDecl: { } nntd }) {
-            registerThisDecl = nntd;
-            registerUnderThisName = d.Name;
-          } else {
-            // Register each class and trait C under its own name, C. Below, we will change this for reference types (which includes all classes
-            // and some of the traits), so that C? maps to the class/trait and C maps to the corresponding NonNullTypeDecl. We will need these
-            // initial mappings in order to look through the parent traits of traits, below.
-            registerThisDecl = d;
-            registerUnderThisName = d.Name;
-          }
-
-          if (registerThisDecl != null) {
-            toplevels[registerUnderThisName] = registerThisDecl;
-            sig.TopLevels[registerUnderThisName] = registerThisDecl;
-          }
-        }
-        if (d is ModuleDecl) {
-          // nothing to do
-        } else if (d is TypeSynonymDecl) {
-          // nothing more to register
-        } else if (d is NewtypeDecl || d is AbstractTypeDecl) {
-          var cl = (TopLevelDeclWithMembers)d;
-          // register the names of the type members
-          var members = new Dictionary<string, MemberDecl>();
-          classMembers.Add(cl, members);
-          RegisterMembers(moduleDef, cl, members);
-        } else if (d is IteratorDecl) {
-          var iter = (IteratorDecl)d;
-          iter.Resolve(this);
-
-        } else if (d is DefaultClassDecl defaultClassDecl) {
-          var preMemberErrs = reporter.Count(ErrorLevel.Error);
-
-          // register the names of the class members
-          var members = new Dictionary<string, MemberDecl>();
-          classMembers.Add(defaultClassDecl, members);
-          RegisterMembers(moduleDef, defaultClassDecl, members);
-
-          Contract.Assert(preMemberErrs != reporter.Count(ErrorLevel.Error) || !defaultClassDecl.Members.Except(members.Values).Any());
-
-          foreach (MemberDecl m in members.Values) {
-            Contract.Assert(!m.HasStaticKeyword);
-            if (m is Function or Method or ConstantField) {
-              sig.StaticMembers[m.Name] = m;
-            }
-
-            if (toplevels.ContainsKey(m.Name)) {
-              reporter.Error(MessageSource.Resolver, m.tok, $"duplicate declaration for name {m.Name}");
-            }
-          }
-
-        } else if (d is ClassLikeDecl) {
-          var cl = (ClassLikeDecl)d;
-          var preMemberErrs = reporter.Count(ErrorLevel.Error);
-
-          // register the names of the class members
-          var members = new Dictionary<string, MemberDecl>();
-          classMembers.Add(cl, members);
-          RegisterMembers(moduleDef, cl, members);
-
-          Contract.Assert(preMemberErrs != reporter.Count(ErrorLevel.Error) || !cl.Members.Except(members.Values).Any());
-
-        } else if (d is DatatypeDecl) {
-          var dt = (DatatypeDecl)d;
-
-          // register the names of the constructors
-          dt.ConstructorsByName = new();
-          // ... and of the other members
-          var members = new Dictionary<string, MemberDecl>();
-          classMembers.Add(dt, members);
-
-          foreach (DatatypeCtor ctor in dt.Ctors) {
-            if (ctor.Name.EndsWith("?")) {
-              reporter.Error(MessageSource.Resolver, ctor,
-                "a datatype constructor name is not allowed to end with '?'");
-            } else if (dt.ConstructorsByName.ContainsKey(ctor.Name)) {
-              reporter.Error(MessageSource.Resolver, ctor, "Duplicate datatype constructor name: {0}", ctor.Name);
-            } else {
-              dt.ConstructorsByName.Add(ctor.Name, ctor);
-              ctor.InheritVisibility(dt);
-
-              // create and add the query "method" (field, really)
-              var queryName = ctor.NameNode.Append("?");
-              var query = new DatatypeDiscriminator(ctor.RangeToken, queryName, SpecialField.ID.UseIdParam, "is_" + ctor.GetCompileName(Options),
-                ctor.IsGhost, Type.Bool, null);
-              query.InheritVisibility(dt);
-              query.EnclosingClass = dt; // resolve here
-              members.Add(queryName.Value, query);
-              ctor.QueryField = query;
-
-              // also register the constructor name globally
-              Tuple<DatatypeCtor, bool> pair;
-              if (sig.Ctors.TryGetValue(ctor.Name, out pair)) {
-                // mark it as a duplicate
-                sig.Ctors[ctor.Name] = new Tuple<DatatypeCtor, bool>(pair.Item1, true);
-              } else {
-                // add new
-                sig.Ctors.Add(ctor.Name, new Tuple<DatatypeCtor, bool>(ctor, false));
-              }
-            }
-          }
-
-          // add deconstructors now (that is, after the query methods have been added)
-          foreach (DatatypeCtor ctor in dt.Ctors) {
-            var formalsUsedInThisCtor = new HashSet<string>();
-            var duplicates = new HashSet<Formal>();
-            foreach (var formal in ctor.Formals) {
-              MemberDecl previousMember = null;
-              var localDuplicate = false;
-              if (formal.HasName) {
-                if (members.TryGetValue(formal.Name, out previousMember)) {
-                  localDuplicate = formalsUsedInThisCtor.Contains(formal.Name);
-                  if (localDuplicate) {
-                    reporter.Error(MessageSource.Resolver, ctor,
-                      "Duplicate use of deconstructor name in the same constructor: {0}", formal.Name);
-                    duplicates.Add(formal);
-                  } else if (previousMember is DatatypeDestructor) {
-                    // this is okay, if the destructor has the appropriate type; this will be checked later, after type checking
-                  } else {
-                    reporter.Error(MessageSource.Resolver, ctor,
-                      "Name of deconstructor is used by another member of the datatype: {0}", formal.Name);
-                  }
-                }
-
-                formalsUsedInThisCtor.Add(formal.Name);
-              }
-
-              DatatypeDestructor dtor;
-              if (!localDuplicate && previousMember is DatatypeDestructor) {
-                // a destructor with this name already existed in (a different constructor in) the datatype
-                dtor = (DatatypeDestructor)previousMember;
-                dtor.AddAnotherEnclosingCtor(ctor, formal);
-              } else {
-                // either the destructor has no explicit name, or this constructor declared another destructor with this name, or no previous destructor had this name
-                dtor = new DatatypeDestructor(formal.RangeToken, ctor, formal, new Name(formal.RangeToken, formal.Name), "dtor_" + formal.CompileName,
-                  formal.IsGhost, formal.Type, null);
-                dtor.InheritVisibility(dt);
-                dtor.EnclosingClass = dt; // resolve here
-                if (formal.HasName && !localDuplicate && previousMember == null) {
-                  // the destructor has an explict name and there was no member at all with this name before
-                  members.Add(formal.Name, dtor);
-                }
-              }
-
-              ctor.Destructors.Add(dtor);
-            }
-
-            foreach (var duplicate in duplicates) {
-              ctor.Formals.Remove(duplicate);
-            }
-          }
-
-          // finally, add any additional user-defined members
-          RegisterMembers(moduleDef, dt, members);
-
-        } else {
-          var cl = (ValuetypeDecl)d;
-          // register the names of the type members
-          var members = new Dictionary<string, MemberDecl>();
-          classMembers.Add(cl, members);
-          RegisterMembers(moduleDef, cl, members);
-        }
-      }
-
-      // Figure out which TraitDecl's are reference types, and for each of them, create a corresponding NonNullTypeDecl.
-      // To figure this out, we need to look at the parents of each TraitDecl, but those parents have not yet been resolved.
-      // Since we just need the head of each parent, we'll do that name resolution here (and will redo it later, when each parent
-      // type is resolved properly).
-      //
-      // Some inaccuracies can occur here, since possibly-null types have not yet been registered. However, since such types aren't allowed
-      // as parents, it doesn't matter that they aren't available yet.
-      //
-      // If the head of a parent trait cannot be resolved, it is ignored here. An error will be reported later, when trait declarations are
-      // resolved properly. Similarly, any cycle detected among the trait-parent heads is ignored. Cycles are detected (again) later and an
-      // error will be reported then (in the meantime, we may have computed incorrectly whether or not a TraitDecl is a reference type, but
-      // the cycle still remains, so an error will be reported later). (Btw, the later cycle detection detects not only cycles among parent
-      // heads, but also among the type arguments of parent traits.)
-      //
-      // In the following dictionary, a TraitDecl not being present among the keys means it has not been visited in the InheritsFromObject traversal.
-      // If a TraitDecl is a key and maps to "false", then it is currently being visited.
-      // If a TraitDecl is a key and maps to "true", then its .IsReferenceTypeDecl has been computed and is ready to be used.
-      var traitsProgress = new Dictionary<TraitDecl, bool>();
-      foreach (var decl in moduleDef.TopLevelDecls.Where(d => d is TraitDecl)) {
-        // Resolve a "path" to a top-level declaration, if possible. On error, return null.
-        // The path is expected to consist of NameSegment or ExprDotName nodes.
-        TopLevelDecl ResolveNamePath(Expression path) {
-          // A single NameSegment is a little different, because it may refer to built-in type (of interest here: "object").
-          if (path is NameSegment nameSegment) {
-            if (sig.TopLevels.TryGetValue(nameSegment.Name, out var topLevelDecl)) {
-              return topLevelDecl;
-            } else if (moduleInfo.TopLevels.TryGetValue(nameSegment.Name, out topLevelDecl)) {
-              // For "object" and other reference-type declarations from other modules, we're picking up the NonNullTypeDecl; if so, return
-              // the original declaration.
-              return topLevelDecl is NonNullTypeDecl nntd ? nntd.ViewAsClass : topLevelDecl;
-            } else {
-              return null;
-            }
-          }
-
-          // convert the ExprDotName to a list of strings
-          var names = new List<string>();
-          while (path is ExprDotName exprDotName) {
-            names.Add(exprDotName.SuffixName);
-            path = exprDotName.Lhs;
-          }
-          names.Add(((NameSegment)path).Name);
-          var s = sig;
-          var i = names.Count;
-          while (true) {
-            i--;
-            if (!s.TopLevels.TryGetValue(names[i], out var topLevelDecl)) {
-              return null;
-            } else if (i == 0) {
-              // For reference-type declarations from other modules, we're picking up the NonNullTypeDecl; if so, return
-              // the original declaration.
-              return topLevelDecl is NonNullTypeDecl nntd ? nntd.ViewAsClass : topLevelDecl;
-            } else if (topLevelDecl is ModuleDecl moduleDecl) {
-              var signature = moduleDecl.AccessibleSignature(false);
-              s = GetSignature(signature);
-            } else {
-              return null;
-            }
-          }
-        }
-
-        bool InheritsFromObject(TraitDecl traitDecl) {
-          if (traitsProgress.TryGetValue(traitDecl, out var isDone)) {
-            if (isDone) {
-              return traitDecl.IsReferenceTypeDecl;
-            } else {
-              // there is a cycle among the parents, so we'll suppose the trait does inherit from "object"
-              return true;
-            }
-          }
-          traitsProgress[traitDecl] = false; // indicate that traitDecl is currently being visited
-
-          var inheritsFromObject = traitDecl.IsObjectTrait;
-          foreach (var parent in traitDecl.ParentTraits) {
-            if (parent is UserDefinedType udt) {
-              if (ResolveNamePath(udt.NamePath) is TraitDecl parentTrait) {
-                if (parentTrait.EnclosingModuleDefinition == moduleDef) {
-                  inheritsFromObject = InheritsFromObject(parentTrait) || inheritsFromObject;
-                } else {
-                  inheritsFromObject = parentTrait.IsReferenceTypeDecl || inheritsFromObject;
-                }
-              }
-            }
-          }
-
-          traitDecl.SetUpAsReferenceType(Options.Get(CommonOptionBag.GeneralTraits) ? inheritsFromObject : true);
-          traitsProgress[traitDecl] = true; // indicate that traitDecl.IsReferenceTypeDecl can now be called
-          return inheritsFromObject;
-        }
-
-        InheritsFromObject((TraitDecl)decl);
-      }
-
-      // Now, for each reference type (class and some traits), register its possibly-null type.
-      // In the big loop above, each class and trait was registered under its own name. We're now going to change that for the reference types.
-      foreach (TopLevelDecl d in moduleDef.TopLevelDecls) {
-        if (d is ClassLikeDecl { NonNullTypeDecl: { } nntd }) {
-          var name = d.Name + "?";
-          TopLevelDecl prev;
-          if (toplevels.TryGetValue(name, out prev)) {
-            reporter.Error(MessageSource.Resolver, d,
-              "a module that already contains a top-level declaration '{0}' is not allowed to declare a reference type ({1}) '{2}'",
-              name, d.WhatKind, d.Name);
-          } else {
-            // change the mapping of d.Name to d.NonNullTypeDecl
-            toplevels[d.Name] = nntd;
-            sig.TopLevels[d.Name] = nntd;
-            // map the name d.Name+"?" to d
-            toplevels[name] = d;
-            sig.TopLevels[name] = d;
-          }
-        }
-      }
-
-      return sig;
-    }
-
-    void RegisterMembers(ModuleDefinition moduleDef, TopLevelDeclWithMembers cl,
-      Dictionary<string, MemberDecl> members) {
-      Contract.Requires(moduleDef != null);
-      Contract.Requires(cl != null);
-      Contract.Requires(members != null);
-
-      foreach (MemberDecl m in cl.Members) {
-        if (!members.ContainsKey(m.Name)) {
-          members.Add(m.Name, m);
-          if (m is Constructor) {
-            Contract.Assert(cl is ClassLikeDecl); // the parser ensures this condition
-            if (cl is TraitDecl) {
-              reporter.Error(MessageSource.Resolver, m.tok, "a trait is not allowed to declare a constructor");
-            } else {
-              ((ClassDecl)cl).HasConstructor = true;
-            }
-          } else if (m is ExtremePredicate || m is ExtremeLemma) {
-            var extraName = m.NameNode.Append("#");
-            MemberDecl extraMember;
-            var cloner = new Cloner();
-            var formals = new List<Formal>();
-            Type typeOfK;
-            if ((m is ExtremePredicate && ((ExtremePredicate)m).KNat) ||
-                (m is ExtremeLemma && ((ExtremeLemma)m).KNat)) {
-              typeOfK = new UserDefinedType(m.tok, "nat", (List<Type>)null);
-            } else {
-              typeOfK = new BigOrdinalType();
-            }
-
-            var k = new ImplicitFormal(m.tok, "_k", typeOfK, true, false);
-            reporter.Info(MessageSource.Resolver, m.tok, string.Format("_k: {0}", k.Type));
-            formals.Add(k);
-            if (m is ExtremePredicate extremePredicate) {
-              formals.AddRange(extremePredicate.Formals.ConvertAll(f => cloner.CloneFormal(f, false)));
-
-              List<TypeParameter> tyvars = extremePredicate.TypeArgs.ConvertAll(cloner.CloneTypeParam);
-
-              // create prefix predicate
-              extremePredicate.PrefixPredicate = new PrefixPredicate(extremePredicate.RangeToken, extraName, extremePredicate.HasStaticKeyword,
-                tyvars, k, formals,
-                extremePredicate.Req.ConvertAll(cloner.CloneAttributedExpr),
-                extremePredicate.Reads.ConvertAll(cloner.CloneFrameExpr),
-                extremePredicate.Ens.ConvertAll(cloner.CloneAttributedExpr),
-                new Specification<Expression>(new List<Expression>() { new IdentifierExpr(extremePredicate.tok, k.Name) }, null),
-                cloner.CloneExpr(extremePredicate.Body),
-                null,
-                extremePredicate);
-              extraMember = extremePredicate.PrefixPredicate;
-            } else {
-              var extremeLemma = (ExtremeLemma)m;
-              // _k has already been added to 'formals', so append the original formals
-              formals.AddRange(extremeLemma.Ins.ConvertAll(f => cloner.CloneFormal(f, false)));
-              // prepend _k to the given decreases clause
-              var decr = new List<Expression>();
-              decr.Add(new IdentifierExpr(extremeLemma.tok, k.Name));
-              decr.AddRange(extremeLemma.Decreases.Expressions.ConvertAll(cloner.CloneExpr));
-              // Create prefix lemma.  Note that the body is not cloned, but simply shared.
-              // For a greatest lemma, the postconditions are filled in after the greatest lemma's postconditions have been resolved.
-              // For a least lemma, the preconditions are filled in after the least lemma's preconditions have been resolved.
-              var req = extremeLemma is GreatestLemma
-                ? extremeLemma.Req.ConvertAll(cloner.CloneAttributedExpr)
-                : new List<AttributedExpression>();
-              var ens = extremeLemma is GreatestLemma
-                ? new List<AttributedExpression>()
-                : extremeLemma.Ens.ConvertAll(cloner.CloneAttributedExpr);
-              extremeLemma.PrefixLemma = new PrefixLemma(extremeLemma.RangeToken, extraName, extremeLemma.HasStaticKeyword,
-                extremeLemma.TypeArgs.ConvertAll(cloner.CloneTypeParam), k, formals, extremeLemma.Outs.ConvertAll(f => cloner.CloneFormal(f, false)),
-                req, cloner.CloneSpecFrameExpr(extremeLemma.Mod), ens,
-                new Specification<Expression>(decr, null),
-                null, // Note, the body for the prefix method will be created once the call graph has been computed and the SCC for the greatest lemma is known
-                cloner.CloneAttributes(extremeLemma.Attributes), extremeLemma);
-              extraMember = extremeLemma.PrefixLemma;
-            }
-
-            extraMember.InheritVisibility(m, false);
-            members.Add(extraName.Value, extraMember);
-          } else if (m is Function f && f.ByMethodBody != null) {
-            RegisterByMethod(f, cl);
-          }
-        } else if (m is Constructor && !((Constructor)m).HasName) {
-          reporter.Error(MessageSource.Resolver, m, "More than one anonymous constructor");
-        } else {
-          reporter.Error(MessageSource.Resolver, m, "Duplicate member name: {0}", m.Name);
-=======
           importerSignature.StaticMembers.Add(kv.Key, kv.Value);
->>>>>>> 18eaf5b3
         }
       }
     }
@@ -1388,12 +975,8 @@
         } else if (d is ModuleDecl) {
           var decl = (ModuleDecl)d;
           if (!def.IsAbstract && decl is AliasModuleDecl am && decl.Signature.IsAbstract) {
-<<<<<<< HEAD
             reporter.Error(MessageSource.Resolver, am.TargetQId.rootToken(),
               "a compiled module ({0}) is not allowed to import an abstract module ({1})", def.Name, am.TargetQId.ToString());
-=======
-            reporter.Error(MessageSource.Resolver, am.TargetQId.RootToken(), "a compiled module ({0}) is not allowed to import an abstract module ({1})", def.Name, am.TargetQId.ToString());
->>>>>>> 18eaf5b3
           }
         } else if (d is DatatypeDecl) {
           var dd = (DatatypeDecl)d;
