--- conflicted
+++ resolved
@@ -4846,19 +4846,11 @@
     }
 
     TopLevelDeclWithMembers currentClass;
-<<<<<<< HEAD
-    Method currentMethod;
+    public Method currentMethod;
     readonly Scope<TypeParameter>/*!*/ allTypeParameters;
     public readonly Scope<IVariable>/*!*/ scope;
     Scope<Statement>/*!*/ enclosingStatementLabels;
     public readonly Scope<Label>/*!*/ DominatingStatementLabels;
-=======
-    public Method currentMethod;
-    readonly Scope<TypeParameter>/*!*/ allTypeParameters = new Scope<TypeParameter>();
-    public readonly Scope<IVariable>/*!*/ scope = new Scope<IVariable>();
-    Scope<Statement>/*!*/ enclosingStatementLabels = new Scope<Statement>();
-    public readonly Scope<Label>/*!*/ DominatingStatementLabels = new Scope<Label>();
->>>>>>> 11a4da0e
     List<Statement> loopStack = new List<Statement>();  // the enclosing loops (from which it is possible to break out)
 
     /// <summary>
