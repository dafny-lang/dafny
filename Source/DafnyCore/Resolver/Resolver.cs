#define TI_DEBUG_PRINT
//-----------------------------------------------------------------------------
//
// Copyright (C) Microsoft Corporation.  All Rights Reserved.
// Copyright by the contributors to the Dafny Project
// SPDX-License-Identifier: MIT
//
//-----------------------------------------------------------------------------
using System;
using System.Collections.Generic;
using System.Linq;
using System.Numerics;
using System.Diagnostics.Contracts;
using System.IO;
using System.Reflection;
using JetBrains.Annotations;
using Microsoft.BaseTypes;
using Microsoft.Boogie;
using Microsoft.CodeAnalysis.CSharp.Syntax;
using Microsoft.Dafny.Plugins;

namespace Microsoft.Dafny {
  public partial class Resolver {
    public readonly BuiltIns builtIns;

    public ErrorReporter reporter;
    ModuleSignature moduleInfo = null;

    public ErrorReporter Reporter => reporter;
    public List<TypeConstraint.ErrorMsg> TypeConstraintErrorsToBeReported { get; } = new();

    private bool RevealedInScope(Declaration d) {
      Contract.Requires(d != null);
      Contract.Requires(moduleInfo != null);
      Contract.Requires(moduleInfo.VisibilityScope != null);

      return useCompileSignatures || d.IsRevealedInScope(moduleInfo.VisibilityScope);
    }

    private bool VisibleInScope(Declaration d) {
      Contract.Requires(d != null);
      Contract.Requires(moduleInfo != null);
      Contract.Requires(moduleInfo.VisibilityScope != null);

      return useCompileSignatures || d.IsVisibleInScope(moduleInfo.VisibilityScope);
    }

    public static FreshIdGenerator defaultTempVarIdGenerator = new FreshIdGenerator();

    public string FreshTempVarName(string prefix, ICodeContext context) {
      var gen = context is Declaration decl ? decl.IdGenerator : defaultTempVarIdGenerator;
      var freshTempVarName = gen.FreshId(prefix);
      return freshTempVarName;
    }

    interface IAmbiguousThing<Thing> {
      /// <summary>
      /// Returns a plural number of non-null Thing's
      /// </summary>
      ISet<Thing> Pool { get; }
    }

    class AmbiguousThingHelper<Thing> where Thing : class {
      public static Thing Create(ModuleDefinition m, Thing a, Thing b, IEqualityComparer<Thing> eq, out ISet<Thing> s) {
        Contract.Requires(a != null);
        Contract.Requires(b != null);
        Contract.Requires(eq != null);
        Contract.Ensures(Contract.Result<Thing>() != null ||
                         Contract.ValueAtReturn(out s) != null || 2 <= Contract.ValueAtReturn(out s).Count);
        s = null;
        if (eq.Equals(a, b)) {
          return a;
        }

        ISet<Thing> sa = a is IAmbiguousThing<Thing> ? ((IAmbiguousThing<Thing>)a).Pool : new HashSet<Thing>() { a };
        ISet<Thing> sb = b is IAmbiguousThing<Thing> ? ((IAmbiguousThing<Thing>)b).Pool : new HashSet<Thing>() { b };
        var union = new HashSet<Thing>(sa.Union(sb, eq));
        if (sa.Count == union.Count) {
          // sb is a subset of sa
          return a;
        } else if (sb.Count == union.Count) {
          // sa is a subset of sb
          return b;
        } else {
          s = union;
          Contract.Assert(2 <= s.Count);
          return null;
        }
      }

      public static string Name(ISet<Thing> s, Func<Thing, string> name) {
        Contract.Requires(s != null);
        Contract.Requires(s.Count != 0);
        string nm = null;
        foreach (var thing in s) {
          string n = name(thing);
          if (nm == null) {
            nm = n;
          } else {
            nm += "/" + n;
          }
        }

        return nm;
      }

      public static string ModuleNames(IAmbiguousThing<Thing> amb, Func<Thing, string> moduleName) {
        Contract.Requires(amb != null);
        Contract.Ensures(Contract.Result<string>() != null);
        string nm = null;
        foreach (var d in amb.Pool) {
          if (nm == null) {
            nm = moduleName(d);
          } else {
            nm += ", " + moduleName(d);
          }
        }

        return nm;
      }
    }

    public class AmbiguousTopLevelDecl : TopLevelDecl, IAmbiguousThing<TopLevelDecl> // only used with "classes"
    {
      public static TopLevelDecl Create(ModuleDefinition m, TopLevelDecl a, TopLevelDecl b) {
        ISet<TopLevelDecl> s;
        var t = AmbiguousThingHelper<TopLevelDecl>.Create(m, a, b, new Eq(), out s);
        return t ?? new AmbiguousTopLevelDecl(m, AmbiguousThingHelper<TopLevelDecl>.Name(s, tld => tld.Name), s);
      }

      class Eq : IEqualityComparer<TopLevelDecl> {
        public bool Equals(TopLevelDecl d0, TopLevelDecl d1) {
          // We'd like to resolve any AliasModuleDecl to whatever module they refer to.
          // It seems that the only way to do that is to look at alias.Signature.ModuleDef,
          // but that is a ModuleDefinition, which is not a TopLevelDecl.  Therefore, we
          // convert to a ModuleDefinition anything that might refer to something that an
          // AliasModuleDecl can refer to; this is AliasModuleDecl and LiteralModuleDecl.
          object a = d0 is ModuleDecl ? ((ModuleDecl)d0).Dereference() : d0;
          object b = d1 is ModuleDecl ? ((ModuleDecl)d1).Dereference() : d1;
          return a == b;
        }

        public int GetHashCode(TopLevelDecl d) {
          object a = d is ModuleDecl ? ((ModuleDecl)d).Dereference() : d;
          return a.GetHashCode();
        }
      }

      public override string WhatKind {
        get { return Pool.First().WhatKind; }
      }

      readonly ISet<TopLevelDecl> Pool = new HashSet<TopLevelDecl>();

      ISet<TopLevelDecl> IAmbiguousThing<TopLevelDecl>.Pool {
        get { return Pool; }
      }

      private AmbiguousTopLevelDecl(ModuleDefinition m, string name, ISet<TopLevelDecl> pool)
        : base(pool.First().tok, name, m, new List<TypeParameter>(), null, false) {
        Contract.Requires(name != null);
        Contract.Requires(pool != null && 2 <= pool.Count);
        Pool = pool;
      }

      public string ModuleNames() {
        return AmbiguousThingHelper<TopLevelDecl>.ModuleNames(this, d => d.EnclosingModuleDefinition.Name);
      }
    }

    class AmbiguousMemberDecl : MemberDecl, IAmbiguousThing<MemberDecl> // only used with "classes"
    {
      public static MemberDecl Create(ModuleDefinition m, MemberDecl a, MemberDecl b) {
        ISet<MemberDecl> s;
        var t = AmbiguousThingHelper<MemberDecl>.Create(m, a, b, new Eq(), out s);
        return t ?? new AmbiguousMemberDecl(m, AmbiguousThingHelper<MemberDecl>.Name(s, member => member.Name), s);
      }

      class Eq : IEqualityComparer<MemberDecl> {
        public bool Equals(MemberDecl d0, MemberDecl d1) {
          return d0 == d1;
        }

        public int GetHashCode(MemberDecl d) {
          return d.GetHashCode();
        }
      }

      public override string WhatKind {
        get { return Pool.First().WhatKind; }
      }

      readonly ISet<MemberDecl> Pool = new HashSet<MemberDecl>();

      ISet<MemberDecl> IAmbiguousThing<MemberDecl>.Pool {
        get { return Pool; }
      }

      private AmbiguousMemberDecl(ModuleDefinition m, string name, ISet<MemberDecl> pool)
        : base(pool.First().tok, name, true, pool.First().IsGhost, null, false) {
        Contract.Requires(name != null);
        Contract.Requires(pool != null && 2 <= pool.Count);
        Pool = pool;
      }

      public string ModuleNames() {
        return AmbiguousThingHelper<MemberDecl>.ModuleNames(this, d => d.EnclosingClass.EnclosingModuleDefinition.Name);
      }
    }

    readonly HashSet<RevealableTypeDecl> revealableTypes = new HashSet<RevealableTypeDecl>();
    //types that have been seen by the resolver - used for constraining type inference during exports

    readonly Dictionary<TopLevelDeclWithMembers, Dictionary<string, MemberDecl>> classMembers =
      new Dictionary<TopLevelDeclWithMembers, Dictionary<string, MemberDecl>>();

    enum ValuetypeVariety {
      Bool = 0,
      Int,
      Real,
      BigOrdinal,
      Bitvector,
      Map,
      IMap,
      None
    } // note, these are ordered, so they can be used as indices into valuetypeDecls

    readonly ValuetypeDecl[] valuetypeDecls;
    private Dictionary<TypeParameter, Type> SelfTypeSubstitution;
    readonly Graph<ModuleDecl> dependencies = new Graph<ModuleDecl>();
    private ModuleSignature systemNameInfo = null;
    private bool useCompileSignatures = false;

    private List<IRewriter> rewriters;
    private RefinementTransformer refinementTransformer;

    public Resolver() {
    }

    public Resolver(Program prog) {
      Contract.Requires(prog != null);

      builtIns = prog.BuiltIns;
      reporter = prog.Reporter;

      // Map#Items relies on the two destructors for 2-tuples
      builtIns.TupleType(Token.NoToken, 2, true);
      // Several methods and fields rely on 1-argument arrow types
      builtIns.CreateArrowTypeDecl(1);

      valuetypeDecls = new ValuetypeDecl[] {
        new ValuetypeDecl("bool", builtIns.SystemModule, 0, t => t.IsBoolType, typeArgs => Type.Bool),
        new ValuetypeDecl("int", builtIns.SystemModule, 0, t => t.IsNumericBased(Type.NumericPersuasion.Int), typeArgs => Type.Int),
        new ValuetypeDecl("real", builtIns.SystemModule, 0, t => t.IsNumericBased(Type.NumericPersuasion.Real), typeArgs => Type.Real),
        new ValuetypeDecl("ORDINAL", builtIns.SystemModule, 0, t => t.IsBigOrdinalType, typeArgs => Type.BigOrdinal),
        new ValuetypeDecl("_bv", builtIns.SystemModule, 0, t => t.IsBitVectorType, null), // "_bv" represents a family of classes, so no typeTester or type creator is supplied
        new ValuetypeDecl("map", builtIns.SystemModule, 2, t => t.IsMapType, typeArgs => new MapType(true, typeArgs[0], typeArgs[1])),
        new ValuetypeDecl("imap", builtIns.SystemModule, 2, t => t.IsIMapType, typeArgs => new MapType(false, typeArgs[0], typeArgs[1]))
      };
      builtIns.SystemModule.TopLevelDecls.AddRange(valuetypeDecls);
      // Resolution error handling relies on being able to get to the 0-tuple declaration
      builtIns.TupleType(Token.NoToken, 0, true);

      // Populate the members of the basic types
      var floor = new SpecialField(Token.NoToken, "Floor", SpecialField.ID.Floor, null, false, false, false, Type.Int, null);
      floor.AddVisibilityScope(prog.BuiltIns.SystemModule.VisibilityScope, false);
      valuetypeDecls[(int)ValuetypeVariety.Real].Members.Add(floor.Name, floor);

      var isLimit = new SpecialField(Token.NoToken, "IsLimit", SpecialField.ID.IsLimit, null, false, false, false,
        Type.Bool, null);
      isLimit.AddVisibilityScope(prog.BuiltIns.SystemModule.VisibilityScope, false);
      valuetypeDecls[(int)ValuetypeVariety.BigOrdinal].Members.Add(isLimit.Name, isLimit);

      var isSucc = new SpecialField(Token.NoToken, "IsSucc", SpecialField.ID.IsSucc, null, false, false, false,
        Type.Bool, null);
      isSucc.AddVisibilityScope(prog.BuiltIns.SystemModule.VisibilityScope, false);
      valuetypeDecls[(int)ValuetypeVariety.BigOrdinal].Members.Add(isSucc.Name, isSucc);

      var limitOffset = new SpecialField(Token.NoToken, "Offset", SpecialField.ID.Offset, null, false, false, false,
        Type.Int, null);
      limitOffset.AddVisibilityScope(prog.BuiltIns.SystemModule.VisibilityScope, false);
      valuetypeDecls[(int)ValuetypeVariety.BigOrdinal].Members.Add(limitOffset.Name, limitOffset);
      builtIns.ORDINAL_Offset = limitOffset;

      var isNat = new SpecialField(Token.NoToken, "IsNat", SpecialField.ID.IsNat, null, false, false, false, Type.Bool, null);
      isNat.AddVisibilityScope(prog.BuiltIns.SystemModule.VisibilityScope, false);
      valuetypeDecls[(int)ValuetypeVariety.BigOrdinal].Members.Add(isNat.Name, isNat);

      // Add "Keys", "Values", and "Items" to map, imap
      foreach (var typeVariety in new[] { ValuetypeVariety.Map, ValuetypeVariety.IMap }) {
        var vtd = valuetypeDecls[(int)typeVariety];
        var isFinite = typeVariety == ValuetypeVariety.Map;

        var r = new SetType(isFinite, new UserDefinedType(vtd.TypeArgs[0]));
        var keys = new SpecialField(Token.NoToken, "Keys", SpecialField.ID.Keys, null, false, false, false, r, null);

        r = new SetType(isFinite, new UserDefinedType(vtd.TypeArgs[1]));
        var values = new SpecialField(Token.NoToken, "Values", SpecialField.ID.Values, null, false, false, false, r, null);

        var gt = vtd.TypeArgs.ConvertAll(tp => (Type)new UserDefinedType(tp));
        var dt = builtIns.TupleType(Token.NoToken, 2, true);
        var tupleType = new UserDefinedType(Token.NoToken, dt.Name, dt, gt);
        r = new SetType(isFinite, tupleType);
        var items = new SpecialField(Token.NoToken, "Items", SpecialField.ID.Items, null, false, false, false, r, null);

        foreach (var memb in new[] { keys, values, items }) {
          memb.EnclosingClass = vtd;
          memb.AddVisibilityScope(prog.BuiltIns.SystemModule.VisibilityScope, false);
          vtd.Members.Add(memb.Name, memb);
        }
      }

      // The result type of the following bitvector methods is the type of the bitvector itself. However, we're representing all bitvector types as
      // a family of types rolled up in one ValuetypeDecl. Therefore, we use the special SelfType as the result type.
      List<Formal> formals = new List<Formal> { new Formal(Token.NoToken, "w", Type.Nat(), true, false, null, false) };
      var rotateLeft = new SpecialFunction(Token.NoToken, "RotateLeft", prog.BuiltIns.SystemModule, false, false,
        new List<TypeParameter>(), formals, new SelfType(),
        new List<AttributedExpression>(), new List<FrameExpression>(), new List<AttributedExpression>(),
        new Specification<Expression>(new List<Expression>(), null), null, null, null);
      rotateLeft.EnclosingClass = valuetypeDecls[(int)ValuetypeVariety.Bitvector];
      rotateLeft.AddVisibilityScope(prog.BuiltIns.SystemModule.VisibilityScope, false);
      valuetypeDecls[(int)ValuetypeVariety.Bitvector].Members.Add(rotateLeft.Name, rotateLeft);

      formals = new List<Formal> { new Formal(Token.NoToken, "w", Type.Nat(), true, false, null, false) };
      var rotateRight = new SpecialFunction(Token.NoToken, "RotateRight", prog.BuiltIns.SystemModule, false, false,
        new List<TypeParameter>(), formals, new SelfType(),
        new List<AttributedExpression>(), new List<FrameExpression>(), new List<AttributedExpression>(),
        new Specification<Expression>(new List<Expression>(), null), null, null, null);
      rotateRight.EnclosingClass = valuetypeDecls[(int)ValuetypeVariety.Bitvector];
      rotateRight.AddVisibilityScope(prog.BuiltIns.SystemModule.VisibilityScope, false);
      valuetypeDecls[(int)ValuetypeVariety.Bitvector].Members.Add(rotateRight.Name, rotateRight);
    }

    [ContractInvariantMethod]
    void ObjectInvariant() {
      Contract.Invariant(builtIns != null);
      Contract.Invariant(cce.NonNullElements(dependencies.GetVertices()));
      Contract.Invariant(cce.NonNullDictionaryAndValues(classMembers) && Contract.ForAll(classMembers.Values, v => cce.NonNullDictionaryAndValues(v)));
    }

    public ValuetypeDecl AsValuetypeDecl(Type t) {
      Contract.Requires(t != null);
      foreach (var vtd in valuetypeDecls) {
        if (vtd.IsThisType(t)) {
          return vtd;
        }
      }
      return null;
    }

    /// <summary>
    /// Check that now two modules that are being compiled have the same CompileName.
    ///
    /// This could happen if they are given the same name using the 'extern' declaration modifier.
    /// </summary>
    /// <param name="prog">The Dafny program being compiled.</param>
    void CheckDupModuleNames(Program prog) {
      // Check that none of the modules have the same CompileName.
      Dictionary<string, ModuleDefinition> compileNameMap = new Dictionary<string, ModuleDefinition>();
      foreach (ModuleDefinition m in prog.CompileModules) {
        var compileIt = true;
        Attributes.ContainsBool(m.Attributes, "compile", ref compileIt);
        if (m.IsAbstract || !compileIt) {
          // the purpose of an abstract module is to skip compilation
          continue;
        }
        string compileName = m.CompileName;
        ModuleDefinition priorModDef;
        if (compileNameMap.TryGetValue(compileName, out priorModDef)) {
          reporter.Error(MessageSource.Resolver, m.tok,
            "modules '{0}' and '{1}' both have CompileName '{2}'",
            priorModDef.tok.val, m.tok.val, compileName);
        } else {
          compileNameMap.Add(compileName, m);
        }
      }
    }

    public void ResolveProgram(Program prog) {
      Contract.Requires(prog != null);
      Type.ResetScopes();

      Type.EnableScopes();
      var origErrorCount = reporter.ErrorCount; //TODO: This is used further below, but not in the >0 comparisons in the next few lines. Is that right?
      var bindings = new ModuleBindings(null);
      var b = BindModuleNames(prog.DefaultModuleDef, bindings);
      bindings.BindName(prog.DefaultModule.Name, prog.DefaultModule, b);
      if (reporter.ErrorCount > 0) {
        return;
      } // if there were errors, then the implict ModuleBindings data structure invariant

      // is violated, so Processing dependencies will not succeed.
      ProcessDependencies(prog.DefaultModule, b, dependencies);
      // check for cycles in the import graph
      foreach (var cycle in dependencies.AllCycles()) {
        ReportCycleError(cycle, m => m.tok,
          m => (m is AliasModuleDecl ? "import " : "module ") + m.Name,
          "module definition contains a cycle (note: parent modules implicitly depend on submodules)");
      }

      if (reporter.ErrorCount > 0) {
        return;
      } // give up on trying to resolve anything else

      // fill in module heights
      List<ModuleDecl> sortedDecls = dependencies.TopologicallySortedComponents();
      int h = 0;
      foreach (ModuleDecl md in sortedDecls) {
        md.Height = h;
        if (md is LiteralModuleDecl) {
          var mdef = ((LiteralModuleDecl)md).ModuleDef;
          mdef.Height = h;
          prog.ModuleSigs.Add(mdef, null);
        }
        h++;
      }

      rewriters = new List<IRewriter>();

      if (DafnyOptions.O.AuditProgram) {
        rewriters.Add(new Auditor.Auditor(reporter));
      }

      refinementTransformer = new RefinementTransformer(prog);
      rewriters.Add(refinementTransformer);
      rewriters.Add(new AutoContractsRewriter(reporter, builtIns));
      rewriters.Add(new OpaqueMemberRewriter(this.reporter));
      rewriters.Add(new AutoReqFunctionRewriter(this.reporter));
      rewriters.Add(new TimeLimitRewriter(reporter));
      rewriters.Add(new ForallStmtRewriter(reporter));
      rewriters.Add(new ProvideRevealAllRewriter(this.reporter));
      rewriters.Add(new MatchFlattener(this.reporter, Resolver.defaultTempVarIdGenerator));

      if (DafnyOptions.O.AutoTriggers) {
        rewriters.Add(new QuantifierSplittingRewriter(reporter));
        rewriters.Add(new TriggerGeneratingRewriter(reporter));
      }

      if (DafnyOptions.O.TestContracts != DafnyOptions.ContractTestingMode.None) {
        rewriters.Add(new ExpectContracts(reporter));
      }

      if (DafnyOptions.O.RunAllTests) {
        rewriters.Add(new RunAllTestsMainMethod(reporter));
      }

      rewriters.Add(new InductionRewriter(reporter));
      rewriters.Add(new PrintEffectEnforcement(reporter));
      rewriters.Add(new BitvectorOptimization(reporter));

      if (DafnyOptions.O.DisallowConstructorCaseWithoutParentheses) {
        rewriters.Add(new ConstructorWarning(reporter));
      }
      rewriters.Add(new UselessOldLinter(reporter));
      rewriters.Add(new PrecedenceLinter(reporter));

      foreach (var plugin in DafnyOptions.O.Plugins) {
        rewriters.AddRange(plugin.GetRewriters(reporter));
      }

      systemNameInfo = RegisterTopLevelDecls(prog.BuiltIns.SystemModule, false);
      prog.CompileModules.Add(prog.BuiltIns.SystemModule);
      RevealAllInScope(prog.BuiltIns.SystemModule.TopLevelDecls, systemNameInfo.VisibilityScope);
      ResolveValuetypeDecls();
      // The SystemModule is constructed with all its members already being resolved. Except for
      // the non-null type corresponding to class types.  They are resolved here:
      var systemModuleClassesWithNonNullTypes =
        prog.BuiltIns.SystemModule.TopLevelDecls.Where(d => (d as ClassDecl)?.NonNullTypeDecl != null).ToList();
      foreach (var cl in systemModuleClassesWithNonNullTypes) {
        var d = ((ClassDecl)cl).NonNullTypeDecl;
        allTypeParameters.PushMarker();
        ResolveTypeParameters(d.TypeArgs, true, d);
        ResolveType(d.tok, d.Rhs, d, ResolveTypeOptionEnum.AllowPrefix, d.TypeArgs);
        allTypeParameters.PopMarker();
      }
      ResolveTopLevelDecls_Core(ModuleDefinition.AllDeclarationsAndNonNullTypeDecls(systemModuleClassesWithNonNullTypes).ToList(),
        new Graph<IndDatatypeDecl>(), new Graph<CoDatatypeDecl>());

      foreach (var rewriter in rewriters) {
        rewriter.PreResolve(prog);
      }

      var compilationModuleClones = new Dictionary<ModuleDefinition, ModuleDefinition>();
      foreach (var decl in sortedDecls) {
        if (decl is LiteralModuleDecl) {
          // The declaration is a literal module, so it has members and such that we need
          // to resolve. First we do refinement transformation. Then we construct the signature
          // of the module. This is the public, externally visible signature. Then we add in
          // everything that the system defines, as well as any "import" (i.e. "opened" modules)
          // directives (currently not supported, but this is where we would do it.) This signature,
          // which is only used while resolving the members of the module is stored in the (basically)
          // global variable moduleInfo. Then the signatures of the module members are resolved, followed
          // by the bodies.
          var literalDecl = (LiteralModuleDecl)decl;
          var m = literalDecl.ModuleDef;

          var errorCount = reporter.ErrorCount;
          if (m.RefinementQId != null) {
            ModuleDecl md = ResolveModuleQualifiedId(m.RefinementQId.Root, m.RefinementQId, reporter);
            m.RefinementQId.Set(md); // If module is not found, md is null and an error message has been emitted
          }

          foreach (var rewriter in rewriters) {
            rewriter.PreResolve(m);
          }

          literalDecl.Signature = RegisterTopLevelDecls(m, true);
          literalDecl.Signature.Refines = refinementTransformer.RefinedSig;

          var sig = literalDecl.Signature;
          // set up environment
          var preResolveErrorCount = reporter.ErrorCount;

          ResolveModuleExport(literalDecl, sig);
          var good = ResolveModuleDefinition(m, sig);

          if (good && reporter.ErrorCount == preResolveErrorCount) {
            // Check that the module export gives a self-contained view of the module.
            CheckModuleExportConsistency(m);
          }

          var tempVis = new VisibilityScope();
          tempVis.Augment(sig.VisibilityScope);
          tempVis.Augment(systemNameInfo.VisibilityScope);
          Type.PushScope(tempVis);

          prog.ModuleSigs[m] = sig;

          foreach (var rewriter in rewriters) {
            if (!good || reporter.ErrorCount != preResolveErrorCount) {
              break;
            }
            rewriter.PostResolveIntermediate(m);
          }
          if (good && reporter.ErrorCount == errorCount) {
            m.SuccessfullyResolved = true;
          }
          Type.PopScope(tempVis);

          if (reporter.ErrorCount == errorCount && !m.IsAbstract) {
            // compilation should only proceed if everything is good, including the signature (which preResolveErrorCount does not include);
            CompilationCloner cloner = new CompilationCloner(compilationModuleClones);
            var nw = cloner.CloneModuleDefinition(m, m.CompileName + "_Compile");
            compilationModuleClones.Add(m, nw);
            var oldErrorsOnly = reporter.ErrorsOnly;
            reporter.ErrorsOnly = true; // turn off warning reporting for the clone
            // Next, compute the compile signature
            Contract.Assert(!useCompileSignatures);
            useCompileSignatures = true; // set Resolver-global flag to indicate that Signatures should be followed to their CompiledSignature
            Type.DisableScopes();
            var compileSig = RegisterTopLevelDecls(nw, true);
            compileSig.Refines = refinementTransformer.RefinedSig;
            sig.CompileSignature = compileSig;
            foreach (var exportDecl in sig.ExportSets.Values) {
              exportDecl.Signature.CompileSignature = cloner.CloneModuleSignature(exportDecl.Signature, compileSig);
            }
            // Now we're ready to resolve the cloned module definition, using the compile signature

            ResolveModuleDefinition(nw, compileSig);

            foreach (var rewriter in rewriters) {
              rewriter.PostCompileCloneAndResolve(nw);
            }

            prog.CompileModules.Add(nw);
            useCompileSignatures = false; // reset the flag
            Type.EnableScopes();
            reporter.ErrorsOnly = oldErrorsOnly;
          }
        } else if (decl is AliasModuleDecl alias) {
          // resolve the path
          ModuleSignature p;
          if (ResolveExport(alias, alias.EnclosingModuleDefinition, alias.TargetQId, alias.Exports, out p, reporter)) {
            if (alias.Signature == null) {
              alias.Signature = p;
            }
          } else {
            alias.Signature = new ModuleSignature(); // there was an error, give it a valid but empty signature
          }
        } else if (decl is AbstractModuleDecl abs) {
          ModuleSignature p;
          if (ResolveExport(abs, abs.EnclosingModuleDefinition, abs.QId, abs.Exports, out p, reporter)) {
            abs.OriginalSignature = p;
            abs.Signature = MakeAbstractSignature(p, abs.FullSanitizedName, abs.Height, prog.ModuleSigs, compilationModuleClones);
          } else {
            abs.Signature = new ModuleSignature(); // there was an error, give it a valid but empty signature
          }
        } else if (decl is ModuleExportDecl) {
          ((ModuleExportDecl)decl).SetupDefaultSignature();

          Contract.Assert(decl.Signature != null);
          Contract.Assert(decl.Signature.VisibilityScope != null);

        } else {
          Contract.Assert(false); // Unknown kind of ModuleDecl
        }

        Contract.Assert(decl.Signature != null);
      }

      if (reporter.ErrorCount != origErrorCount) {
        // do nothing else
        return;
      }

      // compute IsRecursive bit for mutually recursive functions and methods
      foreach (var module in prog.Modules()) {
        foreach (var clbl in ModuleDefinition.AllCallables(module.TopLevelDecls)) {
          if (clbl is Function) {
            var fn = (Function)clbl;
            if (!fn.IsRecursive) { // note, self-recursion has already been determined
              int n = module.CallGraph.GetSCCSize(fn);
              if (2 <= n) {
                // the function is mutually recursive (note, the SCC does not determine self recursion)
                fn.IsRecursive = true;
              }
            }
            if (fn.IsRecursive && fn is ExtremePredicate) {
              // this means the corresponding prefix predicate is also recursive
              var prefixPred = ((ExtremePredicate)fn).PrefixPredicate;
              if (prefixPred != null) {
                prefixPred.IsRecursive = true;
              }
            }
          } else {
            var m = (Method)clbl;
            if (!m.IsRecursive) {
              // note, self-recursion has already been determined
              int n = module.CallGraph.GetSCCSize(m);
              if (2 <= n) {
                // the function is mutually recursive (note, the SCC does not determine self recursion)
              }
            }
          }
        }

        foreach (var rewriter in rewriters) {
          rewriter.PostCyclicityResolve(module);
        }
      }

      // fill in default decreases clauses:  for functions and methods, and for loops
      new InferDecreasesClause(this).FillInDefaultDecreasesClauses(prog);
      foreach (var module in prog.Modules()) {
        foreach (var clbl in ModuleDefinition.AllItersAndCallables(module.TopLevelDecls)) {
          Statement body = null;
          if (clbl is Method) {
            body = ((Method)clbl).Body;
          } else if (clbl is IteratorDecl) {
            body = ((IteratorDecl)clbl).Body;
          }

          if (body != null) {
            var c = new FillInDefaultLoopDecreases_Visitor(this, clbl);
            c.Visit(body);
          }
        }
      }

      foreach (var module in prog.Modules()) {
        foreach (var iter in ModuleDefinition.AllIteratorDecls(module.TopLevelDecls)) {
          reporter.Info(MessageSource.Resolver, iter.tok, Printer.IteratorClassToString(iter));
        }
      }

      foreach (var module in prog.Modules()) {
        foreach (var rewriter in rewriters) {
          rewriter.PostDecreasesResolve(module);
        }
      }

      // fill in other additional information
      foreach (var module in prog.Modules()) {
        foreach (var clbl in ModuleDefinition.AllItersAndCallables(module.TopLevelDecls)) {
          Statement body = null;
          if (clbl is ExtremeLemma) {
            body = ((ExtremeLemma)clbl).PrefixLemma.Body;
          } else if (clbl is Method) {
            body = ((Method)clbl).Body;
          } else if (clbl is IteratorDecl) {
            body = ((IteratorDecl)clbl).Body;
          }

          if (body != null) {
            var c = new ReportOtherAdditionalInformation_Visitor(this);
            c.Visit(body);
          }
        }
      }

      // Determine, for each function, whether someone tries to adjust its fuel parameter
      foreach (var module in prog.Modules()) {
        CheckForFuelAdjustments(module.tok, module.Attributes, module);
        foreach (var clbl in ModuleDefinition.AllItersAndCallables(module.TopLevelDecls)) {
          Statement body = null;
          if (clbl is Method) {
            body = ((Method)clbl).Body;
            CheckForFuelAdjustments(clbl.Tok, ((Method)clbl).Attributes, module);
          } else if (clbl is IteratorDecl) {
            body = ((IteratorDecl)clbl).Body;
            CheckForFuelAdjustments(clbl.Tok, ((IteratorDecl)clbl).Attributes, module);
          } else if (clbl is Function) {
            CheckForFuelAdjustments(clbl.Tok, ((Function)clbl).Attributes, module);
            var c = new FuelAdjustment_Visitor(this);
            var bodyExpr = ((Function)clbl).Body;
            if (bodyExpr != null) {
              c.Visit(bodyExpr, new FuelAdjustment_Context(module));
            }
          }

          if (body != null) {
            var c = new FuelAdjustment_Visitor(this);
            c.Visit(body, new FuelAdjustment_Context(module));
          }
        }
      }

      Type.DisableScopes();
      CheckDupModuleNames(prog);

      foreach (var module in prog.Modules()) {
        foreach (var rewriter in rewriters) {
          rewriter.PostResolve(module);
        }
      }

      foreach (var rewriter in rewriters) {
        rewriter.PostResolve(prog);
      }
    }



    private void ResolveValuetypeDecls() {
      moduleInfo = systemNameInfo;
      foreach (var valueTypeDecl in valuetypeDecls) {
        foreach (var kv in valueTypeDecl.Members) {
          if (kv.Value is Function function) {
            ResolveFunctionSignature(function);
            CallGraphBuilder.VisitFunction(function, reporter);
          } else if (kv.Value is Method method) {
            ResolveMethodSignature(method);
            CallGraphBuilder.VisitMethod(method, reporter);
          }
        }
      }
    }

    /// <summary>
    /// Resolves the module definition.
    /// A return code of "false" is an indication of an error that may or may not have
    /// been reported in an error message. So, in order to figure out if m was successfully
    /// resolved, a caller has to check for both a change in error count and a "false"
    /// return value.
    /// </summary>
    private bool ResolveModuleDefinition(ModuleDefinition m, ModuleSignature sig, bool isAnExport = false) {
      Contract.Requires(AllTypeConstraints.Count == 0);
      Contract.Ensures(AllTypeConstraints.Count == 0);

      sig.VisibilityScope.Augment(systemNameInfo.VisibilityScope);
      // make sure all imported modules were successfully resolved
      foreach (var d in m.TopLevelDecls) {
        if (d is AliasModuleDecl || d is AbstractModuleDecl) {
          ModuleSignature importSig;
          if (d is AliasModuleDecl) {
            var alias = (AliasModuleDecl)d;
            importSig = alias.TargetQId.Root != null ? alias.TargetQId.Root.Signature : alias.Signature;
          } else {
            importSig = ((AbstractModuleDecl)d).OriginalSignature;
          }

          if (importSig.ModuleDef == null || !importSig.ModuleDef.SuccessfullyResolved) {
            if (!m.IsEssentiallyEmptyModuleBody()) {
              // say something only if this will cause any testing to be omitted
              reporter.Error(MessageSource.Resolver, d,
                "not resolving module '{0}' because there were errors in resolving its import '{1}'", m.Name, d.Name);
            }

            return false;
          }
        } else if (d is LiteralModuleDecl) {
          var nested = (LiteralModuleDecl)d;
          if (!nested.ModuleDef.SuccessfullyResolved) {
            if (!m.IsEssentiallyEmptyModuleBody()) {
              // say something only if this will cause any testing to be omitted
              reporter.Error(MessageSource.Resolver, nested,
                "not resolving module '{0}' because there were errors in resolving its nested module '{1}'", m.Name,
                nested.Name);
            }

            return false;
          }
        }
      }

      // resolve
      var oldModuleInfo = moduleInfo;
      moduleInfo = MergeSignature(sig, systemNameInfo);
      Type.PushScope(moduleInfo.VisibilityScope);
      ResolveOpenedImports(moduleInfo, m, useCompileSignatures, this); // opened imports do not persist
      var datatypeDependencies = new Graph<IndDatatypeDecl>();
      var codatatypeDependencies = new Graph<CoDatatypeDecl>();
      var allDeclarations = ModuleDefinition.AllDeclarationsAndNonNullTypeDecls(m.TopLevelDecls).ToList();
      int prevErrorCount = reporter.Count(ErrorLevel.Error);
      ResolveTopLevelDecls_Signatures(m, sig, allDeclarations, datatypeDependencies, codatatypeDependencies);
      Contract.Assert(AllTypeConstraints.Count == 0); // signature resolution does not add any type constraints

      scope.PushMarker();
      scope.AllowInstance = false;
      ResolveAttributes(m, new ResolutionContext(new NoContext(m.EnclosingModule), false), true); // Must follow ResolveTopLevelDecls_Signatures, in case attributes refer to members
      scope.PopMarker();

      if (reporter.Count(ErrorLevel.Error) == prevErrorCount) {
        ResolveTopLevelDecls_Core(allDeclarations, datatypeDependencies, codatatypeDependencies, isAnExport);
      }

      Type.PopScope(moduleInfo.VisibilityScope);
      moduleInfo = oldModuleInfo;
      return true;
    }

    // Resolve the exports and detect cycles.
    private void ResolveModuleExport(LiteralModuleDecl literalDecl, ModuleSignature sig) {
      ModuleDefinition m = literalDecl.ModuleDef;
      literalDecl.DefaultExport = sig;
      Graph<ModuleExportDecl> exportDependencies = new Graph<ModuleExportDecl>();
      foreach (TopLevelDecl toplevel in m.TopLevelDecls) {
        if (toplevel is ModuleExportDecl) {
          ModuleExportDecl d = (ModuleExportDecl)toplevel;
          exportDependencies.AddVertex(d);
          foreach (IToken s in d.Extends) {
            ModuleExportDecl extend;
            if (sig.ExportSets.TryGetValue(s.val, out extend)) {
              d.ExtendDecls.Add(extend);
              exportDependencies.AddEdge(d, extend);
            } else {
              reporter.Error(MessageSource.Resolver, s, s.val + " must be an export of " + m.Name + " to be extended");
            }
          }
        }
      }

      // detect cycles in the extend
      var cycleError = false;
      foreach (var cycle in exportDependencies.AllCycles()) {
        ReportCycleError(cycle, m => m.tok, m => m.Name, "module export contains a cycle");
        cycleError = true;
      }

      if (cycleError) {
        return;
      } // give up on trying to resolve anything else

      // fill in the exports for the extends.
      List<ModuleExportDecl> sortedExportDecls = exportDependencies.TopologicallySortedComponents();
      ModuleExportDecl defaultExport = null;
      TopLevelDecl defaultClass;

      sig.TopLevels.TryGetValue("_default", out defaultClass);
      Contract.Assert(defaultClass is ClassDecl);
      Contract.Assert(((ClassDecl)defaultClass).IsDefaultClass);
      defaultClass.AddVisibilityScope(m.VisibilityScope, true);

      foreach (var d in sortedExportDecls) {

        defaultClass.AddVisibilityScope(d.ThisScope, true);

        foreach (var eexports in d.ExtendDecls.Select(e => e.Exports)) {
          d.Exports.AddRange(eexports);
        }

        if (d.ExtendDecls.Count == 0 && d.Exports.Count == 0) {
          // This is an empty export.  This is allowed, but unusual.  It could pop up, for example, if
          // someone temporary comments out everything that the export set provides/reveals.  However,
          // if the name of the export set coincides with something else that's declared at the top
          // level of the module, then this export declaration is more likely an error--the user probably
          // forgot the "provides" or "reveals" keyword.
          Dictionary<string, MemberDecl> members;
          MemberDecl member;
          // Top-level functions and methods are actually recorded as members of the _default class.  We look up the
          // export-set name there.  If the export-set name happens to coincide with some other top-level declaration,
          // then an error will already have been produced ("duplicate name of top-level declaration").
          if (classMembers.TryGetValue((ClassDecl)defaultClass, out members) &&
              members.TryGetValue(d.Name, out member)) {
            reporter.Warning(MessageSource.Resolver, d.tok,
              "note, this export set is empty (did you perhaps forget the 'provides' or 'reveals' keyword?)");
          }
        }

        foreach (ExportSignature export in d.Exports) {

          // check to see if it is a datatype or a member or
          // static function or method in the enclosing module or its imports
          TopLevelDecl tdecl;
          MemberDecl member;
          TopLevelDecl cldecl;

          Declaration decl = null;
          string name = export.Id;

          if (export.ClassId != null) {
            if (!sig.TopLevels.TryGetValue(export.ClassId, out cldecl)) {
              reporter.Error(MessageSource.Resolver, export.ClassIdTok, "'{0}' is not a top-level type declaration",
                export.ClassId);
              continue;
            }

            if (cldecl is ClassDecl && ((ClassDecl)cldecl).NonNullTypeDecl != null) {
              // cldecl is a possibly-null type (syntactically given with a question mark at the end)
              reporter.Error(MessageSource.Resolver, export.ClassIdTok, "'{0}' is not a type that can declare members",
                export.ClassId);
              continue;
            }

            if (cldecl is NonNullTypeDecl) {
              // cldecl was given syntactically like the name of a class, but here it's referring to the corresponding non-null subset type
              cldecl = cldecl.ViewAsClass;
            }

            var mt = cldecl as TopLevelDeclWithMembers;
            if (mt == null) {
              reporter.Error(MessageSource.Resolver, export.ClassIdTok, "'{0}' is not a type that can declare members",
                export.ClassId);
              continue;
            }

            var lmem = mt.Members.FirstOrDefault(l => l.Name == export.Id);
            if (lmem == null) {
              reporter.Error(MessageSource.Resolver, export.Tok, "No member '{0}' found in type '{1}'", export.Id,
                export.ClassId);
              continue;
            }

            decl = lmem;
          } else if (sig.TopLevels.TryGetValue(name, out tdecl)) {
            if (tdecl is ClassDecl && ((ClassDecl)tdecl).NonNullTypeDecl != null) {
              // cldecl is a possibly-null type (syntactically given with a question mark at the end)
              var nn = ((ClassDecl)tdecl).NonNullTypeDecl;
              Contract.Assert(nn != null);
              reporter.Error(MessageSource.Resolver, export.Tok,
                export.Opaque
                  ? "Type '{1}' can only be revealed, not provided"
                  : "Types '{0}' and '{1}' are exported together, which is accomplished by revealing the name '{0}'",
                nn.Name, name);
              continue;
            }

            // Member of the enclosing module
            decl = tdecl;
          } else if (sig.StaticMembers.TryGetValue(name, out member)) {
            decl = member;
          } else if (sig.ExportSets.ContainsKey(name)) {
            reporter.Error(MessageSource.Resolver, export.Tok,
              "'{0}' is an export set and cannot be provided/revealed by another export set (did you intend to list it in an \"extends\"?)",
              name);
            continue;
          } else {
            reporter.Error(MessageSource.Resolver, export.Tok, "'{0}' must be a member of '{1}' to be exported", name,
              m.Name);
            continue;
          }

          if (!decl.CanBeExported()) {
            reporter.Error(MessageSource.Resolver, export.Tok, "'{0}' is not a valid export of '{1}'", name, m.Name);
            continue;
          }

          if (!export.Opaque && !decl.CanBeRevealed()) {
            reporter.Error(MessageSource.Resolver, export.Tok,
              "'{0}' cannot be revealed in an export. Use \"provides\" instead.", name);
            continue;
          }

          export.Decl = decl;
          if (decl is NonNullTypeDecl nntd) {
            nntd.AddVisibilityScope(d.ThisScope, export.Opaque);
            if (!export.Opaque) {
              nntd.Class.AddVisibilityScope(d.ThisScope, export.Opaque);
              // add the anonymous constructor, if any
              var anonymousConstructor = nntd.Class.Members.Find(mdecl => mdecl.Name == "_ctor");
              if (anonymousConstructor != null) {
                anonymousConstructor.AddVisibilityScope(d.ThisScope, false);
              }
            }
          } else {
            decl.AddVisibilityScope(d.ThisScope, export.Opaque);
          }
        }
      }

      foreach (ModuleExportDecl decl in sortedExportDecls) {
        if (decl.IsDefault) {
          if (defaultExport == null) {
            defaultExport = decl;
          } else {
            reporter.Error(MessageSource.Resolver, m.tok, "more than one default export set declared in module {0}",
              m.Name);
          }
        }

        // fill in export signature
        ModuleSignature signature = decl.Signature;
        if (signature != null) {
          signature.ModuleDef = m;
        }

        foreach (var top in sig.TopLevels) {
          if (!top.Value.CanBeExported() || !top.Value.IsVisibleInScope(signature.VisibilityScope)) {
            continue;
          }

          if (!signature.TopLevels.ContainsKey(top.Key)) {
            signature.TopLevels.Add(top.Key, top.Value);
          }

          if (top.Value is DatatypeDecl && top.Value.IsRevealedInScope(signature.VisibilityScope)) {
            foreach (var ctor in ((DatatypeDecl)top.Value).Ctors) {
              if (!signature.Ctors.ContainsKey(ctor.Name)) {
                signature.Ctors.Add(ctor.Name, new Tuple<DatatypeCtor, bool>(ctor, false));
              }
            }
          }
        }

        foreach (var mem in sig.StaticMembers.Where(t =>
          t.Value.IsVisibleInScope(signature.VisibilityScope) && t.Value.CanBeExported())) {
          if (!signature.StaticMembers.ContainsKey(mem.Key)) {
            signature.StaticMembers.Add(mem.Key, (MemberDecl)mem.Value);
          }
        }
      }

      // set the default export set, if it exists
      if (defaultExport != null) {
        literalDecl.DefaultExport = defaultExport.Signature;
      } else if (sortedExportDecls.Count > 0) {
        literalDecl.DefaultExport = null;
      }

      // final pass to propagate visibility of exported imports
      var sigs = sortedExportDecls.Select(d => d.Signature).Concat1(sig);

      foreach (var s in sigs) {
        foreach (var decl in s.TopLevels) {
          if (decl.Value is ModuleDecl && !(decl.Value is ModuleExportDecl)) {
            var modDecl = (ModuleDecl)decl.Value;
            s.VisibilityScope.Augment(modDecl.AccessibleSignature().VisibilityScope);
          }
        }
      }

      var exported = new HashSet<Tuple<Declaration, bool>>();

      //some decls may not be set due to resolution errors
      foreach (var e in sortedExportDecls.SelectMany(e => e.Exports).Where(e => e.Decl != null)) {
        var decl = e.Decl;
        exported.Add(new Tuple<Declaration, bool>(decl, e.Opaque));
        if (!e.Opaque && decl.CanBeRevealed()) {
          exported.Add(new Tuple<Declaration, bool>(decl, true));
          if (decl is NonNullTypeDecl nntd) {
            exported.Add(new Tuple<Declaration, bool>(nntd.Class, true));
          }
        }

        if (e.Opaque && (decl is DatatypeDecl || decl is TypeSynonymDecl)) {
          // Datatypes and type synonyms are marked as _provided when they appear in any provided export.  If a
          // declaration is never provided, then either it isn't visible outside the module at all or its whole
          // definition is.  Datatype and type-synonym declarations undergo some inference from their definitions.
          // Such inference should not be done for provided declarations, since different views of the module
          // would then get different inferred properties.
          decl.Attributes = new Attributes("_provided", new List<Expression>(), decl.Attributes);
          reporter.Info(MessageSource.Resolver, decl.tok, "{:_provided}");
        }
      }

      Dictionary<RevealableTypeDecl, bool?> declScopes = new Dictionary<RevealableTypeDecl, bool?>();
      Dictionary<RevealableTypeDecl, bool?> modifies = new Dictionary<RevealableTypeDecl, bool?>();

      //of all existing types, compute the minimum visibility of them for each exported declaration's
      //body and signature
      foreach (var e in exported) {

        declScopes.Clear();
        modifies.Clear();

        foreach (var typ in revealableTypes) {
          declScopes.Add(typ, null);
        }

        foreach (var decl in sortedExportDecls) {
          if (decl.Exports.Exists(ex => ex.Decl == e.Item1 && (e.Item2 || !ex.Opaque))) {
            //if we are revealed, consider those exports where we are provided as well
            var scope = decl.Signature.VisibilityScope;

            foreach (var kv in declScopes) {
              bool? isOpaque = kv.Value;
              var typ = kv.Key;
              if (!typ.AsTopLevelDecl.IsVisibleInScope(scope)) {
                modifies[typ] = null;
                continue;
              }

              if (isOpaque.HasValue && isOpaque.Value) {
                //type is visible here, but known-opaque, so do nothing
                continue;
              }

              modifies[typ] = !typ.AsTopLevelDecl.IsRevealedInScope(scope);
            }

            foreach (var kv in modifies) {
              if (!kv.Value.HasValue) {
                declScopes.Remove(kv.Key);
              } else {
                var exvis = declScopes[kv.Key];
                if (exvis.HasValue) {
                  declScopes[kv.Key] = exvis.Value || kv.Value.Value;
                } else {
                  declScopes[kv.Key] = kv.Value;
                }
              }
            }

            modifies.Clear();
          }
        }

        VisibilityScope newscope = new VisibilityScope(e.Item1.Name);

        foreach (var rt in declScopes) {
          if (!rt.Value.HasValue) {
            continue;
          }

          rt.Key.AsTopLevelDecl.AddVisibilityScope(newscope, rt.Value.Value);
        }
      }
    }

    //check for export consistency by resolving internal modules
    //this should be effect-free, as it only operates on clones
    private void CheckModuleExportConsistency(ModuleDefinition m) {
      var oldModuleInfo = moduleInfo;
      foreach (var exportDecl in m.TopLevelDecls.OfType<ModuleExportDecl>()) {

        var prevErrors = reporter.Count(ErrorLevel.Error);

        foreach (var export in exportDecl.Exports) {
          if (export.Decl is MemberDecl member) {
            // For classes and traits, the visibility test is performed on the corresponding non-null type
            var enclosingType = member.EnclosingClass is ClassDecl cl && cl.NonNullTypeDecl != null
              ? cl.NonNullTypeDecl
              : member.EnclosingClass;
            if (!enclosingType.IsVisibleInScope(exportDecl.Signature.VisibilityScope)) {
              reporter.Error(MessageSource.Resolver, export.Tok,
                "Cannot export type member '{0}' without providing its enclosing {1} '{2}'", member.Name,
                member.EnclosingClass.WhatKind, member.EnclosingClass.Name);
            } else if (member is Constructor &&
                       !member.EnclosingClass.IsRevealedInScope(exportDecl.Signature.VisibilityScope)) {
              reporter.Error(MessageSource.Resolver, export.Tok,
                "Cannot export constructor '{0}' without revealing its enclosing {1} '{2}'", member.Name,
                member.EnclosingClass.WhatKind, member.EnclosingClass.Name);
            } else if (member is Field && !(member is ConstantField) &&
                       !member.EnclosingClass.IsRevealedInScope(exportDecl.Signature.VisibilityScope)) {
              reporter.Error(MessageSource.Resolver, export.Tok,
                "Cannot export mutable field '{0}' without revealing its enclosing {1} '{2}'", member.Name,
                member.EnclosingClass.WhatKind, member.EnclosingClass.Name);
            }
          }
        }

        var scope = exportDecl.Signature.VisibilityScope;
        Cloner cloner = new ScopeCloner(scope);
        var exportView = cloner.CloneModuleDefinition(m, m.Name);
        if (DafnyOptions.O.DafnyPrintExportedViews.Contains(exportDecl.FullName)) {
          var wr = Console.Out;
          wr.WriteLine("/* ===== export set {0}", exportDecl.FullName);
          var pr = new Printer(wr);
          pr.PrintTopLevelDecls(exportView.TopLevelDecls, 0, null, null);
          wr.WriteLine("*/");
        }

        if (reporter.Count(ErrorLevel.Error) != prevErrors) {
          continue;
        }

        reporter = new ErrorReporterWrapper(reporter,
          String.Format("Raised while checking export set {0}: ", exportDecl.Name));
        var testSig = RegisterTopLevelDecls(exportView, true);
        //testSig.Refines = refinementTransformer.RefinedSig;
        ResolveModuleDefinition(exportView, testSig, true);
        var wasError = reporter.Count(ErrorLevel.Error) > 0;
        reporter = ((ErrorReporterWrapper)reporter).WrappedReporter;

        if (wasError) {
          reporter.Error(MessageSource.Resolver, exportDecl.tok, "This export set is not consistent: {0}", exportDecl.Name);
        }
      }

      moduleInfo = oldModuleInfo;
    }

    public class ModuleBindings {
      private ModuleBindings parent;
      private Dictionary<string, ModuleDecl> modules;
      private Dictionary<string, ModuleBindings> bindings;

      public ModuleBindings(ModuleBindings p) {
        parent = p;
        modules = new Dictionary<string, ModuleDecl>();
        bindings = new Dictionary<string, ModuleBindings>();
      }

      public bool BindName(string name, ModuleDecl subModule, ModuleBindings b) {
        if (modules.ContainsKey(name)) {
          return false;
        } else {
          modules.Add(name, subModule);
          bindings.Add(name, b);
          return true;
        }
      }

      public bool TryLookup(IToken name, out ModuleDecl m) {
        Contract.Requires(name != null);
        return TryLookupFilter(name, out m, l => true);
      }

      public bool TryLookupFilter(IToken name, out ModuleDecl m, Func<ModuleDecl, bool> filter) {
        Contract.Requires(name != null);
        if (modules.TryGetValue(name.val, out m) && filter(m)) {
          return true;
        } else if (parent != null) {
          return parent.TryLookupFilter(name, out m, filter);
        } else {
          return false;
        }
      }

      public IEnumerable<ModuleDecl> ModuleList {
        get { return modules.Values; }
      }

      public ModuleBindings SubBindings(string name) {
        ModuleBindings v = null;
        bindings.TryGetValue(name, out v);
        return v;
      }
    }

    private ModuleBindings BindModuleNames(ModuleDefinition moduleDecl, ModuleBindings parentBindings) {
      var bindings = new ModuleBindings(parentBindings);

      // moduleDecl.PrefixNamedModules is a list of pairs like:
      //     A.B.C  ,  module D { ... }
      // We collect these according to the first component of the prefix, like so:
      //     "A"   ->   (A.B.C  ,  module D { ... })
      var prefixNames = new Dictionary<string, List<Tuple<List<IToken>, LiteralModuleDecl>>>();
      foreach (var tup in moduleDecl.PrefixNamedModules) {
        var id = tup.Item1[0].val;
        List<Tuple<List<IToken>, LiteralModuleDecl>> prev;
        if (!prefixNames.TryGetValue(id, out prev)) {
          prev = new List<Tuple<List<IToken>, LiteralModuleDecl>>();
        }

        prev.Add(tup);
        prefixNames[id] = prev;
      }

      moduleDecl.PrefixNamedModules.Clear();

      // First, register all literal modules, and transferring their prefix-named modules downwards
      foreach (var tld in moduleDecl.TopLevelDecls) {
        if (tld is LiteralModuleDecl) {
          var subdecl = (LiteralModuleDecl)tld;
          // Transfer prefix-named modules downwards into the sub-module
          List<Tuple<List<IToken>, LiteralModuleDecl>> prefixModules;
          if (prefixNames.TryGetValue(subdecl.Name, out prefixModules)) {
            prefixNames.Remove(subdecl.Name);
            prefixModules = prefixModules.ConvertAll(ShortenPrefix);
          } else {
            prefixModules = null;
          }

          BindModuleName_LiteralModuleDecl(subdecl, prefixModules, bindings);
        }
      }

      // Next, add new modules for any remaining entries in "prefixNames".
      foreach (var entry in prefixNames) {
        var name = entry.Key;
        var prefixNamedModules = entry.Value;
        var tok = prefixNamedModules.First().Item1[0];
        var modDef = new ModuleDefinition(tok, name, new List<IToken>(), false, false, null, moduleDecl, null, false,
          true, true);
        // Every module is expected to have a default class, so we create and add one now
        var defaultClass = new DefaultClassDecl(modDef, new List<MemberDecl>());
        modDef.TopLevelDecls.Add(defaultClass);
        // Add the new module to the top-level declarations of its parent and then bind its names as usual
        var subdecl = new LiteralModuleDecl(modDef, moduleDecl);
        moduleDecl.TopLevelDecls.Add(subdecl);
        BindModuleName_LiteralModuleDecl(subdecl, prefixNamedModules.ConvertAll(ShortenPrefix), bindings);
      }

      // Finally, go through import declarations (that is, AbstractModuleDecl's and AliasModuleDecl's).
      foreach (var tld in moduleDecl.TopLevelDecls) {
        if (tld is AbstractModuleDecl || tld is AliasModuleDecl) {
          var subdecl = (ModuleDecl)tld;
          if (bindings.BindName(subdecl.Name, subdecl, null)) {
            // the add was successful
          } else {
            // there's already something with this name
            ModuleDecl prevDecl;
            var yes = bindings.TryLookup(subdecl.tok, out prevDecl);
            Contract.Assert(yes);
            if (prevDecl is AbstractModuleDecl || prevDecl is AliasModuleDecl) {
              reporter.Error(MessageSource.Resolver, subdecl.tok, "Duplicate name of import: {0}", subdecl.Name);
            } else if (tld is AliasModuleDecl importDecl && importDecl.Opened && importDecl.TargetQId.Path.Count == 1 &&
                       importDecl.Name == importDecl.TargetQId.rootName()) {
              importDecl.ShadowsLiteralModule = true;
            } else {
              reporter.Error(MessageSource.Resolver, subdecl.tok,
                "Import declaration uses same name as a module in the same scope: {0}", subdecl.Name);
            }
          }
        }
      }

      return bindings;
    }

    private Tuple<List<IToken>, LiteralModuleDecl> ShortenPrefix(Tuple<List<IToken>, LiteralModuleDecl> tup) {
      Contract.Requires(tup.Item1.Count != 0);
      var rest = tup.Item1.GetRange(1, tup.Item1.Count - 1);
      return new Tuple<List<IToken>, LiteralModuleDecl>(rest, tup.Item2);
    }

    private void BindModuleName_LiteralModuleDecl(LiteralModuleDecl litmod,
      List<Tuple<List<IToken>, LiteralModuleDecl>> /*?*/ prefixModules, ModuleBindings parentBindings) {
      Contract.Requires(litmod != null);
      Contract.Requires(parentBindings != null);

      // Transfer prefix-named modules downwards into the sub-module
      if (prefixModules != null) {
        foreach (var tup in prefixModules) {
          if (tup.Item1.Count == 0) {
            tup.Item2.ModuleDef.EnclosingModule =
              litmod.ModuleDef; // change the parent, now that we have found the right parent module for the prefix-named module
            var sm = new LiteralModuleDecl(tup.Item2.ModuleDef,
              litmod.ModuleDef); // this will create a ModuleDecl with the right parent
            litmod.ModuleDef.TopLevelDecls.Add(sm);
          } else {
            litmod.ModuleDef.PrefixNamedModules.Add(tup);
          }
        }
      }

      var bindings = BindModuleNames(litmod.ModuleDef, parentBindings);
      if (!parentBindings.BindName(litmod.Name, litmod, bindings)) {
        reporter.Error(MessageSource.Resolver, litmod.tok, "Duplicate module name: {0}", litmod.Name);
      }
    }

    private bool ResolveQualifiedModuleIdRootRefines(ModuleDefinition context, ModuleBindings bindings, ModuleQualifiedId qid,
      out ModuleDecl result) {
      Contract.Assert(qid != null);
      IToken root = qid.Path[0];
      result = null;
      bool res = bindings.TryLookupFilter(root, out result, m => m.EnclosingModuleDefinition != context);
      qid.Root = result;
      return res;
    }

    // Find a matching module for the root of the QualifiedId, ignoring
    // (a) the module (context) itself and (b) any local imports
    // The latter is so that if one writes 'import A`E  import F = A`F' the second A does not
    // resolve to the alias produced by the first import
    private bool ResolveQualifiedModuleIdRootImport(AliasModuleDecl context, ModuleBindings bindings, ModuleQualifiedId qid,
      out ModuleDecl result) {
      Contract.Assert(qid != null);
      IToken root = qid.Path[0];
      result = null;
      bool res = bindings.TryLookupFilter(root, out result,
        m => context != m && ((context.EnclosingModuleDefinition == m.EnclosingModuleDefinition && context.Exports.Count == 0) || m is LiteralModuleDecl));
      qid.Root = result;
      return res;
    }

    private bool ResolveQualifiedModuleIdRootAbstract(AbstractModuleDecl context, ModuleBindings bindings, ModuleQualifiedId qid,
      out ModuleDecl result) {
      Contract.Assert(qid != null);
      IToken root = qid.Path[0];
      result = null;
      bool res = bindings.TryLookupFilter(root, out result,
        m => context != m && ((context.EnclosingModuleDefinition == m.EnclosingModuleDefinition && context.Exports.Count == 0) || m is LiteralModuleDecl));
      qid.Root = result;
      return res;
    }

    private void ProcessDependenciesDefinition(ModuleDecl decl, ModuleDefinition m, ModuleBindings bindings,
      Graph<ModuleDecl> dependencies) {
      Contract.Assert(decl is LiteralModuleDecl);
      if (m.RefinementQId != null) {
        ModuleDecl other;
        bool res = ResolveQualifiedModuleIdRootRefines(((LiteralModuleDecl)decl).ModuleDef, bindings, m.RefinementQId, out other);
        if (!res) {
          reporter.Error(MessageSource.Resolver, m.RefinementQId.rootToken(),
            $"module {m.RefinementQId.ToString()} named as refinement base does not exist");
        } else if (other is LiteralModuleDecl && ((LiteralModuleDecl)other).ModuleDef == m) {
          reporter.Error(MessageSource.Resolver, m.RefinementQId.rootToken(), "module cannot refine itself: {0}",
            m.RefinementQId.ToString());
        } else {
          Contract.Assert(other != null); // follows from postcondition of TryGetValue
          dependencies.AddEdge(decl, other);
        }
      }

      foreach (var toplevel in m.TopLevelDecls) {
        if (toplevel is ModuleDecl) {
          var d = (ModuleDecl)toplevel;
          dependencies.AddEdge(decl, d);
          var subbindings = bindings.SubBindings(d.Name);
          ProcessDependencies(d, subbindings ?? bindings, dependencies);
          if (!m.IsAbstract && d is AbstractModuleDecl && ((AbstractModuleDecl)d).QId.Root != null) {
            reporter.Error(MessageSource.Resolver, d.tok,
              "The abstract import named {0} (using :) may only be used in an abstract module declaration",
              d.Name);
          }
        }
      }
    }

    private void ProcessDependencies(ModuleDecl moduleDecl, ModuleBindings bindings, Graph<ModuleDecl> dependencies) {
      dependencies.AddVertex(moduleDecl);
      if (moduleDecl is LiteralModuleDecl) {
        ProcessDependenciesDefinition(moduleDecl, ((LiteralModuleDecl)moduleDecl).ModuleDef, bindings, dependencies);
      } else if (moduleDecl is AliasModuleDecl) {
        var alias = moduleDecl as AliasModuleDecl;
        ModuleDecl root;
        // TryLookupFilter works outward, looking for a match to the filter for
        // each enclosing module.
        if (!ResolveQualifiedModuleIdRootImport(alias, bindings, alias.TargetQId, out root)) {
          //        if (!bindings.TryLookupFilter(alias.TargetQId.rootToken(), out root, m => alias != m)
          reporter.Error(MessageSource.Resolver, alias.tok, ModuleNotFoundErrorMessage(0, alias.TargetQId.Path));
        } else {
          dependencies.AddEdge(moduleDecl, root);
        }
      } else if (moduleDecl is AbstractModuleDecl) {
        var abs = moduleDecl as AbstractModuleDecl;
        ModuleDecl root;
        if (!ResolveQualifiedModuleIdRootAbstract(abs, bindings, abs.QId, out root)) {
          //if (!bindings.TryLookupFilter(abs.QId.rootToken(), out root,
          //  m => abs != m && (((abs.EnclosingModuleDefinition == m.EnclosingModuleDefinition) && (abs.Exports.Count == 0)) || m is LiteralModuleDecl)))
          reporter.Error(MessageSource.Resolver, abs.tok, ModuleNotFoundErrorMessage(0, abs.QId.Path));
        } else {
          dependencies.AddEdge(moduleDecl, root);
        }
      }
    }

    private static string ModuleNotFoundErrorMessage(int i, List<IToken> path, string tail = "") {
      Contract.Requires(path != null);
      Contract.Requires(0 <= i && i < path.Count);
      return "module " + path[i].val + " does not exist" +
             (1 < path.Count
               ? " (position " + i.ToString() + " in path " + Util.Comma(".", path, x => x.val) + ")" + tail
               : "");
    }

    private static bool EquivIfPresent<T1, T2>(Dictionary<T1, T2> dic, T1 key, T2 val)
      where T2 : class {
      T2 val2;
      if (dic.TryGetValue(key, out val2)) {
        return val.Equals(val2);
      }

      return true;
    }

    public static ModuleSignature MergeSignature(ModuleSignature m, ModuleSignature system) {
      Contract.Requires(m != null);
      Contract.Requires(system != null);
      var info = new ModuleSignature();
      // add the system-declared information, among which we know there are no duplicates
      foreach (var kv in system.TopLevels) {
        info.TopLevels.Add(kv.Key, kv.Value);
      }

      foreach (var kv in system.Ctors) {
        info.Ctors.Add(kv.Key, kv.Value);
      }

      foreach (var kv in system.StaticMembers) {
        info.StaticMembers.Add(kv.Key, kv.Value);
      }

      // add for the module itself
      foreach (var kv in m.TopLevels) {
        if (info.TopLevels.TryGetValue(kv.Key, out var infoValue)) {
          if (infoValue != kv.Value) {
            // This only happens if one signature contains the name C as a class C (because it
            // provides C) and the other signature contains the name C as a non-null type decl
            // (because it reveals C and C?). The merge output will contain the non-null type decl
            // for the key (and we expect the mapping "C? -> class C" to be placed in the
            // merge output as well, by the end of this loop).
            if (infoValue is ClassDecl) {
              var cd = (ClassDecl)infoValue;
              Contract.Assert(cd.NonNullTypeDecl == kv.Value);
              info.TopLevels[kv.Key] = kv.Value;
            } else if (kv.Value is ClassDecl) {
              var cd = (ClassDecl)kv.Value;
              Contract.Assert(cd.NonNullTypeDecl == infoValue);
              // info.TopLevel[kv.Key] already has the right value
            } else {
              Contract.Assert(false); // unexpected
            }

            continue;
          }
        }

        info.TopLevels[kv.Key] = kv.Value;
      }

      foreach (var kv in m.Ctors) {
        Contract.Assert(EquivIfPresent(info.Ctors, kv.Key, kv.Value));
        info.Ctors[kv.Key] = kv.Value;
      }

      foreach (var kv in m.StaticMembers) {
        Contract.Assert(EquivIfPresent(info.StaticMembers, kv.Key, kv.Value));
        info.StaticMembers[kv.Key] = kv.Value;
      }

      info.IsAbstract = m.IsAbstract;
      info.VisibilityScope = new VisibilityScope();
      info.VisibilityScope.Augment(m.VisibilityScope);
      info.VisibilityScope.Augment(system.VisibilityScope);
      return info;
    }

    public static void ResolveOpenedImports(ModuleSignature sig, ModuleDefinition moduleDef, bool useCompileSignatures,
      Resolver resolver) {
      var declarations = sig.TopLevels.Values.ToList<TopLevelDecl>();
      var importedSigs = new HashSet<ModuleSignature>() { sig };

      var topLevelDeclReplacements = new List<TopLevelDecl>();
      foreach (var top in declarations) {
        if (top is ModuleDecl md && md.Opened) {
          ResolveOpenedImportsWorker(sig, moduleDef, (ModuleDecl)top, importedSigs, useCompileSignatures, out var topLevelDeclReplacement);
          if (topLevelDeclReplacement != null) {
            topLevelDeclReplacements.Add(topLevelDeclReplacement);
          }
        }
      }
      foreach (var topLevelDeclReplacement in topLevelDeclReplacements) {
        if (sig.TopLevels.GetValueOrDefault(topLevelDeclReplacement.Name) is ModuleDecl moduleDecl) {
          sig.ShadowedImportedModules[topLevelDeclReplacement.Name] = moduleDecl;
        }
        sig.TopLevels[topLevelDeclReplacement.Name] = topLevelDeclReplacement;
      }

      if (resolver != null) {
        //needed because ResolveOpenedImports is used statically for a refinement check
        if (sig.TopLevels["_default"] is AmbiguousTopLevelDecl) {
          Contract.Assert(sig.TopLevels["_default"].WhatKind == "class");
          var cl = new DefaultClassDecl(moduleDef, sig.StaticMembers.Values.ToList());
          sig.TopLevels["_default"] = cl;
          resolver.classMembers[cl] = cl.Members.ToDictionary(m => m.Name);
        }
      }
    }

    static TopLevelDecl ResolveAlias(TopLevelDecl dd) {
      while (dd is AliasModuleDecl amd) {
        dd = amd.TargetQId.Root;
      }
      return dd;
    }

    /// <summary>
    /// Further populate "sig" with the accessible symbols from "im".
    ///
    /// Symbols declared locally in "moduleDef" take priority over any opened-import symbols, with one
    /// exception:  for an "import opened M" where "M" contains a top-level symbol "M", unambiguously map the
    /// name "M" to that top-level symbol in "sig". To achieve the "unambiguously" part, return the desired mapping
    /// to the caller, and let the caller remap the symbol after all opened imports have been processed.
    /// </summary>
    static void ResolveOpenedImportsWorker(ModuleSignature sig, ModuleDefinition moduleDef, ModuleDecl im, HashSet<ModuleSignature> importedSigs,
      bool useCompileSignatures, out TopLevelDecl topLevelDeclReplacement) {

      topLevelDeclReplacement = null;
      var s = GetSignatureExt(im.AccessibleSignature(useCompileSignatures), useCompileSignatures);

      if (importedSigs.Contains(s)) {
        return; // we've already got these declarations
      }

      importedSigs.Add(s);

      // top-level declarations:
      foreach (var kv in s.TopLevels) {
        if (!kv.Value.CanBeExported()) {
          continue;
        }

        if (!sig.TopLevels.TryGetValue(kv.Key, out var d)) {
          sig.TopLevels.Add(kv.Key, kv.Value);
        } else if (d.EnclosingModuleDefinition == moduleDef) {
          if (kv.Value.EnclosingModuleDefinition.DafnyName != kv.Key) {
            // declarations in the importing module take priority over opened-import declarations
          } else {
            // As an exception to the rule, for an "import opened M" that contains a top-level symbol "M", unambiguously map the
            // name "M" to that top-level symbol in "sig". To achieve the "unambiguously" part, return the desired mapping to
            // the caller, and let the caller remap the symbol after all opened imports have been processed.
            topLevelDeclReplacement = kv.Value;
          }
        } else {
          bool unambiguous = false;
          // keep just one if they normalize to the same entity
          if (d == kv.Value) {
            unambiguous = true;
          } else if (d is ModuleDecl || kv.Value is ModuleDecl) {
            var dd = ResolveAlias(d);
            var dk = ResolveAlias(kv.Value);
            unambiguous = dd == dk;
          } else {
            // It's okay if "d" and "kv.Value" denote the same type. This can happen, for example,
            // if both are type synonyms for "int".
            var scope = Type.GetScope();
            if (d.IsVisibleInScope(scope) && kv.Value.IsVisibleInScope(scope)) {
              var dType = UserDefinedType.FromTopLevelDecl(d.tok, d);
              var vType = UserDefinedType.FromTopLevelDecl(kv.Value.tok, kv.Value);
              unambiguous = dType.Equals(vType, true);
            }
          }
          if (!unambiguous) {
            sig.TopLevels[kv.Key] = AmbiguousTopLevelDecl.Create(moduleDef, d, kv.Value);
          }
        }
      }

      // constructors:
      foreach (var kv in s.Ctors) {
        if (sig.Ctors.TryGetValue(kv.Key, out var pair)) {
          // The same ctor can be imported from two different imports (e.g "diamond" imports), in which case,
          // they are not duplicates.
          if (!Object.ReferenceEquals(kv.Value.Item1, pair.Item1)) {
            // mark it as a duplicate
            sig.Ctors[kv.Key] = new Tuple<DatatypeCtor, bool>(pair.Item1, true);
          }
        } else {
          // add new
          sig.Ctors.Add(kv.Key, kv.Value);
        }
      }

      // static members:
      foreach (var kv in s.StaticMembers) {
        if (!kv.Value.CanBeExported()) {
          continue;
        }

        if (sig.StaticMembers.TryGetValue(kv.Key, out var md)) {
          sig.StaticMembers[kv.Key] = AmbiguousMemberDecl.Create(moduleDef, md, kv.Value);
        } else {
          // add new
          sig.StaticMembers.Add(kv.Key, kv.Value);
        }
      }
    }

    ModuleSignature RegisterTopLevelDecls(ModuleDefinition moduleDef, bool useImports) {
      Contract.Requires(moduleDef != null);
      var sig = new ModuleSignature();
      sig.ModuleDef = moduleDef;
      sig.IsAbstract = moduleDef.IsAbstract;
      sig.VisibilityScope = new VisibilityScope();
      sig.VisibilityScope.Augment(moduleDef.VisibilityScope);

      List<TopLevelDecl> declarations = moduleDef.TopLevelDecls;

      // This is solely used to detect duplicates amongst the various e
      Dictionary<string, TopLevelDecl> toplevels = new Dictionary<string, TopLevelDecl>();
      // Now add the things present
      var anonymousImportCount = 0;
      foreach (TopLevelDecl d in declarations) {
        Contract.Assert(d != null);

        if (d is RevealableTypeDecl) {
          revealableTypes.Add((RevealableTypeDecl)d);
        }

        // register the class/datatype/module name
        {
          TopLevelDecl registerThisDecl = null;
          string registerUnderThisName = null;
          if (d is ModuleExportDecl export) {
            if (sig.ExportSets.ContainsKey(d.Name)) {
              reporter.Error(MessageSource.Resolver, d, "duplicate name of export set: {0}", d.Name);
            } else {
              sig.ExportSets[d.Name] = export;
            }
          } else if (d is AliasModuleDecl importDecl && importDecl.ShadowsLiteralModule) {
            // add under an anonymous name
            registerThisDecl = d;
            registerUnderThisName = string.Format("{0}#{1}", d.Name, anonymousImportCount);
            anonymousImportCount++;
          } else if (toplevels.ContainsKey(d.Name)) {
            reporter.Error(MessageSource.Resolver, d, "duplicate name of top-level declaration: {0}", d.Name);
          } else if (d is ClassDecl cl && cl.NonNullTypeDecl != null) {
            registerThisDecl = cl.NonNullTypeDecl;
            registerUnderThisName = d.Name;
          } else {
            registerThisDecl = d;
            registerUnderThisName = d.Name;
          }

          if (registerThisDecl != null) {
            toplevels[registerUnderThisName] = registerThisDecl;
            sig.TopLevels[registerUnderThisName] = registerThisDecl;
          }
        }
        if (d is ModuleDecl) {
          // nothing to do
        } else if (d is TypeSynonymDecl) {
          // nothing more to register
        } else if (d is NewtypeDecl || d is OpaqueTypeDecl) {
          var cl = (TopLevelDeclWithMembers)d;
          // register the names of the type members
          var members = new Dictionary<string, MemberDecl>();
          classMembers.Add(cl, members);
          RegisterMembers(moduleDef, cl, members);
        } else if (d is IteratorDecl) {
          var iter = (IteratorDecl)d;

          // register the names of the implicit members
          var members = new Dictionary<string, MemberDecl>();
          classMembers.Add(iter, members);

          // First, register the iterator's in- and out-parameters as readonly fields
          foreach (var p in iter.Ins) {
            if (members.ContainsKey(p.Name)) {
              reporter.Error(MessageSource.Resolver, p,
                "Name of in-parameter is used by another member of the iterator: {0}", p.Name);
            } else {
              var field = new SpecialField(p.tok, p.Name, SpecialField.ID.UseIdParam, p.CompileName, p.IsGhost, false,
                false, p.Type, null);
              field.EnclosingClass = iter; // resolve here
              field.InheritVisibility(iter);
              members.Add(p.Name, field);
              iter.Members.Add(field);
            }
          }

          var nonDuplicateOuts = new List<Formal>();
          foreach (var p in iter.Outs) {
            if (members.ContainsKey(p.Name)) {
              reporter.Error(MessageSource.Resolver, p,
                "Name of yield-parameter is used by another member of the iterator: {0}", p.Name);
            } else {
              nonDuplicateOuts.Add(p);
              var field = new SpecialField(p.tok, p.Name, SpecialField.ID.UseIdParam, p.CompileName, p.IsGhost, true,
                true, p.Type, null);
              field.EnclosingClass = iter; // resolve here
              field.InheritVisibility(iter);
              iter.OutsFields.Add(field);
              members.Add(p.Name, field);
              iter.Members.Add(field);
            }
          }

          foreach (var p in nonDuplicateOuts) {
            var nm = p.Name + "s";
            if (members.ContainsKey(nm)) {
              reporter.Error(MessageSource.Resolver, p.tok,
                "Name of implicit yield-history variable '{0}' is already used by another member of the iterator",
                p.Name);
              nm = p.Name + "*"; // bogus name, but at least it'll be unique
            }

            // we add some field to OutsHistoryFields, even if there was an error; the name of the field, in case of error, is not so important
            var tp = new SeqType(p.Type.NormalizeExpand());
            var field = new SpecialField(p.tok, nm, SpecialField.ID.UseIdParam, nm, true, true, false, tp, null);
            field.EnclosingClass = iter; // resolve here
            field.InheritVisibility(iter);
            iter.OutsHistoryFields
              .Add(field); // for now, just record this field (until all parameters have been added as members)
          }

          Contract.Assert(iter.OutsFields.Count ==
                          iter.OutsHistoryFields
                            .Count); // the code above makes sure this holds, even in the face of errors
          // now that already-used 'ys' names have been checked for, add these yield-history variables
          iter.OutsHistoryFields.ForEach(f => {
            members.Add(f.Name, f);
            iter.Members.Add(f);
          });
          // add the additional special variables as fields
          iter.Member_Reads = new SpecialField(iter.tok, "_reads", SpecialField.ID.Reads, null, true, false, false,
            new SetType(true, builtIns.ObjectQ()), null);
          iter.Member_Modifies = new SpecialField(iter.tok, "_modifies", SpecialField.ID.Modifies, null, true, false,
            false, new SetType(true, builtIns.ObjectQ()), null);
          iter.Member_New = new SpecialField(iter.tok, "_new", SpecialField.ID.New, null, true, true, true,
            new SetType(true, builtIns.ObjectQ()), null);
          foreach (var field in new List<Field>() { iter.Member_Reads, iter.Member_Modifies, iter.Member_New }) {
            field.EnclosingClass = iter; // resolve here
            field.InheritVisibility(iter);
            members.Add(field.Name, field);
            iter.Members.Add(field);
          }

          // finally, add special variables to hold the components of the (explicit or implicit) decreases clause
          new InferDecreasesClause(this).FillInDefaultDecreases(iter, false);
          // create the fields; unfortunately, we don't know their types yet, so we'll just insert type proxies for now
          var i = 0;
          foreach (var p in iter.Decreases.Expressions) {
            var nm = "_decreases" + i;
            var field = new SpecialField(p.tok, nm, SpecialField.ID.UseIdParam, nm, true, false, false,
              new InferredTypeProxy(), null);
            field.EnclosingClass = iter; // resolve here
            field.InheritVisibility(iter);
            iter.DecreasesFields.Add(field);
            members.Add(field.Name, field);
            iter.Members.Add(field);
            i++;
          }

          // Note, the typeArgs parameter to the following Method/Predicate constructors is passed in as the empty list.  What that is
          // saying is that the Method/Predicate does not take any type parameters over and beyond what the enclosing type (namely, the
          // iterator type) does.
          // --- here comes the constructor
          var init = new Constructor(iter.tok, "_ctor", false, new List<TypeParameter>(), iter.Ins,
            new List<AttributedExpression>(),
            new Specification<FrameExpression>(new List<FrameExpression>(), null),
            new List<AttributedExpression>(),
            new Specification<Expression>(new List<Expression>(), null),
            null, null, null);
          // --- here comes predicate Valid()
          var valid = new Predicate(iter.tok, "Valid", false, true, new List<TypeParameter>(),
            new List<Formal>(),
            null,
            new List<AttributedExpression>(),
            new List<FrameExpression>(),
            new List<AttributedExpression>(),
            new Specification<Expression>(new List<Expression>(), null),
            null, Predicate.BodyOriginKind.OriginalOrInherited, null, null, null, null);
          // --- here comes method MoveNext
          var moveNext = new Method(iter.tok, "MoveNext", false, false, new List<TypeParameter>(),
            new List<Formal>(), new List<Formal>() { new Formal(iter.tok, "more", Type.Bool, false, false, null) },
            new List<AttributedExpression>(),
            new Specification<FrameExpression>(new List<FrameExpression>(), null),
            new List<AttributedExpression>(),
            new Specification<Expression>(new List<Expression>(), null),
            null, Attributes.Find(iter.Attributes, "print"), null);
          // add these implicit members to the class
          init.EnclosingClass = iter;
          init.InheritVisibility(iter);
          valid.EnclosingClass = iter;
          valid.InheritVisibility(iter);
          moveNext.EnclosingClass = iter;
          moveNext.InheritVisibility(iter);
          iter.HasConstructor = true;
          iter.Member_Init = init;
          iter.Member_Valid = valid;
          iter.Member_MoveNext = moveNext;
          MemberDecl member;
          if (members.TryGetValue(init.Name, out member)) {
            reporter.Error(MessageSource.Resolver, member.tok,
              "member name '{0}' is already predefined for this iterator", init.Name);
          } else {
            members.Add(init.Name, init);
            iter.Members.Add(init);
          }

          // If the name of the iterator is "Valid" or "MoveNext", one of the following will produce an error message.  That
          // error message may not be as clear as it could be, but the situation also seems unlikely to ever occur in practice.
          if (members.TryGetValue("Valid", out member)) {
            reporter.Error(MessageSource.Resolver, member.tok,
              "member name 'Valid' is already predefined for iterators");
          } else {
            members.Add(valid.Name, valid);
            iter.Members.Add(valid);
          }

          if (members.TryGetValue("MoveNext", out member)) {
            reporter.Error(MessageSource.Resolver, member.tok,
              "member name 'MoveNext' is already predefined for iterators");
          } else {
            members.Add(moveNext.Name, moveNext);
            iter.Members.Add(moveNext);
          }

        } else if (d is ClassDecl) {
          var cl = (ClassDecl)d;
          var preMemberErrs = reporter.Count(ErrorLevel.Error);

          // register the names of the class members
          var members = new Dictionary<string, MemberDecl>();
          classMembers.Add(cl, members);
          RegisterMembers(moduleDef, cl, members);

          Contract.Assert(preMemberErrs != reporter.Count(ErrorLevel.Error) ||
                          !cl.Members.Except(members.Values).Any());

          if (cl.IsDefaultClass) {
            foreach (MemberDecl m in members.Values) {
              Contract.Assert(!m.HasStaticKeyword || m is ConstantField ||
                              DafnyOptions.O
                                .AllowGlobals); // note, the IsStatic value isn't available yet; when it becomes available, we expect it will have the value 'true'
              if (m is Function || m is Method || m is ConstantField) {
                sig.StaticMembers[m.Name] = m;
              }

              if (toplevels.ContainsKey(m.Name)) {
                reporter.Error(MessageSource.Resolver, m.tok,
                  $"duplicate declaration for name {m.Name}");
              }
            }
          }

        } else if (d is DatatypeDecl) {
          var dt = (DatatypeDecl)d;

          // register the names of the constructors
          dt.ConstructorsByName = new();
          // ... and of the other members
          var members = new Dictionary<string, MemberDecl>();
          classMembers.Add(dt, members);

          foreach (DatatypeCtor ctor in dt.Ctors) {
            if (ctor.Name.EndsWith("?")) {
              reporter.Error(MessageSource.Resolver, ctor,
                "a datatype constructor name is not allowed to end with '?'");
            } else if (dt.ConstructorsByName.ContainsKey(ctor.Name)) {
              reporter.Error(MessageSource.Resolver, ctor, "Duplicate datatype constructor name: {0}", ctor.Name);
            } else {
              dt.ConstructorsByName.Add(ctor.Name, ctor);
              ctor.InheritVisibility(dt);

              // create and add the query "method" (field, really)
              string queryName = ctor.Name + "?";
              var query = new DatatypeDiscriminator(ctor.tok, queryName, SpecialField.ID.UseIdParam, "is_" + ctor.CompileName,
                ctor.IsGhost, Type.Bool, null);
              query.InheritVisibility(dt);
              query.EnclosingClass = dt; // resolve here
              members.Add(queryName, query);
              ctor.QueryField = query;

              // also register the constructor name globally
              Tuple<DatatypeCtor, bool> pair;
              if (sig.Ctors.TryGetValue(ctor.Name, out pair)) {
                // mark it as a duplicate
                sig.Ctors[ctor.Name] = new Tuple<DatatypeCtor, bool>(pair.Item1, true);
              } else {
                // add new
                sig.Ctors.Add(ctor.Name, new Tuple<DatatypeCtor, bool>(ctor, false));
              }
            }
          }

          // add deconstructors now (that is, after the query methods have been added)
          foreach (DatatypeCtor ctor in dt.Ctors) {
            var formalsUsedInThisCtor = new HashSet<string>();
            foreach (var formal in ctor.Formals) {
              MemberDecl previousMember = null;
              var localDuplicate = false;
              if (formal.HasName) {
                if (members.TryGetValue(formal.Name, out previousMember)) {
                  localDuplicate = formalsUsedInThisCtor.Contains(formal.Name);
                  if (localDuplicate) {
                    reporter.Error(MessageSource.Resolver, ctor,
                      "Duplicate use of deconstructor name in the same constructor: {0}", formal.Name);
                  } else if (previousMember is DatatypeDestructor) {
                    // this is okay, if the destructor has the appropriate type; this will be checked later, after type checking
                  } else {
                    reporter.Error(MessageSource.Resolver, ctor,
                      "Name of deconstructor is used by another member of the datatype: {0}", formal.Name);
                  }
                }

                formalsUsedInThisCtor.Add(formal.Name);
              }

              DatatypeDestructor dtor;
              if (!localDuplicate && previousMember is DatatypeDestructor) {
                // a destructor with this name already existed in (a different constructor in) the datatype
                dtor = (DatatypeDestructor)previousMember;
                dtor.AddAnotherEnclosingCtor(ctor, formal);
              } else {
                // either the destructor has no explicit name, or this constructor declared another destructor with this name, or no previous destructor had this name
                dtor = new DatatypeDestructor(formal.tok, ctor, formal, formal.Name, "dtor_" + formal.CompileName,
                  formal.IsGhost, formal.Type, null);
                dtor.InheritVisibility(dt);
                dtor.EnclosingClass = dt; // resolve here
                if (formal.HasName && !localDuplicate && previousMember == null) {
                  // the destructor has an explict name and there was no member at all with this name before
                  members.Add(formal.Name, dtor);
                }
              }

              ctor.Destructors.Add(dtor);
            }
          }

          // finally, add any additional user-defined members
          RegisterMembers(moduleDef, dt, members);
        } else {
          Contract.Assert(d is ValuetypeDecl);
        }
      }

      // Now, for each class, register its possibly-null type
      foreach (TopLevelDecl d in declarations) {
        if ((d as ClassDecl)?.NonNullTypeDecl != null) {
          var name = d.Name + "?";
          TopLevelDecl prev;
          if (toplevels.TryGetValue(name, out prev)) {
            reporter.Error(MessageSource.Resolver, d,
              "a module that already contains a top-level declaration '{0}' is not allowed to declare a {1} '{2}'",
              name, d.WhatKind, d.Name);
          } else {
            toplevels[name] = d;
            sig.TopLevels[name] = d;
          }
        }
      }

      return sig;
    }

    void RegisterMembers(ModuleDefinition moduleDef, TopLevelDeclWithMembers cl,
      Dictionary<string, MemberDecl> members) {
      Contract.Requires(moduleDef != null);
      Contract.Requires(cl != null);
      Contract.Requires(members != null);

      foreach (MemberDecl m in cl.Members) {
        if (!members.ContainsKey(m.Name)) {
          members.Add(m.Name, m);
          if (m is Constructor) {
            Contract.Assert(cl is ClassDecl); // the parser ensures this condition
            if (cl is TraitDecl) {
              reporter.Error(MessageSource.Resolver, m.tok, "a trait is not allowed to declare a constructor");
            } else {
              ((ClassDecl)cl).HasConstructor = true;
            }
          } else if (m is ExtremePredicate || m is ExtremeLemma) {
            var extraName = m.Name + "#";
            MemberDecl extraMember;
            var cloner = new Cloner();
            var formals = new List<Formal>();
            Type typeOfK;
            if ((m is ExtremePredicate && ((ExtremePredicate)m).KNat) ||
                (m is ExtremeLemma && ((ExtremeLemma)m).KNat)) {
              typeOfK = new UserDefinedType(m.tok, "nat", (List<Type>)null);
            } else {
              typeOfK = new BigOrdinalType();
            }

            var k = new ImplicitFormal(m.tok, "_k", typeOfK, true, false);
            reporter.Info(MessageSource.Resolver, m.tok, string.Format("_k: {0}", k.Type));
            formals.Add(k);
            if (m is ExtremePredicate extremePredicate) {
              formals.AddRange(extremePredicate.Formals.ConvertAll(f => cloner.CloneFormal(f, false)));

              List<TypeParameter> tyvars = extremePredicate.TypeArgs.ConvertAll(cloner.CloneTypeParam);

              // create prefix predicate
              extremePredicate.PrefixPredicate = new PrefixPredicate(extremePredicate.tok, extraName, extremePredicate.HasStaticKeyword,
                tyvars, k, formals,
                extremePredicate.Req.ConvertAll(cloner.CloneAttributedExpr),
                extremePredicate.Reads.ConvertAll(cloner.CloneFrameExpr),
                extremePredicate.Ens.ConvertAll(cloner.CloneAttributedExpr),
                new Specification<Expression>(new List<Expression>() { new IdentifierExpr(extremePredicate.tok, k.Name) }, null),
                cloner.CloneExpr(extremePredicate.Body),
                null,
                extremePredicate);
              extraMember = extremePredicate.PrefixPredicate;
            } else {
              var extremeLemma = (ExtremeLemma)m;
              // _k has already been added to 'formals', so append the original formals
              formals.AddRange(extremeLemma.Ins.ConvertAll(f => cloner.CloneFormal(f, false)));
              // prepend _k to the given decreases clause
              var decr = new List<Expression>();
              decr.Add(new IdentifierExpr(extremeLemma.tok, k.Name));
              decr.AddRange(extremeLemma.Decreases.Expressions.ConvertAll(cloner.CloneExpr));
              // Create prefix lemma.  Note that the body is not cloned, but simply shared.
              // For a greatest lemma, the postconditions are filled in after the greatest lemma's postconditions have been resolved.
              // For a least lemma, the preconditions are filled in after the least lemma's preconditions have been resolved.
              var req = extremeLemma is GreatestLemma
                ? extremeLemma.Req.ConvertAll(cloner.CloneAttributedExpr)
                : new List<AttributedExpression>();
              var ens = extremeLemma is GreatestLemma
                ? new List<AttributedExpression>()
                : extremeLemma.Ens.ConvertAll(cloner.CloneAttributedExpr);
              extremeLemma.PrefixLemma = new PrefixLemma(extremeLemma.tok, extraName, extremeLemma.HasStaticKeyword,
                extremeLemma.TypeArgs.ConvertAll(cloner.CloneTypeParam), k, formals, extremeLemma.Outs.ConvertAll(f => cloner.CloneFormal(f, false)),
                req, cloner.CloneSpecFrameExpr(extremeLemma.Mod), ens,
                new Specification<Expression>(decr, null),
                null, // Note, the body for the prefix method will be created once the call graph has been computed and the SCC for the greatest lemma is known
                cloner.CloneAttributes(extremeLemma.Attributes), extremeLemma);
              extraMember = extremeLemma.PrefixLemma;
            }

            extraMember.InheritVisibility(m, false);
            members.Add(extraName, extraMember);
          } else if (m is Function f && f.ByMethodBody != null) {
            RegisterByMethod(f, cl);
          }
        } else if (m is Constructor && !((Constructor)m).HasName) {
          reporter.Error(MessageSource.Resolver, m, "More than one anonymous constructor");
        } else {
          reporter.Error(MessageSource.Resolver, m, "Duplicate member name: {0}", m.Name);
        }
      }
    }

    void RegisterByMethod(Function f, TopLevelDeclWithMembers cl) {
      Contract.Requires(f != null && f.ByMethodBody != null);

      var tok = f.ByMethodTok;
      var resultVar = f.Result ?? new Formal(tok, "#result", f.ResultType, false, false, null);
      var r = Expression.CreateIdentExpr(resultVar);
      var receiver = f.IsStatic ? (Expression)new StaticReceiverExpr(tok, cl, true) : new ImplicitThisExpr(tok);
      var fn = new FunctionCallExpr(tok, f.Name, receiver, tok, tok, f.Formals.ConvertAll(Expression.CreateIdentExpr));
      var post = new AttributedExpression(new BinaryExpr(tok, BinaryExpr.Opcode.Eq, r, fn));
      var method = new Method(f.tok, f.Name, f.HasStaticKeyword, false, f.TypeArgs,
        f.Formals, new List<Formal>() { resultVar },
        f.Req, new Specification<FrameExpression>(new List<FrameExpression>(), null), new List<AttributedExpression>() { post }, f.Decreases,
        f.ByMethodBody, f.Attributes, null, true);
      Contract.Assert(f.ByMethodDecl == null);
      method.InheritVisibility(f);
      f.ByMethodDecl = method;
    }

    private ModuleSignature MakeAbstractSignature(ModuleSignature p, string Name, int Height,
      Dictionary<ModuleDefinition, ModuleSignature> mods,
      Dictionary<ModuleDefinition, ModuleDefinition> compilationModuleClones) {
      Contract.Requires(p != null);
      Contract.Requires(Name != null);
      Contract.Requires(mods != null);
      Contract.Requires(compilationModuleClones != null);
      var errCount = reporter.Count(ErrorLevel.Error);

      var mod = new ModuleDefinition(Token.NoToken, Name + ".Abs", new List<IToken>(), true, true, null, null, null,
        false,
        p.ModuleDef.IsToBeVerified, p.ModuleDef.IsToBeCompiled);
      mod.Height = Height;
      bool hasDefaultClass = false;
      foreach (var kv in p.TopLevels) {
        hasDefaultClass = kv.Value is DefaultClassDecl || hasDefaultClass;
        if (!(kv.Value is NonNullTypeDecl)) {
          var clone = CloneDeclaration(p.VisibilityScope, kv.Value, mod, mods, Name, compilationModuleClones);
          mod.TopLevelDecls.Add(clone);
        }
      }

      if (!hasDefaultClass) {
        DefaultClassDecl cl = new DefaultClassDecl(mod, p.StaticMembers.Values.ToList());
        mod.TopLevelDecls.Add(CloneDeclaration(p.VisibilityScope, cl, mod, mods, Name, compilationModuleClones));
      }

      var sig = RegisterTopLevelDecls(mod, true);
      sig.Refines = p.Refines;
      sig.CompileSignature = p;
      sig.IsAbstract = p.IsAbstract;
      mods.Add(mod, sig);
      var good = ResolveModuleDefinition(mod, sig);
      if (good && reporter.Count(ErrorLevel.Error) == errCount) {
        mod.SuccessfullyResolved = true;
      }

      return sig;
    }

    TopLevelDecl CloneDeclaration(VisibilityScope scope, TopLevelDecl d, ModuleDefinition m,
      Dictionary<ModuleDefinition, ModuleSignature> mods, string Name,
      Dictionary<ModuleDefinition, ModuleDefinition> compilationModuleClones) {
      Contract.Requires(d != null);
      Contract.Requires(m != null);
      Contract.Requires(mods != null);
      Contract.Requires(Name != null);
      Contract.Requires(compilationModuleClones != null);

      if (d is AbstractModuleDecl) {
        var abs = (AbstractModuleDecl)d;
        var sig = MakeAbstractSignature(abs.OriginalSignature, Name + "." + abs.Name, abs.Height, mods,
          compilationModuleClones);
        var a = new AbstractModuleDecl(abs.QId, abs.tok, m, abs.Opened, abs.Exports);
        a.Signature = sig;
        a.OriginalSignature = abs.OriginalSignature;
        return a;
      } else {
        return new AbstractSignatureCloner(scope).CloneDeclaration(d, m);
      }
    }

    // Returns the resolved Module declaration corresponding to the qualified module id
    // Requires the root to have been resolved
    // Issues an error and returns null if the path is not valid
    public ModuleDecl ResolveModuleQualifiedId(ModuleDecl root, ModuleQualifiedId qid, ErrorReporter reporter) {

      Contract.Requires(qid != null);
      Contract.Requires(qid.Path.Count > 0);

      List<IToken> Path = qid.Path;
      ModuleDecl decl = root;
      ModuleSignature p;
      for (int k = 1; k < Path.Count; k++) {
        if (decl is LiteralModuleDecl) {
          p = ((LiteralModuleDecl)decl).DefaultExport;
          if (p == null) {
            reporter.Error(MessageSource.Resolver, Path[k],
              ModuleNotFoundErrorMessage(k, Path, $" because {decl.Name} does not have a default export"));
            return null;
          }
        } else {
          p = decl.Signature;
        }

        var tld = p.TopLevels.GetValueOrDefault(Path[k].val, null);
        if (!(tld is ModuleDecl dd)) {
          if (decl.Signature.ModuleDef == null) {
            reporter.Error(MessageSource.Resolver, Path[k],
              ModuleNotFoundErrorMessage(k, Path, " because of previous error"));
          } else {
            reporter.Error(MessageSource.Resolver, Path[k], ModuleNotFoundErrorMessage(k, Path));
          }
          return null;
        }

        // Any aliases along the qualified path ought to be already resolved,
        // else the modules are not being resolved in the right order
        if (dd is AliasModuleDecl amd) {
          Contract.Assert(amd.Signature != null);
        }
        decl = dd;
      }

      return decl;
    }


    public bool ResolveExport(ModuleDecl alias, ModuleDefinition parent, ModuleQualifiedId qid,
      List<IToken> Exports, out ModuleSignature p, ErrorReporter reporter) {
      Contract.Requires(qid != null);
      Contract.Requires(qid.Path.Count > 0);
      Contract.Requires(Exports != null);

      ModuleDecl root = qid.Root;
      ModuleDecl decl = ResolveModuleQualifiedId(root, qid, reporter);
      if (decl == null) {
        p = null;
        return false;
      }
      p = decl.Signature;
      if (Exports.Count == 0) {
        if (p.ExportSets.Count == 0) {
          if (decl is LiteralModuleDecl) {
            p = ((LiteralModuleDecl)decl).DefaultExport;
          } else {
            // p is OK
          }
        } else {
          var m = p.ExportSets.GetValueOrDefault(decl.Name, null);
          if (m == null) {
            // no default view is specified.
            reporter.Error(MessageSource.Resolver, qid.rootToken(), "no default export set declared in module: {0}", decl.Name);
            return false;
          }
          p = m.AccessibleSignature();
        }
      } else {
        ModuleExportDecl pp;
        if (decl.Signature.ExportSets.TryGetValue(Exports[0].val, out pp)) {
          p = pp.AccessibleSignature();
        } else {
          reporter.Error(MessageSource.Resolver, Exports[0], "no export set '{0}' in module '{1}'", Exports[0].val, decl.Name);
          p = null;
          return false;
        }

        foreach (IToken export in Exports.Skip(1)) {
          if (decl.Signature.ExportSets.TryGetValue(export.val, out pp)) {
            Contract.Assert(Object.ReferenceEquals(p.ModuleDef, pp.Signature.ModuleDef));
            ModuleSignature merged = MergeSignature(p, pp.Signature);
            merged.ModuleDef = pp.Signature.ModuleDef;
            if (p.CompileSignature != null) {
              Contract.Assert(pp.Signature.CompileSignature != null);
              merged.CompileSignature = MergeSignature(p.CompileSignature, pp.Signature.CompileSignature);
            } else {
              Contract.Assert(pp.Signature.CompileSignature == null);
            }
            p = merged;
          } else {
            reporter.Error(MessageSource.Resolver, export, "no export set {0} in module {1}", export.val, decl.Name);
            p = null;
            return false;
          }
        }
      }
      return true;
    }

    public void RevealAllInScope(List<TopLevelDecl> declarations, VisibilityScope scope) {
      foreach (TopLevelDecl d in declarations) {
        d.AddVisibilityScope(scope, false);
        if (d is TopLevelDeclWithMembers) {
          var cl = (TopLevelDeclWithMembers)d;
          foreach (var mem in cl.Members) {
            if (!mem.ScopeIsInherited) {
              mem.AddVisibilityScope(scope, false);
            }
          }
          var nnd = (cl as ClassDecl)?.NonNullTypeDecl;
          if (nnd != null) {
            nnd.AddVisibilityScope(scope, false);
          }
        }
      }
    }

    public void ResolveTopLevelDecls_Signatures(ModuleDefinition def, ModuleSignature sig, List<TopLevelDecl/*!*/>/*!*/ declarations, Graph<IndDatatypeDecl/*!*/>/*!*/ datatypeDependencies, Graph<CoDatatypeDecl/*!*/>/*!*/ codatatypeDependencies) {
      Contract.Requires(declarations != null);
      Contract.Requires(datatypeDependencies != null);
      Contract.Requires(codatatypeDependencies != null);
      RevealAllInScope(declarations, def.VisibilityScope);

      /* Augment the scoping environment for the current module*/
      foreach (TopLevelDecl d in declarations) {
        if (d is ModuleDecl && !(d is ModuleExportDecl)) {
          var decl = (ModuleDecl)d;
          moduleInfo.VisibilityScope.Augment(decl.AccessibleSignature().VisibilityScope);
          sig.VisibilityScope.Augment(decl.AccessibleSignature().VisibilityScope);
        }
      }
      /*if (sig.Refines != null) {
        moduleInfo.VisibilityScope.Augment(sig.Refines.VisibilityScope);
        sig.VisibilityScope.Augment(sig.Refines.VisibilityScope);
      }*/

      var typeRedirectionDependencies = new Graph<RedirectingTypeDecl>();  // this concerns the type directions, not their constraints (which are checked for cyclic dependencies later)
      foreach (TopLevelDecl d in declarations) {
        Contract.Assert(d != null);
        allTypeParameters.PushMarker();
        ResolveTypeParameters(d.TypeArgs, true, d);
        if (d is TypeSynonymDecl) {
          var dd = (TypeSynonymDecl)d;
          ResolveType(dd.tok, dd.Rhs, dd, ResolveTypeOptionEnum.AllowPrefix, dd.TypeArgs);
          dd.Rhs.ForeachTypeComponent(ty => {
            var s = ty.AsRedirectingType;
            if (s != null && s != dd) {
              typeRedirectionDependencies.AddEdge(dd, s);
            }
          });
        } else if (d is NewtypeDecl) {
          var dd = (NewtypeDecl)d;
          ResolveType(dd.tok, dd.BaseType, dd, ResolveTypeOptionEnum.DontInfer, null);
          dd.BaseType.ForeachTypeComponent(ty => {
            var s = ty.AsRedirectingType;
            if (s != null && s != dd) {
              typeRedirectionDependencies.AddEdge(dd, s);
            }
          });
          ResolveClassMemberTypes(dd);
        } else if (d is IteratorDecl) {
          ResolveIteratorSignature((IteratorDecl)d);
        } else if (d is ModuleDecl) {
          var decl = (ModuleDecl)d;
          if (!def.IsAbstract && decl is AliasModuleDecl am && decl.Signature.IsAbstract) {
            reporter.Error(MessageSource.Resolver, am.TargetQId.rootToken(), "a compiled module ({0}) is not allowed to import an abstract module ({1})", def.Name, am.TargetQId.ToString());
          }
        } else if (d is DatatypeDecl) {
          var dd = (DatatypeDecl)d;
          ResolveCtorTypes(dd, datatypeDependencies, codatatypeDependencies);
          ResolveClassMemberTypes(dd);
        } else {
          ResolveClassMemberTypes((TopLevelDeclWithMembers)d);
        }
        allTypeParameters.PopMarker();
      }

      // Resolve the parent-trait types and fill in .ParentTraitHeads
      var prevErrorCount = reporter.Count(ErrorLevel.Error);
      var parentRelation = new Graph<TopLevelDeclWithMembers>();
      foreach (TopLevelDecl d in declarations) {
        if (d is TopLevelDeclWithMembers cl) {
          ResolveParentTraitTypes(cl, parentRelation);
        }
      }
      // Check for cycles among parent traits
      foreach (var cycle in parentRelation.AllCycles()) {
        ReportCycleError(cycle, m => m.tok, m => m.Name, "trait definitions contain a cycle");
      }
      if (prevErrorCount == reporter.Count(ErrorLevel.Error)) {
        // Register the trait members in the classes that inherit them
        foreach (TopLevelDecl d in declarations) {
          if (d is TopLevelDeclWithMembers cl) {
            RegisterInheritedMembers(cl);
          }
        }
      }
      if (prevErrorCount == reporter.Count(ErrorLevel.Error)) {
        // Now that all traits have been resolved, let classes inherit the trait members
        foreach (var d in declarations) {
          if (d is TopLevelDeclWithMembers cl) {
            InheritedTraitMembers(cl);
          }
        }
      }

      // perform acyclicity test on type synonyms
      foreach (var cycle in typeRedirectionDependencies.AllCycles()) {
        ReportCycleError(cycle, rtd => rtd.tok, rtd => rtd.Name, "cycle among redirecting types (newtypes, subset types, type synonyms)");
      }
    }

    public static readonly List<NativeType> NativeTypes = new List<NativeType>() {
      new NativeType("byte", 0, 0x100, 8, NativeType.Selection.Byte),
      new NativeType("sbyte", -0x80, 0x80, 0, NativeType.Selection.SByte),
      new NativeType("ushort", 0, 0x1_0000, 16, NativeType.Selection.UShort),
      new NativeType("short", -0x8000, 0x8000, 0, NativeType.Selection.Short),
      new NativeType("uint", 0, 0x1_0000_0000, 32, NativeType.Selection.UInt),
      new NativeType("int", -0x8000_0000, 0x8000_0000, 0, NativeType.Selection.Int),
      new NativeType("number", -0x1f_ffff_ffff_ffff, 0x20_0000_0000_0000, 0, NativeType.Selection.Number),  // JavaScript integers
      new NativeType("ulong", 0, new BigInteger(0x1_0000_0000) * new BigInteger(0x1_0000_0000), 64, NativeType.Selection.ULong),
      new NativeType("long", Int64.MinValue, 0x8000_0000_0000_0000, 0, NativeType.Selection.Long),
    };

    public void ResolveTopLevelDecls_Core(List<TopLevelDecl/*!*/>/*!*/ declarations, Graph<IndDatatypeDecl/*!*/>/*!*/ datatypeDependencies, Graph<CoDatatypeDecl/*!*/>/*!*/ codatatypeDependencies, bool isAnExport = false) {
      Contract.Requires(declarations != null);
      Contract.Requires(cce.NonNullElements(datatypeDependencies.GetVertices()));
      Contract.Requires(cce.NonNullElements(codatatypeDependencies.GetVertices()));
      Contract.Requires(AllTypeConstraints.Count == 0);

      Contract.Ensures(AllTypeConstraints.Count == 0);

      int prevErrorCount = reporter.Count(ErrorLevel.Error);

      // ---------------------------------- Pass 0 ----------------------------------
      // This pass:
      // * resolves names, introduces (and may solve) type constraints
      // * checks that all types were properly inferred
      // * fills in .ResolvedOp fields
      // * perform substitution for DefaultValueExpression's
      // ----------------------------------------------------------------------------

      // Resolve all names and infer types. These two are done together, because name resolution depends on having type information
      // and type inference depends on having resolved names.
      // The task is first performed for (the constraints of) newtype declarations, (the constraints of) subset type declarations, and
      // (the right-hand sides of) const declarations, because type resolution sometimes needs to know the base type of newtypes and subset types
      // and needs to know the type of const fields. Doing these declarations increases the chances the right information will be provided
      // in time.
      // Once the task is done for these newtype/subset-type/const parts, the task continues with everything else.
      ResolveNamesAndInferTypes(declarations, true);
      ResolveNamesAndInferTypes(declarations, false);

      // Check that all types have been determined. During this process, fill in all .ResolvedOp fields.
      if (reporter.Count(ErrorLevel.Error) == prevErrorCount) {
        var checkTypeInferenceVisitor = new CheckTypeInferenceVisitor(this);
        checkTypeInferenceVisitor.VisitDeclarations(declarations);
      }

      // Substitute for DefaultValueExpression's
      FillInDefaultValueExpressions();

      // ---------------------------------- Pass 1 ----------------------------------
      // This pass does the following:
      // * discovers bounds
      // * builds the module's call graph.
      // * compute and checks ghosts (this makes use of bounds discovery, as done above)
      // * for newtypes, figure out native types
      // * for datatypes, check that shared destructors are in agreement in ghost matters
      // * for functions and methods, determine tail recursion
      // ----------------------------------------------------------------------------

      // Discover bounds. These are needed later to determine if certain things are ghost or compiled, and thus this should
      // be done before building the call graph.
      if (reporter.Count(ErrorLevel.Error) == prevErrorCount) {
        var boundsDiscoveryVisitor = new BoundsDiscoveryVisitor(reporter);
        boundsDiscoveryVisitor.VisitDeclarations(declarations);
      }

      if (reporter.Count(ErrorLevel.Error) == prevErrorCount) {
        CallGraphBuilder.Build(declarations, reporter);
      }

      // Compute ghost interests, figure out native types, check agreement among datatype destructors, and determine tail calls.
      if (reporter.Count(ErrorLevel.Error) == prevErrorCount) {
        foreach (TopLevelDecl d in declarations) {
          if (d is IteratorDecl) {
            var iter = (IteratorDecl)d;
            iter.SubExpressions.Iter(e => CheckExpression(e, this, iter));
            if (iter.Body != null) {
              ComputeGhostInterest(iter.Body, false, null, iter);
              CheckExpression(iter.Body, this, iter);
            }

          } else if (d is SubsetTypeDecl subsetTypeDecl) {
            Contract.Assert(subsetTypeDecl.Constraint != null);
            CheckExpression(subsetTypeDecl.Constraint, this, new CodeContextWrapper(subsetTypeDecl, true));
            subsetTypeDecl.ConstraintIsCompilable =
              ExpressionTester.CheckIsCompilable(null, subsetTypeDecl.Constraint, new CodeContextWrapper(subsetTypeDecl, true));
            subsetTypeDecl.CheckedIfConstraintIsCompilable = true;

            if (subsetTypeDecl.Witness != null) {
              CheckExpression(subsetTypeDecl.Witness, this, new CodeContextWrapper(subsetTypeDecl, subsetTypeDecl.WitnessKind == SubsetTypeDecl.WKind.Ghost));
              if (subsetTypeDecl.WitnessKind == SubsetTypeDecl.WKind.Compiled) {
                var codeContext = new CodeContextWrapper(subsetTypeDecl, subsetTypeDecl.WitnessKind == SubsetTypeDecl.WKind.Ghost);
                ExpressionTester.CheckIsCompilable(this, subsetTypeDecl.Witness, codeContext);
              }
            }

          } else if (d is NewtypeDecl newtypeDecl) {
            if (newtypeDecl.Var != null) {
              Contract.Assert(newtypeDecl.Constraint != null);
              CheckExpression(newtypeDecl.Constraint, this, new CodeContextWrapper(newtypeDecl, true));
              if (newtypeDecl.Witness != null) {
                CheckExpression(newtypeDecl.Witness, this, new CodeContextWrapper(newtypeDecl, newtypeDecl.WitnessKind == SubsetTypeDecl.WKind.Ghost));
              }
            }
            if (newtypeDecl.Witness != null && newtypeDecl.WitnessKind == SubsetTypeDecl.WKind.Compiled) {
              var codeContext = new CodeContextWrapper(newtypeDecl, newtypeDecl.WitnessKind == SubsetTypeDecl.WKind.Ghost);
              ExpressionTester.CheckIsCompilable(this, newtypeDecl.Witness, codeContext);
            }

            FigureOutNativeType(newtypeDecl);

          } else if (d is DatatypeDecl) {
            var dd = (DatatypeDecl)d;
            foreach (var member in classMembers[dd].Values) {
              var dtor = member as DatatypeDestructor;
              if (dtor != null) {
                var rolemodel = dtor.CorrespondingFormals[0];
                for (int i = 1; i < dtor.CorrespondingFormals.Count; i++) {
                  var other = dtor.CorrespondingFormals[i];
                  if (rolemodel.IsGhost != other.IsGhost) {
                    reporter.Error(MessageSource.Resolver, other,
                      "shared destructors must agree on whether or not they are ghost, but '{0}' is {1} in constructor '{2}' and {3} in constructor '{4}'",
                      rolemodel.Name,
                      rolemodel.IsGhost ? "ghost" : "non-ghost", dtor.EnclosingCtors[0].Name,
                      other.IsGhost ? "ghost" : "non-ghost", dtor.EnclosingCtors[i].Name);
                  }
                }
              }
            }
            foreach (var ctor in dd.Ctors) {
              CheckParameterDefaultValuesAreCompilable(ctor.Formals, dd);
            }
          }

          if (d is TopLevelDeclWithMembers cl) {
            ResolveClassMembers_Pass1(cl);
          }
        }
      }

      // ---------------------------------- Pass 2 ----------------------------------
      // This pass fills in various additional information.
      // * Subset type in comprehensions have a compilable constraint 
      // * Postconditions and bodies of prefix lemmas
      // * Compute postconditions and statement body of prefix lemmas
      // * Perform the stratosphere check on inductive datatypes, and compute to what extent the inductive datatypes require equality support
      // * Set the SccRepr field of codatatypes
      // * Perform the guardedness check on co-datatypes
      // * Do datatypes and type synonyms until a fixpoint is reached, same for functions and methods	
      // * Check that functions claiming to be abstemious really are
      // * Check that all == and != operators in non-ghost contexts are applied to equality-supporting types.
      // * Extreme predicate recursivity checks
      // * Verify that subset constraints are compilable if necessary
      // ----------------------------------------------------------------------------

      if (reporter.Count(ErrorLevel.Error) == prevErrorCount) {
        // fill in the postconditions and bodies of prefix lemmas
        foreach (var com in ModuleDefinition.AllExtremeLemmas(declarations)) {
          var prefixLemma = com.PrefixLemma;
          if (prefixLemma == null) {
            continue;  // something went wrong during registration of the prefix lemma (probably a duplicated extreme lemma name)
          }
          var k = prefixLemma.Ins[0];
          var focalPredicates = new HashSet<ExtremePredicate>();
          if (com is GreatestLemma) {
            // compute the postconditions of the prefix lemma
            Contract.Assume(prefixLemma.Ens.Count == 0);  // these are not supposed to have been filled in before
            foreach (var p in com.Ens) {
              var coConclusions = new HashSet<Expression>();
              CollectFriendlyCallsInExtremeLemmaSpecification(p.E, true, coConclusions, true, com);
              var subst = new ExtremeLemmaSpecificationSubstituter(coConclusions, new IdentifierExpr(k.tok, k.Name), this.reporter, true);
              var post = subst.CloneExpr(p.E);
              prefixLemma.Ens.Add(new AttributedExpression(post));
              foreach (var e in coConclusions) {
                var fce = e as FunctionCallExpr;
                if (fce != null) {  // the other possibility is that "e" is a BinaryExpr
                  GreatestPredicate predicate = (GreatestPredicate)fce.Function;
                  focalPredicates.Add(predicate);
                  // For every focal predicate P in S, add to S all greatest predicates in the same strongly connected
                  // component (in the call graph) as P
                  foreach (var node in predicate.EnclosingClass.EnclosingModuleDefinition.CallGraph.GetSCC(predicate)) {
                    if (node is GreatestPredicate) {
                      focalPredicates.Add((GreatestPredicate)node);
                    }
                  }
                }
              }
            }
          } else {
            // compute the preconditions of the prefix lemma
            Contract.Assume(prefixLemma.Req.Count == 0);  // these are not supposed to have been filled in before
            foreach (var p in com.Req) {
              var antecedents = new HashSet<Expression>();
              CollectFriendlyCallsInExtremeLemmaSpecification(p.E, true, antecedents, false, com);
              var subst = new ExtremeLemmaSpecificationSubstituter(antecedents, new IdentifierExpr(k.tok, k.Name), this.reporter, false);
              var pre = subst.CloneExpr(p.E);
              prefixLemma.Req.Add(new AttributedExpression(pre, p.Label, null));
              foreach (var e in antecedents) {
                var fce = (FunctionCallExpr)e;  // we expect "antecedents" to contain only FunctionCallExpr's
                LeastPredicate predicate = (LeastPredicate)fce.Function;
                focalPredicates.Add(predicate);
                // For every focal predicate P in S, add to S all least predicates in the same strongly connected
                // component (in the call graph) as P
                foreach (var node in predicate.EnclosingClass.EnclosingModuleDefinition.CallGraph.GetSCC(predicate)) {
                  if (node is LeastPredicate) {
                    focalPredicates.Add((LeastPredicate)node);
                  }
                }
              }
            }
          }
          reporter.Info(MessageSource.Resolver, com.tok,
            focalPredicates.Count == 0 ?
              $"{com.PrefixLemma.Name} has no focal predicates" :
              $"{com.PrefixLemma.Name} with focal predicate{Util.Plural(focalPredicates.Count)} {Util.Comma(focalPredicates, p => p.Name)}");
          // Compute the statement body of the prefix lemma
          Contract.Assume(prefixLemma.Body == null);  // this is not supposed to have been filled in before
          if (com.Body != null) {
            var kMinusOne = new BinaryExpr(com.tok, BinaryExpr.Opcode.Sub, new IdentifierExpr(k.tok, k.Name), new LiteralExpr(com.tok, 1));
            var subst = new ExtremeLemmaBodyCloner(com, kMinusOne, focalPredicates, this.reporter);
            var mainBody = subst.CloneBlockStmt(com.Body);
            Expression kk;
            Statement els;
            if (k.Type.IsBigOrdinalType) {
              kk = new MemberSelectExpr(k.tok, new IdentifierExpr(k.tok, k.Name), "Offset");
              // As an "else" branch, we add recursive calls for the limit case.  When automatic induction is on,
              // this get handled automatically, but we still want it in the case when automatic induction has been
              // turned off.
              //     forall k', params | k' < _k && Precondition {
              //       pp(k', params);
              //     }
              Contract.Assume(builtIns.ORDINAL_Offset != null);  // should have been filled in earlier
              var kId = new IdentifierExpr(com.tok, k);
              var kprimeVar = new BoundVar(com.tok, "_k'", Type.BigOrdinal);
              var kprime = new IdentifierExpr(com.tok, kprimeVar);
              var smaller = Expression.CreateLess(kprime, kId);

              var bvs = new List<BoundVar>();  // TODO: populate with k', params
              var substMap = new Dictionary<IVariable, Expression>();
              foreach (var inFormal in prefixLemma.Ins) {
                if (inFormal == k) {
                  bvs.Add(kprimeVar);
                  substMap.Add(k, kprime);
                } else {
                  var bv = new BoundVar(inFormal.tok, inFormal.Name, inFormal.Type);
                  bvs.Add(bv);
                  substMap.Add(inFormal, new IdentifierExpr(com.tok, bv));
                }
              }

              Expression recursiveCallReceiver;
              List<Expression> recursiveCallArgs;
              Translator.RecursiveCallParameters(com.tok, prefixLemma, prefixLemma.TypeArgs, prefixLemma.Ins, null, substMap, out recursiveCallReceiver, out recursiveCallArgs);
              var methodSel = new MemberSelectExpr(com.tok, recursiveCallReceiver, prefixLemma.Name);
              methodSel.Member = prefixLemma;  // resolve here
              methodSel.TypeApplication_AtEnclosingClass = prefixLemma.EnclosingClass.TypeArgs.ConvertAll(tp => (Type)new UserDefinedType(tp.tok, tp));
              methodSel.TypeApplication_JustMember = prefixLemma.TypeArgs.ConvertAll(tp => (Type)new UserDefinedType(tp.tok, tp));
              methodSel.Type = new InferredTypeProxy();
              var recursiveCall = new CallStmt(com.RangeToken, new List<Expression>(), methodSel, recursiveCallArgs.ConvertAll(e => new ActualBinding(null, e)));
              recursiveCall.IsGhost = prefixLemma.IsGhost;  // resolve here

              var range = smaller;  // The range will be strengthened later with the call's precondition, substituted
                                    // appropriately (which can only be done once the precondition has been resolved).
              var attrs = new Attributes("_autorequires", new List<Expression>(), null);
#if VERIFY_CORRECTNESS_OF_TRANSLATION_FORALL_STATEMENT_RANGE
              // don't add the :_trustWellformed attribute
#else
              attrs = new Attributes("_trustWellformed", new List<Expression>(), attrs);
#endif
              attrs = new Attributes("auto_generated", new List<Expression>(), attrs);
              var forallBody = new BlockStmt(com.RangeToken, new List<Statement>() { recursiveCall });
              var forallStmt = new ForallStmt(com.RangeToken, bvs, attrs, range, new List<AttributedExpression>(), forallBody);
              els = new BlockStmt(new RangeToken(com.BodyStartTok, mainBody.RangeToken.EndToken), new List<Statement>() { forallStmt });
            } else {
              kk = new IdentifierExpr(k.tok, k.Name);
              els = null;
            }
            var kPositive = new BinaryExpr(com.tok, BinaryExpr.Opcode.Lt, new LiteralExpr(com.tok, 0), kk);
            var condBody = new IfStmt(new RangeToken(com.BodyStartTok, mainBody.RangeToken.EndToken), false, kPositive, mainBody, els);
            prefixLemma.Body = new BlockStmt(new RangeToken(com.BodyStartTok, condBody.EndToken), new List<Statement>() { condBody });
          }
          // The prefix lemma now has all its components, so it's finally time we resolve it
          currentClass = (TopLevelDeclWithMembers)prefixLemma.EnclosingClass;
          allTypeParameters.PushMarker();
          ResolveTypeParameters(currentClass.TypeArgs, false, currentClass);
          ResolveTypeParameters(prefixLemma.TypeArgs, false, prefixLemma);
          ResolveMethod(prefixLemma);
          allTypeParameters.PopMarker();
          currentClass = null;
          new CheckTypeInferenceVisitor(this).VisitMethod(prefixLemma);
          CallGraphBuilder.VisitMethod(prefixLemma, reporter);
        }
      }

      // Perform the stratosphere check on inductive datatypes, and compute to what extent the inductive datatypes require equality support
      foreach (var dtd in datatypeDependencies.TopologicallySortedComponents()) {
        if (datatypeDependencies.GetSCCRepresentative(dtd) == dtd) {
          // do the following check once per SCC, so call it on each SCC representative
          SccStratosphereCheck(dtd, datatypeDependencies);
          DetermineEqualitySupport(dtd, datatypeDependencies);
        }
      }

      // Set the SccRepr field of codatatypes
      foreach (var repr in codatatypeDependencies.TopologicallySortedComponents()) {
        foreach (var codt in codatatypeDependencies.GetSCC(repr)) {
          codt.SscRepr = repr;
        }
      }

      if (reporter.Count(ErrorLevel.Error) == prevErrorCount) {  // because CheckCoCalls requires the given expression to have been successfully resolved
        // Perform the guardedness check on co-datatypes
        foreach (var repr in ModuleDefinition.AllFunctionSCCs(declarations)) {
          var module = repr.EnclosingModule;
          bool dealsWithCodatatypes = false;
          foreach (var m in module.CallGraph.GetSCC(repr)) {
            var f = m as Function;
            if (f != null && f.ResultType.InvolvesCoDatatype) {
              dealsWithCodatatypes = true;
              break;
            }
          }
          var coCandidates = new List<CoCallResolution.CoCallInfo>();
          var hasIntraClusterCallsInDestructiveContexts = false;
          foreach (var m in module.CallGraph.GetSCC(repr)) {
            var f = m as Function;
            if (f != null && f.Body != null) {
              var checker = new CoCallResolution(f, dealsWithCodatatypes);
              checker.CheckCoCalls(f.Body);
              coCandidates.AddRange(checker.FinalCandidates);
              hasIntraClusterCallsInDestructiveContexts |= checker.HasIntraClusterCallsInDestructiveContexts;
            } else if (f == null) {
              // the SCC contains a method, which we always consider to be a destructive context
              hasIntraClusterCallsInDestructiveContexts = true;
            }
          }
          if (coCandidates.Count != 0) {
            if (hasIntraClusterCallsInDestructiveContexts) {
              foreach (var c in coCandidates) {
                c.CandidateCall.CoCall = FunctionCallExpr.CoCallResolution.NoBecauseRecursiveCallsInDestructiveContext;
              }
            } else {
              foreach (var c in coCandidates) {
                c.CandidateCall.CoCall = FunctionCallExpr.CoCallResolution.Yes;
                c.EnclosingCoConstructor.IsCoCall = true;
                reporter.Info(MessageSource.Resolver, c.CandidateCall.tok, "co-recursive call");
              }
              // Finally, fill in the CoClusterTarget field
              // Start by setting all the CoClusterTarget fields to CoRecursiveTargetAllTheWay.
              foreach (var m in module.CallGraph.GetSCC(repr)) {
                var f = (Function)m;  // the cast is justified on account of that we allow co-recursive calls only in clusters that have no methods at all
                f.CoClusterTarget = Function.CoCallClusterInvolvement.CoRecursiveTargetAllTheWay;
              }
              // Then change the field to IsMutuallyRecursiveTarget whenever we see a non-self recursive non-co-recursive call
              foreach (var m in module.CallGraph.GetSCC(repr)) {
                var f = (Function)m;  // cast is justified just like above
                foreach (var call in f.AllCalls) {
                  if (call.CoCall != FunctionCallExpr.CoCallResolution.Yes && call.Function != f && ModuleDefinition.InSameSCC(f, call.Function)) {
                    call.Function.CoClusterTarget = Function.CoCallClusterInvolvement.IsMutuallyRecursiveTarget;
                  }
                }
              }
            }
          }
        }
        // Inferred required equality support for datatypes and type synonyms, and for Function and Method signatures.
        // First, do datatypes and type synonyms until a fixpoint is reached.
        bool inferredSomething;
        do {
          inferredSomething = false;
          foreach (var d in declarations) {
            if (Attributes.Contains(d.Attributes, "_provided")) {
              // Don't infer required-equality-support for the type parameters, since there are
              // scopes that see the name of the declaration but not its body.
            } else if (d is DatatypeDecl) {
              var dt = (DatatypeDecl)d;
              foreach (var tp in dt.TypeArgs) {
                if (tp.Characteristics.EqualitySupport == TypeParameter.EqualitySupportValue.Unspecified) {
                  // here's our chance to infer the need for equality support
                  foreach (var ctor in dt.Ctors) {
                    foreach (var arg in ctor.Formals) {
                      if (InferRequiredEqualitySupport(tp, arg.Type)) {
                        tp.Characteristics.EqualitySupport = TypeParameter.EqualitySupportValue.InferredRequired;
                        inferredSomething = true;
                        goto DONE_DT;  // break out of the doubly-nested loop
                      }
                    }
                  }
                DONE_DT:;
                }
              }
            } else if (d is TypeSynonymDecl) {
              var syn = (TypeSynonymDecl)d;
              foreach (var tp in syn.TypeArgs) {
                if (tp.Characteristics.EqualitySupport == TypeParameter.EqualitySupportValue.Unspecified) {
                  // here's our chance to infer the need for equality support
                  if (InferRequiredEqualitySupport(tp, syn.Rhs)) {
                    tp.Characteristics.EqualitySupport = TypeParameter.EqualitySupportValue.InferredRequired;
                    inferredSomething = true;
                  }
                }
              }
            }
          }
        } while (inferredSomething);
        // Now do it for Function and Method signatures.
        foreach (var d in declarations) {
          if (d is IteratorDecl) {
            var iter = (IteratorDecl)d;
            var done = false;
            var nonnullIter = iter.NonNullTypeDecl;
            Contract.Assert(nonnullIter.TypeArgs.Count == iter.TypeArgs.Count);
            for (var i = 0; i < iter.TypeArgs.Count; i++) {
              var tp = iter.TypeArgs[i];
              var correspondingNonnullIterTypeParameter = nonnullIter.TypeArgs[i];
              if (tp.Characteristics.EqualitySupport == TypeParameter.EqualitySupportValue.Unspecified) {
                // here's our chance to infer the need for equality support
                foreach (var p in iter.Ins) {
                  if (InferRequiredEqualitySupport(tp, p.Type)) {
                    tp.Characteristics.EqualitySupport = TypeParameter.EqualitySupportValue.InferredRequired;
                    correspondingNonnullIterTypeParameter.Characteristics.EqualitySupport = TypeParameter.EqualitySupportValue.InferredRequired;
                    done = true;
                    break;
                  }
                }
                foreach (var p in iter.Outs) {
                  if (done) {
                    break;
                  }

                  if (InferRequiredEqualitySupport(tp, p.Type)) {
                    tp.Characteristics.EqualitySupport = TypeParameter.EqualitySupportValue.InferredRequired;
                    correspondingNonnullIterTypeParameter.Characteristics.EqualitySupport = TypeParameter.EqualitySupportValue.InferredRequired;
                    break;
                  }
                }
              }
            }
          } else if (d is ClassDecl) {
            var cl = (ClassDecl)d;
            foreach (var member in cl.Members) {
              if (!member.IsGhost) {
                if (member is Function) {
                  var f = (Function)member;
                  foreach (var tp in f.TypeArgs) {
                    if (tp.Characteristics.EqualitySupport == TypeParameter.EqualitySupportValue.Unspecified) {
                      // here's our chance to infer the need for equality support
                      if (InferRequiredEqualitySupport(tp, f.ResultType)) {
                        tp.Characteristics.EqualitySupport = TypeParameter.EqualitySupportValue.InferredRequired;
                      } else {
                        foreach (var p in f.Formals) {
                          if (InferRequiredEqualitySupport(tp, p.Type)) {
                            tp.Characteristics.EqualitySupport = TypeParameter.EqualitySupportValue.InferredRequired;
                            break;
                          }
                        }
                      }
                    }
                  }
                } else if (member is Method) {
                  var m = (Method)member;
                  bool done = false;
                  foreach (var tp in m.TypeArgs) {
                    if (tp.Characteristics.EqualitySupport == TypeParameter.EqualitySupportValue.Unspecified) {
                      // here's our chance to infer the need for equality support
                      foreach (var p in m.Ins) {
                        if (InferRequiredEqualitySupport(tp, p.Type)) {
                          tp.Characteristics.EqualitySupport = TypeParameter.EqualitySupportValue.InferredRequired;
                          done = true;
                          break;
                        }
                      }
                      foreach (var p in m.Outs) {
                        if (done) {
                          break;
                        }

                        if (InferRequiredEqualitySupport(tp, p.Type)) {
                          tp.Characteristics.EqualitySupport = TypeParameter.EqualitySupportValue.InferredRequired;
                          break;
                        }
                      }
                    }
                  }
                }
              }
            }
          }
        }
        // Check that functions claiming to be abstemious really are, and check that 'older' parameters are used only when allowed
        foreach (var fn in ModuleDefinition.AllFunctions(declarations)) {
          new Abstemious(reporter).Check(fn);
          CheckOlderParameters(fn);
        }
        // Check that all == and != operators in non-ghost contexts are applied to equality-supporting types.
        // Note that this check can only be done after determining which expressions are ghosts.
        foreach (var d in declarations) {
          for (var attr = d.Attributes; attr != null; attr = attr.Prev) {
            attr.Args.Iter(e => CheckTypeCharacteristics_Expr(e, true));
          }

          if (d is IteratorDecl) {
            var iter = (IteratorDecl)d;
            foreach (var p in iter.Ins) {
              CheckTypeCharacteristics_Type(p.tok, p.Type, p.IsGhost);
            }
            foreach (var p in iter.Outs) {
              CheckTypeCharacteristics_Type(p.tok, p.Type, p.IsGhost);
            }
            if (iter.Body != null) {
              CheckTypeCharacteristics_Stmt(iter.Body, false);
            }
          } else if (d is ClassDecl) {
            var cl = (ClassDecl)d;
            foreach (var parentTrait in cl.ParentTraits) {
              CheckTypeCharacteristics_Type(cl.tok, parentTrait, false);
            }
          } else if (d is DatatypeDecl) {
            var dt = (DatatypeDecl)d;
            foreach (var ctor in dt.Ctors) {
              foreach (var p in ctor.Formals) {
                CheckTypeCharacteristics_Type(p.tok, p.Type, p.IsGhost);
              }
            }
          } else if (d is TypeSynonymDecl) {
            var syn = (TypeSynonymDecl)d;
            CheckTypeCharacteristics_Type(syn.tok, syn.Rhs, false);
            if (!isAnExport) {
              if (syn.SupportsEquality && !syn.Rhs.SupportsEquality) {
                reporter.Error(MessageSource.Resolver, syn.tok, "type '{0}' declared as supporting equality, but the RHS type ({1}) might not",
                  syn.Name, syn.Rhs);
              }
              if (syn.Characteristics.IsNonempty && !syn.Rhs.IsNonempty) {
                reporter.Error(MessageSource.Resolver, syn.tok, "type '{0}' declared as being nonempty, but the RHS type ({1}) may be empty",
                  syn.Name, syn.Rhs);
              } else if (syn.Characteristics.HasCompiledValue && !syn.Rhs.HasCompilableValue) {
                reporter.Error(MessageSource.Resolver, syn.tok,
                  "type '{0}' declared as auto-initialization type, but the RHS type ({1}) does not support auto-initialization", syn.Name, syn.Rhs);
              }
              if (syn.Characteristics.ContainsNoReferenceTypes && syn.Rhs.MayInvolveReferences) {
                reporter.Error(MessageSource.Resolver, syn.tok,
                  "type '{0}' declared as containing no reference types, but the RHS type ({1}) may contain reference types", syn.Name, syn.Rhs);
              }
            }
          }

          if (d is RedirectingTypeDecl) {
            var rtd = (RedirectingTypeDecl)d;
            if (rtd.Constraint != null) {
              CheckTypeCharacteristics_Expr(rtd.Constraint, true);
            }
            if (rtd.Witness != null) {
              CheckTypeCharacteristics_Expr(rtd.Witness, rtd.WitnessKind == SubsetTypeDecl.WKind.Ghost);
            }
          }

          if (d is TopLevelDeclWithMembers) {
            var cl = (TopLevelDeclWithMembers)d;
            foreach (var member in cl.Members) {
              if (member is Field) {
                var f = (Field)member;
                CheckTypeCharacteristics_Type(f.tok, f.Type, f.IsGhost);
                if (f is ConstantField cf && cf.Rhs != null) {
                  CheckTypeCharacteristics_Expr(cf.Rhs, cf.IsGhost);
                }
              } else if (member is Function) {
                var f = (Function)member;
                foreach (var p in f.Formals) {
                  CheckTypeCharacteristics_Type(p.tok, p.Type, f.IsGhost || p.IsGhost);
                }
                if (f.Body != null) {
                  CheckTypeCharacteristics_Expr(f.Body, f.IsGhost);
                }
              } else if (member is Method) {
                var m = (Method)member;
                foreach (var p in m.Ins) {
                  CheckTypeCharacteristics_Type(p.tok, p.Type, m.IsGhost || p.IsGhost);
                }
                foreach (var p in m.Outs) {
                  CheckTypeCharacteristics_Type(p.tok, p.Type, m.IsGhost || p.IsGhost);
                }
                if (m.Body != null) {
                  CheckTypeCharacteristics_Stmt(m.Body, m.IsGhost);
                }
              }
            }
          }
        }
        // Check that extreme predicates are not recursive with non-extreme-predicate functions (and only
        // with extreme predicates of the same polarity), and
        // check that greatest lemmas are not recursive with non-greatest-lemma methods.
        // Also, check that the constraints of newtypes/subset-types do not depend on the type itself.
        // And check that const initializers are not cyclic.
        var cycleErrorHasBeenReported = new HashSet<ICallable>();
        foreach (var d in declarations) {
          if (d is TopLevelDeclWithMembers { Members: var members }) {
            foreach (var member in members) {
              if (member is ExtremePredicate) {
                var fn = (ExtremePredicate)member;
                // Check here for the presence of any 'ensures' clauses, which are not allowed (because we're not sure
                // of their soundness)
                fn.Req.ForEach(e => ExtremePredicateChecks(e.E, fn, CallingPosition.Positive));
                fn.Decreases.Expressions.ForEach(e => ExtremePredicateChecks(e, fn, CallingPosition.Positive));
                fn.Reads.ForEach(e => ExtremePredicateChecks(e.E, fn, CallingPosition.Positive));
                if (fn.Ens.Count != 0) {
                  reporter.Error(MessageSource.Resolver, fn.Ens[0].E.tok, "a {0} is not allowed to declare any ensures clause", member.WhatKind);
                }
                if (fn.Body != null) {
                  ExtremePredicateChecks(fn.Body, fn, CallingPosition.Positive);
                }
              } else if (member is ExtremeLemma) {
                var m = (ExtremeLemma)member;
                m.Req.ForEach(e => ExtremeLemmaChecks(e.E, m));
                m.Ens.ForEach(e => ExtremeLemmaChecks(e.E, m));
                m.Decreases.Expressions.ForEach(e => ExtremeLemmaChecks(e, m));

                if (m.Body != null) {
                  ExtremeLemmaChecks(m.Body, m);
                }
              } else if (member is ConstantField) {
                var cf = (ConstantField)member;
                if (cf.EnclosingModule.CallGraph.GetSCCSize(cf) != 1) {
                  var r = cf.EnclosingModule.CallGraph.GetSCCRepresentative(cf);
                  if (cycleErrorHasBeenReported.Contains(r)) {
                    // An error has already been reported for this cycle, so don't report another.
                    // Note, the representative, "r", may itself not be a const.
                  } else {
                    ReportCallGraphCycleError(cf, "const definition contains a cycle");
                    cycleErrorHasBeenReported.Add(r);
                  }
                }
              }
            }
          }

          if (d is RedirectingTypeDecl dd) {
            if (d.EnclosingModuleDefinition.CallGraph.GetSCCSize(dd) != 1) {
              var r = d.EnclosingModuleDefinition.CallGraph.GetSCCRepresentative(dd);
              if (cycleErrorHasBeenReported.Contains(r)) {
                // An error has already been reported for this cycle, so don't report another.
                // Note, the representative, "r", may itself not be a const.
              } else if (dd is NewtypeDecl || dd is SubsetTypeDecl) {
                ReportCallGraphCycleError(dd, $"recursive constraint dependency involving a {dd.WhatKind}");
                cycleErrorHasBeenReported.Add(r);
              }
            }
          }
        }
      }

      // ---------------------------------- Pass 3 ----------------------------------
      // Further checks
      // ----------------------------------------------------------------------------

      if (reporter.Count(ErrorLevel.Error) == prevErrorCount) {
        // Check that type-parameter variance is respected in type definitions
        foreach (TopLevelDecl d in declarations) {
          if (d is IteratorDecl || d is ClassDecl) {
            foreach (var tp in d.TypeArgs) {
              if (tp.Variance != TypeParameter.TPVariance.Non) {
                reporter.Error(MessageSource.Resolver, tp.tok, "{0} declarations only support non-variant type parameters", d.WhatKind);
              }
            }
          } else if (d is TypeSynonymDecl) {
            var dd = (TypeSynonymDecl)d;
            CheckVariance(dd.Rhs, dd, TypeParameter.TPVariance.Co, false);
          } else if (d is NewtypeDecl) {
            var dd = (NewtypeDecl)d;
            CheckVariance(dd.BaseType, dd, TypeParameter.TPVariance.Co, false);
          } else if (d is DatatypeDecl) {
            var dd = (DatatypeDecl)d;
            foreach (var ctor in dd.Ctors) {
              ctor.Formals.Iter(formal => CheckVariance(formal.Type, dd, TypeParameter.TPVariance.Co, false));
            }
          }
        }
      }

      if (reporter.Count(ErrorLevel.Error) == prevErrorCount) {
        // Check that usage of "this" is restricted before "new;" in constructor bodies,
        // and that a class without any constructor only has fields with known initializers.
        // Also check that static fields (which are necessarily const) have initializers.
        var cdci = new CheckDividedConstructorInit_Visitor(this);
        foreach (var cl in ModuleDefinition.AllTypesWithMembers(declarations)) {
          if (!(cl is ClassDecl)) {
            if (!isAnExport && !cl.EnclosingModuleDefinition.IsAbstract) {
              // non-reference types (datatype, newtype, opaque) don't have constructors that can initialize fields
              foreach (var member in cl.Members) {
                if (member is ConstantField f && f.Rhs == null && !f.IsExtern(out _, out _)) {
                  CheckIsOkayWithoutRHS(f);
                }
              }
            }
            continue;
          }
          if (cl is TraitDecl) {
            if (!isAnExport && !cl.EnclosingModuleDefinition.IsAbstract) {
              // traits never have constructors, but check for static consts
              foreach (var member in cl.Members) {
                if (member is ConstantField f && f.IsStatic && f.Rhs == null && !f.IsExtern(out _, out _)) {
                  CheckIsOkayWithoutRHS(f);
                }
              }
            }
            continue;
          }
          var hasConstructor = false;
          Field fieldWithoutKnownInitializer = null;
          foreach (var member in cl.Members) {
            if (member is Constructor) {
              hasConstructor = true;
              var constructor = (Constructor)member;
              if (constructor.BodyInit != null) {
                cdci.CheckInit(constructor.BodyInit);
              }
            } else if (member is ConstantField && member.IsStatic) {
              var f = (ConstantField)member;
              if (!isAnExport && !cl.EnclosingModuleDefinition.IsAbstract && f.Rhs == null && !f.IsExtern(out _, out _)) {
                CheckIsOkayWithoutRHS(f);
              }
            } else if (member is Field && fieldWithoutKnownInitializer == null) {
              var f = (Field)member;
              if (f is ConstantField && ((ConstantField)f).Rhs != null) {
                // fine
              } else if (!f.Type.KnownToHaveToAValue(f.IsGhost)) {
                fieldWithoutKnownInitializer = f;
              }
            }
          }
          if (!hasConstructor) {
            if (fieldWithoutKnownInitializer == null) {
              // time to check inherited members
              foreach (var member in cl.InheritedMembers) {
                if (member is Field) {
                  var f = (Field)member;
                  if (f is ConstantField && ((ConstantField)f).Rhs != null) {
                    // fine
                  } else if (!f.Type.Subst(cl.ParentFormalTypeParametersToActuals).KnownToHaveToAValue(f.IsGhost)) {
                    fieldWithoutKnownInitializer = f;
                    break;
                  }
                }
              }
            }
            // go through inherited members...
            if (fieldWithoutKnownInitializer != null) {
              reporter.Error(MessageSource.Resolver, cl.tok, "class '{0}' with fields without known initializers, like '{1}' of type '{2}', must declare a constructor",
                cl.Name, fieldWithoutKnownInitializer.Name, fieldWithoutKnownInitializer.Type.Subst(cl.ParentFormalTypeParametersToActuals));
            }
          }
        }
      }
      // Verifies that, in all compiled places, subset types in comprehensions have a compilable constraint
      new SubsetConstraintGhostChecker(this.Reporter).Traverse(declarations);
    }

    private void CheckIsOkayWithoutRHS(ConstantField f) {
      if (f.IsGhost && !f.Type.IsNonempty) {
        reporter.Error(MessageSource.Resolver, f.tok,
          "{0}ghost const field '{1}' of type '{2}' (which may be empty) must give a defining value",
          f.IsStatic ? "static " : "", f.Name, f.Type);
      } else if (!f.IsGhost && !f.Type.HasCompilableValue) {
        reporter.Error(MessageSource.Resolver, f.tok,
          "{0}non-ghost const field '{1}' of type '{2}' (which does not have a default compiled value) must give a defining value",
          f.IsStatic ? "static " : "", f.Name, f.Type);
      }
    }

    private void ResolveClassMembers_Pass1(TopLevelDeclWithMembers cl) {
      foreach (var member in cl.Members) {
        var prevErrCnt = reporter.Count(ErrorLevel.Error);
        if (prevErrCnt == reporter.Count(ErrorLevel.Error)) {
          if (member is Method method) {
            CheckForUnnecessaryEqualitySupportDeclarations(method, method.TypeArgs);
            CheckParameterDefaultValuesAreCompilable(method.Ins, method);
            if (method.Body != null) {
              ComputeGhostInterest(method.Body, method.IsGhost, method.IsLemmaLike ? "a " + method.WhatKind : null, method);
              CheckExpression(method.Body, this, method);
              new TailRecursion(reporter).DetermineTailRecursion(method);
            }

          } else if (member is Function function) {
            CheckForUnnecessaryEqualitySupportDeclarations(function, function.TypeArgs);
            CheckParameterDefaultValuesAreCompilable(function.Formals, function);
            if (function.ByMethodBody == null) {
              if (!function.IsGhost && function.Body != null) {
                ExpressionTester.CheckIsCompilable(this, function.Body, function);
              }
              if (function.Body != null) {
                new TailRecursion(reporter).DetermineTailRecursion(function);
              }
            } else {
              var m = function.ByMethodDecl;
              if (m != null) {
                Contract.Assert(!m.IsGhost);
                ComputeGhostInterest(m.Body, false, null, m);
                CheckExpression(m.Body, this, m);
                new TailRecursion(reporter).DetermineTailRecursion(m);
              } else {
                // m should not be null, unless an error has been reported
                // (e.g. function-by-method and method with the same name) 
                Contract.Assert(reporter.ErrorCount > 0);
              }
            }

          } else if (member is ConstantField field && field.Rhs != null && !field.IsGhost) {
            ExpressionTester.CheckIsCompilable(this, field.Rhs, field);
          }

          if (prevErrCnt == reporter.Count(ErrorLevel.Error) && member is ICodeContext) {
            member.SubExpressions.Iter(e => CheckExpression(e, this, (ICodeContext)member));
          }
        }
      }
    }

    void CheckForUnnecessaryEqualitySupportDeclarations(MemberDecl member, List<TypeParameter> typeParameters) {
      if (member.IsGhost) {
        foreach (var p in typeParameters.Where(p => p.SupportsEquality)) {
          reporter.Warning(MessageSource.Resolver, p.tok,
            $"type parameter {p.Name} of ghost {member.WhatKind} {member.Name} is declared (==), which is unnecessary because the {member.WhatKind} doesn't contain any compiled code");
        }
      }
    }

    /// <summary>
    /// Check that default-value expressions are compilable, for non-ghost formals.
    /// </summary>
    void CheckParameterDefaultValuesAreCompilable(List<Formal> formals, ICodeContext codeContext) {
      Contract.Requires(formals != null);

      foreach (var formal in formals.Where(f => f.DefaultValue != null)) {
        if ((!codeContext.IsGhost || codeContext is DatatypeDecl) && !formal.IsGhost) {
          ExpressionTester.CheckIsCompilable(this, formal.DefaultValue, codeContext);
        }
        CheckExpression(formal.DefaultValue, this, codeContext);
      }
    }

    void ReportCallGraphCycleError(ICallable start, string msg) {
      Contract.Requires(start != null);
      Contract.Requires(msg != null);
      var scc = start.EnclosingModule.CallGraph.GetSCC(start);
      scc.Reverse();
      var startIndex = scc.IndexOf(start);
      Contract.Assert(0 <= startIndex);
      scc = Util.Concat(scc.GetRange(startIndex, scc.Count - startIndex), scc.GetRange(0, startIndex));
      ReportCycleError(scc, c => c.Tok, c => c.NameRelativeToModule, msg);
    }

    void ReportCycleError<X>(List<X> cycle, Func<X, IToken> toTok, Func<X, string> toString, string msg) {
      Contract.Requires(cycle != null);
      Contract.Requires(cycle.Count != 0);
      Contract.Requires(toTok != null);
      Contract.Requires(toString != null);
      Contract.Requires(msg != null);

      var start = cycle[0];
      var cy = Util.Comma(" -> ", cycle, toString);
      reporter.Error(MessageSource.Resolver, toTok(start), $"{msg}: {cy} -> {toString(start)}");
    }

    public BigInteger MaxBV(Type t) {
      Contract.Requires(t != null);
      Contract.Requires(t.IsBitVectorType);
      return MaxBV(t.AsBitVectorType.Width);
    }

    public BigInteger MaxBV(int bits) {
      Contract.Requires(0 <= bits);
      return BigInteger.Pow(new BigInteger(2), bits) - BigInteger.One;
    }

    private void FigureOutNativeType(NewtypeDecl dd) {
      Contract.Requires(dd != null);

      // Look at the :nativeType attribute, if any
      bool mustUseNativeType;
      List<NativeType> nativeTypeChoices = null;  // null means "no preference"
      var args = Attributes.FindExpressions(dd.Attributes, "nativeType");
      if (args != null && !dd.BaseType.IsNumericBased(Type.NumericPersuasion.Int)) {
        reporter.Error(MessageSource.Resolver, dd, ":nativeType can only be used on integral types");
        return;
      } else if (args == null) {
        // There was no :nativeType attribute
        mustUseNativeType = false;
      } else if (args.Count == 0) {
        mustUseNativeType = true;
      } else {
        var arg0Lit = args[0] as LiteralExpr;
        if (arg0Lit != null && arg0Lit.Value is bool) {
          if (!(bool)arg0Lit.Value) {
            // {:nativeType false} says "don't use native type", so our work here is done
            return;
          }
          mustUseNativeType = true;
        } else {
          mustUseNativeType = true;
          nativeTypeChoices = new List<NativeType>();
          foreach (var arg in args) {
            if (arg is LiteralExpr lit && lit.Value is string s) {
              // Get the NativeType for "s"
              foreach (var nativeT in NativeTypes) {
                if (nativeT.Name == s) {
                  nativeTypeChoices.Add(nativeT);
                  goto FoundNativeType;
                }
              }
              reporter.Error(MessageSource.Resolver, dd, ":nativeType '{0}' not known", s);
              return;
            FoundNativeType:;
            } else {
              reporter.Error(MessageSource.Resolver, arg, "unexpected :nativeType argument");
              return;
            }
          }
        }
      }

      // Figure out the variable and constraint.  Usually, these would be just .Var and .Constraint, but
      // in the case .Var is null, these can be computed from the .BaseType recursively.
      var ddVar = dd.Var;
      var ddConstraint = dd.Constraint;
      for (var ddWhereConstraintsAre = dd; ddVar == null;) {
        ddWhereConstraintsAre = ddWhereConstraintsAre.BaseType.AsNewtype;
        if (ddWhereConstraintsAre == null) {
          break;
        }
        ddVar = ddWhereConstraintsAre.Var;
        ddConstraint = ddWhereConstraintsAre.Constraint;
      }
      List<ComprehensionExpr.BoundedPool> bounds;
      if (ddVar == null) {
        // There are no bounds at all
        bounds = new List<ComprehensionExpr.BoundedPool>();
      } else {
        bounds = DiscoverAllBounds_SingleVar(ddVar, ddConstraint);
      }

      // Returns null if the argument is a constrained newtype (recursively)
      // Returns the transitive base type if the argument is recusively unconstrained
      Type AsUnconstrainedType(Type t) {
        while (true) {
          if (t.AsNewtype == null) {
            return t;
          }

          if (t.AsNewtype.Constraint != null) {
            return null;
          }

          t = t.AsNewtype.BaseType;
        }
      }

      // Find which among the allowable native types can hold "dd". Give an
      // error for any user-specified native type that's not big enough.
      var bigEnoughNativeTypes = new List<NativeType>();
      // But first, define a local, recursive function GetConst/GetAnyConst:
      // These fold any constant computations, including symbolic constants,
      // returning null if folding is not possible. If an operation is undefined
      // (divide by zero, conversion out of range, etc.), then null is returned.
      Func<Expression, BigInteger?> GetConst = null;
      Func<Expression, Stack<ConstantField>, Object> GetAnyConst = null;
      GetAnyConst = (Expression e, Stack<ConstantField> consts) => {
        if (e is LiteralExpr l) {
          return l.Value;
        } else if (e is UnaryOpExpr un) {
          if (un.ResolvedOp == UnaryOpExpr.ResolvedOpcode.BoolNot && GetAnyConst(un.E, consts) is bool b) {
            return !b;
          }
          if (un.ResolvedOp == UnaryOpExpr.ResolvedOpcode.BVNot && GetAnyConst(un.E, consts) is BigInteger i) {
            return ((BigInteger.One << un.Type.AsBitVectorType.Width) - 1) ^ i;
          }
          // TODO: This only handles strings; generalize to other collections?
          if (un.ResolvedOp == UnaryOpExpr.ResolvedOpcode.SeqLength && GetAnyConst(un.E, consts) is string ss) {
            return (BigInteger)(ss.Length);
          }
        } else if (e is MemberSelectExpr m) {
          if (m.Member is ConstantField c && c.IsStatic && c.Rhs != null) {
            // This aspect of type resolution happens before the check for cyclic references
            // so we have to do a check here as well. If cyclic, null is silently returned,
            // counting on the later error message to alert the user.
            if (consts.Contains(c)) { return null; }
            consts.Push(c);
            Object o = GetAnyConst(c.Rhs, consts);
            consts.Pop();
            return o;
          } else if (m.Member is SpecialField sf) {
            string nm = sf.Name;
            if (nm == "Floor") {
              Object ee = GetAnyConst(m.Obj, consts);
              if (ee != null && m.Obj.Type.IsNumericBased(Type.NumericPersuasion.Real)) {
                ((BaseTypes.BigDec)ee).FloorCeiling(out var f, out _);
                return f;
              }
            }
          }
        } else if (e is BinaryExpr bin) {
          Object e0 = GetAnyConst(bin.E0, consts);
          Object e1 = GetAnyConst(bin.E1, consts);
          bool isBool = bin.E0.Type == Type.Bool && bin.E1.Type == Type.Bool;
          bool shortCircuit = isBool && (bin.ResolvedOp == BinaryExpr.ResolvedOpcode.And
                                         || bin.ResolvedOp == BinaryExpr.ResolvedOpcode.Or
                                         || bin.ResolvedOp == BinaryExpr.ResolvedOpcode.Imp);

          if (e0 == null || (!shortCircuit && e1 == null)) { return null; }
          bool isAnyReal = bin.E0.Type.IsNumericBased(Type.NumericPersuasion.Real)
                        && bin.E1.Type.IsNumericBased(Type.NumericPersuasion.Real);
          bool isAnyInt = bin.E0.Type.IsNumericBased(Type.NumericPersuasion.Int)
                       && bin.E1.Type.IsNumericBased(Type.NumericPersuasion.Int);
          bool isReal = bin.Type.IsRealType;
          bool isInt = bin.Type.IsIntegerType;
          bool isBV = bin.E0.Type.IsBitVectorType;
          int width = isBV ? bin.E0.Type.AsBitVectorType.Width : 0;
          bool isString = e0 is string && e1 is string;
          switch (bin.ResolvedOp) {
            case BinaryExpr.ResolvedOpcode.Add:
              if (isInt) {
                return (BigInteger)e0 + (BigInteger)e1;
              }

              if (isBV) {
                return ((BigInteger)e0 + (BigInteger)e1) & MaxBV(bin.Type);
              }

              if (isReal) {
                return (BaseTypes.BigDec)e0 + (BaseTypes.BigDec)e1;
              }

              break;
            case BinaryExpr.ResolvedOpcode.Concat:
              if (isString) {
                return (string)e0 + (string)e1;
              }

              break;
            case BinaryExpr.ResolvedOpcode.Sub:
              if (isInt) {
                return (BigInteger)e0 - (BigInteger)e1;
              }

              if (isBV) {
                return ((BigInteger)e0 - (BigInteger)e1) & MaxBV(bin.Type);
              }

              if (isReal) {
                return (BaseTypes.BigDec)e0 - (BaseTypes.BigDec)e1;
              }
              // Allow a special case: If the result type is a newtype that is integer-based (i.e., isInt && !isInteger)
              // then we generally do not fold the operations, because we do not determine whether the
              // result of the operation satisfies the new type constraint. However, on the occasion that
              // a newtype aliases int without a constraint, it occurs that a value of the newtype is initialized
              // with a negative value, which is represented as "0 - N", that is, it comes to this case. It
              // is a nuisance not to constant-fold the result, as not doing so can alter the determination
              // of the representation type.
              if (isAnyInt && AsUnconstrainedType(bin.Type) != null) {
                return ((BigInteger)e0) - ((BigInteger)e1);
              }
              break;
            case BinaryExpr.ResolvedOpcode.Mul:
              if (isInt) {
                return (BigInteger)e0 * (BigInteger)e1;
              }

              if (isBV) {
                return ((BigInteger)e0 * (BigInteger)e1) & MaxBV(bin.Type);
              }

              if (isReal) {
                return (BaseTypes.BigDec)e0 * (BaseTypes.BigDec)e1;
              }

              break;
            case BinaryExpr.ResolvedOpcode.BitwiseAnd:
              Contract.Assert(isBV);
              return (BigInteger)e0 & (BigInteger)e1;
            case BinaryExpr.ResolvedOpcode.BitwiseOr:
              Contract.Assert(isBV);
              return (BigInteger)e0 | (BigInteger)e1;
            case BinaryExpr.ResolvedOpcode.BitwiseXor:
              Contract.Assert(isBV);
              return (BigInteger)e0 ^ (BigInteger)e1;
            case BinaryExpr.ResolvedOpcode.Div:
              if (isInt) {
                if ((BigInteger)e1 == 0) {
                  return null; // Divide by zero
                } else {
                  BigInteger a0 = (BigInteger)e0;
                  BigInteger a1 = (BigInteger)e1;
                  BigInteger d = a0 / a1;
                  return a0 >= 0 || a0 == d * a1 ? d : a1 > 0 ? d - 1 : d + 1;
                }
              }
              if (isBV) {
                if ((BigInteger)e1 == 0) {
                  return null; // Divide by zero
                } else {
                  return ((BigInteger)e0) / ((BigInteger)e1);
                }
              }
              if (isReal) {
                if ((BaseTypes.BigDec)e1 == BaseTypes.BigDec.ZERO) {
                  return null; // Divide by zero
                } else {
                  // BigDec does not have divide and is not a representation of rationals, so we don't do constant folding
                  return null;
                }
              }

              break;
            case BinaryExpr.ResolvedOpcode.Mod:
              if (isInt) {
                if ((BigInteger)e1 == 0) {
                  return null; // Mod by zero
                } else {
                  BigInteger a = BigInteger.Abs((BigInteger)e1);
                  BigInteger d = (BigInteger)e0 % a;
                  return (BigInteger)e0 >= 0 ? d : d + a;
                }
              }
              if (isBV) {
                if ((BigInteger)e1 == 0) {
                  return null; // Mod by zero
                } else {
                  return (BigInteger)e0 % (BigInteger)e1;
                }
              }
              break;
            case BinaryExpr.ResolvedOpcode.LeftShift: {
                if ((BigInteger)e1 < 0) {
                  return null; // Negative shift
                }
                if ((BigInteger)e1 > bin.Type.AsBitVectorType.Width) {
                  return null; // Shift is too large
                }
                return ((BigInteger)e0 << (int)(BigInteger)e1) & MaxBV(bin.E0.Type);
              }
            case BinaryExpr.ResolvedOpcode.RightShift: {
                if ((BigInteger)e1 < 0) {
                  return null; // Negative shift
                }
                if ((BigInteger)e1 > bin.Type.AsBitVectorType.Width) {
                  return null; // Shift too large
                }
                return (BigInteger)e0 >> (int)(BigInteger)e1;
              }
            case BinaryExpr.ResolvedOpcode.And: {
                if ((bool)e0 && e1 == null) {
                  return null;
                }

                return (bool)e0 && (bool)e1;
              }
            case BinaryExpr.ResolvedOpcode.Or: {
                if (!(bool)e0 && e1 == null) {
                  return null;
                }

                return (bool)e0 || (bool)e1;
              }
            case BinaryExpr.ResolvedOpcode.Imp: { // ==> and <==
                if ((bool)e0 && e1 == null) {
                  return null;
                }

                return !(bool)e0 || (bool)e1;
              }
            case BinaryExpr.ResolvedOpcode.Iff: return (bool)e0 == (bool)e1; // <==>
            case BinaryExpr.ResolvedOpcode.Gt:
              if (isAnyInt) {
                return (BigInteger)e0 > (BigInteger)e1;
              }

              if (isBV) {
                return (BigInteger)e0 > (BigInteger)e1;
              }

              if (isAnyReal) {
                return (BaseTypes.BigDec)e0 > (BaseTypes.BigDec)e1;
              }

              break;
            case BinaryExpr.ResolvedOpcode.GtChar:
              if (bin.E0.Type.IsCharType) {
                return ((string)e0)[0] > ((string)e1)[0];
              }

              break;
            case BinaryExpr.ResolvedOpcode.Ge:
              if (isAnyInt) {
                return (BigInteger)e0 >= (BigInteger)e1;
              }

              if (isBV) {
                return (BigInteger)e0 >= (BigInteger)e1;
              }

              if (isAnyReal) {
                return (BaseTypes.BigDec)e0 >= (BaseTypes.BigDec)e1;
              }

              break;
            case BinaryExpr.ResolvedOpcode.GeChar:
              if (bin.E0.Type.IsCharType) {
                return ((string)e0)[0] >= ((string)e1)[0];
              }

              break;
            case BinaryExpr.ResolvedOpcode.Lt:
              if (isAnyInt) {
                return (BigInteger)e0 < (BigInteger)e1;
              }

              if (isBV) {
                return (BigInteger)e0 < (BigInteger)e1;
              }

              if (isAnyReal) {
                return (BaseTypes.BigDec)e0 < (BaseTypes.BigDec)e1;
              }

              break;
            case BinaryExpr.ResolvedOpcode.LtChar:
              if (bin.E0.Type.IsCharType) {
                return ((string)e0)[0] < ((string)e1)[0];
              }

              break;
            case BinaryExpr.ResolvedOpcode.ProperPrefix:
              if (isString) {
                return ((string)e1).StartsWith((string)e0) && !((string)e1).Equals((string)e0);
              }

              break;
            case BinaryExpr.ResolvedOpcode.Le:
              if (isAnyInt) {
                return (BigInteger)e0 <= (BigInteger)e1;
              }

              if (isBV) {
                return (BigInteger)e0 <= (BigInteger)e1;
              }

              if (isAnyReal) {
                return (BaseTypes.BigDec)e0 <= (BaseTypes.BigDec)e1;
              }

              break;
            case BinaryExpr.ResolvedOpcode.LeChar:
              if (bin.E0.Type.IsCharType) {
                return ((string)e0)[0] <= ((string)e1)[0];
              }

              break;
            case BinaryExpr.ResolvedOpcode.Prefix:
              if (isString) {
                return ((string)e1).StartsWith((string)e0);
              }

              break;
            case BinaryExpr.ResolvedOpcode.EqCommon: {
                if (isBool) {
                  return (bool)e0 == (bool)e1;
                } else if (isAnyInt || isBV) {
                  return (BigInteger)e0 == (BigInteger)e1;
                } else if (isAnyReal) {
                  return (BaseTypes.BigDec)e0 == (BaseTypes.BigDec)e1;
                } else if (bin.E0.Type.IsCharType) {
                  return ((string)e0)[0] == ((string)e1)[0];
                }
                break;
              }
            case BinaryExpr.ResolvedOpcode.SeqEq:
              if (isString) {
                return (string)e0 == (string)e1;
              }
              break;
            case BinaryExpr.ResolvedOpcode.SeqNeq:
              if (isString) {
                return (string)e0 != (string)e1;
              }
              break;
            case BinaryExpr.ResolvedOpcode.NeqCommon: {
                if (isBool) {
                  return (bool)e0 != (bool)e1;
                } else if (isAnyInt || isBV) {
                  return (BigInteger)e0 != (BigInteger)e1;
                } else if (isAnyReal) {
                  return (BaseTypes.BigDec)e0 != (BaseTypes.BigDec)e1;
                } else if (bin.E0.Type.IsCharType) {
                  return ((string)e0)[0] != ((string)e1)[0];
                } else if (isString) {
                  return (string)e0 != (string)e1;
                }
                break;
              }
          }
        } else if (e is ConversionExpr ce) {
          object o = GetAnyConst(ce.E, consts);
          if (o == null || ce.E.Type == ce.Type) {
            return o;
          }

          if (ce.E.Type.IsNumericBased(Type.NumericPersuasion.Real) &&
                ce.Type.IsBitVectorType) {
            ((BaseTypes.BigDec)o).FloorCeiling(out var ff, out _);
            if (ff < 0 || ff > MaxBV(ce.Type)) {
              return null; // Out of range
            }
            if (((BaseTypes.BigDec)o) != BaseTypes.BigDec.FromBigInt(ff)) {
              return null; // Out of range
            }
            return ff;
          }

          if (ce.E.Type.IsNumericBased(Type.NumericPersuasion.Real) &&
                ce.Type.IsNumericBased(Type.NumericPersuasion.Int)) {
            ((BaseTypes.BigDec)o).FloorCeiling(out var ff, out _);
            if (AsUnconstrainedType(ce.Type) == null) {
              return null;
            }

            if (((BaseTypes.BigDec)o) != BaseTypes.BigDec.FromBigInt(ff)) {
              return null; // Argument not an integer
            }
            return ff;
          }

          if (ce.E.Type.IsBitVectorType &&
                ce.Type.IsNumericBased(Type.NumericPersuasion.Int)) {
            if (AsUnconstrainedType(ce.Type) == null) {
              return null;
            }

            return o;
          }

          if (ce.E.Type.IsBitVectorType &&
                ce.Type.IsNumericBased(Type.NumericPersuasion.Real)) {
            if (AsUnconstrainedType(ce.Type) == null) {
              return null;
            }

            return BaseTypes.BigDec.FromBigInt((BigInteger)o);
          }

          if (ce.E.Type.IsNumericBased(Type.NumericPersuasion.Int) &&
                ce.Type.IsBitVectorType) {
            BigInteger b = (BigInteger)o;
            if (b < 0 || b > MaxBV(ce.Type)) {
              return null; // Argument out of range
            }
            return o;
          }

          if (ce.E.Type.IsNumericBased(Type.NumericPersuasion.Int) &&
                ce.Type.IsNumericBased(Type.NumericPersuasion.Int)) {
            // This case includes int-based newtypes to int-based new types
            if (AsUnconstrainedType(ce.Type) == null) {
              return null;
            }

            return o;
          }

          if (ce.E.Type.IsNumericBased(Type.NumericPersuasion.Real) &&
                ce.Type.IsNumericBased(Type.NumericPersuasion.Real)) {
            // This case includes real-based newtypes to real-based new types
            if (AsUnconstrainedType(ce.Type) == null) {
              return null;
            }

            return o;
          }

          if (ce.E.Type.IsBitVectorType && ce.Type.IsBitVectorType) {
            BigInteger b = (BigInteger)o;
            if (b < 0 || b > MaxBV(ce.Type)) {
              return null; // Argument out of range
            }
            return o;
          }

          if (ce.E.Type.IsNumericBased(Type.NumericPersuasion.Int) &&
                ce.Type.IsNumericBased(Type.NumericPersuasion.Real)) {
            if (AsUnconstrainedType(ce.Type) == null) {
              return null;
            }

            return BaseTypes.BigDec.FromBigInt((BigInteger)o);
          }

          if (ce.E.Type.IsCharType && ce.Type.IsNumericBased(Type.NumericPersuasion.Int)) {
            char c = ((String)o)[0];
            if (AsUnconstrainedType(ce.Type) == null) {
              return null;
            }

            return new BigInteger(((string)o)[0]);
          }

          if (ce.E.Type.IsCharType && ce.Type.IsBitVectorType) {
            char c = ((String)o)[0];
            if ((int)c > MaxBV(ce.Type)) {
              return null; // Argument out of range
            }
            return new BigInteger(((string)o)[0]);
          }

          if ((ce.E.Type.IsNumericBased(Type.NumericPersuasion.Int) || ce.E.Type.IsBitVectorType) &&
                ce.Type.IsCharType) {
            BigInteger b = (BigInteger)o;
            if (b < BigInteger.Zero || b > new BigInteger(65535)) {
              return null; // Argument out of range
            }
            return ((char)(int)b).ToString();
          }

          if (ce.E.Type.IsCharType &&
              ce.Type.IsNumericBased(Type.NumericPersuasion.Real)) {
            if (AsUnconstrainedType(ce.Type) == null) {
              return null;
            }

            return BaseTypes.BigDec.FromInt(((string)o)[0]);
          }

          if (ce.E.Type.IsNumericBased(Type.NumericPersuasion.Real) &&
                ce.Type.IsCharType) {
            ((BaseTypes.BigDec)o).FloorCeiling(out var ff, out _);
            if (((BaseTypes.BigDec)o) != BaseTypes.BigDec.FromBigInt(ff)) {
              return null; // Argument not an integer
            }
            if (ff < BigInteger.Zero || ff > new BigInteger(65535)) {
              return null; // Argument out of range
            }
            return ((char)(int)ff).ToString();
          }

        } else if (e is SeqSelectExpr sse) {
          var b = GetAnyConst(sse.Seq, consts) as string;
          BigInteger index = (BigInteger)GetAnyConst(sse.E0, consts);
          if (b == null) {
            return null;
          }

          if (index < 0 || index >= b.Length || index > Int32.MaxValue) {
            return null; // Index out of range
          }
          return b[(int)index].ToString();
        } else if (e is ITEExpr ite) {
          Object b = GetAnyConst(ite.Test, consts);
          if (b == null) {
            return null;
          }

          return ((bool)b) ? GetAnyConst(ite.Thn, consts) : GetAnyConst(ite.Els, consts);
        } else if (e is ConcreteSyntaxExpression n) {
          return GetAnyConst(n.ResolvedExpression, consts);
        } else {
          return null;
        }
        return null;
      };
      GetConst = (Expression e) => {
        Object ee = GetAnyConst(e.Resolved ?? e, new Stack<ConstantField>());
        return ee as BigInteger?;
      };
      // Now, then, let's go through them types.
      // FIXME - should first go through the bounds to find the most constraining values
      // then check those values against the possible types. Note that also presumes the types are in order.
      BigInteger? lowest = null;
      BigInteger? highest = null;
      foreach (var bound in bounds) {
        if (bound is ComprehensionExpr.IntBoundedPool) {
          var bnd = (ComprehensionExpr.IntBoundedPool)bound;
          if (bnd.LowerBound != null) {
            BigInteger? lower = GetConst(bnd.LowerBound);
            if (lower != null && (lowest == null || lower < lowest)) {
              lowest = lower;
            }
          }
          if (bnd.UpperBound != null) {
            BigInteger? upper = GetConst(bnd.UpperBound);
            if (upper != null && (highest == null || upper > highest)) {
              highest = upper;
            }
          }
        }
      }
      foreach (var nativeT in nativeTypeChoices ?? NativeTypes) {
        bool lowerOk = (lowest != null && nativeT.LowerBound <= lowest);
        bool upperOk = (highest != null && nativeT.UpperBound >= highest);
        if (lowerOk && upperOk) {
          bigEnoughNativeTypes.Add(nativeT);
        } else if (nativeTypeChoices != null) {
          reporter.Error(MessageSource.Resolver, dd,
            "Dafny's heuristics failed to confirm '{0}' to be a compatible native type.  " +
            "Hint: try writing a newtype constraint of the form 'i:int | lowerBound <= i < upperBound && (...any additional constraints...)'",
            nativeT.Name);
          return;
        }
      }

      // Finally, of the big-enough native types, pick the first one that is
      // supported by the selected target compiler.
      foreach (var nativeT in bigEnoughNativeTypes) {
        if (DafnyOptions.O.Compiler.SupportedNativeTypes.Contains(nativeT.Name)) {
          dd.NativeType = nativeT;
          break;
        }
      }
      if (dd.NativeType != null) {
        // Give an info message saying which type was selected--unless the user requested
        // one particular native type, in which case that must have been the one picked.
        if (nativeTypeChoices != null && nativeTypeChoices.Count == 1) {
          Contract.Assert(dd.NativeType == nativeTypeChoices[0]);
        } else {
          reporter.Info(MessageSource.Resolver, dd.tok, "newtype " + dd.Name + " resolves as {:nativeType \"" + dd.NativeType.Name + "\"} (Detected Range: " + lowest + " .. " + highest + ")");
        }
      } else if (nativeTypeChoices != null) {
        reporter.Error(MessageSource.Resolver, dd,
          "None of the types given in :nativeType arguments is supported by the current compilation target. Try supplying others.");
      } else if (mustUseNativeType) {
        reporter.Error(MessageSource.Resolver, dd,
          "Dafny's heuristics cannot find a compatible native type.  " +
          "Hint: try writing a newtype constraint of the form 'i:int | lowerBound <= i < upperBound && (...any additional constraints...)'");
      }
    }

    /// <summary>
    /// Check that the 'older' modifier on parameters is used correctly and report any errors of the contrary.
    /// </summary>
    void CheckOlderParameters(Function f) {
      Contract.Requires(f != null);

      if (!f.ResultType.IsBoolType || f is PrefixPredicate || f is ExtremePredicate) {
        // parameters are not allowed to be marked 'older'
        foreach (var formal in f.Formals) {
          if (formal.IsOlder) {
            reporter.Error(MessageSource.Resolver, formal.tok, "only predicates and two-state predicates are allowed 'older' parameters");
          }
        }
      }
    }

    // ------------------------------------------------------------------------------------------------------
    // ----- CheckExpression --------------------------------------------------------------------------------
    // ------------------------------------------------------------------------------------------------------
    #region CheckExpression
    /// <summary>
    /// This method computes ghost interests in the statement portion of StmtExpr's and
    /// checks for hint restrictions in any CalcStmt.
    /// </summary>
    void CheckExpression(Expression expr, Resolver resolver, ICodeContext codeContext) {
      Contract.Requires(expr != null);
      Contract.Requires(resolver != null);
      Contract.Requires(codeContext != null);
      var v = new CheckExpression_Visitor(resolver, codeContext);
      v.Visit(expr);
    }
    /// <summary>
    /// This method computes ghost interests in the statement portion of StmtExpr's and
    /// checks for hint restrictions in any CalcStmt. In any ghost context, it also
    /// changes the bound variables of all let- and let-such-that expressions to ghost.
    /// It also performs substitutions in DefaultValueExpression's.
    /// </summary>
    void CheckExpression(Statement stmt, Resolver resolver, ICodeContext codeContext) {
      Contract.Requires(stmt != null);
      Contract.Requires(resolver != null);
      Contract.Requires(codeContext != null);
      var v = new CheckExpression_Visitor(resolver, codeContext);
      v.Visit(stmt);
    }
    class CheckExpression_Visitor : ResolverBottomUpVisitor {
      readonly ICodeContext CodeContext;
      public CheckExpression_Visitor(Resolver resolver, ICodeContext codeContext)
        : base(resolver) {
        Contract.Requires(resolver != null);
        Contract.Requires(codeContext != null);
        CodeContext = codeContext;
      }
      protected override void VisitOneExpr(Expression expr) {
        if (expr is StmtExpr) {
          var e = (StmtExpr)expr;
          resolver.ComputeGhostInterest(e.S, true, "a statement expression", CodeContext);
        } else if (expr is LetExpr) {
          var e = (LetExpr)expr;
          if (CodeContext.IsGhost) {
            foreach (var bv in e.BoundVars) {
              bv.MakeGhost();
            }
          }
        }
      }

      protected override void VisitOneStmt(Statement stmt) {
        if (stmt is CalcStmt calc) {
          foreach (var h in calc.Hints) {
            resolver.CheckLocalityUpdates(h, new HashSet<LocalVariable>(), "a hint");
          }
        } else if (stmt is AssertStmt astmt && astmt.Proof != null) {
          resolver.CheckLocalityUpdates(astmt.Proof, new HashSet<LocalVariable>(), "an assert-by body");
        } else if (stmt is ForallStmt forall && forall.Body != null) {
          resolver.CheckLocalityUpdates(forall.Body, new HashSet<LocalVariable>(), "a forall statement");
        }
      }
    }
    #endregion

    // ------------------------------------------------------------------------------------------------------
    // ----- FuelAdjustmentChecks ---------------------------------------------------------------------------
    // ------------------------------------------------------------------------------------------------------
    #region FuelAdjustmentChecks

    protected void CheckForFuelAdjustments(IToken tok, Attributes attrs, ModuleDefinition currentModule) {
      List<List<Expression>> results = Attributes.FindAllExpressions(attrs, "fuel");

      if (results != null) {
        foreach (List<Expression> args in results) {
          if (args != null && args.Count >= 2) {
            // Try to extract the function from the first argument
            MemberSelectExpr selectExpr = args[0].Resolved as MemberSelectExpr;
            if (selectExpr != null) {
              Function f = selectExpr.Member as Function;
              if (f != null) {
                f.IsFueled = true;
                if (args.Count >= 3) {
                  LiteralExpr literalLow = args[1] as LiteralExpr;
                  LiteralExpr literalHigh = args[2] as LiteralExpr;
                  if (literalLow != null && literalLow.Value is BigInteger && literalHigh != null && literalHigh.Value is BigInteger) {
                    BigInteger low = (BigInteger)literalLow.Value;
                    BigInteger high = (BigInteger)literalHigh.Value;
                    if (!(high == low + 1 || (low == 0 && high == 0))) {
                      reporter.Error(MessageSource.Resolver, tok, "fuel setting for function {0} must have high value == 1 + low value", f.Name);
                    }
                  }
                }
              }
            }
          }
        }
      }
    }

    public class FuelAdjustment_Context {
      public ModuleDefinition currentModule;
      public FuelAdjustment_Context(ModuleDefinition currentModule) {
        this.currentModule = currentModule;
      }
    }

    class FuelAdjustment_Visitor : ResolverTopDownVisitor<FuelAdjustment_Context> {
      public FuelAdjustment_Visitor(Resolver resolver)
        : base(resolver) {
        Contract.Requires(resolver != null);
      }

      protected override bool VisitOneStmt(Statement stmt, ref FuelAdjustment_Context st) {
        resolver.CheckForFuelAdjustments(stmt.Tok, stmt.Attributes, st.currentModule);
        return true;
      }
    }

    #endregion FuelAdjustmentChecks

    // ------------------------------------------------------------------------------------------------------
    // ----- ExtremePredicateChecks -------------------------------------------------------------------------
    // ------------------------------------------------------------------------------------------------------
    #region ExtremePredicateChecks
    enum CallingPosition { Positive, Negative, Neither }
    static CallingPosition Invert(CallingPosition cp) {
      switch (cp) {
        case CallingPosition.Positive: return CallingPosition.Negative;
        case CallingPosition.Negative: return CallingPosition.Positive;
        default: return CallingPosition.Neither;
      }
    }

    class FindFriendlyCalls_Visitor : ResolverTopDownVisitor<CallingPosition> {
      public readonly bool IsCoContext;
      public readonly bool ContinuityIsImportant;
      public FindFriendlyCalls_Visitor(Resolver resolver, bool co, bool continuityIsImportant)
        : base(resolver) {
        Contract.Requires(resolver != null);
        this.IsCoContext = co;
        this.ContinuityIsImportant = continuityIsImportant;
      }

      protected override bool VisitOneExpr(Expression expr, ref CallingPosition cp) {
        if (expr is UnaryOpExpr) {
          var e = (UnaryOpExpr)expr;
          if (e.Op == UnaryOpExpr.Opcode.Not) {
            // for the sub-parts, use Invert(cp)
            cp = Invert(cp);
            return true;
          }
        } else if (expr is BinaryExpr) {
          var e = (BinaryExpr)expr;
          switch (e.ResolvedOp) {
            case BinaryExpr.ResolvedOpcode.And:
            case BinaryExpr.ResolvedOpcode.Or:
              return true;  // do the sub-parts with the same "cp"
            case BinaryExpr.ResolvedOpcode.Imp:
              Visit(e.E0, Invert(cp));
              Visit(e.E1, cp);
              return false;  // don't recurse (again) on the sub-parts
            default:
              break;
          }
        } else if (expr is NestedMatchExpr) {
          var e = (NestedMatchExpr)expr;
          Visit(e.Source, CallingPosition.Neither);
          var theCp = cp;
          e.Cases.Iter(kase => Visit(kase.Body, theCp));
          return false;
        } else if (expr is MatchExpr) {
          var e = (MatchExpr)expr;
          Visit(e.Source, CallingPosition.Neither);
          var theCp = cp;
          e.Cases.Iter(kase => Visit(kase.Body, theCp));
          return false;
        } else if (expr is ITEExpr) {
          var e = (ITEExpr)expr;
          Visit(e.Test, CallingPosition.Neither);
          Visit(e.Thn, cp);
          Visit(e.Els, cp);
          return false;
        } else if (expr is LetExpr) {
          var e = (LetExpr)expr;
          foreach (var rhs in e.RHSs) {
            Visit(rhs, CallingPosition.Neither);
          }
          var cpBody = cp;
          if (!e.Exact) {
            // a let-such-that expression introduces an existential that may depend on the _k in a least/greatest predicate, so we disallow recursive calls in the body of the let-such-that
            if (IsCoContext && cp == CallingPosition.Positive) {
              cpBody = CallingPosition.Neither;
            } else if (!IsCoContext && cp == CallingPosition.Negative) {
              cpBody = CallingPosition.Neither;
            }
          }
          Visit(e.Body, cpBody);
          return false;
        } else if (expr is QuantifierExpr) {
          var e = (QuantifierExpr)expr;
          Contract.Assert(e.SplitQuantifier == null); // No split quantifiers during resolution
          var cpos = IsCoContext ? cp : Invert(cp);
          if (ContinuityIsImportant) {
            if ((cpos == CallingPosition.Positive && e is ExistsExpr) || (cpos == CallingPosition.Negative && e is ForallExpr)) {
              if (e.Bounds.Exists(bnd => bnd == null || (bnd.Virtues & ComprehensionExpr.BoundedPool.PoolVirtues.Finite) == 0)) {
                // To ensure continuity of extreme predicates, don't allow calls under an existential (resp. universal) quantifier
                // for greatest (resp. least) predicates).
                cp = CallingPosition.Neither;
              }
            }
          }
          Visit(e.LogicalBody(), cp);
          return false;
        } else if (expr is StmtExpr) {
          var e = (StmtExpr)expr;
          Visit(e.E, cp);
          Visit(e.S, CallingPosition.Neither);
          return false;
        } else if (expr is ConcreteSyntaxExpression) {
          // do the sub-parts with the same "cp"
          return true;
        }
        // do the sub-parts with cp := Neither
        cp = CallingPosition.Neither;
        return true;
      }
    }

    void KNatMismatchError(IToken tok, string contextName, ExtremePredicate.KType contextK, ExtremePredicate.KType calleeK) {
      var hint = contextK == ExtremePredicate.KType.Unspecified ? string.Format(" (perhaps try declaring '{0}' as '{0}[nat]')", contextName) : "";
      reporter.Error(MessageSource.Resolver, tok,
        "this call does not type check, because the context uses a _k parameter of type {0} whereas the callee uses a _k parameter of type {1}{2}",
        contextK == ExtremePredicate.KType.Nat ? "nat" : "ORDINAL",
        calleeK == ExtremePredicate.KType.Nat ? "nat" : "ORDINAL",
        hint);
    }

    class ExtremePredicateChecks_Visitor : FindFriendlyCalls_Visitor {
      readonly ExtremePredicate context;
      public ExtremePredicateChecks_Visitor(Resolver resolver, ExtremePredicate context)
        : base(resolver, context is GreatestPredicate, context.KNat) {
        Contract.Requires(resolver != null);
        Contract.Requires(context != null);
        this.context = context;
      }
      protected override bool VisitOneExpr(Expression expr, ref CallingPosition cp) {
        if (expr is FunctionCallExpr) {
          var e = (FunctionCallExpr)expr;
          if (ModuleDefinition.InSameSCC(context, e.Function)) {
            // we're looking at a recursive call
            if (!(context is LeastPredicate ? e.Function is LeastPredicate : e.Function is GreatestPredicate)) {
              resolver.reporter.Error(MessageSource.Resolver, e, "a recursive call from a {0} can go only to other {0}s", context.WhatKind);
            } else if (context.KNat != ((ExtremePredicate)e.Function).KNat) {
              resolver.KNatMismatchError(e.tok, context.Name, context.TypeOfK, ((ExtremePredicate)e.Function).TypeOfK);
            } else if (cp != CallingPosition.Positive) {
              var msg = string.Format("a {0} can be called recursively only in positive positions", context.WhatKind);
              if (ContinuityIsImportant && cp == CallingPosition.Neither) {
                // this may be inside an non-friendly quantifier
                msg += string.Format(" and cannot sit inside an unbounded {0} quantifier", context is LeastPredicate ? "universal" : "existential");
              } else {
                // we don't care about the continuity restriction or
                // the extreme-call is not inside an quantifier, so don't bother mentioning the part of existentials/universals in the error message
              }
              resolver.reporter.Error(MessageSource.Resolver, e, msg);
            } else {
              e.CoCall = FunctionCallExpr.CoCallResolution.Yes;
              resolver.reporter.Info(MessageSource.Resolver, e.tok, e.Function.Name + "#[_k - 1]");
            }
          }
          // do the sub-parts with cp := Neither
          cp = CallingPosition.Neither;
          return true;
        }
        return base.VisitOneExpr(expr, ref cp);
      }
      protected override bool VisitOneStmt(Statement stmt, ref CallingPosition st) {
        if (stmt is CallStmt) {
          var s = (CallStmt)stmt;
          if (ModuleDefinition.InSameSCC(context, s.Method)) {
            // we're looking at a recursive call
            resolver.reporter.Error(MessageSource.Resolver, stmt.Tok, "a recursive call from a {0} can go only to other {0}s", context.WhatKind);
          }
          // do the sub-parts with the same "cp"
          return true;
        } else {
          return base.VisitOneStmt(stmt, ref st);
        }
      }
    }

    void ExtremePredicateChecks(Expression expr, ExtremePredicate context, CallingPosition cp) {
      Contract.Requires(expr != null);
      Contract.Requires(context != null);
      var v = new ExtremePredicateChecks_Visitor(this, context);
      v.Visit(expr, cp);
    }
    #endregion ExtremePredicateChecks

    // ------------------------------------------------------------------------------------------------------
    // ----- ExtremeLemmaChecks -----------------------------------------------------------------------------
    // ------------------------------------------------------------------------------------------------------
    #region ExtremeLemmaChecks
    class ExtremeLemmaChecks_Visitor : ResolverBottomUpVisitor {
      ExtremeLemma context;
      public ExtremeLemmaChecks_Visitor(Resolver resolver, ExtremeLemma context)
        : base(resolver) {
        Contract.Requires(resolver != null);
        Contract.Requires(context != null);
        this.context = context;
      }
      protected override void VisitOneStmt(Statement stmt) {
        if (stmt is CallStmt) {
          var s = (CallStmt)stmt;
          if (s.Method is ExtremeLemma || s.Method is PrefixLemma) {
            // all is cool
          } else {
            // the call goes from an extreme lemma context to a non-extreme-lemma callee
            if (ModuleDefinition.InSameSCC(context, s.Method)) {
              // we're looking at a recursive call (to a non-extreme-lemma)
              resolver.reporter.Error(MessageSource.Resolver, s.Tok, "a recursive call from a {0} can go only to other {0}s and prefix lemmas", context.WhatKind);
            }
          }
        }
      }
      protected override void VisitOneExpr(Expression expr) {
        if (expr is FunctionCallExpr) {
          var e = (FunctionCallExpr)expr;
          // the call goes from a greatest lemma context to a non-greatest-lemma callee
          if (ModuleDefinition.InSameSCC(context, e.Function)) {
            // we're looking at a recursive call (to a non-greatest-lemma)
            resolver.reporter.Error(MessageSource.Resolver, e.tok, "a recursive call from a greatest lemma can go only to other greatest lemmas and prefix lemmas");
          }
        }
      }
    }
    void ExtremeLemmaChecks(Statement stmt, ExtremeLemma context) {
      Contract.Requires(stmt != null);
      Contract.Requires(context != null);
      var v = new ExtremeLemmaChecks_Visitor(this, context);
      v.Visit(stmt);
    }
    void ExtremeLemmaChecks(Expression expr, ExtremeLemma context) {
      Contract.Requires(context != null);
      if (expr == null) {
        return;
      }

      var v = new ExtremeLemmaChecks_Visitor(this, context);
      v.Visit(expr);
    }
    #endregion ExtremeLemmaChecks

    // ------------------------------------------------------------------------------------------------------
    // ----- CheckTypeCharacteristics -----------------------------------------------------------------------
    // ------------------------------------------------------------------------------------------------------
    #region CheckTypeCharacteristics
    void CheckTypeCharacteristics_Stmt(Statement stmt, bool isGhost) {
      Contract.Requires(stmt != null);
      var v = new CheckTypeCharacteristics_Visitor(this);
      v.Visit(stmt, isGhost);
    }
    void CheckTypeCharacteristics_Expr(Expression expr, bool isGhost) {
      Contract.Requires(expr != null);
      var v = new CheckTypeCharacteristics_Visitor(this);
      v.Visit(expr, isGhost);
    }
    public void CheckTypeCharacteristics_Type(IToken tok, Type type, bool isGhost) {
      Contract.Requires(tok != null);
      Contract.Requires(type != null);
      var v = new CheckTypeCharacteristics_Visitor(this);
      v.VisitType(tok, type, isGhost);
    }

    /// <summary>
    /// This visitor checks that type characteristics are respected in all (implicitly or explicitly)
    /// declared types. Note that equality-support is checked only in compiled contexts.
    /// In addition, this visitor checks that operations that require equality are applied to
    /// types that really do support equality; this, too, is checked only in compiled contexts.
    /// </summary>
    class CheckTypeCharacteristics_Visitor : ResolverTopDownVisitor<bool> {
      public CheckTypeCharacteristics_Visitor(Resolver resolver)
        : base(resolver) {
        Contract.Requires(resolver != null);
      }
      protected override bool VisitOneStmt(Statement stmt, ref bool inGhostContext) {
        if (stmt.IsGhost) {
          inGhostContext = true;
        }
        // In the sequel, do two things:
        //  * Call VisitType on any type that occurs in the statement
        //  * If the statement introduces ghost components, handle those components here
        //    rather than letting the default visitor handle them
        if (stmt is VarDeclStmt) {
          var s = (VarDeclStmt)stmt;
          foreach (var v in s.Locals) {
            VisitType(v.Tok, v.Type, inGhostContext || v.IsGhost);
          }
        } else if (stmt is VarDeclPattern) {
          var s = (VarDeclPattern)stmt;
          foreach (var v in s.LocalVars) {
            VisitType(v.Tok, v.Type, inGhostContext || v.IsGhost);
          }
        } else if (stmt is AssignStmt) {
          var s = (AssignStmt)stmt;
          if (s.Rhs is TypeRhs tRhs) {
            VisitType(tRhs.Tok, tRhs.Type, inGhostContext);
          }
        } else if (stmt is AssignSuchThatStmt) {
          var s = (AssignSuchThatStmt)stmt;
          Visit(Attributes.SubExpressions(s.Attributes), true);
          Visit(s.Expr, inGhostContext);
          foreach (var lhs in s.Lhss) {
            Visit(lhs, inGhostContext);
          }
          return false;
        } else if (stmt is WhileStmt) {
          var s = (WhileStmt)stmt;
          // all subexpressions are ghost, except the guard
          Visit(s.LoopSpecificationExpressions, true);
          if (s.Guard != null) {
            Visit(s.Guard, inGhostContext);
          }
          Visit(s.SubStatements, inGhostContext);
          return false;
        } else if (stmt is AlternativeLoopStmt) {
          var s = (AlternativeLoopStmt)stmt;
          // all subexpressions are ghost, except the guards
          Visit(s.LoopSpecificationExpressions, true);
          foreach (var alt in s.Alternatives) {
            Visit(alt.Guard, inGhostContext);
          }
          Visit(s.SubStatements, inGhostContext);
          return false;
        } else if (stmt is ForLoopStmt) {
          var s = (ForLoopStmt)stmt;
          // all subexpressions are ghost, except the bounds
          Visit(s.LoopSpecificationExpressions, true);
          Visit(s.Start, inGhostContext);
          if (s.End != null) {
            Visit(s.End, inGhostContext);
          }
          Visit(s.SubStatements, inGhostContext);
          return false;
        } else if (stmt is CallStmt) {
          var s = (CallStmt)stmt;
          CheckTypeInstantiation(s.Tok, s.Method.WhatKind, s.Method.Name, s.Method.TypeArgs, s.MethodSelect.TypeApplication_JustMember, inGhostContext);
          // recursively visit all subexpressions, noting that some of them may correspond to ghost formal parameters
          Contract.Assert(s.Lhs.Count == s.Method.Outs.Count);
          for (var i = 0; i < s.Method.Outs.Count; i++) {
            Visit(s.Lhs[i], inGhostContext || s.Method.Outs[i].IsGhost);
          }
          Visit(s.Receiver, inGhostContext);
          Contract.Assert(s.Args.Count == s.Method.Ins.Count);
          for (var i = 0; i < s.Method.Ins.Count; i++) {
            Visit(s.Args[i], inGhostContext || s.Method.Ins[i].IsGhost);
          }
          return false;
        } else if (stmt is ForallStmt) {
          var s = (ForallStmt)stmt;
          foreach (var v in s.BoundVars) {
            VisitType(v.Tok, v.Type, inGhostContext);
          }
          // do substatements and subexpressions, noting that ensures clauses are ghost
          Visit(Attributes.SubExpressions(s.Attributes), true);
          if (s.Range != null) {
            Visit(s.Range, inGhostContext);
          }
          foreach (var ee in s.Ens) {
            Visit(Attributes.SubExpressions(ee.Attributes), true);
            Visit(ee.E, true);
          }
          Visit(s.SubStatements, inGhostContext);
          return false;
        } else if (stmt is ExpectStmt) {
          var s = (ExpectStmt)stmt;
          Visit(Attributes.SubExpressions(s.Attributes), true);
          Visit(s.Expr, inGhostContext);
          if (s.Message != null) {
            Visit(s.Message, inGhostContext);
          }
          return false;
        }
        return true;
      }

      protected override bool VisitOneExpr(Expression expr, ref bool inGhostContext) {
        // Do two things:
        //  * Call VisitType on any type that occurs in the statement
        //  * If the expression introduces ghost components, handle those components here
        //    rather than letting the default visitor handle them
        if (expr is BinaryExpr && !inGhostContext) {
          var e = (BinaryExpr)expr;
          var t0 = e.E0.Type.NormalizeExpand();
          var t1 = e.E1.Type.NormalizeExpand();
          switch (e.Op) {
            case BinaryExpr.Opcode.Eq:
            case BinaryExpr.Opcode.Neq:
              // First, check some special cases that can always be compared against--for example, a datatype value (like Nil) that takes no parameters
              if (CanCompareWith(e.E0)) {
                // that's cool
              } else if (CanCompareWith(e.E1)) {
                // oh yeah!
              } else if (!t0.PartiallySupportsEquality) {
                resolver.reporter.Error(MessageSource.Resolver, e.E0, "{0} can only be applied to expressions of types that support equality (got {1}){2}", BinaryExpr.OpcodeString(e.Op), t0, TypeEqualityErrorMessageHint(t0));
              } else if (!t1.PartiallySupportsEquality) {
                resolver.reporter.Error(MessageSource.Resolver, e.E1, "{0} can only be applied to expressions of types that support equality (got {1}){2}", BinaryExpr.OpcodeString(e.Op), t1, TypeEqualityErrorMessageHint(t1));
              }
              break;
            default:
              switch (e.ResolvedOp) {
                // Note, all operations on sets, multisets, and maps are guaranteed to work because of restrictions placed on how
                // these types are instantiated.  (Except: This guarantee does not apply to equality on maps, because the Range type
                // of maps is not restricted, only the Domain type.  However, the equality operator is checked above.)
                case BinaryExpr.ResolvedOpcode.InSeq:
                case BinaryExpr.ResolvedOpcode.NotInSeq:
                case BinaryExpr.ResolvedOpcode.Prefix:
                case BinaryExpr.ResolvedOpcode.ProperPrefix:
                  if (!t1.SupportsEquality) {
                    resolver.reporter.Error(MessageSource.Resolver, e.E1, "{0} can only be applied to expressions of sequence types that support equality (got {1}){2}", BinaryExpr.OpcodeString(e.Op), t1, TypeEqualityErrorMessageHint(t1));
                  } else if (!t0.SupportsEquality) {
                    if (e.ResolvedOp == BinaryExpr.ResolvedOpcode.InSet || e.ResolvedOp == BinaryExpr.ResolvedOpcode.NotInSeq) {
                      resolver.reporter.Error(MessageSource.Resolver, e.E0, "{0} can only be applied to expressions of types that support equality (got {1}){2}", BinaryExpr.OpcodeString(e.Op), t0, TypeEqualityErrorMessageHint(t0));
                    } else {
                      resolver.reporter.Error(MessageSource.Resolver, e.E0, "{0} can only be applied to expressions of sequence types that support equality (got {1}){2}", BinaryExpr.OpcodeString(e.Op), t0, TypeEqualityErrorMessageHint(t0));
                    }
                  }
                  break;
                default:
                  break;
              }
              break;
          }
        } else if (expr is ComprehensionExpr) {
          var e = (ComprehensionExpr)expr;
          foreach (var bv in e.BoundVars) {
            VisitType(bv.tok, bv.Type, inGhostContext);
          }
        } else if (expr is LetExpr) {
          var e = (LetExpr)expr;
          Visit(Attributes.SubExpressions(e.Attributes), true);
          if (e.Exact) {
            Contract.Assert(e.LHSs.Count == e.RHSs.Count);
            for (var i = 0; i < e.LHSs.Count; i++) {
              // The VisitPattern function visits all BoundVar's in a pattern and returns
              // "true" if all variables are ghost.
              bool VisitPattern(CasePattern<BoundVar> pat, bool patternGhostContext) {
                if (pat.Var != null) {
                  VisitType(pat.tok, pat.Var.Type, patternGhostContext || pat.Var.IsGhost);
                  return pat.Var.IsGhost;
                } else {
                  var allGhost = true;
                  Contract.Assert(pat.Ctor != null);
                  Contract.Assert(pat.Ctor.Formals.Count == pat.Arguments.Count);
                  for (var i = 0; i < pat.Ctor.Formals.Count; i++) {
                    var formal = pat.Ctor.Formals[i];
                    var arg = pat.Arguments[i];
                    // don't use short-circuit booleans in the following line, because we want to visit all nested patterns
                    allGhost &= VisitPattern(arg, patternGhostContext || formal.IsGhost);
                  }
                  return allGhost;
                }
              }

              var allGhosts = VisitPattern(e.LHSs[i], inGhostContext);
              Visit(e.RHSs[i], inGhostContext || allGhosts);
            }
          } else {
            Contract.Assert(e.RHSs.Count == 1);
            var allGhost = true;
            foreach (var bv in e.BoundVars) {
              if (!bv.IsGhost) {
                allGhost = false;
              }
              VisitType(bv.tok, bv.Type, inGhostContext || bv.IsGhost);
            }
            Visit(e.RHSs[0], inGhostContext || allGhost);
          }
          Visit(e.Body, inGhostContext);
          return false;
        } else if (expr is MemberSelectExpr) {
          var e = (MemberSelectExpr)expr;
          if (e.Member is Function || e.Member is Method) {
            CheckTypeInstantiation(e.tok, e.Member.WhatKind, e.Member.Name, ((ICallable)e.Member).TypeArgs, e.TypeApplication_JustMember, inGhostContext);
          }
        } else if (expr is FunctionCallExpr) {
          var e = (FunctionCallExpr)expr;
          CheckTypeInstantiation(e.tok, e.Function.WhatKind, e.Function.Name, e.Function.TypeArgs, e.TypeApplication_JustFunction, inGhostContext);
          // recursively visit all subexpressions (all actual parameters), noting which ones correspond to ghost formal parameters
          Visit(e.Receiver, inGhostContext);
          Contract.Assert(e.Args.Count == e.Function.Formals.Count);
          for (var i = 0; i < e.Args.Count; i++) {
            Visit(e.Args[i], inGhostContext || e.Function.Formals[i].IsGhost);
          }
          return false;  // we've done what there is to be done
        } else if (expr is DatatypeValue) {
          var e = (DatatypeValue)expr;
          // recursively visit all subexpressions (all actual parameters), noting which ones correspond to ghost formal parameters
          Contract.Assert(e.Arguments.Count == e.Ctor.Formals.Count);
          for (var i = 0; i < e.Arguments.Count; i++) {
            Visit(e.Arguments[i], inGhostContext || e.Ctor.Formals[i].IsGhost);
          }
          return false;  // we've done what there is to be done
        } else if (expr is SetDisplayExpr || expr is MultiSetDisplayExpr || expr is MapDisplayExpr || expr is SeqConstructionExpr ||
                   expr is MultiSetFormingExpr || expr is StaticReceiverExpr) {
          // This catches other expressions whose type may potentially be illegal
          VisitType(expr.tok, expr.Type, inGhostContext);
        } else if (expr is StmtExpr) {
          var e = (StmtExpr)expr;
          Visit(e.S, true);
          Visit(e.E, inGhostContext);
          return false;
        }
        return true;
      }

      public void VisitType(IToken tok, Type type, bool inGhostContext) {
        Contract.Requires(tok != null);
        Contract.Requires(type != null);
        type = type.Normalize();  // we only do a .Normalize() here, because we want to keep stop at any type synonym or subset type
        if (type is BasicType) {
          // fine
        } else if (type is SetType) {
          var st = (SetType)type;
          var argType = st.Arg;
          if (!inGhostContext && !argType.SupportsEquality) {
            resolver.reporter.Error(MessageSource.Resolver, tok, "{2}set argument type must support equality (got {0}){1}", argType, TypeEqualityErrorMessageHint(argType), st.Finite ? "" : "i");
          }
          VisitType(tok, argType, inGhostContext);

        } else if (type is MultiSetType) {
          var argType = ((MultiSetType)type).Arg;
          if (!inGhostContext && !argType.SupportsEquality) {
            resolver.reporter.Error(MessageSource.Resolver, tok, "multiset argument type must support equality (got {0}){1}", argType, TypeEqualityErrorMessageHint(argType));

          }
          VisitType(tok, argType, inGhostContext);
        } else if (type is MapType) {
          var mt = (MapType)type;
          if (!inGhostContext && !mt.Domain.SupportsEquality) {
            resolver.reporter.Error(MessageSource.Resolver, tok, "{2}map domain type must support equality (got {0}){1}", mt.Domain, TypeEqualityErrorMessageHint(mt.Domain), mt.Finite ? "" : "i");
          }
          VisitType(tok, mt.Domain, inGhostContext);
          VisitType(tok, mt.Range, inGhostContext);

        } else if (type is SeqType) {
          Type argType = ((SeqType)type).Arg;
          VisitType(tok, argType, inGhostContext);

        } else if (type is UserDefinedType) {
          var udt = (UserDefinedType)type;
          Contract.Assert(udt.ResolvedClass != null);
          var formalTypeArgs = udt.ResolvedClass.TypeArgs;
          Contract.Assert(formalTypeArgs != null);
          CheckTypeInstantiation(udt.tok, "type", udt.ResolvedClass.Name, formalTypeArgs, udt.TypeArgs, inGhostContext);

        } else if (type is TypeProxy) {
          // the type was underconstrained; this is checked elsewhere, but it is not in violation of the equality-type test
        } else {
          Contract.Assert(false); throw new cce.UnreachableException();  // unexpected type
        }
      }

      void CheckTypeInstantiation(IToken tok, string what, string className, List<TypeParameter> formalTypeArgs, List<Type> actualTypeArgs, bool inGhostContext) {
        Contract.Requires(tok != null);
        Contract.Requires(what != null);
        Contract.Requires(className != null);
        Contract.Requires(formalTypeArgs != null);
        Contract.Requires(actualTypeArgs != null);
        Contract.Requires(formalTypeArgs.Count == actualTypeArgs.Count);

        for (var i = 0; i < formalTypeArgs.Count; i++) {
          var formal = formalTypeArgs[i];
          var actual = actualTypeArgs[i];
          if (!CheckCharacteristics(formal.Characteristics, actual, inGhostContext, out var whatIsWrong, out var hint)) {
            resolver.reporter.Error(MessageSource.Resolver, tok, "type parameter{0} ({1}) passed to {2} {3} must support {4} (got {5}){6}",
              actualTypeArgs.Count == 1 ? "" : " " + i, formal.Name, what, className, whatIsWrong, actual, hint);
          }
          VisitType(tok, actual, inGhostContext);
        }
      }

      bool CheckCharacteristics(TypeParameter.TypeParameterCharacteristics formal, Type actual, bool inGhostContext, out string whatIsWrong, out string hint) {
        Contract.Ensures(Contract.Result<bool>() || (Contract.ValueAtReturn(out whatIsWrong) != null && Contract.ValueAtReturn(out hint) != null));
        if (!inGhostContext && formal.EqualitySupport != TypeParameter.EqualitySupportValue.Unspecified && !actual.SupportsEquality) {
          whatIsWrong = "equality";
          hint = TypeEqualityErrorMessageHint(actual);
          return false;
        }
        var cl = (actual.Normalize() as UserDefinedType)?.ResolvedClass;
        var tp = (TopLevelDecl)(cl as TypeParameter) ?? cl as OpaqueTypeDecl;
        if (formal.HasCompiledValue && (inGhostContext ? !actual.IsNonempty : !actual.HasCompilableValue)) {
          whatIsWrong = "auto-initialization";
          hint = tp == null ? "" :
            string.Format(" (perhaps try declaring {2} '{0}' on line {1} as '{0}(0)', which says it can only be instantiated with a type that supports auto-initialization)", tp.Name, tp.tok.line, tp.WhatKind);
          return false;
        }
        if (formal.IsNonempty && !actual.IsNonempty) {
          whatIsWrong = "nonempty";
          hint = tp == null ? "" :
            string.Format(" (perhaps try declaring {2} '{0}' on line {1} as '{0}(00)', which says it can only be instantiated with a nonempty type)", tp.Name, tp.tok.line, tp.WhatKind);
          return false;
        }
        if (formal.ContainsNoReferenceTypes && actual.MayInvolveReferences) {
          whatIsWrong = "no references";
          hint = tp == null ? "" :
            string.Format(" (perhaps try declaring {2} '{0}' on line {1} as '{0}(!new)', which says it can only be instantiated with a type that contains no references)", tp.Name, tp.tok.line, tp.WhatKind);
          return false;
        }
        whatIsWrong = null;
        hint = null;
        return true;
      }

      string TypeEqualityErrorMessageHint(Type argType) {
        Contract.Requires(argType != null);
        var cl = (argType.Normalize() as UserDefinedType)?.ResolvedClass;
        var tp = (TopLevelDecl)(cl as TypeParameter) ?? cl as OpaqueTypeDecl;
        if (tp != null) {
          return string.Format(" (perhaps try declaring {2} '{0}' on line {1} as '{0}(==)', which says it can only be instantiated with a type that supports equality)", tp.Name, tp.tok.line, tp.WhatKind);
        }
        return "";
      }
    }

    public static bool CanCompareWith(Expression expr) {
      Contract.Requires(expr != null);
      if (expr.Type.SupportsEquality) {
        return true;
      }
      expr = expr.Resolved;
      if (expr is DatatypeValue datatypeValue && !datatypeValue.Ctor.EnclosingDatatype.HasGhostVariant) {
        for (var i = 0; i < datatypeValue.Ctor.Formals.Count; i++) {
          if (datatypeValue.Ctor.Formals[i].IsGhost) {
            return false;
          } else if (!CanCompareWith(datatypeValue.Arguments[i])) {
            return false;
          }
        }
        return true;
      } else if (expr is DisplayExpression) {
        var e = (DisplayExpression)expr;
        return e.Elements.Count == 0;
      } else if (expr is MapDisplayExpr) {
        var e = (MapDisplayExpr)expr;
        return e.Elements.Count == 0;
      }
      return false;
    }

    #endregion CheckTypeCharacteristics

    // ------------------------------------------------------------------------------------------------------
    // ----- ComputeGhostInterest ---------------------------------------------------------------------------
    // ------------------------------------------------------------------------------------------------------
    #region ComputeGhostInterest
    public void ComputeGhostInterest(Statement stmt, bool mustBeErasable, [CanBeNull] string proofContext, ICodeContext codeContext) {
      Contract.Requires(stmt != null);
      Contract.Requires(codeContext != null);
      var visitor = new GhostInterestVisitor(codeContext, this, reporter, false);
      visitor.Visit(stmt, mustBeErasable, proofContext);
    }

    #endregion

    // ------------------------------------------------------------------------------------------------------
    // ----- FillInDefaultLoopDecreases ---------------------------------------------------------------------
    // ------------------------------------------------------------------------------------------------------
    #region FillInDefaultLoopDecreases
    class FillInDefaultLoopDecreases_Visitor : ResolverBottomUpVisitor {
      readonly ICallable EnclosingMethod;
      public FillInDefaultLoopDecreases_Visitor(Resolver resolver, ICallable enclosingMethod)
        : base(resolver) {
        Contract.Requires(resolver != null);
        Contract.Requires(enclosingMethod != null);
        EnclosingMethod = enclosingMethod;
      }
      protected override void VisitOneStmt(Statement stmt) {
        if (stmt is WhileStmt) {
          var s = (WhileStmt)stmt;
          resolver.FillInDefaultLoopDecreases(s, s.Guard, s.Decreases.Expressions, EnclosingMethod);
        } else if (stmt is AlternativeLoopStmt) {
          var s = (AlternativeLoopStmt)stmt;
          resolver.FillInDefaultLoopDecreases(s, null, s.Decreases.Expressions, EnclosingMethod);
        }
      }
    }
    #endregion FillInDefaultLoopDecreases

    // ------------------------------------------------------------------------------------------------------
    // ----- ReportMoreAdditionalInformation ----------------------------------------------------------------
    // ------------------------------------------------------------------------------------------------------
    #region ReportOtherAdditionalInformation_Visitor
    class ReportOtherAdditionalInformation_Visitor : ResolverBottomUpVisitor {
      public ReportOtherAdditionalInformation_Visitor(Resolver resolver)
        : base(resolver) {
        Contract.Requires(resolver != null);
      }
      protected override void VisitOneStmt(Statement stmt) {
        if (stmt is ForallStmt) {
          var s = (ForallStmt)stmt;
          if (s.Kind == ForallStmt.BodyKind.Call) {
            var cs = (CallStmt)s.S0;
            // show the callee's postcondition as the postcondition of the 'forall' statement
            // TODO:  The following substitutions do not correctly take into consideration variable capture; hence, what the hover text displays may be misleading
            var argsSubstMap = new Dictionary<IVariable, Expression>();  // maps formal arguments to actuals
            Contract.Assert(cs.Method.Ins.Count == cs.Args.Count);
            for (int i = 0; i < cs.Method.Ins.Count; i++) {
              argsSubstMap.Add(cs.Method.Ins[i], cs.Args[i]);
            }
            var substituter = new AlphaConvertingSubstituter(cs.Receiver, argsSubstMap, new Dictionary<TypeParameter, Type>());
            if (!Attributes.Contains(s.Attributes, "auto_generated")) {
              foreach (var ens in cs.Method.Ens) {
                var p = substituter.Substitute(ens.E);  // substitute the call's actuals for the method's formals
                resolver.reporter.Info(MessageSource.Resolver, s.Tok, "ensures " + Printer.ExprToString(p));
              }
            }
          }
        }
      }
    }
    #endregion ReportOtherAdditionalInformation_Visitor

    // ------------------------------------------------------------------------------------------------------
    // ----- ReportMoreAdditionalInformation ----------------------------------------------------------------
    // ------------------------------------------------------------------------------------------------------
    #region CheckDividedConstructorInit
    class CheckDividedConstructorInit_Visitor : ResolverTopDownVisitor<int> {
      public CheckDividedConstructorInit_Visitor(Resolver resolver)
        : base(resolver) {
        Contract.Requires(resolver != null);
      }
      public void CheckInit(List<Statement> initStmts) {
        Contract.Requires(initStmts != null);
        initStmts.Iter(CheckInit);
      }
      /// <summary>
      /// This method almost does what Visit(Statement) does, except that it handles assignments to
      /// fields differently.
      /// </summary>
      void CheckInit(Statement stmt) {
        Contract.Requires(stmt != null);
        // Visit(stmt) would do:
        //     stmt.SubExpressions.Iter(Visit);    (*)
        //     stmt.SubStatements.Iter(Visit);     (**)
        //     VisitOneStmt(stmt);                 (***)
        // We may do less for (*), we always use CheckInit instead of Visit in (**), and we do (***) the same.
        if (stmt is AssignStmt) {
          var s = stmt as AssignStmt;
          // The usual visitation of s.SubExpressions.Iter(Visit) would do the following:
          //   Attributes.SubExpressions(s.Attributes).Iter(Visit);  (+)
          //   Visit(s.Lhs);                                         (++)
          //   s.Rhs.SubExpressions.Iter(Visit);                     (+++)
          // Here, we may do less; in particular, we may omit (++).
          Attributes.SubExpressions(s.Attributes).Iter(VisitExpr);  // (+)
          var mse = s.Lhs as MemberSelectExpr;
          if (mse != null && Expression.AsThis(mse.Obj) != null) {
            if (s.Rhs is ExprRhs) {
              // This is a special case we allow.  Omit s.Lhs in the recursive visits.  That is, we omit (++).
              // Furthermore, because the assignment goes to a field of "this" and won't be available until after
              // the "new;", we can allow certain specific (and useful) uses of "this" in the RHS.
              s.Rhs.SubExpressions.Iter(LiberalRHSVisit);  // (+++)
            } else {
              s.Rhs.SubExpressions.Iter(VisitExpr);  // (+++)
            }
          } else {
            VisitExpr(s.Lhs);  // (++)
            s.Rhs.SubExpressions.Iter(VisitExpr);  // (+++)
          }
        } else {
          stmt.SubExpressions.Iter(VisitExpr);  // (*)
        }
        stmt.SubStatements.Iter(CheckInit);  // (**)
        int dummy = 0;
        VisitOneStmt(stmt, ref dummy);  // (***)
      }
      void VisitExpr(Expression expr) {
        Contract.Requires(expr != null);
        Visit(expr, 0);
      }
      protected override bool VisitOneExpr(Expression expr, ref int unused) {
        if (expr is MemberSelectExpr) {
          var e = (MemberSelectExpr)expr;
          if (e.Member.IsInstanceIndependentConstant && Expression.AsThis(e.Obj) != null) {
            return false;  // don't continue the recursion
          }
        } else if (expr is ThisExpr && !(expr is ImplicitThisExpr_ConstructorCall)) {
          resolver.reporter.Error(MessageSource.Resolver, expr.tok, "in the first division of the constructor body (before 'new;'), 'this' can only be used to assign to its fields");
        }
        return base.VisitOneExpr(expr, ref unused);
      }
      void LiberalRHSVisit(Expression expr) {
        Contract.Requires(expr != null);
        // It is important not to allow "this" to flow into something that can be used (for compilation or
        // verification purposes) before the "new;", because, to the verifier, "this" has not yet been allocated.
        // The verifier is told that everything reachable from the heap is expected to be allocated and satisfy all
        // the usual properties, so "this" had better not become reachable from the heap until after the "new;"
        // that does the actual allocation of "this".
        // Within these restrictions, we can allow the (not yet fully available) value "this" to flow into values
        // stored in fields of "this".  Such values are naked occurrences of "this" and "this" occurring
        // as part of constructing a value type.  Since by this rule, "this" may be part of the value stored in
        // a field of "this", we must apply the same rules to uses of the values of fields of "this".
        if (expr is ConcreteSyntaxExpression) {
        } else if (expr is ThisExpr) {
        } else if (expr is MemberSelectExpr && IsThisDotField((MemberSelectExpr)expr)) {
        } else if (expr is SetDisplayExpr) {
        } else if (expr is MultiSetDisplayExpr) {
        } else if (expr is SeqDisplayExpr) {
        } else if (expr is MapDisplayExpr) {
        } else if (expr is BinaryExpr && IsCollectionOperator(((BinaryExpr)expr).ResolvedOp)) {
        } else if (expr is DatatypeValue) {
        } else if (expr is ITEExpr) {
          var e = (ITEExpr)expr;
          VisitExpr(e.Test);
          LiberalRHSVisit(e.Thn);
          LiberalRHSVisit(e.Els);
          return;
        } else {
          // defer to the usual Visit
          VisitExpr(expr);
          return;
        }
        expr.SubExpressions.Iter(LiberalRHSVisit);
      }
      static bool IsThisDotField(MemberSelectExpr expr) {
        Contract.Requires(expr != null);
        return Expression.AsThis(expr.Obj) != null && expr.Member is Field;
      }
      static bool IsCollectionOperator(BinaryExpr.ResolvedOpcode op) {
        switch (op) {
          // sets:  +, *, -
          case BinaryExpr.ResolvedOpcode.Union:
          case BinaryExpr.ResolvedOpcode.Intersection:
          case BinaryExpr.ResolvedOpcode.SetDifference:
          // multisets: +, *, -
          case BinaryExpr.ResolvedOpcode.MultiSetUnion:
          case BinaryExpr.ResolvedOpcode.MultiSetIntersection:
          case BinaryExpr.ResolvedOpcode.MultiSetDifference:
          // sequences: +
          case BinaryExpr.ResolvedOpcode.Concat:
          // maps: +, -
          case BinaryExpr.ResolvedOpcode.MapMerge:
          case BinaryExpr.ResolvedOpcode.MapSubtraction:
            return true;
          default:
            return false;
        }
      }
    }
    #endregion

    // ------------------------------------------------------------------------------------------------------
    // ------------------------------------------------------------------------------------------------------
    // ------------------------------------------------------------------------------------------------------

    bool InferRequiredEqualitySupport(TypeParameter tp, Type type) {
      Contract.Requires(tp != null);
      Contract.Requires(type != null);

      type = type.Normalize();  // we only do a .Normalize() here, because we want to keep stop at any type synonym or subset type
      if (type is BasicType) {
      } else if (type is SetType) {
        var st = (SetType)type;
        return st.Arg.AsTypeParameter == tp || InferRequiredEqualitySupport(tp, st.Arg);
      } else if (type is MultiSetType) {
        var ms = (MultiSetType)type;
        return ms.Arg.AsTypeParameter == tp || InferRequiredEqualitySupport(tp, ms.Arg);
      } else if (type is MapType) {
        var mt = (MapType)type;
        return mt.Domain.AsTypeParameter == tp || InferRequiredEqualitySupport(tp, mt.Domain) || InferRequiredEqualitySupport(tp, mt.Range);
      } else if (type is SeqType) {
        var sq = (SeqType)type;
        return InferRequiredEqualitySupport(tp, sq.Arg);
      } else if (type is UserDefinedType) {
        var udt = (UserDefinedType)type;
        List<TypeParameter> formalTypeArgs = udt.ResolvedClass.TypeArgs;
        Contract.Assert(formalTypeArgs != null);
        Contract.Assert(formalTypeArgs.Count == udt.TypeArgs.Count);
        var i = 0;
        foreach (var argType in udt.TypeArgs) {
          var formalTypeArg = formalTypeArgs[i];
          if ((formalTypeArg.SupportsEquality && argType.AsTypeParameter == tp) || InferRequiredEqualitySupport(tp, argType)) {
            return true;
          }
          i++;
        }
        if (udt.ResolvedClass is TypeSynonymDecl) {
          var syn = (TypeSynonymDecl)udt.ResolvedClass;
          if (syn.IsRevealedInScope(Type.GetScope())) {
            return InferRequiredEqualitySupport(tp, syn.RhsWithArgument(udt.TypeArgs));
          }
        }
      } else {
        Contract.Assert(false); throw new cce.UnreachableException();  // unexpected type
      }
      return false;
    }

    TopLevelDeclWithMembers currentClass;
    Method currentMethod;
    readonly Scope<TypeParameter>/*!*/ allTypeParameters = new Scope<TypeParameter>();
    public readonly Scope<IVariable>/*!*/ scope = new Scope<IVariable>();
    Scope<Statement>/*!*/ enclosingStatementLabels = new Scope<Statement>();
    public readonly Scope<Label>/*!*/ DominatingStatementLabels = new Scope<Label>();
    List<Statement> loopStack = new List<Statement>();  // the enclosing loops (from which it is possible to break out)

    /// <summary>
    /// Resolves the types along .ParentTraits and fills in .ParentTraitHeads
    /// </summary>
    void ResolveParentTraitTypes(TopLevelDeclWithMembers cl, Graph<TopLevelDeclWithMembers> parentRelation) {
      Contract.Requires(cl != null);
      Contract.Requires(currentClass == null);
      Contract.Ensures(currentClass == null);

      currentClass = cl;
      allTypeParameters.PushMarker();
      ResolveTypeParameters(cl.TypeArgs, false, cl);
      foreach (var tt in cl.ParentTraits) {
        var prevErrorCount = reporter.Count(ErrorLevel.Error);
        ResolveType(cl.tok, tt, new NoContext(cl.EnclosingModuleDefinition), ResolveTypeOptionEnum.DontInfer, null);
        if (prevErrorCount == reporter.Count(ErrorLevel.Error)) {
          var udt = tt as UserDefinedType;
          if (udt != null && udt.ResolvedClass is NonNullTypeDecl nntd && nntd.ViewAsClass is TraitDecl trait) {
            // disallowing inheritance in multi module case
            bool termination = true;
            if (cl.EnclosingModuleDefinition == trait.EnclosingModuleDefinition || trait.IsObjectTrait || (Attributes.ContainsBool(trait.Attributes, "termination", ref termination) && !termination)) {
              // all is good (or the user takes responsibility for the lack of termination checking)
              if (!cl.ParentTraitHeads.Contains(trait)) {
                cl.ParentTraitHeads.Add(trait);
                parentRelation.AddEdge(cl, trait);
              }
            } else {
              reporter.Error(MessageSource.Resolver, udt.tok, "{0} '{1}' is in a different module than trait '{2}'. A {0} may only extend a trait in the same module, unless the parent trait is annotated with {{:termination false}}.", cl.WhatKind, cl.Name, trait.FullName);
            }
          } else {
            reporter.Error(MessageSource.Resolver, udt != null ? udt.tok : cl.tok, "a {0} can only extend traits (found '{1}')", cl.WhatKind, tt);
          }
        }
      }
      allTypeParameters.PopMarker();
      currentClass = null;
    }

    /// <summary>
    /// This method idempotently fills in .InheritanceInformation, .ParentFormalTypeParametersToActuals, and the
    /// name->MemberDecl table for "cl" and the transitive parent traits of "cl". It also checks that every (transitive)
    /// parent trait is instantiated with the same type parameters
    /// The method assumes that all types along .ParentTraits have been successfully resolved and .ParentTraitHeads been filled in.
    /// </summary>
    void RegisterInheritedMembers(TopLevelDeclWithMembers cl) {
      Contract.Requires(cl != null);

      if (cl.ParentTypeInformation != null) {
        return;
      }
      cl.ParentTypeInformation = new TopLevelDeclWithMembers.InheritanceInformationClass();

      // populate .ParentTypeInformation and .ParentFormalTypeParametersToActuals for the immediate parent traits
      foreach (var tt in cl.ParentTraits) {
        var udt = (UserDefinedType)tt;
        var nntd = (NonNullTypeDecl)udt.ResolvedClass;
        var trait = (TraitDecl)nntd.ViewAsClass;
        cl.ParentTypeInformation.Record(trait, udt);
        Contract.Assert(trait.TypeArgs.Count == udt.TypeArgs.Count);
        for (var i = 0; i < trait.TypeArgs.Count; i++) {
          // there may be duplciate parent traits, which haven't been checked for yet, so add mapping only for the first occurrence of each type parameter
          if (!cl.ParentFormalTypeParametersToActuals.ContainsKey(trait.TypeArgs[i])) {
            cl.ParentFormalTypeParametersToActuals.Add(trait.TypeArgs[i], udt.TypeArgs[i]);
          }
        }
      }

      // populate .ParentTypeInformation and .ParentFormalTypeParametersToActuals for the transitive parent traits
      foreach (var trait in cl.ParentTraitHeads) {
        // make sure the parent trait has been processed; then, incorporate its inheritance information
        RegisterInheritedMembers(trait);
        cl.ParentTypeInformation.Extend(trait, trait.ParentTypeInformation, cl.ParentFormalTypeParametersToActuals);
        foreach (var entry in trait.ParentFormalTypeParametersToActuals) {
          var v = entry.Value.Subst(cl.ParentFormalTypeParametersToActuals);
          if (!cl.ParentFormalTypeParametersToActuals.ContainsKey(entry.Key)) {
            cl.ParentFormalTypeParametersToActuals.Add(entry.Key, v);
          }
        }
      }

      // Check that every (transitive) parent trait is instantiated with the same type parameters
      foreach (var group in cl.ParentTypeInformation.GetTypeInstantiationGroups()) {
        Contract.Assert(1 <= group.Count);
        var ty = group[0].Item1;
        for (var i = 1; i < group.Count; i++) {
          if (!group.GetRange(0, i).Exists(pair => pair.Item1.Equals(group[i].Item1))) {
            var via0 = group[0].Item2.Count == 0 ? "" : " (via " + Util.Comma(group[0].Item2, traitDecl => traitDecl.Name) + ")";
            var via1 = group[i].Item2.Count == 0 ? "" : " (via " + Util.Comma(group[i].Item2, traitDecl => traitDecl.Name) + ")";
            reporter.Error(MessageSource.Resolver, cl.tok,
              "duplicate trait parents with the same head type must also have the same type arguments; got {0}{1} and {2}{3}",
              ty, via0, group[i].Item1, via1);
          }
        }
      }

      // Update the name->MemberDecl table for the class. Report an error if the same name refers to more than one member,
      // except when such duplication is purely that one member, say X, is inherited and the other is an override of X.
      var inheritedMembers = new Dictionary<string, MemberDecl>();
      foreach (var trait in cl.ParentTraitHeads) {
        foreach (var traitMember in classMembers[trait].Values) {  // TODO: rather than using .Values, it would be nice to use something that gave a deterministic order
          if (!inheritedMembers.TryGetValue(traitMember.Name, out var prevMember)) {
            // record "traitMember" as an inherited member
            inheritedMembers.Add(traitMember.Name, traitMember);
          } else if (traitMember == prevMember) {
            // same member, inherited two different ways
          } else if (traitMember.Overrides(prevMember)) {
            // we're inheriting "prevMember" and "traitMember" from different parent traits, where "traitMember" is an override of "prevMember"
            Contract.Assert(traitMember.EnclosingClass != cl && prevMember.EnclosingClass != cl && traitMember.EnclosingClass != prevMember.EnclosingClass); // sanity checks
            // re-map "traitMember.Name" to point to the overriding member
            inheritedMembers[traitMember.Name] = traitMember;
          } else if (prevMember.Overrides(traitMember)) {
            // we're inheriting "prevMember" and "traitMember" from different parent traits, where "prevMember" is an override of "traitMember"
            Contract.Assert(traitMember.EnclosingClass != cl && prevMember.EnclosingClass != cl && traitMember.EnclosingClass != prevMember.EnclosingClass); // sanity checks
            // keep the mapping to "prevMember"
          } else {
            // "prevMember" and "traitMember" refer to different members (with the same name)
            reporter.Error(MessageSource.Resolver, cl.tok, "{0} '{1}' inherits a member named '{2}' from both traits '{3}' and '{4}'",
              cl.WhatKind, cl.Name, traitMember.Name, prevMember.EnclosingClass.Name, traitMember.EnclosingClass.Name);
          }
        }
      }
      // Incorporate the inherited members into the name->MemberDecl mapping of "cl"
      var members = classMembers[cl];
      foreach (var entry in inheritedMembers) {
        var name = entry.Key;
        var traitMember = entry.Value;
        if (!members.TryGetValue(name, out var clMember)) {
          members.Add(name, traitMember);
        } else {
          Contract.Assert(clMember.EnclosingClass == cl);  // sanity check
          Contract.Assert(clMember.OverriddenMember == null);  // sanity check
          clMember.OverriddenMember = traitMember;
        }
      }
    }

    /// <summary>
    /// Assumes type parameters have already been pushed
    /// </summary>
    void ResolveClassMemberTypes(TopLevelDeclWithMembers cl) {
      Contract.Requires(cl != null);
      Contract.Requires(currentClass == null);
      Contract.Ensures(currentClass == null);
      currentClass = cl;

      foreach (MemberDecl member in cl.Members) {
        member.EnclosingClass = cl;
        if (member is Field) {
          if (member is ConstantField) {
            var m = (ConstantField)member;
            ResolveType(member.tok, ((Field)member).Type, m, ResolveTypeOptionEnum.DontInfer, null);
          } else {
            // In the following, we pass in a NoContext, because any cycle formed by a redirecting-type constraints would have to
            // dereference the heap, and such constraints are not allowed to dereference the heap so an error will be produced
            // even if we don't detect this cycle.
            ResolveType(member.tok, ((Field)member).Type, new NoContext(cl.EnclosingModuleDefinition), ResolveTypeOptionEnum.DontInfer, null);
          }
        } else if (member is Function) {
          var f = (Function)member;
          var ec = reporter.Count(ErrorLevel.Error);
          allTypeParameters.PushMarker();
          ResolveTypeParameters(f.TypeArgs, true, f);
          ResolveFunctionSignature(f);
          allTypeParameters.PopMarker();
          if (f is ExtremePredicate && ec == reporter.Count(ErrorLevel.Error)) {
            var ff = ((ExtremePredicate)f).PrefixPredicate;  // note, may be null if there was an error before the prefix predicate was generated
            if (ff != null) {
              ff.EnclosingClass = cl;
              allTypeParameters.PushMarker();
              ResolveTypeParameters(ff.TypeArgs, true, ff);
              ResolveFunctionSignature(ff);
              allTypeParameters.PopMarker();
            }
          }
          if (f.ByMethodDecl != null) {
            f.ByMethodDecl.EnclosingClass = cl;
          }

        } else if (member is Method) {
          var m = (Method)member;
          var ec = reporter.Count(ErrorLevel.Error);
          allTypeParameters.PushMarker();
          ResolveTypeParameters(m.TypeArgs, true, m);
          ResolveMethodSignature(m);
          allTypeParameters.PopMarker();
          if (m is ExtremeLemma com && com.PrefixLemma != null && ec == reporter.Count(ErrorLevel.Error)) {
            var mm = com.PrefixLemma;
            // resolve signature of the prefix lemma
            mm.EnclosingClass = cl;
            allTypeParameters.PushMarker();
            ResolveTypeParameters(mm.TypeArgs, true, mm);
            ResolveMethodSignature(mm);
            allTypeParameters.PopMarker();
          }

        } else {
          Contract.Assert(false); throw new cce.UnreachableException();  // unexpected member type
        }
      }

      currentClass = null;
    }

    /// <summary>
    /// This method checks the rules for inherited and overridden members. It also populates .InheritedMembers with the
    /// non-static members that are inherited from parent traits.
    /// </summary>
    void InheritedTraitMembers(TopLevelDeclWithMembers cl) {
      Contract.Requires(cl != null);
      Contract.Requires(cl.ParentTypeInformation != null);

      foreach (var member in classMembers[cl].Values) {
        if (member is PrefixPredicate || member is PrefixLemma) {
          // these are handled with the corresponding extreme predicate/lemma
          continue;
        }
        if (member.EnclosingClass != cl) {
          // The member is the one inherited from a trait (and the class does not itself define a member with this name).  This
          // is fine for fields and for functions and methods with bodies. However, if "cl" is not itself a trait, then for a body-less function
          // or method, "cl" is required to at least redeclare the member with its signature.  (It should also provide a stronger specification,
          // but that will be checked by the verifier.  And it should also have a body, but that will be checked by the compiler.)
          if (member.IsStatic) {
            // nothing to do
          } else {
            cl.InheritedMembers.Add(member);
            if (member is Field || (member as Function)?.Body != null || (member as Method)?.Body != null) {
              // member is a field or a fully defined function or method
            } else if (cl is TraitDecl) {
              // there are no expectations that a field needs to repeat the signature of inherited body-less members
            } else if (Attributes.Contains(member.Attributes, "extern")) {
              // Extern functions do not need to be reimplemented.
              // TODO: When `:extern` is separated from `:compile false`, this should become `:compile false`.
            } else if (member is Lemma && Attributes.Contains(member.Attributes, "opaque_reveal")) {
              // reveal lemmas do not need to be reimplemented
            } else {
              reporter.Error(MessageSource.Resolver, cl.tok, "{0} '{1}' does not implement trait {2} '{3}.{4}'", cl.WhatKind, cl.Name, member.WhatKind, member.EnclosingClass.Name, member.Name);
            }
          }
          continue;
        }
        if (member.OverriddenMember == null) {
          // this member has nothing to do with the parent traits
          continue;
        }

        var traitMember = member.OverriddenMember;
        var trait = traitMember.EnclosingClass;
        if (traitMember.IsStatic) {
          reporter.Error(MessageSource.Resolver, member.tok, "static {0} '{1}' is inherited from trait '{2}' and is not allowed to be re-declared",
            traitMember.WhatKind, traitMember.Name, trait.Name);
        } else if (member.IsStatic) {
          reporter.Error(MessageSource.Resolver, member.tok, "static member '{0}' overrides non-static member in trait '{1}'", member.Name, trait.Name);
        } else if (traitMember is Field) {
          // The class is not allowed to do anything with the field other than silently inherit it.
          reporter.Error(MessageSource.Resolver, member.tok, "{0} '{1}' is inherited from trait '{2}' and is not allowed to be re-declared", traitMember.WhatKind, traitMember.Name, trait.Name);
        } else if ((traitMember as Function)?.Body != null || (traitMember as Method)?.Body != null) {
          // the overridden member is a fully defined function or method, so the class is not allowed to do anything with it other than silently inherit it
          reporter.Error(MessageSource.Resolver, member.tok, "fully defined {0} '{1}' is inherited from trait '{2}' and is not allowed to be re-declared",
            traitMember.WhatKind, traitMember.Name, trait.Name);
        } else if (member is Method != traitMember is Method ||
                   member is Lemma != traitMember is Lemma ||
                   member is TwoStateLemma != traitMember is TwoStateLemma ||
                   member is LeastLemma != traitMember is LeastLemma ||
                   member is GreatestLemma != traitMember is GreatestLemma ||
                   member is Function != traitMember is Function ||
                   member is TwoStateFunction != traitMember is TwoStateFunction ||
                   member is LeastPredicate != traitMember is LeastPredicate ||
                   member is GreatestPredicate != traitMember is GreatestPredicate) {
          reporter.Error(MessageSource.Resolver, member.tok, "{0} '{1}' in '{2}' can only be overridden by a {0} (got {3})", traitMember.WhatKind, traitMember.Name, trait.Name, member.WhatKind);
        } else if (member.IsGhost != traitMember.IsGhost) {
          reporter.Error(MessageSource.Resolver, member.tok, "overridden {0} '{1}' in '{2}' has different ghost/compiled status than in trait '{3}'",
            traitMember.WhatKind, traitMember.Name, cl.Name, trait.Name);
        } else {
          // Copy trait member's extern attribute onto class member if class does not provide one
          if (!Attributes.Contains(member.Attributes, "extern") && Attributes.Contains(traitMember.Attributes, "extern")) {
            var traitExternArgs = Attributes.FindExpressions(traitMember.Attributes, "extern");
            member.Attributes = new Attributes("extern", traitExternArgs, member.Attributes);
          }

          if (traitMember is Method) {
            var classMethod = (Method)member;
            var traitMethod = (Method)traitMember;
            classMethod.OverriddenMethod = traitMethod;

            CheckOverride_MethodParameters(classMethod, traitMethod, cl.ParentFormalTypeParametersToActuals);

            var traitMethodAllowsNonTermination = Contract.Exists(traitMethod.Decreases.Expressions, e => e is WildcardExpr);
            var classMethodAllowsNonTermination = Contract.Exists(classMethod.Decreases.Expressions, e => e is WildcardExpr);
            if (classMethodAllowsNonTermination && !traitMethodAllowsNonTermination) {
              reporter.Error(MessageSource.Resolver, classMethod.tok, "not allowed to override a terminating method with a possibly non-terminating method ('{0}')", classMethod.Name);
            }

          } else if (traitMember is Function) {
            var classFunction = (Function)member;
            var traitFunction = (Function)traitMember;
            classFunction.OverriddenFunction = traitFunction;

            CheckOverride_FunctionParameters(classFunction, traitFunction, cl.ParentFormalTypeParametersToActuals);

          } else {
            Contract.Assert(false); // unexpected member
          }
        }
      }
    }

    public void CheckOverride_FunctionParameters(Function nw, Function old, Dictionary<TypeParameter, Type> classTypeMap) {
      Contract.Requires(nw != null);
      Contract.Requires(old != null);
      Contract.Requires(classTypeMap != null);

      var typeMap = CheckOverride_TypeParameters(nw.tok, old.TypeArgs, nw.TypeArgs, nw.Name, "function", classTypeMap);
      if (nw is ExtremePredicate nwFix && old is ExtremePredicate oldFix && nwFix.KNat != oldFix.KNat) {
        reporter.Error(MessageSource.Resolver, nw,
          "the type of special parameter '_k' of {0} '{1}' ({2}) must be the same as in the overridden {0} ({3})",
          nw.WhatKind, nw.Name, nwFix.KNat ? "nat" : "ORDINAL", oldFix.KNat ? "nat" : "ORDINAL");
      }
      CheckOverride_ResolvedParameters(nw.tok, old.Formals, nw.Formals, nw.Name, "function", "parameter", typeMap);
      var oldResultType = old.ResultType.Subst(typeMap);
      if (!nw.ResultType.Equals(oldResultType, true)) {
        reporter.Error(MessageSource.Resolver, nw, "the result type of function '{0}' ({1}) differs from that in the overridden function ({2})",
          nw.Name, nw.ResultType, oldResultType);
      }
    }

    public void CheckOverride_MethodParameters(Method nw, Method old, Dictionary<TypeParameter, Type> classTypeMap) {
      Contract.Requires(nw != null);
      Contract.Requires(old != null);
      Contract.Requires(classTypeMap != null);
      var typeMap = CheckOverride_TypeParameters(nw.tok, old.TypeArgs, nw.TypeArgs, nw.Name, "method", classTypeMap);
      if (nw is ExtremeLemma nwFix && old is ExtremeLemma oldFix && nwFix.KNat != oldFix.KNat) {
        reporter.Error(MessageSource.Resolver, nw,
          "the type of special parameter '_k' of {0} '{1}' ({2}) must be the same as in the overridden {0} ({3})",
          nw.WhatKind, nw.Name, nwFix.KNat ? "nat" : "ORDINAL", oldFix.KNat ? "nat" : "ORDINAL");
      }
      CheckOverride_ResolvedParameters(nw.tok, old.Ins, nw.Ins, nw.Name, "method", "in-parameter", typeMap);
      CheckOverride_ResolvedParameters(nw.tok, old.Outs, nw.Outs, nw.Name, "method", "out-parameter", typeMap);
    }

    private Dictionary<TypeParameter, Type> CheckOverride_TypeParameters(IToken tok, List<TypeParameter> old, List<TypeParameter> nw, string name, string thing, Dictionary<TypeParameter, Type> classTypeMap) {
      Contract.Requires(tok != null);
      Contract.Requires(old != null);
      Contract.Requires(nw != null);
      Contract.Requires(name != null);
      Contract.Requires(thing != null);
      var typeMap = old.Count == 0 ? classTypeMap : new Dictionary<TypeParameter, Type>(classTypeMap);
      if (old.Count != nw.Count) {
        reporter.Error(MessageSource.Resolver, tok,
          "{0} '{1}' is declared with a different number of type parameters ({2} instead of {3}) than in the overridden {0}", thing, name, nw.Count, old.Count);
      } else {
        for (int i = 0; i < old.Count; i++) {
          var o = old[i];
          var n = nw[i];
          typeMap.Add(o, new UserDefinedType(tok, n));
          // Check type characteristics
          if (o.Characteristics.EqualitySupport != TypeParameter.EqualitySupportValue.InferredRequired && o.Characteristics.EqualitySupport != n.Characteristics.EqualitySupport) {
            reporter.Error(MessageSource.Resolver, n.tok, "type parameter '{0}' is not allowed to change the requirement of supporting equality", n.Name);
          }
          if (o.Characteristics.HasCompiledValue != n.Characteristics.HasCompiledValue) {
            reporter.Error(MessageSource.Resolver, n.tok, "type parameter '{0}' is not allowed to change the requirement of supporting auto-initialization", n.Name);
          } else if (o.Characteristics.IsNonempty != n.Characteristics.IsNonempty) {
            reporter.Error(MessageSource.Resolver, n.tok, "type parameter '{0}' is not allowed to change the requirement of being nonempty", n.Name);
          }
          if (o.Characteristics.ContainsNoReferenceTypes != n.Characteristics.ContainsNoReferenceTypes) {
            reporter.Error(MessageSource.Resolver, n.tok, "type parameter '{0}' is not allowed to change the no-reference-type requirement", n.Name);
          }

        }
      }
      return typeMap;
    }

    private void CheckOverride_ResolvedParameters(IToken tok, List<Formal> old, List<Formal> nw, string name, string thing, string parameterKind, Dictionary<TypeParameter, Type> typeMap) {
      Contract.Requires(tok != null);
      Contract.Requires(old != null);
      Contract.Requires(nw != null);
      Contract.Requires(name != null);
      Contract.Requires(thing != null);
      Contract.Requires(parameterKind != null);
      Contract.Requires(typeMap != null);
      if (old.Count != nw.Count) {
        reporter.Error(MessageSource.Resolver, tok, "{0} '{1}' is declared with a different number of {2} ({3} instead of {4}) than in the overridden {0}",
          thing, name, parameterKind, nw.Count, old.Count);
      } else {
        for (int i = 0; i < old.Count; i++) {
          var o = old[i];
          var n = nw[i];
          if (!o.IsGhost && n.IsGhost) {
            reporter.Error(MessageSource.Resolver, n.tok, "{0} '{1}' of {2} {3} cannot be changed, compared to in the overridden {2}, from non-ghost to ghost",
              parameterKind, n.Name, thing, name);
          } else if (o.IsGhost && !n.IsGhost) {
            reporter.Error(MessageSource.Resolver, n.tok, "{0} '{1}' of {2} {3} cannot be changed, compared to in the overridden {2}, from ghost to non-ghost",
              parameterKind, n.Name, thing, name);
          } else if (!o.IsOld && n.IsOld) {
            reporter.Error(MessageSource.Resolver, n.tok, "{0} '{1}' of {2} {3} cannot be changed, compared to in the overridden {2}, from new to non-new",
              parameterKind, n.Name, thing, name);
          } else if (o.IsOld && !n.IsOld) {
            reporter.Error(MessageSource.Resolver, n.tok, "{0} '{1}' of {2} {3} cannot be changed, compared to in the overridden {2}, from non-new to new",
              parameterKind, n.Name, thing, name);
          } else if (!o.IsOlder && n.IsOlder) {
            reporter.Error(MessageSource.Resolver, n.tok, "{0} '{1}' of {2} {3} cannot be changed, compared to in the overridden {2}, from non-older to older",
              parameterKind, n.Name, thing, name);
          } else if (o.IsOlder && !n.IsOlder) {
            reporter.Error(MessageSource.Resolver, n.tok, "{0} '{1}' of {2} {3} cannot be changed, compared to in the overridden {2}, from older to non-older",
              parameterKind, n.Name, thing, name);
          } else {
            var oo = o.Type.Subst(typeMap);
            if (!n.Type.Equals(oo, true)) {
              reporter.Error(MessageSource.Resolver, n.tok,
                "the type of {0} '{1}' is different from the type of the corresponding {0} in trait {2} ('{3}' instead of '{4}')",
                parameterKind, n.Name, thing, n.Type, oo);
            }
          }
        }
      }
    }

    /// <summary>
    /// Check that the SCC of 'startingPoint' can be carved up into stratospheres in such a way that each
    /// datatype has some value that can be constructed from datatypes in lower stratospheres only.
    /// The algorithm used here is quadratic in the number of datatypes in the SCC.  Since that number is
    /// deemed to be rather small, this seems okay.
    ///
    /// As a side effect of this checking, the GroundingCtor field is filled in (for every inductive datatype
    /// that passes the check).  It may be that several constructors could be used as the default, but
    /// only the first one encountered as recorded.  This particular choice is slightly more than an
    /// implementation detail, because it affects how certain cycles among inductive datatypes (having
    /// to do with the types used to instantiate type parameters of datatypes) are used.
    ///
    /// The role of the SCC here is simply to speed up this method.  It would still be correct if the
    /// equivalence classes in the given SCC were unions of actual SCC's.  In particular, this method
    /// would still work if "dependencies" consisted of one large SCC containing all the inductive
    /// datatypes in the module.
    /// </summary>
    void SccStratosphereCheck(IndDatatypeDecl startingPoint, Graph<IndDatatypeDecl/*!*/>/*!*/ dependencies) {
      Contract.Requires(startingPoint != null);
      Contract.Requires(dependencies != null);  // more expensive check: Contract.Requires(cce.NonNullElements(dependencies));

      var scc = dependencies.GetSCC(startingPoint);
      int totalCleared = 0;
      while (true) {
        int clearedThisRound = 0;
        foreach (var dt in scc) {
          if (dt.GroundingCtor != null) {
            // previously cleared
          } else if (ComputeGroundingCtor(dt)) {
            Contract.Assert(dt.GroundingCtor != null);  // should have been set by the successful call to StratosphereCheck)
            clearedThisRound++;
            totalCleared++;
          }
        }
        if (totalCleared == scc.Count) {
          // all is good
          return;
        } else if (clearedThisRound != 0) {
          // some progress was made, so let's keep going
        } else {
          // whatever is in scc-cleared now failed to pass the test
          foreach (var dt in scc) {
            if (dt.GroundingCtor == null) {
              reporter.Error(MessageSource.Resolver, dt, "because of cyclic dependencies among constructor argument types, no instances of datatype '{0}' can be constructed", dt.Name);
            }
          }
          return;
        }
      }
    }

    /// <summary>
    /// Check that the datatype has some constructor all whose argument types can be constructed.
    /// Returns 'true' and sets dt.GroundingCtor if that is the case.
    /// </summary>
    bool ComputeGroundingCtor(IndDatatypeDecl dt) {
      Contract.Requires(dt != null);
      Contract.Requires(dt.GroundingCtor == null);  // the intention is that this method be called only when GroundingCtor hasn't already been set
      Contract.Ensures(!Contract.Result<bool>() || dt.GroundingCtor != null);

      // Stated differently, check that there is some constuctor where no argument type goes to the same stratum.
      DatatypeCtor groundingCtor = null;
      ISet<TypeParameter> lastTypeParametersUsed = null;
      foreach (DatatypeCtor ctor in dt.Ctors) {
        var typeParametersUsed = new HashSet<TypeParameter>();
        foreach (Formal p in ctor.Formals) {
          if (!CheckCanBeConstructed(p.Type, typeParametersUsed)) {
            // the argument type (has a component which) is not yet known to be constructable
            goto NEXT_OUTER_ITERATION;
          }
        }
        // this constructor satisfies the requirements, check to see if it is a better fit than the
        // one found so far. Here, "better" means
        //   * a ghost constructor is better than a non-ghost constructor
        //   * among those, a constructor with fewer type arguments is better
        //   * among those, the first one is preferred.
        if (groundingCtor == null || (!groundingCtor.IsGhost && ctor.IsGhost) || typeParametersUsed.Count < lastTypeParametersUsed.Count) {
          groundingCtor = ctor;
          lastTypeParametersUsed = typeParametersUsed;
        }

      NEXT_OUTER_ITERATION: { }
      }

      if (groundingCtor != null) {
        dt.GroundingCtor = groundingCtor;
        dt.TypeParametersUsedInConstructionByGroundingCtor = new bool[dt.TypeArgs.Count];
        for (int i = 0; i < dt.TypeArgs.Count; i++) {
          dt.TypeParametersUsedInConstructionByGroundingCtor[i] = lastTypeParametersUsed.Contains(dt.TypeArgs[i]);
        }
        return true;
      }

      // no constructor satisfied the requirements, so this is an illegal datatype declaration
      return false;
    }

    bool CheckCanBeConstructed(Type type, ISet<TypeParameter> typeParametersUsed) {
      type = type.NormalizeExpandKeepConstraints();
      if (type is BasicType) {
        // values of primitive types can always be constructed
        return true;
      } else if (type is CollectionType) {
        // values of collection types can always be constructed
        return true;
      }

      var udt = (UserDefinedType)type;
      var cl = udt.ResolvedClass;
      Contract.Assert(cl != null);
      if (cl is TypeParameter) {
        // treat a type parameter like a ground type
        typeParametersUsed.Add((TypeParameter)cl);
        return true;
      } else if (cl is OpaqueTypeDecl) {
        // an opaque is like a ground type
        return true;
      } else if (cl is InternalTypeSynonymDecl) {
        // a type exported as opaque from another module is like a ground type
        return true;
      } else if (cl is NewtypeDecl) {
        // values of a newtype can be constructed
        return true;
      } else if (cl is SubsetTypeDecl) {
        var td = (SubsetTypeDecl)cl;
        if (td.Witness != null) {
          // a witness exists, but may depend on type parameters
          type.AddFreeTypeParameters(typeParametersUsed);
          return true;
        } else if (td.WitnessKind == SubsetTypeDecl.WKind.Special) {
          // WKind.Special is only used with -->, ->, and non-null types:
          Contract.Assert(ArrowType.IsPartialArrowTypeName(td.Name) || ArrowType.IsTotalArrowTypeName(td.Name) || td is NonNullTypeDecl);
          if (ArrowType.IsTotalArrowTypeName(td.Name)) {
            return CheckCanBeConstructed(udt.TypeArgs.Last(), typeParametersUsed);
          } else {
            return true;
          }
        } else {
          return CheckCanBeConstructed(td.RhsWithArgument(udt.TypeArgs), typeParametersUsed);
        }
      } else if (cl is ClassDecl) {
        // null is a value for this possibly-null type
        return true;
      } else if (cl is CoDatatypeDecl) {
        // may depend on type parameters
        type.AddFreeTypeParameters(typeParametersUsed);
        return true;
      }

      var dependee = type.AsIndDatatype;
      Contract.Assert(dependee != null);
      if (dependee.GroundingCtor == null) {
        // the type is an inductive datatype that we don't yet know how to construct
        return false;
      }
      // also check the type arguments of the inductive datatype
      Contract.Assert(udt.TypeArgs.Count == dependee.TypeParametersUsedInConstructionByGroundingCtor.Length);
      var i = 0;
      foreach (var ta in udt.TypeArgs) {
        if (dependee.TypeParametersUsedInConstructionByGroundingCtor[i] && !CheckCanBeConstructed(ta, typeParametersUsed)) {
          return false;
        }
        i++;
      }
      return true;
    }

    void DetermineEqualitySupport(IndDatatypeDecl startingPoint, Graph<IndDatatypeDecl/*!*/>/*!*/ dependencies) {
      Contract.Requires(startingPoint != null);
      Contract.Requires(dependencies != null);  // more expensive check: Contract.Requires(cce.NonNullElements(dependencies));

      var scc = dependencies.GetSCC(startingPoint);

      void MarkSCCAsNotSupportingEquality() {
        foreach (var ddtt in scc) {
          ddtt.EqualitySupport = IndDatatypeDecl.ES.Never;
        }
      }

      // Look for conditions that make the whole SCC incapable of providing the equality operation:
      //   * a datatype in the SCC has a ghost constructor
      //   * a parameter of an inductive datatype in the SCC is ghost
      //   * the type of a parameter of an inductive datatype in the SCC does not support equality
      foreach (var dt in scc) {
        Contract.Assume(dt.EqualitySupport == IndDatatypeDecl.ES.NotYetComputed);
        foreach (var ctor in dt.Ctors) {
          if (ctor.IsGhost) {
            MarkSCCAsNotSupportingEquality();
            return;  // we are done
          }
          foreach (var arg in ctor.Formals) {
            var anotherIndDt = arg.Type.AsIndDatatype;
            if (arg.IsGhost ||
                (anotherIndDt != null && anotherIndDt.EqualitySupport == IndDatatypeDecl.ES.Never) ||
                arg.Type.IsCoDatatype ||
                arg.Type.IsArrowType) {
              // arg.Type is known never to support equality
              MarkSCCAsNotSupportingEquality();
              return;  // we are done
            }
          }
        }
      }

      // Now for the more involved case:  we need to determine which type parameters determine equality support for each datatype in the SCC
      // We start by seeing where each datatype's type parameters are used in a place known to determine equality support.
      bool thingsChanged = false;
      foreach (var dt in scc) {
        if (dt.TypeArgs.Count == 0) {
          // if the datatype has no type parameters, we certainly won't find any type parameters being used in the arguments types to the constructors
          continue;
        }
        foreach (var ctor in dt.Ctors) {
          foreach (var arg in ctor.Formals) {
            var typeArg = arg.Type.AsTypeParameter;
            if (typeArg != null) {
              typeArg.NecessaryForEqualitySupportOfSurroundingInductiveDatatype = true;
              thingsChanged = true;
            } else {
              var otherDt = arg.Type.AsIndDatatype;
              if (otherDt != null && otherDt.EqualitySupport == IndDatatypeDecl.ES.ConsultTypeArguments) {  // datatype is in a different SCC
                var otherUdt = (UserDefinedType)arg.Type.NormalizeExpand();
                var i = 0;
                foreach (var otherTp in otherDt.TypeArgs) {
                  if (otherTp.NecessaryForEqualitySupportOfSurroundingInductiveDatatype) {
                    var tp = otherUdt.TypeArgs[i].AsTypeParameter;
                    if (tp != null) {
                      tp.NecessaryForEqualitySupportOfSurroundingInductiveDatatype = true;
                      thingsChanged = true;
                    }
                  }
                }
              }
            }
          }
        }
      }
      // Then we propagate this information up through the SCC
      while (thingsChanged) {
        thingsChanged = false;
        foreach (var dt in scc) {
          if (dt.TypeArgs.Count == 0) {
            // if the datatype has no type parameters, we certainly won't find any type parameters being used in the arguments types to the constructors
            continue;
          }
          foreach (var ctor in dt.Ctors) {
            foreach (var arg in ctor.Formals) {
              var otherDt = arg.Type.AsIndDatatype;
              if (otherDt != null && otherDt.EqualitySupport == IndDatatypeDecl.ES.NotYetComputed) { // otherDt lives in the same SCC
                var otherUdt = (UserDefinedType)arg.Type.NormalizeExpand();
                var i = 0;
                foreach (var otherTp in otherDt.TypeArgs) {
                  if (otherTp.NecessaryForEqualitySupportOfSurroundingInductiveDatatype) {
                    var tp = otherUdt.TypeArgs[i].AsTypeParameter;
                    if (tp != null && !tp.NecessaryForEqualitySupportOfSurroundingInductiveDatatype) {
                      tp.NecessaryForEqualitySupportOfSurroundingInductiveDatatype = true;
                      thingsChanged = true;
                    }
                  }
                  i++;
                }
              }
            }
          }
        }
      }
      // Now that we have computed the .NecessaryForEqualitySupportOfSurroundingInductiveDatatype values, mark the datatypes as ones
      // where equality support should be checked by looking at the type arguments.
      foreach (var dt in scc) {
        dt.EqualitySupport = IndDatatypeDecl.ES.ConsultTypeArguments;
      }
    }

    /// <summary>
    /// Check to see if the attribute is one that is supported by Dafny.  What check performed here is,
    /// unfortunately, just an approximation, since the usage rules of a particular attribute is checked
    /// elsewhere (for example, in the compiler or verifier).  It would be nice to improve this.
    /// </summary>
    bool IsRecognizedAttribute(UserSuppliedAttributes a, IAttributeBearingDeclaration host) {
      Contract.Requires(a != null);
      Contract.Requires(host != null);
      switch (a.Name) {
        case "opaque":
          return host is Function && !(host is ExtremePredicate);
        case "trigger":
          return host is ComprehensionExpr || host is SetComprehension || host is MapComprehension;
        case "timeLimit":
        case "timeLimitMultiplier":
          return host is TopLevelDecl;
        case "tailrecursive":
          return host is Method && !((Method)host).IsGhost;
        case "autocontracts":
          return host is ClassDecl;
        case "autoreq":
          return host is Function;
        case "abstemious":
          return host is Function;
        case "options":
          return host is ModuleDefinition;
        default:
          return false;
      }
    }

    public void ScopePushAndReport(Scope<IVariable> scope, IVariable v, string kind) {
      Contract.Requires(scope != null);
      Contract.Requires(v != null);
      Contract.Requires(kind != null);
      ScopePushAndReport(scope, v.Name, v, v.Tok, kind);
    }

    void ScopePushAndReport<Thing>(Scope<Thing> scope, string name, Thing thing, IToken tok, string kind) where Thing : class {
      Contract.Requires(scope != null);
      Contract.Requires(name != null);
      Contract.Requires(thing != null);
      Contract.Requires(tok != null);
      Contract.Requires(kind != null);
      var r = scope.Push(name, thing);
      switch (r) {
        case Scope<Thing>.PushResult.Success:
          break;
        case Scope<Thing>.PushResult.Duplicate:
          reporter.Error(MessageSource.Resolver, tok, "Duplicate {0} name: {1}", kind, name);
          break;
        case Scope<Thing>.PushResult.Shadow:
          reporter.Warning(MessageSource.Resolver, tok, "Shadowed {0} name: {1}", kind, name);
          break;
      }
    }

    /// <summary>
    /// Assumes type parameters have already been pushed
    /// </summary>
    void ResolveFunctionSignature(Function f) {
      Contract.Requires(f != null);
      scope.PushMarker();
      if (f.SignatureIsOmitted) {
        reporter.Error(MessageSource.Resolver, f, "function signature can be omitted only in refining functions");
      }
      var option = f.TypeArgs.Count == 0 ? new ResolveTypeOption(f) : new ResolveTypeOption(ResolveTypeOptionEnum.AllowPrefix);
      foreach (Formal p in f.Formals) {
        ScopePushAndReport(scope, p, "parameter");
        ResolveType(p.tok, p.Type, f, option, f.TypeArgs);
      }
      if (f.Result != null) {
        ScopePushAndReport(scope, f.Result, "parameter/return");
        ResolveType(f.Result.tok, f.Result.Type, f, option, f.TypeArgs);
      } else {
        ResolveType(f.tok, f.ResultType, f, option, f.TypeArgs);
      }
      scope.PopMarker();
    }

    public enum FrameExpressionUse { Reads, Modifies, Unchanged }

    /// <summary>
    /// This method can be called even if the resolution of "fe" failed; in that case, this method will
    /// not issue any error message.
    /// </summary>
    public void DisallowNonGhostFieldSpecifiers(FrameExpression fe) {
      Contract.Requires(fe != null);
      if (fe.Field != null && !fe.Field.IsGhost) {
        reporter.Error(MessageSource.Resolver, fe.E, "in a ghost context, only ghost fields can be mentioned as modifies frame targets ({0})", fe.FieldName);
      }
    }

    /// <summary>
    /// Assumes type parameters have already been pushed
    /// </summary>
    void ResolveMethodSignature(Method m) {
      Contract.Requires(m != null);

      scope.PushMarker();
      if (m.SignatureIsOmitted) {
        reporter.Error(MessageSource.Resolver, m, "method signature can be omitted only in refining methods");
      }
      var option = m.TypeArgs.Count == 0 ? new ResolveTypeOption(m) : new ResolveTypeOption(ResolveTypeOptionEnum.AllowPrefix);
      // resolve in-parameters
      foreach (Formal p in m.Ins) {
        ScopePushAndReport(scope, p, "parameter");
        ResolveType(p.tok, p.Type, m, option, m.TypeArgs);
      }
      // resolve out-parameters
      foreach (Formal p in m.Outs) {
        ScopePushAndReport(scope, p, "parameter");
        ResolveType(p.tok, p.Type, m, option, m.TypeArgs);
      }
      scope.PopMarker();
    }

    /// <summary>
    /// Assumes type parameters have already been pushed
    /// </summary>
    void ResolveIteratorSignature(IteratorDecl iter) {
      Contract.Requires(iter != null);
      scope.PushMarker();
      if (iter.SignatureIsOmitted) {
        reporter.Error(MessageSource.Resolver, iter, "iterator signature can be omitted only in refining methods");
      }
      var initiallyNoTypeArguments = iter.TypeArgs.Count == 0;
      var option = initiallyNoTypeArguments ? new ResolveTypeOption(iter) : new ResolveTypeOption(ResolveTypeOptionEnum.AllowPrefix);
      // resolve the types of the parameters
      var prevErrorCount = reporter.Count(ErrorLevel.Error);
      foreach (var p in iter.Ins) {
        ResolveType(p.tok, p.Type, iter, option, iter.TypeArgs);
      }
      foreach (var p in iter.Outs) {
        ResolveType(p.tok, p.Type, iter, option, iter.TypeArgs);
        if (!p.Type.KnownToHaveToAValue(p.IsGhost)) {
          reporter.Error(MessageSource.Resolver, p.tok, "type of yield-parameter must support auto-initialization (got '{0}')", p.Type);
        }
      }
      // resolve the types of the added fields (in case some of these types would cause the addition of default type arguments)
      if (prevErrorCount == reporter.Count(ErrorLevel.Error)) {
        foreach (var p in iter.OutsHistoryFields) {
          ResolveType(p.tok, p.Type, iter, option, iter.TypeArgs);
        }
      }
      if (iter.TypeArgs.Count != iter.NonNullTypeDecl.TypeArgs.Count) {
        // Apparently, the type resolution automatically added type arguments to the iterator. We'll add these to the
        // corresponding non-null type as well.
        Contract.Assert(initiallyNoTypeArguments);
        Contract.Assert(iter.NonNullTypeDecl.TypeArgs.Count == 0);
        var nnt = iter.NonNullTypeDecl;
        nnt.TypeArgs.AddRange(iter.TypeArgs.ConvertAll(tp => new TypeParameter(tp.tok, tp.Name, tp.VarianceSyntax, tp.Characteristics)));
        var varUdt = (UserDefinedType)nnt.Var.Type;
        Contract.Assert(varUdt.TypeArgs.Count == 0);
        varUdt.TypeArgs = nnt.TypeArgs.ConvertAll(tp => (Type)new UserDefinedType(tp));
      }
      scope.PopMarker();
    }

    /// <summary>
    /// Assumes the specification of the iterator itself has been successfully resolved.
    /// </summary>
    void CreateIteratorMethodSpecs(IteratorDecl iter) {
      Contract.Requires(iter != null);

      var tok = new AutoGeneratedToken(iter.tok);

      // ---------- here comes the constructor ----------
      // same requires clause as the iterator itself
      iter.Member_Init.Req.AddRange(iter.Requires);
      var ens = iter.Member_Init.Ens;
      foreach (var p in iter.Ins) {
        // ensures this.x == x;
        ens.Add(new AttributedExpression(new BinaryExpr(p.tok, BinaryExpr.Opcode.Eq,
          new MemberSelectExpr(p.tok, new ThisExpr(p.tok), p.Name), new IdentifierExpr(p.tok, p.Name))));
      }
      foreach (var p in iter.OutsHistoryFields) {
        // ensures this.ys == [];
        ens.Add(new AttributedExpression(new BinaryExpr(p.tok, BinaryExpr.Opcode.Eq,
          new MemberSelectExpr(p.tok, new ThisExpr(p.tok), p.Name), new SeqDisplayExpr(p.tok, new List<Expression>()))));
      }
      // ensures this.Valid();
      var valid_call = new FunctionCallExpr(iter.tok, "Valid", new ThisExpr(iter.tok), iter.tok, iter.tok, new List<ActualBinding>());
      ens.Add(new AttributedExpression(valid_call));
      // ensures this._reads == old(ReadsClause);
      var modSetSingletons = new List<Expression>();
      Expression frameSet = new SetDisplayExpr(iter.tok, true, modSetSingletons);
      foreach (var fr in iter.Reads.Expressions) {
        if (fr.FieldName != null) {
          reporter.Error(MessageSource.Resolver, fr.tok, "sorry, a reads clause for an iterator is not allowed to designate specific fields");
        } else if (fr.E.Type.IsRefType) {
          modSetSingletons.Add(fr.E);
        } else {
          frameSet = new BinaryExpr(fr.tok, BinaryExpr.Opcode.Add, frameSet, fr.E);
        }
      }
      ens.Add(new AttributedExpression(new BinaryExpr(iter.tok, BinaryExpr.Opcode.Eq,
        new MemberSelectExpr(iter.tok, new ThisExpr(iter.tok), "_reads"),
        new OldExpr(tok, frameSet))));
      // ensures this._modifies == old(ModifiesClause);
      modSetSingletons = new List<Expression>();
      frameSet = new SetDisplayExpr(iter.tok, true, modSetSingletons);
      foreach (var fr in iter.Modifies.Expressions) {
        if (fr.FieldName != null) {
          reporter.Error(MessageSource.Resolver, fr.tok, "sorry, a modifies clause for an iterator is not allowed to designate specific fields");
        } else if (fr.E.Type.IsRefType) {
          modSetSingletons.Add(fr.E);
        } else {
          frameSet = new BinaryExpr(fr.tok, BinaryExpr.Opcode.Add, frameSet, fr.E);
        }
      }
      ens.Add(new AttributedExpression(new BinaryExpr(iter.tok, BinaryExpr.Opcode.Eq,
        new MemberSelectExpr(iter.tok, new ThisExpr(iter.tok), "_modifies"),
        new OldExpr(tok, frameSet))));
      // ensures this._new == {};
      ens.Add(new AttributedExpression(new BinaryExpr(iter.tok, BinaryExpr.Opcode.Eq,
        new MemberSelectExpr(iter.tok, new ThisExpr(iter.tok), "_new"),
        new SetDisplayExpr(iter.tok, true, new List<Expression>()))));
      // ensures this._decreases0 == old(DecreasesClause[0]) && ...;
      Contract.Assert(iter.Decreases.Expressions.Count == iter.DecreasesFields.Count);
      for (int i = 0; i < iter.Decreases.Expressions.Count; i++) {
        var p = iter.Decreases.Expressions[i];
        ens.Add(new AttributedExpression(new BinaryExpr(iter.tok, BinaryExpr.Opcode.Eq,
          new MemberSelectExpr(iter.tok, new ThisExpr(iter.tok), iter.DecreasesFields[i].Name),
          new OldExpr(tok, p))));
      }

      // ---------- here comes predicate Valid() ----------
      var reads = iter.Member_Valid.Reads;
      reads.Add(new FrameExpression(iter.tok, new ThisExpr(iter.tok), null));  // reads this;
      reads.Add(new FrameExpression(iter.tok, new MemberSelectExpr(iter.tok, new ThisExpr(iter.tok), "_reads"), null));  // reads this._reads;
      reads.Add(new FrameExpression(iter.tok, new MemberSelectExpr(iter.tok, new ThisExpr(iter.tok), "_new"), null));  // reads this._new;

      // ---------- here comes method MoveNext() ----------
      // requires this.Valid();
      var req = iter.Member_MoveNext.Req;
      valid_call = new FunctionCallExpr(iter.tok, "Valid", new ThisExpr(iter.tok), iter.tok, iter.tok, new List<ActualBinding>());
      req.Add(new AttributedExpression(valid_call));
      // requires YieldRequires;
      req.AddRange(iter.YieldRequires);
      // modifies this, this._modifies, this._new;
      var mod = iter.Member_MoveNext.Mod.Expressions;
      mod.Add(new FrameExpression(iter.tok, new ThisExpr(iter.tok), null));
      mod.Add(new FrameExpression(iter.tok, new MemberSelectExpr(iter.tok, new ThisExpr(iter.tok), "_modifies"), null));
      mod.Add(new FrameExpression(iter.tok, new MemberSelectExpr(iter.tok, new ThisExpr(iter.tok), "_new"), null));
      // ensures fresh(_new - old(_new));
      ens = iter.Member_MoveNext.Ens;
      ens.Add(new AttributedExpression(new FreshExpr(iter.tok,
        new BinaryExpr(iter.tok, BinaryExpr.Opcode.Sub,
          new MemberSelectExpr(iter.tok, new ThisExpr(iter.tok), "_new"),
          new OldExpr(tok, new MemberSelectExpr(iter.tok, new ThisExpr(iter.tok), "_new"))))));
      // ensures null !in _new
      ens.Add(new AttributedExpression(new BinaryExpr(iter.tok, BinaryExpr.Opcode.NotIn,
        new LiteralExpr(iter.tok),
        new MemberSelectExpr(iter.tok, new ThisExpr(iter.tok), "_new"))));
      // ensures more ==> this.Valid();
      valid_call = new FunctionCallExpr(iter.tok, "Valid", new ThisExpr(iter.tok), iter.tok, iter.tok, new List<ActualBinding>());
      ens.Add(new AttributedExpression(new BinaryExpr(iter.tok, BinaryExpr.Opcode.Imp,
        new IdentifierExpr(iter.tok, "more"),
        valid_call)));
      // ensures this.ys == if more then old(this.ys) + [this.y] else old(this.ys);
      Contract.Assert(iter.OutsFields.Count == iter.OutsHistoryFields.Count);
      for (int i = 0; i < iter.OutsFields.Count; i++) {
        var y = iter.OutsFields[i];
        var ys = iter.OutsHistoryFields[i];
        var ite = new ITEExpr(iter.tok, false, new IdentifierExpr(iter.tok, "more"),
          new BinaryExpr(iter.tok, BinaryExpr.Opcode.Add,
            new OldExpr(tok, new MemberSelectExpr(iter.tok, new ThisExpr(iter.tok), ys.Name)),
            new SeqDisplayExpr(iter.tok, new List<Expression>() { new MemberSelectExpr(iter.tok, new ThisExpr(iter.tok), y.Name) })),
          new OldExpr(tok, new MemberSelectExpr(iter.tok, new ThisExpr(iter.tok), ys.Name)));
        var eq = new BinaryExpr(iter.tok, BinaryExpr.Opcode.Eq, new MemberSelectExpr(iter.tok, new ThisExpr(iter.tok), ys.Name), ite);
        ens.Add(new AttributedExpression(eq));
      }
      // ensures more ==> YieldEnsures;
      foreach (var ye in iter.YieldEnsures) {
        ens.Add(new AttributedExpression(
          new BinaryExpr(iter.tok, BinaryExpr.Opcode.Imp, new IdentifierExpr(iter.tok, "more"), ye.E)
          ));
      }
      // ensures !more ==> Ensures;
      foreach (var e in iter.Ensures) {
        ens.Add(new AttributedExpression(new BinaryExpr(iter.tok, BinaryExpr.Opcode.Imp,
          new UnaryOpExpr(iter.tok, UnaryOpExpr.Opcode.Not, new IdentifierExpr(iter.tok, "more")),
          e.E)
        ));
      }
      // decreases this._decreases0, this._decreases1, ...;
      Contract.Assert(iter.Decreases.Expressions.Count == iter.DecreasesFields.Count);
      for (int i = 0; i < iter.Decreases.Expressions.Count; i++) {
        var p = iter.Decreases.Expressions[i];
        iter.Member_MoveNext.Decreases.Expressions.Add(new MemberSelectExpr(p.tok, new ThisExpr(p.tok), iter.DecreasesFields[i].Name));
      }
      iter.Member_MoveNext.Decreases.Attributes = iter.Decreases.Attributes;
    }

    // Like the ResolveTypeOptionEnum, but iff the case of AllowPrefixExtend, it also
    // contains a pointer to its Parent class, to fill in default type parameters properly.
    public class ResolveTypeOption {
      public readonly ResolveTypeOptionEnum Opt;
      public readonly TypeParameter.ParentType Parent;
      [ContractInvariantMethod]
      void ObjectInvariant() {
        Contract.Invariant((Opt == ResolveTypeOptionEnum.AllowPrefixExtend) == (Parent != null));
      }

      public ResolveTypeOption(ResolveTypeOptionEnum opt) {
        Contract.Requires(opt != ResolveTypeOptionEnum.AllowPrefixExtend);
        Parent = null;
        Opt = opt;
      }

      public ResolveTypeOption(TypeParameter.ParentType parent) {
        Contract.Requires(parent != null);
        Opt = ResolveTypeOptionEnum.AllowPrefixExtend;
        Parent = parent;
      }
    }

    /// <summary>
    /// Returns a resolved type denoting an array type with dimension "dims" and element type "arg".
    /// Callers are expected to provide "arg" as an already resolved type.  (Note, a proxy type is resolved--
    /// only types that contain identifiers stand the possibility of not being resolved.)
    /// </summary>
    Type ResolvedArrayType(IToken tok, int dims, Type arg, ResolutionContext resolutionContext, bool useClassNameType) {
      Contract.Requires(tok != null);
      Contract.Requires(1 <= dims);
      Contract.Requires(arg != null);
      var at = builtIns.ArrayType(tok, dims, new List<Type> { arg }, false, useClassNameType);
      ResolveType(tok, at, resolutionContext, ResolveTypeOptionEnum.DontInfer, null);
      return at;
    }

    /// <summary>
    /// Resolves a NestedMatchStmt by
    /// 1 - checking that all of its patterns are linear
    /// 2 - desugaring it into a decision tree of MatchStmt and IfStmt (for constant matching)
    /// 3 - resolving the generated (sub)statement.
    /// </summary>
    void ResolveNestedMatchStmt(NestedMatchStmt s, ResolutionContext resolutionContext) {
      Contract.Requires(s != null);

      var errorCount = reporter.Count(ErrorLevel.Error);
      s.Resolve(this, resolutionContext);
      this.SolveAllTypeConstraints();
    }



    void FillInDefaultLoopDecreases(LoopStmt loopStmt, Expression guard, List<Expression> theDecreases, ICallable enclosingMethod) {
      Contract.Requires(loopStmt != null);
      Contract.Requires(theDecreases != null);

      if (theDecreases.Count == 0 && guard != null) {
        loopStmt.InferredDecreases = true;
        Expression prefix = null;
        foreach (Expression guardConjunct in Expression.Conjuncts(guard)) {
          Expression guess = null;
          var neutralValue = Expression.CreateIntLiteral(guardConjunct.tok, -1);
          if (guardConjunct is BinaryExpr bin) {
            switch (bin.ResolvedOp) {
              case BinaryExpr.ResolvedOpcode.Lt:
              case BinaryExpr.ResolvedOpcode.Le:
              case BinaryExpr.ResolvedOpcode.LtChar:
              case BinaryExpr.ResolvedOpcode.LeChar:
                if (bin.E0.Type.IsBigOrdinalType) {
                  // we can't rely on subtracting ORDINALs, so let's just pick the upper bound and hope that works
                  guess = bin.E1;
                } else {
                  // for A < B and A <= B, use the decreases B - A
                  guess = Expression.CreateSubtract_TypeConvert(bin.E1, bin.E0);
                }
                break;
              case BinaryExpr.ResolvedOpcode.Ge:
              case BinaryExpr.ResolvedOpcode.Gt:
              case BinaryExpr.ResolvedOpcode.GeChar:
              case BinaryExpr.ResolvedOpcode.GtChar:
                if (bin.E0.Type.IsBigOrdinalType) {
                  // we can't rely on subtracting ORDINALs, so let's just pick the upper bound and hope that works
                  guess = bin.E0;
                } else {
                  // for A >= B and A > B, use the decreases A - B
                  guess = Expression.CreateSubtract_TypeConvert(bin.E0, bin.E1);
                }
                break;
              case BinaryExpr.ResolvedOpcode.ProperSubset:
              case BinaryExpr.ResolvedOpcode.Subset:
                if (bin.E0.Type.AsSetType.Finite) {
                  // for A < B and A <= B, use the decreases |B - A|
                  guess = Expression.CreateCardinality(Expression.CreateSetDifference(bin.E1, bin.E0), builtIns);
                }
                break;
              case BinaryExpr.ResolvedOpcode.Superset:
              case BinaryExpr.ResolvedOpcode.ProperSuperset:
                if (bin.E0.Type.AsSetType.Finite) {
                  // for A >= B and A > B, use the decreases |A - B|
                  guess = Expression.CreateCardinality(Expression.CreateSetDifference(bin.E0, bin.E1), builtIns);
                }
                break;
              case BinaryExpr.ResolvedOpcode.ProperMultiSubset:
              case BinaryExpr.ResolvedOpcode.MultiSubset:
                // for A < B and A <= B, use the decreases |B - A|
                guess = Expression.CreateCardinality(Expression.CreateMultisetDifference(bin.E1, bin.E0), builtIns);
                break;
              case BinaryExpr.ResolvedOpcode.MultiSuperset:
              case BinaryExpr.ResolvedOpcode.ProperMultiSuperset:
                // for A >= B and A > B, use the decreases |A - B|
                guess = Expression.CreateCardinality(Expression.CreateMultisetDifference(bin.E0, bin.E1), builtIns);
                break;
              case BinaryExpr.ResolvedOpcode.Prefix:
              case BinaryExpr.ResolvedOpcode.ProperPrefix:
                // for "[] < B" and "[] <= B", use B
                if (LiteralExpr.IsEmptySequence(bin.E0)) {
                  guess = bin.E1;
                }
                break;
              case BinaryExpr.ResolvedOpcode.NeqCommon:
                if (bin.E0.Type.IsNumericBased() || bin.E0.Type.IsBitVectorType || bin.E0.Type.IsCharType) {
                  // for A != B where A and B are numeric, use the absolute difference between A and B (that is: if A <= B then B-A else A-B)
                  var AminusB = Expression.CreateSubtract_TypeConvert(bin.E0, bin.E1);
                  var BminusA = Expression.CreateSubtract_TypeConvert(bin.E1, bin.E0);
                  var test = Expression.CreateAtMost(bin.E0, bin.E1);
                  guess = Expression.CreateITE(test, BminusA, AminusB);
                } else if (bin.E0.Type.IsBigOrdinalType) {
                  // if either of the operands is a literal, pick the other; otherwise, don't make any guess
                  if (Expression.StripParens(bin.E0) is LiteralExpr) {
                    guess = bin.E1;
                  } else if (Expression.StripParens(bin.E1) is LiteralExpr) {
                    guess = bin.E0;
                  }
                }
                break;
              case BinaryExpr.ResolvedOpcode.SetNeq:
                if (bin.E0.Type.AsSetType.Finite) {
                  // use |A - B| + |B - A|, but specialize it for the case where A or B is the empty set
                  if (LiteralExpr.IsEmptySet(bin.E0)) {
                    guess = bin.E1;
                  } else if (LiteralExpr.IsEmptySet(bin.E1)) {
                    guess = bin.E0;
                  } else {
                    var x = Expression.CreateCardinality(Expression.CreateSetDifference(bin.E0, bin.E1), builtIns);
                    var y = Expression.CreateCardinality(Expression.CreateSetDifference(bin.E1, bin.E0), builtIns);
                    guess = Expression.CreateAdd(x, y);
                  }
                }
                break;
              case BinaryExpr.ResolvedOpcode.MultiSetNeq:
                // use |A - B| + |B - A|, but specialize it for the case where A or B is the empty multiset
                if (LiteralExpr.IsEmptyMultiset(bin.E0)) {
                  guess = bin.E1;
                } else if (LiteralExpr.IsEmptyMultiset(bin.E1)) {
                  guess = bin.E0;
                } else {
                  var x = Expression.CreateCardinality(Expression.CreateMultisetDifference(bin.E0, bin.E1), builtIns);
                  var y = Expression.CreateCardinality(Expression.CreateMultisetDifference(bin.E1, bin.E0), builtIns);
                  guess = Expression.CreateAdd(x, y);
                }
                break;
              case BinaryExpr.ResolvedOpcode.SeqNeq:
                // if either operand is [], then use the other
                if (LiteralExpr.IsEmptySequence(bin.E0)) {
                  guess = bin.E1;
                } else if (LiteralExpr.IsEmptySequence(bin.E1)) {
                  guess = bin.E0;
                }
                break;
              default:
                break;
            }
            if (bin.E0.Type.AsSetType != null) {
              neutralValue = new SetDisplayExpr(bin.tok, bin.E0.Type.AsSetType.Finite, new List<Expression>()) {
                Type = bin.E0.Type.NormalizeExpand()
              };
            } else if (bin.E0.Type.AsMultiSetType != null) {
              neutralValue = new MultiSetDisplayExpr(bin.tok, new List<Expression>()) {
                Type = bin.E0.Type.NormalizeExpand()
              };
            } else if (bin.E0.Type.AsSeqType != null) {
              neutralValue = new SeqDisplayExpr(bin.tok, new List<Expression>()) {
                Type = bin.E0.Type.NormalizeExpand()
              };
            } else if (bin.E0.Type.IsNumericBased(Type.NumericPersuasion.Real)) {
              neutralValue = Expression.CreateRealLiteral(bin.tok, BaseTypes.BigDec.FromInt(-1));
            }
          }
          if (guess != null) {
            if (prefix != null) {
              // Make the following guess:  if prefix then guess else neutralValue
              guess = Expression.CreateITE(prefix, guess, neutralValue);
            }
            theDecreases.Add(AutoGeneratedExpression.Create(guess));
          }
          if (prefix == null) {
            prefix = guardConjunct;
          } else {
            prefix = Expression.CreateAnd(prefix, guardConjunct);
          }
        }
      }
      if (enclosingMethod is IteratorDecl) {
        var iter = (IteratorDecl)enclosingMethod;
        var ie = new IdentifierExpr(loopStmt.Tok, iter.YieldCountVariable.Name);
        ie.Var = iter.YieldCountVariable;  // resolve here
        ie.Type = iter.YieldCountVariable.Type;  // resolve here
        theDecreases.Insert(0, AutoGeneratedExpression.Create(ie));
        loopStmt.InferredDecreases = true;
      }
      if (loopStmt.InferredDecreases && theDecreases.Count != 0) {
        string s = "decreases " + Util.Comma(theDecreases, Printer.ExprToString);
        reporter.Info(MessageSource.Resolver, loopStmt.Tok, s);
      }
    }
    private Expression VarDotMethod(IToken tok, string varname, string methodname) {
      return new ApplySuffix(tok, null, new ExprDotName(tok, new IdentifierExpr(tok, varname), methodname, null), new List<ActualBinding>(), tok);
    }

    private Expression makeTemp(String prefix, AssignOrReturnStmt s, ResolutionContext resolutionContext, Expression ex) {
      var temp = FreshTempVarName(prefix, resolutionContext.CodeContext);
      var locvar = new LocalVariable(s.RangeToken, temp, ex.Type, false);
      var id = new IdentifierExpr(s.Tok, temp);
      var idlist = new List<Expression>() { id };
      var lhss = new List<LocalVariable>() { locvar };
      var rhss = new List<AssignmentRhs>() { new ExprRhs(ex) };
      var up = new UpdateStmt(s.RangeToken, idlist, rhss);
      s.ResolvedStatements.Add(new VarDeclStmt(s.RangeToken, lhss, up));
      return id;
    }

    /// <summary>
    /// Desugars "y, ... :- MethodOrExpression" into
    /// var temp;
    /// temp, ... := MethodOrExpression;
    /// if temp.IsFailure() { return temp.PropagateFailure(); }
    /// y := temp.Extract();
    ///
    /// If the type of MethodExpression does not have an Extract, then the desugaring is
    /// var temp;
    /// temp, y, ... := MethodOrExpression;
    /// if temp.IsFailure() { return temp.PropagateFailure(); }
    ///
    /// If there are multiple RHSs then "y, ... :- Expression, ..." becomes
    /// var temp;
    /// temp, ... := Expression, ...;
    /// if temp.IsFailure() { return temp.PropagateFailure(); }
    /// y := temp.Extract();
    /// OR
    /// var temp;
    /// temp, y, ... := Expression, ...;
    /// if temp.IsFailure() { return temp.PropagateFailure(); }
    ///
    /// and "y, ... :- expect MethodOrExpression, ..." into
    /// var temp, [y, ] ... := MethodOrExpression, ...;
    /// expect !temp.IsFailure(), temp.PropagateFailure();
    /// [y := temp.Extract();]
    ///
    /// and saves the result into s.ResolvedStatements.
    /// This is also known as the "elephant operator"
    /// </summary>
    private void ResolveAssignOrReturnStmt(AssignOrReturnStmt s, ResolutionContext resolutionContext) {
      // TODO Do I have any responsibilities regarding the use of resolutionContext? Is it mutable?

      // We need to figure out whether we are using a status type that has Extract or not,
      // as that determines how the AssignOrReturnStmt is desugared. Thus if the Rhs is a
      // method call we need to know which one (to inspect its first output); if RHs is a
      // list of expressions, we need to know the type of the first one. For all of this we have
      // to do some partial type resolution.

      bool expectExtract = s.Lhss.Count != 0; // default value if we cannot determine and inspect the type
      Type firstType = null;
      Method call = null;
      if ((s.Rhss == null || s.Rhss.Count == 0) && s.Rhs.Expr is ApplySuffix asx) {
        ResolveApplySuffix(asx, resolutionContext, true);
        call = (asx.Lhs.Resolved as MemberSelectExpr)?.Member as Method;
        if (call != null) {
          // We're looking at a method call
          var typeMap = (asx.Lhs.Resolved as MemberSelectExpr)?.TypeArgumentSubstitutionsWithParents();
          if (call.Outs.Count != 0) {
            firstType = call.Outs[0].Type.Subst(typeMap);
          } else {
            reporter.Error(MessageSource.Resolver, s.Rhs.tok, "Expected {0} to have a Success/Failure output value, but the method returns nothing.", call.Name);
          }
        } else {
          // We're looking at a call to a function. Treat it like any other expression.
          firstType = asx.Type;
        }
      } else {
        ResolveExpression(s.Rhs.Expr, resolutionContext);
        firstType = s.Rhs.Expr.Type;
      }

      var method = (Method)resolutionContext.CodeContext;
      if (method.Outs.Count == 0 && s.KeywordToken == null) {
        reporter.Error(MessageSource.Resolver, s.Tok, "A method containing a :- statement must have an out-parameter ({0})", method.Name);
        return;
      }
      if (firstType != null) {
        firstType = PartiallyResolveTypeForMemberSelection(s.Rhs.tok, firstType);
        if (firstType.AsTopLevelTypeWithMembers != null) {
          if (firstType.AsTopLevelTypeWithMembers.Members.Find(x => x.Name == "IsFailure") == null) {
            reporter.Error(MessageSource.Resolver, s.Tok,
              "member IsFailure does not exist in {0}, in :- statement", firstType);
            return;
          }
          expectExtract = firstType.AsTopLevelTypeWithMembers.Members.Find(x => x.Name == "Extract") != null;
          if (expectExtract && call == null && s.Lhss.Count != 1 + s.Rhss.Count) {
            reporter.Error(MessageSource.Resolver, s.Tok,
              "number of lhs ({0}) must match number of rhs ({1}) for a rhs type ({2}) with member Extract",
              s.Lhss.Count, 1 + s.Rhss.Count, firstType);
            return;
          } else if (expectExtract && call != null && s.Lhss.Count != call.Outs.Count) {
            reporter.Error(MessageSource.Resolver, s.Tok,
              "wrong number of method result arguments (got {0}, expected {1}) for a rhs type ({2}) with member Extract",
              s.Lhss.Count, call.Outs.Count, firstType);
            return;

          } else if (!expectExtract && call == null && s.Lhss.Count != s.Rhss.Count) {
            reporter.Error(MessageSource.Resolver, s.Tok,
              "number of lhs ({0}) must be one less than number of rhs ({1}) for a rhs type ({2}) without member Extract", s.Lhss.Count, 1 + s.Rhss.Count, firstType);
            return;

          } else if (!expectExtract && call != null && s.Lhss.Count != call.Outs.Count - 1) {
            reporter.Error(MessageSource.Resolver, s.Tok,
              "wrong number of method result arguments (got {0}, expected {1}) for a rhs type ({2}) without member Extract", s.Lhss.Count, call.Outs.Count - 1, firstType);
            return;
          }
        } else {
          reporter.Error(MessageSource.Resolver, s.Tok,
            $"The type of the first expression to the right of ':-' could not be determined to be a failure type (got '{firstType}')");
          return;
        }
      } else {
        reporter.Error(MessageSource.Resolver, s.Tok,
          "Internal Error: Unknown failure type in :- statement");
        return;
      }

      Expression lhsExtract = null;
      if (expectExtract) {
        if (resolutionContext.CodeContext is Method caller && caller.Outs.Count == 0 && s.KeywordToken == null) {
          reporter.Error(MessageSource.Resolver, s.Rhs.tok, "Expected {0} to have a Success/Failure output value", caller.Name);
          return;
        }

        lhsExtract = s.Lhss[0];
        var lhsResolved = s.Lhss[0].Resolved;
        // Make a new unresolved expression
        if (lhsResolved is MemberSelectExpr lexr) {
          Expression id = Expression.AsThis(lexr.Obj) != null ? lexr.Obj : makeTemp("recv", s, resolutionContext, lexr.Obj);
          var lex = lhsExtract as ExprDotName; // might be just a NameSegment
          lhsExtract = new ExprDotName(lexr.tok, id, lexr.MemberName, lex == null ? null : lex.OptTypeArguments);
        } else if (lhsResolved is SeqSelectExpr lseq) {
          if (!lseq.SelectOne || lseq.E0 == null) {
            reporter.Error(MessageSource.Resolver, s.Tok,
              "Element ranges not allowed as l-values");
            return;
          }
          Expression id = makeTemp("recv", s, resolutionContext, lseq.Seq);
          Expression id0 = id0 = makeTemp("idx", s, resolutionContext, lseq.E0);
          lhsExtract = new SeqSelectExpr(lseq.tok, lseq.SelectOne, id, id0, null, lseq.CloseParen);
          lhsExtract.Type = lseq.Type;
        } else if (lhsResolved is MultiSelectExpr lmulti) {
          Expression id = makeTemp("recv", s, resolutionContext, lmulti.Array);
          var idxs = new List<Expression>();
          foreach (var i in lmulti.Indices) {
            Expression idx = makeTemp("idx", s, resolutionContext, i);
            idxs.Add(idx);
          }
          lhsExtract = new MultiSelectExpr(lmulti.tok, id, idxs);
          lhsExtract.Type = lmulti.Type;
        } else if (lhsResolved is IdentifierExpr) {
          // do nothing
        } else {
          Contract.Assert(false, "Internal error: unexpected option in ResolveAssignOrReturnStmt");
        }
      }
      var temp = FreshTempVarName("valueOrError", resolutionContext.CodeContext);
      var lhss = new List<LocalVariable>() { new LocalVariable(s.RangeToken, temp, new InferredTypeProxy(), false) };
      // "var temp ;"
      s.ResolvedStatements.Add(new VarDeclStmt(s.RangeToken, lhss, null));
      var lhss2 = new List<Expression>() { new IdentifierExpr(s.RangeToken, temp) };
      for (int k = (expectExtract ? 1 : 0); k < s.Lhss.Count; ++k) {
        lhss2.Add(s.Lhss[k]);
      }
      List<AssignmentRhs> rhss2 = new List<AssignmentRhs>() { s.Rhs };
      if (s.Rhss != null) {
        s.Rhss.ForEach(e => rhss2.Add(e));
      }
      if (s.Rhss != null && s.Rhss.Count > 0) {
        if (lhss2.Count != rhss2.Count) {
          reporter.Error(MessageSource.Resolver, s.Tok,
            "Mismatch in expected number of LHSs and RHSs");
          if (lhss2.Count < rhss2.Count) {
            rhss2.RemoveRange(lhss2.Count, rhss2.Count - lhss2.Count);
          } else {
            lhss2.RemoveRange(rhss2.Count, lhss2.Count - rhss2.Count);
          }
        }
      }
      // " temp, ... := MethodOrExpression, ...;"
      UpdateStmt up = new UpdateStmt(s.RangeToken, lhss2, rhss2);
      if (expectExtract) {
        up.OriginalInitialLhs = s.Lhss.Count == 0 ? null : s.Lhss[0];
      }
      s.ResolvedStatements.Add(up);

      if (s.KeywordToken != null) {
        var notFailureExpr = new UnaryOpExpr(s.RangeToken, UnaryOpExpr.Opcode.Not, VarDotMethod(s.Tok, temp, "IsFailure"));
        Statement ss = null;
        if (s.KeywordToken.Token.val == "expect") {
          // "expect !temp.IsFailure(), temp"
<<<<<<< HEAD
          ss = new ExpectStmt(s.RangeToken, notFailureExpr, new IdentifierExpr(s.RangeToken, temp), s.KeywordToken.Attrs);
=======
          ss = new ExpectStmt(new RangeToken(s.Tok, s.EndToken), notFailureExpr, new IdentifierExpr(s.Tok, temp), s.KeywordToken.Attrs);
>>>>>>> 7bdab6c9
        } else if (s.KeywordToken.Token.val == "assume") {
          ss = new AssumeStmt(new RangeToken(s.Tok, s.EndToken), notFailureExpr, s.KeywordToken.Attrs);
        } else if (s.KeywordToken.Token.val == "assert") {
          ss = new AssertStmt(new RangeToken(s.Tok, s.EndToken), notFailureExpr, null, null, s.KeywordToken.Attrs);
        } else {
          Contract.Assert(false, $"Invalid token in :- statement: {s.KeywordToken.Token.val}");
        }
        s.ResolvedStatements.Add(ss);
      } else {
        var enclosingOutParameter = ((Method)resolutionContext.CodeContext).Outs[0];
        var ident = new IdentifierExpr(s.RangeToken, enclosingOutParameter.Name);
        // resolve it here to avoid capture into more closely declared local variables
        Contract.Assert(enclosingOutParameter.Type != null);  // this confirms our belief that the out-parameter has already been resolved
        ident.Var = enclosingOutParameter;
        ident.Type = ident.Var.Type;

        s.ResolvedStatements.Add(
          // "if temp.IsFailure()"
          new IfStmt(s.RangeToken, false, VarDotMethod(s.Tok, temp, "IsFailure"),
            // THEN: { out := temp.PropagateFailure(); return; }
            new BlockStmt(s.RangeToken, new List<Statement>() {
              new UpdateStmt(s.RangeToken,
                new List<Expression>() { ident },
                new List<AssignmentRhs>() {new ExprRhs(VarDotMethod(s.Tok, temp, "PropagateFailure"))}
                ),
              new ReturnStmt(s.RangeToken, null),
            }),
            // ELSE: no else block
            null
          ));
      }

      if (expectExtract) {
        // "y := temp.Extract();"
        var lhs = s.Lhss[0];
        s.ResolvedStatements.Add(
          new UpdateStmt(s.RangeToken,
            new List<Expression>() { lhsExtract },
            new List<AssignmentRhs>() { new ExprRhs(VarDotMethod(s.Tok, temp, "Extract")) }
          ));
        // The following check is not necessary, because the ghost mismatch is caught later.
        // However the error message here is much clearer.
        var m = ResolveMember(s.Tok, firstType, "Extract", out _);
        if (m != null && m.IsGhost && !AssignStmt.LhsIsToGhostOrAutoGhost(lhs)) {
          reporter.Error(MessageSource.Resolver, lhs.tok,
            "The Extract member may not be ghost unless the initial LHS is ghost");
        }
      }

      s.ResolvedStatements.ForEach(a => ResolveStatement(a, resolutionContext));
      EnsureSupportsErrorHandling(s.Tok, firstType, expectExtract, s.KeywordToken != null);
    }

    private void EnsureSupportsErrorHandling(IToken tok, Type tp, bool expectExtract, bool hasKeywordToken) {
      // The "method not found" errors which will be generated here were already reported while
      // resolving the statement, so we don't want them to reappear and redirect them into a sink.
      var origReporter = this.reporter;
      this.reporter = new ErrorReporterSink();

      if (hasKeywordToken) {
        if (ResolveMember(tok, tp, "IsFailure", out _) == null ||
            (ResolveMember(tok, tp, "Extract", out _) != null) != expectExtract) {
          // more details regarding which methods are missing have already been reported by regular resolution
          origReporter.Error(MessageSource.Resolver, tok,
            "The right-hand side of ':-', which is of type '{0}', with a keyword token must have members 'IsFailure()', {1} 'Extract()'",
            tp, expectExtract ? "and" : "but not");
        }
      } else {
        if (ResolveMember(tok, tp, "IsFailure", out _) == null ||
            ResolveMember(tok, tp, "PropagateFailure", out _) == null ||
            (ResolveMember(tok, tp, "Extract", out _) != null) != expectExtract) {
          // more details regarding which methods are missing have already been reported by regular resolution
          origReporter.Error(MessageSource.Resolver, tok,
            "The right-hand side of ':-', which is of type '{0}', must have members 'IsFailure()', 'PropagateFailure()', {1} 'Extract()'",
            tp, expectExtract ? "and" : "but not");
        }
      }


      // The following checks are not necessary, because the ghost mismatch is caught later.
      // However the error messages here are much clearer.
      var m = ResolveMember(tok, tp, "IsFailure", out _);
      if (m != null && m.IsGhost) {
        origReporter.Error(MessageSource.Resolver, tok,
          $"The IsFailure member may not be ghost (type {tp} used in :- statement)");
      }
      m = ResolveMember(tok, tp, "PropagateFailure", out _);
      if (!hasKeywordToken && m != null && m.IsGhost) {
        origReporter.Error(MessageSource.Resolver, tok,
          $"The PropagateFailure member may not be ghost (type {tp} used in :- statement)");
      }

      this.reporter = origReporter;
    }

    /// <summary>
    /// Check that "stmt" is a valid statment for the body of an assert-by, forall,
    /// or calc-hint statement. In particular, check that the local variables assigned in
    /// the bodies of these statements are declared in the statements, not in some enclosing
    /// context. 
    /// </summary>
    public void CheckLocalityUpdates(Statement stmt, ISet<LocalVariable> localsAllowedInUpdates, string where) {
      Contract.Requires(stmt != null);
      Contract.Requires(localsAllowedInUpdates != null);
      Contract.Requires(where != null);

      if (stmt is AssertStmt || stmt is ForallStmt || stmt is CalcStmt || stmt is ModifyStmt) {
        // don't recurse, since CheckHintRestrictions will be called on that assert-by separately
        return;
      } else if (stmt is AssignSuchThatStmt) {
        var s = (AssignSuchThatStmt)stmt;
        foreach (var lhs in s.Lhss) {
          CheckLocalityUpdatesLhs(lhs, localsAllowedInUpdates, @where);
        }
      } else if (stmt is AssignStmt) {
        var s = (AssignStmt)stmt;
        CheckLocalityUpdatesLhs(s.Lhs, localsAllowedInUpdates, @where);
      } else if (stmt is CallStmt) {
        var s = (CallStmt)stmt;
        foreach (var lhs in s.Lhs) {
          CheckLocalityUpdatesLhs(lhs, localsAllowedInUpdates, @where);
        }
      } else if (stmt is VarDeclStmt) {
        var s = (VarDeclStmt)stmt;
        s.Locals.Iter(local => localsAllowedInUpdates.Add(local));
      } else if (stmt is ModifyStmt) {
        // no further complaints (note, ghost interests have already checked for 'modify' statements)
      } else if (stmt is BlockStmt) {
        localsAllowedInUpdates = new HashSet<LocalVariable>(localsAllowedInUpdates);
        // use this new set for the recursive calls
      }

      foreach (var ss in stmt.SubStatements) {
        CheckLocalityUpdates(ss, localsAllowedInUpdates, where);
      }
    }

    void CheckLocalityUpdatesLhs(Expression lhs, ISet<LocalVariable> localsAllowedInUpdates, string @where) {
      Contract.Requires(lhs != null);
      Contract.Requires(localsAllowedInUpdates != null);
      Contract.Requires(where != null);

      lhs = lhs.Resolved;
      if (lhs is IdentifierExpr idExpr && !localsAllowedInUpdates.Contains(idExpr.Var)) {
        reporter.Error(MessageSource.Resolver, lhs.tok, "{0} is not allowed to update a variable it doesn't declare", where);
      }
    }

    class LazyString_OnTypeEquals {
      Type t0;
      Type t1;
      string s;
      public LazyString_OnTypeEquals(Type t0, Type t1, string s) {
        Contract.Requires(t0 != null);
        Contract.Requires(t1 != null);
        Contract.Requires(s != null);
        this.t0 = t0;
        this.t1 = t1;
        this.s = s;
      }
      public override string ToString() {
        return t0.Equals(t1) ? s : "";
      }
    }

    void FindAllMembers(ClassDecl cl, string memberName, ISet<MemberDecl> foundSoFar) {
      Contract.Requires(cl != null);
      Contract.Requires(memberName != null);
      Contract.Requires(foundSoFar != null);
      MemberDecl member;
      if (classMembers[cl].TryGetValue(memberName, out member)) {
        foundSoFar.Add(member);
      }
      cl.ParentTraitHeads.ForEach(trait => FindAllMembers(trait, memberName, foundSoFar));
    }

    // TODO move
    public static UserDefinedType GetThisType(RangeToken rangeToken, TopLevelDeclWithMembers cl) {
      Contract.Requires(rangeToken != null);
      Contract.Requires(cl != null);
      Contract.Ensures(Contract.Result<UserDefinedType>() != null);

      if (cl is ClassDecl cls && cls.NonNullTypeDecl != null) {
        return UserDefinedType.FromTopLevelDecl(rangeToken, cls.NonNullTypeDecl, cls.TypeArgs);
      } else {
        return UserDefinedType.FromTopLevelDecl(rangeToken, cl, cl.TypeArgs);
      }
    }

    // TODO move
    public static UserDefinedType GetReceiverType(IToken tok, MemberDecl member) {
      Contract.Requires(tok != null);
      Contract.Requires(member != null);
      Contract.Ensures(Contract.Result<UserDefinedType>() != null);

      return GetThisType(tok, (TopLevelDeclWithMembers)member.EnclosingClass);
    }

    Label/*?*/ ResolveDominatingLabelInExpr(IToken tok, string/*?*/ labelName, string expressionDescription, ResolutionContext resolutionContext) {
      Contract.Requires(tok != null);
      Contract.Requires(expressionDescription != null);
      Contract.Requires(resolutionContext != null);

      Label label = null;
      if (!resolutionContext.IsTwoState) {
        reporter.Error(MessageSource.Resolver, tok, $"{expressionDescription} expressions are not allowed in this context");
      } else if (labelName != null) {
        label = DominatingStatementLabels.Find(labelName);
        if (label == null) {
          reporter.Error(MessageSource.Resolver, tok, $"no label '{labelName}' in scope at this time");
        }
      }
      return label;
    }

    private Expression VarDotFunction(IToken tok, string varname, string functionname) {
      return new ApplySuffix(tok, null, new ExprDotName(tok, new IdentifierExpr(tok, varname), functionname, null), new List<ActualBinding>(), tok);
    }

    // TODO search for occurrences of "new LetExpr" which could benefit from this helper
    private LetExpr LetPatIn(IToken tok, CasePattern<BoundVar> lhs, Expression rhs, Expression body) {
      return new LetExpr(tok, new List<CasePattern<BoundVar>>() { lhs }, new List<Expression>() { rhs }, body, true);
    }

    private LetExpr LetVarIn(IToken tok, string name, Type tp, Expression rhs, Expression body) {
      var lhs = new CasePattern<BoundVar>(tok, new BoundVar(tok, name, tp));
      return LetPatIn(tok, lhs, rhs, body);
    }

    /// <summary>
    ///  If expr.Lhs != null: Desugars "var x: T :- E; F" into "var temp := E; if temp.IsFailure() then temp.PropagateFailure() else var x: T := temp.Extract(); F"
    ///  If expr.Lhs == null: Desugars "         :- E; F" into "var temp := E; if temp.IsFailure() then temp.PropagateFailure() else                             F"
    /// </summary>
    public void ResolveLetOrFailExpr(LetOrFailExpr expr, ResolutionContext resolutionContext) {
      var temp = FreshTempVarName("valueOrError", resolutionContext.CodeContext);
      var tempType = new InferredTypeProxy();
      // "var temp := E;"
      expr.ResolvedExpression = LetVarIn(expr.tok, temp, tempType, expr.Rhs,
        // "if temp.IsFailure()"
        new ITEExpr(expr.tok, false, VarDotFunction(expr.tok, temp, "IsFailure"),
          // "then temp.PropagateFailure()"
          VarDotFunction(expr.tok, temp, "PropagateFailure"),
          // "else"
          expr.Lhs == null
            // "F"
            ? expr.Body
            // "var x: T := temp.Extract(); F"
            : LetPatIn(expr.tok, expr.Lhs, VarDotFunction(expr.tok, temp, "Extract"), expr.Body)));

      ResolveExpression(expr.ResolvedExpression, resolutionContext);
      expr.Type = expr.ResolvedExpression.Type;
      bool expectExtract = (expr.Lhs != null);
      EnsureSupportsErrorHandling(expr.tok, PartiallyResolveTypeForMemberSelection(expr.tok, tempType), expectExtract, false);
    }

    private Type SelectAppropriateArrowType(IToken tok, List<Type> typeArgs, Type resultType, bool hasReads, bool hasReq) {
      Contract.Requires(tok != null);
      Contract.Requires(typeArgs != null);
      Contract.Requires(resultType != null);
      var arity = typeArgs.Count;
      var typeArgsAndResult = Util.Snoc(typeArgs, resultType);
      if (hasReads) {
        // any arrow
        return new ArrowType(tok, builtIns.ArrowTypeDecls[arity], typeArgsAndResult);
      } else if (hasReq) {
        // partial arrow
        return new UserDefinedType(tok, ArrowType.PartialArrowTypeName(arity), builtIns.PartialArrowTypeDecls[arity], typeArgsAndResult);
      } else {
        // total arrow
        return new UserDefinedType(tok, ArrowType.TotalArrowTypeName(arity), builtIns.TotalArrowTypeDecls[arity], typeArgsAndResult);
      }
    }

    /// <summary>
    /// Adds appropriate type constraints that says "expr" evaluates to an integer or (if "allowBitVector" is true) a
    /// a bitvector.  The "errFormat" string can contain a "{0}", referring to the name of the type of "expr".
    /// </summary>
    void ConstrainToIntegerType(Expression expr, bool allowBitVector, string errFormat) {
      Contract.Requires(expr != null);
      Contract.Requires(errFormat != null);
      var err = new TypeConstraint.ErrorMsgWithToken(expr.tok, errFormat, expr.Type);
      ConstrainToIntegerType(expr.tok, expr.Type, allowBitVector, err);
    }

    /// <summary>
    /// Resolves a NestedMatchExpr by
    /// 1 - checking that all of its patterns are linear
    /// 2 - desugaring it into a decision tree of MatchExpr and ITEEXpr (for constant matching)
    /// 3 - resolving the generated (sub)expression.
    /// </summary>
    void ResolveNestedMatchExpr(NestedMatchExpr nestedMatchExpr, ResolutionContext resolutionContext) {
      Contract.Requires(nestedMatchExpr != null);
      Contract.Requires(resolutionContext != null);

      nestedMatchExpr.Resolve(this, resolutionContext);
      this.SolveAllTypeConstraints();
    }

    void ResolveMatchExpr(MatchExpr me, ResolutionContext resolutionContext) {
      Contract.Requires(me != null);
      Contract.Requires(resolutionContext != null);
      Contract.Requires(me.OrigUnresolved == null);

      // first, clone the original match expression
      me.OrigUnresolved = (MatchExpr)new ClonerKeepParensExpressions().CloneExpr(me);
      ResolveExpression(me.Source, resolutionContext);

      Contract.Assert(me.Source.Type != null);  // follows from postcondition of ResolveExpression

      var sourceType = PartiallyResolveTypeForMemberSelection(me.Source.tok, me.Source.Type).NormalizeExpand();

      var dtd = sourceType.AsDatatype;
      var subst = new Dictionary<TypeParameter, Type>();
      Dictionary<string, DatatypeCtor> ctors;
      if (dtd == null) {
        reporter.Error(MessageSource.Resolver, me.Source, "the type of the match source expression must be a datatype (instead found {0})", me.Source.Type);
        ctors = null;
      } else {
        Contract.Assert(sourceType != null);  // dtd and sourceType are set together above
        ctors = dtd.ConstructorsByName;
        Contract.Assert(ctors != null);  // dtd should have been inserted into datatypeCtors during a previous resolution stage

        // build the type-parameter substitution map for this use of the datatype
        subst = TypeParameter.SubstitutionMap(dtd.TypeArgs, sourceType.TypeArgs);
      }

      ISet<string> memberNamesUsed = new HashSet<string>();
      me.Type = new InferredTypeProxy();
      foreach (MatchCaseExpr mc in me.Cases) {
        if (ctors != null) {
          Contract.Assert(dtd != null);
          var ctorId = mc.Ctor.Name;
          if (me.Source.Type.AsDatatype is TupleTypeDecl) {
            var tuple = (TupleTypeDecl)me.Source.Type.AsDatatype;
            ctorId = BuiltIns.TupleTypeCtorName(tuple.Dims);
          }
          if (!ctors.ContainsKey(ctorId)) {
            reporter.Error(MessageSource.Resolver, mc.tok, "member '{0}' does not exist in datatype '{1}'", ctorId, dtd.Name);
          } else {
            if (mc.Ctor.Formals.Count != mc.Arguments.Count) {
              if (me.Source.Type.AsDatatype is TupleTypeDecl) {
                reporter.Error(MessageSource.Resolver, mc.tok, "case arguments count does not match source arguments count");
              } else {
                reporter.Error(MessageSource.Resolver, mc.tok, "member {0} has wrong number of formals (found {1}, expected {2})", ctorId, mc.Arguments.Count, mc.Ctor.Formals.Count);
              }
            }
            if (memberNamesUsed.Contains(ctorId)) {
              reporter.Error(MessageSource.Resolver, mc.tok, "member {0} appears in more than one case", mc.Ctor.Name);
            } else {
              memberNamesUsed.Add(ctorId);  // add mc.Id to the set of names used
            }
          }
        }
        scope.PushMarker();
        int i = 0;
        if (mc.Arguments != null) {
          foreach (BoundVar v in mc.Arguments) {
            scope.Push(v.Name, v);
            ResolveType(v.tok, v.Type, resolutionContext, ResolveTypeOptionEnum.InferTypeProxies, null);
            if (i < mc.Ctor.Formals.Count) {
              Formal formal = mc.Ctor.Formals[i];
              Type st = formal.Type.Subst(subst);
              ConstrainSubtypeRelation(v.Type, st, me,
                "the declared type of the formal ({0}) does not agree with the corresponding type in the constructor's signature ({1})", v.Type, st);
              v.IsGhost = formal.IsGhost;
            }
            i++;
          }
        }

        ResolveExpression(mc.Body, resolutionContext);

        Contract.Assert(mc.Body.Type != null);  // follows from postcondition of ResolveExpression
        ConstrainSubtypeRelation(me.Type, mc.Body.Type, mc.Body.tok, "type of case bodies do not agree (found {0}, previous types {1})", mc.Body.Type, me.Type);
        scope.PopMarker();
      }
      if (dtd != null && memberNamesUsed.Count != dtd.Ctors.Count) {
        // We could complain about the syntactic omission of constructors:
        //   reporter.Error(MessageSource.Resolver, expr, "match expression does not cover all constructors");
        // but instead we let the verifier do a semantic check.
        // So, for now, record the missing constructors:
        foreach (var ctr in dtd.Ctors) {
          if (!memberNamesUsed.Contains(ctr.Name)) {
            me.MissingCases.Add(ctr);
          }
        }
        Contract.Assert(memberNamesUsed.Count + me.MissingCases.Count == dtd.Ctors.Count);
      }
    }

    void ResolveCasePattern<VT>(CasePattern<VT> pat, Type sourceType, ResolutionContext resolutionContext)
      where VT : class, IVariable {
      Contract.Requires(pat != null);
      Contract.Requires(sourceType != null);
      Contract.Requires(resolutionContext != null);

      DatatypeDecl dtd = null;
      UserDefinedType udt = null;
      if (sourceType.IsDatatype) {
        udt = (UserDefinedType)sourceType.NormalizeExpand();
        dtd = (DatatypeDecl)udt.ResolvedClass;
      }
      // Find the constructor in the given datatype
      // If what was parsed was just an identifier, we will interpret it as a datatype constructor, if possible
      DatatypeCtor ctor = null;
      if (dtd != null) {
        if (pat.Var == null || (pat.Var != null && pat.Var.Type is TypeProxy)) {
          if (dtd.ConstructorsByName.TryGetValue(pat.Id, out ctor)) {
            if (pat.Arguments == null) {
              if (ctor.Formals.Count != 0) {
                // Leave this as a variable
              } else {
                // Convert to a constructor
                pat.MakeAConstructor();
                pat.Ctor = ctor;
                pat.Var = default(VT);
              }
            } else {
              pat.Ctor = ctor;
              pat.Var = default(VT);
            }
          }
        }
      }

      if (pat.Var != null) {
        // this is a simple resolution
        var v = pat.Var;
        if (resolutionContext.IsGhost) {
          v.MakeGhost();
        }
        ResolveType(v.Tok, v.Type, resolutionContext, ResolveTypeOptionEnum.InferTypeProxies, null);
        // Note, the following type constraint checks that the RHS type can be assigned to the new variable on the left. In particular, it
        // does not check that the entire RHS can be assigned to something of the type of the pattern on the left.  For example, consider
        // a type declared as "datatype Atom<T> = MakeAtom(T)", where T is a non-variant type argument.  Suppose the RHS has type Atom<nat>
        // and that the LHS is the pattern MakeAtom(x: int).  This is okay, despite the fact that Atom<nat> is not assignable to Atom<int>.
        // The reason is that the purpose of the pattern on the left is really just to provide a skeleton to introduce bound variables in.
        EagerAddAssignableConstraint(v.Tok, v.Type, sourceType, "type of corresponding source/RHS ({1}) does not match type of bound variable ({0})");
        pat.AssembleExpr(null);
        return;
      }
      if (dtd == null) {
        // look up the name of the pattern's constructor
        Tuple<DatatypeCtor, bool> pair;
        if (moduleInfo.Ctors.TryGetValue(pat.Id, out pair) && !pair.Item2) {
          ctor = pair.Item1;
          pat.Ctor = ctor;
          dtd = ctor.EnclosingDatatype;
          var typeArgs = new List<Type>();
          foreach (var xt in dtd.TypeArgs) {
            typeArgs.Add(new InferredTypeProxy());
          }
          udt = new UserDefinedType(pat.tok, dtd.Name, dtd, typeArgs);
          ConstrainSubtypeRelation(udt, sourceType, pat.tok, "type of RHS ({0}) does not match type of bound variable '{1}'", sourceType, pat.Id);
        }
      }
      if (dtd == null && ctor == null) {
        reporter.Error(MessageSource.Resolver, pat.tok, "to use a pattern, the type of the source/RHS expression must be a datatype (instead found {0})", sourceType);
      } else if (ctor == null) {
        reporter.Error(MessageSource.Resolver, pat.tok, "constructor {0} does not exist in datatype {1}", pat.Id, dtd.Name);
      } else {
        if (pat.Arguments == null) {
          if (ctor.Formals.Count == 0) {
            // The Id matches a constructor of the correct type and 0 arguments,
            // so make it a nullary constructor, not a variable
            pat.MakeAConstructor();
          }
        } else {
          if (ctor.Formals.Count != pat.Arguments.Count) {
            reporter.Error(MessageSource.Resolver, pat.tok, "pattern for constructor {0} has wrong number of formals (found {1}, expected {2})", pat.Id, pat.Arguments.Count, ctor.Formals.Count);
          }
        }
        // build the type-parameter substitution map for this use of the datatype
        Contract.Assert(dtd.TypeArgs.Count == udt.TypeArgs.Count);  // follows from the type previously having been successfully resolved
        var subst = TypeParameter.SubstitutionMap(dtd.TypeArgs, udt.TypeArgs);
        // recursively call ResolveCasePattern on each of the arguments
        var j = 0;
        if (pat.Arguments != null) {
          foreach (var arg in pat.Arguments) {
            if (j < ctor.Formals.Count) {
              var formal = ctor.Formals[j];
              Type st = formal.Type.Subst(subst);
              ResolveCasePattern(arg, st, resolutionContext.WithGhost(resolutionContext.IsGhost || formal.IsGhost));
            }
            j++;
          }
        }
        if (j == ctor.Formals.Count) {
          pat.AssembleExpr(udt.TypeArgs);
        }
      }
    }

    private List<DefaultValueExpression> allDefaultValueExpressions = new List<DefaultValueExpression>();

    /// <summary>
    /// This method is called at the tail end of Pass1 of the Resolver.
    /// </summary>
    void FillInDefaultValueExpressions() {
      var visited = new Dictionary<DefaultValueExpression, WorkProgress>();
      foreach (var e in allDefaultValueExpressions) {
        FillInDefaultValueExpression(e, visited);
      }
      allDefaultValueExpressions.Clear();
    }

    enum WorkProgress { BeingVisited, Done }

    void FillInDefaultValueExpression(DefaultValueExpression expr, Dictionary<DefaultValueExpression, WorkProgress> visited) {
      Contract.Requires(expr != null);
      Contract.Requires(visited != null);
      Contract.Ensures(expr.ResolvedExpression != null);

      if (visited.TryGetValue(expr, out var p)) {
        if (p == WorkProgress.Done) {
          Contract.Assert(expr.ResolvedExpression != null);
        } else {
          // there is a cycle
          reporter.Error(MessageSource.Resolver, expr, "default-valued expressions are cyclicly dependent; this is not allowed, since it would cause infinite expansion");
          // nevertheless, to avoid any issues in the resolver, fill in the .ResolvedExpression field with something
          expr.ResolvedExpression = Expression.CreateBoolLiteral(expr.tok, false);
        }
        return;
      }
      Contract.Assert(expr.ResolvedExpression == null);

      visited.Add(expr, WorkProgress.BeingVisited);
      var s = new DefaultValueSubstituter(this, visited, expr.Receiver, expr.SubstMap, expr.TypeMap);
      expr.ResolvedExpression = s.Substitute(expr.Formal.DefaultValue);
      visited[expr] = WorkProgress.Done;
    }

    class DefaultValueSubstituter : Substituter {
      private readonly Resolver resolver;
      private readonly Dictionary<DefaultValueExpression, WorkProgress> visited;
      public DefaultValueSubstituter(Resolver resolver, Dictionary<DefaultValueExpression, WorkProgress> visited,
        Expression /*?*/ receiverReplacement, Dictionary<IVariable, Expression> substMap, Dictionary<TypeParameter, Type> typeMap)
        : base(receiverReplacement, substMap, typeMap) {
        Contract.Requires(resolver != null);
        Contract.Requires(visited != null);
        this.resolver = resolver;
        this.visited = visited;
      }

      public override Expression Substitute(Expression expr) {
        if (expr is DefaultValueExpression dve) {
          resolver.FillInDefaultValueExpression(dve, visited);
          Contract.Assert(dve.ResolvedExpression != null); // postcondition of FillInDefaultValueExpression
        }
        return base.Substitute(expr);
      }
    }

    private Dictionary<TypeParameter, Type> BuildTypeArgumentSubstitute(Dictionary<TypeParameter, Type> typeArgumentSubstitutions, Type/*?*/ receiverTypeBound = null) {
      Contract.Requires(typeArgumentSubstitutions != null);

      var subst = new Dictionary<TypeParameter, Type>();
      foreach (var entry in typeArgumentSubstitutions) {
        subst.Add(entry.Key, entry.Value);
      }

      if (SelfTypeSubstitution != null) {
        foreach (var entry in SelfTypeSubstitution) {
          subst.Add(entry.Key, entry.Value);
        }
      }

      if (receiverTypeBound != null) {
        TopLevelDeclWithMembers cl;
        var udt = receiverTypeBound?.AsNonNullRefType;
        if (udt != null) {
          cl = (TopLevelDeclWithMembers)((NonNullTypeDecl)udt.ResolvedClass).ViewAsClass;
        } else {
          udt = receiverTypeBound.NormalizeExpand() as UserDefinedType;
          cl = udt?.ResolvedClass as TopLevelDeclWithMembers;
        }
        if (cl != null) {
          foreach (var entry in cl.ParentFormalTypeParametersToActuals) {
            var v = entry.Value.Subst(subst);
            subst.Add(entry.Key, v);
          }
        }
      }

      return subst;
    }

    public static string GhostPrefix(bool isGhost) {
      return isGhost ? "ghost " : "";
    }

    private static ModuleSignature GetSignatureExt(ModuleSignature sig, bool useCompileSignatures) {
      Contract.Requires(sig != null);
      Contract.Ensures(Contract.Result<ModuleSignature>() != null);
      if (useCompileSignatures) {
        while (sig.CompileSignature != null) {
          sig = sig.CompileSignature;
        }
      }
      return sig;
    }

    private ModuleSignature GetSignature(ModuleSignature sig) {
      return GetSignatureExt(sig, useCompileSignatures);
    }

    public static Expression GetImpliedTypeConstraint(IVariable bv, Type ty) {
      return GetImpliedTypeConstraint(Expression.CreateIdentExpr(bv), ty);
    }

    public static Expression GetImpliedTypeConstraint(Expression e, Type ty) {
      Contract.Requires(e != null);
      Contract.Requires(ty != null);
      ty = ty.NormalizeExpandKeepConstraints();
      var udt = ty as UserDefinedType;
      if (udt != null) {
        if (udt.ResolvedClass is NewtypeDecl) {
          var dd = (NewtypeDecl)udt.ResolvedClass;
          var c = GetImpliedTypeConstraint(e, dd.BaseType);
          if (dd.Var != null) {
            Dictionary<IVariable, Expression/*!*/> substMap = new Dictionary<IVariable, Expression>();
            substMap.Add(dd.Var, e);
            Substituter sub = new Substituter(null, substMap, new Dictionary<TypeParameter, Type>());
            c = Expression.CreateAnd(c, sub.Substitute(dd.Constraint));
          }
          return c;
        } else if (udt.ResolvedClass is SubsetTypeDecl) {
          var dd = (SubsetTypeDecl)udt.ResolvedClass;
          var c = GetImpliedTypeConstraint(e, dd.RhsWithArgument(udt.TypeArgs));
          Dictionary<IVariable, Expression/*!*/> substMap = new Dictionary<IVariable, Expression>();
          substMap.Add(dd.Var, e);
          Substituter sub = new Substituter(null, substMap, new Dictionary<TypeParameter, Type>());
          c = Expression.CreateAnd(c, sub.Substitute(dd.Constraint));
          return c;
        }
      }
      return Expression.CreateBoolLiteral(e.tok, true);
    }

    /// <summary>
    /// Returns the set of free variables in "expr".
    /// Requires "expr" to be successfully resolved.
    /// Ensures that the set returned has no aliases.
    /// </summary>
    static ISet<IVariable> FreeVariables(Expression expr) {
      Contract.Requires(expr != null);
      Contract.Ensures(expr.Type != null);

      if (expr is IdentifierExpr) {
        var e = (IdentifierExpr)expr;
        return new HashSet<IVariable>() { e.Var };

      } else if (expr is QuantifierExpr) {
        var e = (QuantifierExpr)expr;
        Contract.Assert(e.SplitQuantifier == null); // No split quantifiers during resolution

        var s = FreeVariables(e.LogicalBody());
        foreach (var bv in e.BoundVars) {
          s.Remove(bv);
        }
        return s;
      } else if (expr is NestedMatchExpr) {
        var e = (NestedMatchExpr)expr;
        var s = FreeVariables(e.Source);
        foreach (NestedMatchCaseExpr mc in e.Cases) {
          var t = FreeVariables(mc.Body);
          foreach (var bv in mc.Pat.Children.OfType<IdPattern>()) {
            if (bv.BoundVar != null) {
              t.Remove(bv.BoundVar);
            }
          }
          s.UnionWith(t);
        }
        return s;
      } else if (expr is MatchExpr) {
        var e = (MatchExpr)expr;
        var s = FreeVariables(e.Source);
        foreach (MatchCaseExpr mc in e.Cases) {
          var t = FreeVariables(mc.Body);
          foreach (var bv in mc.Arguments) {
            t.Remove(bv);
          }
          s.UnionWith(t);
        }
        return s;

      } else if (expr is LambdaExpr) {
        var e = (LambdaExpr)expr;
        var s = FreeVariables(e.Term);
        if (e.Range != null) {
          s.UnionWith(FreeVariables(e.Range));
        }
        foreach (var fe in e.Reads) {
          s.UnionWith(FreeVariables(fe.E));
        }
        foreach (var bv in e.BoundVars) {
          s.Remove(bv);
        }
        return s;

      } else {
        ISet<IVariable> s = null;
        foreach (var e in expr.SubExpressions) {
          var t = FreeVariables(e);
          if (s == null) {
            s = t;
          } else {
            s.UnionWith(t);
          }
        }
        return s == null ? new HashSet<IVariable>() : s;
      }
    }

    /// <summary>
    /// An error message for the type constraint for between a sequence select expression's actual and expected types.
    /// If resolution successfully determines the sequences' element types, then this derived class mentions those
    /// element types as clarifying context to the user.
    /// </summary>
    private class SeqSelectOneErrorMsg : TypeConstraint.ErrorMsgWithToken {
      private static readonly string BASE_MESSAGE_FORMAT = "sequence has type {0} which is incompatible with expected type {1}";
      private static readonly string ELEMENT_DETAIL_MESSAGE_FORMAT = " (element type {0} is incompatible with {1})";

      private readonly Type exprSeqType;
      private readonly Type expectedSeqType;

      public override string Msg {
        get {
          // Resolution might resolve exprSeqType/expectedSeqType to not be sequences at all.
          // In that case, it isn't possible to get the corresponding element types.
          var rawExprElementType = exprSeqType.AsSeqType?.Arg;
          var rawExpectedElementType = expectedSeqType.AsSeqType?.Arg;
          if (rawExprElementType == null || rawExpectedElementType == null) {
            return base.Msg;
          }

          var elementTypes = RemoveAmbiguity(new object[] { rawExprElementType, rawExpectedElementType });
          Contract.Assert(elementTypes.Length == 2);
          var exprElementType = elementTypes[0].ToString();
          var expectedElementType = elementTypes[1].ToString();

          string detail = string.Format(ELEMENT_DETAIL_MESSAGE_FORMAT, exprElementType, expectedElementType);
          return base.Msg + detail;
        }
      }

      public SeqSelectOneErrorMsg(IToken tok, Type exprSeqType, Type expectedSeqType)
        : base(tok, BASE_MESSAGE_FORMAT, exprSeqType, expectedSeqType) {
        Contract.Requires(exprSeqType != null);
        Contract.Requires(expectedSeqType != null);
        this.exprSeqType = exprSeqType;
        this.expectedSeqType = expectedSeqType;
      }
    }

    /// <summary>
    /// Note: this method is allowed to be called even if "type" does not make sense for "op", as might be the case if
    /// resolution of the binary expression failed.  If so, an arbitrary resolved opcode is returned.
    /// Usually, the type of the right-hand operand is used to determine the resolved operator (hence, the shorter
    /// name "operandType" instead of, say, "rightOperandType").
    /// </summary>
    public static BinaryExpr.ResolvedOpcode ResolveOp(BinaryExpr.Opcode op, Type leftOperandType, Type operandType) {
      Contract.Requires(leftOperandType != null);
      Contract.Requires(operandType != null);
      leftOperandType = leftOperandType.NormalizeExpand();
      operandType = operandType.NormalizeExpand();
      switch (op) {
        case BinaryExpr.Opcode.Iff: return BinaryExpr.ResolvedOpcode.Iff;
        case BinaryExpr.Opcode.Imp: return BinaryExpr.ResolvedOpcode.Imp;
        case BinaryExpr.Opcode.Exp: return BinaryExpr.ResolvedOpcode.Imp;
        case BinaryExpr.Opcode.And: return BinaryExpr.ResolvedOpcode.And;
        case BinaryExpr.Opcode.Or: return BinaryExpr.ResolvedOpcode.Or;
        case BinaryExpr.Opcode.Eq:
          if (operandType is SetType) {
            return BinaryExpr.ResolvedOpcode.SetEq;
          } else if (operandType is MultiSetType) {
            return BinaryExpr.ResolvedOpcode.MultiSetEq;
          } else if (operandType is SeqType) {
            return BinaryExpr.ResolvedOpcode.SeqEq;
          } else if (operandType is MapType) {
            return BinaryExpr.ResolvedOpcode.MapEq;
          } else {
            return BinaryExpr.ResolvedOpcode.EqCommon;
          }
        case BinaryExpr.Opcode.Neq:
          if (operandType is SetType) {
            return BinaryExpr.ResolvedOpcode.SetNeq;
          } else if (operandType is MultiSetType) {
            return BinaryExpr.ResolvedOpcode.MultiSetNeq;
          } else if (operandType is SeqType) {
            return BinaryExpr.ResolvedOpcode.SeqNeq;
          } else if (operandType is MapType) {
            return BinaryExpr.ResolvedOpcode.MapNeq;
          } else {
            return BinaryExpr.ResolvedOpcode.NeqCommon;
          }
        case BinaryExpr.Opcode.Disjoint:
          if (operandType is MultiSetType) {
            return BinaryExpr.ResolvedOpcode.MultiSetDisjoint;
          } else {
            return BinaryExpr.ResolvedOpcode.Disjoint;
          }
        case BinaryExpr.Opcode.Lt:
          if (operandType.IsIndDatatype) {
            return BinaryExpr.ResolvedOpcode.RankLt;
          } else if (operandType is SetType) {
            return BinaryExpr.ResolvedOpcode.ProperSubset;
          } else if (operandType is MultiSetType) {
            return BinaryExpr.ResolvedOpcode.ProperMultiSubset;
          } else if (operandType is SeqType) {
            return BinaryExpr.ResolvedOpcode.ProperPrefix;
          } else if (operandType is CharType) {
            return BinaryExpr.ResolvedOpcode.LtChar;
          } else {
            return BinaryExpr.ResolvedOpcode.Lt;
          }
        case BinaryExpr.Opcode.Le:
          if (operandType is SetType) {
            return BinaryExpr.ResolvedOpcode.Subset;
          } else if (operandType is MultiSetType) {
            return BinaryExpr.ResolvedOpcode.MultiSubset;
          } else if (operandType is SeqType) {
            return BinaryExpr.ResolvedOpcode.Prefix;
          } else if (operandType is CharType) {
            return BinaryExpr.ResolvedOpcode.LeChar;
          } else {
            return BinaryExpr.ResolvedOpcode.Le;
          }
        case BinaryExpr.Opcode.LeftShift:
          return BinaryExpr.ResolvedOpcode.LeftShift;
        case BinaryExpr.Opcode.RightShift:
          return BinaryExpr.ResolvedOpcode.RightShift;
        case BinaryExpr.Opcode.Add:
          if (operandType is SetType) {
            return BinaryExpr.ResolvedOpcode.Union;
          } else if (operandType is MultiSetType) {
            return BinaryExpr.ResolvedOpcode.MultiSetUnion;
          } else if (operandType is MapType) {
            return BinaryExpr.ResolvedOpcode.MapMerge;
          } else if (operandType is SeqType) {
            return BinaryExpr.ResolvedOpcode.Concat;
          } else {
            return BinaryExpr.ResolvedOpcode.Add;
          }
        case BinaryExpr.Opcode.Sub:
          if (leftOperandType is MapType) {
            return BinaryExpr.ResolvedOpcode.MapSubtraction;
          } else if (operandType is SetType) {
            return BinaryExpr.ResolvedOpcode.SetDifference;
          } else if (operandType is MultiSetType) {
            return BinaryExpr.ResolvedOpcode.MultiSetDifference;
          } else {
            return BinaryExpr.ResolvedOpcode.Sub;
          }
        case BinaryExpr.Opcode.Mul:
          if (operandType is SetType) {
            return BinaryExpr.ResolvedOpcode.Intersection;
          } else if (operandType is MultiSetType) {
            return BinaryExpr.ResolvedOpcode.MultiSetIntersection;
          } else {
            return BinaryExpr.ResolvedOpcode.Mul;
          }
        case BinaryExpr.Opcode.Gt:
          if (operandType.IsDatatype) {
            return BinaryExpr.ResolvedOpcode.RankGt;
          } else if (operandType is SetType) {
            return BinaryExpr.ResolvedOpcode.ProperSuperset;
          } else if (operandType is MultiSetType) {
            return BinaryExpr.ResolvedOpcode.ProperMultiSuperset;
          } else if (operandType is CharType) {
            return BinaryExpr.ResolvedOpcode.GtChar;
          } else {
            return BinaryExpr.ResolvedOpcode.Gt;
          }
        case BinaryExpr.Opcode.Ge:
          if (operandType is SetType) {
            return BinaryExpr.ResolvedOpcode.Superset;
          } else if (operandType is MultiSetType) {
            return BinaryExpr.ResolvedOpcode.MultiSuperset;
          } else if (operandType is CharType) {
            return BinaryExpr.ResolvedOpcode.GeChar;
          } else {
            return BinaryExpr.ResolvedOpcode.Ge;
          }
        case BinaryExpr.Opcode.In:
          if (operandType is SetType) {
            return BinaryExpr.ResolvedOpcode.InSet;
          } else if (operandType is MultiSetType) {
            return BinaryExpr.ResolvedOpcode.InMultiSet;
          } else if (operandType is MapType) {
            return BinaryExpr.ResolvedOpcode.InMap;
          } else {
            return BinaryExpr.ResolvedOpcode.InSeq;
          }
        case BinaryExpr.Opcode.NotIn:
          if (operandType is SetType) {
            return BinaryExpr.ResolvedOpcode.NotInSet;
          } else if (operandType is MultiSetType) {
            return BinaryExpr.ResolvedOpcode.NotInMultiSet;
          } else if (operandType is MapType) {
            return BinaryExpr.ResolvedOpcode.NotInMap;
          } else {
            return BinaryExpr.ResolvedOpcode.NotInSeq;
          }
        case BinaryExpr.Opcode.Div: return BinaryExpr.ResolvedOpcode.Div;
        case BinaryExpr.Opcode.Mod: return BinaryExpr.ResolvedOpcode.Mod;
        case BinaryExpr.Opcode.BitwiseAnd: return BinaryExpr.ResolvedOpcode.BitwiseAnd;
        case BinaryExpr.Opcode.BitwiseOr: return BinaryExpr.ResolvedOpcode.BitwiseOr;
        case BinaryExpr.Opcode.BitwiseXor: return BinaryExpr.ResolvedOpcode.BitwiseXor;
        default:
          Contract.Assert(false); throw new cce.UnreachableException();  // unexpected operator
      }
    }

    /// <summary>
    /// This method adds to "friendlyCalls" all
    ///     inductive calls                                     if !co
    ///     greatest predicate calls and codatatype equalities  if co
    /// that occur in positive positions and not under
    ///     universal quantification                            if !co
    ///     existential quantification.                         if co
    /// If "expr" is the
    ///     precondition of a least lemma                       if !co
    ///     postcondition of a greatest lemma,                  if co
    /// then the "friendlyCalls" are the subexpressions that need to be replaced in order
    /// to create the
    ///     precondition                                        if !co
    ///     postcondition                                       if co
    /// of the corresponding prefix lemma.
    /// </summary>
    void CollectFriendlyCallsInExtremeLemmaSpecification(Expression expr, bool position, ISet<Expression> friendlyCalls, bool co, ExtremeLemma context) {
      Contract.Requires(expr != null);
      Contract.Requires(friendlyCalls != null);
      var visitor = new CollectFriendlyCallsInSpec_Visitor(this, friendlyCalls, co, context);
      visitor.Visit(expr, position ? CallingPosition.Positive : CallingPosition.Negative);
    }

    class CollectFriendlyCallsInSpec_Visitor : FindFriendlyCalls_Visitor {
      readonly ISet<Expression> friendlyCalls;
      readonly ExtremeLemma Context;
      public CollectFriendlyCallsInSpec_Visitor(Resolver resolver, ISet<Expression> friendlyCalls, bool co, ExtremeLemma context)
        : base(resolver, co, context.KNat) {
        Contract.Requires(resolver != null);
        Contract.Requires(friendlyCalls != null);
        Contract.Requires(context != null);
        this.friendlyCalls = friendlyCalls;
        this.Context = context;
      }
      protected override bool VisitOneExpr(Expression expr, ref CallingPosition cp) {
        if (cp == CallingPosition.Neither) {
          // no friendly calls in "expr"
          return false;  // don't recurse into subexpressions
        }
        if (expr is FunctionCallExpr) {
          if (cp == CallingPosition.Positive) {
            var fexp = (FunctionCallExpr)expr;
            if (IsCoContext ? fexp.Function is GreatestPredicate : fexp.Function is LeastPredicate) {
              if (Context.KNat != ((ExtremePredicate)fexp.Function).KNat) {
                resolver.KNatMismatchError(expr.tok, Context.Name, Context.TypeOfK, ((ExtremePredicate)fexp.Function).TypeOfK);
              } else {
                friendlyCalls.Add(fexp);
              }
            }
          }
          return false;  // don't explore subexpressions any further
        } else if (expr is BinaryExpr && IsCoContext) {
          var bin = (BinaryExpr)expr;
          if (cp == CallingPosition.Positive && bin.ResolvedOp == BinaryExpr.ResolvedOpcode.EqCommon && bin.E0.Type.IsCoDatatype) {
            friendlyCalls.Add(bin);
            return false;  // don't explore subexpressions any further
          } else if (cp == CallingPosition.Negative && bin.ResolvedOp == BinaryExpr.ResolvedOpcode.NeqCommon && bin.E0.Type.IsCoDatatype) {
            friendlyCalls.Add(bin);
            return false;  // don't explore subexpressions any further
          }
        }
        return base.VisitOneExpr(expr, ref cp);
      }
    }
  }

  abstract class ResolverTopDownVisitor<T> : TopDownVisitor<T> {
    protected Resolver resolver;
    public ResolverTopDownVisitor(Resolver resolver) {
      Contract.Requires(resolver != null);
      this.resolver = resolver;
    }
  }

  class CoCallResolution {
    readonly Function currentFunction;
    readonly bool dealsWithCodatatypes;
    public bool HasIntraClusterCallsInDestructiveContexts = false;
    public readonly List<CoCallInfo> FinalCandidates = new List<CoCallInfo>();

    public CoCallResolution(Function currentFunction, bool dealsWithCodatatypes) {
      Contract.Requires(currentFunction != null);
      this.currentFunction = currentFunction;
      this.dealsWithCodatatypes = dealsWithCodatatypes;
    }

    /// <summary>
    /// Determines which calls in "expr" can be considered to be co-calls, which co-constructor
    /// invocations host such co-calls, and which destructor operations are not allowed.
    /// Also records whether or not there are any intra-cluster calls in a destructive context.
    /// Assumes "expr" to have been successfully resolved.
    /// </summary>
    public void CheckCoCalls(Expression expr) {
      Contract.Requires(expr != null);
      CheckCoCalls(expr, 0, null, FinalCandidates);
    }

    public struct CoCallInfo {
      public readonly FunctionCallExpr CandidateCall;
      public readonly DatatypeValue EnclosingCoConstructor;
      public CoCallInfo(FunctionCallExpr candidateCall, DatatypeValue enclosingCoConstructor) {
        Contract.Requires(candidateCall != null);
        Contract.Requires(enclosingCoConstructor != null);
        CandidateCall = candidateCall;
        EnclosingCoConstructor = enclosingCoConstructor;
      }
    }

    /// <summary>
    /// Recursively goes through the entire "expr".  Every call within the same recursive cluster is a potential
    /// co-call.  If the call is determined not to be a co-recursive call, then its .CoCall field is filled in;
    /// if the situation deals with co-datatypes, then one of the NoBecause... values is chosen (rather
    /// than just No), so that any error message that may later be produced when trying to prove termination of the
    /// recursive call can include a note pointing out that the call was not selected to be a co-call.
    /// If the call looks like it is guarded, then it is added to the list "coCandicates", so that a later analysis
    /// can either set all of those .CoCall fields to Yes or to NoBecauseRecursiveCallsInDestructiveContext, depending
    /// on other intra-cluster calls.
    /// The "destructionLevel" indicates how many pending co-destructors the context has.  It may be infinity (int.MaxValue)
    /// if the enclosing context has no easy way of controlling the uses of "expr" (for example, if the enclosing context
    /// passes "expr" to a function or binds "expr" to a variable).  It is never negative -- excess co-constructors are
    /// not considered an asset, and any immediately enclosing co-constructor is passed in as a non-null "coContext" anyway.
    /// "coContext" is non-null if the immediate context is a co-constructor.
    /// </summary>
    void CheckCoCalls(Expression expr, int destructionLevel, DatatypeValue coContext, List<CoCallInfo> coCandidates, Function functionYouMayWishWereAbstemious = null) {
      Contract.Requires(expr != null);

      Contract.Requires(0 <= destructionLevel);
      Contract.Requires(coCandidates != null);
      expr = expr.Resolved;
      if (expr is DatatypeValue) {
        var e = (DatatypeValue)expr;
        if (e.Ctor.EnclosingDatatype is CoDatatypeDecl) {
          int dl = destructionLevel == int.MaxValue ? int.MaxValue : destructionLevel == 0 ? 0 : destructionLevel - 1;
          foreach (var arg in e.Arguments) {
            CheckCoCalls(arg, dl, e, coCandidates);
          }
          return;
        }
      } else if (expr is MemberSelectExpr) {
        var e = (MemberSelectExpr)expr;
        if (e.Member.EnclosingClass is CoDatatypeDecl) {
          int dl = destructionLevel == int.MaxValue ? int.MaxValue : destructionLevel + 1;
          CheckCoCalls(e.Obj, dl, coContext, coCandidates);
          return;
        }
      } else if (expr is BinaryExpr) {
        var e = (BinaryExpr)expr;
        if (e.ResolvedOp == BinaryExpr.ResolvedOpcode.EqCommon || e.ResolvedOp == BinaryExpr.ResolvedOpcode.NeqCommon) {
          // Equality and disequality (for any type that may contain a co-datatype) are as destructive as can be--in essence,
          // they destruct the values indefinitely--so don't allow any co-recursive calls in the operands.
          CheckCoCalls(e.E0, int.MaxValue, null, coCandidates);
          CheckCoCalls(e.E1, int.MaxValue, null, coCandidates);
          return;
        }
      } else if (expr is TernaryExpr) {
        var e = (TernaryExpr)expr;
        if (e.Op == TernaryExpr.Opcode.PrefixEqOp || e.Op == TernaryExpr.Opcode.PrefixNeqOp) {
          // Prefix equality and disequality (for any type that may contain a co-datatype) are destructive.
          CheckCoCalls(e.E0, int.MaxValue, null, coCandidates);
          CheckCoCalls(e.E1, int.MaxValue, null, coCandidates);
          CheckCoCalls(e.E2, int.MaxValue, null, coCandidates);
          return;
        }
      } else if (expr is NestedMatchExpr) {
        var e = (NestedMatchExpr)expr;
        foreach (var child in e.SubExpressions) {
          CheckCoCalls(child, destructionLevel, coContext, coCandidates);
        }
      } else if (expr is MatchExpr) {
        var e = (MatchExpr)expr;
        CheckCoCalls(e.Source, int.MaxValue, null, coCandidates);
        foreach (var kase in e.Cases) {
          CheckCoCalls(kase.Body, destructionLevel, coContext, coCandidates);
        }
        return;
      } else if (expr is ITEExpr) {
        var e = (ITEExpr)expr;
        CheckCoCalls(e.Test, int.MaxValue, null, coCandidates);
        CheckCoCalls(e.Thn, destructionLevel, coContext, coCandidates);
        CheckCoCalls(e.Els, destructionLevel, coContext, coCandidates);
        return;
      } else if (expr is FunctionCallExpr) {
        var e = (FunctionCallExpr)expr;
        // First, consider the arguments of the call, making sure that they do not include calls within the recursive cluster,
        // unless the callee is abstemious.
        var abstemious = true;
        if (!Attributes.ContainsBool(e.Function.Attributes, "abstemious", ref abstemious)) {
          abstemious = false;
        }
        Contract.Assert(e.Args.Count == e.Function.Formals.Count);
        for (var i = 0; i < e.Args.Count; i++) {
          var arg = e.Args[i];
          if (!e.Function.Formals[i].Type.IsCoDatatype) {
            CheckCoCalls(arg, int.MaxValue, null, coCandidates);
          } else if (abstemious) {
            CheckCoCalls(arg, 0, coContext, coCandidates);
          } else {
            // don't you wish the callee were abstemious
            CheckCoCalls(arg, int.MaxValue, null, coCandidates, e.Function);
          }
        }
        // Second, investigate the possibility that this call itself may be a candidate co-call
        if (e.Name != "requires" && ModuleDefinition.InSameSCC(currentFunction, e.Function)) {
          // This call goes to another function in the same recursive cluster
          if (destructionLevel != 0 && GuaranteedCoCtors(e.Function) <= destructionLevel) {
            // a potentially destructive context
            HasIntraClusterCallsInDestructiveContexts = true;  // this says we found an intra-cluster call unsuitable for recursion, if there were any co-recursive calls
            if (!dealsWithCodatatypes) {
              e.CoCall = FunctionCallExpr.CoCallResolution.No;
            } else {
              e.CoCall = FunctionCallExpr.CoCallResolution.NoBecauseRecursiveCallsAreNotAllowedInThisContext;
              if (functionYouMayWishWereAbstemious != null) {
                e.CoCallHint = string.Format("perhaps try declaring function '{0}' with '{{:abstemious}}'", functionYouMayWishWereAbstemious.Name);
              }
            }
          } else if (coContext == null) {
            // no immediately enclosing co-constructor
            if (!dealsWithCodatatypes) {
              e.CoCall = FunctionCallExpr.CoCallResolution.No;
            } else {
              e.CoCall = FunctionCallExpr.CoCallResolution.NoBecauseIsNotGuarded;
            }
          } else if (e.Function.Reads.Count != 0) {
            // this call is disqualified from being a co-call, because of side effects
            if (!dealsWithCodatatypes) {
              e.CoCall = FunctionCallExpr.CoCallResolution.No;
            } else {
              e.CoCall = FunctionCallExpr.CoCallResolution.NoBecauseFunctionHasSideEffects;
            }
          } else if (e.Function.Ens.Count != 0) {
            // this call is disqualified from being a co-call, because it has a postcondition
            // (a postcondition could be allowed, as long as it does not get to be used with
            // co-recursive calls, because that could be unsound; for example, consider
            // "ensures false")
            if (!dealsWithCodatatypes) {
              e.CoCall = FunctionCallExpr.CoCallResolution.No;
            } else {
              e.CoCall = FunctionCallExpr.CoCallResolution.NoBecauseFunctionHasPostcondition;
            }
          } else {
            // e.CoCall is not filled in here, but will be filled in when the list of candidates are processed
            coCandidates.Add(new CoCallInfo(e, coContext));
          }
        }
        return;
      } else if (expr is LambdaExpr) {
        var e = (LambdaExpr)expr;
        CheckCoCalls(e.Term, destructionLevel, coContext, coCandidates);
        if (e.Range != null) {
          CheckCoCalls(e.Range, int.MaxValue, null, coCandidates);
        }
        foreach (var read in e.Reads) {
          CheckCoCalls(read.E, int.MaxValue, null, coCandidates);
        }
        return;
      } else if (expr is MapComprehension) {
        var e = (MapComprehension)expr;
        foreach (var ee in Attributes.SubExpressions(e.Attributes)) {
          CheckCoCalls(ee, int.MaxValue, null, coCandidates);
        }
        if (e.Range != null) {
          CheckCoCalls(e.Range, int.MaxValue, null, coCandidates);
        }
        // allow co-calls in the term
        if (e.TermLeft != null) {
          CheckCoCalls(e.TermLeft, destructionLevel, coContext, coCandidates);
        }
        CheckCoCalls(e.Term, destructionLevel, coContext, coCandidates);
        return;
      } else if (expr is OldExpr) {
        var e = (OldExpr)expr;
        // here, "coContext" is passed along (the use of "old" says this must be ghost code, so the compiler does not need to handle this case)
        CheckCoCalls(e.E, destructionLevel, coContext, coCandidates);
        return;
      } else if (expr is LetExpr) {
        var e = (LetExpr)expr;
        foreach (var rhs in e.RHSs) {
          CheckCoCalls(rhs, int.MaxValue, null, coCandidates);
        }
        CheckCoCalls(e.Body, destructionLevel, coContext, coCandidates);
        return;
      } else if (expr is ApplyExpr) {
        var e = (ApplyExpr)expr;
        CheckCoCalls(e.Function, int.MaxValue, null, coCandidates);
        foreach (var ee in e.Args) {
          CheckCoCalls(ee, destructionLevel, null, coCandidates);
        }
        return;
      }

      // Default handling:
      foreach (var ee in expr.SubExpressions) {
        CheckCoCalls(ee, destructionLevel, null, coCandidates);
      }
    }

    public static int GuaranteedCoCtors(Function function) {
      Contract.Requires(function != null);
      return function.Body != null ? GuaranteedCoCtorsAux(function.Body) : 0;
    }

    private static int GuaranteedCoCtorsAux(Expression expr) {
      Contract.Requires(expr != null);
      expr = expr.Resolved;
      if (expr is DatatypeValue) {
        var e = (DatatypeValue)expr;
        if (e.Ctor.EnclosingDatatype is CoDatatypeDecl) {
          var minOfArgs = int.MaxValue;  // int.MaxValue means: not yet encountered a formal whose type is a co-datatype
          Contract.Assert(e.Arguments.Count == e.Ctor.Formals.Count);
          for (var i = 0; i < e.Arguments.Count; i++) {
            if (e.Ctor.Formals[i].Type.IsCoDatatype) {
              var n = GuaranteedCoCtorsAux(e.Arguments[i]);
              minOfArgs = Math.Min(minOfArgs, n);
            }
          }
          return minOfArgs == int.MaxValue ? 1 : 1 + minOfArgs;
        }
      } else if (expr is ITEExpr) {
        var e = (ITEExpr)expr;
        var thn = GuaranteedCoCtorsAux(e.Thn);
        var els = GuaranteedCoCtorsAux(e.Els);
        return thn < els ? thn : els;
      } else if (expr is NestedMatchExpr nestedMatchExpr) {
        var childValues = nestedMatchExpr.Cases.Select(child => GuaranteedCoCtorsAux(child.Body)).ToList();
        return childValues.Any() ? childValues.Min() : 0;
      } else if (expr is MatchExpr) {
        var e = (MatchExpr)expr;
        var min = int.MaxValue;
        foreach (var kase in e.Cases) {
          var n = GuaranteedCoCtorsAux(kase.Body);
          min = Math.Min(min, n);
        }
        return min == int.MaxValue ? 0 : min;
      } else if (expr is LetExpr) {
        var e = (LetExpr)expr;
        return GuaranteedCoCtorsAux(e.Body);
      } else if (expr is IdentifierExpr) {
        var e = (IdentifierExpr)expr;
        if (e.Type.IsCoDatatype && e.Var is Formal) {
          // even though this is not a co-constructor, count this as 1, since that's what we would have done if it were, e.g., "Cons(s.head, s.tail)" instead of "s"
          return 1;
        }
      }
      return 0;
    }
  }



  // Looks for every non-ghost comprehensions, and if they are using a subset type,
  // check that the subset constraint is compilable. If it is not compilable, raises an error.
  public class SubsetConstraintGhostChecker : ProgramTraverser {
    public class FirstErrorCollector : ErrorReporter {
      public string FirstCollectedMessage = "";
      public IToken FirstCollectedToken = Token.NoToken;
      public bool Collected = false;

      public override bool Message(MessageSource source, ErrorLevel level, IToken tok, string msg) {
        if (!Collected && level == ErrorLevel.Error) {
          FirstCollectedMessage = msg;
          FirstCollectedToken = tok;
          Collected = true;
        }
        return true;
      }

      public override int Count(ErrorLevel level) {
        return level == ErrorLevel.Error && Collected ? 1 : 0;
      }

      public override int CountExceptVerifierAndCompiler(ErrorLevel level) {
        return Count(level);
      }
    }

    public ErrorReporter reporter;

    public SubsetConstraintGhostChecker(ErrorReporter reporter) {
      this.reporter = reporter;
    }

    protected override ContinuationStatus OnEnter(Statement stmt, string field, object parent) {
      return stmt != null && stmt.IsGhost ? skip : ok;
    }

    protected override ContinuationStatus OnEnter(MemberDecl memberDecl, string field, object parent) {
      // Includes functions and methods as well.
      // Ghost functions can have a compiled implementation.
      // We want to recurse only on the by method, not on the sub expressions of the function
      if (memberDecl == null || !memberDecl.IsGhost) { return ok; }
      if (memberDecl is Function f) {
        if (f.ByMethodDecl != null && Traverse(f.ByMethodDecl, "ByMethodDecl", f)) { return stop; }
        if (f.ByMethodDecl == null || f.ByMethodDecl.Body != f.ByMethodBody) {
          if (f.ByMethodBody != null && Traverse(f.ByMethodBody, "ByMethodBody", f)) { return stop; }
        }
      }
      return skip;
    }

    private bool IsFieldSpecification(string field, object parent) {
      return field != null && parent != null && (
        (parent is Statement && field == "SpecificationSubExpressions") ||
        (parent is Function && (field is "Req.E" or "Reads.E" or "Ens.E" or "Decreases.Expressions")) ||
        (parent is Method && (field is "Req.E" or "Mod.E" or "Ens.E" or "Decreases.Expressions"))
      );
    }

    public override bool Traverse(Expression expr, [CanBeNull] string field, [CanBeNull] object parent) {
      if (expr == null) {
        return false;
      }
      if (IsFieldSpecification(field, parent)) {
        return false;
      }
      // Since we skipped ghost code, the code has to be compiled here. 
      if (expr is not ComprehensionExpr e) {
        return base.Traverse(expr, field, parent);
      }

      string what = e.WhatKind;

      if (e is ForallExpr || e is ExistsExpr || e is SetComprehension || e is MapComprehension) {
        foreach (var boundVar in e.BoundVars) {
          if (boundVar.Type.AsSubsetType is
          {
            Constraint: var constraint,
            ConstraintIsCompilable: false and var constraintIsCompilable
          } and var subsetTypeDecl
          ) {
            if (!subsetTypeDecl.CheckedIfConstraintIsCompilable) {
              // Builtin types were never resolved.
              constraintIsCompilable =
                ExpressionTester.CheckIsCompilable(null, constraint, new CodeContextWrapper(subsetTypeDecl, true));
              subsetTypeDecl.CheckedIfConstraintIsCompilable = true;
              subsetTypeDecl.ConstraintIsCompilable = constraintIsCompilable;
            }

            if (!constraintIsCompilable) {
              IToken finalToken = boundVar.tok;
              if (constraint.tok.line != 0) {
                var errorCollector = new FirstErrorCollector();
                ExpressionTester.CheckIsCompilable(null, errorCollector, constraint, new CodeContextWrapper(subsetTypeDecl, true));
                if (errorCollector.Collected) {
                  finalToken = new NestedToken(finalToken, errorCollector.FirstCollectedToken,
                    "The constraint is not compilable because " + errorCollector.FirstCollectedMessage
                  );
                }
              }
              this.reporter.Error(MessageSource.Resolver, finalToken,
                $"{boundVar.Type} is a subset type and its constraint is not compilable, hence it cannot yet be used as the type of a bound variable in {what}.");
            }
          }
        }
      }
      return base.Traverse(e, field, parent);
    }
  }
}<|MERGE_RESOLUTION|>--- conflicted
+++ resolved
@@ -157,7 +157,7 @@
       }
 
       private AmbiguousTopLevelDecl(ModuleDefinition m, string name, ISet<TopLevelDecl> pool)
-        : base(pool.First().tok, name, m, new List<TypeParameter>(), null, false) {
+        : base(pool.First().RangeToken, name, m, new List<TypeParameter>(), null, false) {
         Contract.Requires(name != null);
         Contract.Requires(pool != null && 2 <= pool.Count);
         Pool = pool;
@@ -197,7 +197,7 @@
       }
 
       private AmbiguousMemberDecl(ModuleDefinition m, string name, ISet<MemberDecl> pool)
-        : base(pool.First().tok, name, true, pool.First().IsGhost, null, false) {
+        : base(pool.First().RangeToken, name, true, pool.First().IsGhost, null, false) {
         Contract.Requires(name != null);
         Contract.Requires(pool != null && 2 <= pool.Count);
         Pool = pool;
@@ -262,27 +262,27 @@
       builtIns.TupleType(Token.NoToken, 0, true);
 
       // Populate the members of the basic types
-      var floor = new SpecialField(Token.NoToken, "Floor", SpecialField.ID.Floor, null, false, false, false, Type.Int, null);
+      var floor = new SpecialField(RangeToken.NoToken, "Floor", SpecialField.ID.Floor, null, false, false, false, Type.Int, null);
       floor.AddVisibilityScope(prog.BuiltIns.SystemModule.VisibilityScope, false);
       valuetypeDecls[(int)ValuetypeVariety.Real].Members.Add(floor.Name, floor);
 
-      var isLimit = new SpecialField(Token.NoToken, "IsLimit", SpecialField.ID.IsLimit, null, false, false, false,
+      var isLimit = new SpecialField(RangeToken.NoToken, "IsLimit", SpecialField.ID.IsLimit, null, false, false, false,
         Type.Bool, null);
       isLimit.AddVisibilityScope(prog.BuiltIns.SystemModule.VisibilityScope, false);
       valuetypeDecls[(int)ValuetypeVariety.BigOrdinal].Members.Add(isLimit.Name, isLimit);
 
-      var isSucc = new SpecialField(Token.NoToken, "IsSucc", SpecialField.ID.IsSucc, null, false, false, false,
+      var isSucc = new SpecialField(RangeToken.NoToken, "IsSucc", SpecialField.ID.IsSucc, null, false, false, false,
         Type.Bool, null);
       isSucc.AddVisibilityScope(prog.BuiltIns.SystemModule.VisibilityScope, false);
       valuetypeDecls[(int)ValuetypeVariety.BigOrdinal].Members.Add(isSucc.Name, isSucc);
 
-      var limitOffset = new SpecialField(Token.NoToken, "Offset", SpecialField.ID.Offset, null, false, false, false,
+      var limitOffset = new SpecialField(RangeToken.NoToken, "Offset", SpecialField.ID.Offset, null, false, false, false,
         Type.Int, null);
       limitOffset.AddVisibilityScope(prog.BuiltIns.SystemModule.VisibilityScope, false);
       valuetypeDecls[(int)ValuetypeVariety.BigOrdinal].Members.Add(limitOffset.Name, limitOffset);
       builtIns.ORDINAL_Offset = limitOffset;
 
-      var isNat = new SpecialField(Token.NoToken, "IsNat", SpecialField.ID.IsNat, null, false, false, false, Type.Bool, null);
+      var isNat = new SpecialField(RangeToken.NoToken, "IsNat", SpecialField.ID.IsNat, null, false, false, false, Type.Bool, null);
       isNat.AddVisibilityScope(prog.BuiltIns.SystemModule.VisibilityScope, false);
       valuetypeDecls[(int)ValuetypeVariety.BigOrdinal].Members.Add(isNat.Name, isNat);
 
@@ -5808,7 +5808,7 @@
         Contract.Assert(initiallyNoTypeArguments);
         Contract.Assert(iter.NonNullTypeDecl.TypeArgs.Count == 0);
         var nnt = iter.NonNullTypeDecl;
-        nnt.TypeArgs.AddRange(iter.TypeArgs.ConvertAll(tp => new TypeParameter(tp.tok, tp.Name, tp.VarianceSyntax, tp.Characteristics)));
+        nnt.TypeArgs.AddRange(iter.TypeArgs.ConvertAll(tp => new TypeParameter(tp.RangeToken, tp.Name, tp.VarianceSyntax, tp.Characteristics)));
         var varUdt = (UserDefinedType)nnt.Var.Type;
         Contract.Assert(varUdt.TypeArgs.Count == 0);
         varUdt.TypeArgs = nnt.TypeArgs.ConvertAll(tp => (Type)new UserDefinedType(tp));
@@ -5830,8 +5830,8 @@
       var ens = iter.Member_Init.Ens;
       foreach (var p in iter.Ins) {
         // ensures this.x == x;
-        ens.Add(new AttributedExpression(new BinaryExpr(p.tok, BinaryExpr.Opcode.Eq,
-          new MemberSelectExpr(p.tok, new ThisExpr(p.tok), p.Name), new IdentifierExpr(p.tok, p.Name))));
+        ens.Add(new AttributedExpression(new BinaryExpr(p.RangeToken, BinaryExpr.Opcode.Eq,
+          new MemberSelectExpr(p.RangeToken, new ThisExpr(p.RangeToken), p.Name), new IdentifierExpr(p.RangeToken, p.Name))));
       }
       foreach (var p in iter.OutsHistoryFields) {
         // ensures this.ys == [];
@@ -5938,8 +5938,8 @@
       }
       // ensures !more ==> Ensures;
       foreach (var e in iter.Ensures) {
-        ens.Add(new AttributedExpression(new BinaryExpr(iter.tok, BinaryExpr.Opcode.Imp,
-          new UnaryOpExpr(iter.tok, UnaryOpExpr.Opcode.Not, new IdentifierExpr(iter.tok, "more")),
+        ens.Add(new AttributedExpression(new BinaryExpr(iter.RangeToken, BinaryExpr.Opcode.Imp,
+          new UnaryOpExpr(iter.RangeToken, UnaryOpExpr.Opcode.Not, new IdentifierExpr(iter.RangeToken, "more")),
           e.E)
         ));
       }
@@ -5947,7 +5947,7 @@
       Contract.Assert(iter.Decreases.Expressions.Count == iter.DecreasesFields.Count);
       for (int i = 0; i < iter.Decreases.Expressions.Count; i++) {
         var p = iter.Decreases.Expressions[i];
-        iter.Member_MoveNext.Decreases.Expressions.Add(new MemberSelectExpr(p.tok, new ThisExpr(p.tok), iter.DecreasesFields[i].Name));
+        iter.Member_MoveNext.Decreases.Expressions.Add(new MemberSelectExpr(p.RangeToken, new ThisExpr(p.RangeToken), iter.DecreasesFields[i].Name));
       }
       iter.Member_MoveNext.Decreases.Attributes = iter.Decreases.Attributes;
     }
@@ -6014,7 +6014,7 @@
         Expression prefix = null;
         foreach (Expression guardConjunct in Expression.Conjuncts(guard)) {
           Expression guess = null;
-          var neutralValue = Expression.CreateIntLiteral(guardConjunct.tok, -1);
+          var neutralValue = Expression.CreateIntLiteral(guardConjunct.RangeToken, -1);
           if (guardConjunct is BinaryExpr bin) {
             switch (bin.ResolvedOp) {
               case BinaryExpr.ResolvedOpcode.Lt:
@@ -6126,19 +6126,19 @@
                 break;
             }
             if (bin.E0.Type.AsSetType != null) {
-              neutralValue = new SetDisplayExpr(bin.tok, bin.E0.Type.AsSetType.Finite, new List<Expression>()) {
+              neutralValue = new SetDisplayExpr(bin.RangeToken, bin.E0.Type.AsSetType.Finite, new List<Expression>()) {
                 Type = bin.E0.Type.NormalizeExpand()
               };
             } else if (bin.E0.Type.AsMultiSetType != null) {
-              neutralValue = new MultiSetDisplayExpr(bin.tok, new List<Expression>()) {
+              neutralValue = new MultiSetDisplayExpr(bin.RangeToken, new List<Expression>()) {
                 Type = bin.E0.Type.NormalizeExpand()
               };
             } else if (bin.E0.Type.AsSeqType != null) {
-              neutralValue = new SeqDisplayExpr(bin.tok, new List<Expression>()) {
+              neutralValue = new SeqDisplayExpr(bin.RangeToken, new List<Expression>()) {
                 Type = bin.E0.Type.NormalizeExpand()
               };
             } else if (bin.E0.Type.IsNumericBased(Type.NumericPersuasion.Real)) {
-              neutralValue = Expression.CreateRealLiteral(bin.tok, BaseTypes.BigDec.FromInt(-1));
+              neutralValue = Expression.CreateRealLiteral(bin.RangeToken, BaseTypes.BigDec.FromInt(-1));
             }
           }
           if (guess != null) {
@@ -6157,7 +6157,7 @@
       }
       if (enclosingMethod is IteratorDecl) {
         var iter = (IteratorDecl)enclosingMethod;
-        var ie = new IdentifierExpr(loopStmt.Tok, iter.YieldCountVariable.Name);
+        var ie = new IdentifierExpr(loopStmt.RangeToken, iter.YieldCountVariable.Name);
         ie.Var = iter.YieldCountVariable;  // resolve here
         ie.Type = iter.YieldCountVariable.Type;  // resolve here
         theDecreases.Insert(0, AutoGeneratedExpression.Create(ie));
@@ -6168,14 +6168,14 @@
         reporter.Info(MessageSource.Resolver, loopStmt.Tok, s);
       }
     }
-    private Expression VarDotMethod(IToken tok, string varname, string methodname) {
-      return new ApplySuffix(tok, null, new ExprDotName(tok, new IdentifierExpr(tok, varname), methodname, null), new List<ActualBinding>(), tok);
+    private Expression VarDotMethod(RangeToken tok, string varname, string methodname) {
+      return new ApplySuffix(tok, null, new ExprDotName(tok, new IdentifierExpr(tok, varname), methodname, null), new List<ActualBinding>(), tok.EndToken);
     }
 
     private Expression makeTemp(String prefix, AssignOrReturnStmt s, ResolutionContext resolutionContext, Expression ex) {
       var temp = FreshTempVarName(prefix, resolutionContext.CodeContext);
       var locvar = new LocalVariable(s.RangeToken, temp, ex.Type, false);
-      var id = new IdentifierExpr(s.Tok, temp);
+      var id = new IdentifierExpr(s.RangeToken, temp);
       var idlist = new List<Expression>() { id };
       var lhss = new List<LocalVariable>() { locvar };
       var rhss = new List<AssignmentRhs>() { new ExprRhs(ex) };
@@ -6305,7 +6305,7 @@
         if (lhsResolved is MemberSelectExpr lexr) {
           Expression id = Expression.AsThis(lexr.Obj) != null ? lexr.Obj : makeTemp("recv", s, resolutionContext, lexr.Obj);
           var lex = lhsExtract as ExprDotName; // might be just a NameSegment
-          lhsExtract = new ExprDotName(lexr.tok, id, lexr.MemberName, lex == null ? null : lex.OptTypeArguments);
+          lhsExtract = new ExprDotName(lexr.RangeToken, id, lexr.MemberName, lex == null ? null : lex.OptTypeArguments);
         } else if (lhsResolved is SeqSelectExpr lseq) {
           if (!lseq.SelectOne || lseq.E0 == null) {
             reporter.Error(MessageSource.Resolver, s.Tok,
@@ -6314,7 +6314,7 @@
           }
           Expression id = makeTemp("recv", s, resolutionContext, lseq.Seq);
           Expression id0 = id0 = makeTemp("idx", s, resolutionContext, lseq.E0);
-          lhsExtract = new SeqSelectExpr(lseq.tok, lseq.SelectOne, id, id0, null, lseq.CloseParen);
+          lhsExtract = new SeqSelectExpr(lseq.RangeToken, lseq.SelectOne, id, id0, null, lseq.CloseParen);
           lhsExtract.Type = lseq.Type;
         } else if (lhsResolved is MultiSelectExpr lmulti) {
           Expression id = makeTemp("recv", s, resolutionContext, lmulti.Array);
@@ -6323,7 +6323,7 @@
             Expression idx = makeTemp("idx", s, resolutionContext, i);
             idxs.Add(idx);
           }
-          lhsExtract = new MultiSelectExpr(lmulti.tok, id, idxs);
+          lhsExtract = new MultiSelectExpr(lmulti.RangeToken, id, idxs);
           lhsExtract.Type = lmulti.Type;
         } else if (lhsResolved is IdentifierExpr) {
           // do nothing
@@ -6362,15 +6362,11 @@
       s.ResolvedStatements.Add(up);
 
       if (s.KeywordToken != null) {
-        var notFailureExpr = new UnaryOpExpr(s.RangeToken, UnaryOpExpr.Opcode.Not, VarDotMethod(s.Tok, temp, "IsFailure"));
+        var notFailureExpr = new UnaryOpExpr(s.RangeToken, UnaryOpExpr.Opcode.Not, VarDotMethod(s.RangeToken, temp, "IsFailure"));
         Statement ss = null;
         if (s.KeywordToken.Token.val == "expect") {
           // "expect !temp.IsFailure(), temp"
-<<<<<<< HEAD
-          ss = new ExpectStmt(s.RangeToken, notFailureExpr, new IdentifierExpr(s.RangeToken, temp), s.KeywordToken.Attrs);
-=======
-          ss = new ExpectStmt(new RangeToken(s.Tok, s.EndToken), notFailureExpr, new IdentifierExpr(s.Tok, temp), s.KeywordToken.Attrs);
->>>>>>> 7bdab6c9
+          ss = new ExpectStmt(new RangeToken(s.Tok, s.EndToken), notFailureExpr, new IdentifierExpr(s.RangeToken, temp), s.KeywordToken.Attrs);
         } else if (s.KeywordToken.Token.val == "assume") {
           ss = new AssumeStmt(new RangeToken(s.Tok, s.EndToken), notFailureExpr, s.KeywordToken.Attrs);
         } else if (s.KeywordToken.Token.val == "assert") {
@@ -6389,12 +6385,12 @@
 
         s.ResolvedStatements.Add(
           // "if temp.IsFailure()"
-          new IfStmt(s.RangeToken, false, VarDotMethod(s.Tok, temp, "IsFailure"),
+          new IfStmt(s.RangeToken, false, VarDotMethod(s.RangeToken, temp, "IsFailure"),
             // THEN: { out := temp.PropagateFailure(); return; }
             new BlockStmt(s.RangeToken, new List<Statement>() {
               new UpdateStmt(s.RangeToken,
                 new List<Expression>() { ident },
-                new List<AssignmentRhs>() {new ExprRhs(VarDotMethod(s.Tok, temp, "PropagateFailure"))}
+                new List<AssignmentRhs>() {new ExprRhs(VarDotMethod(s.RangeToken, temp, "PropagateFailure"))}
                 ),
               new ReturnStmt(s.RangeToken, null),
             }),
@@ -6409,7 +6405,7 @@
         s.ResolvedStatements.Add(
           new UpdateStmt(s.RangeToken,
             new List<Expression>() { lhsExtract },
-            new List<AssignmentRhs>() { new ExprRhs(VarDotMethod(s.Tok, temp, "Extract")) }
+            new List<AssignmentRhs>() { new ExprRhs(VarDotMethod(s.RangeToken, temp, "Extract")) }
           ));
         // The following check is not necessary, because the ghost mismatch is caught later.
         // However the error message here is much clearer.
@@ -6561,7 +6557,7 @@
     }
 
     // TODO move
-    public static UserDefinedType GetReceiverType(IToken tok, MemberDecl member) {
+    public static UserDefinedType GetReceiverType(RangeToken tok, MemberDecl member) {
       Contract.Requires(tok != null);
       Contract.Requires(member != null);
       Contract.Ensures(Contract.Result<UserDefinedType>() != null);
@@ -6586,18 +6582,18 @@
       return label;
     }
 
-    private Expression VarDotFunction(IToken tok, string varname, string functionname) {
-      return new ApplySuffix(tok, null, new ExprDotName(tok, new IdentifierExpr(tok, varname), functionname, null), new List<ActualBinding>(), tok);
+    private Expression VarDotFunction(RangeToken tok, string varname, string functionname) {
+      return new ApplySuffix(tok, null, new ExprDotName(tok, new IdentifierExpr(tok, varname), functionname, null), new List<ActualBinding>(), tok.EndToken);
     }
 
     // TODO search for occurrences of "new LetExpr" which could benefit from this helper
-    private LetExpr LetPatIn(IToken tok, CasePattern<BoundVar> lhs, Expression rhs, Expression body) {
+    private LetExpr LetPatIn(RangeToken tok, CasePattern<BoundVar> lhs, Expression rhs, Expression body) {
       return new LetExpr(tok, new List<CasePattern<BoundVar>>() { lhs }, new List<Expression>() { rhs }, body, true);
     }
 
-    private LetExpr LetVarIn(IToken tok, string name, Type tp, Expression rhs, Expression body) {
-      var lhs = new CasePattern<BoundVar>(tok, new BoundVar(tok, name, tp));
-      return LetPatIn(tok, lhs, rhs, body);
+    private LetExpr LetVarIn(RangeToken rangeToken, string name, Type tp, Expression rhs, Expression body) {
+      var lhs = new CasePattern<BoundVar>(rangeToken, new BoundVar(rangeToken, name, tp));
+      return LetPatIn(rangeToken, lhs, rhs, body);
     }
 
     /// <summary>
@@ -6608,17 +6604,17 @@
       var temp = FreshTempVarName("valueOrError", resolutionContext.CodeContext);
       var tempType = new InferredTypeProxy();
       // "var temp := E;"
-      expr.ResolvedExpression = LetVarIn(expr.tok, temp, tempType, expr.Rhs,
+      expr.ResolvedExpression = LetVarIn(expr.RangeToken, temp, tempType, expr.Rhs,
         // "if temp.IsFailure()"
-        new ITEExpr(expr.tok, false, VarDotFunction(expr.tok, temp, "IsFailure"),
+        new ITEExpr(expr.RangeToken, false, VarDotFunction(expr.RangeToken, temp, "IsFailure"),
           // "then temp.PropagateFailure()"
-          VarDotFunction(expr.tok, temp, "PropagateFailure"),
+          VarDotFunction(expr.RangeToken, temp, "PropagateFailure"),
           // "else"
           expr.Lhs == null
             // "F"
             ? expr.Body
             // "var x: T := temp.Extract(); F"
-            : LetPatIn(expr.tok, expr.Lhs, VarDotFunction(expr.tok, temp, "Extract"), expr.Body)));
+            : LetPatIn(expr.RangeToken, expr.Lhs, VarDotFunction(expr.RangeToken, temp, "Extract"), expr.Body)));
 
       ResolveExpression(expr.ResolvedExpression, resolutionContext);
       expr.Type = expr.ResolvedExpression.Type;
@@ -6626,21 +6622,21 @@
       EnsureSupportsErrorHandling(expr.tok, PartiallyResolveTypeForMemberSelection(expr.tok, tempType), expectExtract, false);
     }
 
-    private Type SelectAppropriateArrowType(IToken tok, List<Type> typeArgs, Type resultType, bool hasReads, bool hasReq) {
-      Contract.Requires(tok != null);
+    private Type SelectAppropriateArrowType(RangeToken rangeToken, List<Type> typeArgs, Type resultType, bool hasReads, bool hasReq) {
+      Contract.Requires(rangeToken != null);
       Contract.Requires(typeArgs != null);
       Contract.Requires(resultType != null);
       var arity = typeArgs.Count;
       var typeArgsAndResult = Util.Snoc(typeArgs, resultType);
       if (hasReads) {
         // any arrow
-        return new ArrowType(tok, builtIns.ArrowTypeDecls[arity], typeArgsAndResult);
+        return new ArrowType(rangeToken, builtIns.ArrowTypeDecls[arity], typeArgsAndResult);
       } else if (hasReq) {
         // partial arrow
-        return new UserDefinedType(tok, ArrowType.PartialArrowTypeName(arity), builtIns.PartialArrowTypeDecls[arity], typeArgsAndResult);
+        return new UserDefinedType(rangeToken, ArrowType.PartialArrowTypeName(arity), builtIns.PartialArrowTypeDecls[arity], typeArgsAndResult);
       } else {
         // total arrow
-        return new UserDefinedType(tok, ArrowType.TotalArrowTypeName(arity), builtIns.TotalArrowTypeDecls[arity], typeArgsAndResult);
+        return new UserDefinedType(rangeToken, ArrowType.TotalArrowTypeName(arity), builtIns.TotalArrowTypeDecls[arity], typeArgsAndResult);
       }
     }
 
@@ -6823,7 +6819,7 @@
           foreach (var xt in dtd.TypeArgs) {
             typeArgs.Add(new InferredTypeProxy());
           }
-          udt = new UserDefinedType(pat.tok, dtd.Name, dtd, typeArgs);
+          udt = new UserDefinedType(pat.RangeToken, dtd.Name, dtd, typeArgs);
           ConstrainSubtypeRelation(udt, sourceType, pat.tok, "type of RHS ({0}) does not match type of bound variable '{1}'", sourceType, pat.Id);
         }
       }
@@ -6891,7 +6887,7 @@
           // there is a cycle
           reporter.Error(MessageSource.Resolver, expr, "default-valued expressions are cyclicly dependent; this is not allowed, since it would cause infinite expansion");
           // nevertheless, to avoid any issues in the resolver, fill in the .ResolvedExpression field with something
-          expr.ResolvedExpression = Expression.CreateBoolLiteral(expr.tok, false);
+          expr.ResolvedExpression = Expression.CreateBoolLiteral(expr.RangeToken, false);
         }
         return;
       }
@@ -7007,7 +7003,7 @@
           return c;
         }
       }
-      return Expression.CreateBoolLiteral(e.tok, true);
+      return Expression.CreateBoolLiteral(e.RangeToken, true);
     }
 
     /// <summary>
