#define TI_DEBUG_PRINT
//-----------------------------------------------------------------------------
//
// Copyright (C) Microsoft Corporation.  All Rights Reserved.
// Copyright by the contributors to the Dafny Project
// SPDX-License-Identifier: MIT
//
//-----------------------------------------------------------------------------
using System;
using System.Collections.Generic;
using System.Linq;
using System.Numerics;
using System.Diagnostics.Contracts;
using System.IO;
using System.Reflection;
using JetBrains.Annotations;
using Microsoft.BaseTypes;
using Microsoft.Boogie;
using Microsoft.CodeAnalysis.CSharp.Syntax;
using Microsoft.Dafny.Plugins;
using static Microsoft.Dafny.ErrorDetail;

namespace Microsoft.Dafny {
  public partial class Resolver {
    public readonly BuiltIns builtIns;

    public ErrorReporter reporter;
    ModuleSignature moduleInfo = null;

    public ErrorReporter Reporter => reporter;
    public List<TypeConstraint.ErrorMsg> TypeConstraintErrorsToBeReported { get; } = new();

    private bool RevealedInScope(Declaration d) {
      Contract.Requires(d != null);
      Contract.Requires(moduleInfo != null);
      Contract.Requires(moduleInfo.VisibilityScope != null);

      return useCompileSignatures || d.IsRevealedInScope(moduleInfo.VisibilityScope);
    }

    private bool VisibleInScope(Declaration d) {
      Contract.Requires(d != null);
      Contract.Requires(moduleInfo != null);
      Contract.Requires(moduleInfo.VisibilityScope != null);

      return useCompileSignatures || d.IsVisibleInScope(moduleInfo.VisibilityScope);
    }

    public static FreshIdGenerator defaultTempVarIdGenerator = new FreshIdGenerator();

    public string FreshTempVarName(string prefix, ICodeContext context) {
      var gen = context is Declaration decl ? decl.IdGenerator : defaultTempVarIdGenerator;
      var freshTempVarName = gen.FreshId(prefix);
      return freshTempVarName;
    }

    interface IAmbiguousThing<Thing> {
      /// <summary>
      /// Returns a plural number of non-null Thing's
      /// </summary>
      ISet<Thing> Pool { get; }
    }

    class AmbiguousThingHelper<Thing> where Thing : class {
      public static Thing Create(ModuleDefinition m, Thing a, Thing b, IEqualityComparer<Thing> eq, out ISet<Thing> s) {
        Contract.Requires(a != null);
        Contract.Requires(b != null);
        Contract.Requires(eq != null);
        Contract.Ensures(Contract.Result<Thing>() != null ||
                         Contract.ValueAtReturn(out s) != null || 2 <= Contract.ValueAtReturn(out s).Count);
        s = null;
        if (eq.Equals(a, b)) {
          return a;
        }

        ISet<Thing> sa = a is IAmbiguousThing<Thing> ? ((IAmbiguousThing<Thing>)a).Pool : new HashSet<Thing>() { a };
        ISet<Thing> sb = b is IAmbiguousThing<Thing> ? ((IAmbiguousThing<Thing>)b).Pool : new HashSet<Thing>() { b };
        var union = new HashSet<Thing>(sa.Union(sb, eq));
        if (sa.Count == union.Count) {
          // sb is a subset of sa
          return a;
        } else if (sb.Count == union.Count) {
          // sa is a subset of sb
          return b;
        } else {
          s = union;
          Contract.Assert(2 <= s.Count);
          return null;
        }
      }

      public static string Name(ISet<Thing> s, Func<Thing, string> name) {
        Contract.Requires(s != null);
        Contract.Requires(s.Count != 0);
        string nm = null;
        foreach (var thing in s) {
          string n = name(thing);
          if (nm == null) {
            nm = n;
          } else {
            nm += "/" + n;
          }
        }

        return nm;
      }

      public static string ModuleNames(IAmbiguousThing<Thing> amb, Func<Thing, string> moduleName) {
        Contract.Requires(amb != null);
        Contract.Ensures(Contract.Result<string>() != null);
        string nm = null;
        foreach (var d in amb.Pool) {
          if (nm == null) {
            nm = moduleName(d);
          } else {
            nm += ", " + moduleName(d);
          }
        }

        return nm;
      }
    }

    public class AmbiguousTopLevelDecl : TopLevelDecl, IAmbiguousThing<TopLevelDecl> // only used with "classes"
    {
      public static TopLevelDecl Create(ModuleDefinition m, TopLevelDecl a, TopLevelDecl b) {
        ISet<TopLevelDecl> s;
        var t = AmbiguousThingHelper<TopLevelDecl>.Create(m, a, b, new Eq(), out s);
        return t ?? new AmbiguousTopLevelDecl(m, AmbiguousThingHelper<TopLevelDecl>.Name(s, tld => tld.Name), s);
      }

      class Eq : IEqualityComparer<TopLevelDecl> {
        public bool Equals(TopLevelDecl d0, TopLevelDecl d1) {
          // We'd like to resolve any AliasModuleDecl to whatever module they refer to.
          // It seems that the only way to do that is to look at alias.Signature.ModuleDef,
          // but that is a ModuleDefinition, which is not a TopLevelDecl.  Therefore, we
          // convert to a ModuleDefinition anything that might refer to something that an
          // AliasModuleDecl can refer to; this is AliasModuleDecl and LiteralModuleDecl.
          object a = d0 is ModuleDecl ? ((ModuleDecl)d0).Dereference() : d0;
          object b = d1 is ModuleDecl ? ((ModuleDecl)d1).Dereference() : d1;
          return a == b;
        }

        public int GetHashCode(TopLevelDecl d) {
          object a = d is ModuleDecl ? ((ModuleDecl)d).Dereference() : d;
          return a.GetHashCode();
        }
      }

      public override string WhatKind {
        get { return Pool.First().WhatKind; }
      }

      readonly ISet<TopLevelDecl> Pool = new HashSet<TopLevelDecl>();

      ISet<TopLevelDecl> IAmbiguousThing<TopLevelDecl>.Pool {
        get { return Pool; }
      }

      private AmbiguousTopLevelDecl(ModuleDefinition m, string name, ISet<TopLevelDecl> pool)
        : base(pool.First().RangeToken, new Name(pool.First().RangeToken, name), m, new List<TypeParameter>(), null, false) {
        Contract.Requires(name != null);
        Contract.Requires(pool != null && 2 <= pool.Count);
        Pool = pool;
      }

      public string ModuleNames() {
        return AmbiguousThingHelper<TopLevelDecl>.ModuleNames(this, d => d.EnclosingModuleDefinition.Name);
      }
    }

    class AmbiguousMemberDecl : MemberDecl, IAmbiguousThing<MemberDecl> // only used with "classes"
    {
      public static MemberDecl Create(ModuleDefinition m, MemberDecl a, MemberDecl b) {
        ISet<MemberDecl> s;
        var t = AmbiguousThingHelper<MemberDecl>.Create(m, a, b, new Eq(), out s);
        return t ?? new AmbiguousMemberDecl(m, AmbiguousThingHelper<MemberDecl>.Name(s, member => member.Name), s);
      }

      class Eq : IEqualityComparer<MemberDecl> {
        public bool Equals(MemberDecl d0, MemberDecl d1) {
          return d0 == d1;
        }

        public int GetHashCode(MemberDecl d) {
          return d.GetHashCode();
        }
      }

      public override string WhatKind {
        get { return Pool.First().WhatKind; }
      }

      readonly ISet<MemberDecl> Pool = new HashSet<MemberDecl>();

      ISet<MemberDecl> IAmbiguousThing<MemberDecl>.Pool {
        get { return Pool; }
      }

      private AmbiguousMemberDecl(ModuleDefinition m, string name, ISet<MemberDecl> pool)
        : base(pool.First().RangeToken, new Name(pool.First().RangeToken, name), true, pool.First().IsGhost, null, false) {
        Contract.Requires(name != null);
        Contract.Requires(pool != null && 2 <= pool.Count);
        Pool = pool;
      }

      public string ModuleNames() {
        return AmbiguousThingHelper<MemberDecl>.ModuleNames(this, d => d.EnclosingClass.EnclosingModuleDefinition.Name);
      }
    }

    readonly HashSet<RevealableTypeDecl> revealableTypes = new HashSet<RevealableTypeDecl>();
    //types that have been seen by the resolver - used for constraining type inference during exports

    readonly Dictionary<TopLevelDeclWithMembers, Dictionary<string, MemberDecl>> classMembers =
      new Dictionary<TopLevelDeclWithMembers, Dictionary<string, MemberDecl>>();

    enum ValuetypeVariety {
      Bool = 0,
      Int,
      Real,
      BigOrdinal,
      Bitvector,
      Map,
      IMap,
      None
    } // note, these are ordered, so they can be used as indices into valuetypeDecls

    readonly ValuetypeDecl[] valuetypeDecls;
    private Dictionary<TypeParameter, Type> SelfTypeSubstitution;
    readonly Graph<ModuleDecl> dependencies = new Graph<ModuleDecl>();
    private ModuleSignature systemNameInfo = null;
    private bool useCompileSignatures = false;

    private List<IRewriter> rewriters;
    private RefinementTransformer refinementTransformer;

    public Resolver() {
    }

    public Resolver(Program prog) {
      Contract.Requires(prog != null);

      builtIns = prog.BuiltIns;
      reporter = prog.Reporter;

      // Map#Items relies on the two destructors for 2-tuples
      builtIns.TupleType(Token.NoToken, 2, true);
      // Several methods and fields rely on 1-argument arrow types
      builtIns.CreateArrowTypeDecl(1);

      valuetypeDecls = new ValuetypeDecl[] {
        new ValuetypeDecl("bool", builtIns.SystemModule, 0, t => t.IsBoolType, typeArgs => Type.Bool),
        new ValuetypeDecl("int", builtIns.SystemModule, 0, t => t.IsNumericBased(Type.NumericPersuasion.Int), typeArgs => Type.Int),
        new ValuetypeDecl("real", builtIns.SystemModule, 0, t => t.IsNumericBased(Type.NumericPersuasion.Real), typeArgs => Type.Real),
        new ValuetypeDecl("ORDINAL", builtIns.SystemModule, 0, t => t.IsBigOrdinalType, typeArgs => Type.BigOrdinal),
        new ValuetypeDecl("_bv", builtIns.SystemModule, 0, t => t.IsBitVectorType, null), // "_bv" represents a family of classes, so no typeTester or type creator is supplied
        new ValuetypeDecl("map", builtIns.SystemModule, 2, t => t.IsMapType, typeArgs => new MapType(true, typeArgs[0], typeArgs[1])),
        new ValuetypeDecl("imap", builtIns.SystemModule, 2, t => t.IsIMapType, typeArgs => new MapType(false, typeArgs[0], typeArgs[1]))
      };
      builtIns.SystemModule.TopLevelDecls.AddRange(valuetypeDecls);
      // Resolution error handling relies on being able to get to the 0-tuple declaration
      builtIns.TupleType(Token.NoToken, 0, true);

      // Populate the members of the basic types
      var floor = new SpecialField(RangeToken.NoToken, "Floor", SpecialField.ID.Floor, null, false, false, false, Type.Int, null);
      floor.AddVisibilityScope(prog.BuiltIns.SystemModule.VisibilityScope, false);
      valuetypeDecls[(int)ValuetypeVariety.Real].Members.Add(floor.Name, floor);

      var isLimit = new SpecialField(RangeToken.NoToken, "IsLimit", SpecialField.ID.IsLimit, null, false, false, false,
        Type.Bool, null);
      isLimit.AddVisibilityScope(prog.BuiltIns.SystemModule.VisibilityScope, false);
      valuetypeDecls[(int)ValuetypeVariety.BigOrdinal].Members.Add(isLimit.Name, isLimit);

      var isSucc = new SpecialField(RangeToken.NoToken, "IsSucc", SpecialField.ID.IsSucc, null, false, false, false,
        Type.Bool, null);
      isSucc.AddVisibilityScope(prog.BuiltIns.SystemModule.VisibilityScope, false);
      valuetypeDecls[(int)ValuetypeVariety.BigOrdinal].Members.Add(isSucc.Name, isSucc);

      var limitOffset = new SpecialField(RangeToken.NoToken, "Offset", SpecialField.ID.Offset, null, false, false, false,
        Type.Int, null);
      limitOffset.AddVisibilityScope(prog.BuiltIns.SystemModule.VisibilityScope, false);
      valuetypeDecls[(int)ValuetypeVariety.BigOrdinal].Members.Add(limitOffset.Name, limitOffset);
      builtIns.ORDINAL_Offset = limitOffset;

      var isNat = new SpecialField(RangeToken.NoToken, "IsNat", SpecialField.ID.IsNat, null, false, false, false, Type.Bool, null);
      isNat.AddVisibilityScope(prog.BuiltIns.SystemModule.VisibilityScope, false);
      valuetypeDecls[(int)ValuetypeVariety.BigOrdinal].Members.Add(isNat.Name, isNat);

      // Add "Keys", "Values", and "Items" to map, imap
      foreach (var typeVariety in new[] { ValuetypeVariety.Map, ValuetypeVariety.IMap }) {
        var vtd = valuetypeDecls[(int)typeVariety];
        var isFinite = typeVariety == ValuetypeVariety.Map;

        var r = new SetType(isFinite, new UserDefinedType(vtd.TypeArgs[0]));
        var keys = new SpecialField(RangeToken.NoToken, "Keys", SpecialField.ID.Keys, null, false, false, false, r, null);

        r = new SetType(isFinite, new UserDefinedType(vtd.TypeArgs[1]));
        var values = new SpecialField(RangeToken.NoToken, "Values", SpecialField.ID.Values, null, false, false, false, r, null);

        var gt = vtd.TypeArgs.ConvertAll(tp => (Type)new UserDefinedType(tp));
        var dt = builtIns.TupleType(Token.NoToken, 2, true);
        var tupleType = new UserDefinedType(Token.NoToken, dt.Name, dt, gt);
        r = new SetType(isFinite, tupleType);
        var items = new SpecialField(RangeToken.NoToken, "Items", SpecialField.ID.Items, null, false, false, false, r, null);

        foreach (var memb in new[] { keys, values, items }) {
          memb.EnclosingClass = vtd;
          memb.AddVisibilityScope(prog.BuiltIns.SystemModule.VisibilityScope, false);
          vtd.Members.Add(memb.Name, memb);
        }
      }

      // The result type of the following bitvector methods is the type of the bitvector itself. However, we're representing all bitvector types as
      // a family of types rolled up in one ValuetypeDecl. Therefore, we use the special SelfType as the result type.
      List<Formal> formals = new List<Formal> { new Formal(Token.NoToken, "w", Type.Nat(), true, false, null, false) };
      var rotateLeft = new SpecialFunction(RangeToken.NoToken, "RotateLeft", prog.BuiltIns.SystemModule, false, false,
        new List<TypeParameter>(), formals, new SelfType(),
        new List<AttributedExpression>(), new List<FrameExpression>(), new List<AttributedExpression>(),
        new Specification<Expression>(new List<Expression>(), null), null, null, null);
      rotateLeft.EnclosingClass = valuetypeDecls[(int)ValuetypeVariety.Bitvector];
      rotateLeft.AddVisibilityScope(prog.BuiltIns.SystemModule.VisibilityScope, false);
      valuetypeDecls[(int)ValuetypeVariety.Bitvector].Members.Add(rotateLeft.Name, rotateLeft);

      formals = new List<Formal> { new Formal(Token.NoToken, "w", Type.Nat(), true, false, null, false) };
      var rotateRight = new SpecialFunction(RangeToken.NoToken, "RotateRight", prog.BuiltIns.SystemModule, false, false,
        new List<TypeParameter>(), formals, new SelfType(),
        new List<AttributedExpression>(), new List<FrameExpression>(), new List<AttributedExpression>(),
        new Specification<Expression>(new List<Expression>(), null), null, null, null);
      rotateRight.EnclosingClass = valuetypeDecls[(int)ValuetypeVariety.Bitvector];
      rotateRight.AddVisibilityScope(prog.BuiltIns.SystemModule.VisibilityScope, false);
      valuetypeDecls[(int)ValuetypeVariety.Bitvector].Members.Add(rotateRight.Name, rotateRight);
    }

    [ContractInvariantMethod]
    void ObjectInvariant() {
      Contract.Invariant(builtIns != null);
      Contract.Invariant(cce.NonNullElements(dependencies.GetVertices()));
      Contract.Invariant(cce.NonNullDictionaryAndValues(classMembers) && Contract.ForAll(classMembers.Values, v => cce.NonNullDictionaryAndValues(v)));
    }

    public ValuetypeDecl AsValuetypeDecl(Type t) {
      Contract.Requires(t != null);
      foreach (var vtd in valuetypeDecls) {
        if (vtd.IsThisType(t)) {
          return vtd;
        }
      }
      return null;
    }

    /// <summary>
    /// Check that now two modules that are being compiled have the same CompileName.
    ///
    /// This could happen if they are given the same name using the 'extern' declaration modifier.
    /// </summary>
    /// <param name="prog">The Dafny program being compiled.</param>
    void CheckDupModuleNames(Program prog) {
      // Check that none of the modules have the same CompileName.
      Dictionary<string, ModuleDefinition> compileNameMap = new Dictionary<string, ModuleDefinition>();
      foreach (ModuleDefinition m in prog.CompileModules) {
        var compileIt = true;
        Attributes.ContainsBool(m.Attributes, "compile", ref compileIt);
        if (m.IsAbstract || !compileIt) {
          // the purpose of an abstract module is to skip compilation
          continue;
        }
        string compileName = m.CompileName;
        ModuleDefinition priorModDef;
        if (compileNameMap.TryGetValue(compileName, out priorModDef)) {
          reporter.Error(MessageSource.Resolver, m.tok,
            "modules '{0}' and '{1}' both have CompileName '{2}'",
            priorModDef.tok.val, m.tok.val, compileName);
        } else {
          compileNameMap.Add(compileName, m);
        }
      }
    }

    public void ResolveProgram(Program prog) {
      Contract.Requires(prog != null);
      Type.ResetScopes();

      Type.EnableScopes();
      var origErrorCount = reporter.ErrorCount; //TODO: This is used further below, but not in the >0 comparisons in the next few lines. Is that right?
      var bindings = new ModuleBindings(null);
      var b = BindModuleNames(prog.DefaultModuleDef, bindings);
      bindings.BindName(prog.DefaultModule.Name, prog.DefaultModule, b);
      if (reporter.ErrorCount > 0) {
        return;
      } // if there were errors, then the implict ModuleBindings data structure invariant

      // is violated, so Processing dependencies will not succeed.
      ProcessDependencies(prog.DefaultModule, b, dependencies);
      // check for cycles in the import graph
      foreach (var cycle in dependencies.AllCycles()) {
        ReportCycleError(cycle, m => m.tok,
          m => (m is AliasModuleDecl ? "import " : "module ") + m.Name,
          "module definition contains a cycle (note: parent modules implicitly depend on submodules)");
      }

      if (reporter.ErrorCount > 0) {
        return;
      } // give up on trying to resolve anything else

      // fill in module heights
      List<ModuleDecl> sortedDecls = dependencies.TopologicallySortedComponents();
      int h = 0;
      foreach (ModuleDecl md in sortedDecls) {
        md.Height = h;
        if (md is LiteralModuleDecl) {
          var mdef = ((LiteralModuleDecl)md).ModuleDef;
          mdef.Height = h;
          prog.ModuleSigs.Add(mdef, null);
        }
        h++;
      }

      rewriters = new List<IRewriter>();

      if (DafnyOptions.O.AuditProgram) {
        rewriters.Add(new Auditor.Auditor(reporter));
      }

      refinementTransformer = new RefinementTransformer(prog);
      rewriters.Add(refinementTransformer);
      rewriters.Add(new AutoContractsRewriter(reporter, builtIns));
      rewriters.Add(new OpaqueMemberRewriter(this.reporter));
      rewriters.Add(new AutoReqFunctionRewriter(this.reporter));
      rewriters.Add(new TimeLimitRewriter(reporter));
      rewriters.Add(new ForallStmtRewriter(reporter));
      rewriters.Add(new ProvideRevealAllRewriter(this.reporter));
      rewriters.Add(new MatchFlattener(this.reporter, Resolver.defaultTempVarIdGenerator));

      if (DafnyOptions.O.AutoTriggers) {
        rewriters.Add(new QuantifierSplittingRewriter(reporter));
        rewriters.Add(new TriggerGeneratingRewriter(reporter));
      }

      if (DafnyOptions.O.TestContracts != DafnyOptions.ContractTestingMode.None) {
        rewriters.Add(new ExpectContracts(reporter));
      }

      if (DafnyOptions.O.RunAllTests) {
        rewriters.Add(new RunAllTestsMainMethod(reporter));
      }

      rewriters.Add(new InductionRewriter(reporter));
      rewriters.Add(new PrintEffectEnforcement(reporter));
      rewriters.Add(new BitvectorOptimization(reporter));

      if (DafnyOptions.O.DisallowConstructorCaseWithoutParentheses) {
        rewriters.Add(new ConstructorWarning(reporter));
      }
      rewriters.Add(new UselessOldLinter(reporter));
      rewriters.Add(new PrecedenceLinter(reporter));

      foreach (var plugin in DafnyOptions.O.Plugins) {
        rewriters.AddRange(plugin.GetRewriters(reporter));
      }

      systemNameInfo = RegisterTopLevelDecls(prog.BuiltIns.SystemModule, false);
      prog.CompileModules.Add(prog.BuiltIns.SystemModule);
      RevealAllInScope(prog.BuiltIns.SystemModule.TopLevelDecls, systemNameInfo.VisibilityScope);
      ResolveValuetypeDecls();
      // The SystemModule is constructed with all its members already being resolved. Except for
      // the non-null type corresponding to class types.  They are resolved here:
      var systemModuleClassesWithNonNullTypes =
        prog.BuiltIns.SystemModule.TopLevelDecls.Where(d => (d as ClassDecl)?.NonNullTypeDecl != null).ToList();
      foreach (var cl in systemModuleClassesWithNonNullTypes) {
        var d = ((ClassDecl)cl).NonNullTypeDecl;
        allTypeParameters.PushMarker();
        ResolveTypeParameters(d.TypeArgs, true, d);
        ResolveType(d.tok, d.Rhs, d, ResolveTypeOptionEnum.AllowPrefix, d.TypeArgs);
        allTypeParameters.PopMarker();
      }
      ResolveTopLevelDecls_Core(ModuleDefinition.AllDeclarationsAndNonNullTypeDecls(systemModuleClassesWithNonNullTypes).ToList(),
        new Graph<IndDatatypeDecl>(), new Graph<CoDatatypeDecl>());

      foreach (var rewriter in rewriters) {
        rewriter.PreResolve(prog);
      }

      var compilationModuleClones = new Dictionary<ModuleDefinition, ModuleDefinition>();
      foreach (var decl in sortedDecls) {
        if (decl is LiteralModuleDecl) {
          // The declaration is a literal module, so it has members and such that we need
          // to resolve. First we do refinement transformation. Then we construct the signature
          // of the module. This is the public, externally visible signature. Then we add in
          // everything that the system defines, as well as any "import" (i.e. "opened" modules)
          // directives (currently not supported, but this is where we would do it.) This signature,
          // which is only used while resolving the members of the module is stored in the (basically)
          // global variable moduleInfo. Then the signatures of the module members are resolved, followed
          // by the bodies.
          var literalDecl = (LiteralModuleDecl)decl;
          var m = literalDecl.ModuleDef;

          var errorCount = reporter.ErrorCount;
          if (m.RefinementQId != null) {
            ModuleDecl md = ResolveModuleQualifiedId(m.RefinementQId.Root, m.RefinementQId, reporter);
            m.RefinementQId.Set(md); // If module is not found, md is null and an error message has been emitted
          }

          foreach (var rewriter in rewriters) {
            rewriter.PreResolve(m);
          }

          literalDecl.Signature = RegisterTopLevelDecls(m, true);
          literalDecl.Signature.Refines = refinementTransformer.RefinedSig;

          var sig = literalDecl.Signature;
          // set up environment
          var preResolveErrorCount = reporter.ErrorCount;

          ResolveModuleExport(literalDecl, sig);
          var good = ResolveModuleDefinition(m, sig);

          if (good && reporter.ErrorCount == preResolveErrorCount) {
            // Check that the module export gives a self-contained view of the module.
            CheckModuleExportConsistency(m);
          }

          var tempVis = new VisibilityScope();
          tempVis.Augment(sig.VisibilityScope);
          tempVis.Augment(systemNameInfo.VisibilityScope);
          Type.PushScope(tempVis);

          prog.ModuleSigs[m] = sig;

          foreach (var rewriter in rewriters) {
            if (!good || reporter.ErrorCount != preResolveErrorCount) {
              break;
            }
            rewriter.PostResolveIntermediate(m);
          }
          if (good && reporter.ErrorCount == errorCount) {
            m.SuccessfullyResolved = true;
          }
          Type.PopScope(tempVis);

          if (reporter.ErrorCount == errorCount && !m.IsAbstract) {
            // compilation should only proceed if everything is good, including the signature (which preResolveErrorCount does not include);
            CompilationCloner cloner = new CompilationCloner(compilationModuleClones);
            var nw = cloner.CloneModuleDefinition(m, new Name(m.NameNode.RangeToken, m.CompileName + "_Compile"));
            compilationModuleClones.Add(m, nw);
            var oldErrorsOnly = reporter.ErrorsOnly;
            reporter.ErrorsOnly = true; // turn off warning reporting for the clone
            // Next, compute the compile signature
            Contract.Assert(!useCompileSignatures);
            useCompileSignatures = true; // set Resolver-global flag to indicate that Signatures should be followed to their CompiledSignature
            Type.DisableScopes();
            var compileSig = RegisterTopLevelDecls(nw, true);
            compileSig.Refines = refinementTransformer.RefinedSig;
            sig.CompileSignature = compileSig;
            foreach (var exportDecl in sig.ExportSets.Values) {
              exportDecl.Signature.CompileSignature = cloner.CloneModuleSignature(exportDecl.Signature, compileSig);
            }
            // Now we're ready to resolve the cloned module definition, using the compile signature

            ResolveModuleDefinition(nw, compileSig);

            foreach (var rewriter in rewriters) {
              rewriter.PostCompileCloneAndResolve(nw);
            }

            prog.CompileModules.Add(nw);
            useCompileSignatures = false; // reset the flag
            Type.EnableScopes();
            reporter.ErrorsOnly = oldErrorsOnly;
          }
        } else if (decl is AliasModuleDecl alias) {
          // resolve the path
          ModuleSignature p;
          if (ResolveExport(alias, alias.EnclosingModuleDefinition, alias.TargetQId, alias.Exports, out p, reporter)) {
            if (alias.Signature == null) {
              alias.Signature = p;
            }
          } else {
            alias.Signature = new ModuleSignature(); // there was an error, give it a valid but empty signature
          }
        } else if (decl is AbstractModuleDecl abs) {
          ModuleSignature p;
          if (ResolveExport(abs, abs.EnclosingModuleDefinition, abs.QId, abs.Exports, out p, reporter)) {
            abs.OriginalSignature = p;
            abs.Signature = MakeAbstractSignature(p, abs.FullSanitizedName, abs.Height, prog.ModuleSigs, compilationModuleClones);
          } else {
            abs.Signature = new ModuleSignature(); // there was an error, give it a valid but empty signature
          }
        } else if (decl is ModuleExportDecl) {
          ((ModuleExportDecl)decl).SetupDefaultSignature();

          Contract.Assert(decl.Signature != null);
          Contract.Assert(decl.Signature.VisibilityScope != null);

        } else {
          Contract.Assert(false); // Unknown kind of ModuleDecl
        }

        Contract.Assert(decl.Signature != null);
      }

      if (reporter.ErrorCount != origErrorCount) {
        // do nothing else
        return;
      }

      // compute IsRecursive bit for mutually recursive functions and methods
      foreach (var module in prog.Modules()) {
        foreach (var clbl in ModuleDefinition.AllCallables(module.TopLevelDecls)) {
          if (clbl is Function) {
            var fn = (Function)clbl;
            if (!fn.IsRecursive) { // note, self-recursion has already been determined
              int n = module.CallGraph.GetSCCSize(fn);
              if (2 <= n) {
                // the function is mutually recursive (note, the SCC does not determine self recursion)
                fn.IsRecursive = true;
              }
            }
            if (fn.IsRecursive && fn is ExtremePredicate) {
              // this means the corresponding prefix predicate is also recursive
              var prefixPred = ((ExtremePredicate)fn).PrefixPredicate;
              if (prefixPred != null) {
                prefixPred.IsRecursive = true;
              }
            }
          } else {
            var m = (Method)clbl;
            if (!m.IsRecursive) {
              // note, self-recursion has already been determined
              int n = module.CallGraph.GetSCCSize(m);
              if (2 <= n) {
                // the function is mutually recursive (note, the SCC does not determine self recursion)
              }
            }
          }
        }

        foreach (var rewriter in rewriters) {
          rewriter.PostCyclicityResolve(module);
        }
      }

      // fill in default decreases clauses:  for functions and methods, and for loops
      new InferDecreasesClause(this).FillInDefaultDecreasesClauses(prog);
      foreach (var module in prog.Modules()) {
        foreach (var clbl in ModuleDefinition.AllItersAndCallables(module.TopLevelDecls)) {
          Statement body = null;
          if (clbl is Method) {
            body = ((Method)clbl).Body;
          } else if (clbl is IteratorDecl) {
            body = ((IteratorDecl)clbl).Body;
          }

          if (body != null) {
            var c = new FillInDefaultLoopDecreases_Visitor(this, clbl);
            c.Visit(body);
          }
        }
      }

      foreach (var module in prog.Modules()) {
        foreach (var iter in ModuleDefinition.AllIteratorDecls(module.TopLevelDecls)) {
          reporter.Info(MessageSource.Resolver, iter.tok, Printer.IteratorClassToString(iter));
        }
      }

      foreach (var module in prog.Modules()) {
        foreach (var rewriter in rewriters) {
          rewriter.PostDecreasesResolve(module);
        }
      }

      // fill in other additional information
      foreach (var module in prog.Modules()) {
        foreach (var clbl in ModuleDefinition.AllItersAndCallables(module.TopLevelDecls)) {
          Statement body = null;
          if (clbl is ExtremeLemma) {
            body = ((ExtremeLemma)clbl).PrefixLemma.Body;
          } else if (clbl is Method) {
            body = ((Method)clbl).Body;
          } else if (clbl is IteratorDecl) {
            body = ((IteratorDecl)clbl).Body;
          }

          if (body != null) {
            var c = new ReportOtherAdditionalInformation_Visitor(this);
            c.Visit(body);
          }
        }
      }

      // Determine, for each function, whether someone tries to adjust its fuel parameter
      foreach (var module in prog.Modules()) {
        CheckForFuelAdjustments(module.tok, module.Attributes, module);
        foreach (var clbl in ModuleDefinition.AllItersAndCallables(module.TopLevelDecls)) {
          Statement body = null;
          if (clbl is Method) {
            body = ((Method)clbl).Body;
            CheckForFuelAdjustments(clbl.Tok, ((Method)clbl).Attributes, module);
          } else if (clbl is IteratorDecl) {
            body = ((IteratorDecl)clbl).Body;
            CheckForFuelAdjustments(clbl.Tok, ((IteratorDecl)clbl).Attributes, module);
          } else if (clbl is Function) {
            CheckForFuelAdjustments(clbl.Tok, ((Function)clbl).Attributes, module);
            var c = new FuelAdjustment_Visitor(this);
            var bodyExpr = ((Function)clbl).Body;
            if (bodyExpr != null) {
              c.Visit(bodyExpr, new FuelAdjustment_Context(module));
            }
          }

          if (body != null) {
            var c = new FuelAdjustment_Visitor(this);
            c.Visit(body, new FuelAdjustment_Context(module));
          }
        }
      }

      Type.DisableScopes();
      CheckDupModuleNames(prog);

      foreach (var module in prog.Modules()) {
        foreach (var rewriter in rewriters) {
          rewriter.PostResolve(module);
        }
      }

      foreach (var rewriter in rewriters) {
        rewriter.PostResolve(prog);
      }
    }



    private void ResolveValuetypeDecls() {
      moduleInfo = systemNameInfo;
      foreach (var valueTypeDecl in valuetypeDecls) {
        foreach (var kv in valueTypeDecl.Members) {
          if (kv.Value is Function function) {
            ResolveFunctionSignature(function);
            CallGraphBuilder.VisitFunction(function, reporter);
          } else if (kv.Value is Method method) {
            ResolveMethodSignature(method);
            CallGraphBuilder.VisitMethod(method, reporter);
          }
        }
      }
    }

    /// <summary>
    /// Resolves the module definition.
    /// A return code of "false" is an indication of an error that may or may not have
    /// been reported in an error message. So, in order to figure out if m was successfully
    /// resolved, a caller has to check for both a change in error count and a "false"
    /// return value.
    /// </summary>
    private bool ResolveModuleDefinition(ModuleDefinition m, ModuleSignature sig, bool isAnExport = false) {
      Contract.Requires(AllTypeConstraints.Count == 0);
      Contract.Ensures(AllTypeConstraints.Count == 0);

      sig.VisibilityScope.Augment(systemNameInfo.VisibilityScope);
      // make sure all imported modules were successfully resolved
      foreach (var d in m.TopLevelDecls) {
        if (d is AliasModuleDecl || d is AbstractModuleDecl) {
          ModuleSignature importSig;
          if (d is AliasModuleDecl) {
            var alias = (AliasModuleDecl)d;
            importSig = alias.TargetQId.Root != null ? alias.TargetQId.Root.Signature : alias.Signature;
          } else {
            importSig = ((AbstractModuleDecl)d).OriginalSignature;
          }

          if (importSig.ModuleDef == null || !importSig.ModuleDef.SuccessfullyResolved) {
            if (!m.IsEssentiallyEmptyModuleBody()) {
              // say something only if this will cause any testing to be omitted
              reporter.Error(MessageSource.Resolver, d,
                "not resolving module '{0}' because there were errors in resolving its import '{1}'", m.Name, d.Name);
            }

            return false;
          }
        } else if (d is LiteralModuleDecl) {
          var nested = (LiteralModuleDecl)d;
          if (!nested.ModuleDef.SuccessfullyResolved) {
            if (!m.IsEssentiallyEmptyModuleBody()) {
              // say something only if this will cause any testing to be omitted
              reporter.Error(MessageSource.Resolver, nested,
                "not resolving module '{0}' because there were errors in resolving its nested module '{1}'", m.Name,
                nested.Name);
            }

            return false;
          }
        }
      }

      // resolve
      var oldModuleInfo = moduleInfo;
      moduleInfo = MergeSignature(sig, systemNameInfo);
      Type.PushScope(moduleInfo.VisibilityScope);
      ResolveOpenedImports(moduleInfo, m, useCompileSignatures, this); // opened imports do not persist
      var datatypeDependencies = new Graph<IndDatatypeDecl>();
      var codatatypeDependencies = new Graph<CoDatatypeDecl>();
      var allDeclarations = ModuleDefinition.AllDeclarationsAndNonNullTypeDecls(m.TopLevelDecls).ToList();
      int prevErrorCount = reporter.Count(ErrorLevel.Error);
      ResolveTopLevelDecls_Signatures(m, sig, allDeclarations, datatypeDependencies, codatatypeDependencies);
      Contract.Assert(AllTypeConstraints.Count == 0); // signature resolution does not add any type constraints

      scope.PushMarker();
      scope.AllowInstance = false;
      ResolveAttributes(m, new ResolutionContext(new NoContext(m.EnclosingModule), false), true); // Must follow ResolveTopLevelDecls_Signatures, in case attributes refer to members
      scope.PopMarker();

      if (reporter.Count(ErrorLevel.Error) == prevErrorCount) {
        ResolveTopLevelDecls_Core(allDeclarations, datatypeDependencies, codatatypeDependencies, isAnExport);
      }

      Type.PopScope(moduleInfo.VisibilityScope);
      moduleInfo = oldModuleInfo;
      return true;
    }

    // Resolve the exports and detect cycles.
    private void ResolveModuleExport(LiteralModuleDecl literalDecl, ModuleSignature sig) {
      ModuleDefinition m = literalDecl.ModuleDef;
      literalDecl.DefaultExport = sig;
      Graph<ModuleExportDecl> exportDependencies = new Graph<ModuleExportDecl>();
      foreach (TopLevelDecl toplevel in m.TopLevelDecls) {
        if (toplevel is ModuleExportDecl) {
          ModuleExportDecl d = (ModuleExportDecl)toplevel;
          exportDependencies.AddVertex(d);
          foreach (IToken s in d.Extends) {
            ModuleExportDecl extend;
            if (sig.ExportSets.TryGetValue(s.val, out extend)) {
              d.ExtendDecls.Add(extend);
              exportDependencies.AddEdge(d, extend);
            } else {
              reporter.Error(MessageSource.Resolver, s, s.val + " must be an export of " + m.Name + " to be extended");
            }
          }
        }
      }

      // detect cycles in the extend
      var cycleError = false;
      foreach (var cycle in exportDependencies.AllCycles()) {
        ReportCycleError(cycle, m => m.tok, m => m.Name, "module export contains a cycle");
        cycleError = true;
      }

      if (cycleError) {
        return;
      } // give up on trying to resolve anything else

      // fill in the exports for the extends.
      List<ModuleExportDecl> sortedExportDecls = exportDependencies.TopologicallySortedComponents();
      ModuleExportDecl defaultExport = null;
      TopLevelDecl defaultClass;

      sig.TopLevels.TryGetValue("_default", out defaultClass);
      Contract.Assert(defaultClass is ClassDecl);
      Contract.Assert(((ClassDecl)defaultClass).IsDefaultClass);
      defaultClass.AddVisibilityScope(m.VisibilityScope, true);

      foreach (var d in sortedExportDecls) {

        defaultClass.AddVisibilityScope(d.ThisScope, true);

        foreach (var eexports in d.ExtendDecls.Select(e => e.Exports)) {
          d.Exports.AddRange(eexports);
        }

        if (d.ExtendDecls.Count == 0 && d.Exports.Count == 0) {
          // This is an empty export.  This is allowed, but unusual.  It could pop up, for example, if
          // someone temporary comments out everything that the export set provides/reveals.  However,
          // if the name of the export set coincides with something else that's declared at the top
          // level of the module, then this export declaration is more likely an error--the user probably
          // forgot the "provides" or "reveals" keyword.
          Dictionary<string, MemberDecl> members;
          MemberDecl member;
          // Top-level functions and methods are actually recorded as members of the _default class.  We look up the
          // export-set name there.  If the export-set name happens to coincide with some other top-level declaration,
          // then an error will already have been produced ("duplicate name of top-level declaration").
          if (classMembers.TryGetValue((ClassDecl)defaultClass, out members) &&
              members.TryGetValue(d.Name, out member)) {
            reporter.Warning(MessageSource.Resolver, ErrorID.None, d.tok,
              "note, this export set is empty (did you perhaps forget the 'provides' or 'reveals' keyword?)");
          }
        }

        foreach (ExportSignature export in d.Exports) {

          // check to see if it is a datatype or a member or
          // static function or method in the enclosing module or its imports
          TopLevelDecl tdecl;
          MemberDecl member;
          TopLevelDecl cldecl;

          Declaration decl = null;
          string name = export.Id;

          if (export.ClassId != null) {
            if (!sig.TopLevels.TryGetValue(export.ClassId, out cldecl)) {
              reporter.Error(MessageSource.Resolver, export.ClassIdTok, "'{0}' is not a top-level type declaration",
                export.ClassId);
              continue;
            }

            if (cldecl is ClassDecl && ((ClassDecl)cldecl).NonNullTypeDecl != null) {
              // cldecl is a possibly-null type (syntactically given with a question mark at the end)
              reporter.Error(MessageSource.Resolver, export.ClassIdTok, "'{0}' is not a type that can declare members",
                export.ClassId);
              continue;
            }

            if (cldecl is NonNullTypeDecl) {
              // cldecl was given syntactically like the name of a class, but here it's referring to the corresponding non-null subset type
              cldecl = cldecl.ViewAsClass;
            }

            var mt = cldecl as TopLevelDeclWithMembers;
            if (mt == null) {
              reporter.Error(MessageSource.Resolver, export.ClassIdTok, "'{0}' is not a type that can declare members",
                export.ClassId);
              continue;
            }

            var lmem = mt.Members.FirstOrDefault(l => l.Name == export.Id);
            if (lmem == null) {
              reporter.Error(MessageSource.Resolver, export.Tok, "No member '{0}' found in type '{1}'", export.Id,
                export.ClassId);
              continue;
            }

            decl = lmem;
          } else if (sig.TopLevels.TryGetValue(name, out tdecl)) {
            if (tdecl is ClassDecl && ((ClassDecl)tdecl).NonNullTypeDecl != null) {
              // cldecl is a possibly-null type (syntactically given with a question mark at the end)
              var nn = ((ClassDecl)tdecl).NonNullTypeDecl;
              Contract.Assert(nn != null);
              reporter.Error(MessageSource.Resolver, export.Tok,
                export.Opaque
                  ? "Type '{1}' can only be revealed, not provided"
                  : "Types '{0}' and '{1}' are exported together, which is accomplished by revealing the name '{0}'",
                nn.Name, name);
              continue;
            }

            // Member of the enclosing module
            decl = tdecl;
          } else if (sig.StaticMembers.TryGetValue(name, out member)) {
            decl = member;
          } else if (sig.ExportSets.ContainsKey(name)) {
            reporter.Error(MessageSource.Resolver, export.Tok,
              "'{0}' is an export set and cannot be provided/revealed by another export set (did you intend to list it in an \"extends\"?)",
              name);
            continue;
          } else {
            reporter.Error(MessageSource.Resolver, export.Tok, "'{0}' must be a member of '{1}' to be exported", name,
              m.Name);
            continue;
          }

          if (!decl.CanBeExported()) {
            reporter.Error(MessageSource.Resolver, export.Tok, "'{0}' is not a valid export of '{1}'", name, m.Name);
            continue;
          }

          if (!export.Opaque && !decl.CanBeRevealed()) {
            reporter.Error(MessageSource.Resolver, export.Tok,
              "'{0}' cannot be revealed in an export. Use \"provides\" instead.", name);
            continue;
          }

          export.Decl = decl;
          if (decl is NonNullTypeDecl nntd) {
            nntd.AddVisibilityScope(d.ThisScope, export.Opaque);
            if (!export.Opaque) {
              nntd.Class.AddVisibilityScope(d.ThisScope, export.Opaque);
              // add the anonymous constructor, if any
              var anonymousConstructor = nntd.Class.Members.Find(mdecl => mdecl.Name == "_ctor");
              if (anonymousConstructor != null) {
                anonymousConstructor.AddVisibilityScope(d.ThisScope, false);
              }
            }
          } else {
            decl.AddVisibilityScope(d.ThisScope, export.Opaque);
          }
        }
      }

      foreach (ModuleExportDecl decl in sortedExportDecls) {
        if (decl.IsDefault) {
          if (defaultExport == null) {
            defaultExport = decl;
          } else {
            reporter.Error(MessageSource.Resolver, m.tok, "more than one default export set declared in module {0}",
              m.Name);
          }
        }

        // fill in export signature
        ModuleSignature signature = decl.Signature;
        if (signature != null) {
          signature.ModuleDef = m;
        }

        foreach (var top in sig.TopLevels) {
          if (!top.Value.CanBeExported() || !top.Value.IsVisibleInScope(signature.VisibilityScope)) {
            continue;
          }

          if (!signature.TopLevels.ContainsKey(top.Key)) {
            signature.TopLevels.Add(top.Key, top.Value);
          }

          if (top.Value is DatatypeDecl && top.Value.IsRevealedInScope(signature.VisibilityScope)) {
            foreach (var ctor in ((DatatypeDecl)top.Value).Ctors) {
              if (!signature.Ctors.ContainsKey(ctor.Name)) {
                signature.Ctors.Add(ctor.Name, new Tuple<DatatypeCtor, bool>(ctor, false));
              }
            }
          }
        }

        foreach (var mem in sig.StaticMembers.Where(t =>
          t.Value.IsVisibleInScope(signature.VisibilityScope) && t.Value.CanBeExported())) {
          if (!signature.StaticMembers.ContainsKey(mem.Key)) {
            signature.StaticMembers.Add(mem.Key, (MemberDecl)mem.Value);
          }
        }
      }

      // set the default export set, if it exists
      if (defaultExport != null) {
        literalDecl.DefaultExport = defaultExport.Signature;
      } else if (sortedExportDecls.Count > 0) {
        literalDecl.DefaultExport = null;
      }

      // final pass to propagate visibility of exported imports
      var sigs = sortedExportDecls.Select(d => d.Signature).Concat1(sig);

      foreach (var s in sigs) {
        foreach (var decl in s.TopLevels) {
          if (decl.Value is ModuleDecl && !(decl.Value is ModuleExportDecl)) {
            var modDecl = (ModuleDecl)decl.Value;
            s.VisibilityScope.Augment(modDecl.AccessibleSignature().VisibilityScope);
          }
        }
      }

      var exported = new HashSet<Tuple<Declaration, bool>>();

      //some decls may not be set due to resolution errors
      foreach (var e in sortedExportDecls.SelectMany(e => e.Exports).Where(e => e.Decl != null)) {
        var decl = e.Decl;
        exported.Add(new Tuple<Declaration, bool>(decl, e.Opaque));
        if (!e.Opaque && decl.CanBeRevealed()) {
          exported.Add(new Tuple<Declaration, bool>(decl, true));
          if (decl is NonNullTypeDecl nntd) {
            exported.Add(new Tuple<Declaration, bool>(nntd.Class, true));
          }
        }

        if (e.Opaque && (decl is DatatypeDecl || decl is TypeSynonymDecl)) {
          // Datatypes and type synonyms are marked as _provided when they appear in any provided export.  If a
          // declaration is never provided, then either it isn't visible outside the module at all or its whole
          // definition is.  Datatype and type-synonym declarations undergo some inference from their definitions.
          // Such inference should not be done for provided declarations, since different views of the module
          // would then get different inferred properties.
          decl.Attributes = new Attributes("_provided", new List<Expression>(), decl.Attributes);
          reporter.Info(MessageSource.Resolver, decl.tok, "{:_provided}");
        }
      }

      Dictionary<RevealableTypeDecl, bool?> declScopes = new Dictionary<RevealableTypeDecl, bool?>();
      Dictionary<RevealableTypeDecl, bool?> modifies = new Dictionary<RevealableTypeDecl, bool?>();

      //of all existing types, compute the minimum visibility of them for each exported declaration's
      //body and signature
      foreach (var e in exported) {

        declScopes.Clear();
        modifies.Clear();

        foreach (var typ in revealableTypes) {
          declScopes.Add(typ, null);
        }

        foreach (var decl in sortedExportDecls) {
          if (decl.Exports.Exists(ex => ex.Decl == e.Item1 && (e.Item2 || !ex.Opaque))) {
            //if we are revealed, consider those exports where we are provided as well
            var scope = decl.Signature.VisibilityScope;

            foreach (var kv in declScopes) {
              bool? isOpaque = kv.Value;
              var typ = kv.Key;
              if (!typ.AsTopLevelDecl.IsVisibleInScope(scope)) {
                modifies[typ] = null;
                continue;
              }

              if (isOpaque.HasValue && isOpaque.Value) {
                //type is visible here, but known-opaque, so do nothing
                continue;
              }

              modifies[typ] = !typ.AsTopLevelDecl.IsRevealedInScope(scope);
            }

            foreach (var kv in modifies) {
              if (!kv.Value.HasValue) {
                declScopes.Remove(kv.Key);
              } else {
                var exvis = declScopes[kv.Key];
                if (exvis.HasValue) {
                  declScopes[kv.Key] = exvis.Value || kv.Value.Value;
                } else {
                  declScopes[kv.Key] = kv.Value;
                }
              }
            }

            modifies.Clear();
          }
        }

        VisibilityScope newscope = new VisibilityScope(e.Item1.Name);

        foreach (var rt in declScopes) {
          if (!rt.Value.HasValue) {
            continue;
          }

          rt.Key.AsTopLevelDecl.AddVisibilityScope(newscope, rt.Value.Value);
        }
      }
    }

    //check for export consistency by resolving internal modules
    //this should be effect-free, as it only operates on clones
    private void CheckModuleExportConsistency(ModuleDefinition m) {
      var oldModuleInfo = moduleInfo;
      foreach (var exportDecl in m.TopLevelDecls.OfType<ModuleExportDecl>()) {

        var prevErrors = reporter.Count(ErrorLevel.Error);

        foreach (var export in exportDecl.Exports) {
          if (export.Decl is MemberDecl member) {
            // For classes and traits, the visibility test is performed on the corresponding non-null type
            var enclosingType = member.EnclosingClass is ClassDecl cl && cl.NonNullTypeDecl != null
              ? cl.NonNullTypeDecl
              : member.EnclosingClass;
            if (!enclosingType.IsVisibleInScope(exportDecl.Signature.VisibilityScope)) {
              reporter.Error(MessageSource.Resolver, export.Tok,
                "Cannot export type member '{0}' without providing its enclosing {1} '{2}'", member.Name,
                member.EnclosingClass.WhatKind, member.EnclosingClass.Name);
            } else if (member is Constructor &&
                       !member.EnclosingClass.IsRevealedInScope(exportDecl.Signature.VisibilityScope)) {
              reporter.Error(MessageSource.Resolver, export.Tok,
                "Cannot export constructor '{0}' without revealing its enclosing {1} '{2}'", member.Name,
                member.EnclosingClass.WhatKind, member.EnclosingClass.Name);
            } else if (member is Field && !(member is ConstantField) &&
                       !member.EnclosingClass.IsRevealedInScope(exportDecl.Signature.VisibilityScope)) {
              reporter.Error(MessageSource.Resolver, export.Tok,
                "Cannot export mutable field '{0}' without revealing its enclosing {1} '{2}'", member.Name,
                member.EnclosingClass.WhatKind, member.EnclosingClass.Name);
            }
          }
        }

        var scope = exportDecl.Signature.VisibilityScope;
        Cloner cloner = new ScopeCloner(scope);
        var exportView = cloner.CloneModuleDefinition(m, m.NameNode);
        if (DafnyOptions.O.DafnyPrintExportedViews.Contains(exportDecl.FullName)) {
          var wr = Console.Out;
          wr.WriteLine("/* ===== export set {0}", exportDecl.FullName);
          var pr = new Printer(wr);
          pr.PrintTopLevelDecls(exportView.TopLevelDecls, 0, null, null);
          wr.WriteLine("*/");
        }

        if (reporter.Count(ErrorLevel.Error) != prevErrors) {
          continue;
        }

        reporter = new ErrorReporterWrapper(reporter,
          String.Format("Raised while checking export set {0}: ", exportDecl.Name));
        var testSig = RegisterTopLevelDecls(exportView, true);
        //testSig.Refines = refinementTransformer.RefinedSig;
        ResolveModuleDefinition(exportView, testSig, true);
        var wasError = reporter.Count(ErrorLevel.Error) > 0;
        reporter = ((ErrorReporterWrapper)reporter).WrappedReporter;

        if (wasError) {
          reporter.Error(MessageSource.Resolver, exportDecl.tok, "This export set is not consistent: {0}", exportDecl.Name);
        }
      }

      moduleInfo = oldModuleInfo;
    }

    public class ModuleBindings {
      private ModuleBindings parent;
      private Dictionary<string, ModuleDecl> modules;
      private Dictionary<string, ModuleBindings> bindings;

      public ModuleBindings(ModuleBindings p) {
        parent = p;
        modules = new Dictionary<string, ModuleDecl>();
        bindings = new Dictionary<string, ModuleBindings>();
      }

      public bool BindName(string name, ModuleDecl subModule, ModuleBindings b) {
        if (modules.ContainsKey(name)) {
          return false;
        } else {
          modules.Add(name, subModule);
          bindings.Add(name, b);
          return true;
        }
      }

      public bool TryLookup(IToken name, out ModuleDecl m) {
        Contract.Requires(name != null);
        return TryLookupFilter(name, out m, l => true);
      }

      public bool TryLookupFilter(IToken name, out ModuleDecl m, Func<ModuleDecl, bool> filter) {
        Contract.Requires(name != null);
        if (modules.TryGetValue(name.val, out m) && filter(m)) {
          return true;
        } else if (parent != null) {
          return parent.TryLookupFilter(name, out m, filter);
        } else {
          return false;
        }
      }

      public IEnumerable<ModuleDecl> ModuleList {
        get { return modules.Values; }
      }

      public ModuleBindings SubBindings(string name) {
        ModuleBindings v = null;
        bindings.TryGetValue(name, out v);
        return v;
      }
    }

    private ModuleBindings BindModuleNames(ModuleDefinition moduleDecl, ModuleBindings parentBindings) {
      var bindings = new ModuleBindings(parentBindings);

      // moduleDecl.PrefixNamedModules is a list of pairs like:
      //     A.B.C  ,  module D { ... }
      // We collect these according to the first component of the prefix, like so:
      //     "A"   ->   (A.B.C  ,  module D { ... })
      var prefixNames = new Dictionary<string, List<Tuple<List<IToken>, LiteralModuleDecl>>>();
      foreach (var tup in moduleDecl.PrefixNamedModules) {
        var id = tup.Item1[0].val;
        List<Tuple<List<IToken>, LiteralModuleDecl>> prev;
        if (!prefixNames.TryGetValue(id, out prev)) {
          prev = new List<Tuple<List<IToken>, LiteralModuleDecl>>();
        }

        prev.Add(tup);
        prefixNames[id] = prev;
      }

      moduleDecl.PrefixNamedModules.Clear();

      // First, register all literal modules, and transferring their prefix-named modules downwards
      foreach (var tld in moduleDecl.TopLevelDecls) {
        if (tld is LiteralModuleDecl) {
          var subdecl = (LiteralModuleDecl)tld;
          // Transfer prefix-named modules downwards into the sub-module
          List<Tuple<List<IToken>, LiteralModuleDecl>> prefixModules;
          if (prefixNames.TryGetValue(subdecl.Name, out prefixModules)) {
            prefixNames.Remove(subdecl.Name);
            prefixModules = prefixModules.ConvertAll(ShortenPrefix);
          } else {
            prefixModules = null;
          }

          BindModuleName_LiteralModuleDecl(subdecl, prefixModules, bindings);
        }
      }

      // Next, add new modules for any remaining entries in "prefixNames".
      foreach (var entry in prefixNames) {
        var name = entry.Key;
        var prefixNamedModules = entry.Value;
        var tok = prefixNamedModules.First().Item1[0];
        var modDef = new ModuleDefinition(tok.ToRange(), new Name(tok.ToRange(), name), new List<IToken>(), false, false, null, moduleDecl, null, false,
          true, true);
        // Every module is expected to have a default class, so we create and add one now
        var defaultClass = new DefaultClassDecl(modDef, new List<MemberDecl>());
        modDef.TopLevelDecls.Add(defaultClass);
        // Add the new module to the top-level declarations of its parent and then bind its names as usual
        var subdecl = new LiteralModuleDecl(modDef, moduleDecl);
        moduleDecl.TopLevelDecls.Add(subdecl);
        BindModuleName_LiteralModuleDecl(subdecl, prefixNamedModules.ConvertAll(ShortenPrefix), bindings);
      }

      // Finally, go through import declarations (that is, AbstractModuleDecl's and AliasModuleDecl's).
      foreach (var tld in moduleDecl.TopLevelDecls) {
        if (tld is AbstractModuleDecl || tld is AliasModuleDecl) {
          var subdecl = (ModuleDecl)tld;
          if (bindings.BindName(subdecl.Name, subdecl, null)) {
            // the add was successful
          } else {
            // there's already something with this name
            ModuleDecl prevDecl;
            var yes = bindings.TryLookup(subdecl.tok, out prevDecl);
            Contract.Assert(yes);
            if (prevDecl is AbstractModuleDecl || prevDecl is AliasModuleDecl) {
              reporter.Error(MessageSource.Resolver, subdecl.tok, "Duplicate name of import: {0}", subdecl.Name);
            } else if (tld is AliasModuleDecl importDecl && importDecl.Opened && importDecl.TargetQId.Path.Count == 1 &&
                       importDecl.Name == importDecl.TargetQId.rootName()) {
              importDecl.ShadowsLiteralModule = true;
            } else {
              reporter.Error(MessageSource.Resolver, subdecl.tok,
                "Import declaration uses same name as a module in the same scope: {0}", subdecl.Name);
            }
          }
        }
      }

      return bindings;
    }

    private Tuple<List<IToken>, LiteralModuleDecl> ShortenPrefix(Tuple<List<IToken>, LiteralModuleDecl> tup) {
      Contract.Requires(tup.Item1.Count != 0);
      var rest = tup.Item1.GetRange(1, tup.Item1.Count - 1);
      return new Tuple<List<IToken>, LiteralModuleDecl>(rest, tup.Item2);
    }

    private void BindModuleName_LiteralModuleDecl(LiteralModuleDecl litmod,
      List<Tuple<List<IToken>, LiteralModuleDecl>> /*?*/ prefixModules, ModuleBindings parentBindings) {
      Contract.Requires(litmod != null);
      Contract.Requires(parentBindings != null);

      // Transfer prefix-named modules downwards into the sub-module
      if (prefixModules != null) {
        foreach (var tup in prefixModules) {
          if (tup.Item1.Count == 0) {
            tup.Item2.ModuleDef.EnclosingModule =
              litmod.ModuleDef; // change the parent, now that we have found the right parent module for the prefix-named module
            var sm = new LiteralModuleDecl(tup.Item2.ModuleDef,
              litmod.ModuleDef); // this will create a ModuleDecl with the right parent
            litmod.ModuleDef.TopLevelDecls.Add(sm);
          } else {
            litmod.ModuleDef.PrefixNamedModules.Add(tup);
          }
        }
      }

      var bindings = BindModuleNames(litmod.ModuleDef, parentBindings);
      if (!parentBindings.BindName(litmod.Name, litmod, bindings)) {
        reporter.Error(MessageSource.Resolver, litmod.tok, "Duplicate module name: {0}", litmod.Name);
      }
    }

    private bool ResolveQualifiedModuleIdRootRefines(ModuleDefinition context, ModuleBindings bindings, ModuleQualifiedId qid,
      out ModuleDecl result) {
      Contract.Assert(qid != null);
      IToken root = qid.Path[0].StartToken;
      result = null;
      bool res = bindings.TryLookupFilter(root, out result, m => m.EnclosingModuleDefinition != context);
      qid.Root = result;
      return res;
    }

    // Find a matching module for the root of the QualifiedId, ignoring
    // (a) the module (context) itself and (b) any local imports
    // The latter is so that if one writes 'import A`E  import F = A`F' the second A does not
    // resolve to the alias produced by the first import
    private bool ResolveQualifiedModuleIdRootImport(AliasModuleDecl context, ModuleBindings bindings, ModuleQualifiedId qid,
      out ModuleDecl result) {
      Contract.Assert(qid != null);
      IToken root = qid.Path[0].StartToken;
      result = null;
      bool res = bindings.TryLookupFilter(root, out result,
        m => context != m && ((context.EnclosingModuleDefinition == m.EnclosingModuleDefinition && context.Exports.Count == 0) || m is LiteralModuleDecl));
      qid.Root = result;
      return res;
    }

    private bool ResolveQualifiedModuleIdRootAbstract(AbstractModuleDecl context, ModuleBindings bindings, ModuleQualifiedId qid,
      out ModuleDecl result) {
      Contract.Assert(qid != null);
      IToken root = qid.Path[0].StartToken;
      result = null;
      bool res = bindings.TryLookupFilter(root, out result,
        m => context != m && ((context.EnclosingModuleDefinition == m.EnclosingModuleDefinition && context.Exports.Count == 0) || m is LiteralModuleDecl));
      qid.Root = result;
      return res;
    }

    private void ProcessDependenciesDefinition(ModuleDecl decl, ModuleDefinition m, ModuleBindings bindings,
      Graph<ModuleDecl> dependencies) {
      Contract.Assert(decl is LiteralModuleDecl);
      if (m.RefinementQId != null) {
        ModuleDecl other;
        bool res = ResolveQualifiedModuleIdRootRefines(((LiteralModuleDecl)decl).ModuleDef, bindings, m.RefinementQId, out other);
        if (!res) {
          reporter.Error(MessageSource.Resolver, m.RefinementQId.rootToken(),
            $"module {m.RefinementQId.ToString()} named as refinement base does not exist");
        } else if (other is LiteralModuleDecl && ((LiteralModuleDecl)other).ModuleDef == m) {
          reporter.Error(MessageSource.Resolver, m.RefinementQId.rootToken(), "module cannot refine itself: {0}",
            m.RefinementQId.ToString());
        } else {
          Contract.Assert(other != null); // follows from postcondition of TryGetValue
          dependencies.AddEdge(decl, other);
        }
      }

      foreach (var toplevel in m.TopLevelDecls) {
        if (toplevel is ModuleDecl) {
          var d = (ModuleDecl)toplevel;
          dependencies.AddEdge(decl, d);
          var subbindings = bindings.SubBindings(d.Name);
          ProcessDependencies(d, subbindings ?? bindings, dependencies);
          if (!m.IsAbstract && d is AbstractModuleDecl && ((AbstractModuleDecl)d).QId.Root != null) {
            reporter.Error(MessageSource.Resolver, d.tok,
              "The abstract import named {0} (using :) may only be used in an abstract module declaration",
              d.Name);
          }
        }
      }
    }

    private void ProcessDependencies(ModuleDecl moduleDecl, ModuleBindings bindings, Graph<ModuleDecl> dependencies) {
      dependencies.AddVertex(moduleDecl);
      if (moduleDecl is LiteralModuleDecl) {
        ProcessDependenciesDefinition(moduleDecl, ((LiteralModuleDecl)moduleDecl).ModuleDef, bindings, dependencies);
      } else if (moduleDecl is AliasModuleDecl) {
        var alias = moduleDecl as AliasModuleDecl;
        ModuleDecl root;
        // TryLookupFilter works outward, looking for a match to the filter for
        // each enclosing module.
        if (!ResolveQualifiedModuleIdRootImport(alias, bindings, alias.TargetQId, out root)) {
          //        if (!bindings.TryLookupFilter(alias.TargetQId.rootToken(), out root, m => alias != m)
          reporter.Error(MessageSource.Resolver, alias.tok, ModuleNotFoundErrorMessage(0, alias.TargetQId.Path));
        } else {
          dependencies.AddEdge(moduleDecl, root);
        }
      } else if (moduleDecl is AbstractModuleDecl) {
        var abs = moduleDecl as AbstractModuleDecl;
        ModuleDecl root;
        if (!ResolveQualifiedModuleIdRootAbstract(abs, bindings, abs.QId, out root)) {
          //if (!bindings.TryLookupFilter(abs.QId.rootToken(), out root,
          //  m => abs != m && (((abs.EnclosingModuleDefinition == m.EnclosingModuleDefinition) && (abs.Exports.Count == 0)) || m is LiteralModuleDecl)))
          reporter.Error(MessageSource.Resolver, abs.tok, ModuleNotFoundErrorMessage(0, abs.QId.Path));
        } else {
          dependencies.AddEdge(moduleDecl, root);
        }
      }
    }

    private static string ModuleNotFoundErrorMessage(int i, List<Name> path, string tail = "") {
      Contract.Requires(path != null);
      Contract.Requires(0 <= i && i < path.Count);
      return "module " + path[i].Value + " does not exist" +
             (1 < path.Count
               ? " (position " + i.ToString() + " in path " + Util.Comma(".", path, x => x.Value) + ")" + tail
               : "");
    }

    private static bool EquivIfPresent<T1, T2>(Dictionary<T1, T2> dic, T1 key, T2 val)
      where T2 : class {
      T2 val2;
      if (dic.TryGetValue(key, out val2)) {
        return val.Equals(val2);
      }

      return true;
    }

    public static ModuleSignature MergeSignature(ModuleSignature m, ModuleSignature system) {
      Contract.Requires(m != null);
      Contract.Requires(system != null);
      var info = new ModuleSignature();
      // add the system-declared information, among which we know there are no duplicates
      foreach (var kv in system.TopLevels) {
        info.TopLevels.Add(kv.Key, kv.Value);
      }

      foreach (var kv in system.Ctors) {
        info.Ctors.Add(kv.Key, kv.Value);
      }

      foreach (var kv in system.StaticMembers) {
        info.StaticMembers.Add(kv.Key, kv.Value);
      }

      // add for the module itself
      foreach (var kv in m.TopLevels) {
        if (info.TopLevels.TryGetValue(kv.Key, out var infoValue)) {
          if (infoValue != kv.Value) {
            // This only happens if one signature contains the name C as a class C (because it
            // provides C) and the other signature contains the name C as a non-null type decl
            // (because it reveals C and C?). The merge output will contain the non-null type decl
            // for the key (and we expect the mapping "C? -> class C" to be placed in the
            // merge output as well, by the end of this loop).
            if (infoValue is ClassDecl) {
              var cd = (ClassDecl)infoValue;
              Contract.Assert(cd.NonNullTypeDecl == kv.Value);
              info.TopLevels[kv.Key] = kv.Value;
            } else if (kv.Value is ClassDecl) {
              var cd = (ClassDecl)kv.Value;
              Contract.Assert(cd.NonNullTypeDecl == infoValue);
              // info.TopLevel[kv.Key] already has the right value
            } else {
              Contract.Assert(false); // unexpected
            }

            continue;
          }
        }

        info.TopLevels[kv.Key] = kv.Value;
      }

      foreach (var kv in m.Ctors) {
        Contract.Assert(EquivIfPresent(info.Ctors, kv.Key, kv.Value));
        info.Ctors[kv.Key] = kv.Value;
      }

      foreach (var kv in m.StaticMembers) {
        Contract.Assert(EquivIfPresent(info.StaticMembers, kv.Key, kv.Value));
        info.StaticMembers[kv.Key] = kv.Value;
      }

      info.IsAbstract = m.IsAbstract;
      info.VisibilityScope = new VisibilityScope();
      info.VisibilityScope.Augment(m.VisibilityScope);
      info.VisibilityScope.Augment(system.VisibilityScope);
      return info;
    }

    public static void ResolveOpenedImports(ModuleSignature sig, ModuleDefinition moduleDef, bool useCompileSignatures,
      Resolver resolver) {
      var declarations = sig.TopLevels.Values.ToList<TopLevelDecl>();
      var importedSigs = new HashSet<ModuleSignature>() { sig };

      var topLevelDeclReplacements = new List<TopLevelDecl>();
      foreach (var top in declarations) {
        if (top is ModuleDecl md && md.Opened) {
          ResolveOpenedImportsWorker(sig, moduleDef, (ModuleDecl)top, importedSigs, useCompileSignatures, out var topLevelDeclReplacement);
          if (topLevelDeclReplacement != null) {
            topLevelDeclReplacements.Add(topLevelDeclReplacement);
          }
        }
      }
      foreach (var topLevelDeclReplacement in topLevelDeclReplacements) {
        if (sig.TopLevels.GetValueOrDefault(topLevelDeclReplacement.Name) is ModuleDecl moduleDecl) {
          sig.ShadowedImportedModules[topLevelDeclReplacement.Name] = moduleDecl;
        }
        sig.TopLevels[topLevelDeclReplacement.Name] = topLevelDeclReplacement;
      }

      if (resolver != null) {
        //needed because ResolveOpenedImports is used statically for a refinement check
        if (sig.TopLevels["_default"] is AmbiguousTopLevelDecl) {
          Contract.Assert(sig.TopLevels["_default"].WhatKind == "class");
          var cl = new DefaultClassDecl(moduleDef, sig.StaticMembers.Values.ToList());
          sig.TopLevels["_default"] = cl;
          resolver.classMembers[cl] = cl.Members.ToDictionary(m => m.Name);
        }
      }
    }

    static TopLevelDecl ResolveAlias(TopLevelDecl dd) {
      while (dd is AliasModuleDecl amd) {
        dd = amd.TargetQId.Root;
      }
      return dd;
    }

    /// <summary>
    /// Further populate "sig" with the accessible symbols from "im".
    ///
    /// Symbols declared locally in "moduleDef" take priority over any opened-import symbols, with one
    /// exception:  for an "import opened M" where "M" contains a top-level symbol "M", unambiguously map the
    /// name "M" to that top-level symbol in "sig". To achieve the "unambiguously" part, return the desired mapping
    /// to the caller, and let the caller remap the symbol after all opened imports have been processed.
    /// </summary>
    static void ResolveOpenedImportsWorker(ModuleSignature sig, ModuleDefinition moduleDef, ModuleDecl im, HashSet<ModuleSignature> importedSigs,
      bool useCompileSignatures, out TopLevelDecl topLevelDeclReplacement) {

      topLevelDeclReplacement = null;
      var s = GetSignatureExt(im.AccessibleSignature(useCompileSignatures), useCompileSignatures);

      if (importedSigs.Contains(s)) {
        return; // we've already got these declarations
      }

      importedSigs.Add(s);

      // top-level declarations:
      foreach (var kv in s.TopLevels) {
        if (!kv.Value.CanBeExported()) {
          continue;
        }

        if (!sig.TopLevels.TryGetValue(kv.Key, out var d)) {
          sig.TopLevels.Add(kv.Key, kv.Value);
        } else if (d.EnclosingModuleDefinition == moduleDef) {
          if (kv.Value.EnclosingModuleDefinition.DafnyName != kv.Key) {
            // declarations in the importing module take priority over opened-import declarations
          } else {
            // As an exception to the rule, for an "import opened M" that contains a top-level symbol "M", unambiguously map the
            // name "M" to that top-level symbol in "sig". To achieve the "unambiguously" part, return the desired mapping to
            // the caller, and let the caller remap the symbol after all opened imports have been processed.
            topLevelDeclReplacement = kv.Value;
          }
        } else {
          bool unambiguous = false;
          // keep just one if they normalize to the same entity
          if (d == kv.Value) {
            unambiguous = true;
          } else if (d is ModuleDecl || kv.Value is ModuleDecl) {
            var dd = ResolveAlias(d);
            var dk = ResolveAlias(kv.Value);
            unambiguous = dd == dk;
          } else {
            // It's okay if "d" and "kv.Value" denote the same type. This can happen, for example,
            // if both are type synonyms for "int".
            var scope = Type.GetScope();
            if (d.IsVisibleInScope(scope) && kv.Value.IsVisibleInScope(scope)) {
              var dType = UserDefinedType.FromTopLevelDecl(d.tok, d);
              var vType = UserDefinedType.FromTopLevelDecl(kv.Value.tok, kv.Value);
              unambiguous = dType.Equals(vType, true);
            }
          }
          if (!unambiguous) {
            sig.TopLevels[kv.Key] = AmbiguousTopLevelDecl.Create(moduleDef, d, kv.Value);
          }
        }
      }

      // constructors:
      foreach (var kv in s.Ctors) {
        if (sig.Ctors.TryGetValue(kv.Key, out var pair)) {
          // The same ctor can be imported from two different imports (e.g "diamond" imports), in which case,
          // they are not duplicates.
          if (!Object.ReferenceEquals(kv.Value.Item1, pair.Item1)) {
            // mark it as a duplicate
            sig.Ctors[kv.Key] = new Tuple<DatatypeCtor, bool>(pair.Item1, true);
          }
        } else {
          // add new
          sig.Ctors.Add(kv.Key, kv.Value);
        }
      }

      // static members:
      foreach (var kv in s.StaticMembers) {
        if (!kv.Value.CanBeExported()) {
          continue;
        }

        if (sig.StaticMembers.TryGetValue(kv.Key, out var md)) {
          sig.StaticMembers[kv.Key] = AmbiguousMemberDecl.Create(moduleDef, md, kv.Value);
        } else {
          // add new
          sig.StaticMembers.Add(kv.Key, kv.Value);
        }
      }
    }

    ModuleSignature RegisterTopLevelDecls(ModuleDefinition moduleDef, bool useImports) {
      Contract.Requires(moduleDef != null);
      var sig = new ModuleSignature();
      sig.ModuleDef = moduleDef;
      sig.IsAbstract = moduleDef.IsAbstract;
      sig.VisibilityScope = new VisibilityScope();
      sig.VisibilityScope.Augment(moduleDef.VisibilityScope);

      List<TopLevelDecl> declarations = moduleDef.TopLevelDecls;

      // This is solely used to detect duplicates amongst the various e
      Dictionary<string, TopLevelDecl> toplevels = new Dictionary<string, TopLevelDecl>();
      // Now add the things present
      var anonymousImportCount = 0;
      foreach (TopLevelDecl d in declarations) {
        Contract.Assert(d != null);

        if (d is RevealableTypeDecl) {
          revealableTypes.Add((RevealableTypeDecl)d);
        }

        // register the class/datatype/module name
        {
          TopLevelDecl registerThisDecl = null;
          string registerUnderThisName = null;
          if (d is ModuleExportDecl export) {
            if (sig.ExportSets.ContainsKey(d.Name)) {
              reporter.Error(MessageSource.Resolver, d, "duplicate name of export set: {0}", d.Name);
            } else {
              sig.ExportSets[d.Name] = export;
            }
          } else if (d is AliasModuleDecl importDecl && importDecl.ShadowsLiteralModule) {
            // add under an anonymous name
            registerThisDecl = d;
            registerUnderThisName = string.Format("{0}#{1}", d.Name, anonymousImportCount);
            anonymousImportCount++;
          } else if (toplevels.ContainsKey(d.Name)) {
            reporter.Error(MessageSource.Resolver, d, "duplicate name of top-level declaration: {0}", d.Name);
          } else if (d is ClassDecl cl && cl.NonNullTypeDecl != null) {
            registerThisDecl = cl.NonNullTypeDecl;
            registerUnderThisName = d.Name;
          } else {
            registerThisDecl = d;
            registerUnderThisName = d.Name;
          }

          if (registerThisDecl != null) {
            toplevels[registerUnderThisName] = registerThisDecl;
            sig.TopLevels[registerUnderThisName] = registerThisDecl;
          }
        }
        if (d is ModuleDecl) {
          // nothing to do
        } else if (d is TypeSynonymDecl) {
          // nothing more to register
        } else if (d is NewtypeDecl || d is OpaqueTypeDecl) {
          var cl = (TopLevelDeclWithMembers)d;
          // register the names of the type members
          var members = new Dictionary<string, MemberDecl>();
          classMembers.Add(cl, members);
          RegisterMembers(moduleDef, cl, members);
        } else if (d is IteratorDecl) {
          var iter = (IteratorDecl)d;

          // register the names of the implicit members
          var members = new Dictionary<string, MemberDecl>();
          classMembers.Add(iter, members);

          // First, register the iterator's in- and out-parameters as readonly fields
          foreach (var p in iter.Ins) {
            if (members.ContainsKey(p.Name)) {
              reporter.Error(MessageSource.Resolver, p,
                "Name of in-parameter is used by another member of the iterator: {0}", p.Name);
            } else {
              var field = new SpecialField(p.RangeToken, p.Name, SpecialField.ID.UseIdParam, p.CompileName, p.IsGhost, false,
                false, p.Type, null);
              field.EnclosingClass = iter; // resolve here
              field.InheritVisibility(iter);
              members.Add(p.Name, field);
              iter.Members.Add(field);
            }
          }

          var nonDuplicateOuts = new List<Formal>();
          foreach (var p in iter.Outs) {
            if (members.ContainsKey(p.Name)) {
              reporter.Error(MessageSource.Resolver, p,
                "Name of yield-parameter is used by another member of the iterator: {0}", p.Name);
            } else {
              nonDuplicateOuts.Add(p);
              var field = new SpecialField(p.RangeToken, p.Name, SpecialField.ID.UseIdParam, p.CompileName, p.IsGhost, true,
                true, p.Type, null);
              field.EnclosingClass = iter; // resolve here
              field.InheritVisibility(iter);
              iter.OutsFields.Add(field);
              members.Add(p.Name, field);
              iter.Members.Add(field);
            }
          }

          foreach (var p in nonDuplicateOuts) {
            var nm = p.Name + "s";
            if (members.ContainsKey(nm)) {
              reporter.Error(MessageSource.Resolver, p.tok,
                "Name of implicit yield-history variable '{0}' is already used by another member of the iterator",
                p.Name);
              nm = p.Name + "*"; // bogus name, but at least it'll be unique
            }

            // we add some field to OutsHistoryFields, even if there was an error; the name of the field, in case of error, is not so important
            var tp = new SeqType(p.Type.NormalizeExpand());
            var field = new SpecialField(p.RangeToken, nm, SpecialField.ID.UseIdParam, nm, true, true, false, tp, null);
            field.EnclosingClass = iter; // resolve here
            field.InheritVisibility(iter);
            iter.OutsHistoryFields
              .Add(field); // for now, just record this field (until all parameters have been added as members)
          }

          Contract.Assert(iter.OutsFields.Count ==
                          iter.OutsHistoryFields
                            .Count); // the code above makes sure this holds, even in the face of errors
          // now that already-used 'ys' names have been checked for, add these yield-history variables
          iter.OutsHistoryFields.ForEach(f => {
            members.Add(f.Name, f);
            iter.Members.Add(f);
          });
          // add the additional special variables as fields
          iter.Member_Reads = new SpecialField(iter.RangeToken, "_reads", SpecialField.ID.Reads, null, true, false, false,
            new SetType(true, builtIns.ObjectQ()), null);
          iter.Member_Modifies = new SpecialField(iter.RangeToken, "_modifies", SpecialField.ID.Modifies, null, true, false,
            false, new SetType(true, builtIns.ObjectQ()), null);
          iter.Member_New = new SpecialField(iter.RangeToken, "_new", SpecialField.ID.New, null, true, true, true,
            new SetType(true, builtIns.ObjectQ()), null);
          foreach (var field in new List<Field>() { iter.Member_Reads, iter.Member_Modifies, iter.Member_New }) {
            field.EnclosingClass = iter; // resolve here
            field.InheritVisibility(iter);
            members.Add(field.Name, field);
            iter.Members.Add(field);
          }

          // finally, add special variables to hold the components of the (explicit or implicit) decreases clause
          new InferDecreasesClause(this).FillInDefaultDecreases(iter, false);
          // create the fields; unfortunately, we don't know their types yet, so we'll just insert type proxies for now
          var i = 0;
          foreach (var p in iter.Decreases.Expressions) {
            var nm = "_decreases" + i;
            var field = new SpecialField(p.RangeToken, nm, SpecialField.ID.UseIdParam, nm, true, false, false,
              new InferredTypeProxy(), null);
            field.EnclosingClass = iter; // resolve here
            field.InheritVisibility(iter);
            iter.DecreasesFields.Add(field);
            members.Add(field.Name, field);
            iter.Members.Add(field);
            i++;
          }

          // Note, the typeArgs parameter to the following Method/Predicate constructors is passed in as the empty list.  What that is
          // saying is that the Method/Predicate does not take any type parameters over and beyond what the enclosing type (namely, the
          // iterator type) does.
          // --- here comes the constructor
          var init = new Constructor(iter.RangeToken, new Name(iter.NameNode.RangeToken, "_ctor"), false, new List<TypeParameter>(), iter.Ins,
            new List<AttributedExpression>(),
            new Specification<FrameExpression>(new List<FrameExpression>(), null),
            new List<AttributedExpression>(),
            new Specification<Expression>(new List<Expression>(), null),
            null, null, null);
          // --- here comes predicate Valid()
<<<<<<< HEAD
          var valid = new Predicate(iter.RangeToken, new Name(iter.NameNode.RangeToken, "Valid"), false, true, new List<TypeParameter>(),
=======
          var valid = new Predicate(iter.tok, "Valid", false, true, false, new List<TypeParameter>(),
>>>>>>> 1d5e2e3a
            new List<Formal>(),
            null,
            new List<AttributedExpression>(),
            new List<FrameExpression>(),
            new List<AttributedExpression>(),
            new Specification<Expression>(new List<Expression>(), null),
            null, Predicate.BodyOriginKind.OriginalOrInherited, null, null, null, null);
          // --- here comes method MoveNext
          var moveNext = new Method(iter.RangeToken, new Name(iter.NameNode.RangeToken, "MoveNext"), false, false, new List<TypeParameter>(),
            new List<Formal>(), new List<Formal>() { new Formal(iter.tok, "more", Type.Bool, false, false, null) },
            new List<AttributedExpression>(),
            new Specification<FrameExpression>(new List<FrameExpression>(), null),
            new List<AttributedExpression>(),
            new Specification<Expression>(new List<Expression>(), null),
            null, Attributes.Find(iter.Attributes, "print"), null);
          // add these implicit members to the class
          init.EnclosingClass = iter;
          init.InheritVisibility(iter);
          valid.EnclosingClass = iter;
          valid.InheritVisibility(iter);
          moveNext.EnclosingClass = iter;
          moveNext.InheritVisibility(iter);
          iter.HasConstructor = true;
          iter.Member_Init = init;
          iter.Member_Valid = valid;
          iter.Member_MoveNext = moveNext;
          MemberDecl member;
          if (members.TryGetValue(init.Name, out member)) {
            reporter.Error(MessageSource.Resolver, member.tok,
              "member name '{0}' is already predefined for this iterator", init.Name);
          } else {
            members.Add(init.Name, init);
            iter.Members.Add(init);
          }

          // If the name of the iterator is "Valid" or "MoveNext", one of the following will produce an error message.  That
          // error message may not be as clear as it could be, but the situation also seems unlikely to ever occur in practice.
          if (members.TryGetValue("Valid", out member)) {
            reporter.Error(MessageSource.Resolver, member.tok,
              "member name 'Valid' is already predefined for iterators");
          } else {
            members.Add(valid.Name, valid);
            iter.Members.Add(valid);
          }

          if (members.TryGetValue("MoveNext", out member)) {
            reporter.Error(MessageSource.Resolver, member.tok,
              "member name 'MoveNext' is already predefined for iterators");
          } else {
            members.Add(moveNext.Name, moveNext);
            iter.Members.Add(moveNext);
          }

        } else if (d is ClassDecl) {
          var cl = (ClassDecl)d;
          var preMemberErrs = reporter.Count(ErrorLevel.Error);

          // register the names of the class members
          var members = new Dictionary<string, MemberDecl>();
          classMembers.Add(cl, members);
          RegisterMembers(moduleDef, cl, members);

          Contract.Assert(preMemberErrs != reporter.Count(ErrorLevel.Error) ||
                          !cl.Members.Except(members.Values).Any());

          if (cl.IsDefaultClass) {
            foreach (MemberDecl m in members.Values) {
              Contract.Assert(!m.HasStaticKeyword || m is ConstantField ||
                              DafnyOptions.O
                                .AllowGlobals); // note, the IsStatic value isn't available yet; when it becomes available, we expect it will have the value 'true'
              if (m is Function || m is Method || m is ConstantField) {
                sig.StaticMembers[m.Name] = m;
              }

              if (toplevels.ContainsKey(m.Name)) {
                reporter.Error(MessageSource.Resolver, m.tok,
                  $"duplicate declaration for name {m.Name}");
              }
            }
          }

        } else if (d is DatatypeDecl) {
          var dt = (DatatypeDecl)d;

          // register the names of the constructors
          dt.ConstructorsByName = new();
          // ... and of the other members
          var members = new Dictionary<string, MemberDecl>();
          classMembers.Add(dt, members);

          foreach (DatatypeCtor ctor in dt.Ctors) {
            if (ctor.Name.EndsWith("?")) {
              reporter.Error(MessageSource.Resolver, ctor,
                "a datatype constructor name is not allowed to end with '?'");
            } else if (dt.ConstructorsByName.ContainsKey(ctor.Name)) {
              reporter.Error(MessageSource.Resolver, ctor, "Duplicate datatype constructor name: {0}", ctor.Name);
            } else {
              dt.ConstructorsByName.Add(ctor.Name, ctor);
              ctor.InheritVisibility(dt);

              // create and add the query "method" (field, really)
              var queryName = ctor.NameNode.Append("?");
              var query = new DatatypeDiscriminator(ctor.RangeToken, queryName, SpecialField.ID.UseIdParam, "is_" + ctor.CompileName,
                ctor.IsGhost, Type.Bool, null);
              query.InheritVisibility(dt);
              query.EnclosingClass = dt; // resolve here
              members.Add(queryName.Value, query);
              ctor.QueryField = query;

              // also register the constructor name globally
              Tuple<DatatypeCtor, bool> pair;
              if (sig.Ctors.TryGetValue(ctor.Name, out pair)) {
                // mark it as a duplicate
                sig.Ctors[ctor.Name] = new Tuple<DatatypeCtor, bool>(pair.Item1, true);
              } else {
                // add new
                sig.Ctors.Add(ctor.Name, new Tuple<DatatypeCtor, bool>(ctor, false));
              }
            }
          }

          // add deconstructors now (that is, after the query methods have been added)
          foreach (DatatypeCtor ctor in dt.Ctors) {
            var formalsUsedInThisCtor = new HashSet<string>();
            foreach (var formal in ctor.Formals) {
              MemberDecl previousMember = null;
              var localDuplicate = false;
              if (formal.HasName) {
                if (members.TryGetValue(formal.Name, out previousMember)) {
                  localDuplicate = formalsUsedInThisCtor.Contains(formal.Name);
                  if (localDuplicate) {
                    reporter.Error(MessageSource.Resolver, ctor,
                      "Duplicate use of deconstructor name in the same constructor: {0}", formal.Name);
                  } else if (previousMember is DatatypeDestructor) {
                    // this is okay, if the destructor has the appropriate type; this will be checked later, after type checking
                  } else {
                    reporter.Error(MessageSource.Resolver, ctor,
                      "Name of deconstructor is used by another member of the datatype: {0}", formal.Name);
                  }
                }

                formalsUsedInThisCtor.Add(formal.Name);
              }

              DatatypeDestructor dtor;
              if (!localDuplicate && previousMember is DatatypeDestructor) {
                // a destructor with this name already existed in (a different constructor in) the datatype
                dtor = (DatatypeDestructor)previousMember;
                dtor.AddAnotherEnclosingCtor(ctor, formal);
              } else {
                // either the destructor has no explicit name, or this constructor declared another destructor with this name, or no previous destructor had this name
                dtor = new DatatypeDestructor(formal.RangeToken, ctor, formal, new Name(formal.RangeToken, formal.Name), "dtor_" + formal.CompileName,
                  formal.IsGhost, formal.Type, null);
                dtor.InheritVisibility(dt);
                dtor.EnclosingClass = dt; // resolve here
                if (formal.HasName && !localDuplicate && previousMember == null) {
                  // the destructor has an explict name and there was no member at all with this name before
                  members.Add(formal.Name, dtor);
                }
              }

              ctor.Destructors.Add(dtor);
            }
          }

          // finally, add any additional user-defined members
          RegisterMembers(moduleDef, dt, members);
        } else {
          Contract.Assert(d is ValuetypeDecl);
        }
      }

      // Now, for each class, register its possibly-null type
      foreach (TopLevelDecl d in declarations) {
        if ((d as ClassDecl)?.NonNullTypeDecl != null) {
          var name = d.Name + "?";
          TopLevelDecl prev;
          if (toplevels.TryGetValue(name, out prev)) {
            reporter.Error(MessageSource.Resolver, d,
              "a module that already contains a top-level declaration '{0}' is not allowed to declare a {1} '{2}'",
              name, d.WhatKind, d.Name);
          } else {
            toplevels[name] = d;
            sig.TopLevels[name] = d;
          }
        }
      }

      return sig;
    }

    void RegisterMembers(ModuleDefinition moduleDef, TopLevelDeclWithMembers cl,
      Dictionary<string, MemberDecl> members) {
      Contract.Requires(moduleDef != null);
      Contract.Requires(cl != null);
      Contract.Requires(members != null);

      foreach (MemberDecl m in cl.Members) {
        if (!members.ContainsKey(m.Name)) {
          members.Add(m.Name, m);
          if (m is Constructor) {
            Contract.Assert(cl is ClassDecl); // the parser ensures this condition
            if (cl is TraitDecl) {
              reporter.Error(MessageSource.Resolver, m.tok, "a trait is not allowed to declare a constructor");
            } else {
              ((ClassDecl)cl).HasConstructor = true;
            }
          } else if (m is ExtremePredicate || m is ExtremeLemma) {
            var extraName = m.NameNode.Append("#");
            MemberDecl extraMember;
            var cloner = new Cloner();
            var formals = new List<Formal>();
            Type typeOfK;
            if ((m is ExtremePredicate && ((ExtremePredicate)m).KNat) ||
                (m is ExtremeLemma && ((ExtremeLemma)m).KNat)) {
              typeOfK = new UserDefinedType(m.tok, "nat", (List<Type>)null);
            } else {
              typeOfK = new BigOrdinalType();
            }

            var k = new ImplicitFormal(m.tok, "_k", typeOfK, true, false);
            reporter.Info(MessageSource.Resolver, m.tok, string.Format("_k: {0}", k.Type));
            formals.Add(k);
            if (m is ExtremePredicate extremePredicate) {
              formals.AddRange(extremePredicate.Formals.ConvertAll(f => cloner.CloneFormal(f, false)));

              List<TypeParameter> tyvars = extremePredicate.TypeArgs.ConvertAll(cloner.CloneTypeParam);

              // create prefix predicate
              extremePredicate.PrefixPredicate = new PrefixPredicate(extremePredicate.RangeToken, extraName, extremePredicate.HasStaticKeyword,
                tyvars, k, formals,
                extremePredicate.Req.ConvertAll(cloner.CloneAttributedExpr),
                extremePredicate.Reads.ConvertAll(cloner.CloneFrameExpr),
                extremePredicate.Ens.ConvertAll(cloner.CloneAttributedExpr),
                new Specification<Expression>(new List<Expression>() { new IdentifierExpr(extremePredicate.tok, k.Name) }, null),
                cloner.CloneExpr(extremePredicate.Body),
                null,
                extremePredicate);
              extraMember = extremePredicate.PrefixPredicate;
            } else {
              var extremeLemma = (ExtremeLemma)m;
              // _k has already been added to 'formals', so append the original formals
              formals.AddRange(extremeLemma.Ins.ConvertAll(f => cloner.CloneFormal(f, false)));
              // prepend _k to the given decreases clause
              var decr = new List<Expression>();
              decr.Add(new IdentifierExpr(extremeLemma.tok, k.Name));
              decr.AddRange(extremeLemma.Decreases.Expressions.ConvertAll(cloner.CloneExpr));
              // Create prefix lemma.  Note that the body is not cloned, but simply shared.
              // For a greatest lemma, the postconditions are filled in after the greatest lemma's postconditions have been resolved.
              // For a least lemma, the preconditions are filled in after the least lemma's preconditions have been resolved.
              var req = extremeLemma is GreatestLemma
                ? extremeLemma.Req.ConvertAll(cloner.CloneAttributedExpr)
                : new List<AttributedExpression>();
              var ens = extremeLemma is GreatestLemma
                ? new List<AttributedExpression>()
                : extremeLemma.Ens.ConvertAll(cloner.CloneAttributedExpr);
              extremeLemma.PrefixLemma = new PrefixLemma(extremeLemma.RangeToken, extraName, extremeLemma.HasStaticKeyword,
                extremeLemma.TypeArgs.ConvertAll(cloner.CloneTypeParam), k, formals, extremeLemma.Outs.ConvertAll(f => cloner.CloneFormal(f, false)),
                req, cloner.CloneSpecFrameExpr(extremeLemma.Mod), ens,
                new Specification<Expression>(decr, null),
                null, // Note, the body for the prefix method will be created once the call graph has been computed and the SCC for the greatest lemma is known
                cloner.CloneAttributes(extremeLemma.Attributes), extremeLemma);
              extraMember = extremeLemma.PrefixLemma;
            }

            extraMember.InheritVisibility(m, false);
            members.Add(extraName.Value, extraMember);
          } else if (m is Function f && f.ByMethodBody != null) {
            RegisterByMethod(f, cl);
          }
        } else if (m is Constructor && !((Constructor)m).HasName) {
          reporter.Error(MessageSource.Resolver, m, "More than one anonymous constructor");
        } else {
          reporter.Error(MessageSource.Resolver, m, "Duplicate member name: {0}", m.Name);
        }
      }
    }

    void RegisterByMethod(Function f, TopLevelDeclWithMembers cl) {
      Contract.Requires(f != null && f.ByMethodBody != null);

      var tok = f.ByMethodTok;
      var resultVar = f.Result ?? new Formal(tok, "#result", f.ResultType, false, false, null);
      var r = Expression.CreateIdentExpr(resultVar);
      var receiver = f.IsStatic ? (Expression)new StaticReceiverExpr(tok, cl, true) : new ImplicitThisExpr(tok);
      var fn = new FunctionCallExpr(tok, f.Name, receiver, tok, tok, f.Formals.ConvertAll(Expression.CreateIdentExpr));
      var post = new AttributedExpression(new BinaryExpr(tok, BinaryExpr.Opcode.Eq, r, fn));
      var method = new Method(f.RangeToken, f.NameNode, f.HasStaticKeyword, false, f.TypeArgs,
        f.Formals, new List<Formal>() { resultVar },
        f.Req, new Specification<FrameExpression>(new List<FrameExpression>(), null), new List<AttributedExpression>() { post }, f.Decreases,
        f.ByMethodBody, f.Attributes, null, true);
      Contract.Assert(f.ByMethodDecl == null);
      method.InheritVisibility(f);
      f.ByMethodDecl = method;
    }

    private ModuleSignature MakeAbstractSignature(ModuleSignature p, string Name, int Height,
      Dictionary<ModuleDefinition, ModuleSignature> mods,
      Dictionary<ModuleDefinition, ModuleDefinition> compilationModuleClones) {
      Contract.Requires(p != null);
      Contract.Requires(Name != null);
      Contract.Requires(mods != null);
      Contract.Requires(compilationModuleClones != null);
      var errCount = reporter.Count(ErrorLevel.Error);

      var mod = new ModuleDefinition(RangeToken.NoToken, new Name(Name + ".Abs"), new List<IToken>(), true, true, null, null, null,
        false,
        p.ModuleDef.IsToBeVerified, p.ModuleDef.IsToBeCompiled);
      mod.Height = Height;
      bool hasDefaultClass = false;
      foreach (var kv in p.TopLevels) {
        hasDefaultClass = kv.Value is DefaultClassDecl || hasDefaultClass;
        if (!(kv.Value is NonNullTypeDecl)) {
          var clone = CloneDeclaration(p.VisibilityScope, kv.Value, mod, mods, Name, compilationModuleClones);
          mod.TopLevelDecls.Add(clone);
        }
      }

      if (!hasDefaultClass) {
        DefaultClassDecl cl = new DefaultClassDecl(mod, p.StaticMembers.Values.ToList());
        mod.TopLevelDecls.Add(CloneDeclaration(p.VisibilityScope, cl, mod, mods, Name, compilationModuleClones));
      }

      var sig = RegisterTopLevelDecls(mod, true);
      sig.Refines = p.Refines;
      sig.CompileSignature = p;
      sig.IsAbstract = p.IsAbstract;
      mods.Add(mod, sig);
      var good = ResolveModuleDefinition(mod, sig);
      if (good && reporter.Count(ErrorLevel.Error) == errCount) {
        mod.SuccessfullyResolved = true;
      }

      return sig;
    }

    TopLevelDecl CloneDeclaration(VisibilityScope scope, TopLevelDecl d, ModuleDefinition m,
      Dictionary<ModuleDefinition, ModuleSignature> mods, string Name,
      Dictionary<ModuleDefinition, ModuleDefinition> compilationModuleClones) {
      Contract.Requires(d != null);
      Contract.Requires(m != null);
      Contract.Requires(mods != null);
      Contract.Requires(Name != null);
      Contract.Requires(compilationModuleClones != null);

      if (d is AbstractModuleDecl) {
        var abs = (AbstractModuleDecl)d;
        var sig = MakeAbstractSignature(abs.OriginalSignature, Name + "." + abs.Name, abs.Height, mods,
          compilationModuleClones);
        var a = new AbstractModuleDecl(abs.RangeToken, abs.QId, abs.NameNode, m, abs.Opened, abs.Exports);
        a.Signature = sig;
        a.OriginalSignature = abs.OriginalSignature;
        return a;
      } else {
        return new AbstractSignatureCloner(scope).CloneDeclaration(d, m);
      }
    }

    // Returns the resolved Module declaration corresponding to the qualified module id
    // Requires the root to have been resolved
    // Issues an error and returns null if the path is not valid
    public ModuleDecl ResolveModuleQualifiedId(ModuleDecl root, ModuleQualifiedId qid, ErrorReporter reporter) {

      Contract.Requires(qid != null);
      Contract.Requires(qid.Path.Count > 0);

      List<Name> Path = qid.Path;
      ModuleDecl decl = root;
      ModuleSignature p;
      for (int k = 1; k < Path.Count; k++) {
        if (decl is LiteralModuleDecl) {
          p = ((LiteralModuleDecl)decl).DefaultExport;
          if (p == null) {
            reporter.Error(MessageSource.Resolver, Path[k],
              ModuleNotFoundErrorMessage(k, Path, $" because {decl.Name} does not have a default export"));
            return null;
          }
        } else {
          p = decl.Signature;
        }

        var tld = p.TopLevels.GetValueOrDefault(Path[k].Value, null);
        if (!(tld is ModuleDecl dd)) {
          if (decl.Signature.ModuleDef == null) {
            reporter.Error(MessageSource.Resolver, Path[k],
              ModuleNotFoundErrorMessage(k, Path, " because of previous error"));
          } else {
            reporter.Error(MessageSource.Resolver, Path[k], ModuleNotFoundErrorMessage(k, Path));
          }
          return null;
        }

        // Any aliases along the qualified path ought to be already resolved,
        // else the modules are not being resolved in the right order
        if (dd is AliasModuleDecl amd) {
          Contract.Assert(amd.Signature != null);
        }
        decl = dd;
      }

      return decl;
    }


    public bool ResolveExport(ModuleDecl alias, ModuleDefinition parent, ModuleQualifiedId qid,
      List<IToken> Exports, out ModuleSignature p, ErrorReporter reporter) {
      Contract.Requires(qid != null);
      Contract.Requires(qid.Path.Count > 0);
      Contract.Requires(Exports != null);

      ModuleDecl root = qid.Root;
      ModuleDecl decl = ResolveModuleQualifiedId(root, qid, reporter);
      if (decl == null) {
        p = null;
        return false;
      }
      p = decl.Signature;
      if (Exports.Count == 0) {
        if (p.ExportSets.Count == 0) {
          if (decl is LiteralModuleDecl) {
            p = ((LiteralModuleDecl)decl).DefaultExport;
          } else {
            // p is OK
          }
        } else {
          var m = p.ExportSets.GetValueOrDefault(decl.Name, null);
          if (m == null) {
            // no default view is specified.
            reporter.Error(MessageSource.Resolver, qid.rootToken(), "no default export set declared in module: {0}", decl.Name);
            return false;
          }
          p = m.AccessibleSignature();
        }
      } else {
        ModuleExportDecl pp;
        if (decl.Signature.ExportSets.TryGetValue(Exports[0].val, out pp)) {
          p = pp.AccessibleSignature();
        } else {
          reporter.Error(MessageSource.Resolver, Exports[0], "no export set '{0}' in module '{1}'", Exports[0].val, decl.Name);
          p = null;
          return false;
        }

        foreach (IToken export in Exports.Skip(1)) {
          if (decl.Signature.ExportSets.TryGetValue(export.val, out pp)) {
            Contract.Assert(Object.ReferenceEquals(p.ModuleDef, pp.Signature.ModuleDef));
            ModuleSignature merged = MergeSignature(p, pp.Signature);
            merged.ModuleDef = pp.Signature.ModuleDef;
            if (p.CompileSignature != null) {
              Contract.Assert(pp.Signature.CompileSignature != null);
              merged.CompileSignature = MergeSignature(p.CompileSignature, pp.Signature.CompileSignature);
            } else {
              Contract.Assert(pp.Signature.CompileSignature == null);
            }
            p = merged;
          } else {
            reporter.Error(MessageSource.Resolver, export, "no export set {0} in module {1}", export.val, decl.Name);
            p = null;
            return false;
          }
        }
      }
      return true;
    }

    public void RevealAllInScope(List<TopLevelDecl> declarations, VisibilityScope scope) {
      foreach (TopLevelDecl d in declarations) {
        d.AddVisibilityScope(scope, false);
        if (d is TopLevelDeclWithMembers) {
          var cl = (TopLevelDeclWithMembers)d;
          foreach (var mem in cl.Members) {
            if (!mem.ScopeIsInherited) {
              mem.AddVisibilityScope(scope, false);
            }
          }
          var nnd = (cl as ClassDecl)?.NonNullTypeDecl;
          if (nnd != null) {
            nnd.AddVisibilityScope(scope, false);
          }
        }
      }
    }

    public void ResolveTopLevelDecls_Signatures(ModuleDefinition def, ModuleSignature sig, List<TopLevelDecl/*!*/>/*!*/ declarations, Graph<IndDatatypeDecl/*!*/>/*!*/ datatypeDependencies, Graph<CoDatatypeDecl/*!*/>/*!*/ codatatypeDependencies) {
      Contract.Requires(declarations != null);
      Contract.Requires(datatypeDependencies != null);
      Contract.Requires(codatatypeDependencies != null);
      RevealAllInScope(declarations, def.VisibilityScope);

      /* Augment the scoping environment for the current module*/
      foreach (TopLevelDecl d in declarations) {
        if (d is ModuleDecl && !(d is ModuleExportDecl)) {
          var decl = (ModuleDecl)d;
          moduleInfo.VisibilityScope.Augment(decl.AccessibleSignature().VisibilityScope);
          sig.VisibilityScope.Augment(decl.AccessibleSignature().VisibilityScope);
        }
      }
      /*if (sig.Refines != null) {
        moduleInfo.VisibilityScope.Augment(sig.Refines.VisibilityScope);
        sig.VisibilityScope.Augment(sig.Refines.VisibilityScope);
      }*/

      var typeRedirectionDependencies = new Graph<RedirectingTypeDecl>();  // this concerns the type directions, not their constraints (which are checked for cyclic dependencies later)
      foreach (TopLevelDecl d in declarations) {
        Contract.Assert(d != null);
        allTypeParameters.PushMarker();
        ResolveTypeParameters(d.TypeArgs, true, d);
        if (d is TypeSynonymDecl) {
          var dd = (TypeSynonymDecl)d;
          ResolveType(dd.tok, dd.Rhs, dd, ResolveTypeOptionEnum.AllowPrefix, dd.TypeArgs);
          dd.Rhs.ForeachTypeComponent(ty => {
            var s = ty.AsRedirectingType;
            if (s != null && s != dd) {
              typeRedirectionDependencies.AddEdge(dd, s);
            }
          });
        } else if (d is NewtypeDecl) {
          var dd = (NewtypeDecl)d;
          ResolveType(dd.tok, dd.BaseType, dd, ResolveTypeOptionEnum.DontInfer, null);
          dd.BaseType.ForeachTypeComponent(ty => {
            var s = ty.AsRedirectingType;
            if (s != null && s != dd) {
              typeRedirectionDependencies.AddEdge(dd, s);
            }
          });
          ResolveClassMemberTypes(dd);
        } else if (d is IteratorDecl) {
          ResolveIteratorSignature((IteratorDecl)d);
        } else if (d is ModuleDecl) {
          var decl = (ModuleDecl)d;
          if (!def.IsAbstract && decl is AliasModuleDecl am && decl.Signature.IsAbstract) {
            reporter.Error(MessageSource.Resolver, am.TargetQId.rootToken(), "a compiled module ({0}) is not allowed to import an abstract module ({1})", def.Name, am.TargetQId.ToString());
          }
        } else if (d is DatatypeDecl) {
          var dd = (DatatypeDecl)d;
          ResolveCtorTypes(dd, datatypeDependencies, codatatypeDependencies);
          ResolveClassMemberTypes(dd);
        } else {
          ResolveClassMemberTypes((TopLevelDeclWithMembers)d);
        }
        allTypeParameters.PopMarker();
      }

      // Resolve the parent-trait types and fill in .ParentTraitHeads
      var prevErrorCount = reporter.Count(ErrorLevel.Error);
      var parentRelation = new Graph<TopLevelDeclWithMembers>();
      foreach (TopLevelDecl d in declarations) {
        if (d is TopLevelDeclWithMembers cl) {
          ResolveParentTraitTypes(cl, parentRelation);
        }
      }
      // Check for cycles among parent traits
      foreach (var cycle in parentRelation.AllCycles()) {
        ReportCycleError(cycle, m => m.tok, m => m.Name, "trait definitions contain a cycle");
      }
      if (prevErrorCount == reporter.Count(ErrorLevel.Error)) {
        // Register the trait members in the classes that inherit them
        foreach (TopLevelDecl d in declarations) {
          if (d is TopLevelDeclWithMembers cl) {
            RegisterInheritedMembers(cl);
          }
        }
      }
      if (prevErrorCount == reporter.Count(ErrorLevel.Error)) {
        // Now that all traits have been resolved, let classes inherit the trait members
        foreach (var d in declarations) {
          if (d is TopLevelDeclWithMembers cl) {
            InheritedTraitMembers(cl);
          }
        }
      }

      // perform acyclicity test on type synonyms
      foreach (var cycle in typeRedirectionDependencies.AllCycles()) {
        ReportCycleError(cycle, rtd => rtd.tok, rtd => rtd.Name, "cycle among redirecting types (newtypes, subset types, type synonyms)");
      }
    }

    public static readonly List<NativeType> NativeTypes = new List<NativeType>() {
      new NativeType("byte", 0, 0x100, 8, NativeType.Selection.Byte),
      new NativeType("sbyte", -0x80, 0x80, 0, NativeType.Selection.SByte),
      new NativeType("ushort", 0, 0x1_0000, 16, NativeType.Selection.UShort),
      new NativeType("short", -0x8000, 0x8000, 0, NativeType.Selection.Short),
      new NativeType("uint", 0, 0x1_0000_0000, 32, NativeType.Selection.UInt),
      new NativeType("int", -0x8000_0000, 0x8000_0000, 0, NativeType.Selection.Int),
      new NativeType("number", -0x1f_ffff_ffff_ffff, 0x20_0000_0000_0000, 0, NativeType.Selection.Number),  // JavaScript integers
      new NativeType("ulong", 0, new BigInteger(0x1_0000_0000) * new BigInteger(0x1_0000_0000), 64, NativeType.Selection.ULong),
      new NativeType("long", Int64.MinValue, 0x8000_0000_0000_0000, 0, NativeType.Selection.Long),
    };

    public void ResolveTopLevelDecls_Core(List<TopLevelDecl/*!*/>/*!*/ declarations, Graph<IndDatatypeDecl/*!*/>/*!*/ datatypeDependencies, Graph<CoDatatypeDecl/*!*/>/*!*/ codatatypeDependencies, bool isAnExport = false) {
      Contract.Requires(declarations != null);
      Contract.Requires(cce.NonNullElements(datatypeDependencies.GetVertices()));
      Contract.Requires(cce.NonNullElements(codatatypeDependencies.GetVertices()));
      Contract.Requires(AllTypeConstraints.Count == 0);

      Contract.Ensures(AllTypeConstraints.Count == 0);

      int prevErrorCount = reporter.Count(ErrorLevel.Error);

      // ---------------------------------- Pass 0 ----------------------------------
      // This pass:
      // * resolves names, introduces (and may solve) type constraints
      // * checks that all types were properly inferred
      // * fills in .ResolvedOp fields
      // * perform substitution for DefaultValueExpression's
      // ----------------------------------------------------------------------------

      // Resolve all names and infer types. These two are done together, because name resolution depends on having type information
      // and type inference depends on having resolved names.
      // The task is first performed for (the constraints of) newtype declarations, (the constraints of) subset type declarations, and
      // (the right-hand sides of) const declarations, because type resolution sometimes needs to know the base type of newtypes and subset types
      // and needs to know the type of const fields. Doing these declarations increases the chances the right information will be provided
      // in time.
      // Once the task is done for these newtype/subset-type/const parts, the task continues with everything else.
      ResolveNamesAndInferTypes(declarations, true);
      ResolveNamesAndInferTypes(declarations, false);

      // Check that all types have been determined. During this process, fill in all .ResolvedOp fields.
      if (reporter.Count(ErrorLevel.Error) == prevErrorCount) {
        var checkTypeInferenceVisitor = new CheckTypeInferenceVisitor(this);
        checkTypeInferenceVisitor.VisitDeclarations(declarations);
      }

      // Substitute for DefaultValueExpression's
      FillInDefaultValueExpressions();

      // ---------------------------------- Pass 1 ----------------------------------
      // This pass does the following:
      // * discovers bounds
      // * builds the module's call graph.
      // * compute and checks ghosts (this makes use of bounds discovery, as done above)
      // * for newtypes, figure out native types
      // * for datatypes, check that shared destructors are in agreement in ghost matters
      // * for functions and methods, determine tail recursion
      // ----------------------------------------------------------------------------

      // Discover bounds. These are needed later to determine if certain things are ghost or compiled, and thus this should
      // be done before building the call graph.
      if (reporter.Count(ErrorLevel.Error) == prevErrorCount) {
        var boundsDiscoveryVisitor = new BoundsDiscoveryVisitor(reporter);
        boundsDiscoveryVisitor.VisitDeclarations(declarations);
      }

      if (reporter.Count(ErrorLevel.Error) == prevErrorCount) {
        CallGraphBuilder.Build(declarations, reporter);
      }

      // Compute ghost interests, figure out native types, check agreement among datatype destructors, and determine tail calls.
      if (reporter.Count(ErrorLevel.Error) == prevErrorCount) {
        foreach (TopLevelDecl d in declarations) {
          if (d is IteratorDecl) {
            var iter = (IteratorDecl)d;
            iter.SubExpressions.Iter(e => CheckExpression(e, this, iter));
            if (iter.Body != null) {
              ComputeGhostInterest(iter.Body, false, null, iter);
              CheckExpression(iter.Body, this, iter);
            }

          } else if (d is SubsetTypeDecl subsetTypeDecl) {
            Contract.Assert(subsetTypeDecl.Constraint != null);
            CheckExpression(subsetTypeDecl.Constraint, this, new CodeContextWrapper(subsetTypeDecl, true));
            subsetTypeDecl.ConstraintIsCompilable =
              ExpressionTester.CheckIsCompilable(null, subsetTypeDecl.Constraint, new CodeContextWrapper(subsetTypeDecl, true));
            subsetTypeDecl.CheckedIfConstraintIsCompilable = true;

            if (subsetTypeDecl.Witness != null) {
              CheckExpression(subsetTypeDecl.Witness, this, new CodeContextWrapper(subsetTypeDecl, subsetTypeDecl.WitnessKind == SubsetTypeDecl.WKind.Ghost));
              if (subsetTypeDecl.WitnessKind == SubsetTypeDecl.WKind.Compiled) {
                var codeContext = new CodeContextWrapper(subsetTypeDecl, subsetTypeDecl.WitnessKind == SubsetTypeDecl.WKind.Ghost);
                ExpressionTester.CheckIsCompilable(this, subsetTypeDecl.Witness, codeContext);
              }
            }

          } else if (d is NewtypeDecl newtypeDecl) {
            if (newtypeDecl.Var != null) {
              Contract.Assert(newtypeDecl.Constraint != null);
              CheckExpression(newtypeDecl.Constraint, this, new CodeContextWrapper(newtypeDecl, true));
              if (newtypeDecl.Witness != null) {
                CheckExpression(newtypeDecl.Witness, this, new CodeContextWrapper(newtypeDecl, newtypeDecl.WitnessKind == SubsetTypeDecl.WKind.Ghost));
              }
            }
            if (newtypeDecl.Witness != null && newtypeDecl.WitnessKind == SubsetTypeDecl.WKind.Compiled) {
              var codeContext = new CodeContextWrapper(newtypeDecl, newtypeDecl.WitnessKind == SubsetTypeDecl.WKind.Ghost);
              ExpressionTester.CheckIsCompilable(this, newtypeDecl.Witness, codeContext);
            }

            FigureOutNativeType(newtypeDecl);

          } else if (d is DatatypeDecl) {
            var dd = (DatatypeDecl)d;
            foreach (var member in classMembers[dd].Values) {
              var dtor = member as DatatypeDestructor;
              if (dtor != null) {
                var rolemodel = dtor.CorrespondingFormals[0];
                for (int i = 1; i < dtor.CorrespondingFormals.Count; i++) {
                  var other = dtor.CorrespondingFormals[i];
                  if (rolemodel.IsGhost != other.IsGhost) {
                    reporter.Error(MessageSource.Resolver, other,
                      "shared destructors must agree on whether or not they are ghost, but '{0}' is {1} in constructor '{2}' and {3} in constructor '{4}'",
                      rolemodel.Name,
                      rolemodel.IsGhost ? "ghost" : "non-ghost", dtor.EnclosingCtors[0].Name,
                      other.IsGhost ? "ghost" : "non-ghost", dtor.EnclosingCtors[i].Name);
                  }
                }
              }
            }
            foreach (var ctor in dd.Ctors) {
              CheckParameterDefaultValuesAreCompilable(ctor.Formals, dd);
            }
          }

          if (d is TopLevelDeclWithMembers cl) {
            ResolveClassMembers_Pass1(cl);
          }
        }
      }

      // ---------------------------------- Pass 2 ----------------------------------
      // This pass fills in various additional information.
      // * Subset type in comprehensions have a compilable constraint 
      // * Postconditions and bodies of prefix lemmas
      // * Compute postconditions and statement body of prefix lemmas
      // * Perform the stratosphere check on inductive datatypes, and compute to what extent the inductive datatypes require equality support
      // * Set the SccRepr field of codatatypes
      // * Perform the guardedness check on co-datatypes
      // * Do datatypes and type synonyms until a fixpoint is reached, same for functions and methods	
      // * Check that functions claiming to be abstemious really are
      // * Check that all == and != operators in non-ghost contexts are applied to equality-supporting types.
      // * Extreme predicate recursivity checks
      // * Verify that subset constraints are compilable if necessary
      // ----------------------------------------------------------------------------

      if (reporter.Count(ErrorLevel.Error) == prevErrorCount) {
        // fill in the postconditions and bodies of prefix lemmas
        foreach (var com in ModuleDefinition.AllExtremeLemmas(declarations)) {
          var prefixLemma = com.PrefixLemma;
          if (prefixLemma == null) {
            continue;  // something went wrong during registration of the prefix lemma (probably a duplicated extreme lemma name)
          }
          var k = prefixLemma.Ins[0];
          var focalPredicates = new HashSet<ExtremePredicate>();
          if (com is GreatestLemma) {
            // compute the postconditions of the prefix lemma
            Contract.Assume(prefixLemma.Ens.Count == 0);  // these are not supposed to have been filled in before
            foreach (var p in com.Ens) {
              var coConclusions = new HashSet<Expression>();
              CollectFriendlyCallsInExtremeLemmaSpecification(p.E, true, coConclusions, true, com);
              var subst = new ExtremeLemmaSpecificationSubstituter(coConclusions, new IdentifierExpr(k.tok, k.Name), this.reporter, true);
              var post = subst.CloneExpr(p.E);
              prefixLemma.Ens.Add(new AttributedExpression(post));
              foreach (var e in coConclusions) {
                var fce = e as FunctionCallExpr;
                if (fce != null) {  // the other possibility is that "e" is a BinaryExpr
                  GreatestPredicate predicate = (GreatestPredicate)fce.Function;
                  focalPredicates.Add(predicate);
                  // For every focal predicate P in S, add to S all greatest predicates in the same strongly connected
                  // component (in the call graph) as P
                  foreach (var node in predicate.EnclosingClass.EnclosingModuleDefinition.CallGraph.GetSCC(predicate)) {
                    if (node is GreatestPredicate) {
                      focalPredicates.Add((GreatestPredicate)node);
                    }
                  }
                }
              }
            }
          } else {
            // compute the preconditions of the prefix lemma
            Contract.Assume(prefixLemma.Req.Count == 0);  // these are not supposed to have been filled in before
            foreach (var p in com.Req) {
              var antecedents = new HashSet<Expression>();
              CollectFriendlyCallsInExtremeLemmaSpecification(p.E, true, antecedents, false, com);
              var subst = new ExtremeLemmaSpecificationSubstituter(antecedents, new IdentifierExpr(k.tok, k.Name), this.reporter, false);
              var pre = subst.CloneExpr(p.E);
              prefixLemma.Req.Add(new AttributedExpression(pre, p.Label, null));
              foreach (var e in antecedents) {
                var fce = (FunctionCallExpr)e;  // we expect "antecedents" to contain only FunctionCallExpr's
                LeastPredicate predicate = (LeastPredicate)fce.Function;
                focalPredicates.Add(predicate);
                // For every focal predicate P in S, add to S all least predicates in the same strongly connected
                // component (in the call graph) as P
                foreach (var node in predicate.EnclosingClass.EnclosingModuleDefinition.CallGraph.GetSCC(predicate)) {
                  if (node is LeastPredicate) {
                    focalPredicates.Add((LeastPredicate)node);
                  }
                }
              }
            }
          }
          reporter.Info(MessageSource.Resolver, com.tok,
            focalPredicates.Count == 0 ?
              $"{com.PrefixLemma.Name} has no focal predicates" :
              $"{com.PrefixLemma.Name} with focal predicate{Util.Plural(focalPredicates.Count)} {Util.Comma(focalPredicates, p => p.Name)}");
          // Compute the statement body of the prefix lemma
          Contract.Assume(prefixLemma.Body == null);  // this is not supposed to have been filled in before
          if (com.Body != null) {
            var kMinusOne = new BinaryExpr(com.tok, BinaryExpr.Opcode.Sub, new IdentifierExpr(k.tok, k.Name), new LiteralExpr(com.tok, 1));
            var subst = new ExtremeLemmaBodyCloner(com, kMinusOne, focalPredicates, this.reporter);
            var mainBody = subst.CloneBlockStmt(com.Body);
            Expression kk;
            Statement els;
            if (k.Type.IsBigOrdinalType) {
              kk = new MemberSelectExpr(k.tok, new IdentifierExpr(k.tok, k.Name), "Offset");
              // As an "else" branch, we add recursive calls for the limit case.  When automatic induction is on,
              // this get handled automatically, but we still want it in the case when automatic induction has been
              // turned off.
              //     forall k', params | k' < _k && Precondition {
              //       pp(k', params);
              //     }
              Contract.Assume(builtIns.ORDINAL_Offset != null);  // should have been filled in earlier
              var kId = new IdentifierExpr(com.tok, k);
              var kprimeVar = new BoundVar(com.tok, "_k'", Type.BigOrdinal);
              var kprime = new IdentifierExpr(com.tok, kprimeVar);
              var smaller = Expression.CreateLess(kprime, kId);

              var bvs = new List<BoundVar>();  // TODO: populate with k', params
              var substMap = new Dictionary<IVariable, Expression>();
              foreach (var inFormal in prefixLemma.Ins) {
                if (inFormal == k) {
                  bvs.Add(kprimeVar);
                  substMap.Add(k, kprime);
                } else {
                  var bv = new BoundVar(inFormal.tok, inFormal.Name, inFormal.Type);
                  bvs.Add(bv);
                  substMap.Add(inFormal, new IdentifierExpr(com.tok, bv));
                }
              }

              Expression recursiveCallReceiver;
              List<Expression> recursiveCallArgs;
              Translator.RecursiveCallParameters(com.tok, prefixLemma, prefixLemma.TypeArgs, prefixLemma.Ins, null, substMap, out recursiveCallReceiver, out recursiveCallArgs);
              var methodSel = new MemberSelectExpr(com.tok, recursiveCallReceiver, prefixLemma.Name);
              methodSel.Member = prefixLemma;  // resolve here
              methodSel.TypeApplication_AtEnclosingClass = prefixLemma.EnclosingClass.TypeArgs.ConvertAll(tp => (Type)new UserDefinedType(tp.tok, tp));
              methodSel.TypeApplication_JustMember = prefixLemma.TypeArgs.ConvertAll(tp => (Type)new UserDefinedType(tp.tok, tp));
              methodSel.Type = new InferredTypeProxy();
              var recursiveCall = new CallStmt(com.RangeToken, new List<Expression>(), methodSel, recursiveCallArgs.ConvertAll(e => new ActualBinding(null, e)));
              recursiveCall.IsGhost = prefixLemma.IsGhost;  // resolve here

              var range = smaller;  // The range will be strengthened later with the call's precondition, substituted
                                    // appropriately (which can only be done once the precondition has been resolved).
              var attrs = new Attributes("_autorequires", new List<Expression>(), null);
#if VERIFY_CORRECTNESS_OF_TRANSLATION_FORALL_STATEMENT_RANGE
              // don't add the :_trustWellformed attribute
#else
              attrs = new Attributes("_trustWellformed", new List<Expression>(), attrs);
#endif
              attrs = new Attributes("auto_generated", new List<Expression>(), attrs);
              var forallBody = new BlockStmt(mainBody.RangeToken, new List<Statement>() { recursiveCall });
              var forallStmt = new ForallStmt(mainBody.RangeToken, bvs, attrs, range, new List<AttributedExpression>(), forallBody);
              els = new BlockStmt(mainBody.RangeToken, new List<Statement>() { forallStmt });
            } else {
              kk = new IdentifierExpr(k.tok, k.Name);
              els = null;
            }
            var kPositive = new BinaryExpr(com.tok, BinaryExpr.Opcode.Lt, new LiteralExpr(com.tok, 0), kk);
            var condBody = new IfStmt(mainBody.RangeToken, false, kPositive, mainBody, els);
            prefixLemma.Body = new BlockStmt(mainBody.RangeToken, new List<Statement>() { condBody });
          }
          // The prefix lemma now has all its components, so it's finally time we resolve it
          currentClass = (TopLevelDeclWithMembers)prefixLemma.EnclosingClass;
          allTypeParameters.PushMarker();
          ResolveTypeParameters(currentClass.TypeArgs, false, currentClass);
          ResolveTypeParameters(prefixLemma.TypeArgs, false, prefixLemma);
          ResolveMethod(prefixLemma);
          allTypeParameters.PopMarker();
          currentClass = null;
          new CheckTypeInferenceVisitor(this).VisitMethod(prefixLemma);
          CallGraphBuilder.VisitMethod(prefixLemma, reporter);
        }
      }

      // Perform the stratosphere check on inductive datatypes, and compute to what extent the inductive datatypes require equality support
      foreach (var dtd in datatypeDependencies.TopologicallySortedComponents()) {
        if (datatypeDependencies.GetSCCRepresentative(dtd) == dtd) {
          // do the following check once per SCC, so call it on each SCC representative
          SccStratosphereCheck(dtd, datatypeDependencies);
          DetermineEqualitySupport(dtd, datatypeDependencies);
        }
      }

      // Set the SccRepr field of codatatypes
      foreach (var repr in codatatypeDependencies.TopologicallySortedComponents()) {
        foreach (var codt in codatatypeDependencies.GetSCC(repr)) {
          codt.SscRepr = repr;
        }
      }

      if (reporter.Count(ErrorLevel.Error) == prevErrorCount) {  // because CheckCoCalls requires the given expression to have been successfully resolved
        // Perform the guardedness check on co-datatypes
        foreach (var repr in ModuleDefinition.AllFunctionSCCs(declarations)) {
          var module = repr.EnclosingModule;
          bool dealsWithCodatatypes = false;
          foreach (var m in module.CallGraph.GetSCC(repr)) {
            var f = m as Function;
            if (f != null && f.ResultType.InvolvesCoDatatype) {
              dealsWithCodatatypes = true;
              break;
            }
          }
          var coCandidates = new List<CoCallResolution.CoCallInfo>();
          var hasIntraClusterCallsInDestructiveContexts = false;
          foreach (var m in module.CallGraph.GetSCC(repr)) {
            var f = m as Function;
            if (f != null && f.Body != null) {
              var checker = new CoCallResolution(f, dealsWithCodatatypes);
              checker.CheckCoCalls(f.Body);
              coCandidates.AddRange(checker.FinalCandidates);
              hasIntraClusterCallsInDestructiveContexts |= checker.HasIntraClusterCallsInDestructiveContexts;
            } else if (f == null) {
              // the SCC contains a method, which we always consider to be a destructive context
              hasIntraClusterCallsInDestructiveContexts = true;
            }
          }
          if (coCandidates.Count != 0) {
            if (hasIntraClusterCallsInDestructiveContexts) {
              foreach (var c in coCandidates) {
                c.CandidateCall.CoCall = FunctionCallExpr.CoCallResolution.NoBecauseRecursiveCallsInDestructiveContext;
              }
            } else {
              foreach (var c in coCandidates) {
                c.CandidateCall.CoCall = FunctionCallExpr.CoCallResolution.Yes;
                c.EnclosingCoConstructor.IsCoCall = true;
                reporter.Info(MessageSource.Resolver, c.CandidateCall.tok, "co-recursive call");
              }
              // Finally, fill in the CoClusterTarget field
              // Start by setting all the CoClusterTarget fields to CoRecursiveTargetAllTheWay.
              foreach (var m in module.CallGraph.GetSCC(repr)) {
                var f = (Function)m;  // the cast is justified on account of that we allow co-recursive calls only in clusters that have no methods at all
                f.CoClusterTarget = Function.CoCallClusterInvolvement.CoRecursiveTargetAllTheWay;
              }
              // Then change the field to IsMutuallyRecursiveTarget whenever we see a non-self recursive non-co-recursive call
              foreach (var m in module.CallGraph.GetSCC(repr)) {
                var f = (Function)m;  // cast is justified just like above
                foreach (var call in f.AllCalls) {
                  if (call.CoCall != FunctionCallExpr.CoCallResolution.Yes && call.Function != f && ModuleDefinition.InSameSCC(f, call.Function)) {
                    call.Function.CoClusterTarget = Function.CoCallClusterInvolvement.IsMutuallyRecursiveTarget;
                  }
                }
              }
            }
          }
        }
        // Inferred required equality support for datatypes and type synonyms, and for Function and Method signatures.
        // First, do datatypes and type synonyms until a fixpoint is reached.
        bool inferredSomething;
        do {
          inferredSomething = false;
          foreach (var d in declarations) {
            if (Attributes.Contains(d.Attributes, "_provided")) {
              // Don't infer required-equality-support for the type parameters, since there are
              // scopes that see the name of the declaration but not its body.
            } else if (d is DatatypeDecl) {
              var dt = (DatatypeDecl)d;
              foreach (var tp in dt.TypeArgs) {
                if (tp.Characteristics.EqualitySupport == TypeParameter.EqualitySupportValue.Unspecified) {
                  // here's our chance to infer the need for equality support
                  foreach (var ctor in dt.Ctors) {
                    foreach (var arg in ctor.Formals) {
                      if (InferRequiredEqualitySupport(tp, arg.Type)) {
                        tp.Characteristics.EqualitySupport = TypeParameter.EqualitySupportValue.InferredRequired;
                        inferredSomething = true;
                        goto DONE_DT;  // break out of the doubly-nested loop
                      }
                    }
                  }
                DONE_DT:;
                }
              }
            } else if (d is TypeSynonymDecl) {
              var syn = (TypeSynonymDecl)d;
              foreach (var tp in syn.TypeArgs) {
                if (tp.Characteristics.EqualitySupport == TypeParameter.EqualitySupportValue.Unspecified) {
                  // here's our chance to infer the need for equality support
                  if (InferRequiredEqualitySupport(tp, syn.Rhs)) {
                    tp.Characteristics.EqualitySupport = TypeParameter.EqualitySupportValue.InferredRequired;
                    inferredSomething = true;
                  }
                }
              }
            }
          }
        } while (inferredSomething);
        // Now do it for Function and Method signatures.
        foreach (var d in declarations) {
          if (d is IteratorDecl) {
            var iter = (IteratorDecl)d;
            var done = false;
            var nonnullIter = iter.NonNullTypeDecl;
            Contract.Assert(nonnullIter.TypeArgs.Count == iter.TypeArgs.Count);
            for (var i = 0; i < iter.TypeArgs.Count; i++) {
              var tp = iter.TypeArgs[i];
              var correspondingNonnullIterTypeParameter = nonnullIter.TypeArgs[i];
              if (tp.Characteristics.EqualitySupport == TypeParameter.EqualitySupportValue.Unspecified) {
                // here's our chance to infer the need for equality support
                foreach (var p in iter.Ins) {
                  if (InferRequiredEqualitySupport(tp, p.Type)) {
                    tp.Characteristics.EqualitySupport = TypeParameter.EqualitySupportValue.InferredRequired;
                    correspondingNonnullIterTypeParameter.Characteristics.EqualitySupport = TypeParameter.EqualitySupportValue.InferredRequired;
                    done = true;
                    break;
                  }
                }
                foreach (var p in iter.Outs) {
                  if (done) {
                    break;
                  }

                  if (InferRequiredEqualitySupport(tp, p.Type)) {
                    tp.Characteristics.EqualitySupport = TypeParameter.EqualitySupportValue.InferredRequired;
                    correspondingNonnullIterTypeParameter.Characteristics.EqualitySupport = TypeParameter.EqualitySupportValue.InferredRequired;
                    break;
                  }
                }
              }
            }
          } else if (d is ClassDecl) {
            var cl = (ClassDecl)d;
            foreach (var member in cl.Members) {
              if (!member.IsGhost) {
                if (member is Function) {
                  var f = (Function)member;
                  foreach (var tp in f.TypeArgs) {
                    if (tp.Characteristics.EqualitySupport == TypeParameter.EqualitySupportValue.Unspecified) {
                      // here's our chance to infer the need for equality support
                      if (InferRequiredEqualitySupport(tp, f.ResultType)) {
                        tp.Characteristics.EqualitySupport = TypeParameter.EqualitySupportValue.InferredRequired;
                      } else {
                        foreach (var p in f.Formals) {
                          if (InferRequiredEqualitySupport(tp, p.Type)) {
                            tp.Characteristics.EqualitySupport = TypeParameter.EqualitySupportValue.InferredRequired;
                            break;
                          }
                        }
                      }
                    }
                  }
                } else if (member is Method) {
                  var m = (Method)member;
                  bool done = false;
                  foreach (var tp in m.TypeArgs) {
                    if (tp.Characteristics.EqualitySupport == TypeParameter.EqualitySupportValue.Unspecified) {
                      // here's our chance to infer the need for equality support
                      foreach (var p in m.Ins) {
                        if (InferRequiredEqualitySupport(tp, p.Type)) {
                          tp.Characteristics.EqualitySupport = TypeParameter.EqualitySupportValue.InferredRequired;
                          done = true;
                          break;
                        }
                      }
                      foreach (var p in m.Outs) {
                        if (done) {
                          break;
                        }

                        if (InferRequiredEqualitySupport(tp, p.Type)) {
                          tp.Characteristics.EqualitySupport = TypeParameter.EqualitySupportValue.InferredRequired;
                          break;
                        }
                      }
                    }
                  }
                }
              }
            }
          }
        }
        // Check that functions claiming to be abstemious really are, and check that 'older' parameters are used only when allowed
        foreach (var fn in ModuleDefinition.AllFunctions(declarations)) {
          new Abstemious(reporter).Check(fn);
          CheckOlderParameters(fn);
        }
        // Check that all == and != operators in non-ghost contexts are applied to equality-supporting types.
        // Note that this check can only be done after determining which expressions are ghosts.
        foreach (var d in declarations) {
          for (var attr = d.Attributes; attr != null; attr = attr.Prev) {
            attr.Args.Iter(e => CheckTypeCharacteristics_Expr(e, true));
          }

          if (d is IteratorDecl) {
            var iter = (IteratorDecl)d;
            foreach (var p in iter.Ins) {
              CheckTypeCharacteristics_Type(p.tok, p.Type, p.IsGhost);
            }
            foreach (var p in iter.Outs) {
              CheckTypeCharacteristics_Type(p.tok, p.Type, p.IsGhost);
            }
            if (iter.Body != null) {
              CheckTypeCharacteristics_Stmt(iter.Body, false);
            }
          } else if (d is ClassDecl) {
            var cl = (ClassDecl)d;
            foreach (var parentTrait in cl.ParentTraits) {
              CheckTypeCharacteristics_Type(cl.tok, parentTrait, false);
            }
          } else if (d is DatatypeDecl) {
            var dt = (DatatypeDecl)d;
            foreach (var ctor in dt.Ctors) {
              foreach (var p in ctor.Formals) {
                CheckTypeCharacteristics_Type(p.tok, p.Type, p.IsGhost);
              }
            }
          } else if (d is TypeSynonymDecl) {
            var syn = (TypeSynonymDecl)d;
            CheckTypeCharacteristics_Type(syn.tok, syn.Rhs, false);
            if (!isAnExport) {
              if (syn.SupportsEquality && !syn.Rhs.SupportsEquality) {
                reporter.Error(MessageSource.Resolver, syn.tok, "type '{0}' declared as supporting equality, but the RHS type ({1}) might not",
                  syn.Name, syn.Rhs);
              }
              if (syn.Characteristics.IsNonempty && !syn.Rhs.IsNonempty) {
                reporter.Error(MessageSource.Resolver, syn.tok, "type '{0}' declared as being nonempty, but the RHS type ({1}) may be empty",
                  syn.Name, syn.Rhs);
              } else if (syn.Characteristics.HasCompiledValue && !syn.Rhs.HasCompilableValue) {
                reporter.Error(MessageSource.Resolver, syn.tok,
                  "type '{0}' declared as auto-initialization type, but the RHS type ({1}) does not support auto-initialization", syn.Name, syn.Rhs);
              }
              if (syn.Characteristics.ContainsNoReferenceTypes && syn.Rhs.MayInvolveReferences) {
                reporter.Error(MessageSource.Resolver, syn.tok,
                  "type '{0}' declared as containing no reference types, but the RHS type ({1}) may contain reference types", syn.Name, syn.Rhs);
              }
            }
          }

          if (d is RedirectingTypeDecl) {
            var rtd = (RedirectingTypeDecl)d;
            if (rtd.Constraint != null) {
              CheckTypeCharacteristics_Expr(rtd.Constraint, true);
            }
            if (rtd.Witness != null) {
              CheckTypeCharacteristics_Expr(rtd.Witness, rtd.WitnessKind == SubsetTypeDecl.WKind.Ghost);
            }
          }

          if (d is TopLevelDeclWithMembers) {
            var cl = (TopLevelDeclWithMembers)d;
            foreach (var member in cl.Members) {
              if (member is Field) {
                var f = (Field)member;
                CheckTypeCharacteristics_Type(f.tok, f.Type, f.IsGhost);
                if (f is ConstantField cf && cf.Rhs != null) {
                  CheckTypeCharacteristics_Expr(cf.Rhs, cf.IsGhost);
                }
              } else if (member is Function) {
                var f = (Function)member;
                foreach (var p in f.Formals) {
                  CheckTypeCharacteristics_Type(p.tok, p.Type, f.IsGhost || p.IsGhost);
                }
                if (f.Body != null) {
                  CheckTypeCharacteristics_Expr(f.Body, f.IsGhost);
                }
              } else if (member is Method) {
                var m = (Method)member;
                foreach (var p in m.Ins) {
                  CheckTypeCharacteristics_Type(p.tok, p.Type, m.IsGhost || p.IsGhost);
                }
                foreach (var p in m.Outs) {
                  CheckTypeCharacteristics_Type(p.tok, p.Type, m.IsGhost || p.IsGhost);
                }
                if (m.Body != null) {
                  CheckTypeCharacteristics_Stmt(m.Body, m.IsGhost);
                }
              }
            }
          }
        }
        // Check that extreme predicates are not recursive with non-extreme-predicate functions (and only
        // with extreme predicates of the same polarity), and
        // check that greatest lemmas are not recursive with non-greatest-lemma methods.
        // Also, check that the constraints of newtypes/subset-types do not depend on the type itself.
        // And check that const initializers are not cyclic.
        var cycleErrorHasBeenReported = new HashSet<ICallable>();
        foreach (var d in declarations) {
          if (d is TopLevelDeclWithMembers { Members: var members }) {
            foreach (var member in members) {
              if (member is ExtremePredicate) {
                var fn = (ExtremePredicate)member;
                // Check here for the presence of any 'ensures' clauses, which are not allowed (because we're not sure
                // of their soundness)
                fn.Req.ForEach(e => ExtremePredicateChecks(e.E, fn, CallingPosition.Positive));
                fn.Decreases.Expressions.ForEach(e => ExtremePredicateChecks(e, fn, CallingPosition.Positive));
                fn.Reads.ForEach(e => ExtremePredicateChecks(e.E, fn, CallingPosition.Positive));
                if (fn.Ens.Count != 0) {
                  reporter.Error(MessageSource.Resolver, fn.Ens[0].E.tok, "a {0} is not allowed to declare any ensures clause", member.WhatKind);
                }
                if (fn.Body != null) {
                  ExtremePredicateChecks(fn.Body, fn, CallingPosition.Positive);
                }
              } else if (member is ExtremeLemma) {
                var m = (ExtremeLemma)member;
                m.Req.ForEach(e => ExtremeLemmaChecks(e.E, m));
                m.Ens.ForEach(e => ExtremeLemmaChecks(e.E, m));
                m.Decreases.Expressions.ForEach(e => ExtremeLemmaChecks(e, m));

                if (m.Body != null) {
                  ExtremeLemmaChecks(m.Body, m);
                }
              } else if (member is ConstantField) {
                var cf = (ConstantField)member;
                if (cf.EnclosingModule.CallGraph.GetSCCSize(cf) != 1) {
                  var r = cf.EnclosingModule.CallGraph.GetSCCRepresentative(cf);
                  if (cycleErrorHasBeenReported.Contains(r)) {
                    // An error has already been reported for this cycle, so don't report another.
                    // Note, the representative, "r", may itself not be a const.
                  } else {
                    ReportCallGraphCycleError(cf, "const definition contains a cycle");
                    cycleErrorHasBeenReported.Add(r);
                  }
                }
              }
            }
          }

          if (d is RedirectingTypeDecl dd) {
            if (d.EnclosingModuleDefinition.CallGraph.GetSCCSize(dd) != 1) {
              var r = d.EnclosingModuleDefinition.CallGraph.GetSCCRepresentative(dd);
              if (cycleErrorHasBeenReported.Contains(r)) {
                // An error has already been reported for this cycle, so don't report another.
                // Note, the representative, "r", may itself not be a const.
              } else if (dd is NewtypeDecl || dd is SubsetTypeDecl) {
                ReportCallGraphCycleError(dd, $"recursive constraint dependency involving a {dd.WhatKind}");
                cycleErrorHasBeenReported.Add(r);
              }
            }
          }
        }
      }

      // ---------------------------------- Pass 3 ----------------------------------
      // Further checks
      // ----------------------------------------------------------------------------

      if (reporter.Count(ErrorLevel.Error) == prevErrorCount) {
        // Check that type-parameter variance is respected in type definitions
        foreach (TopLevelDecl d in declarations) {
          if (d is IteratorDecl || d is ClassDecl) {
            foreach (var tp in d.TypeArgs) {
              if (tp.Variance != TypeParameter.TPVariance.Non) {
                reporter.Error(MessageSource.Resolver, tp.tok, "{0} declarations only support non-variant type parameters", d.WhatKind);
              }
            }
          } else if (d is TypeSynonymDecl) {
            var dd = (TypeSynonymDecl)d;
            CheckVariance(dd.Rhs, dd, TypeParameter.TPVariance.Co, false);
          } else if (d is NewtypeDecl) {
            var dd = (NewtypeDecl)d;
            CheckVariance(dd.BaseType, dd, TypeParameter.TPVariance.Co, false);
          } else if (d is DatatypeDecl) {
            var dd = (DatatypeDecl)d;
            foreach (var ctor in dd.Ctors) {
              ctor.Formals.Iter(formal => CheckVariance(formal.Type, dd, TypeParameter.TPVariance.Co, false));
            }
          }
        }
      }

      if (reporter.Count(ErrorLevel.Error) == prevErrorCount) {
        // Check that usage of "this" is restricted before "new;" in constructor bodies,
        // and that a class without any constructor only has fields with known initializers.
        // Also check that static fields (which are necessarily const) have initializers.
        var cdci = new CheckDividedConstructorInit_Visitor(this);
        foreach (var cl in ModuleDefinition.AllTypesWithMembers(declarations)) {
          if (!(cl is ClassDecl)) {
            if (!isAnExport && !cl.EnclosingModuleDefinition.IsAbstract) {
              // non-reference types (datatype, newtype, opaque) don't have constructors that can initialize fields
              foreach (var member in cl.Members) {
                if (member is ConstantField f && f.Rhs == null && !f.IsExtern(out _, out _)) {
                  CheckIsOkayWithoutRHS(f);
                }
              }
            }
            continue;
          }
          if (cl is TraitDecl) {
            if (!isAnExport && !cl.EnclosingModuleDefinition.IsAbstract) {
              // traits never have constructors, but check for static consts
              foreach (var member in cl.Members) {
                if (member is ConstantField f && f.IsStatic && f.Rhs == null && !f.IsExtern(out _, out _)) {
                  CheckIsOkayWithoutRHS(f);
                }
              }
            }
            continue;
          }
          var hasConstructor = false;
          Field fieldWithoutKnownInitializer = null;
          foreach (var member in cl.Members) {
            if (member is Constructor) {
              hasConstructor = true;
              var constructor = (Constructor)member;
              if (constructor.BodyInit != null) {
                cdci.CheckInit(constructor.BodyInit);
              }
            } else if (member is ConstantField && member.IsStatic) {
              var f = (ConstantField)member;
              if (!isAnExport && !cl.EnclosingModuleDefinition.IsAbstract && f.Rhs == null && !f.IsExtern(out _, out _)) {
                CheckIsOkayWithoutRHS(f);
              }
            } else if (member is Field && fieldWithoutKnownInitializer == null) {
              var f = (Field)member;
              if (f is ConstantField && ((ConstantField)f).Rhs != null) {
                // fine
              } else if (!f.Type.KnownToHaveToAValue(f.IsGhost)) {
                fieldWithoutKnownInitializer = f;
              }
            }
          }
          if (!hasConstructor) {
            if (fieldWithoutKnownInitializer == null) {
              // time to check inherited members
              foreach (var member in cl.InheritedMembers) {
                if (member is Field) {
                  var f = (Field)member;
                  if (f is ConstantField && ((ConstantField)f).Rhs != null) {
                    // fine
                  } else if (!f.Type.Subst(cl.ParentFormalTypeParametersToActuals).KnownToHaveToAValue(f.IsGhost)) {
                    fieldWithoutKnownInitializer = f;
                    break;
                  }
                }
              }
            }
            // go through inherited members...
            if (fieldWithoutKnownInitializer != null) {
              reporter.Error(MessageSource.Resolver, cl.tok, "class '{0}' with fields without known initializers, like '{1}' of type '{2}', must declare a constructor",
                cl.Name, fieldWithoutKnownInitializer.Name, fieldWithoutKnownInitializer.Type.Subst(cl.ParentFormalTypeParametersToActuals));
            }
          }
        }
      }
      // Verifies that, in all compiled places, subset types in comprehensions have a compilable constraint
      new SubsetConstraintGhostChecker(this.Reporter).Traverse(declarations);
    }

    private void CheckIsOkayWithoutRHS(ConstantField f) {
      if (f.IsGhost && !f.Type.IsNonempty) {
        reporter.Error(MessageSource.Resolver, f.tok,
          "{0}ghost const field '{1}' of type '{2}' (which may be empty) must give a defining value",
          f.IsStatic ? "static " : "", f.Name, f.Type);
      } else if (!f.IsGhost && !f.Type.HasCompilableValue) {
        reporter.Error(MessageSource.Resolver, f.tok,
          "{0}non-ghost const field '{1}' of type '{2}' (which does not have a default compiled value) must give a defining value",
          f.IsStatic ? "static " : "", f.Name, f.Type);
      }
    }

    private void ResolveClassMembers_Pass1(TopLevelDeclWithMembers cl) {
      foreach (var member in cl.Members) {
        var prevErrCnt = reporter.Count(ErrorLevel.Error);
        if (prevErrCnt == reporter.Count(ErrorLevel.Error)) {
          if (member is Method method) {
            CheckForUnnecessaryEqualitySupportDeclarations(method, method.TypeArgs);
            CheckParameterDefaultValuesAreCompilable(method.Ins, method);
            if (method.Body != null) {
              ComputeGhostInterest(method.Body, method.IsGhost, method.IsLemmaLike ? "a " + method.WhatKind : null, method);
              CheckExpression(method.Body, this, method);
              new TailRecursion(reporter).DetermineTailRecursion(method);
            }

          } else if (member is Function function) {
            CheckForUnnecessaryEqualitySupportDeclarations(function, function.TypeArgs);
            CheckParameterDefaultValuesAreCompilable(function.Formals, function);
            if (function.ByMethodBody == null) {
              if (!function.IsGhost && function.Body != null) {
                ExpressionTester.CheckIsCompilable(this, function.Body, function);
              }
              if (function.Body != null) {
                new TailRecursion(reporter).DetermineTailRecursion(function);
              }
            } else {
              var m = function.ByMethodDecl;
              if (m != null) {
                Contract.Assert(!m.IsGhost);
                ComputeGhostInterest(m.Body, false, null, m);
                CheckExpression(m.Body, this, m);
                new TailRecursion(reporter).DetermineTailRecursion(m);
              } else {
                // m should not be null, unless an error has been reported
                // (e.g. function-by-method and method with the same name) 
                Contract.Assert(reporter.ErrorCount > 0);
              }
            }

          } else if (member is ConstantField field && field.Rhs != null && !field.IsGhost) {
            ExpressionTester.CheckIsCompilable(this, field.Rhs, field);
          }

          if (prevErrCnt == reporter.Count(ErrorLevel.Error) && member is ICodeContext) {
            member.SubExpressions.Iter(e => CheckExpression(e, this, (ICodeContext)member));
          }
        }
      }
    }

    void CheckForUnnecessaryEqualitySupportDeclarations(MemberDecl member, List<TypeParameter> typeParameters) {
      if (member.IsGhost) {
        foreach (var p in typeParameters.Where(p => p.SupportsEquality)) {
          reporter.Warning(MessageSource.Resolver, ErrorID.None, p.tok,
            $"type parameter {p.Name} of ghost {member.WhatKind} {member.Name} is declared (==), which is unnecessary because the {member.WhatKind} doesn't contain any compiled code");
        }
      }
    }

    /// <summary>
    /// Check that default-value expressions are compilable, for non-ghost formals.
    /// </summary>
    void CheckParameterDefaultValuesAreCompilable(List<Formal> formals, ICodeContext codeContext) {
      Contract.Requires(formals != null);

      foreach (var formal in formals.Where(f => f.DefaultValue != null)) {
        if ((!codeContext.IsGhost || codeContext is DatatypeDecl) && !formal.IsGhost) {
          ExpressionTester.CheckIsCompilable(this, formal.DefaultValue, codeContext);
        }
        CheckExpression(formal.DefaultValue, this, codeContext);
      }
    }

    void ReportCallGraphCycleError(ICallable start, string msg) {
      Contract.Requires(start != null);
      Contract.Requires(msg != null);
      var scc = start.EnclosingModule.CallGraph.GetSCC(start);
      scc.Reverse();
      var startIndex = scc.IndexOf(start);
      Contract.Assert(0 <= startIndex);
      scc = Util.Concat(scc.GetRange(startIndex, scc.Count - startIndex), scc.GetRange(0, startIndex));
      ReportCycleError(scc, c => c.Tok, c => c.NameRelativeToModule, msg);
    }

    void ReportCycleError<X>(List<X> cycle, Func<X, IToken> toTok, Func<X, string> toString, string msg) {
      Contract.Requires(cycle != null);
      Contract.Requires(cycle.Count != 0);
      Contract.Requires(toTok != null);
      Contract.Requires(toString != null);
      Contract.Requires(msg != null);

      var start = cycle[0];
      var cy = Util.Comma(" -> ", cycle, toString);
      reporter.Error(MessageSource.Resolver, toTok(start), $"{msg}: {cy} -> {toString(start)}");
    }

    public BigInteger MaxBV(Type t) {
      Contract.Requires(t != null);
      Contract.Requires(t.IsBitVectorType);
      return MaxBV(t.AsBitVectorType.Width);
    }

    public BigInteger MaxBV(int bits) {
      Contract.Requires(0 <= bits);
      return BigInteger.Pow(new BigInteger(2), bits) - BigInteger.One;
    }

    private void FigureOutNativeType(NewtypeDecl dd) {
      Contract.Requires(dd != null);

      // Look at the :nativeType attribute, if any
      bool mustUseNativeType;
      List<NativeType> nativeTypeChoices = null;  // null means "no preference"
      var args = Attributes.FindExpressions(dd.Attributes, "nativeType");
      if (args != null && !dd.BaseType.IsNumericBased(Type.NumericPersuasion.Int)) {
        reporter.Error(MessageSource.Resolver, dd, ":nativeType can only be used on integral types");
        return;
      } else if (args == null) {
        // There was no :nativeType attribute
        mustUseNativeType = false;
      } else if (args.Count == 0) {
        mustUseNativeType = true;
      } else {
        var arg0Lit = args[0] as LiteralExpr;
        if (arg0Lit != null && arg0Lit.Value is bool) {
          if (!(bool)arg0Lit.Value) {
            // {:nativeType false} says "don't use native type", so our work here is done
            return;
          }
          mustUseNativeType = true;
        } else {
          mustUseNativeType = true;
          nativeTypeChoices = new List<NativeType>();
          foreach (var arg in args) {
            if (arg is LiteralExpr lit && lit.Value is string s) {
              // Get the NativeType for "s"
              foreach (var nativeT in NativeTypes) {
                if (nativeT.Name == s) {
                  nativeTypeChoices.Add(nativeT);
                  goto FoundNativeType;
                }
              }
              reporter.Error(MessageSource.Resolver, dd, ":nativeType '{0}' not known", s);
              return;
            FoundNativeType:;
            } else {
              reporter.Error(MessageSource.Resolver, arg, "unexpected :nativeType argument");
              return;
            }
          }
        }
      }

      // Figure out the variable and constraint.  Usually, these would be just .Var and .Constraint, but
      // in the case .Var is null, these can be computed from the .BaseType recursively.
      var ddVar = dd.Var;
      var ddConstraint = dd.Constraint;
      for (var ddWhereConstraintsAre = dd; ddVar == null;) {
        ddWhereConstraintsAre = ddWhereConstraintsAre.BaseType.AsNewtype;
        if (ddWhereConstraintsAre == null) {
          break;
        }
        ddVar = ddWhereConstraintsAre.Var;
        ddConstraint = ddWhereConstraintsAre.Constraint;
      }
      List<ComprehensionExpr.BoundedPool> bounds;
      if (ddVar == null) {
        // There are no bounds at all
        bounds = new List<ComprehensionExpr.BoundedPool>();
      } else {
        bounds = DiscoverAllBounds_SingleVar(ddVar, ddConstraint);
      }

      // Returns null if the argument is a constrained newtype (recursively)
      // Returns the transitive base type if the argument is recusively unconstrained
      Type AsUnconstrainedType(Type t) {
        while (true) {
          if (t.AsNewtype == null) {
            return t;
          }

          if (t.AsNewtype.Constraint != null) {
            return null;
          }

          t = t.AsNewtype.BaseType;
        }
      }

      // Find which among the allowable native types can hold "dd". Give an
      // error for any user-specified native type that's not big enough.
      var bigEnoughNativeTypes = new List<NativeType>();
      // But first, define a local, recursive function GetConst/GetAnyConst:
      // These fold any constant computations, including symbolic constants,
      // returning null if folding is not possible. If an operation is undefined
      // (divide by zero, conversion out of range, etc.), then null is returned.
      Func<Expression, BigInteger?> GetConst = null;
      Func<Expression, Stack<ConstantField>, Object> GetAnyConst = null;
      GetAnyConst = (Expression e, Stack<ConstantField> consts) => {
        if (e is LiteralExpr l) {
          return l.Value;
        } else if (e is UnaryOpExpr un) {
          if (un.ResolvedOp == UnaryOpExpr.ResolvedOpcode.BoolNot && GetAnyConst(un.E, consts) is bool b) {
            return !b;
          }
          if (un.ResolvedOp == UnaryOpExpr.ResolvedOpcode.BVNot && GetAnyConst(un.E, consts) is BigInteger i) {
            return ((BigInteger.One << un.Type.AsBitVectorType.Width) - 1) ^ i;
          }
          // TODO: This only handles strings; generalize to other collections?
          if (un.ResolvedOp == UnaryOpExpr.ResolvedOpcode.SeqLength && GetAnyConst(un.E, consts) is string ss) {
            return (BigInteger)(ss.Length);
          }
        } else if (e is MemberSelectExpr m) {
          if (m.Member is ConstantField c && c.IsStatic && c.Rhs != null) {
            // This aspect of type resolution happens before the check for cyclic references
            // so we have to do a check here as well. If cyclic, null is silently returned,
            // counting on the later error message to alert the user.
            if (consts.Contains(c)) { return null; }
            consts.Push(c);
            Object o = GetAnyConst(c.Rhs, consts);
            consts.Pop();
            return o;
          } else if (m.Member is SpecialField sf) {
            string nm = sf.Name;
            if (nm == "Floor") {
              Object ee = GetAnyConst(m.Obj, consts);
              if (ee != null && m.Obj.Type.IsNumericBased(Type.NumericPersuasion.Real)) {
                ((BaseTypes.BigDec)ee).FloorCeiling(out var f, out _);
                return f;
              }
            }
          }
        } else if (e is BinaryExpr bin) {
          Object e0 = GetAnyConst(bin.E0, consts);
          Object e1 = GetAnyConst(bin.E1, consts);
          bool isBool = bin.E0.Type == Type.Bool && bin.E1.Type == Type.Bool;
          bool shortCircuit = isBool && (bin.ResolvedOp == BinaryExpr.ResolvedOpcode.And
                                         || bin.ResolvedOp == BinaryExpr.ResolvedOpcode.Or
                                         || bin.ResolvedOp == BinaryExpr.ResolvedOpcode.Imp);

          if (e0 == null || (!shortCircuit && e1 == null)) { return null; }
          bool isAnyReal = bin.E0.Type.IsNumericBased(Type.NumericPersuasion.Real)
                        && bin.E1.Type.IsNumericBased(Type.NumericPersuasion.Real);
          bool isAnyInt = bin.E0.Type.IsNumericBased(Type.NumericPersuasion.Int)
                       && bin.E1.Type.IsNumericBased(Type.NumericPersuasion.Int);
          bool isReal = bin.Type.IsRealType;
          bool isInt = bin.Type.IsIntegerType;
          bool isBV = bin.E0.Type.IsBitVectorType;
          int width = isBV ? bin.E0.Type.AsBitVectorType.Width : 0;
          bool isString = e0 is string && e1 is string;
          switch (bin.ResolvedOp) {
            case BinaryExpr.ResolvedOpcode.Add:
              if (isInt) {
                return (BigInteger)e0 + (BigInteger)e1;
              }

              if (isBV) {
                return ((BigInteger)e0 + (BigInteger)e1) & MaxBV(bin.Type);
              }

              if (isReal) {
                return (BaseTypes.BigDec)e0 + (BaseTypes.BigDec)e1;
              }

              break;
            case BinaryExpr.ResolvedOpcode.Concat:
              if (isString) {
                return (string)e0 + (string)e1;
              }

              break;
            case BinaryExpr.ResolvedOpcode.Sub:
              if (isInt) {
                return (BigInteger)e0 - (BigInteger)e1;
              }

              if (isBV) {
                return ((BigInteger)e0 - (BigInteger)e1) & MaxBV(bin.Type);
              }

              if (isReal) {
                return (BaseTypes.BigDec)e0 - (BaseTypes.BigDec)e1;
              }
              // Allow a special case: If the result type is a newtype that is integer-based (i.e., isInt && !isInteger)
              // then we generally do not fold the operations, because we do not determine whether the
              // result of the operation satisfies the new type constraint. However, on the occasion that
              // a newtype aliases int without a constraint, it occurs that a value of the newtype is initialized
              // with a negative value, which is represented as "0 - N", that is, it comes to this case. It
              // is a nuisance not to constant-fold the result, as not doing so can alter the determination
              // of the representation type.
              if (isAnyInt && AsUnconstrainedType(bin.Type) != null) {
                return ((BigInteger)e0) - ((BigInteger)e1);
              }
              break;
            case BinaryExpr.ResolvedOpcode.Mul:
              if (isInt) {
                return (BigInteger)e0 * (BigInteger)e1;
              }

              if (isBV) {
                return ((BigInteger)e0 * (BigInteger)e1) & MaxBV(bin.Type);
              }

              if (isReal) {
                return (BaseTypes.BigDec)e0 * (BaseTypes.BigDec)e1;
              }

              break;
            case BinaryExpr.ResolvedOpcode.BitwiseAnd:
              Contract.Assert(isBV);
              return (BigInteger)e0 & (BigInteger)e1;
            case BinaryExpr.ResolvedOpcode.BitwiseOr:
              Contract.Assert(isBV);
              return (BigInteger)e0 | (BigInteger)e1;
            case BinaryExpr.ResolvedOpcode.BitwiseXor:
              Contract.Assert(isBV);
              return (BigInteger)e0 ^ (BigInteger)e1;
            case BinaryExpr.ResolvedOpcode.Div:
              if (isInt) {
                if ((BigInteger)e1 == 0) {
                  return null; // Divide by zero
                } else {
                  BigInteger a0 = (BigInteger)e0;
                  BigInteger a1 = (BigInteger)e1;
                  BigInteger d = a0 / a1;
                  return a0 >= 0 || a0 == d * a1 ? d : a1 > 0 ? d - 1 : d + 1;
                }
              }
              if (isBV) {
                if ((BigInteger)e1 == 0) {
                  return null; // Divide by zero
                } else {
                  return ((BigInteger)e0) / ((BigInteger)e1);
                }
              }
              if (isReal) {
                if ((BaseTypes.BigDec)e1 == BaseTypes.BigDec.ZERO) {
                  return null; // Divide by zero
                } else {
                  // BigDec does not have divide and is not a representation of rationals, so we don't do constant folding
                  return null;
                }
              }

              break;
            case BinaryExpr.ResolvedOpcode.Mod:
              if (isInt) {
                if ((BigInteger)e1 == 0) {
                  return null; // Mod by zero
                } else {
                  BigInteger a = BigInteger.Abs((BigInteger)e1);
                  BigInteger d = (BigInteger)e0 % a;
                  return (BigInteger)e0 >= 0 ? d : d + a;
                }
              }
              if (isBV) {
                if ((BigInteger)e1 == 0) {
                  return null; // Mod by zero
                } else {
                  return (BigInteger)e0 % (BigInteger)e1;
                }
              }
              break;
            case BinaryExpr.ResolvedOpcode.LeftShift: {
                if ((BigInteger)e1 < 0) {
                  return null; // Negative shift
                }
                if ((BigInteger)e1 > bin.Type.AsBitVectorType.Width) {
                  return null; // Shift is too large
                }
                return ((BigInteger)e0 << (int)(BigInteger)e1) & MaxBV(bin.E0.Type);
              }
            case BinaryExpr.ResolvedOpcode.RightShift: {
                if ((BigInteger)e1 < 0) {
                  return null; // Negative shift
                }
                if ((BigInteger)e1 > bin.Type.AsBitVectorType.Width) {
                  return null; // Shift too large
                }
                return (BigInteger)e0 >> (int)(BigInteger)e1;
              }
            case BinaryExpr.ResolvedOpcode.And: {
                if ((bool)e0 && e1 == null) {
                  return null;
                }

                return (bool)e0 && (bool)e1;
              }
            case BinaryExpr.ResolvedOpcode.Or: {
                if (!(bool)e0 && e1 == null) {
                  return null;
                }

                return (bool)e0 || (bool)e1;
              }
            case BinaryExpr.ResolvedOpcode.Imp: { // ==> and <==
                if ((bool)e0 && e1 == null) {
                  return null;
                }

                return !(bool)e0 || (bool)e1;
              }
            case BinaryExpr.ResolvedOpcode.Iff: return (bool)e0 == (bool)e1; // <==>
            case BinaryExpr.ResolvedOpcode.Gt:
              if (isAnyInt) {
                return (BigInteger)e0 > (BigInteger)e1;
              }

              if (isBV) {
                return (BigInteger)e0 > (BigInteger)e1;
              }

              if (isAnyReal) {
                return (BaseTypes.BigDec)e0 > (BaseTypes.BigDec)e1;
              }

              break;
            case BinaryExpr.ResolvedOpcode.GtChar:
              if (bin.E0.Type.IsCharType) {
                return ((string)e0)[0] > ((string)e1)[0];
              }

              break;
            case BinaryExpr.ResolvedOpcode.Ge:
              if (isAnyInt) {
                return (BigInteger)e0 >= (BigInteger)e1;
              }

              if (isBV) {
                return (BigInteger)e0 >= (BigInteger)e1;
              }

              if (isAnyReal) {
                return (BaseTypes.BigDec)e0 >= (BaseTypes.BigDec)e1;
              }

              break;
            case BinaryExpr.ResolvedOpcode.GeChar:
              if (bin.E0.Type.IsCharType) {
                return ((string)e0)[0] >= ((string)e1)[0];
              }

              break;
            case BinaryExpr.ResolvedOpcode.Lt:
              if (isAnyInt) {
                return (BigInteger)e0 < (BigInteger)e1;
              }

              if (isBV) {
                return (BigInteger)e0 < (BigInteger)e1;
              }

              if (isAnyReal) {
                return (BaseTypes.BigDec)e0 < (BaseTypes.BigDec)e1;
              }

              break;
            case BinaryExpr.ResolvedOpcode.LtChar:
              if (bin.E0.Type.IsCharType) {
                return ((string)e0)[0] < ((string)e1)[0];
              }

              break;
            case BinaryExpr.ResolvedOpcode.ProperPrefix:
              if (isString) {
                return ((string)e1).StartsWith((string)e0) && !((string)e1).Equals((string)e0);
              }

              break;
            case BinaryExpr.ResolvedOpcode.Le:
              if (isAnyInt) {
                return (BigInteger)e0 <= (BigInteger)e1;
              }

              if (isBV) {
                return (BigInteger)e0 <= (BigInteger)e1;
              }

              if (isAnyReal) {
                return (BaseTypes.BigDec)e0 <= (BaseTypes.BigDec)e1;
              }

              break;
            case BinaryExpr.ResolvedOpcode.LeChar:
              if (bin.E0.Type.IsCharType) {
                return ((string)e0)[0] <= ((string)e1)[0];
              }

              break;
            case BinaryExpr.ResolvedOpcode.Prefix:
              if (isString) {
                return ((string)e1).StartsWith((string)e0);
              }

              break;
            case BinaryExpr.ResolvedOpcode.EqCommon: {
                if (isBool) {
                  return (bool)e0 == (bool)e1;
                } else if (isAnyInt || isBV) {
                  return (BigInteger)e0 == (BigInteger)e1;
                } else if (isAnyReal) {
                  return (BaseTypes.BigDec)e0 == (BaseTypes.BigDec)e1;
                } else if (bin.E0.Type.IsCharType) {
                  return ((string)e0)[0] == ((string)e1)[0];
                }
                break;
              }
            case BinaryExpr.ResolvedOpcode.SeqEq:
              if (isString) {
                return (string)e0 == (string)e1;
              }
              break;
            case BinaryExpr.ResolvedOpcode.SeqNeq:
              if (isString) {
                return (string)e0 != (string)e1;
              }
              break;
            case BinaryExpr.ResolvedOpcode.NeqCommon: {
                if (isBool) {
                  return (bool)e0 != (bool)e1;
                } else if (isAnyInt || isBV) {
                  return (BigInteger)e0 != (BigInteger)e1;
                } else if (isAnyReal) {
                  return (BaseTypes.BigDec)e0 != (BaseTypes.BigDec)e1;
                } else if (bin.E0.Type.IsCharType) {
                  return ((string)e0)[0] != ((string)e1)[0];
                } else if (isString) {
                  return (string)e0 != (string)e1;
                }
                break;
              }
          }
        } else if (e is ConversionExpr ce) {
          object o = GetAnyConst(ce.E, consts);
          if (o == null || ce.E.Type == ce.Type) {
            return o;
          }

          if (ce.E.Type.IsNumericBased(Type.NumericPersuasion.Real) &&
                ce.Type.IsBitVectorType) {
            ((BaseTypes.BigDec)o).FloorCeiling(out var ff, out _);
            if (ff < 0 || ff > MaxBV(ce.Type)) {
              return null; // Out of range
            }
            if (((BaseTypes.BigDec)o) != BaseTypes.BigDec.FromBigInt(ff)) {
              return null; // Out of range
            }
            return ff;
          }

          if (ce.E.Type.IsNumericBased(Type.NumericPersuasion.Real) &&
                ce.Type.IsNumericBased(Type.NumericPersuasion.Int)) {
            ((BaseTypes.BigDec)o).FloorCeiling(out var ff, out _);
            if (AsUnconstrainedType(ce.Type) == null) {
              return null;
            }

            if (((BaseTypes.BigDec)o) != BaseTypes.BigDec.FromBigInt(ff)) {
              return null; // Argument not an integer
            }
            return ff;
          }

          if (ce.E.Type.IsBitVectorType &&
                ce.Type.IsNumericBased(Type.NumericPersuasion.Int)) {
            if (AsUnconstrainedType(ce.Type) == null) {
              return null;
            }

            return o;
          }

          if (ce.E.Type.IsBitVectorType &&
                ce.Type.IsNumericBased(Type.NumericPersuasion.Real)) {
            if (AsUnconstrainedType(ce.Type) == null) {
              return null;
            }

            return BaseTypes.BigDec.FromBigInt((BigInteger)o);
          }

          if (ce.E.Type.IsNumericBased(Type.NumericPersuasion.Int) &&
                ce.Type.IsBitVectorType) {
            BigInteger b = (BigInteger)o;
            if (b < 0 || b > MaxBV(ce.Type)) {
              return null; // Argument out of range
            }
            return o;
          }

          if (ce.E.Type.IsNumericBased(Type.NumericPersuasion.Int) &&
                ce.Type.IsNumericBased(Type.NumericPersuasion.Int)) {
            // This case includes int-based newtypes to int-based new types
            if (AsUnconstrainedType(ce.Type) == null) {
              return null;
            }

            return o;
          }

          if (ce.E.Type.IsNumericBased(Type.NumericPersuasion.Real) &&
                ce.Type.IsNumericBased(Type.NumericPersuasion.Real)) {
            // This case includes real-based newtypes to real-based new types
            if (AsUnconstrainedType(ce.Type) == null) {
              return null;
            }

            return o;
          }

          if (ce.E.Type.IsBitVectorType && ce.Type.IsBitVectorType) {
            BigInteger b = (BigInteger)o;
            if (b < 0 || b > MaxBV(ce.Type)) {
              return null; // Argument out of range
            }
            return o;
          }

          if (ce.E.Type.IsNumericBased(Type.NumericPersuasion.Int) &&
                ce.Type.IsNumericBased(Type.NumericPersuasion.Real)) {
            if (AsUnconstrainedType(ce.Type) == null) {
              return null;
            }

            return BaseTypes.BigDec.FromBigInt((BigInteger)o);
          }

          if (ce.E.Type.IsCharType && ce.Type.IsNumericBased(Type.NumericPersuasion.Int)) {
            char c = ((String)o)[0];
            if (AsUnconstrainedType(ce.Type) == null) {
              return null;
            }

            return new BigInteger(((string)o)[0]);
          }

          if (ce.E.Type.IsCharType && ce.Type.IsBitVectorType) {
            char c = ((String)o)[0];
            if ((int)c > MaxBV(ce.Type)) {
              return null; // Argument out of range
            }
            return new BigInteger(((string)o)[0]);
          }

          if ((ce.E.Type.IsNumericBased(Type.NumericPersuasion.Int) || ce.E.Type.IsBitVectorType) &&
                ce.Type.IsCharType) {
            BigInteger b = (BigInteger)o;
            if (b < BigInteger.Zero || b > new BigInteger(65535)) {
              return null; // Argument out of range
            }
            return ((char)(int)b).ToString();
          }

          if (ce.E.Type.IsCharType &&
              ce.Type.IsNumericBased(Type.NumericPersuasion.Real)) {
            if (AsUnconstrainedType(ce.Type) == null) {
              return null;
            }

            return BaseTypes.BigDec.FromInt(((string)o)[0]);
          }

          if (ce.E.Type.IsNumericBased(Type.NumericPersuasion.Real) &&
                ce.Type.IsCharType) {
            ((BaseTypes.BigDec)o).FloorCeiling(out var ff, out _);
            if (((BaseTypes.BigDec)o) != BaseTypes.BigDec.FromBigInt(ff)) {
              return null; // Argument not an integer
            }
            if (ff < BigInteger.Zero || ff > new BigInteger(65535)) {
              return null; // Argument out of range
            }
            return ((char)(int)ff).ToString();
          }

        } else if (e is SeqSelectExpr sse) {
          var b = GetAnyConst(sse.Seq, consts) as string;
          BigInteger index = (BigInteger)GetAnyConst(sse.E0, consts);
          if (b == null) {
            return null;
          }

          if (index < 0 || index >= b.Length || index > Int32.MaxValue) {
            return null; // Index out of range
          }
          return b[(int)index].ToString();
        } else if (e is ITEExpr ite) {
          Object b = GetAnyConst(ite.Test, consts);
          if (b == null) {
            return null;
          }

          return ((bool)b) ? GetAnyConst(ite.Thn, consts) : GetAnyConst(ite.Els, consts);
        } else if (e is ConcreteSyntaxExpression n) {
          return GetAnyConst(n.ResolvedExpression, consts);
        } else {
          return null;
        }
        return null;
      };
      GetConst = (Expression e) => {
        Object ee = GetAnyConst(e.Resolved ?? e, new Stack<ConstantField>());
        return ee as BigInteger?;
      };
      // Now, then, let's go through them types.
      // FIXME - should first go through the bounds to find the most constraining values
      // then check those values against the possible types. Note that also presumes the types are in order.
      BigInteger? lowest = null;
      BigInteger? highest = null;
      foreach (var bound in bounds) {
        if (bound is ComprehensionExpr.IntBoundedPool) {
          var bnd = (ComprehensionExpr.IntBoundedPool)bound;
          if (bnd.LowerBound != null) {
            BigInteger? lower = GetConst(bnd.LowerBound);
            if (lower != null && (lowest == null || lower < lowest)) {
              lowest = lower;
            }
          }
          if (bnd.UpperBound != null) {
            BigInteger? upper = GetConst(bnd.UpperBound);
            if (upper != null && (highest == null || upper > highest)) {
              highest = upper;
            }
          }
        }
      }
      foreach (var nativeT in nativeTypeChoices ?? NativeTypes) {
        bool lowerOk = (lowest != null && nativeT.LowerBound <= lowest);
        bool upperOk = (highest != null && nativeT.UpperBound >= highest);
        if (lowerOk && upperOk) {
          bigEnoughNativeTypes.Add(nativeT);
        } else if (nativeTypeChoices != null) {
          reporter.Error(MessageSource.Resolver, dd,
            "Dafny's heuristics failed to confirm '{0}' to be a compatible native type.  " +
            "Hint: try writing a newtype constraint of the form 'i:int | lowerBound <= i < upperBound && (...any additional constraints...)'",
            nativeT.Name);
          return;
        }
      }

      // Finally, of the big-enough native types, pick the first one that is
      // supported by the selected target compiler.
      foreach (var nativeT in bigEnoughNativeTypes) {
        if (DafnyOptions.O.Backend.SupportedNativeTypes.Contains(nativeT.Name)) {
          dd.NativeType = nativeT;
          break;
        }
      }
      if (dd.NativeType != null) {
        // Give an info message saying which type was selected--unless the user requested
        // one particular native type, in which case that must have been the one picked.
        if (nativeTypeChoices != null && nativeTypeChoices.Count == 1) {
          Contract.Assert(dd.NativeType == nativeTypeChoices[0]);
        } else {
          reporter.Info(MessageSource.Resolver, dd.tok, "newtype " + dd.Name + " resolves as {:nativeType \"" + dd.NativeType.Name + "\"} (Detected Range: " + lowest + " .. " + highest + ")");
        }
      } else if (nativeTypeChoices != null) {
        reporter.Error(MessageSource.Resolver, dd,
          "None of the types given in :nativeType arguments is supported by the current compilation target. Try supplying others.");
      } else if (mustUseNativeType) {
        reporter.Error(MessageSource.Resolver, dd,
          "Dafny's heuristics cannot find a compatible native type.  " +
          "Hint: try writing a newtype constraint of the form 'i:int | lowerBound <= i < upperBound && (...any additional constraints...)'");
      }
    }

    /// <summary>
    /// Check that the 'older' modifier on parameters is used correctly and report any errors of the contrary.
    /// </summary>
    void CheckOlderParameters(Function f) {
      Contract.Requires(f != null);

      if (!f.ResultType.IsBoolType || f is PrefixPredicate || f is ExtremePredicate) {
        // parameters are not allowed to be marked 'older'
        foreach (var formal in f.Formals) {
          if (formal.IsOlder) {
            reporter.Error(MessageSource.Resolver, formal.tok, "only predicates and two-state predicates are allowed 'older' parameters");
          }
        }
      }
    }

    // ------------------------------------------------------------------------------------------------------
    // ----- CheckExpression --------------------------------------------------------------------------------
    // ------------------------------------------------------------------------------------------------------
    #region CheckExpression
    /// <summary>
    /// This method computes ghost interests in the statement portion of StmtExpr's and
    /// checks for hint restrictions in any CalcStmt.
    /// </summary>
    void CheckExpression(Expression expr, Resolver resolver, ICodeContext codeContext) {
      Contract.Requires(expr != null);
      Contract.Requires(resolver != null);
      Contract.Requires(codeContext != null);
      var v = new CheckExpression_Visitor(resolver, codeContext);
      v.Visit(expr);
    }
    /// <summary>
    /// This method computes ghost interests in the statement portion of StmtExpr's and
    /// checks for hint restrictions in any CalcStmt. In any ghost context, it also
    /// changes the bound variables of all let- and let-such-that expressions to ghost.
    /// It also performs substitutions in DefaultValueExpression's.
    /// </summary>
    void CheckExpression(Statement stmt, Resolver resolver, ICodeContext codeContext) {
      Contract.Requires(stmt != null);
      Contract.Requires(resolver != null);
      Contract.Requires(codeContext != null);
      var v = new CheckExpression_Visitor(resolver, codeContext);
      v.Visit(stmt);
    }
    class CheckExpression_Visitor : ResolverBottomUpVisitor {
      readonly ICodeContext CodeContext;
      public CheckExpression_Visitor(Resolver resolver, ICodeContext codeContext)
        : base(resolver) {
        Contract.Requires(resolver != null);
        Contract.Requires(codeContext != null);
        CodeContext = codeContext;
      }
      protected override void VisitOneExpr(Expression expr) {
        if (expr is StmtExpr) {
          var e = (StmtExpr)expr;
          resolver.ComputeGhostInterest(e.S, true, "a statement expression", CodeContext);
        } else if (expr is LetExpr) {
          var e = (LetExpr)expr;
          if (CodeContext.IsGhost) {
            foreach (var bv in e.BoundVars) {
              bv.MakeGhost();
            }
          }
        }
      }

      protected override void VisitOneStmt(Statement stmt) {
        if (stmt is CalcStmt calc) {
          foreach (var h in calc.Hints) {
            resolver.CheckLocalityUpdates(h, new HashSet<LocalVariable>(), "a hint");
          }
        } else if (stmt is AssertStmt astmt && astmt.Proof != null) {
          resolver.CheckLocalityUpdates(astmt.Proof, new HashSet<LocalVariable>(), "an assert-by body");
        } else if (stmt is ForallStmt forall && forall.Body != null) {
          resolver.CheckLocalityUpdates(forall.Body, new HashSet<LocalVariable>(), "a forall statement");
        }
      }
    }
    #endregion

    // ------------------------------------------------------------------------------------------------------
    // ----- FuelAdjustmentChecks ---------------------------------------------------------------------------
    // ------------------------------------------------------------------------------------------------------
    #region FuelAdjustmentChecks

    protected void CheckForFuelAdjustments(IToken tok, Attributes attrs, ModuleDefinition currentModule) {
      List<List<Expression>> results = Attributes.FindAllExpressions(attrs, "fuel");

      if (results != null) {
        foreach (List<Expression> args in results) {
          if (args != null && args.Count >= 2) {
            // Try to extract the function from the first argument
            MemberSelectExpr selectExpr = args[0].Resolved as MemberSelectExpr;
            if (selectExpr != null) {
              Function f = selectExpr.Member as Function;
              if (f != null) {
                f.IsFueled = true;
                if (args.Count >= 3) {
                  LiteralExpr literalLow = args[1] as LiteralExpr;
                  LiteralExpr literalHigh = args[2] as LiteralExpr;
                  if (literalLow != null && literalLow.Value is BigInteger && literalHigh != null && literalHigh.Value is BigInteger) {
                    BigInteger low = (BigInteger)literalLow.Value;
                    BigInteger high = (BigInteger)literalHigh.Value;
                    if (!(high == low + 1 || (low == 0 && high == 0))) {
                      reporter.Error(MessageSource.Resolver, tok, "fuel setting for function {0} must have high value == 1 + low value", f.Name);
                    }
                  }
                }
              }
            }
          }
        }
      }
    }

    public class FuelAdjustment_Context {
      public ModuleDefinition currentModule;
      public FuelAdjustment_Context(ModuleDefinition currentModule) {
        this.currentModule = currentModule;
      }
    }

    class FuelAdjustment_Visitor : ResolverTopDownVisitor<FuelAdjustment_Context> {
      public FuelAdjustment_Visitor(Resolver resolver)
        : base(resolver) {
        Contract.Requires(resolver != null);
      }

      protected override bool VisitOneStmt(Statement stmt, ref FuelAdjustment_Context st) {
        resolver.CheckForFuelAdjustments(stmt.Tok, stmt.Attributes, st.currentModule);
        return true;
      }
    }

    #endregion FuelAdjustmentChecks

    // ------------------------------------------------------------------------------------------------------
    // ----- ExtremePredicateChecks -------------------------------------------------------------------------
    // ------------------------------------------------------------------------------------------------------
    #region ExtremePredicateChecks
    enum CallingPosition { Positive, Negative, Neither }
    static CallingPosition Invert(CallingPosition cp) {
      switch (cp) {
        case CallingPosition.Positive: return CallingPosition.Negative;
        case CallingPosition.Negative: return CallingPosition.Positive;
        default: return CallingPosition.Neither;
      }
    }

    class FindFriendlyCalls_Visitor : ResolverTopDownVisitor<CallingPosition> {
      public readonly bool IsCoContext;
      public readonly bool ContinuityIsImportant;
      public FindFriendlyCalls_Visitor(Resolver resolver, bool co, bool continuityIsImportant)
        : base(resolver) {
        Contract.Requires(resolver != null);
        this.IsCoContext = co;
        this.ContinuityIsImportant = continuityIsImportant;
      }

      protected override bool VisitOneExpr(Expression expr, ref CallingPosition cp) {
        if (expr is UnaryOpExpr) {
          var e = (UnaryOpExpr)expr;
          if (e.Op == UnaryOpExpr.Opcode.Not) {
            // for the sub-parts, use Invert(cp)
            cp = Invert(cp);
            return true;
          }
        } else if (expr is BinaryExpr) {
          var e = (BinaryExpr)expr;
          switch (e.ResolvedOp) {
            case BinaryExpr.ResolvedOpcode.And:
            case BinaryExpr.ResolvedOpcode.Or:
              return true;  // do the sub-parts with the same "cp"
            case BinaryExpr.ResolvedOpcode.Imp:
              Visit(e.E0, Invert(cp));
              Visit(e.E1, cp);
              return false;  // don't recurse (again) on the sub-parts
            default:
              break;
          }
        } else if (expr is NestedMatchExpr) {
          var e = (NestedMatchExpr)expr;
          Visit(e.Source, CallingPosition.Neither);
          var theCp = cp;
          e.Cases.Iter(kase => Visit(kase.Body, theCp));
          return false;
        } else if (expr is MatchExpr) {
          var e = (MatchExpr)expr;
          Visit(e.Source, CallingPosition.Neither);
          var theCp = cp;
          e.Cases.Iter(kase => Visit(kase.Body, theCp));
          return false;
        } else if (expr is ITEExpr) {
          var e = (ITEExpr)expr;
          Visit(e.Test, CallingPosition.Neither);
          Visit(e.Thn, cp);
          Visit(e.Els, cp);
          return false;
        } else if (expr is LetExpr) {
          var e = (LetExpr)expr;
          foreach (var rhs in e.RHSs) {
            Visit(rhs, CallingPosition.Neither);
          }
          var cpBody = cp;
          if (!e.Exact) {
            // a let-such-that expression introduces an existential that may depend on the _k in a least/greatest predicate, so we disallow recursive calls in the body of the let-such-that
            if (IsCoContext && cp == CallingPosition.Positive) {
              cpBody = CallingPosition.Neither;
            } else if (!IsCoContext && cp == CallingPosition.Negative) {
              cpBody = CallingPosition.Neither;
            }
          }
          Visit(e.Body, cpBody);
          return false;
        } else if (expr is QuantifierExpr) {
          var e = (QuantifierExpr)expr;
          Contract.Assert(e.SplitQuantifier == null); // No split quantifiers during resolution
          var cpos = IsCoContext ? cp : Invert(cp);
          if (ContinuityIsImportant) {
            if ((cpos == CallingPosition.Positive && e is ExistsExpr) || (cpos == CallingPosition.Negative && e is ForallExpr)) {
              if (e.Bounds.Exists(bnd => bnd == null || (bnd.Virtues & ComprehensionExpr.BoundedPool.PoolVirtues.Finite) == 0)) {
                // To ensure continuity of extreme predicates, don't allow calls under an existential (resp. universal) quantifier
                // for greatest (resp. least) predicates).
                cp = CallingPosition.Neither;
              }
            }
          }
          Visit(e.LogicalBody(), cp);
          return false;
        } else if (expr is StmtExpr) {
          var e = (StmtExpr)expr;
          Visit(e.E, cp);
          Visit(e.S, CallingPosition.Neither);
          return false;
        } else if (expr is ConcreteSyntaxExpression) {
          // do the sub-parts with the same "cp"
          return true;
        }
        // do the sub-parts with cp := Neither
        cp = CallingPosition.Neither;
        return true;
      }
    }

    void KNatMismatchError(IToken tok, string contextName, ExtremePredicate.KType contextK, ExtremePredicate.KType calleeK) {
      var hint = contextK == ExtremePredicate.KType.Unspecified ? string.Format(" (perhaps try declaring '{0}' as '{0}[nat]')", contextName) : "";
      reporter.Error(MessageSource.Resolver, tok,
        "this call does not type check, because the context uses a _k parameter of type {0} whereas the callee uses a _k parameter of type {1}{2}",
        contextK == ExtremePredicate.KType.Nat ? "nat" : "ORDINAL",
        calleeK == ExtremePredicate.KType.Nat ? "nat" : "ORDINAL",
        hint);
    }

    class ExtremePredicateChecks_Visitor : FindFriendlyCalls_Visitor {
      readonly ExtremePredicate context;
      public ExtremePredicateChecks_Visitor(Resolver resolver, ExtremePredicate context)
        : base(resolver, context is GreatestPredicate, context.KNat) {
        Contract.Requires(resolver != null);
        Contract.Requires(context != null);
        this.context = context;
      }
      protected override bool VisitOneExpr(Expression expr, ref CallingPosition cp) {
        if (expr is FunctionCallExpr) {
          var e = (FunctionCallExpr)expr;
          if (ModuleDefinition.InSameSCC(context, e.Function)) {
            // we're looking at a recursive call
            if (!(context is LeastPredicate ? e.Function is LeastPredicate : e.Function is GreatestPredicate)) {
              resolver.reporter.Error(MessageSource.Resolver, e, "a recursive call from a {0} can go only to other {0}s", context.WhatKind);
            } else if (context.KNat != ((ExtremePredicate)e.Function).KNat) {
              resolver.KNatMismatchError(e.tok, context.Name, context.TypeOfK, ((ExtremePredicate)e.Function).TypeOfK);
            } else if (cp != CallingPosition.Positive) {
              var msg = string.Format("a {0} can be called recursively only in positive positions", context.WhatKind);
              if (ContinuityIsImportant && cp == CallingPosition.Neither) {
                // this may be inside an non-friendly quantifier
                msg += string.Format(" and cannot sit inside an unbounded {0} quantifier", context is LeastPredicate ? "universal" : "existential");
              } else {
                // we don't care about the continuity restriction or
                // the extreme-call is not inside an quantifier, so don't bother mentioning the part of existentials/universals in the error message
              }
              resolver.reporter.Error(MessageSource.Resolver, e, msg);
            } else {
              e.CoCall = FunctionCallExpr.CoCallResolution.Yes;
              resolver.reporter.Info(MessageSource.Resolver, e.tok, e.Function.Name + "#[_k - 1]");
            }
          }
          // do the sub-parts with cp := Neither
          cp = CallingPosition.Neither;
          return true;
        }
        return base.VisitOneExpr(expr, ref cp);
      }
      protected override bool VisitOneStmt(Statement stmt, ref CallingPosition st) {
        if (stmt is CallStmt) {
          var s = (CallStmt)stmt;
          if (ModuleDefinition.InSameSCC(context, s.Method)) {
            // we're looking at a recursive call
            resolver.reporter.Error(MessageSource.Resolver, stmt.Tok, "a recursive call from a {0} can go only to other {0}s", context.WhatKind);
          }
          // do the sub-parts with the same "cp"
          return true;
        } else {
          return base.VisitOneStmt(stmt, ref st);
        }
      }
    }

    void ExtremePredicateChecks(Expression expr, ExtremePredicate context, CallingPosition cp) {
      Contract.Requires(expr != null);
      Contract.Requires(context != null);
      var v = new ExtremePredicateChecks_Visitor(this, context);
      v.Visit(expr, cp);
    }
    #endregion ExtremePredicateChecks

    // ------------------------------------------------------------------------------------------------------
    // ----- ExtremeLemmaChecks -----------------------------------------------------------------------------
    // ------------------------------------------------------------------------------------------------------
    #region ExtremeLemmaChecks
    class ExtremeLemmaChecks_Visitor : ResolverBottomUpVisitor {
      ExtremeLemma context;
      public ExtremeLemmaChecks_Visitor(Resolver resolver, ExtremeLemma context)
        : base(resolver) {
        Contract.Requires(resolver != null);
        Contract.Requires(context != null);
        this.context = context;
      }
      protected override void VisitOneStmt(Statement stmt) {
        if (stmt is CallStmt) {
          var s = (CallStmt)stmt;
          if (s.Method is ExtremeLemma || s.Method is PrefixLemma) {
            // all is cool
          } else {
            // the call goes from an extreme lemma context to a non-extreme-lemma callee
            if (ModuleDefinition.InSameSCC(context, s.Method)) {
              // we're looking at a recursive call (to a non-extreme-lemma)
              resolver.reporter.Error(MessageSource.Resolver, s.Tok, "a recursive call from a {0} can go only to other {0}s and prefix lemmas", context.WhatKind);
            }
          }
        }
      }
      protected override void VisitOneExpr(Expression expr) {
        if (expr is FunctionCallExpr) {
          var e = (FunctionCallExpr)expr;
          // the call goes from a greatest lemma context to a non-greatest-lemma callee
          if (ModuleDefinition.InSameSCC(context, e.Function)) {
            // we're looking at a recursive call (to a non-greatest-lemma)
            resolver.reporter.Error(MessageSource.Resolver, e.tok, "a recursive call from a greatest lemma can go only to other greatest lemmas and prefix lemmas");
          }
        }
      }
    }
    void ExtremeLemmaChecks(Statement stmt, ExtremeLemma context) {
      Contract.Requires(stmt != null);
      Contract.Requires(context != null);
      var v = new ExtremeLemmaChecks_Visitor(this, context);
      v.Visit(stmt);
    }
    void ExtremeLemmaChecks(Expression expr, ExtremeLemma context) {
      Contract.Requires(context != null);
      if (expr == null) {
        return;
      }

      var v = new ExtremeLemmaChecks_Visitor(this, context);
      v.Visit(expr);
    }
    #endregion ExtremeLemmaChecks

    // ------------------------------------------------------------------------------------------------------
    // ----- CheckTypeCharacteristics -----------------------------------------------------------------------
    // ------------------------------------------------------------------------------------------------------
    #region CheckTypeCharacteristics
    void CheckTypeCharacteristics_Stmt(Statement stmt, bool isGhost) {
      Contract.Requires(stmt != null);
      var v = new CheckTypeCharacteristics_Visitor(this);
      v.Visit(stmt, isGhost);
    }
    void CheckTypeCharacteristics_Expr(Expression expr, bool isGhost) {
      Contract.Requires(expr != null);
      var v = new CheckTypeCharacteristics_Visitor(this);
      v.Visit(expr, isGhost);
    }
    public void CheckTypeCharacteristics_Type(IToken tok, Type type, bool isGhost) {
      Contract.Requires(tok != null);
      Contract.Requires(type != null);
      var v = new CheckTypeCharacteristics_Visitor(this);
      v.VisitType(tok, type, isGhost);
    }

    /// <summary>
    /// This visitor checks that type characteristics are respected in all (implicitly or explicitly)
    /// declared types. Note that equality-support is checked only in compiled contexts.
    /// In addition, this visitor checks that operations that require equality are applied to
    /// types that really do support equality; this, too, is checked only in compiled contexts.
    /// </summary>
    class CheckTypeCharacteristics_Visitor : ResolverTopDownVisitor<bool> {
      public CheckTypeCharacteristics_Visitor(Resolver resolver)
        : base(resolver) {
        Contract.Requires(resolver != null);
      }
      protected override bool VisitOneStmt(Statement stmt, ref bool inGhostContext) {
        if (stmt.IsGhost) {
          inGhostContext = true;
        }
        // In the sequel, do two things:
        //  * Call VisitType on any type that occurs in the statement
        //  * If the statement introduces ghost components, handle those components here
        //    rather than letting the default visitor handle them
        if (stmt is VarDeclStmt) {
          var s = (VarDeclStmt)stmt;
          foreach (var v in s.Locals) {
            VisitType(v.Tok, v.Type, inGhostContext || v.IsGhost);
          }
        } else if (stmt is VarDeclPattern) {
          var s = (VarDeclPattern)stmt;
          foreach (var v in s.LocalVars) {
            VisitType(v.Tok, v.Type, inGhostContext || v.IsGhost);
          }
        } else if (stmt is AssignStmt) {
          var s = (AssignStmt)stmt;
          if (s.Rhs is TypeRhs tRhs) {
            VisitType(tRhs.Tok, tRhs.Type, inGhostContext);
          }
        } else if (stmt is AssignSuchThatStmt) {
          var s = (AssignSuchThatStmt)stmt;
          Visit(Attributes.SubExpressions(s.Attributes), true);
          Visit(s.Expr, inGhostContext);
          foreach (var lhs in s.Lhss) {
            Visit(lhs, inGhostContext);
          }
          return false;
        } else if (stmt is WhileStmt) {
          var s = (WhileStmt)stmt;
          // all subexpressions are ghost, except the guard
          Visit(s.LoopSpecificationExpressions, true);
          if (s.Guard != null) {
            Visit(s.Guard, inGhostContext);
          }
          Visit(s.SubStatements, inGhostContext);
          return false;
        } else if (stmt is AlternativeLoopStmt) {
          var s = (AlternativeLoopStmt)stmt;
          // all subexpressions are ghost, except the guards
          Visit(s.LoopSpecificationExpressions, true);
          foreach (var alt in s.Alternatives) {
            Visit(alt.Guard, inGhostContext);
          }
          Visit(s.SubStatements, inGhostContext);
          return false;
        } else if (stmt is ForLoopStmt) {
          var s = (ForLoopStmt)stmt;
          // all subexpressions are ghost, except the bounds
          Visit(s.LoopSpecificationExpressions, true);
          Visit(s.Start, inGhostContext);
          if (s.End != null) {
            Visit(s.End, inGhostContext);
          }
          Visit(s.SubStatements, inGhostContext);
          return false;
        } else if (stmt is CallStmt) {
          var s = (CallStmt)stmt;
          CheckTypeInstantiation(s.Tok, s.Method.WhatKind, s.Method.Name, s.Method.TypeArgs, s.MethodSelect.TypeApplication_JustMember, inGhostContext);
          // recursively visit all subexpressions, noting that some of them may correspond to ghost formal parameters
          Contract.Assert(s.Lhs.Count == s.Method.Outs.Count);
          for (var i = 0; i < s.Method.Outs.Count; i++) {
            Visit(s.Lhs[i], inGhostContext || s.Method.Outs[i].IsGhost);
          }
          Visit(s.Receiver, inGhostContext);
          Contract.Assert(s.Args.Count == s.Method.Ins.Count);
          for (var i = 0; i < s.Method.Ins.Count; i++) {
            Visit(s.Args[i], inGhostContext || s.Method.Ins[i].IsGhost);
          }
          return false;
        } else if (stmt is ForallStmt) {
          var s = (ForallStmt)stmt;
          foreach (var v in s.BoundVars) {
            VisitType(v.Tok, v.Type, inGhostContext);
          }
          // do substatements and subexpressions, noting that ensures clauses are ghost
          Visit(Attributes.SubExpressions(s.Attributes), true);
          if (s.Range != null) {
            Visit(s.Range, inGhostContext);
          }
          foreach (var ee in s.Ens) {
            Visit(Attributes.SubExpressions(ee.Attributes), true);
            Visit(ee.E, true);
          }
          Visit(s.SubStatements, inGhostContext);
          return false;
        } else if (stmt is ExpectStmt) {
          var s = (ExpectStmt)stmt;
          Visit(Attributes.SubExpressions(s.Attributes), true);
          Visit(s.Expr, inGhostContext);
          if (s.Message != null) {
            Visit(s.Message, inGhostContext);
          }
          return false;
        }
        return true;
      }

      protected override bool VisitOneExpr(Expression expr, ref bool inGhostContext) {
        // Do two things:
        //  * Call VisitType on any type that occurs in the statement
        //  * If the expression introduces ghost components, handle those components here
        //    rather than letting the default visitor handle them
        if (expr is BinaryExpr && !inGhostContext) {
          var e = (BinaryExpr)expr;
          var t0 = e.E0.Type.NormalizeExpand();
          var t1 = e.E1.Type.NormalizeExpand();
          switch (e.Op) {
            case BinaryExpr.Opcode.Eq:
            case BinaryExpr.Opcode.Neq:
              // First, check some special cases that can always be compared against--for example, a datatype value (like Nil) that takes no parameters
              if (CanCompareWith(e.E0)) {
                // that's cool
              } else if (CanCompareWith(e.E1)) {
                // oh yeah!
              } else if (!t0.PartiallySupportsEquality) {
                resolver.reporter.Error(MessageSource.Resolver, e.E0, "{0} can only be applied to expressions of types that support equality (got {1}){2}", BinaryExpr.OpcodeString(e.Op), t0, TypeEqualityErrorMessageHint(t0));
              } else if (!t1.PartiallySupportsEquality) {
                resolver.reporter.Error(MessageSource.Resolver, e.E1, "{0} can only be applied to expressions of types that support equality (got {1}){2}", BinaryExpr.OpcodeString(e.Op), t1, TypeEqualityErrorMessageHint(t1));
              }
              break;
            default:
              switch (e.ResolvedOp) {
                // Note, all operations on sets, multisets, and maps are guaranteed to work because of restrictions placed on how
                // these types are instantiated.  (Except: This guarantee does not apply to equality on maps, because the Range type
                // of maps is not restricted, only the Domain type.  However, the equality operator is checked above.)
                case BinaryExpr.ResolvedOpcode.InSeq:
                case BinaryExpr.ResolvedOpcode.NotInSeq:
                case BinaryExpr.ResolvedOpcode.Prefix:
                case BinaryExpr.ResolvedOpcode.ProperPrefix:
                  if (!t1.SupportsEquality) {
                    resolver.reporter.Error(MessageSource.Resolver, e.E1, "{0} can only be applied to expressions of sequence types that support equality (got {1}){2}", BinaryExpr.OpcodeString(e.Op), t1, TypeEqualityErrorMessageHint(t1));
                  } else if (!t0.SupportsEquality) {
                    if (e.ResolvedOp == BinaryExpr.ResolvedOpcode.InSet || e.ResolvedOp == BinaryExpr.ResolvedOpcode.NotInSeq) {
                      resolver.reporter.Error(MessageSource.Resolver, e.E0, "{0} can only be applied to expressions of types that support equality (got {1}){2}", BinaryExpr.OpcodeString(e.Op), t0, TypeEqualityErrorMessageHint(t0));
                    } else {
                      resolver.reporter.Error(MessageSource.Resolver, e.E0, "{0} can only be applied to expressions of sequence types that support equality (got {1}){2}", BinaryExpr.OpcodeString(e.Op), t0, TypeEqualityErrorMessageHint(t0));
                    }
                  }
                  break;
                default:
                  break;
              }
              break;
          }
        } else if (expr is ComprehensionExpr) {
          var e = (ComprehensionExpr)expr;
          foreach (var bv in e.BoundVars) {
            VisitType(bv.tok, bv.Type, inGhostContext);
          }
        } else if (expr is LetExpr) {
          var e = (LetExpr)expr;
          Visit(Attributes.SubExpressions(e.Attributes), true);
          if (e.Exact) {
            Contract.Assert(e.LHSs.Count == e.RHSs.Count);
            for (var i = 0; i < e.LHSs.Count; i++) {
              // The VisitPattern function visits all BoundVar's in a pattern and returns
              // "true" if all variables are ghost.
              bool VisitPattern(CasePattern<BoundVar> pat, bool patternGhostContext) {
                if (pat.Var != null) {
                  VisitType(pat.tok, pat.Var.Type, patternGhostContext || pat.Var.IsGhost);
                  return pat.Var.IsGhost;
                } else {
                  var allGhost = true;
                  Contract.Assert(pat.Ctor != null);
                  Contract.Assert(pat.Ctor.Formals.Count == pat.Arguments.Count);
                  for (var i = 0; i < pat.Ctor.Formals.Count; i++) {
                    var formal = pat.Ctor.Formals[i];
                    var arg = pat.Arguments[i];
                    // don't use short-circuit booleans in the following line, because we want to visit all nested patterns
                    allGhost &= VisitPattern(arg, patternGhostContext || formal.IsGhost);
                  }
                  return allGhost;
                }
              }

              var allGhosts = VisitPattern(e.LHSs[i], inGhostContext);
              Visit(e.RHSs[i], inGhostContext || allGhosts);
            }
          } else {
            Contract.Assert(e.RHSs.Count == 1);
            var allGhost = true;
            foreach (var bv in e.BoundVars) {
              if (!bv.IsGhost) {
                allGhost = false;
              }
              VisitType(bv.tok, bv.Type, inGhostContext || bv.IsGhost);
            }
            Visit(e.RHSs[0], inGhostContext || allGhost);
          }
          Visit(e.Body, inGhostContext);
          return false;
        } else if (expr is MemberSelectExpr) {
          var e = (MemberSelectExpr)expr;
          if (e.Member is Function || e.Member is Method) {
            CheckTypeInstantiation(e.tok, e.Member.WhatKind, e.Member.Name, ((ICallable)e.Member).TypeArgs, e.TypeApplication_JustMember, inGhostContext);
          }
        } else if (expr is FunctionCallExpr) {
          var e = (FunctionCallExpr)expr;
          CheckTypeInstantiation(e.tok, e.Function.WhatKind, e.Function.Name, e.Function.TypeArgs, e.TypeApplication_JustFunction, inGhostContext);
          // recursively visit all subexpressions (all actual parameters), noting which ones correspond to ghost formal parameters
          Visit(e.Receiver, inGhostContext);
          Contract.Assert(e.Args.Count == e.Function.Formals.Count);
          for (var i = 0; i < e.Args.Count; i++) {
            Visit(e.Args[i], inGhostContext || e.Function.Formals[i].IsGhost);
          }
          return false;  // we've done what there is to be done
        } else if (expr is DatatypeValue) {
          var e = (DatatypeValue)expr;
          // recursively visit all subexpressions (all actual parameters), noting which ones correspond to ghost formal parameters
          Contract.Assert(e.Arguments.Count == e.Ctor.Formals.Count);
          for (var i = 0; i < e.Arguments.Count; i++) {
            Visit(e.Arguments[i], inGhostContext || e.Ctor.Formals[i].IsGhost);
          }
          return false;  // we've done what there is to be done
        } else if (expr is SetDisplayExpr || expr is MultiSetDisplayExpr || expr is MapDisplayExpr || expr is SeqConstructionExpr ||
                   expr is MultiSetFormingExpr || expr is StaticReceiverExpr) {
          // This catches other expressions whose type may potentially be illegal
          VisitType(expr.tok, expr.Type, inGhostContext);
        } else if (expr is StmtExpr) {
          var e = (StmtExpr)expr;
          Visit(e.S, true);
          Visit(e.E, inGhostContext);
          return false;
        }
        return true;
      }

      public void VisitType(IToken tok, Type type, bool inGhostContext) {
        Contract.Requires(tok != null);
        Contract.Requires(type != null);
        type = type.Normalize();  // we only do a .Normalize() here, because we want to keep stop at any type synonym or subset type
        if (type is BasicType) {
          // fine
        } else if (type is SetType) {
          var st = (SetType)type;
          var argType = st.Arg;
          if (!inGhostContext && !argType.SupportsEquality) {
            resolver.reporter.Error(MessageSource.Resolver, tok, "{2}set argument type must support equality (got {0}){1}", argType, TypeEqualityErrorMessageHint(argType), st.Finite ? "" : "i");
          }
          VisitType(tok, argType, inGhostContext);

        } else if (type is MultiSetType) {
          var argType = ((MultiSetType)type).Arg;
          if (!inGhostContext && !argType.SupportsEquality) {
            resolver.reporter.Error(MessageSource.Resolver, tok, "multiset argument type must support equality (got {0}){1}", argType, TypeEqualityErrorMessageHint(argType));

          }
          VisitType(tok, argType, inGhostContext);
        } else if (type is MapType) {
          var mt = (MapType)type;
          if (!inGhostContext && !mt.Domain.SupportsEquality) {
            resolver.reporter.Error(MessageSource.Resolver, tok, "{2}map domain type must support equality (got {0}){1}", mt.Domain, TypeEqualityErrorMessageHint(mt.Domain), mt.Finite ? "" : "i");
          }
          VisitType(tok, mt.Domain, inGhostContext);
          VisitType(tok, mt.Range, inGhostContext);

        } else if (type is SeqType) {
          Type argType = ((SeqType)type).Arg;
          VisitType(tok, argType, inGhostContext);

        } else if (type is UserDefinedType) {
          var udt = (UserDefinedType)type;
          Contract.Assert(udt.ResolvedClass != null);
          var formalTypeArgs = udt.ResolvedClass.TypeArgs;
          Contract.Assert(formalTypeArgs != null);
          CheckTypeInstantiation(udt.tok, "type", udt.ResolvedClass.Name, formalTypeArgs, udt.TypeArgs, inGhostContext);

        } else if (type is TypeProxy) {
          // the type was underconstrained; this is checked elsewhere, but it is not in violation of the equality-type test
        } else {
          Contract.Assert(false); throw new cce.UnreachableException();  // unexpected type
        }
      }

      void CheckTypeInstantiation(IToken tok, string what, string className, List<TypeParameter> formalTypeArgs, List<Type> actualTypeArgs, bool inGhostContext) {
        Contract.Requires(tok != null);
        Contract.Requires(what != null);
        Contract.Requires(className != null);
        Contract.Requires(formalTypeArgs != null);
        Contract.Requires(actualTypeArgs != null);
        Contract.Requires(formalTypeArgs.Count == actualTypeArgs.Count);

        for (var i = 0; i < formalTypeArgs.Count; i++) {
          var formal = formalTypeArgs[i];
          var actual = actualTypeArgs[i];
          if (!CheckCharacteristics(formal.Characteristics, actual, inGhostContext, out var whatIsWrong, out var hint)) {
            resolver.reporter.Error(MessageSource.Resolver, tok, "type parameter{0} ({1}) passed to {2} {3} must support {4} (got {5}){6}",
              actualTypeArgs.Count == 1 ? "" : " " + i, formal.Name, what, className, whatIsWrong, actual, hint);
          }
          VisitType(tok, actual, inGhostContext);
        }
      }

      bool CheckCharacteristics(TypeParameter.TypeParameterCharacteristics formal, Type actual, bool inGhostContext, out string whatIsWrong, out string hint) {
        Contract.Ensures(Contract.Result<bool>() || (Contract.ValueAtReturn(out whatIsWrong) != null && Contract.ValueAtReturn(out hint) != null));
        if (!inGhostContext && formal.EqualitySupport != TypeParameter.EqualitySupportValue.Unspecified && !actual.SupportsEquality) {
          whatIsWrong = "equality";
          hint = TypeEqualityErrorMessageHint(actual);
          return false;
        }
        var cl = (actual.Normalize() as UserDefinedType)?.ResolvedClass;
        var tp = (TopLevelDecl)(cl as TypeParameter) ?? cl as OpaqueTypeDecl;
        if (formal.HasCompiledValue && (inGhostContext ? !actual.IsNonempty : !actual.HasCompilableValue)) {
          whatIsWrong = "auto-initialization";
          hint = tp == null ? "" :
            string.Format(" (perhaps try declaring {2} '{0}' on line {1} as '{0}(0)', which says it can only be instantiated with a type that supports auto-initialization)", tp.Name, tp.tok.line, tp.WhatKind);
          return false;
        }
        if (formal.IsNonempty && !actual.IsNonempty) {
          whatIsWrong = "nonempty";
          hint = tp == null ? "" :
            string.Format(" (perhaps try declaring {2} '{0}' on line {1} as '{0}(00)', which says it can only be instantiated with a nonempty type)", tp.Name, tp.tok.line, tp.WhatKind);
          return false;
        }
        if (formal.ContainsNoReferenceTypes && actual.MayInvolveReferences) {
          whatIsWrong = "no references";
          hint = tp == null ? "" :
            string.Format(" (perhaps try declaring {2} '{0}' on line {1} as '{0}(!new)', which says it can only be instantiated with a type that contains no references)", tp.Name, tp.tok.line, tp.WhatKind);
          return false;
        }
        whatIsWrong = null;
        hint = null;
        return true;
      }

      string TypeEqualityErrorMessageHint(Type argType) {
        Contract.Requires(argType != null);
        var cl = (argType.Normalize() as UserDefinedType)?.ResolvedClass;
        var tp = (TopLevelDecl)(cl as TypeParameter) ?? cl as OpaqueTypeDecl;
        if (tp != null) {
          return string.Format(" (perhaps try declaring {2} '{0}' on line {1} as '{0}(==)', which says it can only be instantiated with a type that supports equality)", tp.Name, tp.tok.line, tp.WhatKind);
        }
        return "";
      }
    }

    public static bool CanCompareWith(Expression expr) {
      Contract.Requires(expr != null);
      if (expr.Type.SupportsEquality) {
        return true;
      }
      expr = expr.Resolved;
      if (expr is DatatypeValue datatypeValue && !datatypeValue.Ctor.EnclosingDatatype.HasGhostVariant) {
        for (var i = 0; i < datatypeValue.Ctor.Formals.Count; i++) {
          if (datatypeValue.Ctor.Formals[i].IsGhost) {
            return false;
          } else if (!CanCompareWith(datatypeValue.Arguments[i])) {
            return false;
          }
        }
        return true;
      } else if (expr is DisplayExpression) {
        var e = (DisplayExpression)expr;
        return e.Elements.Count == 0;
      } else if (expr is MapDisplayExpr) {
        var e = (MapDisplayExpr)expr;
        return e.Elements.Count == 0;
      }
      return false;
    }

    #endregion CheckTypeCharacteristics

    // ------------------------------------------------------------------------------------------------------
    // ----- ComputeGhostInterest ---------------------------------------------------------------------------
    // ------------------------------------------------------------------------------------------------------
    #region ComputeGhostInterest
    public void ComputeGhostInterest(Statement stmt, bool mustBeErasable, [CanBeNull] string proofContext, ICodeContext codeContext) {
      Contract.Requires(stmt != null);
      Contract.Requires(codeContext != null);
      var visitor = new GhostInterestVisitor(codeContext, this, reporter, false);
      visitor.Visit(stmt, mustBeErasable, proofContext);
    }

    #endregion

    // ------------------------------------------------------------------------------------------------------
    // ----- FillInDefaultLoopDecreases ---------------------------------------------------------------------
    // ------------------------------------------------------------------------------------------------------
    #region FillInDefaultLoopDecreases
    class FillInDefaultLoopDecreases_Visitor : ResolverBottomUpVisitor {
      readonly ICallable EnclosingMethod;
      public FillInDefaultLoopDecreases_Visitor(Resolver resolver, ICallable enclosingMethod)
        : base(resolver) {
        Contract.Requires(resolver != null);
        Contract.Requires(enclosingMethod != null);
        EnclosingMethod = enclosingMethod;
      }
      protected override void VisitOneStmt(Statement stmt) {
        if (stmt is WhileStmt) {
          var s = (WhileStmt)stmt;
          resolver.FillInDefaultLoopDecreases(s, s.Guard, s.Decreases.Expressions, EnclosingMethod);
        } else if (stmt is AlternativeLoopStmt) {
          var s = (AlternativeLoopStmt)stmt;
          resolver.FillInDefaultLoopDecreases(s, null, s.Decreases.Expressions, EnclosingMethod);
        }
      }
    }
    #endregion FillInDefaultLoopDecreases

    // ------------------------------------------------------------------------------------------------------
    // ----- ReportMoreAdditionalInformation ----------------------------------------------------------------
    // ------------------------------------------------------------------------------------------------------
    #region ReportOtherAdditionalInformation_Visitor
    class ReportOtherAdditionalInformation_Visitor : ResolverBottomUpVisitor {
      public ReportOtherAdditionalInformation_Visitor(Resolver resolver)
        : base(resolver) {
        Contract.Requires(resolver != null);
      }
      protected override void VisitOneStmt(Statement stmt) {
        if (stmt is ForallStmt) {
          var s = (ForallStmt)stmt;
          if (s.Kind == ForallStmt.BodyKind.Call) {
            var cs = (CallStmt)s.S0;
            // show the callee's postcondition as the postcondition of the 'forall' statement
            // TODO:  The following substitutions do not correctly take into consideration variable capture; hence, what the hover text displays may be misleading
            var argsSubstMap = new Dictionary<IVariable, Expression>();  // maps formal arguments to actuals
            Contract.Assert(cs.Method.Ins.Count == cs.Args.Count);
            for (int i = 0; i < cs.Method.Ins.Count; i++) {
              argsSubstMap.Add(cs.Method.Ins[i], cs.Args[i]);
            }
            var substituter = new AlphaConvertingSubstituter(cs.Receiver, argsSubstMap, new Dictionary<TypeParameter, Type>());
            if (!Attributes.Contains(s.Attributes, "auto_generated")) {
              foreach (var ens in cs.Method.Ens) {
                var p = substituter.Substitute(ens.E);  // substitute the call's actuals for the method's formals
                resolver.reporter.Info(MessageSource.Resolver, s.Tok, "ensures " + Printer.ExprToString(p));
              }
            }
          }
        }
      }
    }
    #endregion ReportOtherAdditionalInformation_Visitor

    // ------------------------------------------------------------------------------------------------------
    // ----- ReportMoreAdditionalInformation ----------------------------------------------------------------
    // ------------------------------------------------------------------------------------------------------
    #region CheckDividedConstructorInit
    class CheckDividedConstructorInit_Visitor : ResolverTopDownVisitor<int> {
      public CheckDividedConstructorInit_Visitor(Resolver resolver)
        : base(resolver) {
        Contract.Requires(resolver != null);
      }
      public void CheckInit(List<Statement> initStmts) {
        Contract.Requires(initStmts != null);
        initStmts.Iter(CheckInit);
      }
      /// <summary>
      /// This method almost does what Visit(Statement) does, except that it handles assignments to
      /// fields differently.
      /// </summary>
      void CheckInit(Statement stmt) {
        Contract.Requires(stmt != null);
        // Visit(stmt) would do:
        //     stmt.SubExpressions.Iter(Visit);    (*)
        //     stmt.SubStatements.Iter(Visit);     (**)
        //     VisitOneStmt(stmt);                 (***)
        // We may do less for (*), we always use CheckInit instead of Visit in (**), and we do (***) the same.
        if (stmt is AssignStmt) {
          var s = stmt as AssignStmt;
          // The usual visitation of s.SubExpressions.Iter(Visit) would do the following:
          //   Attributes.SubExpressions(s.Attributes).Iter(Visit);  (+)
          //   Visit(s.Lhs);                                         (++)
          //   s.Rhs.SubExpressions.Iter(Visit);                     (+++)
          // Here, we may do less; in particular, we may omit (++).
          Attributes.SubExpressions(s.Attributes).Iter(VisitExpr);  // (+)
          var mse = s.Lhs as MemberSelectExpr;
          if (mse != null && Expression.AsThis(mse.Obj) != null) {
            if (s.Rhs is ExprRhs) {
              // This is a special case we allow.  Omit s.Lhs in the recursive visits.  That is, we omit (++).
              // Furthermore, because the assignment goes to a field of "this" and won't be available until after
              // the "new;", we can allow certain specific (and useful) uses of "this" in the RHS.
              s.Rhs.SubExpressions.Iter(LiberalRHSVisit);  // (+++)
            } else {
              s.Rhs.SubExpressions.Iter(VisitExpr);  // (+++)
            }
          } else {
            VisitExpr(s.Lhs);  // (++)
            s.Rhs.SubExpressions.Iter(VisitExpr);  // (+++)
          }
        } else {
          stmt.SubExpressions.Iter(VisitExpr);  // (*)
        }
        stmt.SubStatements.Iter(CheckInit);  // (**)
        int dummy = 0;
        VisitOneStmt(stmt, ref dummy);  // (***)
      }
      void VisitExpr(Expression expr) {
        Contract.Requires(expr != null);
        Visit(expr, 0);
      }
      protected override bool VisitOneExpr(Expression expr, ref int unused) {
        if (expr is MemberSelectExpr) {
          var e = (MemberSelectExpr)expr;
          if (e.Member.IsInstanceIndependentConstant && Expression.AsThis(e.Obj) != null) {
            return false;  // don't continue the recursion
          }
        } else if (expr is ThisExpr && !(expr is ImplicitThisExpr_ConstructorCall)) {
          resolver.reporter.Error(MessageSource.Resolver, expr.tok, "in the first division of the constructor body (before 'new;'), 'this' can only be used to assign to its fields");
        }
        return base.VisitOneExpr(expr, ref unused);
      }
      void LiberalRHSVisit(Expression expr) {
        Contract.Requires(expr != null);
        // It is important not to allow "this" to flow into something that can be used (for compilation or
        // verification purposes) before the "new;", because, to the verifier, "this" has not yet been allocated.
        // The verifier is told that everything reachable from the heap is expected to be allocated and satisfy all
        // the usual properties, so "this" had better not become reachable from the heap until after the "new;"
        // that does the actual allocation of "this".
        // Within these restrictions, we can allow the (not yet fully available) value "this" to flow into values
        // stored in fields of "this".  Such values are naked occurrences of "this" and "this" occurring
        // as part of constructing a value type.  Since by this rule, "this" may be part of the value stored in
        // a field of "this", we must apply the same rules to uses of the values of fields of "this".
        if (expr is ConcreteSyntaxExpression) {
        } else if (expr is ThisExpr) {
        } else if (expr is MemberSelectExpr && IsThisDotField((MemberSelectExpr)expr)) {
        } else if (expr is SetDisplayExpr) {
        } else if (expr is MultiSetDisplayExpr) {
        } else if (expr is SeqDisplayExpr) {
        } else if (expr is MapDisplayExpr) {
        } else if (expr is BinaryExpr && IsCollectionOperator(((BinaryExpr)expr).ResolvedOp)) {
        } else if (expr is DatatypeValue) {
        } else if (expr is ITEExpr) {
          var e = (ITEExpr)expr;
          VisitExpr(e.Test);
          LiberalRHSVisit(e.Thn);
          LiberalRHSVisit(e.Els);
          return;
        } else {
          // defer to the usual Visit
          VisitExpr(expr);
          return;
        }
        expr.SubExpressions.Iter(LiberalRHSVisit);
      }
      static bool IsThisDotField(MemberSelectExpr expr) {
        Contract.Requires(expr != null);
        return Expression.AsThis(expr.Obj) != null && expr.Member is Field;
      }
      static bool IsCollectionOperator(BinaryExpr.ResolvedOpcode op) {
        switch (op) {
          // sets:  +, *, -
          case BinaryExpr.ResolvedOpcode.Union:
          case BinaryExpr.ResolvedOpcode.Intersection:
          case BinaryExpr.ResolvedOpcode.SetDifference:
          // multisets: +, *, -
          case BinaryExpr.ResolvedOpcode.MultiSetUnion:
          case BinaryExpr.ResolvedOpcode.MultiSetIntersection:
          case BinaryExpr.ResolvedOpcode.MultiSetDifference:
          // sequences: +
          case BinaryExpr.ResolvedOpcode.Concat:
          // maps: +, -
          case BinaryExpr.ResolvedOpcode.MapMerge:
          case BinaryExpr.ResolvedOpcode.MapSubtraction:
            return true;
          default:
            return false;
        }
      }
    }
    #endregion

    // ------------------------------------------------------------------------------------------------------
    // ------------------------------------------------------------------------------------------------------
    // ------------------------------------------------------------------------------------------------------

    bool InferRequiredEqualitySupport(TypeParameter tp, Type type) {
      Contract.Requires(tp != null);
      Contract.Requires(type != null);

      type = type.Normalize();  // we only do a .Normalize() here, because we want to keep stop at any type synonym or subset type
      if (type is BasicType) {
      } else if (type is SetType) {
        var st = (SetType)type;
        return st.Arg.AsTypeParameter == tp || InferRequiredEqualitySupport(tp, st.Arg);
      } else if (type is MultiSetType) {
        var ms = (MultiSetType)type;
        return ms.Arg.AsTypeParameter == tp || InferRequiredEqualitySupport(tp, ms.Arg);
      } else if (type is MapType) {
        var mt = (MapType)type;
        return mt.Domain.AsTypeParameter == tp || InferRequiredEqualitySupport(tp, mt.Domain) || InferRequiredEqualitySupport(tp, mt.Range);
      } else if (type is SeqType) {
        var sq = (SeqType)type;
        return InferRequiredEqualitySupport(tp, sq.Arg);
      } else if (type is UserDefinedType) {
        var udt = (UserDefinedType)type;
        List<TypeParameter> formalTypeArgs = udt.ResolvedClass.TypeArgs;
        Contract.Assert(formalTypeArgs != null);
        Contract.Assert(formalTypeArgs.Count == udt.TypeArgs.Count);
        var i = 0;
        foreach (var argType in udt.TypeArgs) {
          var formalTypeArg = formalTypeArgs[i];
          if ((formalTypeArg.SupportsEquality && argType.AsTypeParameter == tp) || InferRequiredEqualitySupport(tp, argType)) {
            return true;
          }
          i++;
        }
        if (udt.ResolvedClass is TypeSynonymDecl) {
          var syn = (TypeSynonymDecl)udt.ResolvedClass;
          if (syn.IsRevealedInScope(Type.GetScope())) {
            return InferRequiredEqualitySupport(tp, syn.RhsWithArgument(udt.TypeArgs));
          }
        }
      } else {
        Contract.Assert(false); throw new cce.UnreachableException();  // unexpected type
      }
      return false;
    }

    TopLevelDeclWithMembers currentClass;
    Method currentMethod;
    readonly Scope<TypeParameter>/*!*/ allTypeParameters = new Scope<TypeParameter>();
    public readonly Scope<IVariable>/*!*/ scope = new Scope<IVariable>();
    Scope<Statement>/*!*/ enclosingStatementLabels = new Scope<Statement>();
    public readonly Scope<Label>/*!*/ DominatingStatementLabels = new Scope<Label>();
    List<Statement> loopStack = new List<Statement>();  // the enclosing loops (from which it is possible to break out)

    /// <summary>
    /// Resolves the types along .ParentTraits and fills in .ParentTraitHeads
    /// </summary>
    void ResolveParentTraitTypes(TopLevelDeclWithMembers cl, Graph<TopLevelDeclWithMembers> parentRelation) {
      Contract.Requires(cl != null);
      Contract.Requires(currentClass == null);
      Contract.Ensures(currentClass == null);

      currentClass = cl;
      allTypeParameters.PushMarker();
      ResolveTypeParameters(cl.TypeArgs, false, cl);
      foreach (var tt in cl.ParentTraits) {
        var prevErrorCount = reporter.Count(ErrorLevel.Error);
        ResolveType(cl.tok, tt, new NoContext(cl.EnclosingModuleDefinition), ResolveTypeOptionEnum.DontInfer, null);
        if (prevErrorCount == reporter.Count(ErrorLevel.Error)) {
          var udt = tt as UserDefinedType;
          if (udt != null && udt.ResolvedClass is NonNullTypeDecl nntd && nntd.ViewAsClass is TraitDecl trait) {
            // disallowing inheritance in multi module case
            bool termination = true;
            if (cl.EnclosingModuleDefinition == trait.EnclosingModuleDefinition || trait.IsObjectTrait || (Attributes.ContainsBool(trait.Attributes, "termination", ref termination) && !termination)) {
              // all is good (or the user takes responsibility for the lack of termination checking)
              if (!cl.ParentTraitHeads.Contains(trait)) {
                cl.ParentTraitHeads.Add(trait);
                parentRelation.AddEdge(cl, trait);
              }
            } else {
              reporter.Error(MessageSource.Resolver, udt.tok, "{0} '{1}' is in a different module than trait '{2}'. A {0} may only extend a trait in the same module, unless the parent trait is annotated with {{:termination false}}.", cl.WhatKind, cl.Name, trait.FullName);
            }
          } else {
            reporter.Error(MessageSource.Resolver, udt != null ? udt.tok : cl.tok, "a {0} can only extend traits (found '{1}')", cl.WhatKind, tt);
          }
        }
      }
      allTypeParameters.PopMarker();
      currentClass = null;
    }

    /// <summary>
    /// This method idempotently fills in .InheritanceInformation, .ParentFormalTypeParametersToActuals, and the
    /// name->MemberDecl table for "cl" and the transitive parent traits of "cl". It also checks that every (transitive)
    /// parent trait is instantiated with the same type parameters
    /// The method assumes that all types along .ParentTraits have been successfully resolved and .ParentTraitHeads been filled in.
    /// </summary>
    void RegisterInheritedMembers(TopLevelDeclWithMembers cl) {
      Contract.Requires(cl != null);

      if (cl.ParentTypeInformation != null) {
        return;
      }
      cl.ParentTypeInformation = new TopLevelDeclWithMembers.InheritanceInformationClass();

      // populate .ParentTypeInformation and .ParentFormalTypeParametersToActuals for the immediate parent traits
      foreach (var tt in cl.ParentTraits) {
        var udt = (UserDefinedType)tt;
        var nntd = (NonNullTypeDecl)udt.ResolvedClass;
        var trait = (TraitDecl)nntd.ViewAsClass;
        cl.ParentTypeInformation.Record(trait, udt);
        Contract.Assert(trait.TypeArgs.Count == udt.TypeArgs.Count);
        for (var i = 0; i < trait.TypeArgs.Count; i++) {
          // there may be duplciate parent traits, which haven't been checked for yet, so add mapping only for the first occurrence of each type parameter
          if (!cl.ParentFormalTypeParametersToActuals.ContainsKey(trait.TypeArgs[i])) {
            cl.ParentFormalTypeParametersToActuals.Add(trait.TypeArgs[i], udt.TypeArgs[i]);
          }
        }
      }

      // populate .ParentTypeInformation and .ParentFormalTypeParametersToActuals for the transitive parent traits
      foreach (var trait in cl.ParentTraitHeads) {
        // make sure the parent trait has been processed; then, incorporate its inheritance information
        RegisterInheritedMembers(trait);
        cl.ParentTypeInformation.Extend(trait, trait.ParentTypeInformation, cl.ParentFormalTypeParametersToActuals);
        foreach (var entry in trait.ParentFormalTypeParametersToActuals) {
          var v = entry.Value.Subst(cl.ParentFormalTypeParametersToActuals);
          if (!cl.ParentFormalTypeParametersToActuals.ContainsKey(entry.Key)) {
            cl.ParentFormalTypeParametersToActuals.Add(entry.Key, v);
          }
        }
      }

      // Check that every (transitive) parent trait is instantiated with the same type parameters
      foreach (var group in cl.ParentTypeInformation.GetTypeInstantiationGroups()) {
        Contract.Assert(1 <= group.Count);
        var ty = group[0].Item1;
        for (var i = 1; i < group.Count; i++) {
          if (!group.GetRange(0, i).Exists(pair => pair.Item1.Equals(group[i].Item1))) {
            var via0 = group[0].Item2.Count == 0 ? "" : " (via " + Util.Comma(group[0].Item2, traitDecl => traitDecl.Name) + ")";
            var via1 = group[i].Item2.Count == 0 ? "" : " (via " + Util.Comma(group[i].Item2, traitDecl => traitDecl.Name) + ")";
            reporter.Error(MessageSource.Resolver, cl.tok,
              "duplicate trait parents with the same head type must also have the same type arguments; got {0}{1} and {2}{3}",
              ty, via0, group[i].Item1, via1);
          }
        }
      }

      // Update the name->MemberDecl table for the class. Report an error if the same name refers to more than one member,
      // except when such duplication is purely that one member, say X, is inherited and the other is an override of X.
      var inheritedMembers = new Dictionary<string, MemberDecl>();
      foreach (var trait in cl.ParentTraitHeads) {
        foreach (var traitMember in classMembers[trait].Values) {  // TODO: rather than using .Values, it would be nice to use something that gave a deterministic order
          if (!inheritedMembers.TryGetValue(traitMember.Name, out var prevMember)) {
            // record "traitMember" as an inherited member
            inheritedMembers.Add(traitMember.Name, traitMember);
          } else if (traitMember == prevMember) {
            // same member, inherited two different ways
          } else if (traitMember.Overrides(prevMember)) {
            // we're inheriting "prevMember" and "traitMember" from different parent traits, where "traitMember" is an override of "prevMember"
            Contract.Assert(traitMember.EnclosingClass != cl && prevMember.EnclosingClass != cl && traitMember.EnclosingClass != prevMember.EnclosingClass); // sanity checks
            // re-map "traitMember.Name" to point to the overriding member
            inheritedMembers[traitMember.Name] = traitMember;
          } else if (prevMember.Overrides(traitMember)) {
            // we're inheriting "prevMember" and "traitMember" from different parent traits, where "prevMember" is an override of "traitMember"
            Contract.Assert(traitMember.EnclosingClass != cl && prevMember.EnclosingClass != cl && traitMember.EnclosingClass != prevMember.EnclosingClass); // sanity checks
            // keep the mapping to "prevMember"
          } else {
            // "prevMember" and "traitMember" refer to different members (with the same name)
            reporter.Error(MessageSource.Resolver, cl.tok, "{0} '{1}' inherits a member named '{2}' from both traits '{3}' and '{4}'",
              cl.WhatKind, cl.Name, traitMember.Name, prevMember.EnclosingClass.Name, traitMember.EnclosingClass.Name);
          }
        }
      }
      // Incorporate the inherited members into the name->MemberDecl mapping of "cl"
      var members = classMembers[cl];
      foreach (var entry in inheritedMembers) {
        var name = entry.Key;
        var traitMember = entry.Value;
        if (!members.TryGetValue(name, out var clMember)) {
          members.Add(name, traitMember);
        } else {
          Contract.Assert(clMember.EnclosingClass == cl);  // sanity check
          Contract.Assert(clMember.OverriddenMember == null);  // sanity check
          clMember.OverriddenMember = traitMember;
        }
      }
    }

    /// <summary>
    /// Assumes type parameters have already been pushed
    /// </summary>
    void ResolveClassMemberTypes(TopLevelDeclWithMembers cl) {
      Contract.Requires(cl != null);
      Contract.Requires(currentClass == null);
      Contract.Ensures(currentClass == null);
      currentClass = cl;

      foreach (MemberDecl member in cl.Members) {
        member.EnclosingClass = cl;
        if (member is Field) {
          if (member is ConstantField) {
            var m = (ConstantField)member;
            ResolveType(member.tok, ((Field)member).Type, m, ResolveTypeOptionEnum.DontInfer, null);
          } else {
            // In the following, we pass in a NoContext, because any cycle formed by a redirecting-type constraints would have to
            // dereference the heap, and such constraints are not allowed to dereference the heap so an error will be produced
            // even if we don't detect this cycle.
            ResolveType(member.tok, ((Field)member).Type, new NoContext(cl.EnclosingModuleDefinition), ResolveTypeOptionEnum.DontInfer, null);
          }
        } else if (member is Function) {
          var f = (Function)member;
          var ec = reporter.Count(ErrorLevel.Error);
          allTypeParameters.PushMarker();
          ResolveTypeParameters(f.TypeArgs, true, f);
          ResolveFunctionSignature(f);
          allTypeParameters.PopMarker();
          if (f is ExtremePredicate && ec == reporter.Count(ErrorLevel.Error)) {
            var ff = ((ExtremePredicate)f).PrefixPredicate;  // note, may be null if there was an error before the prefix predicate was generated
            if (ff != null) {
              ff.EnclosingClass = cl;
              allTypeParameters.PushMarker();
              ResolveTypeParameters(ff.TypeArgs, true, ff);
              ResolveFunctionSignature(ff);
              allTypeParameters.PopMarker();
            }
          }
          if (f.ByMethodDecl != null) {
            f.ByMethodDecl.EnclosingClass = cl;
          }

        } else if (member is Method) {
          var m = (Method)member;
          var ec = reporter.Count(ErrorLevel.Error);
          allTypeParameters.PushMarker();
          ResolveTypeParameters(m.TypeArgs, true, m);
          ResolveMethodSignature(m);
          allTypeParameters.PopMarker();
          if (m is ExtremeLemma com && com.PrefixLemma != null && ec == reporter.Count(ErrorLevel.Error)) {
            var mm = com.PrefixLemma;
            // resolve signature of the prefix lemma
            mm.EnclosingClass = cl;
            allTypeParameters.PushMarker();
            ResolveTypeParameters(mm.TypeArgs, true, mm);
            ResolveMethodSignature(mm);
            allTypeParameters.PopMarker();
          }

        } else {
          Contract.Assert(false); throw new cce.UnreachableException();  // unexpected member type
        }
      }

      currentClass = null;
    }

    /// <summary>
    /// This method checks the rules for inherited and overridden members. It also populates .InheritedMembers with the
    /// non-static members that are inherited from parent traits.
    /// </summary>
    void InheritedTraitMembers(TopLevelDeclWithMembers cl) {
      Contract.Requires(cl != null);
      Contract.Requires(cl.ParentTypeInformation != null);

      foreach (var member in classMembers[cl].Values) {
        if (member is PrefixPredicate || member is PrefixLemma) {
          // these are handled with the corresponding extreme predicate/lemma
          continue;
        }
        if (member.EnclosingClass != cl) {
          // The member is the one inherited from a trait (and the class does not itself define a member with this name).  This
          // is fine for fields and for functions and methods with bodies. However, if "cl" is not itself a trait, then for a body-less function
          // or method, "cl" is required to at least redeclare the member with its signature.  (It should also provide a stronger specification,
          // but that will be checked by the verifier.  And it should also have a body, but that will be checked by the compiler.)
          if (member.IsStatic) {
            // nothing to do
          } else {
            cl.InheritedMembers.Add(member);
            if (member is Field || (member as Function)?.Body != null || (member as Method)?.Body != null) {
              // member is a field or a fully defined function or method
            } else if (cl is TraitDecl) {
              // there are no expectations that a field needs to repeat the signature of inherited body-less members
            } else if (Attributes.Contains(member.Attributes, "extern")) {
              // Extern functions do not need to be reimplemented.
              // TODO: When `:extern` is separated from `:compile false`, this should become `:compile false`.
            } else if (member is Lemma && Attributes.Contains(member.Attributes, "opaque_reveal")) {
              // reveal lemmas do not need to be reimplemented
            } else {
              reporter.Error(MessageSource.Resolver, cl.tok, "{0} '{1}' does not implement trait {2} '{3}.{4}'", cl.WhatKind, cl.Name, member.WhatKind, member.EnclosingClass.Name, member.Name);
            }
          }
          continue;
        }
        if (member.OverriddenMember == null) {
          // this member has nothing to do with the parent traits
          continue;
        }

        var traitMember = member.OverriddenMember;
        var trait = traitMember.EnclosingClass;
        if (traitMember.IsStatic) {
          reporter.Error(MessageSource.Resolver, member.tok, "static {0} '{1}' is inherited from trait '{2}' and is not allowed to be re-declared",
            traitMember.WhatKind, traitMember.Name, trait.Name);
        } else if (member.IsStatic) {
          reporter.Error(MessageSource.Resolver, member.tok, "static member '{0}' overrides non-static member in trait '{1}'", member.Name, trait.Name);
        } else if (traitMember is Field) {
          // The class is not allowed to do anything with the field other than silently inherit it.
          reporter.Error(MessageSource.Resolver, member.tok, "{0} '{1}' is inherited from trait '{2}' and is not allowed to be re-declared", traitMember.WhatKind, traitMember.Name, trait.Name);
        } else if ((traitMember as Function)?.Body != null || (traitMember as Method)?.Body != null) {
          // the overridden member is a fully defined function or method, so the class is not allowed to do anything with it other than silently inherit it
          reporter.Error(MessageSource.Resolver, member.tok, "fully defined {0} '{1}' is inherited from trait '{2}' and is not allowed to be re-declared",
            traitMember.WhatKind, traitMember.Name, trait.Name);
        } else if (member is Method != traitMember is Method ||
                   member is Lemma != traitMember is Lemma ||
                   member is TwoStateLemma != traitMember is TwoStateLemma ||
                   member is LeastLemma != traitMember is LeastLemma ||
                   member is GreatestLemma != traitMember is GreatestLemma ||
                   member is Function != traitMember is Function ||
                   member is TwoStateFunction != traitMember is TwoStateFunction ||
                   member is LeastPredicate != traitMember is LeastPredicate ||
                   member is GreatestPredicate != traitMember is GreatestPredicate) {
          reporter.Error(MessageSource.Resolver, member.tok, "{0} '{1}' in '{2}' can only be overridden by a {0} (got {3})", traitMember.WhatKind, traitMember.Name, trait.Name, member.WhatKind);
        } else if (member.IsGhost != traitMember.IsGhost) {
          reporter.Error(MessageSource.Resolver, member.tok, "overridden {0} '{1}' in '{2}' has different ghost/compiled status than in trait '{3}'",
            traitMember.WhatKind, traitMember.Name, cl.Name, trait.Name);
        } else {
          // Copy trait member's extern attribute onto class member if class does not provide one
          if (!Attributes.Contains(member.Attributes, "extern") && Attributes.Contains(traitMember.Attributes, "extern")) {
            var traitExternArgs = Attributes.FindExpressions(traitMember.Attributes, "extern");
            member.Attributes = new Attributes("extern", traitExternArgs, member.Attributes);
          }

          if (traitMember is Method) {
            var classMethod = (Method)member;
            var traitMethod = (Method)traitMember;
            classMethod.OverriddenMethod = traitMethod;

            CheckOverride_MethodParameters(classMethod, traitMethod, cl.ParentFormalTypeParametersToActuals);

            var traitMethodAllowsNonTermination = Contract.Exists(traitMethod.Decreases.Expressions, e => e is WildcardExpr);
            var classMethodAllowsNonTermination = Contract.Exists(classMethod.Decreases.Expressions, e => e is WildcardExpr);
            if (classMethodAllowsNonTermination && !traitMethodAllowsNonTermination) {
              reporter.Error(MessageSource.Resolver, classMethod.tok, "not allowed to override a terminating method with a possibly non-terminating method ('{0}')", classMethod.Name);
            }

          } else if (traitMember is Function) {
            var classFunction = (Function)member;
            var traitFunction = (Function)traitMember;
            classFunction.OverriddenFunction = traitFunction;

            CheckOverride_FunctionParameters(classFunction, traitFunction, cl.ParentFormalTypeParametersToActuals);

          } else {
            Contract.Assert(false); // unexpected member
          }
        }
      }
    }

    public void CheckOverride_FunctionParameters(Function nw, Function old, Dictionary<TypeParameter, Type> classTypeMap) {
      Contract.Requires(nw != null);
      Contract.Requires(old != null);
      Contract.Requires(classTypeMap != null);

      var typeMap = CheckOverride_TypeParameters(nw.tok, old.TypeArgs, nw.TypeArgs, nw.Name, "function", classTypeMap);
      if (nw is ExtremePredicate nwFix && old is ExtremePredicate oldFix && nwFix.KNat != oldFix.KNat) {
        reporter.Error(MessageSource.Resolver, nw,
          "the type of special parameter '_k' of {0} '{1}' ({2}) must be the same as in the overridden {0} ({3})",
          nw.WhatKind, nw.Name, nwFix.KNat ? "nat" : "ORDINAL", oldFix.KNat ? "nat" : "ORDINAL");
      }
      CheckOverride_ResolvedParameters(nw.tok, old.Formals, nw.Formals, nw.Name, "function", "parameter", typeMap);
      var oldResultType = old.ResultType.Subst(typeMap);
      if (!nw.ResultType.Equals(oldResultType, true)) {
        reporter.Error(MessageSource.Resolver, nw, "the result type of function '{0}' ({1}) differs from that in the overridden function ({2})",
          nw.Name, nw.ResultType, oldResultType);
      }
    }

    public void CheckOverride_MethodParameters(Method nw, Method old, Dictionary<TypeParameter, Type> classTypeMap) {
      Contract.Requires(nw != null);
      Contract.Requires(old != null);
      Contract.Requires(classTypeMap != null);
      var typeMap = CheckOverride_TypeParameters(nw.tok, old.TypeArgs, nw.TypeArgs, nw.Name, "method", classTypeMap);
      if (nw is ExtremeLemma nwFix && old is ExtremeLemma oldFix && nwFix.KNat != oldFix.KNat) {
        reporter.Error(MessageSource.Resolver, nw,
          "the type of special parameter '_k' of {0} '{1}' ({2}) must be the same as in the overridden {0} ({3})",
          nw.WhatKind, nw.Name, nwFix.KNat ? "nat" : "ORDINAL", oldFix.KNat ? "nat" : "ORDINAL");
      }
      CheckOverride_ResolvedParameters(nw.tok, old.Ins, nw.Ins, nw.Name, "method", "in-parameter", typeMap);
      CheckOverride_ResolvedParameters(nw.tok, old.Outs, nw.Outs, nw.Name, "method", "out-parameter", typeMap);
    }

    private Dictionary<TypeParameter, Type> CheckOverride_TypeParameters(IToken tok, List<TypeParameter> old, List<TypeParameter> nw, string name, string thing, Dictionary<TypeParameter, Type> classTypeMap) {
      Contract.Requires(tok != null);
      Contract.Requires(old != null);
      Contract.Requires(nw != null);
      Contract.Requires(name != null);
      Contract.Requires(thing != null);
      var typeMap = old.Count == 0 ? classTypeMap : new Dictionary<TypeParameter, Type>(classTypeMap);
      if (old.Count != nw.Count) {
        reporter.Error(MessageSource.Resolver, tok,
          "{0} '{1}' is declared with a different number of type parameters ({2} instead of {3}) than in the overridden {0}", thing, name, nw.Count, old.Count);
      } else {
        for (int i = 0; i < old.Count; i++) {
          var o = old[i];
          var n = nw[i];
          typeMap.Add(o, new UserDefinedType(tok, n));
          // Check type characteristics
          if (o.Characteristics.EqualitySupport != TypeParameter.EqualitySupportValue.InferredRequired && o.Characteristics.EqualitySupport != n.Characteristics.EqualitySupport) {
            reporter.Error(MessageSource.Resolver, n.tok, "type parameter '{0}' is not allowed to change the requirement of supporting equality", n.Name);
          }
          if (o.Characteristics.HasCompiledValue != n.Characteristics.HasCompiledValue) {
            reporter.Error(MessageSource.Resolver, n.tok, "type parameter '{0}' is not allowed to change the requirement of supporting auto-initialization", n.Name);
          } else if (o.Characteristics.IsNonempty != n.Characteristics.IsNonempty) {
            reporter.Error(MessageSource.Resolver, n.tok, "type parameter '{0}' is not allowed to change the requirement of being nonempty", n.Name);
          }
          if (o.Characteristics.ContainsNoReferenceTypes != n.Characteristics.ContainsNoReferenceTypes) {
            reporter.Error(MessageSource.Resolver, n.tok, "type parameter '{0}' is not allowed to change the no-reference-type requirement", n.Name);
          }

        }
      }
      return typeMap;
    }

    private void CheckOverride_ResolvedParameters(IToken tok, List<Formal> old, List<Formal> nw, string name, string thing, string parameterKind, Dictionary<TypeParameter, Type> typeMap) {
      Contract.Requires(tok != null);
      Contract.Requires(old != null);
      Contract.Requires(nw != null);
      Contract.Requires(name != null);
      Contract.Requires(thing != null);
      Contract.Requires(parameterKind != null);
      Contract.Requires(typeMap != null);
      if (old.Count != nw.Count) {
        reporter.Error(MessageSource.Resolver, tok, "{0} '{1}' is declared with a different number of {2} ({3} instead of {4}) than in the overridden {0}",
          thing, name, parameterKind, nw.Count, old.Count);
      } else {
        for (int i = 0; i < old.Count; i++) {
          var o = old[i];
          var n = nw[i];
          if (!o.IsGhost && n.IsGhost) {
            reporter.Error(MessageSource.Resolver, n.tok, "{0} '{1}' of {2} {3} cannot be changed, compared to in the overridden {2}, from non-ghost to ghost",
              parameterKind, n.Name, thing, name);
          } else if (o.IsGhost && !n.IsGhost) {
            reporter.Error(MessageSource.Resolver, n.tok, "{0} '{1}' of {2} {3} cannot be changed, compared to in the overridden {2}, from ghost to non-ghost",
              parameterKind, n.Name, thing, name);
          } else if (!o.IsOld && n.IsOld) {
            reporter.Error(MessageSource.Resolver, n.tok, "{0} '{1}' of {2} {3} cannot be changed, compared to in the overridden {2}, from new to non-new",
              parameterKind, n.Name, thing, name);
          } else if (o.IsOld && !n.IsOld) {
            reporter.Error(MessageSource.Resolver, n.tok, "{0} '{1}' of {2} {3} cannot be changed, compared to in the overridden {2}, from non-new to new",
              parameterKind, n.Name, thing, name);
          } else if (!o.IsOlder && n.IsOlder) {
            reporter.Error(MessageSource.Resolver, n.tok, "{0} '{1}' of {2} {3} cannot be changed, compared to in the overridden {2}, from non-older to older",
              parameterKind, n.Name, thing, name);
          } else if (o.IsOlder && !n.IsOlder) {
            reporter.Error(MessageSource.Resolver, n.tok, "{0} '{1}' of {2} {3} cannot be changed, compared to in the overridden {2}, from older to non-older",
              parameterKind, n.Name, thing, name);
          } else {
            var oo = o.Type.Subst(typeMap);
            if (!n.Type.Equals(oo, true)) {
              reporter.Error(MessageSource.Resolver, n.tok,
                "the type of {0} '{1}' is different from the type of the corresponding {0} in trait {2} ('{3}' instead of '{4}')",
                parameterKind, n.Name, thing, n.Type, oo);
            }
          }
        }
      }
    }

    /// <summary>
    /// Check that the SCC of 'startingPoint' can be carved up into stratospheres in such a way that each
    /// datatype has some value that can be constructed from datatypes in lower stratospheres only.
    /// The algorithm used here is quadratic in the number of datatypes in the SCC.  Since that number is
    /// deemed to be rather small, this seems okay.
    ///
    /// As a side effect of this checking, the GroundingCtor field is filled in (for every inductive datatype
    /// that passes the check).  It may be that several constructors could be used as the default, but
    /// only the first one encountered as recorded.  This particular choice is slightly more than an
    /// implementation detail, because it affects how certain cycles among inductive datatypes (having
    /// to do with the types used to instantiate type parameters of datatypes) are used.
    ///
    /// The role of the SCC here is simply to speed up this method.  It would still be correct if the
    /// equivalence classes in the given SCC were unions of actual SCC's.  In particular, this method
    /// would still work if "dependencies" consisted of one large SCC containing all the inductive
    /// datatypes in the module.
    /// </summary>
    void SccStratosphereCheck(IndDatatypeDecl startingPoint, Graph<IndDatatypeDecl/*!*/>/*!*/ dependencies) {
      Contract.Requires(startingPoint != null);
      Contract.Requires(dependencies != null);  // more expensive check: Contract.Requires(cce.NonNullElements(dependencies));

      var scc = dependencies.GetSCC(startingPoint);
      int totalCleared = 0;
      while (true) {
        int clearedThisRound = 0;
        foreach (var dt in scc) {
          if (dt.GroundingCtor != null) {
            // previously cleared
          } else if (ComputeGroundingCtor(dt)) {
            Contract.Assert(dt.GroundingCtor != null);  // should have been set by the successful call to StratosphereCheck)
            clearedThisRound++;
            totalCleared++;
          }
        }
        if (totalCleared == scc.Count) {
          // all is good
          return;
        } else if (clearedThisRound != 0) {
          // some progress was made, so let's keep going
        } else {
          // whatever is in scc-cleared now failed to pass the test
          foreach (var dt in scc) {
            if (dt.GroundingCtor == null) {
              reporter.Error(MessageSource.Resolver, dt, "because of cyclic dependencies among constructor argument types, no instances of datatype '{0}' can be constructed", dt.Name);
            }
          }
          return;
        }
      }
    }

    /// <summary>
    /// Check that the datatype has some constructor all whose argument types can be constructed.
    /// Returns 'true' and sets dt.GroundingCtor if that is the case.
    /// </summary>
    bool ComputeGroundingCtor(IndDatatypeDecl dt) {
      Contract.Requires(dt != null);
      Contract.Requires(dt.GroundingCtor == null);  // the intention is that this method be called only when GroundingCtor hasn't already been set
      Contract.Ensures(!Contract.Result<bool>() || dt.GroundingCtor != null);

      // Stated differently, check that there is some constuctor where no argument type goes to the same stratum.
      DatatypeCtor groundingCtor = null;
      ISet<TypeParameter> lastTypeParametersUsed = null;
      foreach (DatatypeCtor ctor in dt.Ctors) {
        var typeParametersUsed = new HashSet<TypeParameter>();
        foreach (Formal p in ctor.Formals) {
          if (!CheckCanBeConstructed(p.Type, typeParametersUsed)) {
            // the argument type (has a component which) is not yet known to be constructable
            goto NEXT_OUTER_ITERATION;
          }
        }
        // this constructor satisfies the requirements, check to see if it is a better fit than the
        // one found so far. Here, "better" means
        //   * a ghost constructor is better than a non-ghost constructor
        //   * among those, a constructor with fewer type arguments is better
        //   * among those, the first one is preferred.
        if (groundingCtor == null || (!groundingCtor.IsGhost && ctor.IsGhost) || typeParametersUsed.Count < lastTypeParametersUsed.Count) {
          groundingCtor = ctor;
          lastTypeParametersUsed = typeParametersUsed;
        }

      NEXT_OUTER_ITERATION: { }
      }

      if (groundingCtor != null) {
        dt.GroundingCtor = groundingCtor;
        dt.TypeParametersUsedInConstructionByGroundingCtor = new bool[dt.TypeArgs.Count];
        for (int i = 0; i < dt.TypeArgs.Count; i++) {
          dt.TypeParametersUsedInConstructionByGroundingCtor[i] = lastTypeParametersUsed.Contains(dt.TypeArgs[i]);
        }
        return true;
      }

      // no constructor satisfied the requirements, so this is an illegal datatype declaration
      return false;
    }

    bool CheckCanBeConstructed(Type type, ISet<TypeParameter> typeParametersUsed) {
      type = type.NormalizeExpandKeepConstraints();
      if (type is BasicType) {
        // values of primitive types can always be constructed
        return true;
      } else if (type is CollectionType) {
        // values of collection types can always be constructed
        return true;
      }

      var udt = (UserDefinedType)type;
      var cl = udt.ResolvedClass;
      Contract.Assert(cl != null);
      if (cl is TypeParameter) {
        // treat a type parameter like a ground type
        typeParametersUsed.Add((TypeParameter)cl);
        return true;
      } else if (cl is OpaqueTypeDecl) {
        // an opaque is like a ground type
        return true;
      } else if (cl is InternalTypeSynonymDecl) {
        // a type exported as opaque from another module is like a ground type
        return true;
      } else if (cl is NewtypeDecl) {
        // values of a newtype can be constructed
        return true;
      } else if (cl is SubsetTypeDecl) {
        var td = (SubsetTypeDecl)cl;
        if (td.Witness != null) {
          // a witness exists, but may depend on type parameters
          type.AddFreeTypeParameters(typeParametersUsed);
          return true;
        } else if (td.WitnessKind == SubsetTypeDecl.WKind.Special) {
          // WKind.Special is only used with -->, ->, and non-null types:
          Contract.Assert(ArrowType.IsPartialArrowTypeName(td.Name) || ArrowType.IsTotalArrowTypeName(td.Name) || td is NonNullTypeDecl);
          if (ArrowType.IsTotalArrowTypeName(td.Name)) {
            return CheckCanBeConstructed(udt.TypeArgs.Last(), typeParametersUsed);
          } else {
            return true;
          }
        } else {
          return CheckCanBeConstructed(td.RhsWithArgument(udt.TypeArgs), typeParametersUsed);
        }
      } else if (cl is ClassDecl) {
        // null is a value for this possibly-null type
        return true;
      } else if (cl is CoDatatypeDecl) {
        // may depend on type parameters
        type.AddFreeTypeParameters(typeParametersUsed);
        return true;
      }

      var dependee = type.AsIndDatatype;
      Contract.Assert(dependee != null);
      if (dependee.GroundingCtor == null) {
        // the type is an inductive datatype that we don't yet know how to construct
        return false;
      }
      // also check the type arguments of the inductive datatype
      Contract.Assert(udt.TypeArgs.Count == dependee.TypeParametersUsedInConstructionByGroundingCtor.Length);
      var i = 0;
      foreach (var ta in udt.TypeArgs) {
        if (dependee.TypeParametersUsedInConstructionByGroundingCtor[i] && !CheckCanBeConstructed(ta, typeParametersUsed)) {
          return false;
        }
        i++;
      }
      return true;
    }

    void DetermineEqualitySupport(IndDatatypeDecl startingPoint, Graph<IndDatatypeDecl/*!*/>/*!*/ dependencies) {
      Contract.Requires(startingPoint != null);
      Contract.Requires(dependencies != null);  // more expensive check: Contract.Requires(cce.NonNullElements(dependencies));

      var scc = dependencies.GetSCC(startingPoint);

      void MarkSCCAsNotSupportingEquality() {
        foreach (var ddtt in scc) {
          ddtt.EqualitySupport = IndDatatypeDecl.ES.Never;
        }
      }

      // Look for conditions that make the whole SCC incapable of providing the equality operation:
      //   * a datatype in the SCC has a ghost constructor
      //   * a parameter of an inductive datatype in the SCC is ghost
      //   * the type of a parameter of an inductive datatype in the SCC does not support equality
      foreach (var dt in scc) {
        Contract.Assume(dt.EqualitySupport == IndDatatypeDecl.ES.NotYetComputed);
        foreach (var ctor in dt.Ctors) {
          if (ctor.IsGhost) {
            MarkSCCAsNotSupportingEquality();
            return;  // we are done
          }
          foreach (var arg in ctor.Formals) {
            var anotherIndDt = arg.Type.AsIndDatatype;
            if (arg.IsGhost ||
                (anotherIndDt != null && anotherIndDt.EqualitySupport == IndDatatypeDecl.ES.Never) ||
                arg.Type.IsCoDatatype ||
                arg.Type.IsArrowType) {
              // arg.Type is known never to support equality
              MarkSCCAsNotSupportingEquality();
              return;  // we are done
            }
          }
        }
      }

      // Now for the more involved case:  we need to determine which type parameters determine equality support for each datatype in the SCC
      // We start by seeing where each datatype's type parameters are used in a place known to determine equality support.
      bool thingsChanged = false;
      foreach (var dt in scc) {
        if (dt.TypeArgs.Count == 0) {
          // if the datatype has no type parameters, we certainly won't find any type parameters being used in the arguments types to the constructors
          continue;
        }
        foreach (var ctor in dt.Ctors) {
          foreach (var arg in ctor.Formals) {
            var typeArg = arg.Type.AsTypeParameter;
            if (typeArg != null) {
              typeArg.NecessaryForEqualitySupportOfSurroundingInductiveDatatype = true;
              thingsChanged = true;
            } else {
              var otherDt = arg.Type.AsIndDatatype;
              if (otherDt != null && otherDt.EqualitySupport == IndDatatypeDecl.ES.ConsultTypeArguments) {  // datatype is in a different SCC
                var otherUdt = (UserDefinedType)arg.Type.NormalizeExpand();
                var i = 0;
                foreach (var otherTp in otherDt.TypeArgs) {
                  if (otherTp.NecessaryForEqualitySupportOfSurroundingInductiveDatatype) {
                    var tp = otherUdt.TypeArgs[i].AsTypeParameter;
                    if (tp != null) {
                      tp.NecessaryForEqualitySupportOfSurroundingInductiveDatatype = true;
                      thingsChanged = true;
                    }
                  }
                }
              }
            }
          }
        }
      }
      // Then we propagate this information up through the SCC
      while (thingsChanged) {
        thingsChanged = false;
        foreach (var dt in scc) {
          if (dt.TypeArgs.Count == 0) {
            // if the datatype has no type parameters, we certainly won't find any type parameters being used in the arguments types to the constructors
            continue;
          }
          foreach (var ctor in dt.Ctors) {
            foreach (var arg in ctor.Formals) {
              var otherDt = arg.Type.AsIndDatatype;
              if (otherDt != null && otherDt.EqualitySupport == IndDatatypeDecl.ES.NotYetComputed) { // otherDt lives in the same SCC
                var otherUdt = (UserDefinedType)arg.Type.NormalizeExpand();
                var i = 0;
                foreach (var otherTp in otherDt.TypeArgs) {
                  if (otherTp.NecessaryForEqualitySupportOfSurroundingInductiveDatatype) {
                    var tp = otherUdt.TypeArgs[i].AsTypeParameter;
                    if (tp != null && !tp.NecessaryForEqualitySupportOfSurroundingInductiveDatatype) {
                      tp.NecessaryForEqualitySupportOfSurroundingInductiveDatatype = true;
                      thingsChanged = true;
                    }
                  }
                  i++;
                }
              }
            }
          }
        }
      }
      // Now that we have computed the .NecessaryForEqualitySupportOfSurroundingInductiveDatatype values, mark the datatypes as ones
      // where equality support should be checked by looking at the type arguments.
      foreach (var dt in scc) {
        dt.EqualitySupport = IndDatatypeDecl.ES.ConsultTypeArguments;
      }
    }

    /// <summary>
    /// Check to see if the attribute is one that is supported by Dafny.  What check performed here is,
    /// unfortunately, just an approximation, since the usage rules of a particular attribute is checked
    /// elsewhere (for example, in the compiler or verifier).  It would be nice to improve this.
    /// </summary>
    bool IsRecognizedAttribute(UserSuppliedAttributes a, IAttributeBearingDeclaration host) {
      Contract.Requires(a != null);
      Contract.Requires(host != null);
      switch (a.Name) {
        case "opaque":
          return host is Function && !(host is ExtremePredicate);
        case "trigger":
          return host is ComprehensionExpr || host is SetComprehension || host is MapComprehension;
        case "timeLimit":
        case "timeLimitMultiplier":
          return host is TopLevelDecl;
        case "tailrecursive":
          return host is Method && !((Method)host).IsGhost;
        case "autocontracts":
          return host is ClassDecl;
        case "autoreq":
          return host is Function;
        case "abstemious":
          return host is Function;
        case "options":
          return host is ModuleDefinition;
        default:
          return false;
      }
    }

    public void ScopePushAndReport(Scope<IVariable> scope, IVariable v, string kind) {
      Contract.Requires(scope != null);
      Contract.Requires(v != null);
      Contract.Requires(kind != null);
      ScopePushAndReport(scope, v.Name, v, v.Tok, kind);
    }

    void ScopePushAndReport<Thing>(Scope<Thing> scope, string name, Thing thing, IToken tok, string kind) where Thing : class {
      Contract.Requires(scope != null);
      Contract.Requires(name != null);
      Contract.Requires(thing != null);
      Contract.Requires(tok != null);
      Contract.Requires(kind != null);
      var r = scope.Push(name, thing);
      switch (r) {
        case Scope<Thing>.PushResult.Success:
          break;
        case Scope<Thing>.PushResult.Duplicate:
          reporter.Error(MessageSource.Resolver, ErrorID.None, tok, "Duplicate {0} name: {1}", kind, name);
          break;
        case Scope<Thing>.PushResult.Shadow:
          reporter.Warning(MessageSource.Resolver, ErrorID.None, tok, "Shadowed {0} name: {1}", kind, name);
          break;
      }
    }

    /// <summary>
    /// Assumes type parameters have already been pushed
    /// </summary>
    void ResolveFunctionSignature(Function f) {
      Contract.Requires(f != null);
      scope.PushMarker();
      if (f.SignatureIsOmitted) {
        reporter.Error(MessageSource.Resolver, f, "function signature can be omitted only in refining functions");
      }
      var option = f.TypeArgs.Count == 0 ? new ResolveTypeOption(f) : new ResolveTypeOption(ResolveTypeOptionEnum.AllowPrefix);
      foreach (Formal p in f.Formals) {
        ScopePushAndReport(scope, p, "parameter");
        ResolveType(p.tok, p.Type, f, option, f.TypeArgs);
      }
      if (f.Result != null) {
        ScopePushAndReport(scope, f.Result, "parameter/return");
        ResolveType(f.Result.tok, f.Result.Type, f, option, f.TypeArgs);
      } else {
        ResolveType(f.tok, f.ResultType, f, option, f.TypeArgs);
      }
      scope.PopMarker();
    }

    public enum FrameExpressionUse { Reads, Modifies, Unchanged }

    /// <summary>
    /// This method can be called even if the resolution of "fe" failed; in that case, this method will
    /// not issue any error message.
    /// </summary>
    public void DisallowNonGhostFieldSpecifiers(FrameExpression fe) {
      Contract.Requires(fe != null);
      if (fe.Field != null && !fe.Field.IsGhost) {
        reporter.Error(MessageSource.Resolver, fe.E, "in a ghost context, only ghost fields can be mentioned as modifies frame targets ({0})", fe.FieldName);
      }
    }

    /// <summary>
    /// Assumes type parameters have already been pushed
    /// </summary>
    void ResolveMethodSignature(Method m) {
      Contract.Requires(m != null);

      scope.PushMarker();
      if (m.SignatureIsOmitted) {
        reporter.Error(MessageSource.Resolver, m, "method signature can be omitted only in refining methods");
      }
      var option = m.TypeArgs.Count == 0 ? new ResolveTypeOption(m) : new ResolveTypeOption(ResolveTypeOptionEnum.AllowPrefix);
      // resolve in-parameters
      foreach (Formal p in m.Ins) {
        ScopePushAndReport(scope, p, "parameter");
        ResolveType(p.tok, p.Type, m, option, m.TypeArgs);
      }
      // resolve out-parameters
      foreach (Formal p in m.Outs) {
        ScopePushAndReport(scope, p, "parameter");
        ResolveType(p.tok, p.Type, m, option, m.TypeArgs);
      }
      scope.PopMarker();
    }

    /// <summary>
    /// Assumes type parameters have already been pushed
    /// </summary>
    void ResolveIteratorSignature(IteratorDecl iter) {
      Contract.Requires(iter != null);
      scope.PushMarker();
      if (iter.SignatureIsOmitted) {
        reporter.Error(MessageSource.Resolver, iter, "iterator signature can be omitted only in refining methods");
      }
      var initiallyNoTypeArguments = iter.TypeArgs.Count == 0;
      var option = initiallyNoTypeArguments ? new ResolveTypeOption(iter) : new ResolveTypeOption(ResolveTypeOptionEnum.AllowPrefix);
      // resolve the types of the parameters
      var prevErrorCount = reporter.Count(ErrorLevel.Error);
      foreach (var p in iter.Ins) {
        ResolveType(p.tok, p.Type, iter, option, iter.TypeArgs);
      }
      foreach (var p in iter.Outs) {
        ResolveType(p.tok, p.Type, iter, option, iter.TypeArgs);
        if (!p.Type.KnownToHaveToAValue(p.IsGhost)) {
          reporter.Error(MessageSource.Resolver, p.tok, "type of yield-parameter must support auto-initialization (got '{0}')", p.Type);
        }
      }
      // resolve the types of the added fields (in case some of these types would cause the addition of default type arguments)
      if (prevErrorCount == reporter.Count(ErrorLevel.Error)) {
        foreach (var p in iter.OutsHistoryFields) {
          ResolveType(p.tok, p.Type, iter, option, iter.TypeArgs);
        }
      }
      if (iter.TypeArgs.Count != iter.NonNullTypeDecl.TypeArgs.Count) {
        // Apparently, the type resolution automatically added type arguments to the iterator. We'll add these to the
        // corresponding non-null type as well.
        Contract.Assert(initiallyNoTypeArguments);
        Contract.Assert(iter.NonNullTypeDecl.TypeArgs.Count == 0);
        var nnt = iter.NonNullTypeDecl;
        nnt.TypeArgs.AddRange(iter.TypeArgs.ConvertAll(tp => new TypeParameter(tp.RangeToken, tp.NameNode, tp.VarianceSyntax, tp.Characteristics)));
        var varUdt = (UserDefinedType)nnt.Var.Type;
        Contract.Assert(varUdt.TypeArgs.Count == 0);
        varUdt.TypeArgs = nnt.TypeArgs.ConvertAll(tp => (Type)new UserDefinedType(tp));
      }
      scope.PopMarker();
    }

    /// <summary>
    /// Assumes the specification of the iterator itself has been successfully resolved.
    /// </summary>
    void CreateIteratorMethodSpecs(IteratorDecl iter) {
      Contract.Requires(iter != null);

      var tok = new AutoGeneratedToken(iter.tok);

      // ---------- here comes the constructor ----------
      // same requires clause as the iterator itself
      iter.Member_Init.Req.AddRange(iter.Requires);
      var ens = iter.Member_Init.Ens;
      foreach (var p in iter.Ins) {
        // ensures this.x == x;
        ens.Add(new AttributedExpression(new BinaryExpr(p.tok, BinaryExpr.Opcode.Eq,
          new MemberSelectExpr(p.tok, new ThisExpr(p.tok), p.Name), new IdentifierExpr(p.tok, p.Name))));
      }
      foreach (var p in iter.OutsHistoryFields) {
        // ensures this.ys == [];
        ens.Add(new AttributedExpression(new BinaryExpr(p.tok, BinaryExpr.Opcode.Eq,
          new MemberSelectExpr(p.tok, new ThisExpr(p.tok), p.Name), new SeqDisplayExpr(p.tok, new List<Expression>()))));
      }
      // ensures this.Valid();
      var valid_call = new FunctionCallExpr(iter.tok, "Valid", new ThisExpr(iter.tok), iter.tok, iter.tok, new List<ActualBinding>());
      ens.Add(new AttributedExpression(valid_call));
      // ensures this._reads == old(ReadsClause);
      var modSetSingletons = new List<Expression>();
      Expression frameSet = new SetDisplayExpr(iter.tok, true, modSetSingletons);
      foreach (var fr in iter.Reads.Expressions) {
        if (fr.FieldName != null) {
          reporter.Error(MessageSource.Resolver, fr.tok, "sorry, a reads clause for an iterator is not allowed to designate specific fields");
        } else if (fr.E.Type.IsRefType) {
          modSetSingletons.Add(fr.E);
        } else {
          frameSet = new BinaryExpr(fr.tok, BinaryExpr.Opcode.Add, frameSet, fr.E);
        }
      }
      ens.Add(new AttributedExpression(new BinaryExpr(iter.tok, BinaryExpr.Opcode.Eq,
        new MemberSelectExpr(iter.tok, new ThisExpr(iter.tok), "_reads"),
        new OldExpr(tok, frameSet))));
      // ensures this._modifies == old(ModifiesClause);
      modSetSingletons = new List<Expression>();
      frameSet = new SetDisplayExpr(iter.tok, true, modSetSingletons);
      foreach (var fr in iter.Modifies.Expressions) {
        if (fr.FieldName != null) {
          reporter.Error(MessageSource.Resolver, fr.tok, "sorry, a modifies clause for an iterator is not allowed to designate specific fields");
        } else if (fr.E.Type.IsRefType) {
          modSetSingletons.Add(fr.E);
        } else {
          frameSet = new BinaryExpr(fr.tok, BinaryExpr.Opcode.Add, frameSet, fr.E);
        }
      }
      ens.Add(new AttributedExpression(new BinaryExpr(iter.tok, BinaryExpr.Opcode.Eq,
        new MemberSelectExpr(iter.tok, new ThisExpr(iter.tok), "_modifies"),
        new OldExpr(tok, frameSet))));
      // ensures this._new == {};
      ens.Add(new AttributedExpression(new BinaryExpr(iter.tok, BinaryExpr.Opcode.Eq,
        new MemberSelectExpr(iter.tok, new ThisExpr(iter.tok), "_new"),
        new SetDisplayExpr(iter.tok, true, new List<Expression>()))));
      // ensures this._decreases0 == old(DecreasesClause[0]) && ...;
      Contract.Assert(iter.Decreases.Expressions.Count == iter.DecreasesFields.Count);
      for (int i = 0; i < iter.Decreases.Expressions.Count; i++) {
        var p = iter.Decreases.Expressions[i];
        ens.Add(new AttributedExpression(new BinaryExpr(iter.tok, BinaryExpr.Opcode.Eq,
          new MemberSelectExpr(iter.tok, new ThisExpr(iter.tok), iter.DecreasesFields[i].Name),
          new OldExpr(tok, p))));
      }

      // ---------- here comes predicate Valid() ----------
      var reads = iter.Member_Valid.Reads;
      reads.Add(new FrameExpression(iter.tok, new ThisExpr(iter.tok), null));  // reads this;
      reads.Add(new FrameExpression(iter.tok, new MemberSelectExpr(iter.tok, new ThisExpr(iter.tok), "_reads"), null));  // reads this._reads;
      reads.Add(new FrameExpression(iter.tok, new MemberSelectExpr(iter.tok, new ThisExpr(iter.tok), "_new"), null));  // reads this._new;

      // ---------- here comes method MoveNext() ----------
      // requires this.Valid();
      var req = iter.Member_MoveNext.Req;
      valid_call = new FunctionCallExpr(iter.tok, "Valid", new ThisExpr(iter.tok), iter.tok, iter.tok, new List<ActualBinding>());
      req.Add(new AttributedExpression(valid_call));
      // requires YieldRequires;
      req.AddRange(iter.YieldRequires);
      // modifies this, this._modifies, this._new;
      var mod = iter.Member_MoveNext.Mod.Expressions;
      mod.Add(new FrameExpression(iter.tok, new ThisExpr(iter.tok), null));
      mod.Add(new FrameExpression(iter.tok, new MemberSelectExpr(iter.tok, new ThisExpr(iter.tok), "_modifies"), null));
      mod.Add(new FrameExpression(iter.tok, new MemberSelectExpr(iter.tok, new ThisExpr(iter.tok), "_new"), null));
      // ensures fresh(_new - old(_new));
      ens = iter.Member_MoveNext.Ens;
      ens.Add(new AttributedExpression(new FreshExpr(iter.tok,
        new BinaryExpr(iter.tok, BinaryExpr.Opcode.Sub,
          new MemberSelectExpr(iter.tok, new ThisExpr(iter.tok), "_new"),
          new OldExpr(tok, new MemberSelectExpr(iter.tok, new ThisExpr(iter.tok), "_new"))))));
      // ensures null !in _new
      ens.Add(new AttributedExpression(new BinaryExpr(iter.tok, BinaryExpr.Opcode.NotIn,
        new LiteralExpr(iter.tok),
        new MemberSelectExpr(iter.tok, new ThisExpr(iter.tok), "_new"))));
      // ensures more ==> this.Valid();
      valid_call = new FunctionCallExpr(iter.tok, "Valid", new ThisExpr(iter.tok), iter.tok, iter.tok, new List<ActualBinding>());
      ens.Add(new AttributedExpression(new BinaryExpr(iter.tok, BinaryExpr.Opcode.Imp,
        new IdentifierExpr(iter.tok, "more"),
        valid_call)));
      // ensures this.ys == if more then old(this.ys) + [this.y] else old(this.ys);
      Contract.Assert(iter.OutsFields.Count == iter.OutsHistoryFields.Count);
      for (int i = 0; i < iter.OutsFields.Count; i++) {
        var y = iter.OutsFields[i];
        var ys = iter.OutsHistoryFields[i];
        var ite = new ITEExpr(iter.tok, false, new IdentifierExpr(iter.tok, "more"),
          new BinaryExpr(iter.tok, BinaryExpr.Opcode.Add,
            new OldExpr(tok, new MemberSelectExpr(iter.tok, new ThisExpr(iter.tok), ys.Name)),
            new SeqDisplayExpr(iter.tok, new List<Expression>() { new MemberSelectExpr(iter.tok, new ThisExpr(iter.tok), y.Name) })),
          new OldExpr(tok, new MemberSelectExpr(iter.tok, new ThisExpr(iter.tok), ys.Name)));
        var eq = new BinaryExpr(iter.tok, BinaryExpr.Opcode.Eq, new MemberSelectExpr(iter.tok, new ThisExpr(iter.tok), ys.Name), ite);
        ens.Add(new AttributedExpression(eq));
      }
      // ensures more ==> YieldEnsures;
      foreach (var ye in iter.YieldEnsures) {
        ens.Add(new AttributedExpression(
          new BinaryExpr(iter.tok, BinaryExpr.Opcode.Imp, new IdentifierExpr(iter.tok, "more"), ye.E)
          ));
      }
      // ensures !more ==> Ensures;
      foreach (var e in iter.Ensures) {
        ens.Add(new AttributedExpression(new BinaryExpr(iter.tok, BinaryExpr.Opcode.Imp,
          new UnaryOpExpr(iter.tok, UnaryOpExpr.Opcode.Not, new IdentifierExpr(iter.tok, "more")),
          e.E)
        ));
      }
      // decreases this._decreases0, this._decreases1, ...;
      Contract.Assert(iter.Decreases.Expressions.Count == iter.DecreasesFields.Count);
      for (int i = 0; i < iter.Decreases.Expressions.Count; i++) {
        var p = iter.Decreases.Expressions[i];
        iter.Member_MoveNext.Decreases.Expressions.Add(new MemberSelectExpr(p.tok, new ThisExpr(p.tok), iter.DecreasesFields[i].Name));
      }
      iter.Member_MoveNext.Decreases.Attributes = iter.Decreases.Attributes;
    }

    // Like the ResolveTypeOptionEnum, but iff the case of AllowPrefixExtend, it also
    // contains a pointer to its Parent class, to fill in default type parameters properly.
    public class ResolveTypeOption {
      public readonly ResolveTypeOptionEnum Opt;
      public readonly TypeParameter.ParentType Parent;
      [ContractInvariantMethod]
      void ObjectInvariant() {
        Contract.Invariant((Opt == ResolveTypeOptionEnum.AllowPrefixExtend) == (Parent != null));
      }

      public ResolveTypeOption(ResolveTypeOptionEnum opt) {
        Contract.Requires(opt != ResolveTypeOptionEnum.AllowPrefixExtend);
        Parent = null;
        Opt = opt;
      }

      public ResolveTypeOption(TypeParameter.ParentType parent) {
        Contract.Requires(parent != null);
        Opt = ResolveTypeOptionEnum.AllowPrefixExtend;
        Parent = parent;
      }
    }

    /// <summary>
    /// Returns a resolved type denoting an array type with dimension "dims" and element type "arg".
    /// Callers are expected to provide "arg" as an already resolved type.  (Note, a proxy type is resolved--
    /// only types that contain identifiers stand the possibility of not being resolved.)
    /// </summary>
    Type ResolvedArrayType(IToken tok, int dims, Type arg, ResolutionContext resolutionContext, bool useClassNameType) {
      Contract.Requires(tok != null);
      Contract.Requires(1 <= dims);
      Contract.Requires(arg != null);
      var at = builtIns.ArrayType(tok, dims, new List<Type> { arg }, false, useClassNameType);
      ResolveType(tok, at, resolutionContext, ResolveTypeOptionEnum.DontInfer, null);
      return at;
    }

    /// <summary>
    /// Resolves a NestedMatchStmt by
    /// 1 - checking that all of its patterns are linear
    /// 2 - desugaring it into a decision tree of MatchStmt and IfStmt (for constant matching)
    /// 3 - resolving the generated (sub)statement.
    /// </summary>
    void ResolveNestedMatchStmt(NestedMatchStmt s, ResolutionContext resolutionContext) {
      Contract.Requires(s != null);

      var errorCount = reporter.Count(ErrorLevel.Error);
      s.Resolve(this, resolutionContext);
      this.SolveAllTypeConstraints();
    }



    void FillInDefaultLoopDecreases(LoopStmt loopStmt, Expression guard, List<Expression> theDecreases, ICallable enclosingMethod) {
      Contract.Requires(loopStmt != null);
      Contract.Requires(theDecreases != null);

      if (theDecreases.Count == 0 && guard != null) {
        loopStmt.InferredDecreases = true;
        Expression prefix = null;
        foreach (Expression guardConjunct in Expression.Conjuncts(guard)) {
          Expression guess = null;
          var neutralValue = Expression.CreateIntLiteral(guardConjunct.tok, -1);
          if (guardConjunct is BinaryExpr bin) {
            switch (bin.ResolvedOp) {
              case BinaryExpr.ResolvedOpcode.Lt:
              case BinaryExpr.ResolvedOpcode.Le:
              case BinaryExpr.ResolvedOpcode.LtChar:
              case BinaryExpr.ResolvedOpcode.LeChar:
                if (bin.E0.Type.IsBigOrdinalType) {
                  // we can't rely on subtracting ORDINALs, so let's just pick the upper bound and hope that works
                  guess = bin.E1;
                } else {
                  // for A < B and A <= B, use the decreases B - A
                  guess = Expression.CreateSubtract_TypeConvert(bin.E1, bin.E0);
                }
                break;
              case BinaryExpr.ResolvedOpcode.Ge:
              case BinaryExpr.ResolvedOpcode.Gt:
              case BinaryExpr.ResolvedOpcode.GeChar:
              case BinaryExpr.ResolvedOpcode.GtChar:
                if (bin.E0.Type.IsBigOrdinalType) {
                  // we can't rely on subtracting ORDINALs, so let's just pick the upper bound and hope that works
                  guess = bin.E0;
                } else {
                  // for A >= B and A > B, use the decreases A - B
                  guess = Expression.CreateSubtract_TypeConvert(bin.E0, bin.E1);
                }
                break;
              case BinaryExpr.ResolvedOpcode.ProperSubset:
              case BinaryExpr.ResolvedOpcode.Subset:
                if (bin.E0.Type.AsSetType.Finite) {
                  // for A < B and A <= B, use the decreases |B - A|
                  guess = Expression.CreateCardinality(Expression.CreateSetDifference(bin.E1, bin.E0), builtIns);
                }
                break;
              case BinaryExpr.ResolvedOpcode.Superset:
              case BinaryExpr.ResolvedOpcode.ProperSuperset:
                if (bin.E0.Type.AsSetType.Finite) {
                  // for A >= B and A > B, use the decreases |A - B|
                  guess = Expression.CreateCardinality(Expression.CreateSetDifference(bin.E0, bin.E1), builtIns);
                }
                break;
              case BinaryExpr.ResolvedOpcode.ProperMultiSubset:
              case BinaryExpr.ResolvedOpcode.MultiSubset:
                // for A < B and A <= B, use the decreases |B - A|
                guess = Expression.CreateCardinality(Expression.CreateMultisetDifference(bin.E1, bin.E0), builtIns);
                break;
              case BinaryExpr.ResolvedOpcode.MultiSuperset:
              case BinaryExpr.ResolvedOpcode.ProperMultiSuperset:
                // for A >= B and A > B, use the decreases |A - B|
                guess = Expression.CreateCardinality(Expression.CreateMultisetDifference(bin.E0, bin.E1), builtIns);
                break;
              case BinaryExpr.ResolvedOpcode.Prefix:
              case BinaryExpr.ResolvedOpcode.ProperPrefix:
                // for "[] < B" and "[] <= B", use B
                if (LiteralExpr.IsEmptySequence(bin.E0)) {
                  guess = bin.E1;
                }
                break;
              case BinaryExpr.ResolvedOpcode.NeqCommon:
                if (bin.E0.Type.IsNumericBased() || bin.E0.Type.IsBitVectorType || bin.E0.Type.IsCharType) {
                  // for A != B where A and B are numeric, use the absolute difference between A and B (that is: if A <= B then B-A else A-B)
                  var AminusB = Expression.CreateSubtract_TypeConvert(bin.E0, bin.E1);
                  var BminusA = Expression.CreateSubtract_TypeConvert(bin.E1, bin.E0);
                  var test = Expression.CreateAtMost(bin.E0, bin.E1);
                  guess = Expression.CreateITE(test, BminusA, AminusB);
                } else if (bin.E0.Type.IsBigOrdinalType) {
                  // if either of the operands is a literal, pick the other; otherwise, don't make any guess
                  if (Expression.StripParens(bin.E0) is LiteralExpr) {
                    guess = bin.E1;
                  } else if (Expression.StripParens(bin.E1) is LiteralExpr) {
                    guess = bin.E0;
                  }
                }
                break;
              case BinaryExpr.ResolvedOpcode.SetNeq:
                if (bin.E0.Type.AsSetType.Finite) {
                  // use |A - B| + |B - A|, but specialize it for the case where A or B is the empty set
                  if (LiteralExpr.IsEmptySet(bin.E0)) {
                    guess = bin.E1;
                  } else if (LiteralExpr.IsEmptySet(bin.E1)) {
                    guess = bin.E0;
                  } else {
                    var x = Expression.CreateCardinality(Expression.CreateSetDifference(bin.E0, bin.E1), builtIns);
                    var y = Expression.CreateCardinality(Expression.CreateSetDifference(bin.E1, bin.E0), builtIns);
                    guess = Expression.CreateAdd(x, y);
                  }
                }
                break;
              case BinaryExpr.ResolvedOpcode.MultiSetNeq:
                // use |A - B| + |B - A|, but specialize it for the case where A or B is the empty multiset
                if (LiteralExpr.IsEmptyMultiset(bin.E0)) {
                  guess = bin.E1;
                } else if (LiteralExpr.IsEmptyMultiset(bin.E1)) {
                  guess = bin.E0;
                } else {
                  var x = Expression.CreateCardinality(Expression.CreateMultisetDifference(bin.E0, bin.E1), builtIns);
                  var y = Expression.CreateCardinality(Expression.CreateMultisetDifference(bin.E1, bin.E0), builtIns);
                  guess = Expression.CreateAdd(x, y);
                }
                break;
              case BinaryExpr.ResolvedOpcode.SeqNeq:
                // if either operand is [], then use the other
                if (LiteralExpr.IsEmptySequence(bin.E0)) {
                  guess = bin.E1;
                } else if (LiteralExpr.IsEmptySequence(bin.E1)) {
                  guess = bin.E0;
                }
                break;
              default:
                break;
            }
            if (bin.E0.Type.AsSetType != null) {
              neutralValue = new SetDisplayExpr(bin.tok, bin.E0.Type.AsSetType.Finite, new List<Expression>()) {
                Type = bin.E0.Type.NormalizeExpand()
              };
            } else if (bin.E0.Type.AsMultiSetType != null) {
              neutralValue = new MultiSetDisplayExpr(bin.tok, new List<Expression>()) {
                Type = bin.E0.Type.NormalizeExpand()
              };
            } else if (bin.E0.Type.AsSeqType != null) {
              neutralValue = new SeqDisplayExpr(bin.tok, new List<Expression>()) {
                Type = bin.E0.Type.NormalizeExpand()
              };
            } else if (bin.E0.Type.IsNumericBased(Type.NumericPersuasion.Real)) {
              neutralValue = Expression.CreateRealLiteral(bin.tok, BaseTypes.BigDec.FromInt(-1));
            }
          }
          if (guess != null) {
            if (prefix != null) {
              // Make the following guess:  if prefix then guess else neutralValue
              guess = Expression.CreateITE(prefix, guess, neutralValue);
            }
            theDecreases.Add(AutoGeneratedExpression.Create(guess));
          }
          if (prefix == null) {
            prefix = guardConjunct;
          } else {
            prefix = Expression.CreateAnd(prefix, guardConjunct);
          }
        }
      }
      if (enclosingMethod is IteratorDecl) {
        var iter = (IteratorDecl)enclosingMethod;
        var ie = new IdentifierExpr(loopStmt.Tok, iter.YieldCountVariable.Name);
        ie.Var = iter.YieldCountVariable;  // resolve here
        ie.Type = iter.YieldCountVariable.Type;  // resolve here
        theDecreases.Insert(0, AutoGeneratedExpression.Create(ie));
        loopStmt.InferredDecreases = true;
      }
      if (loopStmt.InferredDecreases && theDecreases.Count != 0) {
        string s = "decreases " + Util.Comma(theDecreases, Printer.ExprToString);
        reporter.Info(MessageSource.Resolver, loopStmt.Tok, s);
      }
    }
    private Expression VarDotMethod(IToken tok, string varname, string methodname) {
      return new ApplySuffix(tok, null, new ExprDotName(tok, new IdentifierExpr(tok, varname), methodname, null), new List<ActualBinding>(), tok);
    }

    private Expression makeTemp(String prefix, AssignOrReturnStmt s, ResolutionContext resolutionContext, Expression ex) {
      var temp = FreshTempVarName(prefix, resolutionContext.CodeContext);
      var locvar = new LocalVariable(s.RangeToken, temp, ex.Type, false);
      var id = new IdentifierExpr(s.Tok, temp);
      var idlist = new List<Expression>() { id };
      var lhss = new List<LocalVariable>() { locvar };
      var rhss = new List<AssignmentRhs>() { new ExprRhs(ex) };
      var up = new UpdateStmt(s.RangeToken, idlist, rhss);
      s.ResolvedStatements.Add(new VarDeclStmt(s.RangeToken, lhss, up));
      return id;
    }

    /// <summary>
    /// Desugars "y, ... :- MethodOrExpression" into
    /// var temp;
    /// temp, ... := MethodOrExpression;
    /// if temp.IsFailure() { return temp.PropagateFailure(); }
    /// y := temp.Extract();
    ///
    /// If the type of MethodExpression does not have an Extract, then the desugaring is
    /// var temp;
    /// temp, y, ... := MethodOrExpression;
    /// if temp.IsFailure() { return temp.PropagateFailure(); }
    ///
    /// If there are multiple RHSs then "y, ... :- Expression, ..." becomes
    /// var temp;
    /// temp, ... := Expression, ...;
    /// if temp.IsFailure() { return temp.PropagateFailure(); }
    /// y := temp.Extract();
    /// OR
    /// var temp;
    /// temp, y, ... := Expression, ...;
    /// if temp.IsFailure() { return temp.PropagateFailure(); }
    ///
    /// and "y, ... :- expect MethodOrExpression, ..." into
    /// var temp, [y, ] ... := MethodOrExpression, ...;
    /// expect !temp.IsFailure(), temp.PropagateFailure();
    /// [y := temp.Extract();]
    ///
    /// and saves the result into s.ResolvedStatements.
    /// This is also known as the "elephant operator"
    /// </summary>
    private void ResolveAssignOrReturnStmt(AssignOrReturnStmt s, ResolutionContext resolutionContext) {
      // TODO Do I have any responsibilities regarding the use of resolutionContext? Is it mutable?

      // We need to figure out whether we are using a status type that has Extract or not,
      // as that determines how the AssignOrReturnStmt is desugared. Thus if the Rhs is a
      // method call we need to know which one (to inspect its first output); if RHs is a
      // list of expressions, we need to know the type of the first one. For all of this we have
      // to do some partial type resolution.

      bool expectExtract = s.Lhss.Count != 0; // default value if we cannot determine and inspect the type
      Type firstType = null;
      Method call = null;
      if ((s.Rhss == null || s.Rhss.Count == 0) && s.Rhs.Expr is ApplySuffix asx) {
        ResolveApplySuffix(asx, resolutionContext, true);
        call = (asx.Lhs.Resolved as MemberSelectExpr)?.Member as Method;
        if (call != null) {
          // We're looking at a method call
          var typeMap = (asx.Lhs.Resolved as MemberSelectExpr)?.TypeArgumentSubstitutionsWithParents();
          if (call.Outs.Count != 0) {
            firstType = call.Outs[0].Type.Subst(typeMap);
          } else {
            reporter.Error(MessageSource.Resolver, s.Rhs.tok, "Expected {0} to have a Success/Failure output value, but the method returns nothing.", call.Name);
          }
        } else {
          // We're looking at a call to a function. Treat it like any other expression.
          firstType = asx.Type;
        }
      } else {
        ResolveExpression(s.Rhs.Expr, resolutionContext);
        firstType = s.Rhs.Expr.Type;
      }

      var method = (Method)resolutionContext.CodeContext;
      if (method.Outs.Count == 0 && s.KeywordToken == null) {
        reporter.Error(MessageSource.Resolver, s.Tok, "A method containing a :- statement must have an out-parameter ({0})", method.Name);
        return;
      }
      if (firstType != null) {
        firstType = PartiallyResolveTypeForMemberSelection(s.Rhs.tok, firstType);
        if (firstType.AsTopLevelTypeWithMembers != null) {
          if (firstType.AsTopLevelTypeWithMembers.Members.Find(x => x.Name == "IsFailure") == null) {
            reporter.Error(MessageSource.Resolver, s.Tok,
              "member IsFailure does not exist in {0}, in :- statement", firstType);
            return;
          }
          expectExtract = firstType.AsTopLevelTypeWithMembers.Members.Find(x => x.Name == "Extract") != null;
          if (expectExtract && call == null && s.Lhss.Count != 1 + s.Rhss.Count) {
            reporter.Error(MessageSource.Resolver, s.Tok,
              "number of lhs ({0}) must match number of rhs ({1}) for a rhs type ({2}) with member Extract",
              s.Lhss.Count, 1 + s.Rhss.Count, firstType);
            return;
          } else if (expectExtract && call != null && s.Lhss.Count != call.Outs.Count) {
            reporter.Error(MessageSource.Resolver, s.Tok,
              "wrong number of method result arguments (got {0}, expected {1}) for a rhs type ({2}) with member Extract",
              s.Lhss.Count, call.Outs.Count, firstType);
            return;

          } else if (!expectExtract && call == null && s.Lhss.Count != s.Rhss.Count) {
            reporter.Error(MessageSource.Resolver, s.Tok,
              "number of lhs ({0}) must be one less than number of rhs ({1}) for a rhs type ({2}) without member Extract", s.Lhss.Count, 1 + s.Rhss.Count, firstType);
            return;

          } else if (!expectExtract && call != null && s.Lhss.Count != call.Outs.Count - 1) {
            reporter.Error(MessageSource.Resolver, s.Tok,
              "wrong number of method result arguments (got {0}, expected {1}) for a rhs type ({2}) without member Extract", s.Lhss.Count, call.Outs.Count - 1, firstType);
            return;
          }
        } else {
          reporter.Error(MessageSource.Resolver, s.Tok,
            $"The type of the first expression to the right of ':-' could not be determined to be a failure type (got '{firstType}')");
          return;
        }
      } else {
        reporter.Error(MessageSource.Resolver, s.Tok,
          "Internal Error: Unknown failure type in :- statement");
        return;
      }

      Expression lhsExtract = null;
      if (expectExtract) {
        if (resolutionContext.CodeContext is Method caller && caller.Outs.Count == 0 && s.KeywordToken == null) {
          reporter.Error(MessageSource.Resolver, s.Rhs.tok, "Expected {0} to have a Success/Failure output value", caller.Name);
          return;
        }

        lhsExtract = s.Lhss[0];
        var lhsResolved = s.Lhss[0].Resolved;
        // Make a new unresolved expression
        if (lhsResolved is MemberSelectExpr lexr) {
          Expression id = Expression.AsThis(lexr.Obj) != null ? lexr.Obj : makeTemp("recv", s, resolutionContext, lexr.Obj);
          var lex = lhsExtract as ExprDotName; // might be just a NameSegment
          lhsExtract = new ExprDotName(lexr.tok, id, lexr.MemberName, lex == null ? null : lex.OptTypeArguments);
        } else if (lhsResolved is SeqSelectExpr lseq) {
          if (!lseq.SelectOne || lseq.E0 == null) {
            reporter.Error(MessageSource.Resolver, s.Tok,
              "Element ranges not allowed as l-values");
            return;
          }
          Expression id = makeTemp("recv", s, resolutionContext, lseq.Seq);
          Expression id0 = id0 = makeTemp("idx", s, resolutionContext, lseq.E0);
          lhsExtract = new SeqSelectExpr(lseq.tok, lseq.SelectOne, id, id0, null, lseq.CloseParen);
          lhsExtract.Type = lseq.Type;
        } else if (lhsResolved is MultiSelectExpr lmulti) {
          Expression id = makeTemp("recv", s, resolutionContext, lmulti.Array);
          var idxs = new List<Expression>();
          foreach (var i in lmulti.Indices) {
            Expression idx = makeTemp("idx", s, resolutionContext, i);
            idxs.Add(idx);
          }
          lhsExtract = new MultiSelectExpr(lmulti.tok, id, idxs);
          lhsExtract.Type = lmulti.Type;
        } else if (lhsResolved is IdentifierExpr) {
          // do nothing
        } else {
          Contract.Assert(false, "Internal error: unexpected option in ResolveAssignOrReturnStmt");
        }
      }
      var temp = FreshTempVarName("valueOrError", resolutionContext.CodeContext);
      var lhss = new List<LocalVariable>() { new LocalVariable(s.RangeToken, temp, new InferredTypeProxy(), false) };
      // "var temp ;"
      s.ResolvedStatements.Add(new VarDeclStmt(s.RangeToken, lhss, null));
      var lhss2 = new List<Expression>() { new IdentifierExpr(s.Tok, temp) };
      for (int k = (expectExtract ? 1 : 0); k < s.Lhss.Count; ++k) {
        lhss2.Add(s.Lhss[k]);
      }
      List<AssignmentRhs> rhss2 = new List<AssignmentRhs>() { s.Rhs };
      if (s.Rhss != null) {
        s.Rhss.ForEach(e => rhss2.Add(e));
      }
      if (s.Rhss != null && s.Rhss.Count > 0) {
        if (lhss2.Count != rhss2.Count) {
          reporter.Error(MessageSource.Resolver, s.Tok,
            "Mismatch in expected number of LHSs and RHSs");
          if (lhss2.Count < rhss2.Count) {
            rhss2.RemoveRange(lhss2.Count, rhss2.Count - lhss2.Count);
          } else {
            lhss2.RemoveRange(rhss2.Count, lhss2.Count - rhss2.Count);
          }
        }
      }
      // " temp, ... := MethodOrExpression, ...;"
      UpdateStmt up = new UpdateStmt(s.RangeToken, lhss2, rhss2);
      if (expectExtract) {
        up.OriginalInitialLhs = s.Lhss.Count == 0 ? null : s.Lhss[0];
      }
      s.ResolvedStatements.Add(up);

      if (s.KeywordToken != null) {
        var notFailureExpr = new UnaryOpExpr(s.Tok, UnaryOpExpr.Opcode.Not, VarDotMethod(s.Tok, temp, "IsFailure"));
        Statement ss = null;
        if (s.KeywordToken.Token.val == "expect") {
          // "expect !temp.IsFailure(), temp"
          ss = new ExpectStmt(new RangeToken(s.Tok, s.EndToken), notFailureExpr, new IdentifierExpr(s.Tok, temp), s.KeywordToken.Attrs);
        } else if (s.KeywordToken.Token.val == "assume") {
          ss = new AssumeStmt(new RangeToken(s.Tok, s.EndToken), notFailureExpr, s.KeywordToken.Attrs);
        } else if (s.KeywordToken.Token.val == "assert") {
          ss = new AssertStmt(new RangeToken(s.Tok, s.EndToken), notFailureExpr, null, null, s.KeywordToken.Attrs);
        } else {
          Contract.Assert(false, $"Invalid token in :- statement: {s.KeywordToken.Token.val}");
        }
        s.ResolvedStatements.Add(ss);
      } else {
        var enclosingOutParameter = ((Method)resolutionContext.CodeContext).Outs[0];
        var ident = new IdentifierExpr(s.Tok, enclosingOutParameter.Name);
        // resolve it here to avoid capture into more closely declared local variables
        Contract.Assert(enclosingOutParameter.Type != null);  // this confirms our belief that the out-parameter has already been resolved
        ident.Var = enclosingOutParameter;
        ident.Type = ident.Var.Type;

        s.ResolvedStatements.Add(
          // "if temp.IsFailure()"
          new IfStmt(s.RangeToken, false, VarDotMethod(s.Tok, temp, "IsFailure"),
            // THEN: { out := temp.PropagateFailure(); return; }
            new BlockStmt(s.RangeToken, new List<Statement>() {
              new UpdateStmt(s.RangeToken,
                new List<Expression>() { ident },
                new List<AssignmentRhs>() {new ExprRhs(VarDotMethod(s.Tok, temp, "PropagateFailure"))}
                ),
              new ReturnStmt(s.RangeToken, null),
            }),
            // ELSE: no else block
            null
          ));
      }

      if (expectExtract) {
        // "y := temp.Extract();"
        var lhs = s.Lhss[0];
        s.ResolvedStatements.Add(
          new UpdateStmt(s.RangeToken,
            new List<Expression>() { lhsExtract },
            new List<AssignmentRhs>() { new ExprRhs(VarDotMethod(s.Tok, temp, "Extract")) }
          ));
        // The following check is not necessary, because the ghost mismatch is caught later.
        // However the error message here is much clearer.
        var m = ResolveMember(s.Tok, firstType, "Extract", out _);
        if (m != null && m.IsGhost && !AssignStmt.LhsIsToGhostOrAutoGhost(lhs)) {
          reporter.Error(MessageSource.Resolver, lhs.tok,
            "The Extract member may not be ghost unless the initial LHS is ghost");
        }
      }

      s.ResolvedStatements.ForEach(a => ResolveStatement(a, resolutionContext));
      EnsureSupportsErrorHandling(s.Tok, firstType, expectExtract, s.KeywordToken != null);
    }

    private void EnsureSupportsErrorHandling(IToken tok, Type tp, bool expectExtract, bool hasKeywordToken) {
      // The "method not found" errors which will be generated here were already reported while
      // resolving the statement, so we don't want them to reappear and redirect them into a sink.
      var origReporter = this.reporter;
      this.reporter = new ErrorReporterSink();

      if (hasKeywordToken) {
        if (ResolveMember(tok, tp, "IsFailure", out _) == null ||
            (ResolveMember(tok, tp, "Extract", out _) != null) != expectExtract) {
          // more details regarding which methods are missing have already been reported by regular resolution
          origReporter.Error(MessageSource.Resolver, tok,
            "The right-hand side of ':-', which is of type '{0}', with a keyword token must have members 'IsFailure()', {1} 'Extract()'",
            tp, expectExtract ? "and" : "but not");
        }
      } else {
        if (ResolveMember(tok, tp, "IsFailure", out _) == null ||
            ResolveMember(tok, tp, "PropagateFailure", out _) == null ||
            (ResolveMember(tok, tp, "Extract", out _) != null) != expectExtract) {
          // more details regarding which methods are missing have already been reported by regular resolution
          origReporter.Error(MessageSource.Resolver, tok,
            "The right-hand side of ':-', which is of type '{0}', must have members 'IsFailure()', 'PropagateFailure()', {1} 'Extract()'",
            tp, expectExtract ? "and" : "but not");
        }
      }


      // The following checks are not necessary, because the ghost mismatch is caught later.
      // However the error messages here are much clearer.
      var m = ResolveMember(tok, tp, "IsFailure", out _);
      if (m != null && m.IsGhost) {
        origReporter.Error(MessageSource.Resolver, tok,
          $"The IsFailure member may not be ghost (type {tp} used in :- statement)");
      }
      m = ResolveMember(tok, tp, "PropagateFailure", out _);
      if (!hasKeywordToken && m != null && m.IsGhost) {
        origReporter.Error(MessageSource.Resolver, tok,
          $"The PropagateFailure member may not be ghost (type {tp} used in :- statement)");
      }

      this.reporter = origReporter;
    }

    /// <summary>
    /// Check that "stmt" is a valid statment for the body of an assert-by, forall,
    /// or calc-hint statement. In particular, check that the local variables assigned in
    /// the bodies of these statements are declared in the statements, not in some enclosing
    /// context. 
    /// </summary>
    public void CheckLocalityUpdates(Statement stmt, ISet<LocalVariable> localsAllowedInUpdates, string where) {
      Contract.Requires(stmt != null);
      Contract.Requires(localsAllowedInUpdates != null);
      Contract.Requires(where != null);

      if (stmt is AssertStmt || stmt is ForallStmt || stmt is CalcStmt || stmt is ModifyStmt) {
        // don't recurse, since CheckHintRestrictions will be called on that assert-by separately
        return;
      } else if (stmt is AssignSuchThatStmt) {
        var s = (AssignSuchThatStmt)stmt;
        foreach (var lhs in s.Lhss) {
          CheckLocalityUpdatesLhs(lhs, localsAllowedInUpdates, @where);
        }
      } else if (stmt is AssignStmt) {
        var s = (AssignStmt)stmt;
        CheckLocalityUpdatesLhs(s.Lhs, localsAllowedInUpdates, @where);
      } else if (stmt is CallStmt) {
        var s = (CallStmt)stmt;
        foreach (var lhs in s.Lhs) {
          CheckLocalityUpdatesLhs(lhs, localsAllowedInUpdates, @where);
        }
      } else if (stmt is VarDeclStmt) {
        var s = (VarDeclStmt)stmt;
        s.Locals.Iter(local => localsAllowedInUpdates.Add(local));
      } else if (stmt is ModifyStmt) {
        // no further complaints (note, ghost interests have already checked for 'modify' statements)
      } else if (stmt is BlockStmt) {
        localsAllowedInUpdates = new HashSet<LocalVariable>(localsAllowedInUpdates);
        // use this new set for the recursive calls
      }

      foreach (var ss in stmt.SubStatements) {
        CheckLocalityUpdates(ss, localsAllowedInUpdates, where);
      }
    }

    void CheckLocalityUpdatesLhs(Expression lhs, ISet<LocalVariable> localsAllowedInUpdates, string @where) {
      Contract.Requires(lhs != null);
      Contract.Requires(localsAllowedInUpdates != null);
      Contract.Requires(where != null);

      lhs = lhs.Resolved;
      if (lhs is IdentifierExpr idExpr && !localsAllowedInUpdates.Contains(idExpr.Var)) {
        reporter.Error(MessageSource.Resolver, lhs.tok, "{0} is not allowed to update a variable it doesn't declare", where);
      }
    }

    class LazyString_OnTypeEquals {
      Type t0;
      Type t1;
      string s;
      public LazyString_OnTypeEquals(Type t0, Type t1, string s) {
        Contract.Requires(t0 != null);
        Contract.Requires(t1 != null);
        Contract.Requires(s != null);
        this.t0 = t0;
        this.t1 = t1;
        this.s = s;
      }
      public override string ToString() {
        return t0.Equals(t1) ? s : "";
      }
    }

    void FindAllMembers(ClassDecl cl, string memberName, ISet<MemberDecl> foundSoFar) {
      Contract.Requires(cl != null);
      Contract.Requires(memberName != null);
      Contract.Requires(foundSoFar != null);
      MemberDecl member;
      if (classMembers[cl].TryGetValue(memberName, out member)) {
        foundSoFar.Add(member);
      }
      cl.ParentTraitHeads.ForEach(trait => FindAllMembers(trait, memberName, foundSoFar));
    }

    // TODO move
    public static UserDefinedType GetThisType(IToken tok, TopLevelDeclWithMembers cl) {
      Contract.Requires(tok != null);
      Contract.Requires(cl != null);
      Contract.Ensures(Contract.Result<UserDefinedType>() != null);

      if (cl is ClassDecl cls && cls.NonNullTypeDecl != null) {
        return UserDefinedType.FromTopLevelDecl(tok, cls.NonNullTypeDecl, cls.TypeArgs);
      } else {
        return UserDefinedType.FromTopLevelDecl(tok, cl, cl.TypeArgs);
      }
    }

    // TODO move
    public static UserDefinedType GetReceiverType(IToken tok, MemberDecl member) {
      Contract.Requires(tok != null);
      Contract.Requires(member != null);
      Contract.Ensures(Contract.Result<UserDefinedType>() != null);

      return GetThisType(tok, (TopLevelDeclWithMembers)member.EnclosingClass);
    }

    Label/*?*/ ResolveDominatingLabelInExpr(IToken tok, string/*?*/ labelName, string expressionDescription, ResolutionContext resolutionContext) {
      Contract.Requires(tok != null);
      Contract.Requires(expressionDescription != null);
      Contract.Requires(resolutionContext != null);

      Label label = null;
      if (!resolutionContext.IsTwoState) {
        reporter.Error(MessageSource.Resolver, tok, $"{expressionDescription} expressions are not allowed in this context");
      } else if (labelName != null) {
        label = DominatingStatementLabels.Find(labelName);
        if (label == null) {
          reporter.Error(MessageSource.Resolver, tok, $"no label '{labelName}' in scope at this time");
        }
      }
      return label;
    }

    private Expression VarDotFunction(IToken tok, string varname, string functionname) {
      return new ApplySuffix(tok, null, new ExprDotName(tok, new IdentifierExpr(tok, varname), functionname, null), new List<ActualBinding>(), tok);
    }

    // TODO search for occurrences of "new LetExpr" which could benefit from this helper
    private LetExpr LetPatIn(IToken tok, CasePattern<BoundVar> lhs, Expression rhs, Expression body) {
      return new LetExpr(tok, new List<CasePattern<BoundVar>>() { lhs }, new List<Expression>() { rhs }, body, true);
    }

    private LetExpr LetVarIn(IToken tok, string name, Type tp, Expression rhs, Expression body) {
      var lhs = new CasePattern<BoundVar>(tok, new BoundVar(tok, name, tp));
      return LetPatIn(tok, lhs, rhs, body);
    }

    /// <summary>
    ///  If expr.Lhs != null: Desugars "var x: T :- E; F" into "var temp := E; if temp.IsFailure() then temp.PropagateFailure() else var x: T := temp.Extract(); F"
    ///  If expr.Lhs == null: Desugars "         :- E; F" into "var temp := E; if temp.IsFailure() then temp.PropagateFailure() else                             F"
    /// </summary>
    public void ResolveLetOrFailExpr(LetOrFailExpr expr, ResolutionContext resolutionContext) {
      var temp = FreshTempVarName("valueOrError", resolutionContext.CodeContext);
      var tempType = new InferredTypeProxy();
      // "var temp := E;"
      expr.ResolvedExpression = LetVarIn(expr.tok, temp, tempType, expr.Rhs,
        // "if temp.IsFailure()"
        new ITEExpr(expr.tok, false, VarDotFunction(expr.tok, temp, "IsFailure"),
          // "then temp.PropagateFailure()"
          VarDotFunction(expr.tok, temp, "PropagateFailure"),
          // "else"
          expr.Lhs == null
            // "F"
            ? expr.Body
            // "var x: T := temp.Extract(); F"
            : LetPatIn(expr.tok, expr.Lhs, VarDotFunction(expr.tok, temp, "Extract"), expr.Body)));

      ResolveExpression(expr.ResolvedExpression, resolutionContext);
      expr.Type = expr.ResolvedExpression.Type;
      bool expectExtract = (expr.Lhs != null);
      EnsureSupportsErrorHandling(expr.tok, PartiallyResolveTypeForMemberSelection(expr.tok, tempType), expectExtract, false);
    }

    private Type SelectAppropriateArrowType(IToken tok, List<Type> typeArgs, Type resultType, bool hasReads, bool hasReq) {
      Contract.Requires(tok != null);
      Contract.Requires(typeArgs != null);
      Contract.Requires(resultType != null);
      var arity = typeArgs.Count;
      var typeArgsAndResult = Util.Snoc(typeArgs, resultType);
      if (hasReads) {
        // any arrow
        return new ArrowType(tok, builtIns.ArrowTypeDecls[arity], typeArgsAndResult);
      } else if (hasReq) {
        // partial arrow
        return new UserDefinedType(tok, ArrowType.PartialArrowTypeName(arity), builtIns.PartialArrowTypeDecls[arity], typeArgsAndResult);
      } else {
        // total arrow
        return new UserDefinedType(tok, ArrowType.TotalArrowTypeName(arity), builtIns.TotalArrowTypeDecls[arity], typeArgsAndResult);
      }
    }

    /// <summary>
    /// Adds appropriate type constraints that says "expr" evaluates to an integer or (if "allowBitVector" is true) a
    /// a bitvector.  The "errFormat" string can contain a "{0}", referring to the name of the type of "expr".
    /// </summary>
    void ConstrainToIntegerType(Expression expr, bool allowBitVector, string errFormat) {
      Contract.Requires(expr != null);
      Contract.Requires(errFormat != null);
      var err = new TypeConstraint.ErrorMsgWithToken(expr.tok, errFormat, expr.Type);
      ConstrainToIntegerType(expr.tok, expr.Type, allowBitVector, err);
    }

    /// <summary>
    /// Resolves a NestedMatchExpr by
    /// 1 - checking that all of its patterns are linear
    /// 2 - desugaring it into a decision tree of MatchExpr and ITEEXpr (for constant matching)
    /// 3 - resolving the generated (sub)expression.
    /// </summary>
    void ResolveNestedMatchExpr(NestedMatchExpr nestedMatchExpr, ResolutionContext resolutionContext) {
      Contract.Requires(nestedMatchExpr != null);
      Contract.Requires(resolutionContext != null);

      nestedMatchExpr.Resolve(this, resolutionContext);
    }

    void ResolveMatchExpr(MatchExpr me, ResolutionContext resolutionContext) {
      Contract.Requires(me != null);
      Contract.Requires(resolutionContext != null);
      Contract.Requires(me.OrigUnresolved == null);

      // first, clone the original match expression
      me.OrigUnresolved = (MatchExpr)new ClonerKeepParensExpressions().CloneExpr(me);
      ResolveExpression(me.Source, resolutionContext);

      Contract.Assert(me.Source.Type != null);  // follows from postcondition of ResolveExpression

      var sourceType = PartiallyResolveTypeForMemberSelection(me.Source.tok, me.Source.Type).NormalizeExpand();

      var dtd = sourceType.AsDatatype;
      var subst = new Dictionary<TypeParameter, Type>();
      Dictionary<string, DatatypeCtor> ctors;
      if (dtd == null) {
        reporter.Error(MessageSource.Resolver, me.Source, "the type of the match source expression must be a datatype (instead found {0})", me.Source.Type);
        ctors = null;
      } else {
        Contract.Assert(sourceType != null);  // dtd and sourceType are set together above
        ctors = dtd.ConstructorsByName;
        Contract.Assert(ctors != null);  // dtd should have been inserted into datatypeCtors during a previous resolution stage

        // build the type-parameter substitution map for this use of the datatype
        subst = TypeParameter.SubstitutionMap(dtd.TypeArgs, sourceType.TypeArgs);
      }

      ISet<string> memberNamesUsed = new HashSet<string>();
      me.Type = new InferredTypeProxy();
      foreach (MatchCaseExpr mc in me.Cases) {
        if (ctors != null) {
          Contract.Assert(dtd != null);
          var ctorId = mc.Ctor.Name;
          if (me.Source.Type.AsDatatype is TupleTypeDecl) {
            var tuple = (TupleTypeDecl)me.Source.Type.AsDatatype;
            ctorId = BuiltIns.TupleTypeCtorName(tuple.Dims);
          }
          if (!ctors.ContainsKey(ctorId)) {
            reporter.Error(MessageSource.Resolver, mc.tok, "member '{0}' does not exist in datatype '{1}'", ctorId, dtd.Name);
          } else {
            if (mc.Ctor.Formals.Count != mc.Arguments.Count) {
              if (me.Source.Type.AsDatatype is TupleTypeDecl) {
                reporter.Error(MessageSource.Resolver, mc.tok, "case arguments count does not match source arguments count");
              } else {
                reporter.Error(MessageSource.Resolver, mc.tok, "member {0} has wrong number of formals (found {1}, expected {2})", ctorId, mc.Arguments.Count, mc.Ctor.Formals.Count);
              }
            }
            if (memberNamesUsed.Contains(ctorId)) {
              reporter.Error(MessageSource.Resolver, mc.tok, "member {0} appears in more than one case", mc.Ctor.Name);
            } else {
              memberNamesUsed.Add(ctorId);  // add mc.Id to the set of names used
            }
          }
        }
        scope.PushMarker();
        int i = 0;
        if (mc.Arguments != null) {
          foreach (BoundVar v in mc.Arguments) {
            scope.Push(v.Name, v);
            ResolveType(v.tok, v.Type, resolutionContext, ResolveTypeOptionEnum.InferTypeProxies, null);
            if (i < mc.Ctor.Formals.Count) {
              Formal formal = mc.Ctor.Formals[i];
              Type st = formal.Type.Subst(subst);
              ConstrainSubtypeRelation(v.Type, st, me,
                "the declared type of the formal ({0}) does not agree with the corresponding type in the constructor's signature ({1})", v.Type, st);
              v.IsGhost = formal.IsGhost;
            }
            i++;
          }
        }

        ResolveExpression(mc.Body, resolutionContext);

        Contract.Assert(mc.Body.Type != null);  // follows from postcondition of ResolveExpression
        ConstrainSubtypeRelation(me.Type, mc.Body.Type, mc.Body.tok, "type of case bodies do not agree (found {0}, previous types {1})", mc.Body.Type, me.Type);
        scope.PopMarker();
      }
      if (dtd != null && memberNamesUsed.Count != dtd.Ctors.Count) {
        // We could complain about the syntactic omission of constructors:
        //   reporter.Error(MessageSource.Resolver, expr, "match expression does not cover all constructors");
        // but instead we let the verifier do a semantic check.
        // So, for now, record the missing constructors:
        foreach (var ctr in dtd.Ctors) {
          if (!memberNamesUsed.Contains(ctr.Name)) {
            me.MissingCases.Add(ctr);
          }
        }
        Contract.Assert(memberNamesUsed.Count + me.MissingCases.Count == dtd.Ctors.Count);
      }
    }

    void ResolveCasePattern<VT>(CasePattern<VT> pat, Type sourceType, ResolutionContext resolutionContext)
      where VT : class, IVariable {
      Contract.Requires(pat != null);
      Contract.Requires(sourceType != null);
      Contract.Requires(resolutionContext != null);

      DatatypeDecl dtd = null;
      UserDefinedType udt = null;
      if (sourceType.IsDatatype) {
        udt = (UserDefinedType)sourceType.NormalizeExpand();
        dtd = (DatatypeDecl)udt.ResolvedClass;
      }
      // Find the constructor in the given datatype
      // If what was parsed was just an identifier, we will interpret it as a datatype constructor, if possible
      DatatypeCtor ctor = null;
      if (dtd != null) {
        if (pat.Var == null || (pat.Var != null && pat.Var.Type is TypeProxy)) {
          if (dtd.ConstructorsByName.TryGetValue(pat.Id, out ctor)) {
            if (pat.Arguments == null) {
              if (ctor.Formals.Count != 0) {
                // Leave this as a variable
              } else {
                // Convert to a constructor
                pat.MakeAConstructor();
                pat.Ctor = ctor;
                pat.Var = default(VT);
              }
            } else {
              pat.Ctor = ctor;
              pat.Var = default(VT);
            }
          }
        }
      }

      if (pat.Var != null) {
        // this is a simple resolution
        var v = pat.Var;
        if (resolutionContext.IsGhost) {
          v.MakeGhost();
        }
        ResolveType(v.Tok, v.Type, resolutionContext, ResolveTypeOptionEnum.InferTypeProxies, null);
        // Note, the following type constraint checks that the RHS type can be assigned to the new variable on the left. In particular, it
        // does not check that the entire RHS can be assigned to something of the type of the pattern on the left.  For example, consider
        // a type declared as "datatype Atom<T> = MakeAtom(T)", where T is a non-variant type argument.  Suppose the RHS has type Atom<nat>
        // and that the LHS is the pattern MakeAtom(x: int).  This is okay, despite the fact that Atom<nat> is not assignable to Atom<int>.
        // The reason is that the purpose of the pattern on the left is really just to provide a skeleton to introduce bound variables in.
        EagerAddAssignableConstraint(v.Tok, v.Type, sourceType, "type of corresponding source/RHS ({1}) does not match type of bound variable ({0})");
        pat.AssembleExpr(null);
        return;
      }
      if (dtd == null) {
        // look up the name of the pattern's constructor
        Tuple<DatatypeCtor, bool> pair;
        if (moduleInfo.Ctors.TryGetValue(pat.Id, out pair) && !pair.Item2) {
          ctor = pair.Item1;
          pat.Ctor = ctor;
          dtd = ctor.EnclosingDatatype;
          var typeArgs = new List<Type>();
          foreach (var xt in dtd.TypeArgs) {
            typeArgs.Add(new InferredTypeProxy());
          }
          udt = new UserDefinedType(pat.tok, dtd.Name, dtd, typeArgs);
          ConstrainSubtypeRelation(udt, sourceType, pat.tok, "type of RHS ({0}) does not match type of bound variable '{1}'", sourceType, pat.Id);
        }
      }
      if (dtd == null && ctor == null) {
        reporter.Error(MessageSource.Resolver, pat.tok, "to use a pattern, the type of the source/RHS expression must be a datatype (instead found {0})", sourceType);
      } else if (ctor == null) {
        reporter.Error(MessageSource.Resolver, pat.tok, "constructor {0} does not exist in datatype {1}", pat.Id, dtd.Name);
      } else {
        if (pat.Arguments == null) {
          if (ctor.Formals.Count == 0) {
            // The Id matches a constructor of the correct type and 0 arguments,
            // so make it a nullary constructor, not a variable
            pat.MakeAConstructor();
          }
        } else {
          if (ctor.Formals.Count != pat.Arguments.Count) {
            reporter.Error(MessageSource.Resolver, pat.tok, "pattern for constructor {0} has wrong number of formals (found {1}, expected {2})", pat.Id, pat.Arguments.Count, ctor.Formals.Count);
          }
        }
        // build the type-parameter substitution map for this use of the datatype
        Contract.Assert(dtd.TypeArgs.Count == udt.TypeArgs.Count);  // follows from the type previously having been successfully resolved
        var subst = TypeParameter.SubstitutionMap(dtd.TypeArgs, udt.TypeArgs);
        // recursively call ResolveCasePattern on each of the arguments
        var j = 0;
        if (pat.Arguments != null) {
          foreach (var arg in pat.Arguments) {
            if (j < ctor.Formals.Count) {
              var formal = ctor.Formals[j];
              Type st = formal.Type.Subst(subst);
              ResolveCasePattern(arg, st, resolutionContext.WithGhost(resolutionContext.IsGhost || formal.IsGhost));
            }
            j++;
          }
        }
        if (j == ctor.Formals.Count) {
          pat.AssembleExpr(udt.TypeArgs);
        }
      }
    }

    private List<DefaultValueExpression> allDefaultValueExpressions = new List<DefaultValueExpression>();

    /// <summary>
    /// This method is called at the tail end of Pass1 of the Resolver.
    /// </summary>
    void FillInDefaultValueExpressions() {
      var visited = new Dictionary<DefaultValueExpression, WorkProgress>();
      foreach (var e in allDefaultValueExpressions) {
        FillInDefaultValueExpression(e, visited);
      }
      allDefaultValueExpressions.Clear();
    }

    enum WorkProgress { BeingVisited, Done }

    void FillInDefaultValueExpression(DefaultValueExpression expr, Dictionary<DefaultValueExpression, WorkProgress> visited) {
      Contract.Requires(expr != null);
      Contract.Requires(visited != null);
      Contract.Ensures(expr.ResolvedExpression != null);

      if (visited.TryGetValue(expr, out var p)) {
        if (p == WorkProgress.Done) {
          Contract.Assert(expr.ResolvedExpression != null);
        } else {
          // there is a cycle
          reporter.Error(MessageSource.Resolver, expr, "default-valued expressions are cyclicly dependent; this is not allowed, since it would cause infinite expansion");
          // nevertheless, to avoid any issues in the resolver, fill in the .ResolvedExpression field with something
          expr.ResolvedExpression = Expression.CreateBoolLiteral(expr.tok, false);
        }
        return;
      }
      Contract.Assert(expr.ResolvedExpression == null);

      visited.Add(expr, WorkProgress.BeingVisited);
      var s = new DefaultValueSubstituter(this, visited, expr.Receiver, expr.SubstMap, expr.TypeMap);
      expr.ResolvedExpression = s.Substitute(expr.Formal.DefaultValue);
      visited[expr] = WorkProgress.Done;
    }

    class DefaultValueSubstituter : Substituter {
      private readonly Resolver resolver;
      private readonly Dictionary<DefaultValueExpression, WorkProgress> visited;
      public DefaultValueSubstituter(Resolver resolver, Dictionary<DefaultValueExpression, WorkProgress> visited,
        Expression /*?*/ receiverReplacement, Dictionary<IVariable, Expression> substMap, Dictionary<TypeParameter, Type> typeMap)
        : base(receiverReplacement, substMap, typeMap) {
        Contract.Requires(resolver != null);
        Contract.Requires(visited != null);
        this.resolver = resolver;
        this.visited = visited;
      }

      public override Expression Substitute(Expression expr) {
        if (expr is DefaultValueExpression dve) {
          resolver.FillInDefaultValueExpression(dve, visited);
          Contract.Assert(dve.ResolvedExpression != null); // postcondition of FillInDefaultValueExpression
        }
        return base.Substitute(expr);
      }
    }

    private Dictionary<TypeParameter, Type> BuildTypeArgumentSubstitute(Dictionary<TypeParameter, Type> typeArgumentSubstitutions, Type/*?*/ receiverTypeBound = null) {
      Contract.Requires(typeArgumentSubstitutions != null);

      var subst = new Dictionary<TypeParameter, Type>();
      foreach (var entry in typeArgumentSubstitutions) {
        subst.Add(entry.Key, entry.Value);
      }

      if (SelfTypeSubstitution != null) {
        foreach (var entry in SelfTypeSubstitution) {
          subst.Add(entry.Key, entry.Value);
        }
      }

      if (receiverTypeBound != null) {
        TopLevelDeclWithMembers cl;
        var udt = receiverTypeBound?.AsNonNullRefType;
        if (udt != null) {
          cl = (TopLevelDeclWithMembers)((NonNullTypeDecl)udt.ResolvedClass).ViewAsClass;
        } else {
          udt = receiverTypeBound.NormalizeExpand() as UserDefinedType;
          cl = udt?.ResolvedClass as TopLevelDeclWithMembers;
        }
        if (cl != null) {
          foreach (var entry in cl.ParentFormalTypeParametersToActuals) {
            var v = entry.Value.Subst(subst);
            subst.Add(entry.Key, v);
          }
        }
      }

      return subst;
    }

    public static string GhostPrefix(bool isGhost) {
      return isGhost ? "ghost " : "";
    }

    private static ModuleSignature GetSignatureExt(ModuleSignature sig, bool useCompileSignatures) {
      Contract.Requires(sig != null);
      Contract.Ensures(Contract.Result<ModuleSignature>() != null);
      if (useCompileSignatures) {
        while (sig.CompileSignature != null) {
          sig = sig.CompileSignature;
        }
      }
      return sig;
    }

    private ModuleSignature GetSignature(ModuleSignature sig) {
      return GetSignatureExt(sig, useCompileSignatures);
    }

    public static Expression GetImpliedTypeConstraint(IVariable bv, Type ty) {
      return GetImpliedTypeConstraint(Expression.CreateIdentExpr(bv), ty);
    }

    public static Expression GetImpliedTypeConstraint(Expression e, Type ty) {
      Contract.Requires(e != null);
      Contract.Requires(ty != null);
      ty = ty.NormalizeExpandKeepConstraints();
      var udt = ty as UserDefinedType;
      if (udt != null) {
        if (udt.ResolvedClass is NewtypeDecl) {
          var dd = (NewtypeDecl)udt.ResolvedClass;
          var c = GetImpliedTypeConstraint(e, dd.BaseType);
          if (dd.Var != null) {
            Dictionary<IVariable, Expression/*!*/> substMap = new Dictionary<IVariable, Expression>();
            substMap.Add(dd.Var, e);
            Substituter sub = new Substituter(null, substMap, new Dictionary<TypeParameter, Type>());
            c = Expression.CreateAnd(c, sub.Substitute(dd.Constraint));
          }
          return c;
        } else if (udt.ResolvedClass is SubsetTypeDecl) {
          var dd = (SubsetTypeDecl)udt.ResolvedClass;
          var c = GetImpliedTypeConstraint(e, dd.RhsWithArgument(udt.TypeArgs));
          Dictionary<IVariable, Expression/*!*/> substMap = new Dictionary<IVariable, Expression>();
          substMap.Add(dd.Var, e);
          Substituter sub = new Substituter(null, substMap, new Dictionary<TypeParameter, Type>());
          c = Expression.CreateAnd(c, sub.Substitute(dd.Constraint));
          return c;
        }
      }
      return Expression.CreateBoolLiteral(e.tok, true);
    }

    /// <summary>
    /// Returns the set of free variables in "expr".
    /// Requires "expr" to be successfully resolved.
    /// Ensures that the set returned has no aliases.
    /// </summary>
    static ISet<IVariable> FreeVariables(Expression expr) {
      Contract.Requires(expr != null);
      Contract.Ensures(expr.Type != null);

      if (expr is IdentifierExpr) {
        var e = (IdentifierExpr)expr;
        return new HashSet<IVariable>() { e.Var };

      } else if (expr is QuantifierExpr) {
        var e = (QuantifierExpr)expr;
        Contract.Assert(e.SplitQuantifier == null); // No split quantifiers during resolution

        var s = FreeVariables(e.LogicalBody());
        foreach (var bv in e.BoundVars) {
          s.Remove(bv);
        }
        return s;
      } else if (expr is NestedMatchExpr) {
        var e = (NestedMatchExpr)expr;
        var s = FreeVariables(e.Source);
        foreach (NestedMatchCaseExpr mc in e.Cases) {
          var t = FreeVariables(mc.Body);
          foreach (var bv in mc.Pat.Children.OfType<IdPattern>()) {
            if (bv.BoundVar != null) {
              t.Remove(bv.BoundVar);
            }
          }
          s.UnionWith(t);
        }
        return s;
      } else if (expr is MatchExpr) {
        var e = (MatchExpr)expr;
        var s = FreeVariables(e.Source);
        foreach (MatchCaseExpr mc in e.Cases) {
          var t = FreeVariables(mc.Body);
          foreach (var bv in mc.Arguments) {
            t.Remove(bv);
          }
          s.UnionWith(t);
        }
        return s;

      } else if (expr is LambdaExpr) {
        var e = (LambdaExpr)expr;
        var s = FreeVariables(e.Term);
        if (e.Range != null) {
          s.UnionWith(FreeVariables(e.Range));
        }
        foreach (var fe in e.Reads) {
          s.UnionWith(FreeVariables(fe.E));
        }
        foreach (var bv in e.BoundVars) {
          s.Remove(bv);
        }
        return s;

      } else {
        ISet<IVariable> s = null;
        foreach (var e in expr.SubExpressions) {
          var t = FreeVariables(e);
          if (s == null) {
            s = t;
          } else {
            s.UnionWith(t);
          }
        }
        return s == null ? new HashSet<IVariable>() : s;
      }
    }

    /// <summary>
    /// An error message for the type constraint for between a sequence select expression's actual and expected types.
    /// If resolution successfully determines the sequences' element types, then this derived class mentions those
    /// element types as clarifying context to the user.
    /// </summary>
    private class SeqSelectOneErrorMsg : TypeConstraint.ErrorMsgWithToken {
      private static readonly string BASE_MESSAGE_FORMAT = "sequence has type {0} which is incompatible with expected type {1}";
      private static readonly string ELEMENT_DETAIL_MESSAGE_FORMAT = " (element type {0} is incompatible with {1})";

      private readonly Type exprSeqType;
      private readonly Type expectedSeqType;

      public override string Msg {
        get {
          // Resolution might resolve exprSeqType/expectedSeqType to not be sequences at all.
          // In that case, it isn't possible to get the corresponding element types.
          var rawExprElementType = exprSeqType.AsSeqType?.Arg;
          var rawExpectedElementType = expectedSeqType.AsSeqType?.Arg;
          if (rawExprElementType == null || rawExpectedElementType == null) {
            return base.Msg;
          }

          var elementTypes = RemoveAmbiguity(new object[] { rawExprElementType, rawExpectedElementType });
          Contract.Assert(elementTypes.Length == 2);
          var exprElementType = elementTypes[0].ToString();
          var expectedElementType = elementTypes[1].ToString();

          string detail = string.Format(ELEMENT_DETAIL_MESSAGE_FORMAT, exprElementType, expectedElementType);
          return base.Msg + detail;
        }
      }

      public SeqSelectOneErrorMsg(IToken tok, Type exprSeqType, Type expectedSeqType)
        : base(tok, BASE_MESSAGE_FORMAT, exprSeqType, expectedSeqType) {
        Contract.Requires(exprSeqType != null);
        Contract.Requires(expectedSeqType != null);
        this.exprSeqType = exprSeqType;
        this.expectedSeqType = expectedSeqType;
      }
    }

    /// <summary>
    /// Note: this method is allowed to be called even if "type" does not make sense for "op", as might be the case if
    /// resolution of the binary expression failed.  If so, an arbitrary resolved opcode is returned.
    /// Usually, the type of the right-hand operand is used to determine the resolved operator (hence, the shorter
    /// name "operandType" instead of, say, "rightOperandType").
    /// </summary>
    public static BinaryExpr.ResolvedOpcode ResolveOp(BinaryExpr.Opcode op, Type leftOperandType, Type operandType) {
      Contract.Requires(leftOperandType != null);
      Contract.Requires(operandType != null);
      leftOperandType = leftOperandType.NormalizeExpand();
      operandType = operandType.NormalizeExpand();
      switch (op) {
        case BinaryExpr.Opcode.Iff: return BinaryExpr.ResolvedOpcode.Iff;
        case BinaryExpr.Opcode.Imp: return BinaryExpr.ResolvedOpcode.Imp;
        case BinaryExpr.Opcode.Exp: return BinaryExpr.ResolvedOpcode.Imp;
        case BinaryExpr.Opcode.And: return BinaryExpr.ResolvedOpcode.And;
        case BinaryExpr.Opcode.Or: return BinaryExpr.ResolvedOpcode.Or;
        case BinaryExpr.Opcode.Eq:
          if (operandType is SetType) {
            return BinaryExpr.ResolvedOpcode.SetEq;
          } else if (operandType is MultiSetType) {
            return BinaryExpr.ResolvedOpcode.MultiSetEq;
          } else if (operandType is SeqType) {
            return BinaryExpr.ResolvedOpcode.SeqEq;
          } else if (operandType is MapType) {
            return BinaryExpr.ResolvedOpcode.MapEq;
          } else {
            return BinaryExpr.ResolvedOpcode.EqCommon;
          }
        case BinaryExpr.Opcode.Neq:
          if (operandType is SetType) {
            return BinaryExpr.ResolvedOpcode.SetNeq;
          } else if (operandType is MultiSetType) {
            return BinaryExpr.ResolvedOpcode.MultiSetNeq;
          } else if (operandType is SeqType) {
            return BinaryExpr.ResolvedOpcode.SeqNeq;
          } else if (operandType is MapType) {
            return BinaryExpr.ResolvedOpcode.MapNeq;
          } else {
            return BinaryExpr.ResolvedOpcode.NeqCommon;
          }
        case BinaryExpr.Opcode.Disjoint:
          if (operandType is MultiSetType) {
            return BinaryExpr.ResolvedOpcode.MultiSetDisjoint;
          } else {
            return BinaryExpr.ResolvedOpcode.Disjoint;
          }
        case BinaryExpr.Opcode.Lt:
          if (operandType.IsIndDatatype) {
            return BinaryExpr.ResolvedOpcode.RankLt;
          } else if (operandType is SetType) {
            return BinaryExpr.ResolvedOpcode.ProperSubset;
          } else if (operandType is MultiSetType) {
            return BinaryExpr.ResolvedOpcode.ProperMultiSubset;
          } else if (operandType is SeqType) {
            return BinaryExpr.ResolvedOpcode.ProperPrefix;
          } else if (operandType is CharType) {
            return BinaryExpr.ResolvedOpcode.LtChar;
          } else {
            return BinaryExpr.ResolvedOpcode.Lt;
          }
        case BinaryExpr.Opcode.Le:
          if (operandType is SetType) {
            return BinaryExpr.ResolvedOpcode.Subset;
          } else if (operandType is MultiSetType) {
            return BinaryExpr.ResolvedOpcode.MultiSubset;
          } else if (operandType is SeqType) {
            return BinaryExpr.ResolvedOpcode.Prefix;
          } else if (operandType is CharType) {
            return BinaryExpr.ResolvedOpcode.LeChar;
          } else {
            return BinaryExpr.ResolvedOpcode.Le;
          }
        case BinaryExpr.Opcode.LeftShift:
          return BinaryExpr.ResolvedOpcode.LeftShift;
        case BinaryExpr.Opcode.RightShift:
          return BinaryExpr.ResolvedOpcode.RightShift;
        case BinaryExpr.Opcode.Add:
          if (operandType is SetType) {
            return BinaryExpr.ResolvedOpcode.Union;
          } else if (operandType is MultiSetType) {
            return BinaryExpr.ResolvedOpcode.MultiSetUnion;
          } else if (operandType is MapType) {
            return BinaryExpr.ResolvedOpcode.MapMerge;
          } else if (operandType is SeqType) {
            return BinaryExpr.ResolvedOpcode.Concat;
          } else {
            return BinaryExpr.ResolvedOpcode.Add;
          }
        case BinaryExpr.Opcode.Sub:
          if (leftOperandType is MapType) {
            return BinaryExpr.ResolvedOpcode.MapSubtraction;
          } else if (operandType is SetType) {
            return BinaryExpr.ResolvedOpcode.SetDifference;
          } else if (operandType is MultiSetType) {
            return BinaryExpr.ResolvedOpcode.MultiSetDifference;
          } else {
            return BinaryExpr.ResolvedOpcode.Sub;
          }
        case BinaryExpr.Opcode.Mul:
          if (operandType is SetType) {
            return BinaryExpr.ResolvedOpcode.Intersection;
          } else if (operandType is MultiSetType) {
            return BinaryExpr.ResolvedOpcode.MultiSetIntersection;
          } else {
            return BinaryExpr.ResolvedOpcode.Mul;
          }
        case BinaryExpr.Opcode.Gt:
          if (operandType.IsDatatype) {
            return BinaryExpr.ResolvedOpcode.RankGt;
          } else if (operandType is SetType) {
            return BinaryExpr.ResolvedOpcode.ProperSuperset;
          } else if (operandType is MultiSetType) {
            return BinaryExpr.ResolvedOpcode.ProperMultiSuperset;
          } else if (operandType is CharType) {
            return BinaryExpr.ResolvedOpcode.GtChar;
          } else {
            return BinaryExpr.ResolvedOpcode.Gt;
          }
        case BinaryExpr.Opcode.Ge:
          if (operandType is SetType) {
            return BinaryExpr.ResolvedOpcode.Superset;
          } else if (operandType is MultiSetType) {
            return BinaryExpr.ResolvedOpcode.MultiSuperset;
          } else if (operandType is CharType) {
            return BinaryExpr.ResolvedOpcode.GeChar;
          } else {
            return BinaryExpr.ResolvedOpcode.Ge;
          }
        case BinaryExpr.Opcode.In:
          if (operandType is SetType) {
            return BinaryExpr.ResolvedOpcode.InSet;
          } else if (operandType is MultiSetType) {
            return BinaryExpr.ResolvedOpcode.InMultiSet;
          } else if (operandType is MapType) {
            return BinaryExpr.ResolvedOpcode.InMap;
          } else {
            return BinaryExpr.ResolvedOpcode.InSeq;
          }
        case BinaryExpr.Opcode.NotIn:
          if (operandType is SetType) {
            return BinaryExpr.ResolvedOpcode.NotInSet;
          } else if (operandType is MultiSetType) {
            return BinaryExpr.ResolvedOpcode.NotInMultiSet;
          } else if (operandType is MapType) {
            return BinaryExpr.ResolvedOpcode.NotInMap;
          } else {
            return BinaryExpr.ResolvedOpcode.NotInSeq;
          }
        case BinaryExpr.Opcode.Div: return BinaryExpr.ResolvedOpcode.Div;
        case BinaryExpr.Opcode.Mod: return BinaryExpr.ResolvedOpcode.Mod;
        case BinaryExpr.Opcode.BitwiseAnd: return BinaryExpr.ResolvedOpcode.BitwiseAnd;
        case BinaryExpr.Opcode.BitwiseOr: return BinaryExpr.ResolvedOpcode.BitwiseOr;
        case BinaryExpr.Opcode.BitwiseXor: return BinaryExpr.ResolvedOpcode.BitwiseXor;
        default:
          Contract.Assert(false); throw new cce.UnreachableException();  // unexpected operator
      }
    }

    /// <summary>
    /// This method adds to "friendlyCalls" all
    ///     inductive calls                                     if !co
    ///     greatest predicate calls and codatatype equalities  if co
    /// that occur in positive positions and not under
    ///     universal quantification                            if !co
    ///     existential quantification.                         if co
    /// If "expr" is the
    ///     precondition of a least lemma                       if !co
    ///     postcondition of a greatest lemma,                  if co
    /// then the "friendlyCalls" are the subexpressions that need to be replaced in order
    /// to create the
    ///     precondition                                        if !co
    ///     postcondition                                       if co
    /// of the corresponding prefix lemma.
    /// </summary>
    void CollectFriendlyCallsInExtremeLemmaSpecification(Expression expr, bool position, ISet<Expression> friendlyCalls, bool co, ExtremeLemma context) {
      Contract.Requires(expr != null);
      Contract.Requires(friendlyCalls != null);
      var visitor = new CollectFriendlyCallsInSpec_Visitor(this, friendlyCalls, co, context);
      visitor.Visit(expr, position ? CallingPosition.Positive : CallingPosition.Negative);
    }

    class CollectFriendlyCallsInSpec_Visitor : FindFriendlyCalls_Visitor {
      readonly ISet<Expression> friendlyCalls;
      readonly ExtremeLemma Context;
      public CollectFriendlyCallsInSpec_Visitor(Resolver resolver, ISet<Expression> friendlyCalls, bool co, ExtremeLemma context)
        : base(resolver, co, context.KNat) {
        Contract.Requires(resolver != null);
        Contract.Requires(friendlyCalls != null);
        Contract.Requires(context != null);
        this.friendlyCalls = friendlyCalls;
        this.Context = context;
      }
      protected override bool VisitOneExpr(Expression expr, ref CallingPosition cp) {
        if (cp == CallingPosition.Neither) {
          // no friendly calls in "expr"
          return false;  // don't recurse into subexpressions
        }
        if (expr is FunctionCallExpr) {
          if (cp == CallingPosition.Positive) {
            var fexp = (FunctionCallExpr)expr;
            if (IsCoContext ? fexp.Function is GreatestPredicate : fexp.Function is LeastPredicate) {
              if (Context.KNat != ((ExtremePredicate)fexp.Function).KNat) {
                resolver.KNatMismatchError(expr.tok, Context.Name, Context.TypeOfK, ((ExtremePredicate)fexp.Function).TypeOfK);
              } else {
                friendlyCalls.Add(fexp);
              }
            }
          }
          return false;  // don't explore subexpressions any further
        } else if (expr is BinaryExpr && IsCoContext) {
          var bin = (BinaryExpr)expr;
          if (cp == CallingPosition.Positive && bin.ResolvedOp == BinaryExpr.ResolvedOpcode.EqCommon && bin.E0.Type.IsCoDatatype) {
            friendlyCalls.Add(bin);
            return false;  // don't explore subexpressions any further
          } else if (cp == CallingPosition.Negative && bin.ResolvedOp == BinaryExpr.ResolvedOpcode.NeqCommon && bin.E0.Type.IsCoDatatype) {
            friendlyCalls.Add(bin);
            return false;  // don't explore subexpressions any further
          }
        }
        return base.VisitOneExpr(expr, ref cp);
      }
    }
  }

  abstract class ResolverTopDownVisitor<T> : TopDownVisitor<T> {
    protected Resolver resolver;
    public ResolverTopDownVisitor(Resolver resolver) {
      Contract.Requires(resolver != null);
      this.resolver = resolver;
    }
  }

  class CoCallResolution {
    readonly Function currentFunction;
    readonly bool dealsWithCodatatypes;
    public bool HasIntraClusterCallsInDestructiveContexts = false;
    public readonly List<CoCallInfo> FinalCandidates = new List<CoCallInfo>();

    public CoCallResolution(Function currentFunction, bool dealsWithCodatatypes) {
      Contract.Requires(currentFunction != null);
      this.currentFunction = currentFunction;
      this.dealsWithCodatatypes = dealsWithCodatatypes;
    }

    /// <summary>
    /// Determines which calls in "expr" can be considered to be co-calls, which co-constructor
    /// invocations host such co-calls, and which destructor operations are not allowed.
    /// Also records whether or not there are any intra-cluster calls in a destructive context.
    /// Assumes "expr" to have been successfully resolved.
    /// </summary>
    public void CheckCoCalls(Expression expr) {
      Contract.Requires(expr != null);
      CheckCoCalls(expr, 0, null, FinalCandidates);
    }

    public struct CoCallInfo {
      public readonly FunctionCallExpr CandidateCall;
      public readonly DatatypeValue EnclosingCoConstructor;
      public CoCallInfo(FunctionCallExpr candidateCall, DatatypeValue enclosingCoConstructor) {
        Contract.Requires(candidateCall != null);
        Contract.Requires(enclosingCoConstructor != null);
        CandidateCall = candidateCall;
        EnclosingCoConstructor = enclosingCoConstructor;
      }
    }

    /// <summary>
    /// Recursively goes through the entire "expr".  Every call within the same recursive cluster is a potential
    /// co-call.  If the call is determined not to be a co-recursive call, then its .CoCall field is filled in;
    /// if the situation deals with co-datatypes, then one of the NoBecause... values is chosen (rather
    /// than just No), so that any error message that may later be produced when trying to prove termination of the
    /// recursive call can include a note pointing out that the call was not selected to be a co-call.
    /// If the call looks like it is guarded, then it is added to the list "coCandicates", so that a later analysis
    /// can either set all of those .CoCall fields to Yes or to NoBecauseRecursiveCallsInDestructiveContext, depending
    /// on other intra-cluster calls.
    /// The "destructionLevel" indicates how many pending co-destructors the context has.  It may be infinity (int.MaxValue)
    /// if the enclosing context has no easy way of controlling the uses of "expr" (for example, if the enclosing context
    /// passes "expr" to a function or binds "expr" to a variable).  It is never negative -- excess co-constructors are
    /// not considered an asset, and any immediately enclosing co-constructor is passed in as a non-null "coContext" anyway.
    /// "coContext" is non-null if the immediate context is a co-constructor.
    /// </summary>
    void CheckCoCalls(Expression expr, int destructionLevel, DatatypeValue coContext, List<CoCallInfo> coCandidates, Function functionYouMayWishWereAbstemious = null) {
      Contract.Requires(expr != null);

      Contract.Requires(0 <= destructionLevel);
      Contract.Requires(coCandidates != null);
      expr = expr.Resolved;
      if (expr is DatatypeValue) {
        var e = (DatatypeValue)expr;
        if (e.Ctor.EnclosingDatatype is CoDatatypeDecl) {
          int dl = destructionLevel == int.MaxValue ? int.MaxValue : destructionLevel == 0 ? 0 : destructionLevel - 1;
          foreach (var arg in e.Arguments) {
            CheckCoCalls(arg, dl, e, coCandidates);
          }
          return;
        }
      } else if (expr is MemberSelectExpr) {
        var e = (MemberSelectExpr)expr;
        if (e.Member.EnclosingClass is CoDatatypeDecl) {
          int dl = destructionLevel == int.MaxValue ? int.MaxValue : destructionLevel + 1;
          CheckCoCalls(e.Obj, dl, coContext, coCandidates);
          return;
        }
      } else if (expr is BinaryExpr) {
        var e = (BinaryExpr)expr;
        if (e.ResolvedOp == BinaryExpr.ResolvedOpcode.EqCommon || e.ResolvedOp == BinaryExpr.ResolvedOpcode.NeqCommon) {
          // Equality and disequality (for any type that may contain a co-datatype) are as destructive as can be--in essence,
          // they destruct the values indefinitely--so don't allow any co-recursive calls in the operands.
          CheckCoCalls(e.E0, int.MaxValue, null, coCandidates);
          CheckCoCalls(e.E1, int.MaxValue, null, coCandidates);
          return;
        }
      } else if (expr is TernaryExpr) {
        var e = (TernaryExpr)expr;
        if (e.Op == TernaryExpr.Opcode.PrefixEqOp || e.Op == TernaryExpr.Opcode.PrefixNeqOp) {
          // Prefix equality and disequality (for any type that may contain a co-datatype) are destructive.
          CheckCoCalls(e.E0, int.MaxValue, null, coCandidates);
          CheckCoCalls(e.E1, int.MaxValue, null, coCandidates);
          CheckCoCalls(e.E2, int.MaxValue, null, coCandidates);
          return;
        }
      } else if (expr is NestedMatchExpr) {
        var e = (NestedMatchExpr)expr;
        foreach (var child in e.SubExpressions) {
          CheckCoCalls(child, destructionLevel, coContext, coCandidates);
        }
      } else if (expr is MatchExpr) {
        var e = (MatchExpr)expr;
        CheckCoCalls(e.Source, int.MaxValue, null, coCandidates);
        foreach (var kase in e.Cases) {
          CheckCoCalls(kase.Body, destructionLevel, coContext, coCandidates);
        }
        return;
      } else if (expr is ITEExpr) {
        var e = (ITEExpr)expr;
        CheckCoCalls(e.Test, int.MaxValue, null, coCandidates);
        CheckCoCalls(e.Thn, destructionLevel, coContext, coCandidates);
        CheckCoCalls(e.Els, destructionLevel, coContext, coCandidates);
        return;
      } else if (expr is FunctionCallExpr) {
        var e = (FunctionCallExpr)expr;
        // First, consider the arguments of the call, making sure that they do not include calls within the recursive cluster,
        // unless the callee is abstemious.
        var abstemious = true;
        if (!Attributes.ContainsBool(e.Function.Attributes, "abstemious", ref abstemious)) {
          abstemious = false;
        }
        Contract.Assert(e.Args.Count == e.Function.Formals.Count);
        for (var i = 0; i < e.Args.Count; i++) {
          var arg = e.Args[i];
          if (!e.Function.Formals[i].Type.IsCoDatatype) {
            CheckCoCalls(arg, int.MaxValue, null, coCandidates);
          } else if (abstemious) {
            CheckCoCalls(arg, 0, coContext, coCandidates);
          } else {
            // don't you wish the callee were abstemious
            CheckCoCalls(arg, int.MaxValue, null, coCandidates, e.Function);
          }
        }
        // Second, investigate the possibility that this call itself may be a candidate co-call
        if (e.Name != "requires" && ModuleDefinition.InSameSCC(currentFunction, e.Function)) {
          // This call goes to another function in the same recursive cluster
          if (destructionLevel != 0 && GuaranteedCoCtors(e.Function) <= destructionLevel) {
            // a potentially destructive context
            HasIntraClusterCallsInDestructiveContexts = true;  // this says we found an intra-cluster call unsuitable for recursion, if there were any co-recursive calls
            if (!dealsWithCodatatypes) {
              e.CoCall = FunctionCallExpr.CoCallResolution.No;
            } else {
              e.CoCall = FunctionCallExpr.CoCallResolution.NoBecauseRecursiveCallsAreNotAllowedInThisContext;
              if (functionYouMayWishWereAbstemious != null) {
                e.CoCallHint = string.Format("perhaps try declaring function '{0}' with '{{:abstemious}}'", functionYouMayWishWereAbstemious.Name);
              }
            }
          } else if (coContext == null) {
            // no immediately enclosing co-constructor
            if (!dealsWithCodatatypes) {
              e.CoCall = FunctionCallExpr.CoCallResolution.No;
            } else {
              e.CoCall = FunctionCallExpr.CoCallResolution.NoBecauseIsNotGuarded;
            }
          } else if (e.Function.Reads.Count != 0) {
            // this call is disqualified from being a co-call, because of side effects
            if (!dealsWithCodatatypes) {
              e.CoCall = FunctionCallExpr.CoCallResolution.No;
            } else {
              e.CoCall = FunctionCallExpr.CoCallResolution.NoBecauseFunctionHasSideEffects;
            }
          } else if (e.Function.Ens.Count != 0) {
            // this call is disqualified from being a co-call, because it has a postcondition
            // (a postcondition could be allowed, as long as it does not get to be used with
            // co-recursive calls, because that could be unsound; for example, consider
            // "ensures false")
            if (!dealsWithCodatatypes) {
              e.CoCall = FunctionCallExpr.CoCallResolution.No;
            } else {
              e.CoCall = FunctionCallExpr.CoCallResolution.NoBecauseFunctionHasPostcondition;
            }
          } else {
            // e.CoCall is not filled in here, but will be filled in when the list of candidates are processed
            coCandidates.Add(new CoCallInfo(e, coContext));
          }
        }
        return;
      } else if (expr is LambdaExpr) {
        var e = (LambdaExpr)expr;
        CheckCoCalls(e.Term, destructionLevel, coContext, coCandidates);
        if (e.Range != null) {
          CheckCoCalls(e.Range, int.MaxValue, null, coCandidates);
        }
        foreach (var read in e.Reads) {
          CheckCoCalls(read.E, int.MaxValue, null, coCandidates);
        }
        return;
      } else if (expr is MapComprehension) {
        var e = (MapComprehension)expr;
        foreach (var ee in Attributes.SubExpressions(e.Attributes)) {
          CheckCoCalls(ee, int.MaxValue, null, coCandidates);
        }
        if (e.Range != null) {
          CheckCoCalls(e.Range, int.MaxValue, null, coCandidates);
        }
        // allow co-calls in the term
        if (e.TermLeft != null) {
          CheckCoCalls(e.TermLeft, destructionLevel, coContext, coCandidates);
        }
        CheckCoCalls(e.Term, destructionLevel, coContext, coCandidates);
        return;
      } else if (expr is OldExpr) {
        var e = (OldExpr)expr;
        // here, "coContext" is passed along (the use of "old" says this must be ghost code, so the compiler does not need to handle this case)
        CheckCoCalls(e.E, destructionLevel, coContext, coCandidates);
        return;
      } else if (expr is LetExpr) {
        var e = (LetExpr)expr;
        foreach (var rhs in e.RHSs) {
          CheckCoCalls(rhs, int.MaxValue, null, coCandidates);
        }
        CheckCoCalls(e.Body, destructionLevel, coContext, coCandidates);
        return;
      } else if (expr is ApplyExpr) {
        var e = (ApplyExpr)expr;
        CheckCoCalls(e.Function, int.MaxValue, null, coCandidates);
        foreach (var ee in e.Args) {
          CheckCoCalls(ee, destructionLevel, null, coCandidates);
        }
        return;
      }

      // Default handling:
      foreach (var ee in expr.SubExpressions) {
        CheckCoCalls(ee, destructionLevel, null, coCandidates);
      }
    }

    public static int GuaranteedCoCtors(Function function) {
      Contract.Requires(function != null);
      return function.Body != null ? GuaranteedCoCtorsAux(function.Body) : 0;
    }

    private static int GuaranteedCoCtorsAux(Expression expr) {
      Contract.Requires(expr != null);
      expr = expr.Resolved;
      if (expr is DatatypeValue) {
        var e = (DatatypeValue)expr;
        if (e.Ctor.EnclosingDatatype is CoDatatypeDecl) {
          var minOfArgs = int.MaxValue;  // int.MaxValue means: not yet encountered a formal whose type is a co-datatype
          Contract.Assert(e.Arguments.Count == e.Ctor.Formals.Count);
          for (var i = 0; i < e.Arguments.Count; i++) {
            if (e.Ctor.Formals[i].Type.IsCoDatatype) {
              var n = GuaranteedCoCtorsAux(e.Arguments[i]);
              minOfArgs = Math.Min(minOfArgs, n);
            }
          }
          return minOfArgs == int.MaxValue ? 1 : 1 + minOfArgs;
        }
      } else if (expr is ITEExpr) {
        var e = (ITEExpr)expr;
        var thn = GuaranteedCoCtorsAux(e.Thn);
        var els = GuaranteedCoCtorsAux(e.Els);
        return thn < els ? thn : els;
      } else if (expr is NestedMatchExpr nestedMatchExpr) {
        var childValues = nestedMatchExpr.Cases.Select(child => GuaranteedCoCtorsAux(child.Body)).ToList();
        return childValues.Any() ? childValues.Min() : 0;
      } else if (expr is MatchExpr) {
        var e = (MatchExpr)expr;
        var min = int.MaxValue;
        foreach (var kase in e.Cases) {
          var n = GuaranteedCoCtorsAux(kase.Body);
          min = Math.Min(min, n);
        }
        return min == int.MaxValue ? 0 : min;
      } else if (expr is LetExpr) {
        var e = (LetExpr)expr;
        return GuaranteedCoCtorsAux(e.Body);
      } else if (expr is IdentifierExpr) {
        var e = (IdentifierExpr)expr;
        if (e.Type.IsCoDatatype && e.Var is Formal) {
          // even though this is not a co-constructor, count this as 1, since that's what we would have done if it were, e.g., "Cons(s.head, s.tail)" instead of "s"
          return 1;
        }
      }
      return 0;
    }
  }



  // Looks for every non-ghost comprehensions, and if they are using a subset type,
  // check that the subset constraint is compilable. If it is not compilable, raises an error.
  public class SubsetConstraintGhostChecker : ProgramTraverser {
    public class FirstErrorCollector : ErrorReporter {
      public string FirstCollectedMessage = "";
      public IToken FirstCollectedToken = Token.NoToken;
      public bool Collected = false;

      public bool Message(MessageSource source, ErrorLevel level, IToken tok, string msg) {
        return Message(source, level, ErrorID.None, tok, msg);
      }
      public override bool Message(MessageSource source, ErrorLevel level, ErrorID errorID, IToken tok, string msg) {
        if (!Collected && level == ErrorLevel.Error) {
          FirstCollectedMessage = msg;
          FirstCollectedToken = tok;
          Collected = true;
        }
        return true;
      }

      public override int Count(ErrorLevel level) {
        return level == ErrorLevel.Error && Collected ? 1 : 0;
      }

      public override int CountExceptVerifierAndCompiler(ErrorLevel level) {
        return Count(level);
      }
    }

    public ErrorReporter reporter;

    public SubsetConstraintGhostChecker(ErrorReporter reporter) {
      this.reporter = reporter;
    }

    protected override ContinuationStatus OnEnter(Statement stmt, string field, object parent) {
      return stmt != null && stmt.IsGhost ? skip : ok;
    }

    protected override ContinuationStatus OnEnter(MemberDecl memberDecl, string field, object parent) {
      // Includes functions and methods as well.
      // Ghost functions can have a compiled implementation.
      // We want to recurse only on the by method, not on the sub expressions of the function
      if (memberDecl == null || !memberDecl.IsGhost) { return ok; }
      if (memberDecl is Function f) {
        if (f.ByMethodDecl != null && Traverse(f.ByMethodDecl, "ByMethodDecl", f)) { return stop; }
        if (f.ByMethodDecl == null || f.ByMethodDecl.Body != f.ByMethodBody) {
          if (f.ByMethodBody != null && Traverse(f.ByMethodBody, "ByMethodBody", f)) { return stop; }
        }
      }
      return skip;
    }

    private bool IsFieldSpecification(string field, object parent) {
      return field != null && parent != null && (
        (parent is Statement && field == "SpecificationSubExpressions") ||
        (parent is Function && (field is "Req.E" or "Reads.E" or "Ens.E" or "Decreases.Expressions")) ||
        (parent is Method && (field is "Req.E" or "Mod.E" or "Ens.E" or "Decreases.Expressions"))
      );
    }

    public override bool Traverse(Expression expr, [CanBeNull] string field, [CanBeNull] object parent) {
      if (expr == null) {
        return false;
      }
      if (IsFieldSpecification(field, parent)) {
        return false;
      }
      // Since we skipped ghost code, the code has to be compiled here. 
      if (expr is not ComprehensionExpr e) {
        return base.Traverse(expr, field, parent);
      }

      string what = e.WhatKind;

      if (e is ForallExpr || e is ExistsExpr || e is SetComprehension || e is MapComprehension) {
        foreach (var boundVar in e.BoundVars) {
          if (boundVar.Type.AsSubsetType is
          {
            Constraint: var constraint,
            ConstraintIsCompilable: false and var constraintIsCompilable
          } and var subsetTypeDecl
          ) {
            if (!subsetTypeDecl.CheckedIfConstraintIsCompilable) {
              // Builtin types were never resolved.
              constraintIsCompilable =
                ExpressionTester.CheckIsCompilable(null, constraint, new CodeContextWrapper(subsetTypeDecl, true));
              subsetTypeDecl.CheckedIfConstraintIsCompilable = true;
              subsetTypeDecl.ConstraintIsCompilable = constraintIsCompilable;
            }

            if (!constraintIsCompilable) {
              IToken finalToken = boundVar.tok;
              if (constraint.tok.line != 0) {
                var errorCollector = new FirstErrorCollector();
                ExpressionTester.CheckIsCompilable(null, errorCollector, constraint, new CodeContextWrapper(subsetTypeDecl, true));
                if (errorCollector.Collected) {
                  finalToken = new NestedToken(finalToken, errorCollector.FirstCollectedToken,
                    "The constraint is not compilable because " + errorCollector.FirstCollectedMessage
                  );
                }
              }
              this.reporter.Error(MessageSource.Resolver, finalToken,
                $"{boundVar.Type} is a subset type and its constraint is not compilable, hence it cannot yet be used as the type of a bound variable in {what}.");
            }
          }
        }
      }
      return base.Traverse(e, field, parent);
    }
  }
}<|MERGE_RESOLUTION|>--- conflicted
+++ resolved
@@ -1838,11 +1838,7 @@
             new Specification<Expression>(new List<Expression>(), null),
             null, null, null);
           // --- here comes predicate Valid()
-<<<<<<< HEAD
-          var valid = new Predicate(iter.RangeToken, new Name(iter.NameNode.RangeToken, "Valid"), false, true, new List<TypeParameter>(),
-=======
-          var valid = new Predicate(iter.tok, "Valid", false, true, false, new List<TypeParameter>(),
->>>>>>> 1d5e2e3a
+          var valid = new Predicate(iter.RangeToken, new Name(iter.NameNode.RangeToken, "Valid"), false, true, false, new List<TypeParameter>(),
             new List<Formal>(),
             null,
             new List<AttributedExpression>(),
