//-----------------------------------------------------------------------------
//
// Copyright (C) Microsoft Corporation.  All Rights Reserved.
// Copyright by the contributors to the Dafny Project
// SPDX-License-Identifier: MIT
//
//-----------------------------------------------------------------------------
using System;
using System.Collections.Generic;
using System.Linq;
using System.Numerics;
using System.Diagnostics.Contracts;
using JetBrains.Annotations;
using Microsoft.Boogie;
using static Microsoft.Dafny.ResolutionErrors;

namespace Microsoft.Dafny {
  public record ModuleResolutionResult(
    ModuleDecl ResolvedDeclaration,
    BatchErrorReporter ErrorReporter,
    Dictionary<ModuleDefinition, ModuleSignature> Signatures,
    Dictionary<TopLevelDeclWithMembers, Dictionary<string, MemberDecl>> ClassMembers
    );

  public interface ICanResolveNewAndOld {
    void GenResolve(INewOrOldResolver resolver, ResolutionContext context);
  }

  interface ICanResolve {
    void Resolve(ModuleResolver resolver, ResolutionContext context);
  }

  public enum FrameExpressionUse { Reads, Modifies, Unchanged }

  public partial class ModuleResolver : INewOrOldResolver {
    public ProgramResolver ProgramResolver { get; }
    public DafnyOptions Options { get; }
    public readonly SystemModuleManager SystemModuleManager;

    public ErrorReporter reporter;
    public ModuleSignature moduleInfo = null;

    public ErrorReporter Reporter => reporter;
    public Scope<IVariable> Scope => scope;

    public List<TypeConstraint.ErrorMsg> TypeConstraintErrorsToBeReported { get; } = new();

    private bool RevealedInScope(Declaration d) {
      Contract.Requires(d != null);
      Contract.Requires(moduleInfo != null);
      Contract.Requires(moduleInfo.VisibilityScope != null);

      return d.IsRevealedInScope(moduleInfo.VisibilityScope);
    }

    internal bool VisibleInScope(Declaration d) {
      Contract.Requires(d != null);
      Contract.Requires(moduleInfo != null);
      Contract.Requires(moduleInfo.VisibilityScope != null);

      return d.IsVisibleInScope(moduleInfo.VisibilityScope);
    }

    public FreshIdGenerator defaultTempVarIdGenerator => ProgramResolver.Program.Compilation.IdGenerator;

    public string FreshTempVarName(string prefix, ICodeContext context) {
      var gen = context is Declaration decl ? decl.IdGenerator : defaultTempVarIdGenerator;
      var freshTempVarName = gen.FreshId(prefix);
      return freshTempVarName;
    }

    public readonly HashSet<RevealableTypeDecl> revealableTypes = new();
    //types that have been seen by the resolver - used for constraining type inference during exports

    public Dictionary<TopLevelDeclWithMembers, Dictionary<string, MemberDecl>> moduleClassMembers = new();

    public void AddClassMembers(TopLevelDeclWithMembers key, Dictionary<string, MemberDecl> members) {
      moduleClassMembers[key] = members;
    }

    public Dictionary<string, MemberDecl> GetClassMembers(TopLevelDeclWithMembers key) {
      if (moduleClassMembers.TryGetValue(key, out var result)) {
        return result;
      }
      return ProgramResolver.GetClassMembers(key);
    }

    private Dictionary<TypeParameter, Type> SelfTypeSubstitution;

    public ModuleResolver(ProgramResolver programResolver, DafnyOptions options) {
      this.ProgramResolver = programResolver;
      Options = options;

      allTypeParameters = new Scope<TypeParameter>(Options);
      scope = new Scope<IVariable>(Options);
      EnclosingStatementLabels = new Scope<Statement>(Options);
      DominatingStatementLabels = new Scope<Label>(Options);

      SystemModuleManager = programResolver.SystemModuleManager;
      reporter = new BatchErrorReporter(Options);
    }

    [ContractInvariantMethod]
    void ObjectInvariant() {
      Contract.Invariant(SystemModuleManager != null);
    }

    public void FillInAdditionalInformation(ModuleDefinition module) {
      foreach (var clbl in ModuleDefinition.AllItersAndCallables(module.TopLevelDecls)) {
        Statement body = null;
        if (clbl is ExtremeLemma) {
          body = ((ExtremeLemma)clbl).PrefixLemma.Body;
        } else if (clbl is Method) {
          body = ((Method)clbl).Body;
        } else if (clbl is IteratorDecl) {
          body = ((IteratorDecl)clbl).Body;
        }

        if (body != null) {
          var c = new ReportOtherAdditionalInformation_Visitor(this);
          c.Visit(body);
        }
      }
    }

    public void FillInDecreasesClauses(ModuleDefinition module) {
      // fill in default decreases clauses:  for functions and methods, and for loops
      new InferDecreasesClause(this).FillInDefaultDecreasesClauses(module);

      foreach (var clbl in ModuleDefinition.AllItersAndCallables(module.TopLevelDecls)) {
        Statement body = null;
        if (clbl is Method) {
          body = ((Method)clbl).Body;
        } else if (clbl is IteratorDecl) {
          body = ((IteratorDecl)clbl).Body;
        }

        if (body != null) {
          var c = new FillInDefaultLoopDecreases_Visitor(this, clbl);
          c.Visit(body);
        }
      }
    }

    public void ComputeIsRecursiveBit(CompilationData compilation, ModuleDefinition module, IEnumerable<IRewriter> rewriters) {
      // compute IsRecursive bit for mutually recursive functions and methods
      foreach (var clbl in ModuleDefinition.AllCallables(module.TopLevelDecls)) {
        if (clbl is Function) {
          var fn = (Function)clbl;
          if (!fn.IsRecursive) {
            // note, self-recursion has already been determined
            int n = module.CallGraph.GetSCCSize(fn);
            if (2 <= n) {
              // the function is mutually recursive (note, the SCC does not determine self recursion)
              fn.IsRecursive = true;
            }
          }

          if (fn.IsRecursive && fn is ExtremePredicate) {
            // this means the corresponding prefix predicate is also recursive
            var prefixPred = ((ExtremePredicate)fn).PrefixPredicate;
            if (prefixPred != null) {
              prefixPred.IsRecursive = true;
            }
          }
        } else {
          var m = (Method)clbl;
          if (!m.IsRecursive) {
            // note, self-recursion has already been determined
            int n = module.CallGraph.GetSCCSize(m);
            if (2 <= n) {
              // the function is mutually recursive (note, the SCC does not determine self recursion)
            }
          }
        }
      }

      foreach (var rewriter in rewriters) {
        rewriter.PostCyclicityResolve(module, Reporter);
      }
    }

    public ModuleResolutionResult ResolveModuleDeclaration(CompilationData compilation, ModuleDecl decl) {
      Dictionary<ModuleDefinition, ModuleSignature> signatures = new();
      if (decl is LiteralModuleDecl literalModuleDecl) {
        var signature = literalModuleDecl.Resolve(this, compilation);
        signatures[literalModuleDecl.ModuleDef] = signature;
      } else if (decl is AliasModuleDecl alias) {
        if (ResolveExport(alias, alias.EnclosingModuleDefinition, alias.TargetQId, alias.Exports, out var p, reporter)) {
          alias.Signature ??= p;
        } else {
          alias.Signature = new ModuleSignature(); // there was an error, give it a valid but empty signature
        }
      } else if (decl is AbstractModuleDecl abs) {
        if (ResolveExport(abs, abs.EnclosingModuleDefinition, abs.QId, abs.Exports, out var originalSignature, reporter)) {
          abs.OriginalSignature = originalSignature;
          abs.Signature = MakeAbstractSignature(originalSignature, abs.FullSanitizedName, abs.Height, signatures);
        } else {
          abs.Signature = new ModuleSignature(); // there was an error, give it a valid but empty signature
        }
      } else if (decl is ModuleExportDecl) {
      } else {
        Contract.Assert(false); // Unknown kind of ModuleDecl
      }

      return new ModuleResolutionResult(decl, (BatchErrorReporter)reporter, signatures, moduleClassMembers);
    }

    // Resolve the exports and detect cycles.
    public void ResolveModuleExport(LiteralModuleDecl literalDecl, ModuleSignature sig) {
      ModuleDefinition m = literalDecl.ModuleDef;
      literalDecl.DefaultExport = sig;
      Graph<ModuleExportDecl> exportDependencies = new Graph<ModuleExportDecl>();
      foreach (TopLevelDecl toplevel in m.TopLevelDecls) {
        if (toplevel is ModuleExportDecl exportDecl) {
          exportDependencies.AddVertex(exportDecl);
          foreach (IToken s in exportDecl.Extends) {
            if (sig.ExportSets.TryGetValue(s.val, out var extend)) {
              exportDecl.ExtendDecls.Add(extend);
              exportDependencies.AddEdge(exportDecl, extend);
            } else {
              reporter.Error(MessageSource.Resolver, s, s.val + " must be an export of " + m.Name + " to be extended");
            }
          }
        }
      }

      // detect cycles in the extend
      var cycleError = false;
      foreach (var cycle in exportDependencies.AllCycles()) {
        ReportCycleError(reporter, cycle, m => m.tok, m => m.Name, "module export contains a cycle");
        cycleError = true;
      }

      if (cycleError) {
        return;
      } // give up on trying to resolve anything else

      // fill in the exports for the extends.
      List<ModuleExportDecl> sortedExportDecls = exportDependencies.TopologicallySortedComponents();
      ModuleExportDecl defaultExport = null;

      sig.TopLevels.TryGetValue("_default", out var defaultClass);
      Contract.Assert(defaultClass is DefaultClassDecl);
      defaultClass.AddVisibilityScope(m.VisibilityScope, true);

      foreach (var exportDecl in sortedExportDecls) {

        defaultClass.AddVisibilityScope(exportDecl.ThisScope, true);

        foreach (var eexports in exportDecl.ExtendDecls.Select(e => e.Exports)) {
          exportDecl.Exports.AddRange(eexports);
        }

        if (exportDecl.ExtendDecls.Count == 0 && exportDecl.Exports.Count == 0) {
          // This is an empty export.  This is allowed, but unusual.  It could pop up, for example, if
          // someone temporary comments out everything that the export set provides/reveals.  However,
          // if the name of the export set coincides with something else that's declared at the top
          // level of the module, then this export declaration is more likely an error--the user probably
          // forgot the "provides" or "reveals" keyword.

          // Top-level functions and methods are actually recorded as members of the _default class.  We look up the
          // export-set name there.  If the export-set name happens to coincide with some other top-level declaration,
          // then an error will already have been produced ("duplicate name of top-level declaration").
          if (GetClassMembers((DefaultClassDecl)defaultClass)?.TryGetValue(exportDecl.Name, out var member) == true) {
            reporter.Warning(MessageSource.Resolver, ErrorRegistry.NoneId, exportDecl.tok,
              "this export set is empty (did you perhaps forget the 'provides' or 'reveals' keyword?)");
          }
        }

        foreach (ExportSignature export in exportDecl.Exports) {

          // check to see if it is a datatype or a member or
          // static function or method in the enclosing module or its imports

          Declaration decl = null;
          string name = export.Id;

          if (export.ClassId != null) {
            if (!sig.TopLevels.TryGetValue(export.ClassId, out var cldecl)) {
              reporter.Error(MessageSource.Resolver, export.ClassIdTok, "'{0}' is not a top-level type declaration",
                export.ClassId);
              continue;
            }

            if (cldecl is ClassLikeDecl { NonNullTypeDecl: { } }) {
              // cldecl is a possibly-null type (syntactically given with a question mark at the end)
              reporter.Error(MessageSource.Resolver, export.ClassIdTok, "'{0}' is not a type that can declare members",
                export.ClassId);
              continue;
            }

            if (cldecl is NonNullTypeDecl) {
              // cldecl was given syntactically like the name of a class, but here it's referring to the corresponding non-null subset type
              cldecl = cldecl.ViewAsClass;
            }

            var mt = cldecl as TopLevelDeclWithMembers;
            if (mt == null) {
              reporter.Error(MessageSource.Resolver, export.ClassIdTok, "'{0}' is not a type that can declare members",
                export.ClassId);
              continue;
            }

            var lmem = mt.Members.FirstOrDefault(l => l.Name == export.Id);
            if (lmem == null) {
              reporter.Error(MessageSource.Resolver, export.Tok, "No member '{0}' found in type '{1}'", export.Id,
                export.ClassId);
              continue;
            }

            decl = lmem;
          } else if (sig.TopLevels.TryGetValue(name, out var tdecl)) {
            if (tdecl is ClassLikeDecl { NonNullTypeDecl: { } nn }) {
              // cldecl is a possibly-null type (syntactically given with a question mark at the end)
              reporter.Error(MessageSource.Resolver, export.Tok,
                export.Opaque
                  ? "Type '{1}' can only be revealed, not provided"
                  : "Types '{0}' and '{1}' are exported together, which is accomplished by revealing the name '{0}'",
                nn.Name, name);
              continue;
            }

            // Member of the enclosing module
            decl = tdecl;
          } else if (sig.StaticMembers.TryGetValue(name, out var member)) {
            decl = member;
          } else if (sig.ExportSets.ContainsKey(name)) {
            reporter.Error(MessageSource.Resolver, export.Tok,
              "'{0}' is an export set and cannot be provided/revealed by another export set (did you intend to list it in an \"extends\"?)",
              name);
            continue;
          } else {
            reporter.Error(MessageSource.Resolver, export.Tok, "'{0}' must be a member of '{1}' to be exported", name,
              m.Name);
            continue;
          }

          if (!decl.CanBeExported()) {
            reporter.Error(MessageSource.Resolver, export.Tok, "'{0}' is not a valid export of '{1}'", name, m.Name);
            continue;
          }

          if (!export.Opaque && !decl.CanBeRevealed()) {
            reporter.Error(MessageSource.Resolver, export.Tok,
              "'{0}' cannot be revealed in an export. Use \"provides\" instead.", name);
            continue;
          }

          export.Decl = decl;
          if (decl is NonNullTypeDecl nntd) {
            nntd.AddVisibilityScope(exportDecl.ThisScope, export.Opaque);
            if (!export.Opaque) {
              nntd.Class.AddVisibilityScope(exportDecl.ThisScope, export.Opaque);
              // add the anonymous constructor, if any
              var anonymousConstructor = nntd.Class.Members.Find(mdecl => mdecl.Name == "_ctor");
              if (anonymousConstructor != null) {
                anonymousConstructor.AddVisibilityScope(exportDecl.ThisScope, false);
              }
            }
          } else {
            decl.AddVisibilityScope(exportDecl.ThisScope, export.Opaque);
          }
        }
      }

      foreach (ModuleExportDecl exportDecl in sortedExportDecls) {
        if (exportDecl.IsDefault) {
          if (defaultExport == null) {
            defaultExport = exportDecl;
          } else {
            reporter.Error(MessageSource.Resolver, m.tok, "more than one default export set declared in module {0}",
              m.Name);
          }
        }

        // fill in export signature
        ModuleSignature signature = exportDecl.Signature;
        if (signature != null) {
          signature.ModuleDef = m;
        }

        foreach (var top in sig.TopLevels) {
          if (!top.Value.CanBeExported() || !top.Value.IsVisibleInScope(signature.VisibilityScope)) {
            continue;
          }

          signature.TopLevels.TryAdd(top.Key, top.Value);

          if (top.Value is DatatypeDecl && top.Value.IsRevealedInScope(signature.VisibilityScope)) {
            foreach (var ctor in ((DatatypeDecl)top.Value).Ctors) {
              if (!signature.Ctors.ContainsKey(ctor.Name)) {
                signature.Ctors.Add(ctor.Name, new Tuple<DatatypeCtor, bool>(ctor, false));
              }
            }
          }
        }

        foreach (var mem in sig.StaticMembers.Where(t =>
          t.Value.IsVisibleInScope(signature.VisibilityScope) && t.Value.CanBeExported())) {
          signature.StaticMembers.TryAdd(mem.Key, (MemberDecl)mem.Value);
        }
      }

      // set the default export set, if it exists
      if (defaultExport != null) {
        literalDecl.DefaultExport = defaultExport.Signature;
      } else if (sortedExportDecls.Count > 0) {
        literalDecl.DefaultExport = null;
      }

      // final pass to propagate visibility of exported imports
      var sigs = sortedExportDecls.Select(d => d.Signature).Append(sig);

      foreach (var s in sigs) {
        foreach (var decl in s.TopLevels) {
          if (decl.Value is ModuleDecl modDecl and not ModuleExportDecl) {
            s.VisibilityScope.Augment(modDecl.AccessibleSignature().VisibilityScope);
          }
        }
      }

      var exported = new HashSet<Tuple<Declaration, bool>>();

      //some decls may not be set due to resolution errors
      foreach (var e in sortedExportDecls.SelectMany(e => e.Exports).Where(e => e.Decl != null)) {
        var decl = e.Decl;
        exported.Add(new Tuple<Declaration, bool>(decl, e.Opaque));
        if (!e.Opaque && decl.CanBeRevealed()) {
          exported.Add(new Tuple<Declaration, bool>(decl, true));
          if (decl is NonNullTypeDecl nntd) {
            exported.Add(new Tuple<Declaration, bool>(nntd.Class, true));
          }
        }

        if (e.Opaque && (decl is DatatypeDecl or TypeSynonymDecl)) {
          // Datatypes and type synonyms are marked as _provided when they appear in any provided export.  If a
          // declaration is never provided, then either it isn't visible outside the module at all or its whole
          // definition is.  Datatype and type-synonym declarations undergo some inference from their definitions.
          // Such inference should not be done for provided declarations, since different views of the module
          // would then get different inferred properties.
          decl.Attributes = new Attributes("_provided", new List<Expression>(), decl.Attributes);
          reporter.Info(MessageSource.Resolver, decl.tok, "{:_provided}");
        }
      }

      Dictionary<RevealableTypeDecl, bool?> declScopes = new Dictionary<RevealableTypeDecl, bool?>();
      Dictionary<RevealableTypeDecl, bool?> modifies = new Dictionary<RevealableTypeDecl, bool?>();

      //of all existing types, compute the minimum visibility of them for each exported declaration's
      //body and signature
      foreach (var e in exported) {

        declScopes.Clear();
        modifies.Clear();

        foreach (var typ in revealableTypes) {
          declScopes.Add(typ, null);
        }

        foreach (var decl in sortedExportDecls) {
          if (decl.Exports.Exists(ex => ex.Decl == e.Item1 && (e.Item2 || !ex.Opaque))) {
            //if we are revealed, consider those exports where we are provided as well
            var scope = decl.Signature.VisibilityScope;

            foreach (var kv in declScopes) {
              bool? isOpaque = kv.Value;
              var typ = kv.Key;
              if (!typ.AsTopLevelDecl.IsVisibleInScope(scope)) {
                modifies[typ] = null;
                continue;
              }

              if (isOpaque.HasValue && isOpaque.Value) {
                //type is visible here, but known-opaque, so do nothing
                continue;
              }

              modifies[typ] = !typ.AsTopLevelDecl.IsRevealedInScope(scope);
            }

            foreach (var kv in modifies) {
              if (!kv.Value.HasValue) {
                declScopes.Remove(kv.Key);
              } else {
                var exvis = declScopes[kv.Key];
                if (exvis.HasValue) {
                  declScopes[kv.Key] = exvis.Value || kv.Value.Value;
                } else {
                  declScopes[kv.Key] = kv.Value;
                }
              }
            }

            modifies.Clear();
          }
        }

        VisibilityScope newscope = new VisibilityScope(e.Item1.Name);

        foreach (var rt in declScopes) {
          if (!rt.Value.HasValue) {
            continue;
          }

          rt.Key.AsTopLevelDecl.AddVisibilityScope(newscope, rt.Value.Value);
        }
      }
    }

    public void CheckModuleExportConsistency(CompilationData compilation, ModuleDefinition m) {
      //check for export consistency by resolving internal modules
      //this should be effect-free, as it only operates on clones

      var oldModuleInfo = moduleInfo;
      foreach (var exportDecl in m.TopLevelDecls.OfType<ModuleExportDecl>()) {

        var prevErrors = reporter.Count(ErrorLevel.Error);

        foreach (var export in exportDecl.Exports) {
          if (export.Decl is MemberDecl member) {
            // For classes and traits, the visibility test is performed on the corresponding non-null type
            var enclosingType = member.EnclosingClass is ClassLikeDecl cl && cl.NonNullTypeDecl != null
              ? cl.NonNullTypeDecl
              : member.EnclosingClass;
            if (!enclosingType.IsVisibleInScope(exportDecl.Signature.VisibilityScope)) {
              reporter.Error(MessageSource.Resolver, export.Tok,
                "Cannot export type member '{0}' without providing its enclosing {1} '{2}'", member.Name,
                member.EnclosingClass.WhatKind, member.EnclosingClass.Name);
            } else if (member is Constructor &&
                       !member.EnclosingClass.IsRevealedInScope(exportDecl.Signature.VisibilityScope)) {
              reporter.Error(MessageSource.Resolver, export.Tok,
                "Cannot export constructor '{0}' without revealing its enclosing {1} '{2}'", member.Name,
                member.EnclosingClass.WhatKind, member.EnclosingClass.Name);
            } else if (member is Field && !(member is ConstantField) &&
                       !member.EnclosingClass.IsRevealedInScope(exportDecl.Signature.VisibilityScope)) {
              reporter.Error(MessageSource.Resolver, export.Tok,
                "Cannot export mutable field '{0}' without revealing its enclosing {1} '{2}'", member.Name,
                member.EnclosingClass.WhatKind, member.EnclosingClass.Name);
            }
          }
        }

        var scope = exportDecl.Signature.VisibilityScope;
        Cloner cloner = new ScopeCloner(scope);
        var exportView = cloner.CloneModuleDefinition(m, m.EnclosingModule, m.NameNode);
        if (Options.DafnyPrintExportedViews.Contains(exportDecl.FullName)) {
          var wr = Options.OutputWriter;
          wr.WriteLine("/* ===== export set {0}", exportDecl.FullName);
          var pr = new Printer(wr, Options);
          pr.PrintTopLevelDecls(compilation, exportView.TopLevelDecls, 0, null, null);
          wr.WriteLine("*/");
        }

        if (reporter.Count(ErrorLevel.Error) != prevErrors) {
          continue;
        }

        reporter = new ErrorReporterWrapper(reporter,
          $"Raised while checking export set {exportDecl.Name}: ");
        var testSig = exportView.RegisterTopLevelDecls(this, true);
        exportView.Resolve(testSig, this, exportDecl.Name);
        var wasError = reporter.Count(ErrorLevel.Error) > 0;
        reporter = (BatchErrorReporter)((ErrorReporterWrapper)reporter).WrappedReporter;

        if (wasError) {
          reporter.Error(MessageSource.Resolver, exportDecl.tok, "This export set is not consistent: {0}", exportDecl.Name);
        } else {
          exportDecl.EffectiveModule = exportView;
        }
      }

      moduleInfo = oldModuleInfo;
    }

    private static bool EquivIfPresent<T1, T2>(Dictionary<T1, T2> dic, T1 key, T2 val)
      where T2 : class {
      T2 val2;
      if (dic.TryGetValue(key, out val2)) {
        return val.Equals(val2);
      }

      return true;
    }

    public static ModuleSignature MergeSignature(ModuleSignature m, ModuleSignature system) {
      Contract.Requires(m != null);
      Contract.Requires(system != null);
      var info = new ModuleSignature();
      // add the system-declared information, among which we know there are no duplicates
      foreach (var kv in system.TopLevels) {
        info.TopLevels.Add(kv.Key, kv.Value);
      }

      foreach (var kv in system.Ctors) {
        info.Ctors.Add(kv.Key, kv.Value);
      }

      foreach (var kv in system.StaticMembers) {
        info.StaticMembers.Add(kv.Key, kv.Value);
      }

      // add for the module itself
      foreach (var kv in m.TopLevels) {
        if (info.TopLevels.TryGetValue(kv.Key, out var infoValue)) {
          if (infoValue != kv.Value) {
            // This only happens if one signature contains the name C as a class C (because it
            // provides C) and the other signature contains the name C as a non-null type decl
            // (because it reveals C and C?). The merge output will contain the non-null type decl
            // for the key (and we expect the mapping "C? -> class C" to be placed in the
            // merge output as well, by the end of this loop).
            if (infoValue is ClassLikeDecl) {
              var cd = (ClassLikeDecl)infoValue;
              Contract.Assert(cd.NonNullTypeDecl == kv.Value);
              info.TopLevels[kv.Key] = kv.Value;
            } else if (kv.Value is ClassDecl) {
              var cd = (ClassDecl)kv.Value;
              Contract.Assert(cd.NonNullTypeDecl == infoValue);
              // info.TopLevel[kv.Key] already has the right value
            } else {
              Contract.Assert(false); // unexpected
            }

            continue;
          }
        }

        info.TopLevels[kv.Key] = kv.Value;
      }

      foreach (var kv in m.Ctors) {
        Contract.Assert(EquivIfPresent(info.Ctors, kv.Key, kv.Value));
        info.Ctors[kv.Key] = kv.Value;
      }

      foreach (var kv in m.StaticMembers) {
        Contract.Assert(EquivIfPresent(info.StaticMembers, kv.Key, kv.Value));
        info.StaticMembers[kv.Key] = kv.Value;
      }

      info.IsAbstract = m.IsAbstract;
      info.VisibilityScope = new VisibilityScope();
      info.VisibilityScope.Augment(m.VisibilityScope);
      info.VisibilityScope.Augment(system.VisibilityScope);
      return info;
    }

    public static void ResolveOpenedImports(ModuleSignature sig, ModuleDefinition moduleDef, ErrorReporter reporter, ModuleResolver resolver) {
      var declarations = sig.TopLevels.Values.ToList<TopLevelDecl>();
      var importedSigs = new HashSet<ModuleSignature>() { sig };

      var topLevelDeclReplacements = new List<TopLevelDecl>();
      foreach (var importDeclaration in declarations.OfType<ModuleDecl>().Where(d => d.Opened)) {
        ResolveOpenedImportsWorker(reporter, sig, moduleDef, importDeclaration, importedSigs, out var topLevelDeclReplacement);
        if (topLevelDeclReplacement != null) {
          topLevelDeclReplacements.Add(topLevelDeclReplacement);
        }
      }
      foreach (var topLevelDeclReplacement in topLevelDeclReplacements) {
        if (sig.TopLevels.GetValueOrDefault(topLevelDeclReplacement.Name) is ModuleDecl moduleDecl) {
          sig.ShadowedImportedModules[topLevelDeclReplacement.Name] = moduleDecl;
        }
        sig.TopLevels[topLevelDeclReplacement.Name] = topLevelDeclReplacement;
      }

      if (resolver != null) {
        //needed because ResolveOpenedImports is used statically for a refinement check
        if (sig.TopLevels["_default"] is AmbiguousTopLevelDecl) {
          Contract.Assert(sig.TopLevels["_default"].WhatKind == "class");
          var cl = new DefaultClassDecl(moduleDef, sig.StaticMembers.Values.ToList());
          sig.TopLevels["_default"] = cl;
          resolver.AddClassMembers(cl, cl.Members.ToDictionary(m => m.Name));
        }
      }
    }

    private static TopLevelDecl ResolveAlias(TopLevelDecl dd, ErrorReporter reporter) {
      while (dd is AliasModuleDecl amd) {
        dd = amd.TargetQId.ResolveTarget(reporter);
      }
      return dd;
    }

    /// <summary>
    /// Further populate "sig" with the accessible symbols from "im".
    ///
    /// Symbols declared locally in "moduleDef" take priority over any opened-import symbols, with one
    /// exception:  for an "import opened M" where "M" contains a top-level symbol "M", unambiguously map the
    /// name "M" to that top-level symbol in "sig". To achieve the "unambiguously" part, return the desired mapping
    /// to the caller, and let the caller remap the symbol after all opened imports have been processed.
    /// </summary>
    private static void ResolveOpenedImportsWorker(ErrorReporter reporter, ModuleSignature importerSignature, ModuleDefinition importer,
      ModuleDecl import, ISet<ModuleSignature> importedSigs,
      out TopLevelDecl topLevelDeclReplacement) {

      topLevelDeclReplacement = null;
      var importSignature = GetSignatureExt(import.AccessibleSignature(false));

      if (!importedSigs.Add(importSignature)) {
        return;
      }

      // top-level declarations:
      foreach (var kv in importSignature.TopLevels) {
        if (!kv.Value.CanBeExported()) {
          continue;
        }

        if (!importerSignature.TopLevels.TryGetValue(kv.Key, out var sameNameSymbolInImporter)) {
          importerSignature.TopLevels.Add(kv.Key, kv.Value);
        } else if (sameNameSymbolInImporter.EnclosingModuleDefinition == importer) {
          // declarations in the importing module take priority over opened-import declarations
          if (kv.Value.EnclosingModuleDefinition.DafnyName == kv.Key) {
            // As an exception to the rule, for an "import opened M" that contains a top-level symbol "M", unambiguously map the
            // name "M" to that top-level symbol in "sig". To achieve the "unambiguously" part, return the desired mapping to
            // the caller, and let the caller remap the symbol after all opened imports have been processed.
            topLevelDeclReplacement = kv.Value;
          }
        } else {
          bool unambiguous = false;
          // keep just one if they normalize to the same entity
          if (sameNameSymbolInImporter == kv.Value) {
            unambiguous = true;
          } else if (sameNameSymbolInImporter is ModuleDecl || kv.Value is ModuleDecl) {
            var dd = ResolveAlias(sameNameSymbolInImporter, reporter);
            var dk = ResolveAlias(kv.Value, reporter);
            unambiguous = dd == dk;
          } else {
            // It's okay if "d" and "kv.Value" denote the same type. This can happen, for example,
            // if both are type synonyms for "int".
            var scope = Type.GetScope();
            if (sameNameSymbolInImporter.IsVisibleInScope(scope) && kv.Value.IsVisibleInScope(scope)) {
              var dType = UserDefinedType.FromTopLevelDecl(sameNameSymbolInImporter.tok, sameNameSymbolInImporter);
              var vType = UserDefinedType.FromTopLevelDecl(kv.Value.tok, kv.Value);
              unambiguous = dType.Equals(vType, true);
            }
          }
          if (!unambiguous) {
            importerSignature.TopLevels[kv.Key] = AmbiguousTopLevelDecl.Create(importer, sameNameSymbolInImporter, kv.Value);
          }
        }
      }

      // constructors:
      foreach (var kv in importSignature.Ctors) {
        if (importerSignature.Ctors.TryGetValue(kv.Key, out var pair)) {
          // The same ctor can be imported from two different imports (e.g "diamond" imports), in which case,
          // they are not duplicates.
          if (!ReferenceEquals(kv.Value.Item1, pair.Item1)) {
            // mark it as a duplicate
            importerSignature.Ctors[kv.Key] = new Tuple<DatatypeCtor, bool>(pair.Item1, true);
          }
        } else {
          // add new
          importerSignature.Ctors.Add(kv.Key, kv.Value);
        }
      }

      // static members:
      foreach (var kv in importSignature.StaticMembers) {
        if (!kv.Value.CanBeExported()) {
          continue;
        }

        if (importerSignature.StaticMembers.TryGetValue(kv.Key, out var md)) {
          importerSignature.StaticMembers[kv.Key] = AmbiguousMemberDecl.Create(importer, md, kv.Value);
        } else {
          // add new
          importerSignature.StaticMembers.Add(kv.Key, kv.Value);
        }
      }
    }

    public void RegisterByMethod(Function f, TopLevelDeclWithMembers cl) {
      Contract.Requires(f != null && f.ByMethodBody != null);

      var tok = f.ByMethodTok;
      var resultVar = f.Result ?? new Formal(tok, "#result", f.ResultType, false, false, null);
      var r = Expression.CreateIdentExpr(resultVar);
      // To construct the receiver, we want to know if the function is static or instance. That information is ordinarily computed
      // by f.IsStatic, which looks at f.HasStaticKeyword and f.EnclosingClass. However, at this time, f.EnclosingClass hasn't yet
      // been set. Instead, we compute here directly from f.HasStaticKeyword and "cl".
      var isStatic = f.HasStaticKeyword || cl is DefaultClassDecl;
      var receiver = isStatic ? (Expression)new StaticReceiverExpr(tok, cl, true) : new ImplicitThisExpr(tok);
      var fn = new ApplySuffix(tok, null,
        new ExprDotName(tok, receiver, f.Name, f.TypeArgs.ConvertAll(typeParameter => (Type)new UserDefinedType(f.tok, typeParameter))),
        new ActualBindings(f.Ins.ConvertAll(Expression.CreateIdentExpr)).ArgumentBindings,
        tok);
      var post = new AttributedExpression(new BinaryExpr(tok, BinaryExpr.Opcode.Eq, r, fn));
      Specification<FrameExpression> reads;
      if (Options.Get(Method.ReadsClausesOnMethods)) {
        // If f.Reads is empty, replace it with an explicit `reads {}` so that we don't replace that
        // with the default `reads *` for methods later.
        // Alternatively, we could have a flag similar to InferredDecreases to distinguish between
        // "not given" and "explicitly empty".
        reads = f.Reads;
        if (!reads.Expressions.Any()) {
          reads = new Specification<FrameExpression>();
          var emptySet = new SetDisplayExpr(tok, true, new List<Expression>());
          reads.Expressions.Add(new FrameExpression(tok, emptySet, null));
        }
      } else {
        reads = new Specification<FrameExpression>();
      }

      var method = new Method(f.RangeToken.MakeAutoGenerated(), new Name(new AutoGeneratedToken(f.NameNode.Tok)), f.HasStaticKeyword, false, f.TypeArgs,
        f.Ins, new List<Formal>() { resultVar },
        f.Req, reads, new Specification<FrameExpression>(new List<FrameExpression>(), null), new List<AttributedExpression>() { post }, f.Decreases,
        f.ByMethodBody, f.Attributes, null, true);
      Contract.Assert(f.ByMethodDecl == null);
      method.InheritVisibility(f);
      method.FunctionFromWhichThisIsByMethodDecl = f;
      f.ByMethodDecl = method;
    }

    private ModuleSignature MakeAbstractSignature(ModuleSignature p, string name, int height,
      Dictionary<ModuleDefinition, ModuleSignature> mods) {
      Contract.Requires(p != null);
      Contract.Requires(name != null);
      Contract.Requires(mods != null);
      var errCount = reporter.Count(ErrorLevel.Error);

      var mod = new ModuleDefinition(RangeToken.NoToken, new Name(name + ".Abs"), new List<IToken>(), ModuleKindEnum.Abstract, true, null, null, null);
      mod.Height = height;
      foreach (var kv in p.TopLevels) {
        if (!(kv.Value is NonNullTypeDecl or DefaultClassDecl)) {
          var clone = CloneDeclaration(p.VisibilityScope, kv.Value, mod, mods, name);
          mod.SourceDecls.Add(clone);
        }
      }

      var defaultClassDecl = new DefaultClassDecl(mod, p.StaticMembers.Values.ToList());
      mod.DefaultClass = (DefaultClassDecl)CloneDeclaration(p.VisibilityScope, defaultClassDecl, mod, mods, name);

      var sig = mod.RegisterTopLevelDecls(this, true);
      sig.Refines = p.Refines;
      sig.IsAbstract = p.IsAbstract;
      mods.Add(mod, sig);
      var good = mod.Resolve(sig, this);
      if (good && reporter.Count(ErrorLevel.Error) == errCount) {
        mod.SuccessfullyResolved = true;
      }

      return sig;
    }

    TopLevelDecl CloneDeclaration(VisibilityScope scope, TopLevelDecl d, ModuleDefinition newParent,
      Dictionary<ModuleDefinition, ModuleSignature> mods, string name) {
      Contract.Requires(d != null);
      Contract.Requires(newParent != null);
      Contract.Requires(mods != null);
      Contract.Requires(name != null);

      if (d is AbstractModuleDecl abstractDecl) {
        var sig = MakeAbstractSignature(abstractDecl.OriginalSignature, name + "." + abstractDecl.Name, abstractDecl.Height, mods);
        var result = new AbstractModuleDecl(abstractDecl.Options, abstractDecl.RangeToken, abstractDecl.QId, abstractDecl.NameNode,
          newParent, abstractDecl.Opened, abstractDecl.Exports, Guid.NewGuid()) {
          Signature = sig,
          OriginalSignature = abstractDecl.OriginalSignature
        };
        return result;
      } else {
        return new AbstractSignatureCloner(scope).CloneDeclaration(d, newParent);
      }
    }


    public bool ResolveExport(ModuleDecl alias, ModuleDefinition parent, ModuleQualifiedId qid,
      List<IToken> exports, out ModuleSignature p, ErrorReporter reporter) {
      Contract.Requires(qid != null);
      Contract.Requires(qid.Path.Count > 0);
      Contract.Requires(exports != null);

      ModuleDecl decl = qid.ResolveTarget(reporter);
      if (decl == null) {
        p = null;
        return false;
      }
      p = decl.Signature;
      if (exports.Count == 0) {
        if (p.ExportSets.Count == 0) {
          if (decl is LiteralModuleDecl) {
            p = ((LiteralModuleDecl)decl).DefaultExport;
          } else {
            // p is OK
          }
        } else {
          var m = p.ExportSets.GetValueOrDefault(decl.Name, null);
          if (m == null) {
            // no default view is specified.
            reporter.Error(MessageSource.Resolver, qid.RootToken(), "no default export set declared in module: {0}", decl.Name);
            return false;
          }
          p = m.AccessibleSignature();
        }
      } else {
        ModuleExportDecl pp;
        if (decl.Signature.ExportSets.TryGetValue(exports[0].val, out pp)) {
          p = pp.AccessibleSignature();
        } else {
          reporter.Error(MessageSource.Resolver, exports[0], "no export set '{0}' in module '{1}'", exports[0].val, decl.Name);
          p = null;
          return false;
        }

        foreach (IToken export in exports.Skip(1)) {
          if (decl.Signature.ExportSets.TryGetValue(export.val, out pp)) {
            Contract.Assert(Object.ReferenceEquals(p.ModuleDef, pp.Signature.ModuleDef));
            ModuleSignature merged = MergeSignature(p, pp.Signature);
            merged.ModuleDef = pp.Signature.ModuleDef;
            p = merged;
          } else {
            reporter.Error(MessageSource.Resolver, export, "no export set {0} in module {1}", export.val, decl.Name);
            p = null;
            return false;
          }
        }
      }
      return true;
    }

    public void RevealAllInScope(IEnumerable<TopLevelDecl> declarations, VisibilityScope scope) {
      foreach (TopLevelDecl d in declarations) {
        d.AddVisibilityScope(scope, false);
        if (d is TopLevelDeclWithMembers) {
          var cl = (TopLevelDeclWithMembers)d;
          foreach (var mem in cl.Members) {
            if (!mem.ScopeIsInherited) {
              mem.AddVisibilityScope(scope, false);
            }
          }
          var nnd = (cl as ClassLikeDecl)?.NonNullTypeDecl;
          if (nnd != null) {
            nnd.AddVisibilityScope(scope, false);
          }
        }
      }
    }

    public void ResolveTopLevelDecls_Signatures(ModuleDefinition def, ModuleSignature sig, List<TopLevelDecl> declarations,
      Graph<IndDatatypeDecl> datatypeDependencies, Graph<CoDatatypeDecl> codatatypeDependencies) {
      Contract.Requires(declarations != null);
      Contract.Requires(datatypeDependencies != null);
      Contract.Requires(codatatypeDependencies != null);
      RevealAllInScope(declarations, def.VisibilityScope);

      /* Augment the scoping environment for the current module*/
      foreach (TopLevelDecl d in declarations) {
        if (d is ModuleDecl && !(d is ModuleExportDecl)) {
          var decl = (ModuleDecl)d;
          moduleInfo.VisibilityScope.Augment(decl.AccessibleSignature().VisibilityScope);
          sig.VisibilityScope.Augment(decl.AccessibleSignature().VisibilityScope);
        }
      }
      /*if (sig.Refines != null) {
        moduleInfo.VisibilityScope.Augment(sig.Refines.VisibilityScope);
        sig.VisibilityScope.Augment(sig.Refines.VisibilityScope);
      }*/

      var typeRedirectionDependencies = new Graph<RedirectingTypeDecl>();  // this concerns the type directions, not their constraints (which are checked for cyclic dependencies later)
      foreach (TopLevelDecl d in declarations) {
        Contract.Assert(d != null);
        allTypeParameters.PushMarker();
        ResolveTypeParameters(d.TypeArgs, true, d);
        if (d is TypeSynonymDecl) {
          var dd = (TypeSynonymDecl)d;
          ResolveType(dd.tok, dd.Rhs, dd, ResolveTypeOptionEnum.AllowPrefix, dd.TypeArgs);
          dd.Rhs.ForeachTypeComponent(ty => {
            var s = ty.AsRedirectingType;
            if (s != null && s != dd) {
              typeRedirectionDependencies.AddEdge(dd, s);
            }
          });
        } else if (d is NewtypeDecl) {
          var dd = (NewtypeDecl)d;
          ResolveType(dd.tok, dd.BaseType, dd, ResolveTypeOptionEnum.DontInfer, null);
          dd.BaseType.ForeachTypeComponent(ty => {
            var s = ty.AsRedirectingType;
            if (s != null && s != dd) {
              typeRedirectionDependencies.AddEdge(dd, s);
            }
          });
          ResolveClassMemberTypes(dd);
        } else if (d is IteratorDecl) {
          ResolveIteratorSignature((IteratorDecl)d);
        } else if (d is ModuleDecl) {
          var decl = (ModuleDecl)d;
          if (def.ModuleKind == ModuleKindEnum.Concrete && decl is AliasModuleDecl am && decl.Signature.IsAbstract) {
            reporter.Error(MessageSource.Resolver, am.TargetQId.RootToken(),
              "a compiled module ({0}) is not allowed to import an abstract module ({1})", def.Name, am.TargetQId.ToString());
          }
        } else if (d is DatatypeDecl) {
          var dd = (DatatypeDecl)d;
          ResolveCtorTypes(dd, datatypeDependencies, codatatypeDependencies);
          ResolveClassMemberTypes(dd);
        } else {
          ResolveClassMemberTypes((TopLevelDeclWithMembers)d);
        }
        allTypeParameters.PopMarker();
      }

      // Resolve the parent-trait types and fill in .ParentTraitHeads
      var prevErrorCount = reporter.Count(ErrorLevel.Error);
      var parentRelation = new Graph<TopLevelDeclWithMembers>();
      foreach (TopLevelDecl d in declarations) {
        if (d is TopLevelDeclWithMembers cl) {
          ResolveParentTraitTypes(cl, parentRelation);
        }
      }
      // Check for cycles among parent traits
      foreach (var cycle in parentRelation.AllCycles()) {
        ReportCycleError(reporter, cycle, m => m.tok, m => m.Name, "trait definitions contain a cycle");
      }
      if (prevErrorCount == reporter.Count(ErrorLevel.Error)) {
        // check that only reference types (classes and some traits) inherit from 'object'
        foreach (TopLevelDecl d in declarations.Where(d => d is TopLevelDeclWithMembers and not ClassLikeDecl)) {
          var nonReferenceTypeDecl = (TopLevelDeclWithMembers)d;
          foreach (var parentType in nonReferenceTypeDecl.ParentTraits.Where(t => t.IsRefType)) {
            reporter.Error(MessageSource.Resolver, parentType is UserDefinedType parentUdt ? parentUdt.tok : nonReferenceTypeDecl.tok,
              $"{nonReferenceTypeDecl.WhatKind} is not allowed to extend '{parentType}', because it is a reference type");
            break; // one error message per "decl" is enough
          }
        }
      }
<<<<<<< HEAD

      // Now that non-null types and their base types are in place, resolve the bounds of type parameters
      ResolveAllTypeParameterBounds(declarations);

      if (prevErrorCount == reporter.Count(ErrorLevel.Error)) {
        // Register the trait members in the classes that inherit them
        foreach (TopLevelDecl d in declarations) {
          if (d is TopLevelDeclWithMembers cl) {
            RegisterInheritedMembers(cl);
          }
        }
      }
      if (prevErrorCount == reporter.Count(ErrorLevel.Error)) {
        // Now that all traits have been resolved, let classes inherit the trait members
        foreach (var d in declarations) {
          if (d is TopLevelDeclWithMembers cl) {
            InheritedTraitMembers(cl);
          }
        }
      }
=======
>>>>>>> dc2948ed

      // perform acyclicity test on type synonyms
      foreach (var cycle in typeRedirectionDependencies.AllCycles()) {
        ReportCycleError(reporter, cycle, rtd => rtd.tok, rtd => rtd.Name, "cycle among redirecting types (newtypes, subset types, type synonyms)");
      }
    }

    private void ResolveAllTypeParameterBounds(List<TopLevelDecl> declarations) {
      foreach (var decl in declarations) {
        allTypeParameters.PushMarker();
        ResolveTypeParameterBounds(decl.tok, decl.TypeArgs, decl as ICodeContext ?? new NoContext(decl.EnclosingModuleDefinition));
        if (decl is TopLevelDeclWithMembers topLevelDeclWithMembers) {
          foreach (var member in topLevelDeclWithMembers.Members) {
            if (member is Function function) {
              var ec = reporter.Count(ErrorLevel.Error);
              allTypeParameters.PushMarker();
              ResolveTypeParameterBounds(function.tok, function.TypeArgs, function);
              allTypeParameters.PopMarker();
              if (reporter.Count(ErrorLevel.Error) == ec && function is ExtremePredicate { PrefixPredicate: { } prefixPredicate }) {
                allTypeParameters.PushMarker();
                ResolveTypeParameterBounds(prefixPredicate.tok, prefixPredicate.TypeArgs, prefixPredicate);
                allTypeParameters.PopMarker();
              }
            } else if (member is Method m) {
              var ec = reporter.Count(ErrorLevel.Error);
              allTypeParameters.PushMarker();
              ResolveTypeParameterBounds(m.tok, m.TypeArgs, m);
              allTypeParameters.PopMarker();
              if (reporter.Count(ErrorLevel.Error) == ec && m is ExtremeLemma { PrefixLemma: { } prefixLemma }) {
                allTypeParameters.PushMarker();
                ResolveTypeParameterBounds(prefixLemma.tok, prefixLemma.TypeArgs, prefixLemma);
                allTypeParameters.PopMarker();
              }
            }
          }
        }
        allTypeParameters.PopMarker();
      }
    }

    /// <summary>
    /// This method pushes the typeParameters to "allTypeParameters" (reporting no errors for any duplicates) and then
    /// type checks the type-bound types of each type parameter.
    /// As a side effect, this method leaves "allTypeParameters" in the state after the pushes.
    /// </summary>
    void ResolveTypeParameterBounds(IToken tok, List<TypeParameter> typeParameters, ICodeContext context) {
      foreach (var typeParameter in typeParameters) {
        allTypeParameters.Push(typeParameter.Name, typeParameter);
      }
      foreach (var typeParameter in typeParameters) {
        foreach (var typeBound in typeParameter.TypeBounds) {
          var prevErrorCount = reporter.ErrorCount;
          ResolveType(tok, typeBound, context, ResolveTypeOptionEnum.DontInfer, null);
          if (reporter.ErrorCount == prevErrorCount && !typeBound.IsTraitType) {
            reporter.Error(MessageSource.Resolver, tok, $"type bound must be a trait or a subset type based on a trait (got {typeBound})");
          }
        }
      }
    }

    public static readonly List<NativeType> NativeTypes = new List<NativeType>() {
      new NativeType("byte", 0, 0x100, 8, NativeType.Selection.Byte),
      new NativeType("sbyte", -0x80, 0x80, 0, NativeType.Selection.SByte),
      new NativeType("ushort", 0, 0x1_0000, 16, NativeType.Selection.UShort),
      new NativeType("short", -0x8000, 0x8000, 0, NativeType.Selection.Short),
      new NativeType("uint", 0, 0x1_0000_0000, 32, NativeType.Selection.UInt),
      new NativeType("int", -0x8000_0000, 0x8000_0000, 0, NativeType.Selection.Int),
      new NativeType("number", -0x1f_ffff_ffff_ffff, 0x20_0000_0000_0000, 0, NativeType.Selection.Number),  // JavaScript integers
      new NativeType("ulong", 0, new BigInteger(0x1_0000_0000) * new BigInteger(0x1_0000_0000), 64, NativeType.Selection.ULong),
      new NativeType("long", Int64.MinValue, 0x8000_0000_0000_0000, 0, NativeType.Selection.Long),
      new NativeType("udoublelong", 0, new BigInteger(0x1_0000_0000) * new BigInteger(0x1_0000_0000) * new BigInteger(0x1_0000_0000) * new BigInteger(0x1_0000_0000), 128, NativeType.Selection.UDoubleLong),
      new NativeType("doublelong", new BigInteger(-0x8000_0000_0000_0000)* new BigInteger(0x1_0000_0000) * new BigInteger(0x1_0000_0000), new BigInteger(0x8000_0000_0000_0000)* new BigInteger(0x1_0000_0000) * new BigInteger(0x1_0000_0000), 0, NativeType.Selection.DoubleLong),
    };

    public void ResolveTopLevelDecls_Core(List<TopLevelDecl> declarations,
      Graph<IndDatatypeDecl> datatypeDependencies, Graph<CoDatatypeDecl> codatatypeDependencies,
      string moduleDescription, bool isAnExport) {

      Contract.Requires(declarations != null);
      Contract.Requires(cce.NonNullElements(datatypeDependencies.GetVertices()));
      Contract.Requires(cce.NonNullElements(codatatypeDependencies.GetVertices()));
      Contract.Requires(AllTypeConstraints.Count == 0);

      Contract.Ensures(AllTypeConstraints.Count == 0);

      int prevErrorCount = reporter.Count(ErrorLevel.Error);

      // ---------------------------------- Pass 0 ----------------------------------
      // This pass:
      // * resolves names, introduces (and may solve) type constraints
      // * checks that all types were properly inferred
      // * fills in .ResolvedOp fields
      // * perform substitution for DefaultValueExpression's
      // ----------------------------------------------------------------------------

      if (Options.Get(CommonOptionBag.TypeSystemRefresh)) {
        // Resolve all names and infer types.
        PreTypeResolver.ResolveDeclarations(declarations, this);

        if (reporter.Count(ErrorLevel.Error) == prevErrorCount) {
          // Look for any under-specified pre-types, and fill in all .ResolvedOp fields.
          var u = new UnderspecificationDetector(this);
          u.Check(declarations);
        }

        if (reporter.Count(ErrorLevel.Error) == prevErrorCount) {
          var preType2TypeVisitor = new PreTypeToTypeVisitor(SystemModuleManager);
          preType2TypeVisitor.VisitConstantsAndRedirectingTypes(declarations);
          preType2TypeVisitor.VisitDeclarations(declarations);
        }

        if (reporter.Count(ErrorLevel.Error) == prevErrorCount) {
          var typeAdjustor = new TypeRefinementVisitor(moduleDescription, SystemModuleManager);
          typeAdjustor.VisitDeclarations(declarations);
          typeAdjustor.Solve(reporter, Options.Get(CommonOptionBag.NewTypeInferenceDebug));
        }

      } else {
        InheritMembers(declarations);

        // Resolve all names and infer types. These two are done together, because name resolution depends on having type information
        // and type inference depends on having resolved names.
        // The task is first performed for (the constraints of) newtype declarations, (the constraints of) subset type declarations, and
        // (the right-hand sides of) const declarations, because type resolution sometimes needs to know the base type of newtypes and subset types
        // and needs to know the type of const fields. Doing these declarations increases the chances the right information will be provided
        // in time.
        // Once the task is done for these newtype/subset-type/const parts, the task continues with everything else.
        ResolveNamesAndInferTypes(declarations, true);
        ResolveNamesAndInferTypes(declarations, false);
      }

      // Check that all types have been determined. During this process, also fill in all .ResolvedOp fields.
      // Note, in the type system refresh, it can happen that the under-specification detector above finds all pre-types to
      // be specified, whereas some (necessarily unused) type arguments are still underspecified. Such will be caught by the
      // CheckTypeInferenceVisitor. (But CheckTypeInferenceVisitor could, for the type system refresh, be modified to
      // not bother setting .ResolvedOp fields, since the under-specification detector above has already set those.)
      if (reporter.Count(ErrorLevel.Error) == prevErrorCount) {
        var checkTypeInferenceVisitor = new CheckTypeInferenceVisitor(this);
        checkTypeInferenceVisitor.VisitDeclarations(declarations);
      }

      // Substitute for DefaultValueExpression's
      if (reporter.Count(ErrorLevel.Error) == prevErrorCount) {
        FillInDefaultValueExpressions();
      }

      // ---------------------------------- Pass 1 ----------------------------------
      // This pass does the following:
      // * desugar functions used in reads clauses
      // * fills in "reads *" clauses on methods, when --reads-clauses-on-methods is used
      // * compute .BodySurrogate for body-less loops
      // * discovers bounds
      // * builds the module's call graph.
      // * compute and checks ghosts (this makes use of bounds discovery, as done above)
      // * for newtypes, figure out native types
      // * for datatypes, check that shared destructors are in agreement in ghost matters
      // * for methods, check that any reads clause is used correctly
      // * for functions and methods, determine tail recursion
      // ----------------------------------------------------------------------------

      // Discover bounds. These are needed later to determine if certain things are ghost or compiled,
      // and thus this should be done before building the call graph.
      // The BoundsDiscoveryVisitor also desugars FrameExpressions, so that bounds discovery can
      // apply to the desugared versions.
      // This pass also computes body surrogates for body-less loops, which is a bit like desugaring
      // such loops.
      if (reporter.Count(ErrorLevel.Error) == prevErrorCount) {
        var boundsDiscoveryVisitor = new BoundsDiscoveryVisitor(this);
        boundsDiscoveryVisitor.VisitDeclarations(declarations);
      }

      if (reporter.Count(ErrorLevel.Error) == prevErrorCount && Options.Get(Method.ReadsClausesOnMethods)) {
        // Set the default of `reads *` if reads clauses on methods is enabled and this isn't a lemma.
        // Note that `reads *` is the right default for backwards-compatibility,
        // but we may want to infer a sensible default like decreases clauses instead in the future.
        foreach (var declaration in ModuleDefinition.AllCallables(declarations)) {
          if (declaration is Method { IsLemmaLike: false, Reads: { Expressions: var readsExpressions } } method &&
              !readsExpressions.Any()) {
            var star = new FrameExpression(method.tok, new WildcardExpr(method.tok) { Type = SystemModuleManager.ObjectSetType() }, null);
            readsExpressions.Add(star);
          }
        }
      }

      if (reporter.Count(ErrorLevel.Error) == prevErrorCount) {
        CallGraphBuilder.Build(declarations, reporter);
      }

      // The call graph hasn't been completely constructed, because it's missing the edges having to do with
      // extreme predicates/lemmas. However, figuring out whether or not constraints are compilable depends on
      // there being no cycles in the call graph. Therefore, we do an initial check for cycles at this time.
      var cycleErrorHasBeenReported = new HashSet<ICallable>();
      foreach (var decl in declarations) {
        if (decl is RedirectingTypeDecl dd) {
          CheckForCyclesAmongRedirectingTypes(dd, cycleErrorHasBeenReported);
        }
      }

      // Compute ghost interests, figure out native types, check agreement among datatype destructors, and determine tail calls.
      if (reporter.Count(ErrorLevel.Error) == prevErrorCount) {
        foreach (TopLevelDecl d in declarations) {
          if (d is IteratorDecl) {
            var iter = (IteratorDecl)d;
            iter.SubExpressions.ForEach(e => CheckExpression(e, this, iter));
            if (iter.Body != null) {
              CheckExpression(iter.Body, this, iter);
            }

          } else if (d is SubsetTypeDecl subsetTypeDecl) {
            Contract.Assert(subsetTypeDecl.Constraint != null);
            CheckExpression(subsetTypeDecl.Constraint, this, new CodeContextWrapper(subsetTypeDecl, true));

            if (subsetTypeDecl.Witness != null) {
              CheckExpression(subsetTypeDecl.Witness, this,
                new CodeContextWrapper(subsetTypeDecl, subsetTypeDecl.WitnessKind == SubsetTypeDecl.WKind.Ghost));
              if (subsetTypeDecl.WitnessKind == SubsetTypeDecl.WKind.Compiled) {
                var codeContext = new CodeContextWrapper(subsetTypeDecl, subsetTypeDecl.WitnessKind == SubsetTypeDecl.WKind.Ghost);
                ExpressionTester.CheckIsCompilable(Options, this, subsetTypeDecl.Witness, codeContext);
              }
            }

          } else if (d is NewtypeDecl newtypeDecl) {
            if (newtypeDecl.Var != null) {
              Contract.Assert(newtypeDecl.Constraint != null);
              CheckExpression(newtypeDecl.Constraint, this, new CodeContextWrapper(newtypeDecl, true));
            }

            if (newtypeDecl.Witness != null) {
              CheckExpression(newtypeDecl.Witness, this, new CodeContextWrapper(newtypeDecl, newtypeDecl.WitnessKind == SubsetTypeDecl.WKind.Ghost));
              if (newtypeDecl.WitnessKind == SubsetTypeDecl.WKind.Compiled) {
                var codeContext = new CodeContextWrapper(newtypeDecl, newtypeDecl.WitnessKind == SubsetTypeDecl.WKind.Ghost);
                ExpressionTester.CheckIsCompilable(Options, this, newtypeDecl.Witness, codeContext);
              }
            }

            new NativeTypeAnalysis(reporter).FigureOutNativeType(newtypeDecl, Options);

          } else if (d is DatatypeDecl) {
            var dd = (DatatypeDecl)d;
            foreach (var member in GetClassMembers(dd)!.Values) {
              var dtor = member as DatatypeDestructor;
              if (dtor != null) {
                var rolemodel = dtor.CorrespondingFormals[0];
                for (int i = 1; i < dtor.CorrespondingFormals.Count; i++) {
                  var other = dtor.CorrespondingFormals[i];
                  if (rolemodel.IsGhost != other.IsGhost) {
                    reporter.Error(MessageSource.Resolver, other,
                      "shared destructors must agree on whether or not they are ghost, but '{0}' is {1} in constructor '{2}' and {3} in constructor '{4}'",
                      rolemodel.Name,
                      rolemodel.IsGhost ? "ghost" : "non-ghost", dtor.EnclosingCtors[0].Name,
                      other.IsGhost ? "ghost" : "non-ghost", dtor.EnclosingCtors[i].Name);
                  }
                }
              }
            }
            foreach (var ctor in dd.Ctors) {
              CheckParameterDefaultValuesAreCompilable(ctor.Formals, dd);
            }
          }
        }

        AnalyzeTypeConstraints.AssignConstraintIsCompilable(declarations, Options);

        // Now that we have filled in the .ConstraintIsCompilable field of all subset types and newtypes, we're ready to
        // visit iterator bodies and members (which will make calls to CheckIsCompilable).
        foreach (TopLevelDecl d in declarations) {
          if (d is IteratorDecl { Body: { } iterBody } iter) {
            ComputeGhostInterest(iter.Body, false, null, iter);
          }
          if (d is TopLevelDeclWithMembers cl) {
            ResolveClassMembers_Pass1(cl);
          }
        }
      }

      // ---------------------------------- Pass 2 ----------------------------------
      // This pass fills in various additional information.
      // * Subset type in comprehensions have a compilable constraint 
      // * Postconditions and bodies of prefix lemmas
      // * Compute postconditions and statement body of prefix lemmas
      // * Perform the stratosphere check on inductive datatypes, and compute to what extent the inductive datatypes require equality support
      // * Set the SccRepr field of codatatypes
      // * Perform the guardedness check on co-datatypes
      // * Do datatypes and type synonyms until a fixpoint is reached, same for functions and methods	
      // * Check that functions claiming to be abstemious really are
      // * Check that all == and != operators in non-ghost contexts are applied to equality-supporting types.
      // * Extreme predicate recursivity checks
      // * Verify that subset constraints are compilable if necessary
      // ----------------------------------------------------------------------------

      if (reporter.Count(ErrorLevel.Error) == prevErrorCount) {
        // fill in the postconditions and bodies of prefix lemmas
        FillInPostConditionsAndBodiesOfPrefixLemmas(declarations);
      }

      // An inductive datatype is allowed to be defined as an empty type. For example, in
      //     predicate P(x: int) { false }
      //     type Subset = x: int | P(x) witness *
      //     datatype Record = Record(Subset)
      // Record is an empty type, because Subset is, since P(x) is always false. But if P(x)
      // was instead defined to be true for some x's, then Record would be nonempty. Determining whether or
      // not Record is empty goes well beyond the syntactic checks of the type system.
      //
      // However, if a datatype is empty because of some "obvious" cycle among datatype definitions, then
      // that is both detectable by syntactic checks and likely unintended by the programmer. Therefore,
      // we search for such type declarations and give error messages if something is found.
      if (reporter.Count(ErrorLevel.Error) == prevErrorCount) {
        foreach (var dtd in declarations.ConvertAll(decl => decl as IndDatatypeDecl).Where(dtd => dtd != null && dtd.Ctors.Count != 0)) {
          if (AreThereAnyObviousSignsOfEmptiness(UserDefinedType.FromTopLevelDecl(dtd.tok, dtd), new HashSet<IndDatatypeDecl>())) {
            reporter.Warning(MessageSource.Resolver, ResolutionErrors.ErrorId.r_empty_cyclic_datatype, dtd.tok,
              $"because of cyclic dependencies among constructor argument types, no instances of datatype '{dtd.Name}' can be constructed");
          }
        }
      }

      // Perform the stratosphere check on inductive datatypes, and compute to what extent the inductive datatypes require equality support
      if (reporter.Count(ErrorLevel.Error) == prevErrorCount) { // because SccStratosphereCheck depends on subset-type/newtype base types being successfully resolved
        foreach (var dtd in datatypeDependencies.TopologicallySortedComponents()) {
          if (datatypeDependencies.GetSCCRepresentative(dtd) == dtd) {
            // do the following check once per SCC, so call it on each SCC representative
            SccStratosphereCheck(dtd, datatypeDependencies);
            DetermineEqualitySupport(dtd, datatypeDependencies);
          }
        }
      }

      // Set the SccRepr field of codatatypes
      if (reporter.Count(ErrorLevel.Error) == prevErrorCount) {
        foreach (var repr in codatatypeDependencies.TopologicallySortedComponents()) {
          foreach (var codt in codatatypeDependencies.GetSCC(repr)) {
            codt.SscRepr = repr;
          }
        }
      }

      if (reporter.Count(ErrorLevel.Error) == prevErrorCount) {  // because CheckCoCalls requires the given expression to have been successfully resolved
        // Perform the guardedness check on co-datatypes
        foreach (var repr in ModuleDefinition.AllFunctionSCCs(declarations)) {
          var module = repr.EnclosingModule;
          bool dealsWithCodatatypes = false;
          foreach (var m in module.CallGraph.GetSCC(repr)) {
            var f = m as Function;
            if (f != null && f.ResultType.InvolvesCoDatatype) {
              dealsWithCodatatypes = true;
              break;
            }
          }
          var coCandidates = new List<CoCallResolution.CoCallInfo>();
          var hasIntraClusterCallsInDestructiveContexts = false;
          foreach (var m in module.CallGraph.GetSCC(repr)) {
            var f = m as Function;
            if (f != null && f.Body != null) {
              var checker = new CoCallResolution(f, dealsWithCodatatypes);
              checker.CheckCoCalls(f.Body);
              coCandidates.AddRange(checker.FinalCandidates);
              hasIntraClusterCallsInDestructiveContexts |= checker.HasIntraClusterCallsInDestructiveContexts;
            } else if (f == null) {
              // the SCC contains a method, which we always consider to be a destructive context
              hasIntraClusterCallsInDestructiveContexts = true;
            }
          }
          if (coCandidates.Count != 0) {
            if (hasIntraClusterCallsInDestructiveContexts) {
              foreach (var c in coCandidates) {
                c.CandidateCall.CoCall = FunctionCallExpr.CoCallResolution.NoBecauseRecursiveCallsInDestructiveContext;
              }
            } else {
              foreach (var c in coCandidates) {
                c.CandidateCall.CoCall = FunctionCallExpr.CoCallResolution.Yes;
                c.EnclosingCoConstructor.IsCoCall = true;
                reporter.Info(MessageSource.Resolver, c.CandidateCall.tok, "co-recursive call");
              }
              // Finally, fill in the CoClusterTarget field
              // Start by setting all the CoClusterTarget fields to CoRecursiveTargetAllTheWay.
              foreach (var m in module.CallGraph.GetSCC(repr)) {
                var f = (Function)m;  // the cast is justified on account of that we allow co-recursive calls only in clusters that have no methods at all
                f.CoClusterTarget = Function.CoCallClusterInvolvement.CoRecursiveTargetAllTheWay;
              }
              // Then change the field to IsMutuallyRecursiveTarget whenever we see a non-self recursive non-co-recursive call
              foreach (var m in module.CallGraph.GetSCC(repr)) {
                var f = (Function)m;  // cast is justified just like above
                foreach (var call in f.AllCalls) {
                  if (call.CoCall != FunctionCallExpr.CoCallResolution.Yes && call.Function != f && ModuleDefinition.InSameSCC(f, call.Function)) {
                    call.Function.CoClusterTarget = Function.CoCallClusterInvolvement.IsMutuallyRecursiveTarget;
                  }
                }
              }
            }
          }
        }

        TypeCharacteristicChecker.InferAndCheck(declarations, isAnExport, reporter);

        // Check that functions claiming to be abstemious really are, and check that 'older' parameters are used only when allowed
        foreach (var fn in ModuleDefinition.AllFunctions(declarations)) {
          new Abstemious(reporter).Check(fn);
          CheckOlderParameters(fn);
        }

        // Check that extreme predicates are not recursive with non-extreme-predicate functions (and only
        // with extreme predicates of the same polarity), and
        // check that greatest lemmas are not recursive with non-greatest-lemma methods.
        // Also, check that the constraints of newtypes/subset-types do not depend on the type itself.
        // And check that const initializers are not cyclic.
        foreach (var d in declarations) {
          if (d is TopLevelDeclWithMembers { Members: var members }) {
            foreach (var member in members) {
              if (member is ExtremePredicate) {
                var fn = (ExtremePredicate)member;
                // Check here for the presence of any 'ensures' clauses, which are not allowed (because we're not sure
                // of their soundness)
                fn.Req.ForEach(e => ExtremePredicateChecks(e.E, fn, CallingPosition.Positive));
                fn.Decreases.Expressions.ForEach(e => ExtremePredicateChecks(e, fn, CallingPosition.Positive));
                fn.Reads.Expressions.ForEach(e => ExtremePredicateChecks(e.E, fn, CallingPosition.Positive));
                if (fn.Ens.Count != 0) {
                  reporter.Error(MessageSource.Resolver, fn.Ens[0].E.tok, "a {0} is not allowed to declare any ensures clause", member.WhatKind);
                }
                if (fn.Body != null) {
                  ExtremePredicateChecks(fn.Body, fn, CallingPosition.Positive);
                }
              } else if (member is ExtremeLemma) {
                var m = (ExtremeLemma)member;
                m.Req.ForEach(e => ExtremeLemmaChecks(e.E, m));
                m.Ens.ForEach(e => ExtremeLemmaChecks(e.E, m));
                m.Decreases.Expressions.ForEach(e => ExtremeLemmaChecks(e, m));

                if (m.Body != null) {
                  ExtremeLemmaChecks(m.Body, m);
                }
              } else if (member is ConstantField) {
                var cf = (ConstantField)member;
                if (cf.EnclosingModule.CallGraph.GetSCCSize(cf) != 1) {
                  var r = cf.EnclosingModule.CallGraph.GetSCCRepresentative(cf);
                  if (cycleErrorHasBeenReported.Contains(r)) {
                    // An error has already been reported for this cycle, so don't report another.
                    // Note, the representative, "r", may itself not be a const.
                  } else {
                    ReportCallGraphCycleError(cf, "const definition contains a cycle");
                    cycleErrorHasBeenReported.Add(r);
                  }
                }
              }
            }
          }

          if (d is RedirectingTypeDecl dd) {
            CheckForCyclesAmongRedirectingTypes(dd, cycleErrorHasBeenReported);
          }
        }
      }

      // ---------------------------------- Pass 3 ----------------------------------
      // Further checks
      // ----------------------------------------------------------------------------

      if (reporter.Count(ErrorLevel.Error) == prevErrorCount) {
        // Check that type-parameter variance is respected in type definitions
        foreach (TopLevelDecl d in declarations) {
          if (d is ClassLikeDecl) {
            foreach (var tp in d.TypeArgs) {
              if (tp.Variance != TypeParameter.TPVariance.Non) {
                reporter.Error(MessageSource.Resolver, tp.tok, "{0} declarations only support non-variant type parameters", d.WhatKind);
              }
            }
          } else if (d is TypeSynonymDecl) {
            var dd = (TypeSynonymDecl)d;
            CheckVariance(dd.Rhs, dd, TypeParameter.TPVariance.Co, false);
          } else if (d is NewtypeDecl) {
            var dd = (NewtypeDecl)d;
            CheckVariance(dd.BaseType, dd, TypeParameter.TPVariance.Co, false);
          } else if (d is DatatypeDecl) {
            var dd = (DatatypeDecl)d;
            foreach (var ctor in dd.Ctors) {
              ctor.Formals.ForEach(formal => CheckVariance(formal.Type, dd, TypeParameter.TPVariance.Co, false));
            }
          }

          if (d is TopLevelDeclWithMembers topLevelDeclWithMembers) {
            foreach (var parentTrait in topLevelDeclWithMembers.ParentTraits) {
              CheckVariance(parentTrait, topLevelDeclWithMembers, TypeParameter.TPVariance.Co, false);
            }
          }
        }
      }

      if (reporter.Count(ErrorLevel.Error) == prevErrorCount) {
        // Check that class constructors are called when required.
        new ObjectConstructorChecker(reporter).VisitDeclarations(declarations);
      }

      if (reporter.Count(ErrorLevel.Error) == prevErrorCount) {
        new HigherOrderHeapAllocationChecker(reporter).VisitDeclarations(declarations);
      }

      if (reporter.Count(ErrorLevel.Error) == prevErrorCount) {
        new HigherOrderHeapAllocationCheckerConstructor(reporter).VisitDeclarations(declarations);
      }

      if (reporter.Count(ErrorLevel.Error) == prevErrorCount) {
        new CheckMapRangeSupportsEquality(reporter).VisitDeclarations(declarations);
      }

      if (reporter.Count(ErrorLevel.Error) == prevErrorCount) {
        // Check that usage of "this" is restricted before "new;" in constructor bodies,
        // and that a class without any constructor only has fields with known initializers.
        // Also check that static fields (which are necessarily const) have initializers.
        var cdci = new CheckDividedConstructorInit_Visitor(reporter);
        foreach (var cl in ModuleDefinition.AllTypesWithMembers(declarations)) {
          // only reference types (classes and reference-type traits) are allowed to declare mutable fields
          if (cl is not ClassLikeDecl { IsReferenceTypeDecl: true }) {
            foreach (var member in cl.Members.Where(member => member is Field and not SpecialField)) {
              var traitHint = cl is TraitDecl ? " or declaring the trait with 'extends object'" : "";
              reporter.Error(MessageSource.Resolver, member,
                $"mutable fields are allowed only in reference types (consider declaring the field as a 'const'{traitHint})");
            }
          }

          if (cl is not ClassLikeDecl) {
            if (!isAnExport && cl.EnclosingModuleDefinition.ModuleKind == ModuleKindEnum.Concrete) {
              // non-reference, non-trait types (datatype, newtype, opaque) don't have constructors that can initialize fields
              foreach (var member in cl.Members) {
                if (member is ConstantField f && f.Rhs == null && !f.IsExtern(Options, out _, out _)) {
                  CheckIsOkayWithoutRHS(f, false);
                }
              }
            }
            continue;
          }
          if (cl is TraitDecl traitDecl) {
            if (!isAnExport && cl.EnclosingModuleDefinition.ModuleKind == ModuleKindEnum.Concrete) {
              // check for static consts, and check for instance fields in non-reference traits
              foreach (var member in cl.Members) {
                if (member is ConstantField f && f.Rhs == null && !f.IsExtern(Options, out _, out _)) {
                  if (f.IsStatic) {
                    CheckIsOkayWithoutRHS(f, false);
                  } else if (!traitDecl.IsReferenceTypeDecl) {
                    CheckIsOkayWithoutRHS(f, true);
                  }
                }
              }
            }
            continue;
          }

          var hasConstructor = false;
          Field fieldWithoutKnownInitializer = null;
          foreach (var member in cl.Members) {
            if (member is Constructor) {
              hasConstructor = true;
              var constructor = (Constructor)member;
              if (constructor.BodyInit != null) {
                cdci.CheckInit(constructor.BodyInit);
              }
            } else if (member is ConstantField && member.IsStatic) {
              var f = (ConstantField)member;
              if (!isAnExport && cl.EnclosingModuleDefinition.ModuleKind == ModuleKindEnum.Concrete && f.Rhs == null && !f.IsExtern(Options, out _, out _)) {
                CheckIsOkayWithoutRHS(f, false);
              }
            } else if (member is Field && fieldWithoutKnownInitializer == null) {
              var f = (Field)member;
              if (f is ConstantField && ((ConstantField)f).Rhs != null) {
                // fine
              } else if (!f.Type.KnownToHaveToAValue(f.IsGhost)) {
                fieldWithoutKnownInitializer = f;
              }
            }
          }
          if (!hasConstructor) {
            if (fieldWithoutKnownInitializer == null) {
              // time to check inherited members
              foreach (var member in cl.InheritedMembers) {
                if (member is Field) {
                  var f = (Field)member;
                  if (f is ConstantField && ((ConstantField)f).Rhs != null) {
                    // fine
                  } else if (!f.Type.Subst(cl.ParentFormalTypeParametersToActuals).KnownToHaveToAValue(f.IsGhost)) {
                    fieldWithoutKnownInitializer = f;
                    break;
                  }
                }
              }
            }
            // go through inherited members...
            if (fieldWithoutKnownInitializer != null) {
              reporter.Error(MessageSource.Resolver, cl.tok, "class '{0}' with fields without known initializers, like '{1}' of type '{2}', must declare a constructor",
                cl.Name, fieldWithoutKnownInitializer.Name, fieldWithoutKnownInitializer.Type.Subst(cl.ParentFormalTypeParametersToActuals));
            }
          }
        }
      }

      if (reporter.Count(ErrorLevel.Error) == prevErrorCount) {
        // Verifies that, in all compiled places, subset types in comprehensions have a compilable constraint
        new SubsetConstraintGhostChecker(this.Reporter).Traverse(declarations);
      }
    }

    private void CheckForCyclesAmongRedirectingTypes(RedirectingTypeDecl dd, HashSet<ICallable> cycleErrorHasBeenReported) {
      var enclosingModule = dd.EnclosingModule;
      if (enclosingModule.CallGraph.GetSCCSize(dd) != 1) {
        var r = enclosingModule.CallGraph.GetSCCRepresentative(dd);
        if (cycleErrorHasBeenReported.Contains(r)) {
          // An error has already been reported for this cycle, so don't report another.
          // Note, the representative, "r", may itself not be a const.
        } else if (dd is NewtypeDecl or SubsetTypeDecl) {
          ReportCallGraphCycleError(dd, $"recursive constraint dependency involving a {dd.WhatKind}");
          cycleErrorHasBeenReported.Add(r);
        }
      }
    }

    private void FillInPostConditionsAndBodiesOfPrefixLemmas(List<TopLevelDecl> declarations) {
      foreach (var com in ModuleDefinition.AllExtremeLemmas(declarations)) {
        var prefixLemma = com.PrefixLemma;
        if (prefixLemma == null) {
          continue; // something went wrong during registration of the prefix lemma (probably a duplicated extreme lemma name)
        }

        var k = prefixLemma.Ins[0];
        var focalPredicates = new HashSet<ExtremePredicate>();
        if (com is GreatestLemma) {
          // compute the postconditions of the prefix lemma
          Contract.Assume(prefixLemma.Ens.Count == 0); // these are not supposed to have been filled in before
          foreach (var p in com.Ens) {
            var coConclusions = new HashSet<Expression>();
            CollectFriendlyCallsInExtremeLemmaSpecification(p.E, true, coConclusions, true, com);
            var subst = new ExtremeLemmaSpecificationSubstituter(coConclusions, new IdentifierExpr(k.tok, k.Name),
              this.reporter, true);
            var post = subst.CloneExpr(p.E);
            prefixLemma.Ens.Add(new AttributedExpression(post));
            foreach (var e in coConclusions) {
              var fce = e as FunctionCallExpr;
              if (fce != null) {
                // the other possibility is that "e" is a BinaryExpr
                GreatestPredicate predicate = (GreatestPredicate)fce.Function;
                focalPredicates.Add(predicate);
                // For every focal predicate P in S, add to S all greatest predicates in the same strongly connected
                // component (in the call graph) as P
                foreach (var node in predicate.EnclosingClass.EnclosingModuleDefinition.CallGraph.GetSCC(
                           predicate)) {
                  if (node is GreatestPredicate) {
                    focalPredicates.Add((GreatestPredicate)node);
                  }
                }
              }
            }
          }
        } else {
          // compute the preconditions of the prefix lemma
          Contract.Assume(prefixLemma.Req.Count == 0); // these are not supposed to have been filled in before
          foreach (var p in com.Req) {
            var antecedents = new HashSet<Expression>();
            CollectFriendlyCallsInExtremeLemmaSpecification(p.E, true, antecedents, false, com);
            var subst = new ExtremeLemmaSpecificationSubstituter(antecedents, new IdentifierExpr(k.tok, k.Name),
              this.reporter, false);
            var pre = subst.CloneExpr(p.E);
            prefixLemma.Req.Add(new AttributedExpression(pre, p.Label, null));
            foreach (var e in antecedents) {
              var fce = (FunctionCallExpr)e; // we expect "antecedents" to contain only FunctionCallExpr's
              LeastPredicate predicate = (LeastPredicate)fce.Function;
              focalPredicates.Add(predicate);
              // For every focal predicate P in S, add to S all least predicates in the same strongly connected
              // component (in the call graph) as P
              foreach (var node in predicate.EnclosingClass.EnclosingModuleDefinition.CallGraph.GetSCC(predicate)) {
                if (node is LeastPredicate) {
                  focalPredicates.Add((LeastPredicate)node);
                }
              }
            }
          }
        }

        reporter.Info(MessageSource.Resolver, com.tok,
          focalPredicates.Count == 0
            ? $"{com.PrefixLemma.Name} has no focal predicates"
            : $"{com.PrefixLemma.Name} with focal predicate{Util.Plural(focalPredicates.Count)} {Util.Comma(focalPredicates, p => p.Name)}");
        // Compute the statement body of the prefix lemma
        Contract.Assume(prefixLemma.Body == null); // this is not supposed to have been filled in before
        if (com.Body != null) {
          var kMinusOne = new BinaryExpr(com.tok, BinaryExpr.Opcode.Sub, new IdentifierExpr(k.tok, k.Name),
            new LiteralExpr(com.tok, 1));
          var subst = new ExtremeLemmaBodyCloner(com, kMinusOne, focalPredicates, this.reporter);
          var mainBody = subst.CloneBlockStmt(com.Body);
          Expression kk;
          Statement els;
          if (k.Type.IsBigOrdinalType) {
            kk = new MemberSelectExpr(k.tok, new IdentifierExpr(k.tok, k.Name), "Offset");
            // As an "else" branch, we add recursive calls for the limit case.  When automatic induction is on,
            // this get handled automatically, but we still want it in the case when automatic induction has been
            // turned off.
            //     forall k', params | k' < _k && Precondition {
            //       pp(k', params);
            //     }
            Contract.Assume(SystemModuleManager.ORDINAL_Offset != null); // should have been filled in earlier
            var kId = new IdentifierExpr(com.tok, k);
            var kprimeVar = new BoundVar(com.tok, "_k'", Type.BigOrdinal);
            var kprime = new IdentifierExpr(com.tok, kprimeVar);
            var smaller = Expression.CreateLess(kprime, kId);

            var bvs = new List<BoundVar>(); // the following loop populates bvs with k', params
            var substMap = new Dictionary<IVariable, Expression>();
            foreach (var inFormal in prefixLemma.Ins) {
              if (inFormal == k) {
                bvs.Add(kprimeVar);
                substMap.Add(k, kprime);
              } else {
                var bv = new BoundVar(inFormal.tok, inFormal.Name, inFormal.Type);
                bvs.Add(bv);
                substMap.Add(inFormal, new IdentifierExpr(com.tok, bv));
              }
            }

            prefixLemma.RecursiveCallParameters(com.tok, prefixLemma.TypeArgs, prefixLemma.Ins, null,
              substMap, out var recursiveCallReceiver, out var recursiveCallArgs);
            var methodSel = new MemberSelectExpr(com.tok, recursiveCallReceiver, prefixLemma.Name);
            methodSel.Member = prefixLemma; // resolve here
            methodSel.TypeApplication_AtEnclosingClass =
              prefixLemma.EnclosingClass.TypeArgs.ConvertAll(tp => (Type)new UserDefinedType(tp.tok, tp));
            methodSel.TypeApplication_JustMember =
              prefixLemma.TypeArgs.ConvertAll(tp => (Type)new UserDefinedType(tp.tok, tp));
            methodSel.Type = new InferredTypeProxy();
            var recursiveCall = new CallStmt(com.RangeToken, new List<Expression>(), methodSel,
              recursiveCallArgs.ConvertAll(e => new ActualBinding(null, e)));
            recursiveCall.IsGhost = prefixLemma.IsGhost; // resolve here

            var range = smaller; // The range will be strengthened later with the call's precondition, substituted
            // appropriately (which can only be done once the precondition has been resolved).
            var attrs = new Attributes("_autorequires", new List<Expression>(), null);
#if VERIFY_CORRECTNESS_OF_TRANSLATION_FORALL_STATEMENT_RANGE
              // don't add the :_trustWellformed attribute
#else
            attrs = new Attributes("_trustWellformed", new List<Expression>(), attrs);
#endif
            attrs = new Attributes("auto_generated", new List<Expression>(), attrs);
            var forallBody = new BlockStmt(mainBody.RangeToken, new List<Statement>() { recursiveCall });
            var forallStmt = new ForallStmt(mainBody.RangeToken, bvs, attrs, range,
              new List<AttributedExpression>(), forallBody);
            els = new BlockStmt(mainBody.RangeToken, new List<Statement>() { forallStmt });
          } else {
            kk = new IdentifierExpr(k.tok, k.Name);
            els = null;
          }

          var kPositive = new BinaryExpr(com.tok, BinaryExpr.Opcode.Lt, new LiteralExpr(com.tok, 0), kk);
          var condBody = new IfStmt(mainBody.RangeToken, false, kPositive, mainBody, els);
          prefixLemma.Body = new BlockStmt(mainBody.RangeToken, new List<Statement>() { condBody });
        }

        // The prefix lemma now has all its components, so it's finally time we resolve it
        currentClass = (TopLevelDeclWithMembers)prefixLemma.EnclosingClass;
        allTypeParameters.PushMarker();
        ResolveTypeParameters(currentClass.TypeArgs, false, currentClass);
        ResolveTypeParameters(prefixLemma.TypeArgs, false, prefixLemma);
        prefixLemma.Resolve(this);
        allTypeParameters.PopMarker();
        currentClass = null;
        new CheckTypeInferenceVisitor(this).VisitMethod(prefixLemma);
        CallGraphBuilder.VisitMethod(prefixLemma, reporter);
        new BoundsDiscoveryVisitor(this).VisitMethod(prefixLemma);
      }
    }

    private void CheckIsOkayWithoutRHS(ConstantField f, bool giveNonReferenceTypeTraitHint) {
      var hint = giveNonReferenceTypeTraitHint && !f.IsStatic
        ? " (consider changing the field to be a function, or restricting the enclosing trait to be a reference type by adding 'extends object')"
        : "";
      var statik = f.IsStatic ? "static " : "";

      if (f.IsGhost && !f.Type.IsNonempty) {
        reporter.Error(MessageSource.Resolver, f.tok,
          $"{statik}ghost const field '{f.Name}' of type '{f.Type}' (which may be empty) must give a defining value{hint}");
      } else if (!f.IsGhost && !f.Type.HasCompilableValue) {
        reporter.Error(MessageSource.Resolver, f.tok,
          $"{statik}non-ghost const field '{f.Name}' of type '{f.Type}' (which does not have a default compiled value) must give a defining value{hint}");
      }
    }

    private void ResolveClassMembers_Pass1(TopLevelDeclWithMembers cl) {
      foreach (var member in cl.Members) {
        var prevErrCnt = reporter.Count(ErrorLevel.Error);
        if (prevErrCnt == reporter.Count(ErrorLevel.Error)) {
          if (member is Method method) {
            CheckForUnnecessaryEqualitySupportDeclarations(method, method.TypeArgs);
            CheckParameterDefaultValuesAreCompilable(method.Ins, method);
            if (method.Body != null) {
              ComputeGhostInterest(method.Body, method.IsGhost, method.IsLemmaLike ? "a " + method.WhatKind : null, method);
              CheckExpression(method.Body, this, method);
              new TailRecursion(reporter).DetermineTailRecursion(method);
            }

            // check that any reads clause is used correctly
            var readsClausesOnMethodsEnabled = Options.Get(Method.ReadsClausesOnMethods);
            foreach (FrameExpression fe in method.Reads.Expressions) {
              if (method.IsLemmaLike) {
                reporter.Error(MessageSource.Resolver, fe.tok,
                  "{0}s are not allowed to have reads clauses (they are allowed to read all memory locations)", method.WhatKind);
              } else if (!readsClausesOnMethodsEnabled) {
                reporter.Error(MessageSource.Resolver, fe.tok,
                  "reads clauses on methods are forbidden without the command-line flag `--reads-clauses-on-methods`");
              } else if (method.IsGhost) {
                DisallowNonGhostFieldSpecifiers(fe);
              }
            }

            // check that any modifies clause is used correctly
            foreach (FrameExpression fe in method.Mod.Expressions) {
              if (method.IsLemmaLike) {
                reporter.Error(MessageSource.Resolver, fe.tok, "{0}s are not allowed to have modifies clauses", method.WhatKind);
              } else if (method.IsGhost) {
                DisallowNonGhostFieldSpecifiers(fe);
              }
            }

          } else if (member is Function function) {
            CheckForUnnecessaryEqualitySupportDeclarations(function, function.TypeArgs);
            CheckParameterDefaultValuesAreCompilable(function.Ins, function);
            if (function.ByMethodBody == null) {
              if (!function.IsGhost && function.Body != null) {
                ExpressionTester.CheckIsCompilable(Options, this, function.Body, function);
              }
              if (function.Body != null) {
                new TailRecursion(reporter).DetermineTailRecursion(function);
              }
            } else {
              var m = function.ByMethodDecl;
              if (m != null) {
                Contract.Assert(!m.IsGhost);
                ComputeGhostInterest(m.Body, false, null, m);
                CheckExpression(m.Body, this, m);
                new TailRecursion(reporter).DetermineTailRecursion(m);
              } else {
                // m should not be null, unless an error has been reported
                // (e.g. function-by-method and method with the same name) 
                Contract.Assert(reporter.HasErrors);
              }
            }

          } else if (member is ConstantField field && field.Rhs != null && !field.IsGhost) {
            ExpressionTester.CheckIsCompilable(Options, this, field.Rhs, field);
          }

          if (prevErrCnt == reporter.Count(ErrorLevel.Error) && member is ICodeContext) {
            member.SubExpressions.ForEach(e => CheckExpression(e, this, (ICodeContext)member));
          }
        }
      }
    }

    void CheckForUnnecessaryEqualitySupportDeclarations(MemberDecl member, List<TypeParameter> typeParameters) {
      if (member.IsGhost) {
        foreach (var p in typeParameters.Where(p => p.SupportsEquality)) {
          reporter.Warning(MessageSource.Resolver, ErrorRegistry.NoneId, p.tok,
            $"type parameter {p.Name} of ghost {member.WhatKind} {member.Name} is declared (==), which is unnecessary because the {member.WhatKind} doesn't contain any compiled code");
        }
      }
    }

    /// <summary>
    /// Check that default-value expressions are compilable, for non-ghost formals.
    /// </summary>
    void CheckParameterDefaultValuesAreCompilable(List<Formal> formals, ICodeContext codeContext) {
      Contract.Requires(formals != null);

      foreach (var formal in formals.Where(f => f.DefaultValue != null)) {
        if ((!codeContext.IsGhost || codeContext is DatatypeDecl) && !formal.IsGhost) {
          ExpressionTester.CheckIsCompilable(Options, this, formal.DefaultValue, codeContext);
        }
        CheckExpression(formal.DefaultValue, this, codeContext);
      }
    }

    void ReportCallGraphCycleError(ICallable start, string msg) {
      Contract.Requires(start != null);
      Contract.Requires(msg != null);
      var scc = start.EnclosingModule.CallGraph.GetSCC(start);
      scc.Reverse();
      var startIndex = scc.IndexOf(start);
      Contract.Assert(0 <= startIndex);
      scc = Util.Concat(scc.GetRange(startIndex, scc.Count - startIndex), scc.GetRange(0, startIndex));
      ReportCycleError(reporter, scc, c => c.Tok, c => c.NameRelativeToModule, msg);
    }

    public static void ReportCycleError<X>(ErrorReporter reporter, List<X> cycle, Func<X, IToken> toTok, Func<X, string> toString, string msg) {
      Contract.Requires(cycle != null);
      Contract.Requires(cycle.Count != 0);
      Contract.Requires(toTok != null);
      Contract.Requires(toString != null);
      Contract.Requires(msg != null);

      var start = cycle[0];
      var cy = Util.Comma(" -> ", cycle, toString);
      reporter.Error(MessageSource.Resolver, toTok(start), $"{msg}: {cy} -> {toString(start)}");
    }

    /// <summary>
    /// Check that the 'older' modifier on parameters is used correctly and report any errors of the contrary.
    /// </summary>
    void CheckOlderParameters(Function f) {
      Contract.Requires(f != null);

      if (!f.ResultType.IsBoolType || f is PrefixPredicate || f is ExtremePredicate) {
        // parameters are not allowed to be marked 'older'
        foreach (var formal in f.Ins) {
          if (formal.IsOlder) {
            reporter.Error(MessageSource.Resolver, formal.tok, "only predicates and two-state predicates are allowed 'older' parameters");
          }
        }
      }
    }

    // ------------------------------------------------------------------------------------------------------
    // ----- CheckExpression --------------------------------------------------------------------------------
    // ------------------------------------------------------------------------------------------------------
    #region CheckExpression
    /// <summary>
    /// This method computes ghost interests in the statement portion of StmtExpr's and
    /// checks for hint restrictions in any CalcStmt.
    /// </summary>
    void CheckExpression(Expression expr, ModuleResolver resolver, ICodeContext codeContext) {
      Contract.Requires(expr != null);
      Contract.Requires(resolver != null);
      Contract.Requires(codeContext != null);
      var v = new CheckExpression_Visitor(resolver, codeContext);
      v.Visit(expr);
    }
    /// <summary>
    /// This method computes ghost interests in the statement portion of StmtExpr's and
    /// checks for hint restrictions in any CalcStmt. In any ghost context, it also
    /// changes the bound variables of all let- and let-such-that expressions to ghost.
    /// It also performs substitutions in DefaultValueExpression's.
    /// </summary>
    void CheckExpression(Statement stmt, ModuleResolver resolver, ICodeContext codeContext) {
      Contract.Requires(stmt != null);
      Contract.Requires(resolver != null);
      Contract.Requires(codeContext != null);
      var v = new CheckExpression_Visitor(resolver, codeContext);
      v.Visit(stmt);
    }
    class CheckExpression_Visitor : ResolverBottomUpVisitor {
      readonly ICodeContext CodeContext;
      public CheckExpression_Visitor(ModuleResolver resolver, ICodeContext codeContext)
        : base(resolver) {
        Contract.Requires(resolver != null);
        Contract.Requires(codeContext != null);
        CodeContext = codeContext;
      }
      protected override void VisitOneExpr(Expression expr) {
        if (expr is StmtExpr) {
          var e = (StmtExpr)expr;
          resolver.ComputeGhostInterest(e.S, true, "a statement expression", CodeContext);
        } else if (expr is LetExpr) {
          var e = (LetExpr)expr;
          if (CodeContext.IsGhost) {
            foreach (var bv in e.BoundVars) {
              bv.MakeGhost();
            }
          }
        }
      }

      protected override void VisitOneStmt(Statement stmt) {
        if (stmt is CalcStmt calc) {
          foreach (var h in calc.Hints) {
            resolver.CheckLocalityUpdates(h, new HashSet<LocalVariable>(), "a hint");
          }
        } else if (stmt is AssertStmt astmt && astmt.Proof != null) {
          resolver.CheckLocalityUpdates(astmt.Proof, new HashSet<LocalVariable>(), "an assert-by body");
        } else if (stmt is ForallStmt forall && forall.Body != null) {
          resolver.CheckLocalityUpdates(forall.Body, new HashSet<LocalVariable>(), "a forall statement");
        }
      }
    }
    #endregion

    void ExtremePredicateChecks(Expression expr, ExtremePredicate context, CallingPosition cp) {
      Contract.Requires(expr != null);
      Contract.Requires(context != null);
      var v = new ExtremePredicateChecks_Visitor(reporter, context);
      v.Visit(expr, cp);
    }

    void ExtremeLemmaChecks(Statement stmt, ExtremeLemma context) {
      Contract.Requires(stmt != null);
      Contract.Requires(context != null);
      var v = new ExtremeLemmaChecks_Visitor(this, context);
      v.Visit(stmt);
    }
    void ExtremeLemmaChecks(Expression expr, ExtremeLemma context) {
      Contract.Requires(context != null);
      if (expr == null) {
        return;
      }

      var v = new ExtremeLemmaChecks_Visitor(this, context);
      v.Visit(expr);
    }

    public void ComputeGhostInterest(Statement stmt, bool mustBeErasable, [CanBeNull] string proofContext, ICodeContext codeContext) {
      Contract.Requires(stmt != null);
      Contract.Requires(codeContext != null);
      var visitor = new GhostInterestVisitor(codeContext, this, reporter, false, codeContext is Method);
      visitor.Visit(stmt, mustBeErasable, proofContext);
    }

    class ReportOtherAdditionalInformation_Visitor : ResolverBottomUpVisitor {
      public ReportOtherAdditionalInformation_Visitor(ModuleResolver resolver)
        : base(resolver) {
        Contract.Requires(resolver != null);
      }
      protected override void VisitOneStmt(Statement stmt) {
        if (stmt is ForallStmt) {
          var s = (ForallStmt)stmt;
          if (s.Kind == ForallStmt.BodyKind.Call) {
            var cs = (CallStmt)s.S0;
            // show the callee's postcondition as the postcondition of the 'forall' statement
            // TODO:  The following substitutions do not correctly take into consideration variable capture; hence, what the hover text displays may be misleading
            var argsSubstMap = new Dictionary<IVariable, Expression>();  // maps formal arguments to actuals
            Contract.Assert(cs.Method.Ins.Count == cs.Args.Count);
            for (int i = 0; i < cs.Method.Ins.Count; i++) {
              argsSubstMap.Add(cs.Method.Ins[i], cs.Args[i]);
            }
            var substituter = new AlphaConvertingSubstituter(cs.Receiver, argsSubstMap, new Dictionary<TypeParameter, Type>());
            if (!Attributes.Contains(s.Attributes, "auto_generated")) {
              foreach (var ens in cs.Method.Ens) {
                var p = substituter.Substitute(ens.E);  // substitute the call's actuals for the method's formals
                resolver.reporter.Info(MessageSource.Resolver, s.Tok, "ensures " + Printer.ExprToString(resolver.Options, p));
              }
            }
          }
        }
      }
    }

    // ------------------------------------------------------------------------------------------------------
    // ------------------------------------------------------------------------------------------------------
    // ------------------------------------------------------------------------------------------------------

    private TopLevelDeclWithMembers currentClass;
    public Scope<TypeParameter>/*!*/ allTypeParameters;
    public readonly Scope<IVariable>/*!*/ scope;

    /// <summary>
    /// Resolves the types along .ParentTraits and fills in .ParentTraitHeads
    /// </summary>
    void ResolveParentTraitTypes(TopLevelDeclWithMembers cl, Graph<TopLevelDeclWithMembers> parentRelation) {
      Contract.Requires(cl != null);
      Contract.Requires(currentClass == null);
      Contract.Ensures(currentClass == null);

      currentClass = cl;
      allTypeParameters.PushMarker();
      ResolveTypeParameters(cl.TypeArgs, false, cl);
      foreach (var parentTrait in cl.ParentTraits) {
        var prevErrorCount = reporter.Count(ErrorLevel.Error);
        ResolveType(cl.tok, parentTrait, new NoContext(cl.EnclosingModuleDefinition), ResolveTypeOptionEnum.DontInfer, null);
        if (prevErrorCount == reporter.Count(ErrorLevel.Error)) {
          var parentTypeToken = parentTrait is UserDefinedType parentTraitUdt ? parentTraitUdt.tok : cl.tok;

          var trait = parentTrait.UseInternalSynonym().IsInternalTypeSynonym ? null : (parentTrait as UserDefinedType)?.AsParentTraitDecl();
          if (trait != null) {
            // disallowing inheritance in multi module case
            bool termination = true;
            if (cl.EnclosingModuleDefinition == trait.EnclosingModuleDefinition || trait.IsObjectTrait || (Attributes.ContainsBool(trait.Attributes, "termination", ref termination) && !termination)) {
              // all is good (or the user takes responsibility for the lack of termination checking)
              if (!cl.ParentTraitHeads.Contains(trait)) {
                cl.ParentTraitHeads.Add(trait);
                parentRelation.AddEdge(cl, trait);
              }
            } else {
              reporter.Error(MessageSource.Resolver, parentTypeToken,
                $"{cl.WhatKind} '{cl.Name}' is in a different module than trait '{trait.FullName}'. A {cl.WhatKind} may only extend a trait " +
                "in the same module, unless the parent trait is annotated with {:termination false}.");
            }
          } else {
            reporter.Error(MessageSource.Resolver, parentTypeToken, $"a {cl.WhatKind} can only extend traits (found '{parentTrait}')");
          }
        }
      }
      allTypeParameters.PopMarker();
      currentClass = null;
    }

    void InheritMembers(List<TopLevelDecl> declarations) {
      // Register the trait members in the classes that inherit them
      foreach (var topLevelDeclWithMembers in declarations.OfType<TopLevelDeclWithMembers>()) {
        RegisterInheritedMembers(topLevelDeclWithMembers);
      }
    }

    /// <summary>
    /// This method idempotently fills in .InheritanceInformation, .ParentFormalTypeParametersToActuals, and the
    /// name->MemberDecl table for "cl" and the transitive parent traits of "cl". It also checks that every (transitive)
    /// parent trait is instantiated with the same type parameters
    /// The method assumes that all types along .ParentTraits have been successfully resolved and .ParentTraitHeads been filled in.
    ///
    /// The "basePreType" parameter is used only with the new resolver. It can be passed in a "null" to indicate that "cl" does not
    /// have a base type or that the given/inferred base type was not legal.
    /// </summary>
    public void RegisterInheritedMembers(TopLevelDeclWithMembers cl, [CanBeNull] DPreType basePreType = null) {
      Contract.Requires(cl != null);

      if (cl.ParentTypeInformation != null) {
        return;
      }
      cl.ParentTypeInformation = new TopLevelDeclWithMembers.InheritanceInformationClass();

      // populate .ParentFormalTypeParametersToActuals with the type arguments given to the base type (this applies only to newtype's)
      TopLevelDeclWithMembers baseTypeDecl = null;
      List<Type> baseTypeArguments = null;
      if (cl is NewtypeDecl newtypeDecl) {
        if (Options.Get(CommonOptionBag.TypeSystemRefresh)) {
          baseTypeDecl = basePreType?.Decl as TopLevelDeclWithMembers;
          baseTypeArguments = basePreType?.Arguments.ConvertAll(preType => PreType2TypeUtil.PreType2Type(preType, false, TypeParameter.TPVariance.Co));
        } else {
          // ignore any subset types, since they have no members and thus we don't need their type-parameter mappings
          var baseType = newtypeDecl.BaseType.NormalizeExpand();
          baseTypeArguments = baseType.TypeArgs;
          if (baseType is UserDefinedType udtBaseType) {
            baseTypeDecl = (TopLevelDeclWithMembers)udtBaseType.ResolvedClass;
          } else if (Options.Get(CommonOptionBag.GeneralNewtypes) || baseType.IsIntegerType || baseType.IsRealType) {
            baseTypeDecl = GetSystemValuetypeDecl(baseType);
          }
        }
        if (baseTypeDecl != null) {
          Contract.Assert(baseTypeArguments.Count == baseTypeDecl.TypeArgs.Count);
          for (var i = 0; i < baseTypeArguments.Count; i++) {
            cl.ParentFormalTypeParametersToActuals.Add(baseTypeDecl.TypeArgs[i], baseTypeArguments[i]);
          }
          RegisterInheritedMembers(baseTypeDecl);
        }
      }

      // populate .ParentTypeInformation and .ParentFormalTypeParametersToActuals for the immediate parent traits
      foreach (var tt in cl.ParentTraits) {
        var udt = (UserDefinedType)tt;
        var trait = (TraitDecl)((udt.ResolvedClass as NonNullTypeDecl)?.ViewAsClass ?? udt.ResolvedClass);
        cl.ParentTypeInformation.Record(trait, udt);
        Contract.Assert(trait.TypeArgs.Count == udt.TypeArgs.Count);
        for (var i = 0; i < trait.TypeArgs.Count; i++) {
          // there may be duplicate parent traits, which haven't been checked for yet, so add mapping only for the first occurrence of each type parameter
          if (!cl.ParentFormalTypeParametersToActuals.ContainsKey(trait.TypeArgs[i])) {
            cl.ParentFormalTypeParametersToActuals.Add(trait.TypeArgs[i], udt.TypeArgs[i]);
          }
        }
      }

      // populate .ParentTypeInformation and .ParentFormalTypeParametersToActuals for the transitive parent traits
      foreach (var trait in cl.ParentTraitHeads) {
        // make sure the parent trait has been processed; then, incorporate its inheritance information
        RegisterInheritedMembers(trait);
        cl.ParentTypeInformation.Extend(trait, trait.ParentTypeInformation, cl.ParentFormalTypeParametersToActuals);
        foreach (var entry in trait.ParentFormalTypeParametersToActuals) {
          var v = entry.Value.Subst(cl.ParentFormalTypeParametersToActuals);
          if (!cl.ParentFormalTypeParametersToActuals.ContainsKey(entry.Key)) {
            cl.ParentFormalTypeParametersToActuals.Add(entry.Key, v);
          }
        }
      }

      // Check that every (transitive) parent trait is instantiated with the same type parameters
      foreach (var group in cl.ParentTypeInformation.GetTypeInstantiationGroups()) {
        Contract.Assert(1 <= group.Count);
        var ty = group[0].Item1;
        for (var i = 1; i < group.Count; i++) {
          if (!group.GetRange(0, i).Exists(pair => pair.Item1.Equals(group[i].Item1))) {
            var via0 = group[0].Item2.Count == 0 ? "" : " (via " + Util.Comma(group[0].Item2, traitDecl => traitDecl.Name) + ")";
            var via1 = group[i].Item2.Count == 0 ? "" : " (via " + Util.Comma(group[i].Item2, traitDecl => traitDecl.Name) + ")";
            reporter.Error(MessageSource.Resolver, cl.tok,
              "duplicate trait parents with the same head type must also have the same type arguments; got {0}{1} and {2}{3}",
              ty, via0, group[i].Item1, via1);
          }
        }
      }

      // Update the name->MemberDecl table for the class. Report an error if the same name refers to more than one member,
      // except when such duplication is purely that one member, say X, is inherited and the other is an override of X.
      var inheritedMembers = new Dictionary<string, MemberDecl>();
      var membersWithErrors = new List<string>();
      if (baseTypeDecl != null) {
        AddToInheritedMembers(cl, baseTypeDecl, inheritedMembers, membersWithErrors);
      }
      foreach (var trait in cl.ParentTraitHeads) {
        AddToInheritedMembers(cl, trait, inheritedMembers, membersWithErrors);
      }
      // Incorporate the inherited members into the name->MemberDecl mapping of "cl"
      var members = GetClassMembers(cl);
      foreach (var entry in inheritedMembers) {
        var name = entry.Key;
        var traitMember = entry.Value;
        if (!members.TryGetValue(name, out var clMember)) {
          members.Add(name, traitMember);
        } else {
          Contract.Assert(clMember.EnclosingClass == cl);  // sanity check
          Contract.Assert(clMember.OverriddenMember == null);  // sanity check
          clMember.OverriddenMember = traitMember;
        }
      }
      ProcessInheritedTraitMembers(cl, membersWithErrors);
    }

    private void AddToInheritedMembers(TopLevelDeclWithMembers cl, TopLevelDeclWithMembers baseOrParentTypeDecl,
      Dictionary<string, MemberDecl> inheritedMembers, List<string> membersWithErrors) {
      var members = GetClassMembers(baseOrParentTypeDecl)!;
      var sortedKeys = members.Keys.ToList();
      sortedKeys.Sort();
      foreach (var inheritedMemberName in sortedKeys) {
        var inheritedMember = members[inheritedMemberName];
        if (!inheritedMembers.TryGetValue(inheritedMember.Name, out var prevMember)) {
          // all good; record "inheritedMember" as an inherited member
          inheritedMembers.Add(inheritedMember.Name, inheritedMember);
        } else if (inheritedMember == prevMember) {
          // same member, inherited two different ways
        } else if (inheritedMember.Overrides(prevMember)) {
          // we're inheriting "prevMember" and "traitMember" from different parent traits, where "inheritedMember" is an override of "prevMember"
          Contract.Assert(inheritedMember.EnclosingClass != cl && prevMember.EnclosingClass != cl &&
                          inheritedMember.EnclosingClass != prevMember.EnclosingClass); // sanity checks
          // re-map "traitMember.Name" to point to the overriding member
          inheritedMembers[inheritedMember.Name] = inheritedMember;
        } else if (prevMember.Overrides(inheritedMember)) {
          // we're inheriting "prevMember" and "inheritedMember" from different parent traits, where "prevMember" is an override of "inheritedMember"
          Contract.Assert(inheritedMember.EnclosingClass != cl && prevMember.EnclosingClass != cl &&
                          inheritedMember.EnclosingClass != prevMember.EnclosingClass); // sanity checks
          // keep the mapping to "prevMember"
        } else {
          // "prevMember" and "inheritedMember" refer to different members (with the same name)
          membersWithErrors.Add(inheritedMember.Name);
          reporter.Error(MessageSource.Resolver, cl.tok,
            $"{cl.WhatKindAndName} inherits a member named '{inheritedMember.Name}' from both " +
            $"{prevMember.EnclosingClass.WhatKindAndName} and {inheritedMember.EnclosingClass.WhatKindAndName}");
        }
      }
    }

    [CanBeNull]
    ValuetypeDecl GetSystemValuetypeDecl(Type type) {
      foreach (var systemTopLevelDecl in ProgramResolver.SystemModuleManager.SystemModule.SourceDecls.OfType<ValuetypeDecl>()) {
        if (systemTopLevelDecl.IsThisType(type)) {
          return systemTopLevelDecl;
        }
      }

      if (type.AsBitVectorType is { } bitvectorType) {
        // The declaration for this built-in bitvector type has not yet been added to SourceDecls. We create it here and add it.
        return AddBitvectorTypeDecl(bitvectorType.Name, bitvectorType.Width);
      }

      return null; // not present
    }

    public ValuetypeDecl AddBitvectorTypeDecl(string name, int width) {
      var bvDecl = new ValuetypeDecl(name, ProgramResolver.SystemModuleManager.SystemModule,
        t => t.AsBitVectorType is { Width: var w } && w == width,
        typeArgs => new BitvectorType(Options, width));
      AddRotateMember(bvDecl, "RotateLeft", width);
      AddRotateMember(bvDecl, "RotateRight", width);
      ProgramResolver.SystemModuleManager.SystemModule.SourceDecls.Add(bvDecl);
      var memberDictionary = bvDecl.Members.ToDictionary(member => member.Name, member => member);
      ProgramResolver.AddSystemClass(bvDecl, memberDictionary);
      return bvDecl;
    }

    private void AddRotateMember(ValuetypeDecl bitvectorTypeDecl, string name, int width) {
      var argumentType = ProgramResolver.SystemModuleManager.Nat();
      var formals = new List<Formal> {
        new Formal(Token.NoToken, "w", argumentType, true, false, null)
      };
      var resultType = new BitvectorType(Options, width);
      var rotateMember = new SpecialFunction(RangeToken.NoToken, name, ProgramResolver.SystemModuleManager.SystemModule, false, false,
        new List<TypeParameter>(), formals, resultType,
        new List<AttributedExpression>(), new Specification<FrameExpression>(), new List<AttributedExpression>(),
        new Specification<Expression>(new List<Expression>(), null), null, null, null) {
        EnclosingClass = bitvectorTypeDecl
      };
      rotateMember.AddVisibilityScope(ProgramResolver.SystemModuleManager.SystemModule.VisibilityScope, false);
      bitvectorTypeDecl.Members.Add(rotateMember);
    }

    /// <summary>
    /// Assumes type parameters have already been pushed
    /// </summary>
    void ResolveClassMemberTypes(TopLevelDeclWithMembers cl) {
      Contract.Requires(cl != null);
      Contract.Requires(currentClass == null);
      Contract.Ensures(currentClass == null);
      currentClass = cl;

      foreach (MemberDecl member in cl.Members) {
        member.EnclosingClass = cl;
        if (member is Field) {
          if (member is ConstantField) {
            var m = (ConstantField)member;
            ResolveType(member.tok, ((Field)member).Type, m, ResolveTypeOptionEnum.DontInfer, null);
          } else {
            // In the following, we pass in a NoContext, because any cycle formed by a redirecting-type constraints would have to
            // dereference the heap, and such constraints are not allowed to dereference the heap so an error will be produced
            // even if we don't detect this cycle.
            ResolveType(member.tok, ((Field)member).Type, new NoContext(cl.EnclosingModuleDefinition), ResolveTypeOptionEnum.DontInfer, null);
          }
        } else if (member is Function) {
          var f = (Function)member;
          var ec = reporter.Count(ErrorLevel.Error);
          allTypeParameters.PushMarker();
          ResolveTypeParameters(f.TypeArgs, true, f);
          ResolveFunctionSignature(f);
          allTypeParameters.PopMarker();
          if (f is ExtremePredicate && ec == reporter.Count(ErrorLevel.Error)) {
            var ff = ((ExtremePredicate)f).PrefixPredicate;  // note, may be null if there was an error before the prefix predicate was generated
            if (ff != null) {
              ff.EnclosingClass = cl;
              allTypeParameters.PushMarker();
              ResolveTypeParameters(ff.TypeArgs, true, ff);
              ResolveFunctionSignature(ff);
              allTypeParameters.PopMarker();
            }
          }
          if (f.ByMethodDecl != null) {
            f.ByMethodDecl.EnclosingClass = cl;
          }

        } else if (member is Method) {
          var m = (Method)member;
          var ec = reporter.Count(ErrorLevel.Error);
          allTypeParameters.PushMarker();
          ResolveTypeParameters(m.TypeArgs, true, m);
          ResolveMethodSignature(m);
          allTypeParameters.PopMarker();
          if (m is ExtremeLemma com && com.PrefixLemma != null && ec == reporter.Count(ErrorLevel.Error)) {
            var mm = com.PrefixLemma;
            // resolve signature of the prefix lemma
            mm.EnclosingClass = cl;
            allTypeParameters.PushMarker();
            ResolveTypeParameters(mm.TypeArgs, true, mm);
            ResolveMethodSignature(mm);
            allTypeParameters.PopMarker();
          }

        } else {
          Contract.Assert(false); throw new cce.UnreachableException();  // unexpected member type
        }
      }

      currentClass = null;
    }

    /// <summary>
    /// This method checks the rules for inherited and overridden members. It also populates .InheritedMembers with the
    /// non-static members that are inherited from parent traits.
    /// </summary>
    void ProcessInheritedTraitMembers(TopLevelDeclWithMembers cl, List<string> suppressNoImplErrorsForTheseMembers) {
      Contract.Requires(cl != null);
      Contract.Requires(cl.ParentTypeInformation != null);

      foreach (var member in GetClassMembers(cl).Values) {
        if (member is PrefixPredicate or PrefixLemma) {
          // these are handled with the corresponding extreme predicate/lemma
          continue;
        }
        if (member.EnclosingClass != cl) {
          if (member.EnclosingClass is not TraitDecl) {
            continue;
          }
          // The member is the one inherited from a trait (and the class does not itself define a member with this name).  This
          // is fine for fields and for functions and methods with bodies. However, if "cl" is not itself a trait, then for a body-less function
          // or method, "cl" is required to at least redeclare the member with its signature.  (It should also provide a stronger specification,
          // but that will be checked by the verifier.  And it should also have a body, but that will be checked by the compiler.)
          if (member.IsStatic) {
            // nothing to do
          } else {
            cl.InheritedMembers.Add(member);
            if (member is Field || (member as Function)?.Body != null || (member as Method)?.Body != null) {
              // member is a field or a fully defined function or method
            } else if (cl is TraitDecl) {
              // there are no expectations that a field needs to repeat the signature of inherited body-less members
            } else if (Attributes.Contains(member.Attributes, "extern")) {
              // Extern functions do not need to be reimplemented.
              // TODO: When `:extern` is separated from `:compile false`, this should become `:compile false`.
            } else if (member is Lemma && Attributes.Contains(member.Attributes, "opaque_reveal")) {
              // reveal lemmas do not need to be reimplemented
            } else if (!suppressNoImplErrorsForTheseMembers.Contains(member.Name)) {
              reporter.Error(MessageSource.Resolver, cl.tok, "{0} '{1}' does not implement trait {2} '{3}.{4}'", cl.WhatKind, cl.Name, member.WhatKind, member.EnclosingClass.Name, member.Name);
            }
          }
          continue;
        }
        if (member.OverriddenMember == null) {
          // this member has nothing to do with the parent traits
          continue;
        }

        var traitMember = member.OverriddenMember;
        var trait = traitMember.EnclosingClass;
        if (trait is not TraitDecl) {
          reporter.Error(MessageSource.Resolver, member.tok,
            $"{traitMember.WhatKindAndName} is inherited from {trait.WhatKindAndName} and is not allowed to be re-declared in {cl.WhatKindAndName}");
        } else if (traitMember.IsStatic) {
          reporter.Error(MessageSource.Resolver, member.tok,
            $"static {traitMember.WhatKindAndName} is inherited from trait '{trait.Name}' and is not allowed to be re-declared");
        } else if (member.IsStatic) {
          reporter.Error(MessageSource.Resolver, member.tok,
            $"static member '{member.Name}' overrides non-static member in trait '{trait.Name}'");
        } else if (traitMember is Field) {
          // The class is not allowed to do anything with the field other than silently inherit it.
          reporter.Error(MessageSource.Resolver, member.tok,
            $"{traitMember.WhatKindAndName} is inherited from trait '{trait.Name}' and is not allowed to be re-declared");
        } else if ((traitMember as Function)?.Body != null || (traitMember as Method)?.Body != null) {
          // the overridden member is a fully defined function or method, so the class is not allowed to do anything with it other than silently inherit it
          reporter.Error(MessageSource.Resolver, member.tok,
            $"fully defined {traitMember.WhatKindAndName} is inherited from trait '{trait.Name}' and is not allowed to be re-declared");
        } else if (member is Method != traitMember is Method ||
                   member is Lemma != traitMember is Lemma ||
                   member is TwoStateLemma != traitMember is TwoStateLemma ||
                   member is LeastLemma != traitMember is LeastLemma ||
                   member is GreatestLemma != traitMember is GreatestLemma ||
                   member is Function != traitMember is Function ||
                   member is TwoStateFunction != traitMember is TwoStateFunction ||
                   member is LeastPredicate != traitMember is LeastPredicate ||
                   member is GreatestPredicate != traitMember is GreatestPredicate) {
          reporter.Error(MessageSource.Resolver, member.tok,
            $"{traitMember.WhatKindAndName} in '{trait.Name}' can only be overridden by a {traitMember.WhatKind} (got {member.WhatKind})");
        } else if (member.IsGhost != traitMember.IsGhost) {
          reporter.Error(MessageSource.Resolver, member.tok,
            $"overridden {traitMember.WhatKindAndName} in '{cl.Name}' has different ghost/compiled status than in trait '{trait.Name}'");
        } else if (!member.IsOpaque && traitMember.IsOpaque) {
          reporter.Error(MessageSource.Resolver, member.tok,
            $"overridden {traitMember.WhatKindAndName} in '{cl.Name}' must be 'opaque' since the member is 'opaque' in trait '{trait.Name}'");
        } else {
          // Copy trait member's extern attribute onto class member if class does not provide one
          if (!Attributes.Contains(member.Attributes, "extern") && Attributes.Contains(traitMember.Attributes, "extern")) {
            var traitExternArgs = Attributes.FindExpressions(traitMember.Attributes, "extern");
            member.Attributes = new Attributes("extern", traitExternArgs, member.Attributes);
          }

          if (traitMember is Method) {
            var classMethod = (Method)member;
            var traitMethod = (Method)traitMember;
            classMethod.OverriddenMethod = traitMethod;

            CheckOverride_MethodParameters(classMethod, traitMethod, cl.ParentFormalTypeParametersToActuals);

            var traitMethodAllowsNonTermination = Contract.Exists(traitMethod.Decreases.Expressions, e => e is WildcardExpr);
            var classMethodAllowsNonTermination = Contract.Exists(classMethod.Decreases.Expressions, e => e is WildcardExpr);
            if (classMethodAllowsNonTermination && !traitMethodAllowsNonTermination) {
              reporter.Error(MessageSource.Resolver, classMethod.tok,
                $"not allowed to override a terminating method with a possibly non-terminating method ('{classMethod.Name}')");
            }

          } else if (traitMember is Function) {
            var classFunction = (Function)member;
            var traitFunction = (Function)traitMember;
            classFunction.OverriddenFunction = traitFunction;

            CheckOverride_FunctionParameters(classFunction, traitFunction, cl.ParentFormalTypeParametersToActuals);

          } else {
            Contract.Assert(false); // unexpected member
          }
        }
      }
    }

    public void CheckOverride_FunctionParameters(Function nw, Function old, Dictionary<TypeParameter, Type> classTypeMap) {
      Contract.Requires(nw != null);
      Contract.Requires(old != null);
      Contract.Requires(classTypeMap != null);

      var typeMap = CheckOverride_TypeParameters(nw.tok, old.TypeArgs, nw.TypeArgs, nw.Name, "function", classTypeMap);
      if (nw is ExtremePredicate nwFix && old is ExtremePredicate oldFix && nwFix.KNat != oldFix.KNat) {
        reporter.Error(MessageSource.Resolver, nw,
          "the type of special parameter '_k' of {0} '{1}' ({2}) must be the same as in the overridden {0} ({3})",
          nw.WhatKind, nw.Name, nwFix.KNat ? "nat" : "ORDINAL", oldFix.KNat ? "nat" : "ORDINAL");
      }
      CheckOverride_ResolvedParameters(nw.tok, old.Ins, nw.Ins, nw.Name, "function", "parameter", typeMap);
      var oldResultType = old.ResultType.Subst(typeMap);
      if (!nw.ResultType.Equals(oldResultType, true)) {
        reporter.Error(MessageSource.Resolver, nw, "the result type of function '{0}' ({1}) differs from that in the overridden function ({2})",
          nw.Name, nw.ResultType, oldResultType);
      }
    }

    public void CheckOverride_MethodParameters(Method nw, Method old, Dictionary<TypeParameter, Type> classTypeMap) {
      Contract.Requires(nw != null);
      Contract.Requires(old != null);
      Contract.Requires(classTypeMap != null);
      var typeMap = CheckOverride_TypeParameters(nw.tok, old.TypeArgs, nw.TypeArgs, nw.Name, "method", classTypeMap);
      if (nw is ExtremeLemma nwFix && old is ExtremeLemma oldFix && nwFix.KNat != oldFix.KNat) {
        reporter.Error(MessageSource.Resolver, nw,
          "the type of special parameter '_k' of {0} '{1}' ({2}) must be the same as in the overridden {0} ({3})",
          nw.WhatKind, nw.Name, nwFix.KNat ? "nat" : "ORDINAL", oldFix.KNat ? "nat" : "ORDINAL");
      }
      CheckOverride_ResolvedParameters(nw.tok, old.Ins, nw.Ins, nw.Name, "method", "in-parameter", typeMap);
      CheckOverride_ResolvedParameters(nw.tok, old.Outs, nw.Outs, nw.Name, "method", "out-parameter", typeMap);
    }

    private Dictionary<TypeParameter, Type> CheckOverride_TypeParameters(IToken tok, List<TypeParameter> old, List<TypeParameter> nw,
      string name, string thing, Dictionary<TypeParameter, Type> classTypeMap) {
      Contract.Requires(tok != null);
      Contract.Requires(old != null);
      Contract.Requires(nw != null);
      Contract.Requires(name != null);
      Contract.Requires(thing != null);
      var typeMap = old.Count == 0 ? classTypeMap : new Dictionary<TypeParameter, Type>(classTypeMap);
      if (old.Count != nw.Count) {
        reporter.Error(MessageSource.Resolver, tok,
          "{0} '{1}' is declared with a different number of type parameters ({2} instead of {3}) than in the overridden {0}", thing, name, nw.Count, old.Count);
      } else {
        var checkNames = old.Concat(nw).Any(typeParameter => typeParameter.TypeBounds.Count != 0);
        for (var i = 0; i < old.Count; i++) {
          var o = old[i];
          var n = nw[i];
          typeMap.Add(o, new UserDefinedType(tok, n));
          if (checkNames && o.Name != n.Name) { // if checkNames is false, then just treat the parameters positionally.
            reporter.Error(MessageSource.Resolver, n.tok,
              $"type parameters in this {thing} override are not allowed to be renamed from the names given in the the {thing} it overrides" +
              $" (expected '{o.Name}', got '{n.Name}')");
          } else {
            // Check type characteristics
            if (o.Characteristics.EqualitySupport != TypeParameter.EqualitySupportValue.InferredRequired &&
                o.Characteristics.EqualitySupport != n.Characteristics.EqualitySupport) {
              reporter.Error(MessageSource.Resolver, n.tok, "type parameter '{0}' is not allowed to change the requirement of supporting equality",
                n.Name);
            }
            if (o.Characteristics.HasCompiledValue != n.Characteristics.HasCompiledValue) {
              reporter.Error(MessageSource.Resolver, n.tok,
                "type parameter '{0}' is not allowed to change the requirement of supporting auto-initialization", n.Name);
            } else if (o.Characteristics.IsNonempty != n.Characteristics.IsNonempty) {
              reporter.Error(MessageSource.Resolver, n.tok, "type parameter '{0}' is not allowed to change the requirement of being nonempty",
                n.Name);
            }
            if (o.Characteristics.ContainsNoReferenceTypes != n.Characteristics.ContainsNoReferenceTypes) {
              reporter.Error(MessageSource.Resolver, n.tok, "type parameter '{0}' is not allowed to change the no-reference-type requirement",
                n.Name);
            }
          }
        }
        for (var i = 0; i < old.Count; i++) {
          var o = old[i];
          var n = nw[i];
          CheckOverride_TypeBounds(tok, o, n, name, thing, typeMap);
        }
      }
      return typeMap;
    }

    void CheckOverride_TypeBounds(IToken tok, TypeParameter old, TypeParameter nw, string name, string thing, Dictionary<TypeParameter, Type> typeMap) {
      if (old.TypeBounds.Count != nw.TypeBounds.Count) {
        reporter.Error(MessageSource.Resolver, tok,
          $"type parameter '{nw.Name}' of {thing} '{name}' is declared with a different number of type bounds than in the " +
          $"{thing} it overrides (expected {old.TypeBounds.Count}, found {nw.TypeBounds.Count})");
        return;
      }

      for (var i = 0; i < old.TypeBounds.Count; i++) {
        var oldBound = old.TypeBounds[i].NormalizeExpandKeepConstraints();
        var newBound = nw.TypeBounds[i].NormalizeExpandKeepConstraints();
        if (!oldBound.Subst(typeMap).Equals(newBound, true)) {
          reporter.Error(MessageSource.Resolver, tok,
            $"type bound for type parameter '{nw.Name}' of {thing} '{name}' is different from the corresponding type bound of the " +
            $"corresponding type parameter of the {thing} it overrides (expected '{oldBound}', found '{newBound}')");
        }
      }
    }

    private void CheckOverride_ResolvedParameters(IToken tok, List<Formal> old, List<Formal> nw, string name, string thing, string parameterKind, Dictionary<TypeParameter, Type> typeMap) {
      Contract.Requires(tok != null);
      Contract.Requires(old != null);
      Contract.Requires(nw != null);
      Contract.Requires(name != null);
      Contract.Requires(thing != null);
      Contract.Requires(parameterKind != null);
      Contract.Requires(typeMap != null);
      if (old.Count != nw.Count) {
        reporter.Error(MessageSource.Resolver, tok, "{0} '{1}' is declared with a different number of {2} ({3} instead of {4}) than in the overridden {0}",
          thing, name, parameterKind, nw.Count, old.Count);
      } else {
        for (int i = 0; i < old.Count; i++) {
          var o = old[i];
          var n = nw[i];
          if (!o.IsGhost && n.IsGhost) {
            reporter.Error(MessageSource.Resolver, n.tok, "{0} '{1}' of {2} {3} cannot be changed, compared to in the overridden {2}, from non-ghost to ghost",
              parameterKind, n.Name, thing, name);
          } else if (o.IsGhost && !n.IsGhost) {
            reporter.Error(MessageSource.Resolver, n.tok, "{0} '{1}' of {2} {3} cannot be changed, compared to in the overridden {2}, from ghost to non-ghost",
              parameterKind, n.Name, thing, name);
          } else if (!o.IsOld && n.IsOld) {
            reporter.Error(MessageSource.Resolver, n.tok, "{0} '{1}' of {2} {3} cannot be changed, compared to in the overridden {2}, from new to non-new",
              parameterKind, n.Name, thing, name);
          } else if (o.IsOld && !n.IsOld) {
            reporter.Error(MessageSource.Resolver, n.tok, "{0} '{1}' of {2} {3} cannot be changed, compared to in the overridden {2}, from non-new to new",
              parameterKind, n.Name, thing, name);
          } else if (!o.IsOlder && n.IsOlder) {
            reporter.Error(MessageSource.Resolver, n.tok, "{0} '{1}' of {2} {3} cannot be changed, compared to in the overridden {2}, from non-older to older",
              parameterKind, n.Name, thing, name);
          } else if (o.IsOlder && !n.IsOlder) {
            reporter.Error(MessageSource.Resolver, n.tok, "{0} '{1}' of {2} {3} cannot be changed, compared to in the overridden {2}, from older to non-older",
              parameterKind, n.Name, thing, name);
          } else {
            var oo = o.Type.Subst(typeMap);
            if (!n.Type.Equals(oo, true)) {
              reporter.Error(MessageSource.Resolver, n.tok,
                "the type of {0} '{1}' is different from the type of the corresponding {0} in trait {2} ('{3}' instead of '{4}')",
                parameterKind, n.Name, thing, n.Type, oo);
            }
          }
        }
      }
    }

    private bool AreThereAnyObviousSignsOfEmptiness(Type type, ISet<IndDatatypeDecl> beingVisited) {
      type = type.NormalizeExpandKeepConstraints(); // cut through type proxies, type synonyms, but being mindful of what's in scope
      if (type is UserDefinedType { ResolvedClass: var cl } udt) {
        Contract.Assert(cl != null);
        if (cl is SubsetTypeDecl subsetTypeDecl) {
          return AreThereAnyObviousSignsOfEmptiness(subsetTypeDecl.RhsWithArgument(udt.TypeArgs), beingVisited);
        } else if (cl is NewtypeDecl newtypeDecl) {
          return AreThereAnyObviousSignsOfEmptiness(newtypeDecl.RhsWithArgument(udt.TypeArgs), beingVisited);
        }
        if (cl is IndDatatypeDecl datatypeDecl) {
          if (beingVisited.Contains(datatypeDecl)) {
            // This datatype may be empty, but it's definitely empty if we consider only the constructors that have been visited
            // since AreThereAnyObviousSignsOfEmptiness was called from IsObviouslyEmpty.
            return true;
          }
          beingVisited.Add(datatypeDecl);
          var typeMap = TypeParameter.SubstitutionMap(datatypeDecl.TypeArgs, udt.TypeArgs);
          var isEmpty = datatypeDecl.Ctors.TrueForAll(ctor =>
            ctor.Formals.Exists(formal => AreThereAnyObviousSignsOfEmptiness(formal.Type.Subst(typeMap), beingVisited)));
          beingVisited.Remove(datatypeDecl);
          return isEmpty;
        }
      }

      return false;
    }

    /// <summary>
    /// Check that the SCC of 'startingPoint' can be carved up into stratospheres in such a way that each
    /// datatype has some value that can be constructed from datatypes in lower stratospheres only.
    /// The algorithm used here is quadratic in the number of datatypes in the SCC.  Since that number is
    /// deemed to be rather small, this seems okay.
    ///
    /// As a side effect of this checking, the GroundingCtor field is filled in (for every inductive datatype
    /// that passes the check).  It may be that several constructors could be used as the default, but
    /// only the first one encountered as recorded.  This particular choice is slightly more than an
    /// implementation detail, because it affects how certain cycles among inductive datatypes (having
    /// to do with the types used to instantiate type parameters of datatypes) are used.
    ///
    /// The role of the SCC here is simply to speed up this method.  It would still be correct if the
    /// equivalence classes in the given SCC were unions of actual SCC's.  In particular, this method
    /// would still work if "dependencies" consisted of one large SCC containing all the inductive
    /// datatypes in the module.
    /// </summary>
    void SccStratosphereCheck(IndDatatypeDecl startingPoint, Graph<IndDatatypeDecl/*!*/>/*!*/ dependencies) {
      Contract.Requires(startingPoint != null);
      Contract.Requires(dependencies != null);  // more expensive check: Contract.Requires(cce.NonNullElements(dependencies));

      var scc = dependencies.GetSCC(startingPoint);
      int totalCleared = 0;
      while (true) {
        int clearedThisRound = 0;
        foreach (var dt in scc) {
          if (dt.GroundingCtor != null) {
            // previously cleared
          } else if (ComputeGroundingCtor(dt)) {
            Contract.Assert(dt.GroundingCtor != null);  // should have been set by the successful call to ComputeGroundingCtor)
            clearedThisRound++;
            totalCleared++;
          }
        }
        if (totalCleared == scc.Count) {
          // all is good
          return;
        } else if (clearedThisRound != 0) {
          // some progress was made, so let's keep going
        } else {
          return;
        }
      }
    }

    /// <summary>
    /// Check if the datatype has some constructor all whose argument types can be constructed.
    /// Returns 'true' and sets dt.GroundingCtor if that is the case.
    /// </summary>
    bool ComputeGroundingCtor(IndDatatypeDecl dt) {
      Contract.Requires(dt != null);
      Contract.Requires(dt.GroundingCtor == null);  // the intention is that this method be called only when GroundingCtor hasn't already been set
      Contract.Ensures(!Contract.Result<bool>() || dt.GroundingCtor != null);

      // Stated differently, check that there is some constructor where no argument type goes to the same stratum.
      DatatypeCtor groundingCtor = null;
      ISet<TypeParameter> lastTypeParametersUsed = null;
      foreach (DatatypeCtor ctor in dt.Ctors) {
        var typeParametersUsed = new HashSet<TypeParameter>();
        foreach (Formal p in ctor.Formals) {
          if (!CheckCanBeConstructed(p.Type, typeParametersUsed)) {
            // the argument type (has a component which) is not yet known to be constructable
            goto NEXT_OUTER_ITERATION;
          }
        }
        // this constructor satisfies the requirements, check to see if it is a better fit than the
        // one found so far. Here, "better" means
        //   * a ghost constructor is better than a non-ghost constructor
        //   * among those, a constructor with fewer type arguments is better
        //   * among those, the first one is preferred.
        if (groundingCtor == null || (!groundingCtor.IsGhost && ctor.IsGhost) || typeParametersUsed.Count < lastTypeParametersUsed.Count) {
          groundingCtor = ctor;
          lastTypeParametersUsed = typeParametersUsed;
        }

      NEXT_OUTER_ITERATION: { }
      }

      if (groundingCtor != null) {
        dt.GroundingCtor = groundingCtor;
        dt.TypeParametersUsedInConstructionByGroundingCtor = new bool[dt.TypeArgs.Count];
        for (int i = 0; i < dt.TypeArgs.Count; i++) {
          dt.TypeParametersUsedInConstructionByGroundingCtor[i] = lastTypeParametersUsed.Contains(dt.TypeArgs[i]);
        }
        return true;
      }

      // no constructor satisfied the requirements, so this is an illegal datatype declaration
      return false;
    }

    bool CheckCanBeConstructed(Type type, ISet<TypeParameter> typeParametersUsed) {
      type = type.NormalizeExpandKeepConstraints();
      if (type is BasicType) {
        // values of primitive types can always be constructed
        return true;
      } else if (type is CollectionType) {
        // values of collection types can always be constructed
        return true;
      }

      var udt = (UserDefinedType)type;
      var cl = udt.ResolvedClass;
      Contract.Assert(cl != null);
      if (cl is TypeParameter) {
        // treat a type parameter like a ground type
        typeParametersUsed.Add((TypeParameter)cl);
        return true;
      } else if (cl is AbstractTypeDecl) {
        // an opaque is like a ground type
        return true;
      } else if (cl is InternalTypeSynonymDecl) {
        // a type exported as opaque from another module is like a ground type
        return true;
      } else if (cl is NewtypeDecl) {
        // values of a newtype can be constructed
        return true;
      } else if (cl is SubsetTypeDecl) {
        var td = (SubsetTypeDecl)cl;
        if (td.Witness != null) {
          // a witness exists, but may depend on type parameters
          type.AddFreeTypeParameters(typeParametersUsed);
          return true;
        } else if (td.WitnessKind == SubsetTypeDecl.WKind.Special) {
          // WKind.Special is only used with -->, ->, and non-null types:
          Contract.Assert(ArrowType.IsPartialArrowTypeName(td.Name) || ArrowType.IsTotalArrowTypeName(td.Name) || td is NonNullTypeDecl);
          if (ArrowType.IsTotalArrowTypeName(td.Name)) {
            return CheckCanBeConstructed(udt.TypeArgs.Last(), typeParametersUsed);
          } else {
            return true;
          }
        } else {
          return CheckCanBeConstructed(td.RhsWithArgument(udt.TypeArgs), typeParametersUsed);
        }
      } else if (cl is TraitDecl traitDecl) {
        return traitDecl.IsReferenceTypeDecl; // null is a value for reference types
      } else if (cl is ClassDecl) {
        // null is a value for this possibly-null type
        return true;
      } else if (cl is ArrowTypeDecl) {
        return true;
      } else if (cl is CoDatatypeDecl) {
        // may depend on type parameters
        type.AddFreeTypeParameters(typeParametersUsed);
        return true;
      }

      var dependee = type.AsIndDatatype;
      Contract.Assert(dependee != null);
      if (dependee.GroundingCtor == null) {
        // the type is an inductive datatype that we don't yet know how to construct
        return false;
      }
      // also check the type arguments of the inductive datatype
      Contract.Assert(udt.TypeArgs.Count == dependee.TypeParametersUsedInConstructionByGroundingCtor.Length);
      var i = 0;
      foreach (var ta in udt.TypeArgs) {
        if (dependee.TypeParametersUsedInConstructionByGroundingCtor[i] && !CheckCanBeConstructed(ta, typeParametersUsed)) {
          return false;
        }
        i++;
      }
      return true;
    }

    void DetermineEqualitySupport(IndDatatypeDecl startingPoint, Graph<IndDatatypeDecl/*!*/>/*!*/ dependencies) {
      Contract.Requires(startingPoint != null);
      Contract.Requires(dependencies != null);  // more expensive check: Contract.Requires(cce.NonNullElements(dependencies));

      var scc = dependencies.GetSCC(startingPoint);

      void MarkSCCAsNotSupportingEquality() {
        foreach (var ddtt in scc) {
          ddtt.EqualitySupport = IndDatatypeDecl.ES.Never;
        }
      }

      // Look for conditions that make the whole SCC incapable of providing the equality operation:
      //   * a datatype in the SCC has a ghost constructor
      //   * a parameter of an inductive datatype in the SCC is ghost
      //   * the type of a parameter of an inductive datatype in the SCC does not support equality
      foreach (var dt in scc) {
        Contract.Assume(dt.EqualitySupport == IndDatatypeDecl.ES.NotYetComputed);
        foreach (var ctor in dt.Ctors) {
          if (ctor.IsGhost) {
            MarkSCCAsNotSupportingEquality();
            return;  // we are done
          }
          foreach (var arg in ctor.Formals) {
            var anotherIndDt = arg.Type.AsIndDatatype;
            if (arg.IsGhost ||
                (anotherIndDt != null && anotherIndDt.EqualitySupport == IndDatatypeDecl.ES.Never) ||
                arg.Type.IsCoDatatype ||
                arg.Type.IsArrowType) {
              // arg.Type is known never to support equality
              MarkSCCAsNotSupportingEquality();
              return;  // we are done
            }
          }
        }
      }

      // Now for the more involved case:  we need to determine which type parameters determine equality support for each datatype in the SCC
      // We start by seeing where each datatype's type parameters are used in a place known to determine equality support.
      bool thingsChanged = false;
      foreach (var dt in scc) {
        if (dt.TypeArgs.Count == 0) {
          // if the datatype has no type parameters, we certainly won't find any type parameters being used in the arguments types to the constructors
          continue;
        }
        foreach (var ctor in dt.Ctors) {
          foreach (var arg in ctor.Formals) {
            var typeArg = arg.Type.AsTypeParameter;
            if (typeArg != null) {
              typeArg.NecessaryForEqualitySupportOfSurroundingInductiveDatatype = true;
              thingsChanged = true;
            } else {
              var otherDt = arg.Type.AsIndDatatype;
              if (otherDt != null && otherDt.EqualitySupport == IndDatatypeDecl.ES.ConsultTypeArguments) {  // datatype is in a different SCC
                var otherUdt = (UserDefinedType)arg.Type.NormalizeExpand();
                var i = 0;
                foreach (var otherTp in otherDt.TypeArgs) {
                  if (otherTp.NecessaryForEqualitySupportOfSurroundingInductiveDatatype) {
                    var tp = otherUdt.TypeArgs[i].AsTypeParameter;
                    if (tp != null) {
                      tp.NecessaryForEqualitySupportOfSurroundingInductiveDatatype = true;
                      thingsChanged = true;
                    }
                  }
                }
              }
            }
          }
        }
      }
      // Then we propagate this information up through the SCC
      while (thingsChanged) {
        thingsChanged = false;
        foreach (var dt in scc) {
          if (dt.TypeArgs.Count == 0) {
            // if the datatype has no type parameters, we certainly won't find any type parameters being used in the arguments types to the constructors
            continue;
          }
          foreach (var ctor in dt.Ctors) {
            foreach (var arg in ctor.Formals) {
              var otherDt = arg.Type.AsIndDatatype;
              if (otherDt != null && otherDt.EqualitySupport == IndDatatypeDecl.ES.NotYetComputed) { // otherDt lives in the same SCC
                var otherUdt = (UserDefinedType)arg.Type.NormalizeExpand();
                var i = 0;
                foreach (var otherTp in otherDt.TypeArgs) {
                  if (otherTp.NecessaryForEqualitySupportOfSurroundingInductiveDatatype) {
                    var tp = otherUdt.TypeArgs[i].AsTypeParameter;
                    if (tp != null && !tp.NecessaryForEqualitySupportOfSurroundingInductiveDatatype) {
                      tp.NecessaryForEqualitySupportOfSurroundingInductiveDatatype = true;
                      thingsChanged = true;
                    }
                  }
                  i++;
                }
              }
            }
          }
        }
      }
      // Now that we have computed the .NecessaryForEqualitySupportOfSurroundingInductiveDatatype values, mark the datatypes as ones
      // where equality support should be checked by looking at the type arguments.
      foreach (var dt in scc) {
        dt.EqualitySupport = IndDatatypeDecl.ES.ConsultTypeArguments;
      }
    }

    /// <summary>
    /// Check to see if the attribute is one that is supported by Dafny.  What check performed here is,
    /// unfortunately, just an approximation, since the usage rules of a particular attribute is checked
    /// elsewhere (for example, in the compiler or verifier).  It would be nice to improve this.
    /// </summary>
    bool IsRecognizedAttribute(UserSuppliedAttributes a, IAttributeBearingDeclaration host) {
      Contract.Requires(a != null);
      Contract.Requires(host != null);
      switch (a.Name) {
        case "opaque":
          return host is Function && !(host is ExtremePredicate);
        case "trigger":
          return host is ComprehensionExpr || host is SetComprehension || host is MapComprehension;
        case "timeLimit":
        case "timeLimitMultiplier":
          return host is TopLevelDecl;
        case "tailrecursive":
          return host is Method && !((Method)host).IsGhost;
        case "autocontracts":
          return host is ClassLikeDecl { IsReferenceTypeDecl: true };
        case "autoreq":
          return host is Function;
        case "abstemious":
          return host is Function;
        case "options":
          return host is ModuleDefinition;
        default:
          return false;
      }
    }

    public void ScopePushAndReport(Scope<IVariable> scope, IVariable v, string kind) {
      Contract.Requires(scope != null);
      Contract.Requires(v != null);
      Contract.Requires(kind != null);
      ScopePushAndReport(scope, v.Name, v, v.Tok, kind);
    }

    void ScopePushAndReport<Thing>(Scope<Thing> scope, string name, Thing thing, IToken tok, string kind) where Thing : class {
      Contract.Requires(scope != null);
      Contract.Requires(name != null);
      Contract.Requires(thing != null);
      Contract.Requires(tok != null);
      Contract.Requires(kind != null);
      var r = scope.Push(name, thing);
      switch (r) {
        case Scope<Thing>.PushResult.Success:
          break;
        case Scope<Thing>.PushResult.Duplicate:
          reporter.Error(MessageSource.Resolver, ResolutionErrors.ErrorId.none, tok, "Duplicate {0} name: {1}", kind, name);
          break;
        case Scope<Thing>.PushResult.Shadow:
          reporter.Warning(MessageSource.Resolver, ResolutionErrors.ErrorId.none, tok, "Shadowed {0} name: {1}", kind, name);
          break;
      }
    }

    /// <summary>
    /// Assumes type parameters have already been pushed
    /// </summary>
    public void ResolveFunctionSignature(Function f) {
      Contract.Requires(f != null);
      scope.PushMarker();
      if (f.SignatureIsOmitted) {
        reporter.Error(MessageSource.Resolver, f, "function signature can be omitted only in refining functions");
      }
      var option = f.TypeArgs.Count == 0 ? new ResolveTypeOption(f) : new ResolveTypeOption(ResolveTypeOptionEnum.AllowPrefix);
      foreach (Formal p in f.Ins) {
        ScopePushAndReport(scope, p, "parameter");
        ResolveType(p.tok, p.Type, f, option, f.TypeArgs);
      }
      if (f.Result != null) {
        ScopePushAndReport(scope, f.Result, "parameter/return");
        ResolveType(f.Result.tok, f.Result.Type, f, option, f.TypeArgs);
      } else {
        ResolveType(f.tok, f.ResultType, f, option, f.TypeArgs);
      }
      scope.PopMarker();
    }

    /// <summary>
    /// This method can be called even if the resolution of "fe" failed; in that case, this method will
    /// not issue any error message.
    /// </summary>
    public void DisallowNonGhostFieldSpecifiers(FrameExpression fe) {
      Contract.Requires(fe != null);
      if (fe.Field != null && !fe.Field.IsGhost) {
        reporter.Error(MessageSource.Resolver, fe.E, "in a ghost context, only ghost fields can be mentioned as modifies frame targets ({0})", fe.FieldName);
      }
    }

    /// <summary>
    /// Assumes type parameters have already been pushed
    /// </summary>
    public void ResolveMethodSignature(Method m) {
      Contract.Requires(m != null);

      scope.PushMarker();
      if (m.SignatureIsOmitted) {
        reporter.Error(MessageSource.Resolver, m, "method signature can be omitted only in refining methods");
      }
      var option = m.TypeArgs.Count == 0 ? new ResolveTypeOption(m) : new ResolveTypeOption(ResolveTypeOptionEnum.AllowPrefix);
      // resolve in-parameters
      foreach (Formal p in m.Ins) {
        ScopePushAndReport(scope, p, "parameter");
        ResolveType(p.tok, p.Type, m, option, m.TypeArgs);
      }
      // resolve out-parameters
      foreach (Formal p in m.Outs) {
        ScopePushAndReport(scope, p, "parameter");
        ResolveType(p.tok, p.Type, m, option, m.TypeArgs);
      }
      scope.PopMarker();
    }

    /// <summary>
    /// Assumes type parameters have already been pushed
    /// </summary>
    void ResolveIteratorSignature(IteratorDecl iter) {
      Contract.Requires(iter != null);
      scope.PushMarker();
      if (iter.SignatureIsOmitted) {
        reporter.Error(MessageSource.Resolver, iter, "iterator signature can be omitted only in refining methods");
      }
      var initiallyNoTypeArguments = iter.TypeArgs.Count == 0;
      var option = initiallyNoTypeArguments ? new ResolveTypeOption(iter) : new ResolveTypeOption(ResolveTypeOptionEnum.AllowPrefix);
      // resolve the types of the parameters
      var prevErrorCount = reporter.Count(ErrorLevel.Error);
      foreach (var p in iter.Ins) {
        ResolveType(p.tok, p.Type, iter, option, iter.TypeArgs);
      }
      foreach (var p in iter.Outs) {
        ResolveType(p.tok, p.Type, iter, option, iter.TypeArgs);
        if (!p.Type.KnownToHaveToAValue(p.IsGhost)) {
          reporter.Error(MessageSource.Resolver, p.tok, "type of yield-parameter must support auto-initialization (got '{0}')", p.Type);
        }
      }
      // resolve the types of the added fields (in case some of these types would cause the addition of default type arguments)
      if (prevErrorCount == reporter.Count(ErrorLevel.Error)) {
        foreach (var p in iter.OutsHistoryFields) {
          ResolveType(p.tok, p.Type, iter, option, iter.TypeArgs);
        }
      }
      if (iter.TypeArgs.Count != iter.NonNullTypeDecl.TypeArgs.Count) {
        // Apparently, the type resolution automatically added type arguments to the iterator. We'll add these to the
        // corresponding non-null type as well.
        Contract.Assert(initiallyNoTypeArguments);
        Contract.Assert(iter.NonNullTypeDecl.TypeArgs.Count == 0);
        var nnt = iter.NonNullTypeDecl;
        nnt.TypeArgs.AddRange(TypeParameter.CloneTypeParameters(iter.TypeArgs));
        var varUdt = (UserDefinedType)nnt.Var.Type;
        Contract.Assert(varUdt.TypeArgs.Count == 0);
        varUdt.TypeArgs = nnt.TypeArgs.ConvertAll(tp => (Type)new UserDefinedType(tp));
      }
      scope.PopMarker();
    }

    // Like the ResolveTypeOptionEnum, but iff the case of AllowPrefixExtend, it also
    // contains a pointer to its Parent class, to fill in default type parameters properly.
    public class ResolveTypeOption {
      public readonly ResolveTypeOptionEnum Opt;
      public readonly TypeParameter.ParentType Parent;
      [ContractInvariantMethod]
      void ObjectInvariant() {
        Contract.Invariant((Opt == ResolveTypeOptionEnum.AllowPrefixExtend) == (Parent != null));
      }

      public ResolveTypeOption(ResolveTypeOptionEnum opt) {
        Contract.Requires(opt != ResolveTypeOptionEnum.AllowPrefixExtend);
        Parent = null;
        Opt = opt;
      }

      public ResolveTypeOption(TypeParameter.ParentType parent) {
        Contract.Requires(parent != null);
        Opt = ResolveTypeOptionEnum.AllowPrefixExtend;
        Parent = parent;
      }
    }

    /// <summary>
    /// Returns a resolved type denoting an array type with dimension "dims" and element type "arg".
    /// Callers are expected to provide "arg" as an already resolved type.  (Note, a proxy type is resolved--
    /// only types that contain identifiers stand the possibility of not being resolved.)
    /// </summary>
    internal Type ResolvedArrayType(IToken tok, int dims, Type arg, ResolutionContext resolutionContext, bool useClassNameType) {
      Contract.Requires(tok != null);
      Contract.Requires(1 <= dims);
      Contract.Requires(arg != null);
      var (at, modBuiltins) = SystemModuleManager.ArrayType(tok, dims, new List<Type> { arg }, false, useClassNameType);
      modBuiltins(SystemModuleManager);
      ResolveType(tok, at, resolutionContext, ResolveTypeOptionEnum.DontInfer, null);
      return at;
    }

    public Expression VarDotMethod(IToken tok, string varname, string methodname) {
      return new ApplySuffix(tok, null, new ExprDotName(tok, new IdentifierExpr(tok, varname), methodname, null), new List<ActualBinding>(), tok);
    }

    public Expression makeTemp(String prefix, AssignOrReturnStmt s, ResolutionContext resolutionContext, Expression ex) {
      var temp = FreshTempVarName(prefix, resolutionContext.CodeContext);
      var locvar = new LocalVariable(s.RangeToken, temp, ex.Type, false);
      var id = new IdentifierExpr(s.Tok, temp);
      var idlist = new List<Expression>() { id };
      var lhss = new List<LocalVariable>() { locvar };
      var rhss = new List<AssignmentRhs>() { new ExprRhs(ex) };
      var up = new UpdateStmt(s.RangeToken, idlist, rhss);
      s.ResolvedStatements.Add(new VarDeclStmt(s.RangeToken, lhss, up));
      return id;
    }

    public void EnsureSupportsErrorHandling(IToken tok, Type tp, bool expectExtract, [CanBeNull] string keyword) {
      // The "method not found" errors which will be generated here were already reported while
      // resolving the statement, so we don't want them to reappear and redirect them into a sink.
      var origReporter = reporter;
      this.reporter = new ErrorReporterSink(Options);

      var isFailure = ResolveMember(tok, tp, "IsFailure", out _);
      var propagateFailure = ResolveMember(tok, tp, "PropagateFailure", out _);
      var extract = ResolveMember(tok, tp, "Extract", out _);

      if (keyword != null) {
        if (isFailure == null || (extract != null) != expectExtract) {
          // more details regarding which methods are missing have already been reported by regular resolution
          var requiredMembers = expectExtract
            ? "functions 'IsFailure()' and 'Extract()'"
            : "function 'IsFailure()', but not 'Extract()'";
          origReporter.Error(MessageSource.Resolver, tok,
            $"The right-hand side of ':- {keyword}', which is of type '{tp}', with a keyword token must have {requiredMembers}");
        }
      } else {
        if (isFailure == null || propagateFailure == null || (extract != null) != expectExtract) {
          // more details regarding which methods are missing have already been reported by regular resolution
          var requiredMembers = expectExtract
            ? "functions 'IsFailure()', 'PropagateFailure()', and 'Extract()'"
            : "functions 'IsFailure()' and 'PropagateFailure()', but not 'Extract()'";
          origReporter.Error(MessageSource.Resolver, tok, $"The right-hand side of ':-', which is of type '{tp}', must have {requiredMembers}");
        }
      }

      void CheckIsFunction([CanBeNull] MemberDecl memberDecl, bool allowMethod) {
        if (memberDecl == null || memberDecl is Function) {
          // fine
        } else if (allowMethod && memberDecl is Method) {
          // give a deprecation warning, so we will remove this language feature around the Dafny 4 time frame
          origReporter.Deprecated(MessageSource.Resolver, ErrorId.r_failure_methods_deprecated, tok,
            $"Support for member '{memberDecl.Name}' in type '{tp}' (used indirectly via a :- statement) being a method is deprecated;" +
            " declare it to be a function instead");
        } else {
          // not allowed
          origReporter.Error(MessageSource.Resolver, tok,
            $"Member '{memberDecl.Name}' in type '{tp}' (used indirectly via a :- statement) is expected to be a function");
        }
      }

      CheckIsFunction(isFailure, false);
      if (keyword == null) {
        CheckIsFunction(propagateFailure, true);
      }
      if (expectExtract) {
        CheckIsFunction(extract, true);
      }

      this.reporter = origReporter;
    }

    /// <summary>
    /// Check that "stmt" is a valid statment for the body of an assert-by, forall,
    /// or calc-hint statement. In particular, check that the local variables assigned in
    /// the bodies of these statements are declared in the statements, not in some enclosing
    /// context. 
    /// </summary>
    public void CheckLocalityUpdates(Statement stmt, ISet<LocalVariable> localsAllowedInUpdates, string where) {
      // TODO it looks like this method has no side-effects and doesn't return anything.
      Contract.Requires(stmt != null);
      Contract.Requires(localsAllowedInUpdates != null);
      Contract.Requires(where != null);

      if (stmt is AssertStmt || stmt is ForallStmt || stmt is CalcStmt || stmt is ModifyStmt) {
        // don't recurse, since CheckHintRestrictions will be called on that assert-by separately
        return;
      } else if (stmt is AssignSuchThatStmt) {
        var s = (AssignSuchThatStmt)stmt;
        foreach (var lhs in s.Lhss) {
          CheckLocalityUpdatesLhs(lhs, localsAllowedInUpdates, @where);
        }
      } else if (stmt is AssignStmt) {
        var s = (AssignStmt)stmt;
        CheckLocalityUpdatesLhs(s.Lhs, localsAllowedInUpdates, @where);
      } else if (stmt is CallStmt) {
        var s = (CallStmt)stmt;
        foreach (var lhs in s.Lhs) {
          CheckLocalityUpdatesLhs(lhs, localsAllowedInUpdates, @where);
        }
      } else if (stmt is VarDeclStmt) {
        var s = (VarDeclStmt)stmt;
        s.Locals.ForEach(local => localsAllowedInUpdates.Add(local));
      } else if (stmt is ModifyStmt) {
        // no further complaints (note, ghost interests have already checked for 'modify' statements)
      } else if (stmt is BlockStmt) {
        localsAllowedInUpdates = new HashSet<LocalVariable>(localsAllowedInUpdates);
        // use this new set for the recursive calls
      }

      foreach (var ss in stmt.SubStatements) {
        CheckLocalityUpdates(ss, localsAllowedInUpdates, where);
      }
    }

    void CheckLocalityUpdatesLhs(Expression lhs, ISet<LocalVariable> localsAllowedInUpdates, string @where) {
      Contract.Requires(lhs != null);
      Contract.Requires(localsAllowedInUpdates != null);
      Contract.Requires(where != null);

      lhs = lhs.Resolved;
      if (lhs is IdentifierExpr idExpr && !localsAllowedInUpdates.Contains(idExpr.Var)) {
        reporter.Error(MessageSource.Resolver, lhs.tok, "{0} is not allowed to update a variable it doesn't declare", where);
      }
    }

    class LazyString_OnTypeEquals {
      Type t0;
      Type t1;
      string s;
      public LazyString_OnTypeEquals(Type t0, Type t1, string s) {
        Contract.Requires(t0 != null);
        Contract.Requires(t1 != null);
        Contract.Requires(s != null);
        this.t0 = t0;
        this.t1 = t1;
        this.s = s;
      }
      public override string ToString() {
        return t0.Equals(t1) ? s : "";
      }
    }

    void FindAllMembers(ClassLikeDecl cl, string memberName, ISet<MemberDecl> foundSoFar) {
      Contract.Requires(cl != null);
      Contract.Requires(memberName != null);
      Contract.Requires(foundSoFar != null);
      if (GetClassMembers(cl).TryGetValue(memberName, out var member)) {
        foundSoFar.Add(member);
      }
      cl.ParentTraitHeads.ForEach(trait => FindAllMembers(trait, memberName, foundSoFar));
    }

    // TODO move
    public static UserDefinedType GetThisType(IToken tok, TopLevelDeclWithMembers cl) {
      Contract.Requires(tok != null);
      Contract.Requires(cl != null);
      Contract.Ensures(Contract.Result<UserDefinedType>() != null);

      if (cl is ClassLikeDecl { NonNullTypeDecl: { } } cls) {
        return UserDefinedType.FromTopLevelDecl(tok, cls.NonNullTypeDecl, cls.TypeArgs);
      } else {
        return UserDefinedType.FromTopLevelDecl(tok, cl, cl.TypeArgs);
      }
    }

    // TODO move
    public static UserDefinedType GetReceiverType(IToken tok, MemberDecl member) {
      Contract.Requires(tok != null);
      Contract.Requires(member != null);
      Contract.Ensures(Contract.Result<UserDefinedType>() != null);

      return GetThisType(tok, (TopLevelDeclWithMembers)member.EnclosingClass);
    }

    internal Expression VarDotFunction(IToken tok, string varname, string functionname) {
      return new ApplySuffix(tok, null, new ExprDotName(tok, new IdentifierExpr(tok, varname), functionname, null), new List<ActualBinding>(), tok);
    }

    // TODO search for occurrences of "new LetExpr" which could benefit from this helper
    internal LetExpr LetPatIn(IToken tok, CasePattern<BoundVar> lhs, Expression rhs, Expression body) {
      return new LetExpr(tok, new List<CasePattern<BoundVar>>() { lhs }, new List<Expression>() { rhs }, body, true);
    }

    internal LetExpr LetVarIn(IToken tok, string name, Type tp, Expression rhs, Expression body) {
      var lhs = new CasePattern<BoundVar>(tok, new BoundVar(tok, name, tp));
      return LetPatIn(tok, lhs, rhs, body);
    }

    /// <summary>
    ///  If expr.Lhs != null: Desugars "var x: T :- E; F" into "var temp := E; if temp.IsFailure() then temp.PropagateFailure() else var x: T := temp.Extract(); F"
    ///  If expr.Lhs == null: Desugars "         :- E; F" into "var temp := E; if temp.IsFailure() then temp.PropagateFailure() else                             F"
    /// </summary>
    public void ResolveLetOrFailExpr(LetOrFailExpr expr, ResolutionContext resolutionContext) {
      var temp = FreshTempVarName("valueOrError", resolutionContext.CodeContext);
      var tempType = new InferredTypeProxy();
      // "var temp := E;"
      expr.ResolvedExpression = LetVarIn(expr.tok, temp, tempType, expr.Rhs,
        // "if temp.IsFailure()"
        new ITEExpr(expr.tok, false, VarDotFunction(expr.tok, temp, "IsFailure"),
          // "then temp.PropagateFailure()"
          VarDotFunction(expr.tok, temp, "PropagateFailure"),
          // "else"
          expr.Lhs == null
            // "F"
            ? expr.Body
            // "var x: T := temp.Extract(); F"
            : LetPatIn(expr.tok, expr.Lhs, VarDotFunction(expr.tok, temp, "Extract"), expr.Body)));

      ResolveExpression(expr.ResolvedExpression, resolutionContext);
      expr.Type = expr.ResolvedExpression.Type;
      bool expectExtract = (expr.Lhs != null);
      EnsureSupportsErrorHandling(expr.tok, PartiallyResolveTypeForMemberSelection(expr.tok, tempType), expectExtract, null);
    }

    public static Type SelectAppropriateArrowTypeForFunction(Function function, Dictionary<TypeParameter, Type> subst, SystemModuleManager systemModuleManager) {
      return SelectAppropriateArrowType(function.tok,
        function.Ins.ConvertAll(formal => formal.Type.Subst(subst)),
        function.ResultType.Subst(subst),
        function.Reads.Expressions.Count != 0, function.Req.Count != 0,
        systemModuleManager);
    }

    public static Type SelectAppropriateArrowType(IToken tok, List<Type> typeArgs, Type resultType, bool hasReads, bool hasReq, SystemModuleManager systemModuleManager) {
      Contract.Requires(tok != null);
      Contract.Requires(typeArgs != null);
      Contract.Requires(resultType != null);
      var arity = typeArgs.Count;
      var typeArgsAndResult = Util.Snoc(typeArgs, resultType);
      if (hasReads) {
        // any arrow
        return new ArrowType(tok, systemModuleManager.ArrowTypeDecls[arity], typeArgsAndResult);
      } else if (hasReq) {
        // partial arrow
        return new UserDefinedType(tok, ArrowType.PartialArrowTypeName(arity), systemModuleManager.PartialArrowTypeDecls[arity], typeArgsAndResult);
      } else {
        // total arrow
        return new UserDefinedType(tok, ArrowType.TotalArrowTypeName(arity), systemModuleManager.TotalArrowTypeDecls[arity], typeArgsAndResult);
      }
    }

    /// <summary>
    /// Adds appropriate type constraints that says "expr" evaluates to an integer or (if "allowBitVector" is true) a
    /// a bitvector.  The "errFormat" string can contain a "{0}", referring to the name of the type of "expr".
    /// </summary>
    public void ConstrainToIntegerType(Expression expr, bool allowBitVector, string errFormat) {
      Contract.Requires(expr != null);
      Contract.Requires(errFormat != null);
      var err = new TypeConstraint.ErrorMsgWithToken(expr.tok, errFormat, expr.Type);
      ConstrainToIntegerType(expr.tok, expr.Type, allowBitVector, err);
    }

    /// <summary>
    /// Resolves a NestedMatchExpr by
    /// 1 - checking that all of its patterns are linear
    /// 2 - desugaring it into a decision tree of MatchExpr and ITEEXpr (for constant matching)
    /// 3 - resolving the generated (sub)expression.
    /// </summary>
    void ResolveNestedMatchExpr(NestedMatchExpr nestedMatchExpr, ResolutionContext resolutionContext) {
      Contract.Requires(nestedMatchExpr != null);
      Contract.Requires(resolutionContext != null);

      nestedMatchExpr.Resolve(this, resolutionContext);
    }

    void ResolveCasePattern<VT>(CasePattern<VT> pat, Type sourceType, ResolutionContext resolutionContext)
      where VT : class, IVariable {
      Contract.Requires(pat != null);
      Contract.Requires(sourceType != null);
      Contract.Requires(resolutionContext != null);

      DatatypeDecl dtd = null;
      UserDefinedType udt = null;
      if (sourceType.IsDatatype) {
        udt = (UserDefinedType)sourceType.NormalizeExpand();
        dtd = (DatatypeDecl)udt.ResolvedClass;
      }
      // Find the constructor in the given datatype
      // If what was parsed was just an identifier, we will interpret it as a datatype constructor, if possible
      DatatypeCtor ctor = null;
      if (dtd != null) {
        if (pat.Var == null || (pat.Var != null && pat.Var.Type is TypeProxy)) {
          if (dtd.ConstructorsByName.TryGetValue(pat.Id, out ctor)) {
            if (pat.Arguments == null) {
              if (ctor.Formals.Count != 0) {
                // Leave this as a variable
              } else {
                // Convert to a constructor
                pat.MakeAConstructor();
                pat.Ctor = ctor;
                pat.Var = default(VT);
              }
            } else {
              pat.Ctor = ctor;
              pat.Var = default(VT);
            }
          }
        }
      }

      if (pat.Var != null) {
        // this is a simple resolution
        var v = pat.Var;
        if (resolutionContext.IsGhost) {
          v.MakeGhost();
        }
        ResolveType(v.Tok, v.Type, resolutionContext, ResolveTypeOptionEnum.InferTypeProxies, null);
        // Note, the following type constraint checks that the RHS type can be assigned to the new variable on the left. In particular, it
        // does not check that the entire RHS can be assigned to something of the type of the pattern on the left.  For example, consider
        // a type declared as "datatype Atom<T> = MakeAtom(T)", where T is a non-variant type argument.  Suppose the RHS has type Atom<nat>
        // and that the LHS is the pattern MakeAtom(x: int).  This is okay, despite the fact that Atom<nat> is not assignable to Atom<int>.
        // The reason is that the purpose of the pattern on the left is really just to provide a skeleton to introduce bound variables in.
        EagerAddAssignableConstraint(v.Tok, v.Type, sourceType, "type of corresponding source/RHS ({1}) does not match type of bound variable ({0})");
        pat.AssembleExpr(null);
        return;
      }
      if (dtd == null) {
        // look up the name of the pattern's constructor
        Tuple<DatatypeCtor, bool> pair;
        if (moduleInfo.Ctors.TryGetValue(pat.Id, out pair) && !pair.Item2) {
          ctor = pair.Item1;
          pat.Ctor = ctor;
          dtd = ctor.EnclosingDatatype;
          var typeArgs = new List<Type>();
          foreach (var xt in dtd.TypeArgs) {
            typeArgs.Add(new InferredTypeProxy());
          }
          udt = new UserDefinedType(pat.tok, dtd.Name, dtd, typeArgs);
          ConstrainSubtypeRelation(udt, sourceType, pat.tok, "type of RHS ({0}) does not match type of bound variable '{1}'", sourceType, pat.Id);
        }
      }
      if (dtd == null && ctor == null) {
        reporter.Error(MessageSource.Resolver, pat.tok, "to use a pattern, the type of the source/RHS expression must be a datatype (instead found {0})", sourceType);
      } else if (ctor == null) {
        reporter.Error(MessageSource.Resolver, pat.tok, "constructor {0} does not exist in datatype {1}", pat.Id, dtd.Name);
      } else {
        if (pat.Arguments == null) {
          if (ctor.Formals.Count == 0) {
            // The Id matches a constructor of the correct type and 0 arguments,
            // so make it a nullary constructor, not a variable
            pat.MakeAConstructor();
          }
        } else {
          if (ctor.Formals.Count != pat.Arguments.Count) {
            reporter.Error(MessageSource.Resolver, pat.tok, "pattern for constructor {0} has wrong number of formals (found {1}, expected {2})", pat.Id, pat.Arguments.Count, ctor.Formals.Count);
          }
        }
        // build the type-parameter substitution map for this use of the datatype
        Contract.Assert(dtd.TypeArgs.Count == udt.TypeArgs.Count);  // follows from the type previously having been successfully resolved
        var subst = TypeParameter.SubstitutionMap(dtd.TypeArgs, udt.TypeArgs);
        // recursively call ResolveCasePattern on each of the arguments
        var prevErrorCount = reporter.Count(ErrorLevel.Error);
        var j = 0;
        if (pat.Arguments != null) {
          foreach (var arg in pat.Arguments) {
            if (j < ctor.Formals.Count) {
              var formal = ctor.Formals[j];
              Type st = formal.Type.Subst(subst);
              ResolveCasePattern(arg, st, resolutionContext.WithGhost(resolutionContext.IsGhost || formal.IsGhost));
            }
            j++;
          }
        }
        if (reporter.Count(ErrorLevel.Error) == prevErrorCount && j == ctor.Formals.Count) {
          pat.AssembleExpr(udt.TypeArgs);
        }
      }
    }

    internal readonly List<DefaultValueExpression> allDefaultValueExpressions = new();

    /// <summary>
    /// This method is called at the tail end of Pass1 of the Resolver.
    /// </summary>
    void FillInDefaultValueExpressions() {
      var visited = new Dictionary<DefaultValueExpression, DefaultValueExpression.WorkProgress>();
      foreach (var e in allDefaultValueExpressions) {
        e.FillIn(this, visited);
      }
      allDefaultValueExpressions.Clear();
    }

    public Dictionary<TypeParameter, Type> BuildTypeArgumentSubstitute(Dictionary<TypeParameter, Type> typeArgumentSubstitutions,
      Type/*?*/ receiverTypeBound = null) {
      Contract.Requires(typeArgumentSubstitutions != null);

      var subst = new Dictionary<TypeParameter, Type>();
      foreach (var entry in typeArgumentSubstitutions) {
        subst.Add(entry.Key, entry.Value);
      }

      if (SelfTypeSubstitution != null) {
        foreach (var entry in SelfTypeSubstitution) {
          subst.Add(entry.Key, entry.Value);
        }
      }

      if (receiverTypeBound != null) {
        subst = AddParentTypeParameterSubstitutions(subst, receiverTypeBound);
      }

      return subst;
    }

    public static Dictionary<TypeParameter, Type> AddParentTypeParameterSubstitutions(Dictionary<TypeParameter, Type> subst, Type receiverType = null) {
      TopLevelDeclWithMembers cl;
      var udt = receiverType?.AsNonNullRefType;
      if (udt != null) {
        cl = (TopLevelDeclWithMembers)((NonNullTypeDecl)udt.ResolvedClass).ViewAsClass;
      } else {
        udt = receiverType.NormalizeExpand() as UserDefinedType;
        cl = udt?.ResolvedClass as TopLevelDeclWithMembers;
      }
      if (cl != null) {
        cl.AddParentTypeParameterSubstitutions(subst);
      }

      return subst;
    }

    public static string GhostPrefix(bool isGhost) {
      return isGhost ? "ghost " : "";
    }

    internal static ModuleSignature GetSignatureExt(ModuleSignature sig) {
      Contract.Requires(sig != null);
      Contract.Ensures(Contract.Result<ModuleSignature>() != null);
      return sig;
    }

    public ModuleSignature GetSignature(ModuleSignature sig) {
      return GetSignatureExt(sig);
    }

    public static Expression GetImpliedTypeConstraint(IVariable bv, Type type) {
      return GetImpliedTypeConstraint(Expression.CreateIdentExpr(bv), type);
    }

    /// <summary>
    /// Collects the constraints of all subset types and newtypes in "type" and applies these to "e".
    /// For example, given
    ///     type Even = x: int | x % 2 == 0
    ///     newtype Div6 = y: Even | y % 3 == 0
    /// GetImpliedTypeConstraint(e, Div6) returns
    ///     true && ((e as Even) % 2 == 0) && e % 3 == 0
    /// </summary>
    public static Expression GetImpliedTypeConstraint(Expression e, Type type) {
      Contract.Requires(e != null);
      Contract.Requires(type != null);
      type = type.NormalizeExpandKeepConstraints();
      if (type is UserDefinedType udt) {
        Expression CombineConstraints(Type baseType, BoundVar boundVar, Expression constraint) {
          var c = GetImpliedTypeConstraint(e, baseType);
          if (boundVar != null) {
            var ee = new ConversionExpr(e.tok, e, boundVar.Type) { Type = boundVar.Type };
            var substMap = new Dictionary<IVariable, Expression> { { boundVar, ee } };
            var typeMap = TypeParameter.SubstitutionMap(udt.ResolvedClass.TypeArgs, udt.TypeArgs);
            var substituter = new Substituter(null, substMap, typeMap);
            c = Expression.CreateAnd(c, substituter.Substitute(constraint));
          }
          return c;
        }

        if (udt.ResolvedClass is NewtypeDecl newtypeDecl) {
          return CombineConstraints(newtypeDecl.BaseType, newtypeDecl.Var, newtypeDecl.Constraint);
        }
        if (udt.ResolvedClass is SubsetTypeDecl subsetTypeDecl) {
          return CombineConstraints(subsetTypeDecl.RhsWithArgument(udt.TypeArgs), subsetTypeDecl.Var, subsetTypeDecl.Constraint);
        }
      }
      return Expression.CreateBoolLiteral(e.tok, true);
    }

    /// <summary>
    /// Returns the set of free variables in "expr".
    /// Requires "expr" to be successfully resolved.
    /// Ensures that the set returned has no aliases.
    /// </summary>
    public static ISet<IVariable> FreeVariables(Expression expr) {
      Contract.Requires(expr != null);
      Contract.Ensures(expr.Type != null);

      if (expr is IdentifierExpr) {
        var e = (IdentifierExpr)expr;
        return new HashSet<IVariable>() { e.Var };

      } else if (expr is QuantifierExpr) {
        var e = (QuantifierExpr)expr;
        Contract.Assert(e.SplitQuantifier == null); // No split quantifiers during resolution

        var s = FreeVariables(e.LogicalBody());
        foreach (var bv in e.BoundVars) {
          s.Remove(bv);
        }
        return s;
      } else if (expr is NestedMatchExpr) {
        var e = (NestedMatchExpr)expr;
        var s = FreeVariables(e.Source);
        foreach (NestedMatchCaseExpr mc in e.Cases) {
          var t = FreeVariables(mc.Body);
          foreach (var bv in mc.Pat.Children.OfType<IdPattern>()) {
            if (bv.BoundVar != null) {
              t.Remove(bv.BoundVar);
            }
          }
          s.UnionWith(t);
        }
        return s;
      } else if (expr is MatchExpr) {
        var e = (MatchExpr)expr;
        var s = FreeVariables(e.Source);
        foreach (MatchCaseExpr mc in e.Cases) {
          var t = FreeVariables(mc.Body);
          foreach (var bv in mc.Arguments) {
            t.Remove(bv);
          }
          s.UnionWith(t);
        }
        return s;

      } else if (expr is LambdaExpr) {
        var e = (LambdaExpr)expr;
        var s = FreeVariables(e.Term);
        if (e.Range != null) {
          s.UnionWith(FreeVariables(e.Range));
        }
        foreach (var fe in e.Reads.Expressions) {
          s.UnionWith(FreeVariables(fe.E));
        }
        foreach (var bv in e.BoundVars) {
          s.Remove(bv);
        }
        return s;

      } else {
        ISet<IVariable> s = null;
        foreach (var e in expr.SubExpressions) {
          var t = FreeVariables(e);
          if (s == null) {
            s = t;
          } else {
            s.UnionWith(t);
          }
        }
        return s == null ? new HashSet<IVariable>() : s;
      }
    }

    /// <summary>
    /// An error message for the type constraint for between a sequence select expression's actual and expected types.
    /// If resolution successfully determines the sequences' element types, then this derived class mentions those
    /// element types as clarifying context to the user.
    /// </summary>
    private class SeqSelectOneErrorMsg : TypeConstraint.ErrorMsgWithToken {
      private static readonly string BASE_MESSAGE_FORMAT = "sequence has type {0} which is incompatible with expected type {1}";
      private static readonly string ELEMENT_DETAIL_MESSAGE_FORMAT = " (element type {0} is incompatible with {1})";

      private readonly Type exprSeqType;
      private readonly Type expectedSeqType;

      public override string Msg {
        get {
          // Resolution might resolve exprSeqType/expectedSeqType to not be sequences at all.
          // In that case, it isn't possible to get the corresponding element types.
          var rawExprElementType = exprSeqType.AsSeqType?.Arg;
          var rawExpectedElementType = expectedSeqType.AsSeqType?.Arg;
          if (rawExprElementType == null || rawExpectedElementType == null) {
            return base.Msg;
          }

          var elementTypes = RemoveAmbiguity(new object[] { rawExprElementType, rawExpectedElementType });
          Contract.Assert(elementTypes.Length == 2);
          var exprElementType = elementTypes[0].ToString();
          var expectedElementType = elementTypes[1].ToString();

          string detail = string.Format(ELEMENT_DETAIL_MESSAGE_FORMAT, exprElementType, expectedElementType);
          return base.Msg + detail;
        }
      }

      public SeqSelectOneErrorMsg(IToken tok, Type exprSeqType, Type expectedSeqType)
        : base(tok, BASE_MESSAGE_FORMAT, exprSeqType, expectedSeqType) {
        Contract.Requires(exprSeqType != null);
        Contract.Requires(expectedSeqType != null);
        this.exprSeqType = exprSeqType;
        this.expectedSeqType = expectedSeqType;
      }
    }

    /// <summary>
    /// Note: this method is allowed to be called even if "type" does not make sense for "op", as might be the case if
    /// resolution of the binary expression failed.  If so, an arbitrary resolved opcode is returned.
    /// Usually, the type of the right-hand operand is used to determine the resolved operator (hence, the shorter
    /// name "operandType" instead of, say, "rightOperandType").
    /// </summary>
    public static BinaryExpr.ResolvedOpcode ResolveOp(BinaryExpr.Opcode op, Type leftOperandType, Type operandType) {
      Contract.Requires(leftOperandType != null);
      Contract.Requires(operandType != null);
      leftOperandType = leftOperandType.NormalizeToAncestorType();
      operandType = operandType.NormalizeToAncestorType();
      switch (op) {
        case BinaryExpr.Opcode.Iff: return BinaryExpr.ResolvedOpcode.Iff;
        case BinaryExpr.Opcode.Imp: return BinaryExpr.ResolvedOpcode.Imp;
        case BinaryExpr.Opcode.Exp: return BinaryExpr.ResolvedOpcode.Imp;
        case BinaryExpr.Opcode.And: return BinaryExpr.ResolvedOpcode.And;
        case BinaryExpr.Opcode.Or: return BinaryExpr.ResolvedOpcode.Or;
        case BinaryExpr.Opcode.Eq:
          if (operandType is SetType) {
            return BinaryExpr.ResolvedOpcode.SetEq;
          } else if (operandType is MultiSetType) {
            return BinaryExpr.ResolvedOpcode.MultiSetEq;
          } else if (operandType is SeqType) {
            return BinaryExpr.ResolvedOpcode.SeqEq;
          } else if (operandType is MapType) {
            return BinaryExpr.ResolvedOpcode.MapEq;
          } else {
            return BinaryExpr.ResolvedOpcode.EqCommon;
          }
        case BinaryExpr.Opcode.Neq:
          if (operandType is SetType) {
            return BinaryExpr.ResolvedOpcode.SetNeq;
          } else if (operandType is MultiSetType) {
            return BinaryExpr.ResolvedOpcode.MultiSetNeq;
          } else if (operandType is SeqType) {
            return BinaryExpr.ResolvedOpcode.SeqNeq;
          } else if (operandType is MapType) {
            return BinaryExpr.ResolvedOpcode.MapNeq;
          } else {
            return BinaryExpr.ResolvedOpcode.NeqCommon;
          }
        case BinaryExpr.Opcode.Disjoint:
          if (operandType is MultiSetType) {
            return BinaryExpr.ResolvedOpcode.MultiSetDisjoint;
          } else {
            return BinaryExpr.ResolvedOpcode.Disjoint;
          }
        case BinaryExpr.Opcode.Lt:
          if (operandType.IsIndDatatype) {
            return BinaryExpr.ResolvedOpcode.RankLt;
          } else if (operandType is SetType) {
            return BinaryExpr.ResolvedOpcode.ProperSubset;
          } else if (operandType is MultiSetType) {
            return BinaryExpr.ResolvedOpcode.ProperMultiSubset;
          } else if (operandType is SeqType) {
            return BinaryExpr.ResolvedOpcode.ProperPrefix;
          } else if (operandType is CharType) {
            return BinaryExpr.ResolvedOpcode.LtChar;
          } else {
            return BinaryExpr.ResolvedOpcode.Lt;
          }
        case BinaryExpr.Opcode.Le:
          if (operandType is SetType) {
            return BinaryExpr.ResolvedOpcode.Subset;
          } else if (operandType is MultiSetType) {
            return BinaryExpr.ResolvedOpcode.MultiSubset;
          } else if (operandType is SeqType) {
            return BinaryExpr.ResolvedOpcode.Prefix;
          } else if (operandType is CharType) {
            return BinaryExpr.ResolvedOpcode.LeChar;
          } else {
            return BinaryExpr.ResolvedOpcode.Le;
          }
        case BinaryExpr.Opcode.LeftShift:
          return BinaryExpr.ResolvedOpcode.LeftShift;
        case BinaryExpr.Opcode.RightShift:
          return BinaryExpr.ResolvedOpcode.RightShift;
        case BinaryExpr.Opcode.Add:
          if (operandType is SetType) {
            return BinaryExpr.ResolvedOpcode.Union;
          } else if (operandType is MultiSetType) {
            return BinaryExpr.ResolvedOpcode.MultiSetUnion;
          } else if (operandType is MapType) {
            return BinaryExpr.ResolvedOpcode.MapMerge;
          } else if (operandType is SeqType) {
            return BinaryExpr.ResolvedOpcode.Concat;
          } else {
            return BinaryExpr.ResolvedOpcode.Add;
          }
        case BinaryExpr.Opcode.Sub:
          if (leftOperandType is MapType) {
            return BinaryExpr.ResolvedOpcode.MapSubtraction;
          } else if (operandType is SetType) {
            return BinaryExpr.ResolvedOpcode.SetDifference;
          } else if (operandType is MultiSetType) {
            return BinaryExpr.ResolvedOpcode.MultiSetDifference;
          } else {
            return BinaryExpr.ResolvedOpcode.Sub;
          }
        case BinaryExpr.Opcode.Mul:
          if (operandType is SetType) {
            return BinaryExpr.ResolvedOpcode.Intersection;
          } else if (operandType is MultiSetType) {
            return BinaryExpr.ResolvedOpcode.MultiSetIntersection;
          } else {
            return BinaryExpr.ResolvedOpcode.Mul;
          }
        case BinaryExpr.Opcode.Gt:
          if (operandType.IsDatatype) {
            return BinaryExpr.ResolvedOpcode.RankGt;
          } else if (operandType is SetType) {
            return BinaryExpr.ResolvedOpcode.ProperSuperset;
          } else if (operandType is MultiSetType) {
            return BinaryExpr.ResolvedOpcode.ProperMultiSuperset;
          } else if (operandType is CharType) {
            return BinaryExpr.ResolvedOpcode.GtChar;
          } else {
            return BinaryExpr.ResolvedOpcode.Gt;
          }
        case BinaryExpr.Opcode.Ge:
          if (operandType is SetType) {
            return BinaryExpr.ResolvedOpcode.Superset;
          } else if (operandType is MultiSetType) {
            return BinaryExpr.ResolvedOpcode.MultiSuperset;
          } else if (operandType is CharType) {
            return BinaryExpr.ResolvedOpcode.GeChar;
          } else {
            return BinaryExpr.ResolvedOpcode.Ge;
          }
        case BinaryExpr.Opcode.In:
          if (operandType is SetType) {
            return BinaryExpr.ResolvedOpcode.InSet;
          } else if (operandType is MultiSetType) {
            return BinaryExpr.ResolvedOpcode.InMultiSet;
          } else if (operandType is MapType) {
            return BinaryExpr.ResolvedOpcode.InMap;
          } else {
            return BinaryExpr.ResolvedOpcode.InSeq;
          }
        case BinaryExpr.Opcode.NotIn:
          if (operandType is SetType) {
            return BinaryExpr.ResolvedOpcode.NotInSet;
          } else if (operandType is MultiSetType) {
            return BinaryExpr.ResolvedOpcode.NotInMultiSet;
          } else if (operandType is MapType) {
            return BinaryExpr.ResolvedOpcode.NotInMap;
          } else {
            return BinaryExpr.ResolvedOpcode.NotInSeq;
          }
        case BinaryExpr.Opcode.Div: return BinaryExpr.ResolvedOpcode.Div;
        case BinaryExpr.Opcode.Mod: return BinaryExpr.ResolvedOpcode.Mod;
        case BinaryExpr.Opcode.BitwiseAnd: return BinaryExpr.ResolvedOpcode.BitwiseAnd;
        case BinaryExpr.Opcode.BitwiseOr: return BinaryExpr.ResolvedOpcode.BitwiseOr;
        case BinaryExpr.Opcode.BitwiseXor: return BinaryExpr.ResolvedOpcode.BitwiseXor;
        default:
          Contract.Assert(false); throw new cce.UnreachableException();  // unexpected operator
      }
    }

    /// <summary>
    /// This method adds to "friendlyCalls" all
    ///     inductive calls                                     if !co
    ///     greatest predicate calls and codatatype equalities  if co
    /// that occur in positive positions and not under
    ///     universal quantification                            if !co
    ///     existential quantification.                         if co
    /// If "expr" is the
    ///     precondition of a least lemma                       if !co
    ///     postcondition of a greatest lemma,                  if co
    /// then the "friendlyCalls" are the subexpressions that need to be replaced in order
    /// to create the
    ///     precondition                                        if !co
    ///     postcondition                                       if co
    /// of the corresponding prefix lemma.
    /// </summary>
    void CollectFriendlyCallsInExtremeLemmaSpecification(Expression expr, bool position, ISet<Expression> friendlyCalls, bool co, ExtremeLemma context) {
      Contract.Requires(expr != null);
      Contract.Requires(friendlyCalls != null);
      var visitor = new CollectFriendlyCallsInSpec_Visitor(reporter, friendlyCalls, co, context);
      visitor.Visit(expr, position ? CallingPosition.Positive : CallingPosition.Negative);
    }
  }

  abstract class ResolverTopDownVisitor<T> : TopDownVisitor<T> {
    protected ErrorReporter reporter;
    public ResolverTopDownVisitor(ErrorReporter reporter) {
      Contract.Requires(reporter != null);
      this.reporter = reporter;
    }
  }
}<|MERGE_RESOLUTION|>--- conflicted
+++ resolved
@@ -1022,29 +1022,9 @@
           }
         }
       }
-<<<<<<< HEAD
 
       // Now that non-null types and their base types are in place, resolve the bounds of type parameters
       ResolveAllTypeParameterBounds(declarations);
-
-      if (prevErrorCount == reporter.Count(ErrorLevel.Error)) {
-        // Register the trait members in the classes that inherit them
-        foreach (TopLevelDecl d in declarations) {
-          if (d is TopLevelDeclWithMembers cl) {
-            RegisterInheritedMembers(cl);
-          }
-        }
-      }
-      if (prevErrorCount == reporter.Count(ErrorLevel.Error)) {
-        // Now that all traits have been resolved, let classes inherit the trait members
-        foreach (var d in declarations) {
-          if (d is TopLevelDeclWithMembers cl) {
-            InheritedTraitMembers(cl);
-          }
-        }
-      }
-=======
->>>>>>> dc2948ed
 
       // perform acyclicity test on type synonyms
       foreach (var cycle in typeRedirectionDependencies.AllCycles()) {
