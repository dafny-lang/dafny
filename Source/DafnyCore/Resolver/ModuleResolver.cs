//-----------------------------------------------------------------------------
//
// Copyright (C) Microsoft Corporation.  All Rights Reserved.
// Copyright by the contributors to the Dafny Project
// SPDX-License-Identifier: MIT
//
//-----------------------------------------------------------------------------
using System;
using System.Collections.Generic;
using System.Linq;
using System.Numerics;
using System.Diagnostics.Contracts;
using JetBrains.Annotations;
using Microsoft.Boogie;
using static Microsoft.Dafny.ResolutionErrors;

namespace Microsoft.Dafny {
  public record ModuleResolutionResult(
    ModuleDecl ResolvedDeclaration,
    BatchErrorReporter ErrorReporter,
    Dictionary<ModuleDefinition, ModuleSignature> Signatures,
    Dictionary<TopLevelDeclWithMembers, Dictionary<string, MemberDecl>> ClassMembers
    );

  interface ICanResolve {
    void Resolve(ModuleResolver resolver, ResolutionContext context);
  }

  public enum FrameExpressionUse { Reads, Modifies, Unchanged }

  public partial class ModuleResolver {
    public ProgramResolver ProgramResolver { get; }
    public DafnyOptions Options { get; }
    public readonly SystemModuleManager SystemModuleManager;

    public ErrorReporter reporter;
    public ModuleSignature moduleInfo = null;

    public ErrorReporter Reporter => reporter;
    public List<TypeConstraint.ErrorMsg> TypeConstraintErrorsToBeReported { get; } = new();

    private bool RevealedInScope(Declaration d) {
      Contract.Requires(d != null);
      Contract.Requires(moduleInfo != null);
      Contract.Requires(moduleInfo.VisibilityScope != null);

      return d.IsRevealedInScope(moduleInfo.VisibilityScope);
    }

    internal bool VisibleInScope(Declaration d) {
      Contract.Requires(d != null);
      Contract.Requires(moduleInfo != null);
      Contract.Requires(moduleInfo.VisibilityScope != null);

      return d.IsVisibleInScope(moduleInfo.VisibilityScope);
    }

    public FreshIdGenerator defaultTempVarIdGenerator => ProgramResolver.Program.Compilation.IdGenerator;

    public string FreshTempVarName(string prefix, ICodeContext context) {
      var gen = context is Declaration decl ? decl.IdGenerator : defaultTempVarIdGenerator;
      var freshTempVarName = gen.FreshId(prefix);
      return freshTempVarName;
    }

    public readonly HashSet<RevealableTypeDecl> revealableTypes = new();
    //types that have been seen by the resolver - used for constraining type inference during exports

    public Dictionary<TopLevelDeclWithMembers, Dictionary<string, MemberDecl>> moduleClassMembers = new();

    public void AddClassMembers(TopLevelDeclWithMembers key, Dictionary<string, MemberDecl> members) {
      moduleClassMembers[key] = members;
    }

    public Dictionary<string, MemberDecl> GetClassMembers(TopLevelDeclWithMembers key) {
      if (moduleClassMembers.TryGetValue(key, out var result)) {
        return result;
      }
      return ProgramResolver.GetClassMembers(key);
    }

    private Dictionary<TypeParameter, Type> SelfTypeSubstitution;

    public ModuleResolver(ProgramResolver programResolver, DafnyOptions options) {
      this.ProgramResolver = programResolver;
      Options = options;

      allTypeParameters = new Scope<TypeParameter>(Options);
      scope = new Scope<IVariable>(Options);
      enclosingStatementLabels = new Scope<Statement>(Options);
      DominatingStatementLabels = new Scope<Label>(Options);

      SystemModuleManager = programResolver.SystemModuleManager;
      reporter = new BatchErrorReporter(Options);
    }

    [ContractInvariantMethod]
    void ObjectInvariant() {
      Contract.Invariant(SystemModuleManager != null);
    }

    public void FillInAdditionalInformation(ModuleDefinition module) {
      foreach (var clbl in ModuleDefinition.AllItersAndCallables(module.TopLevelDecls)) {
        Statement body = null;
        if (clbl is ExtremeLemma) {
          body = ((ExtremeLemma)clbl).PrefixLemma.Body;
        } else if (clbl is Method) {
          body = ((Method)clbl).Body;
        } else if (clbl is IteratorDecl) {
          body = ((IteratorDecl)clbl).Body;
        }

        if (body != null) {
          var c = new ReportOtherAdditionalInformation_Visitor(this);
          c.Visit(body);
        }
      }
    }

    public void FillInDecreasesClauses(ModuleDefinition module) {
      // fill in default decreases clauses:  for functions and methods, and for loops
      new InferDecreasesClause(this).FillInDefaultDecreasesClauses(module);

      foreach (var clbl in ModuleDefinition.AllItersAndCallables(module.TopLevelDecls)) {
        Statement body = null;
        if (clbl is Method) {
          body = ((Method)clbl).Body;
        } else if (clbl is IteratorDecl) {
          body = ((IteratorDecl)clbl).Body;
        }

        if (body != null) {
          var c = new FillInDefaultLoopDecreases_Visitor(this, clbl);
          c.Visit(body);
        }
      }
    }

    public void ComputeIsRecursiveBit(CompilationData compilation, ModuleDefinition module, IEnumerable<IRewriter> rewriters) {
      // compute IsRecursive bit for mutually recursive functions and methods
      foreach (var clbl in ModuleDefinition.AllCallables(module.TopLevelDecls)) {
        if (clbl is Function) {
          var fn = (Function)clbl;
          if (!fn.IsRecursive) {
            // note, self-recursion has already been determined
            int n = module.CallGraph.GetSCCSize(fn);
            if (2 <= n) {
              // the function is mutually recursive (note, the SCC does not determine self recursion)
              fn.IsRecursive = true;
            }
          }

          if (fn.IsRecursive && fn is ExtremePredicate) {
            // this means the corresponding prefix predicate is also recursive
            var prefixPred = ((ExtremePredicate)fn).PrefixPredicate;
            if (prefixPred != null) {
              prefixPred.IsRecursive = true;
            }
          }
        } else {
          var m = (Method)clbl;
          if (!m.IsRecursive) {
            // note, self-recursion has already been determined
            int n = module.CallGraph.GetSCCSize(m);
            if (2 <= n) {
              // the function is mutually recursive (note, the SCC does not determine self recursion)
            }
          }
        }
      }

      foreach (var rewriter in rewriters) {
        rewriter.PostCyclicityResolve(module, Reporter);
      }
    }

    public ModuleResolutionResult ResolveModuleDeclaration(CompilationData compilation, ModuleDecl decl) {
      Dictionary<ModuleDefinition, ModuleSignature> signatures = new();
      if (decl is LiteralModuleDecl literalModuleDecl) {
        var signature = literalModuleDecl.Resolve(this, compilation);
        signatures[literalModuleDecl.ModuleDef] = signature;
      } else if (decl is AliasModuleDecl alias) {
        if (ResolveExport(alias, alias.EnclosingModuleDefinition, alias.TargetQId, alias.Exports, out var p, reporter)) {
          alias.Signature ??= p;
        } else {
          alias.Signature = new ModuleSignature(); // there was an error, give it a valid but empty signature
        }
      } else if (decl is AbstractModuleDecl abs) {
        if (ResolveExport(abs, abs.EnclosingModuleDefinition, abs.QId, abs.Exports, out var originalSignature, reporter)) {
          abs.OriginalSignature = originalSignature;
          abs.Signature = MakeAbstractSignature(originalSignature, abs.FullSanitizedName, abs.Height, signatures);
        } else {
          abs.Signature = new ModuleSignature(); // there was an error, give it a valid but empty signature
        }
      } else if (decl is ModuleExportDecl) {
      } else {
        Contract.Assert(false); // Unknown kind of ModuleDecl
      }

      return new ModuleResolutionResult(decl, (BatchErrorReporter)reporter, signatures, moduleClassMembers);
    }

    // Resolve the exports and detect cycles.
    public void ResolveModuleExport(LiteralModuleDecl literalDecl, ModuleSignature sig) {
      ModuleDefinition m = literalDecl.ModuleDef;
      literalDecl.DefaultExport = sig;
      Graph<ModuleExportDecl> exportDependencies = new Graph<ModuleExportDecl>();
      foreach (TopLevelDecl toplevel in m.TopLevelDecls) {
        if (toplevel is ModuleExportDecl exportDecl) {
          exportDependencies.AddVertex(exportDecl);
          foreach (IToken s in exportDecl.Extends) {
            if (sig.ExportSets.TryGetValue(s.val, out var extend)) {
              exportDecl.ExtendDecls.Add(extend);
              exportDependencies.AddEdge(exportDecl, extend);
            } else {
              reporter.Error(MessageSource.Resolver, s, s.val + " must be an export of " + m.Name + " to be extended");
            }
          }
        }
      }

      // detect cycles in the extend
      var cycleError = false;
      foreach (var cycle in exportDependencies.AllCycles()) {
        ReportCycleError(reporter, cycle, m => m.tok, m => m.Name, "module export contains a cycle");
        cycleError = true;
      }

      if (cycleError) {
        return;
      } // give up on trying to resolve anything else

      // fill in the exports for the extends.
      List<ModuleExportDecl> sortedExportDecls = exportDependencies.TopologicallySortedComponents();
      ModuleExportDecl defaultExport = null;

      sig.TopLevels.TryGetValue("_default", out var defaultClass);
      Contract.Assert(defaultClass is DefaultClassDecl);
      defaultClass.AddVisibilityScope(m.VisibilityScope, true);

      foreach (var exportDecl in sortedExportDecls) {

        defaultClass.AddVisibilityScope(exportDecl.ThisScope, true);

        foreach (var eexports in exportDecl.ExtendDecls.Select(e => e.Exports)) {
          exportDecl.Exports.AddRange(eexports);
        }

        if (exportDecl.ExtendDecls.Count == 0 && exportDecl.Exports.Count == 0) {
          // This is an empty export.  This is allowed, but unusual.  It could pop up, for example, if
          // someone temporary comments out everything that the export set provides/reveals.  However,
          // if the name of the export set coincides with something else that's declared at the top
          // level of the module, then this export declaration is more likely an error--the user probably
          // forgot the "provides" or "reveals" keyword.

          // Top-level functions and methods are actually recorded as members of the _default class.  We look up the
          // export-set name there.  If the export-set name happens to coincide with some other top-level declaration,
          // then an error will already have been produced ("duplicate name of top-level declaration").
          if (GetClassMembers((DefaultClassDecl)defaultClass)?.TryGetValue(exportDecl.Name, out var member) == true) {
            reporter.Warning(MessageSource.Resolver, ErrorRegistry.NoneId, exportDecl.tok,
              "note, this export set is empty (did you perhaps forget the 'provides' or 'reveals' keyword?)");
          }
        }

        foreach (ExportSignature export in exportDecl.Exports) {

          // check to see if it is a datatype or a member or
          // static function or method in the enclosing module or its imports

          Declaration decl = null;
          string name = export.Id;

          if (export.ClassId != null) {
            if (!sig.TopLevels.TryGetValue(export.ClassId, out var cldecl)) {
              reporter.Error(MessageSource.Resolver, export.ClassIdTok, "'{0}' is not a top-level type declaration",
                export.ClassId);
              continue;
            }

            if (cldecl is ClassLikeDecl { NonNullTypeDecl: { } }) {
              // cldecl is a possibly-null type (syntactically given with a question mark at the end)
              reporter.Error(MessageSource.Resolver, export.ClassIdTok, "'{0}' is not a type that can declare members",
                export.ClassId);
              continue;
            }

            if (cldecl is NonNullTypeDecl) {
              // cldecl was given syntactically like the name of a class, but here it's referring to the corresponding non-null subset type
              cldecl = cldecl.ViewAsClass;
            }

            var mt = cldecl as TopLevelDeclWithMembers;
            if (mt == null) {
              reporter.Error(MessageSource.Resolver, export.ClassIdTok, "'{0}' is not a type that can declare members",
                export.ClassId);
              continue;
            }

            var lmem = mt.Members.FirstOrDefault(l => l.Name == export.Id);
            if (lmem == null) {
              reporter.Error(MessageSource.Resolver, export.Tok, "No member '{0}' found in type '{1}'", export.Id,
                export.ClassId);
              continue;
            }

            decl = lmem;
          } else if (sig.TopLevels.TryGetValue(name, out var tdecl)) {
            if (tdecl is ClassLikeDecl { NonNullTypeDecl: { } nn }) {
              // cldecl is a possibly-null type (syntactically given with a question mark at the end)
              reporter.Error(MessageSource.Resolver, export.Tok,
                export.Opaque
                  ? "Type '{1}' can only be revealed, not provided"
                  : "Types '{0}' and '{1}' are exported together, which is accomplished by revealing the name '{0}'",
                nn.Name, name);
              continue;
            }

            // Member of the enclosing module
            decl = tdecl;
          } else if (sig.StaticMembers.TryGetValue(name, out var member)) {
            decl = member;
          } else if (sig.ExportSets.ContainsKey(name)) {
            reporter.Error(MessageSource.Resolver, export.Tok,
              "'{0}' is an export set and cannot be provided/revealed by another export set (did you intend to list it in an \"extends\"?)",
              name);
            continue;
          } else {
            reporter.Error(MessageSource.Resolver, export.Tok, "'{0}' must be a member of '{1}' to be exported", name,
              m.Name);
            continue;
          }

          if (!decl.CanBeExported()) {
            reporter.Error(MessageSource.Resolver, export.Tok, "'{0}' is not a valid export of '{1}'", name, m.Name);
            continue;
          }

          if (!export.Opaque && !decl.CanBeRevealed()) {
            reporter.Error(MessageSource.Resolver, export.Tok,
              "'{0}' cannot be revealed in an export. Use \"provides\" instead.", name);
            continue;
          }

          export.Decl = decl;
          if (decl is NonNullTypeDecl nntd) {
            nntd.AddVisibilityScope(exportDecl.ThisScope, export.Opaque);
            if (!export.Opaque) {
              nntd.Class.AddVisibilityScope(exportDecl.ThisScope, export.Opaque);
              // add the anonymous constructor, if any
              var anonymousConstructor = nntd.Class.Members.Find(mdecl => mdecl.Name == "_ctor");
              if (anonymousConstructor != null) {
                anonymousConstructor.AddVisibilityScope(exportDecl.ThisScope, false);
              }
            }
          } else {
            decl.AddVisibilityScope(exportDecl.ThisScope, export.Opaque);
          }
        }
      }

      foreach (ModuleExportDecl exportDecl in sortedExportDecls) {
        if (exportDecl.IsDefault) {
          if (defaultExport == null) {
            defaultExport = exportDecl;
          } else {
            reporter.Error(MessageSource.Resolver, m.tok, "more than one default export set declared in module {0}",
              m.Name);
          }
        }

        // fill in export signature
        ModuleSignature signature = exportDecl.Signature;
        if (signature != null) {
          signature.ModuleDef = m;
        }

        foreach (var top in sig.TopLevels) {
          if (!top.Value.CanBeExported() || !top.Value.IsVisibleInScope(signature.VisibilityScope)) {
            continue;
          }

          signature.TopLevels.TryAdd(top.Key, top.Value);

          if (top.Value is DatatypeDecl && top.Value.IsRevealedInScope(signature.VisibilityScope)) {
            foreach (var ctor in ((DatatypeDecl)top.Value).Ctors) {
              if (!signature.Ctors.ContainsKey(ctor.Name)) {
                signature.Ctors.Add(ctor.Name, new Tuple<DatatypeCtor, bool>(ctor, false));
              }
            }
          }
        }

        foreach (var mem in sig.StaticMembers.Where(t =>
          t.Value.IsVisibleInScope(signature.VisibilityScope) && t.Value.CanBeExported())) {
          signature.StaticMembers.TryAdd(mem.Key, (MemberDecl)mem.Value);
        }
      }

      // set the default export set, if it exists
      if (defaultExport != null) {
        literalDecl.DefaultExport = defaultExport.Signature;
      } else if (sortedExportDecls.Count > 0) {
        literalDecl.DefaultExport = null;
      }

      // final pass to propagate visibility of exported imports
      var sigs = sortedExportDecls.Select(d => d.Signature).Append(sig);

      foreach (var s in sigs) {
        foreach (var decl in s.TopLevels) {
          if (decl.Value is ModuleDecl && !(decl.Value is ModuleExportDecl)) {
            var modDecl = (ModuleDecl)decl.Value;
            s.VisibilityScope.Augment(modDecl.AccessibleSignature().VisibilityScope);
          }
        }
      }

      var exported = new HashSet<Tuple<Declaration, bool>>();

      //some decls may not be set due to resolution errors
      foreach (var e in sortedExportDecls.SelectMany(e => e.Exports).Where(e => e.Decl != null)) {
        var decl = e.Decl;
        exported.Add(new Tuple<Declaration, bool>(decl, e.Opaque));
        if (!e.Opaque && decl.CanBeRevealed()) {
          exported.Add(new Tuple<Declaration, bool>(decl, true));
          if (decl is NonNullTypeDecl nntd) {
            exported.Add(new Tuple<Declaration, bool>(nntd.Class, true));
          }
        }

        if (e.Opaque && (decl is DatatypeDecl || decl is TypeSynonymDecl)) {
          // Datatypes and type synonyms are marked as _provided when they appear in any provided export.  If a
          // declaration is never provided, then either it isn't visible outside the module at all or its whole
          // definition is.  Datatype and type-synonym declarations undergo some inference from their definitions.
          // Such inference should not be done for provided declarations, since different views of the module
          // would then get different inferred properties.
          decl.Attributes = new Attributes("_provided", new List<Expression>(), decl.Attributes);
          reporter.Info(MessageSource.Resolver, decl.tok, "{:_provided}");
        }
      }

      Dictionary<RevealableTypeDecl, bool?> declScopes = new Dictionary<RevealableTypeDecl, bool?>();
      Dictionary<RevealableTypeDecl, bool?> modifies = new Dictionary<RevealableTypeDecl, bool?>();

      //of all existing types, compute the minimum visibility of them for each exported declaration's
      //body and signature
      foreach (var e in exported) {

        declScopes.Clear();
        modifies.Clear();

        foreach (var typ in revealableTypes) {
          declScopes.Add(typ, null);
        }

        foreach (var decl in sortedExportDecls) {
          if (decl.Exports.Exists(ex => ex.Decl == e.Item1 && (e.Item2 || !ex.Opaque))) {
            //if we are revealed, consider those exports where we are provided as well
            var scope = decl.Signature.VisibilityScope;

            foreach (var kv in declScopes) {
              bool? isOpaque = kv.Value;
              var typ = kv.Key;
              if (!typ.AsTopLevelDecl.IsVisibleInScope(scope)) {
                modifies[typ] = null;
                continue;
              }

              if (isOpaque.HasValue && isOpaque.Value) {
                //type is visible here, but known-opaque, so do nothing
                continue;
              }

              modifies[typ] = !typ.AsTopLevelDecl.IsRevealedInScope(scope);
            }

            foreach (var kv in modifies) {
              if (!kv.Value.HasValue) {
                declScopes.Remove(kv.Key);
              } else {
                var exvis = declScopes[kv.Key];
                if (exvis.HasValue) {
                  declScopes[kv.Key] = exvis.Value || kv.Value.Value;
                } else {
                  declScopes[kv.Key] = kv.Value;
                }
              }
            }

            modifies.Clear();
          }
        }

        VisibilityScope newscope = new VisibilityScope(e.Item1.Name);

        foreach (var rt in declScopes) {
          if (!rt.Value.HasValue) {
            continue;
          }

          rt.Key.AsTopLevelDecl.AddVisibilityScope(newscope, rt.Value.Value);
        }
      }
    }

    public void CheckModuleExportConsistency(CompilationData compilation, ModuleDefinition m) {
      //check for export consistency by resolving internal modules
      //this should be effect-free, as it only operates on clones

      var oldModuleInfo = moduleInfo;
      foreach (var exportDecl in m.TopLevelDecls.OfType<ModuleExportDecl>()) {

        var prevErrors = reporter.Count(ErrorLevel.Error);

        foreach (var export in exportDecl.Exports) {
          if (export.Decl is MemberDecl member) {
            // For classes and traits, the visibility test is performed on the corresponding non-null type
            var enclosingType = member.EnclosingClass is ClassLikeDecl cl && cl.NonNullTypeDecl != null
              ? cl.NonNullTypeDecl
              : member.EnclosingClass;
            if (!enclosingType.IsVisibleInScope(exportDecl.Signature.VisibilityScope)) {
              reporter.Error(MessageSource.Resolver, export.Tok,
                "Cannot export type member '{0}' without providing its enclosing {1} '{2}'", member.Name,
                member.EnclosingClass.WhatKind, member.EnclosingClass.Name);
            } else if (member is Constructor &&
                       !member.EnclosingClass.IsRevealedInScope(exportDecl.Signature.VisibilityScope)) {
              reporter.Error(MessageSource.Resolver, export.Tok,
                "Cannot export constructor '{0}' without revealing its enclosing {1} '{2}'", member.Name,
                member.EnclosingClass.WhatKind, member.EnclosingClass.Name);
            } else if (member is Field && !(member is ConstantField) &&
                       !member.EnclosingClass.IsRevealedInScope(exportDecl.Signature.VisibilityScope)) {
              reporter.Error(MessageSource.Resolver, export.Tok,
                "Cannot export mutable field '{0}' without revealing its enclosing {1} '{2}'", member.Name,
                member.EnclosingClass.WhatKind, member.EnclosingClass.Name);
            }
          }
        }

        var scope = exportDecl.Signature.VisibilityScope;
        Cloner cloner = new ScopeCloner(scope);
        var exportView = cloner.CloneModuleDefinition(m, m.EnclosingModule, m.NameNode);
        if (Options.DafnyPrintExportedViews.Contains(exportDecl.FullName)) {
          var wr = Options.OutputWriter;
          wr.WriteLine("/* ===== export set {0}", exportDecl.FullName);
          var pr = new Printer(wr, Options);
          pr.PrintTopLevelDecls(compilation, exportView.TopLevelDecls, 0, null, null);
          wr.WriteLine("*/");
        }

        if (reporter.Count(ErrorLevel.Error) != prevErrors) {
          continue;
        }

        reporter = new ErrorReporterWrapper(reporter,
          $"Raised while checking export set {exportDecl.Name}: ");
        var testSig = exportView.RegisterTopLevelDecls(this, true);
        exportView.Resolve(testSig, this, exportDecl.Name);
        var wasError = reporter.Count(ErrorLevel.Error) > 0;
        reporter = (BatchErrorReporter)((ErrorReporterWrapper)reporter).WrappedReporter;

        if (wasError) {
          reporter.Error(MessageSource.Resolver, exportDecl.tok, "This export set is not consistent: {0}", exportDecl.Name);
        } else {
          exportDecl.EffectiveModule = exportView;
        }
      }

      moduleInfo = oldModuleInfo;
    }

    private static bool EquivIfPresent<T1, T2>(Dictionary<T1, T2> dic, T1 key, T2 val)
      where T2 : class {
      T2 val2;
      if (dic.TryGetValue(key, out val2)) {
        return val.Equals(val2);
      }

      return true;
    }

    public static ModuleSignature MergeSignature(ModuleSignature m, ModuleSignature system) {
      Contract.Requires(m != null);
      Contract.Requires(system != null);
      var info = new ModuleSignature();
      // add the system-declared information, among which we know there are no duplicates
      foreach (var kv in system.TopLevels) {
        info.TopLevels.Add(kv.Key, kv.Value);
      }

      foreach (var kv in system.Ctors) {
        info.Ctors.Add(kv.Key, kv.Value);
      }

      foreach (var kv in system.StaticMembers) {
        info.StaticMembers.Add(kv.Key, kv.Value);
      }

      // add for the module itself
      foreach (var kv in m.TopLevels) {
        if (info.TopLevels.TryGetValue(kv.Key, out var infoValue)) {
          if (infoValue != kv.Value) {
            // This only happens if one signature contains the name C as a class C (because it
            // provides C) and the other signature contains the name C as a non-null type decl
            // (because it reveals C and C?). The merge output will contain the non-null type decl
            // for the key (and we expect the mapping "C? -> class C" to be placed in the
            // merge output as well, by the end of this loop).
            if (infoValue is ClassLikeDecl) {
              var cd = (ClassLikeDecl)infoValue;
              Contract.Assert(cd.NonNullTypeDecl == kv.Value);
              info.TopLevels[kv.Key] = kv.Value;
            } else if (kv.Value is ClassDecl) {
              var cd = (ClassDecl)kv.Value;
              Contract.Assert(cd.NonNullTypeDecl == infoValue);
              // info.TopLevel[kv.Key] already has the right value
            } else {
              Contract.Assert(false); // unexpected
            }

            continue;
          }
        }

        info.TopLevels[kv.Key] = kv.Value;
      }

      foreach (var kv in m.Ctors) {
        Contract.Assert(EquivIfPresent(info.Ctors, kv.Key, kv.Value));
        info.Ctors[kv.Key] = kv.Value;
      }

      foreach (var kv in m.StaticMembers) {
        Contract.Assert(EquivIfPresent(info.StaticMembers, kv.Key, kv.Value));
        info.StaticMembers[kv.Key] = kv.Value;
      }

      info.IsAbstract = m.IsAbstract;
      info.VisibilityScope = new VisibilityScope();
      info.VisibilityScope.Augment(m.VisibilityScope);
      info.VisibilityScope.Augment(system.VisibilityScope);
      return info;
    }

    public static void ResolveOpenedImports(ModuleSignature sig, ModuleDefinition moduleDef, ErrorReporter reporter, ModuleResolver resolver) {
      var declarations = sig.TopLevels.Values.ToList<TopLevelDecl>();
      var importedSigs = new HashSet<ModuleSignature>() { sig };

      var topLevelDeclReplacements = new List<TopLevelDecl>();
      foreach (var importDeclaration in declarations.OfType<ModuleDecl>().Where(d => d.Opened)) {
        ResolveOpenedImportsWorker(reporter, sig, moduleDef, importDeclaration, importedSigs, out var topLevelDeclReplacement);
        if (topLevelDeclReplacement != null) {
          topLevelDeclReplacements.Add(topLevelDeclReplacement);
        }
      }
      foreach (var topLevelDeclReplacement in topLevelDeclReplacements) {
        if (sig.TopLevels.GetValueOrDefault(topLevelDeclReplacement.Name) is ModuleDecl moduleDecl) {
          sig.ShadowedImportedModules[topLevelDeclReplacement.Name] = moduleDecl;
        }
        sig.TopLevels[topLevelDeclReplacement.Name] = topLevelDeclReplacement;
      }

      if (resolver != null) {
        //needed because ResolveOpenedImports is used statically for a refinement check
        if (sig.TopLevels["_default"] is AmbiguousTopLevelDecl) {
          Contract.Assert(sig.TopLevels["_default"].WhatKind == "class");
          var cl = new DefaultClassDecl(moduleDef, sig.StaticMembers.Values.ToList());
          sig.TopLevels["_default"] = cl;
          resolver.AddClassMembers(cl, cl.Members.ToDictionary(m => m.Name));
        }
      }
    }

    private static TopLevelDecl ResolveAlias(TopLevelDecl dd, ErrorReporter reporter) {
      while (dd is AliasModuleDecl amd) {
        dd = amd.TargetQId.ResolveTarget(reporter);
      }
      return dd;
    }

    /// <summary>
    /// Further populate "sig" with the accessible symbols from "im".
    ///
    /// Symbols declared locally in "moduleDef" take priority over any opened-import symbols, with one
    /// exception:  for an "import opened M" where "M" contains a top-level symbol "M", unambiguously map the
    /// name "M" to that top-level symbol in "sig". To achieve the "unambiguously" part, return the desired mapping
    /// to the caller, and let the caller remap the symbol after all opened imports have been processed.
    /// </summary>
    private static void ResolveOpenedImportsWorker(ErrorReporter reporter, ModuleSignature importerSignature, ModuleDefinition importer,
      ModuleDecl import, ISet<ModuleSignature> importedSigs,
      out TopLevelDecl topLevelDeclReplacement) {

      topLevelDeclReplacement = null;
      var importSignature = GetSignatureExt(import.AccessibleSignature(false));

      if (!importedSigs.Add(importSignature)) {
        return;
      }

      // top-level declarations:
      foreach (var kv in importSignature.TopLevels) {
        if (!kv.Value.CanBeExported()) {
          continue;
        }

        if (!importerSignature.TopLevels.TryGetValue(kv.Key, out var sameNameSymbolInImporter)) {
          importerSignature.TopLevels.Add(kv.Key, kv.Value);
        } else if (sameNameSymbolInImporter.EnclosingModuleDefinition == importer) {
          // declarations in the importing module take priority over opened-import declarations
          if (kv.Value.EnclosingModuleDefinition.DafnyName == kv.Key) {
            // As an exception to the rule, for an "import opened M" that contains a top-level symbol "M", unambiguously map the
            // name "M" to that top-level symbol in "sig". To achieve the "unambiguously" part, return the desired mapping to
            // the caller, and let the caller remap the symbol after all opened imports have been processed.
            topLevelDeclReplacement = kv.Value;
          }
        } else {
          bool unambiguous = false;
          // keep just one if they normalize to the same entity
          if (sameNameSymbolInImporter == kv.Value) {
            unambiguous = true;
          } else if (sameNameSymbolInImporter is ModuleDecl || kv.Value is ModuleDecl) {
            var dd = ResolveAlias(sameNameSymbolInImporter, reporter);
            var dk = ResolveAlias(kv.Value, reporter);
            unambiguous = dd == dk;
          } else {
            // It's okay if "d" and "kv.Value" denote the same type. This can happen, for example,
            // if both are type synonyms for "int".
            var scope = Type.GetScope();
            if (sameNameSymbolInImporter.IsVisibleInScope(scope) && kv.Value.IsVisibleInScope(scope)) {
              var dType = UserDefinedType.FromTopLevelDecl(sameNameSymbolInImporter.tok, sameNameSymbolInImporter);
              var vType = UserDefinedType.FromTopLevelDecl(kv.Value.tok, kv.Value);
              unambiguous = dType.Equals(vType, true);
            }
          }
          if (!unambiguous) {
            importerSignature.TopLevels[kv.Key] = AmbiguousTopLevelDecl.Create(importer, sameNameSymbolInImporter, kv.Value);
          }
        }
      }

      // constructors:
      foreach (var kv in importSignature.Ctors) {
        if (importerSignature.Ctors.TryGetValue(kv.Key, out var pair)) {
          // The same ctor can be imported from two different imports (e.g "diamond" imports), in which case,
          // they are not duplicates.
          if (!ReferenceEquals(kv.Value.Item1, pair.Item1)) {
            // mark it as a duplicate
            importerSignature.Ctors[kv.Key] = new Tuple<DatatypeCtor, bool>(pair.Item1, true);
          }
        } else {
          // add new
          importerSignature.Ctors.Add(kv.Key, kv.Value);
        }
      }

      // static members:
      foreach (var kv in importSignature.StaticMembers) {
        if (!kv.Value.CanBeExported()) {
          continue;
        }

        if (importerSignature.StaticMembers.TryGetValue(kv.Key, out var md)) {
          importerSignature.StaticMembers[kv.Key] = AmbiguousMemberDecl.Create(importer, md, kv.Value);
        } else {
          // add new
          importerSignature.StaticMembers.Add(kv.Key, kv.Value);
        }
      }
    }

    public void RegisterByMethod(Function f, TopLevelDeclWithMembers cl) {
      Contract.Requires(f != null && f.ByMethodBody != null);

      var tok = f.ByMethodTok;
      var resultVar = f.Result ?? new Formal(tok, "#result", f.ResultType, false, false, null);
      var r = Expression.CreateIdentExpr(resultVar);
      // To construct the receiver, we want to know if the function is static or instance. That information is ordinarily computed
      // by f.IsStatic, which looks at f.HasStaticKeyword and f.EnclosingClass. However, at this time, f.EnclosingClass hasn't yet
      // been set. Instead, we compute here directly from f.HasStaticKeyword and "cl".
      var isStatic = f.HasStaticKeyword || cl is DefaultClassDecl;
      var receiver = isStatic ? (Expression)new StaticReceiverExpr(tok, cl, true) : new ImplicitThisExpr(tok);
      var fn = new ApplySuffix(tok, null,
        new ExprDotName(tok, receiver, f.Name, null),
        new ActualBindings(f.Formals.ConvertAll(Expression.CreateIdentExpr)).ArgumentBindings,
        tok);
      var post = new AttributedExpression(new BinaryExpr(tok, BinaryExpr.Opcode.Eq, r, fn));
      Specification<FrameExpression> reads;
      if (Options.Get(CommonOptionBag.ReadsClausesOnMethods)) {
        // If f.Reads is empty, replace it with an explicit `reads {}` so that we don't replace that
        // with the default `reads *` for methods later.
        // Alternatively, we could have a flag similar to InferredDecreases to distinguish between
        // "not given" and "explicitly empty".
        reads = f.Reads;
        if (!reads.Expressions.Any()) {
          reads = new Specification<FrameExpression>();
          var emptySet = new SetDisplayExpr(tok, true, new List<Expression>());
          reads.Expressions.Add(new FrameExpression(tok, emptySet, null));
        }
      } else {
        reads = new Specification<FrameExpression>();
      }

      var method = new Method(f.RangeToken.MakeAutoGenerated(), new Name(new AutoGeneratedToken(f.NameNode.Tok)), f.HasStaticKeyword, false, f.TypeArgs,
        f.Formals, new List<Formal>() { resultVar },
        f.Req, reads, new Specification<FrameExpression>(new List<FrameExpression>(), null), new List<AttributedExpression>() { post }, f.Decreases,
        f.ByMethodBody, f.Attributes, null, true);
      Contract.Assert(f.ByMethodDecl == null);
      method.InheritVisibility(f);
      method.FunctionFromWhichThisIsByMethodDecl = f;
      f.ByMethodDecl = method;
    }

    private ModuleSignature MakeAbstractSignature(ModuleSignature p, string name, int height,
      Dictionary<ModuleDefinition, ModuleSignature> mods) {
      Contract.Requires(p != null);
      Contract.Requires(name != null);
      Contract.Requires(mods != null);
      var errCount = reporter.Count(ErrorLevel.Error);

      var mod = new ModuleDefinition(RangeToken.NoToken, new Name(name + ".Abs"), new List<IToken>(), ModuleKindEnum.Abstract, true, null, null, null);
      mod.Height = height;
      foreach (var kv in p.TopLevels) {
        if (!(kv.Value is NonNullTypeDecl or DefaultClassDecl)) {
          var clone = CloneDeclaration(p.VisibilityScope, kv.Value, mod, mods, name);
          mod.SourceDecls.Add(clone);
        }
      }

      var defaultClassDecl = new DefaultClassDecl(mod, p.StaticMembers.Values.ToList());
      mod.DefaultClass = (DefaultClassDecl)CloneDeclaration(p.VisibilityScope, defaultClassDecl, mod, mods, name);

      var sig = mod.RegisterTopLevelDecls(this, true);
      sig.Refines = p.Refines;
      sig.IsAbstract = p.IsAbstract;
      mods.Add(mod, sig);
      var good = mod.Resolve(sig, this);
      if (good && reporter.Count(ErrorLevel.Error) == errCount) {
        mod.SuccessfullyResolved = true;
      }

      return sig;
    }

    TopLevelDecl CloneDeclaration(VisibilityScope scope, TopLevelDecl d, ModuleDefinition newParent,
      Dictionary<ModuleDefinition, ModuleSignature> mods, string name) {
      Contract.Requires(d != null);
      Contract.Requires(newParent != null);
      Contract.Requires(mods != null);
      Contract.Requires(name != null);

      if (d is AbstractModuleDecl abstractDecl) {
        var sig = MakeAbstractSignature(abstractDecl.OriginalSignature, name + "." + abstractDecl.Name, abstractDecl.Height, mods);
        var result = new AbstractModuleDecl(abstractDecl.Options, abstractDecl.RangeToken, abstractDecl.QId, abstractDecl.NameNode,
          newParent, abstractDecl.Opened, abstractDecl.Exports, Guid.NewGuid()) {
          Signature = sig,
          OriginalSignature = abstractDecl.OriginalSignature
        };
        return result;
      } else {
        return new AbstractSignatureCloner(scope).CloneDeclaration(d, newParent);
      }
    }


    public bool ResolveExport(ModuleDecl alias, ModuleDefinition parent, ModuleQualifiedId qid,
      List<IToken> exports, out ModuleSignature p, ErrorReporter reporter) {
      Contract.Requires(qid != null);
      Contract.Requires(qid.Path.Count > 0);
      Contract.Requires(exports != null);

      ModuleDecl decl = qid.ResolveTarget(reporter);
      if (decl == null) {
        p = null;
        return false;
      }
      p = decl.Signature;
      if (exports.Count == 0) {
        if (p.ExportSets.Count == 0) {
          if (decl is LiteralModuleDecl) {
            p = ((LiteralModuleDecl)decl).DefaultExport;
          } else {
            // p is OK
          }
        } else {
          var m = p.ExportSets.GetValueOrDefault(decl.Name, null);
          if (m == null) {
            // no default view is specified.
            reporter.Error(MessageSource.Resolver, qid.RootToken(), "no default export set declared in module: {0}", decl.Name);
            return false;
          }
          p = m.AccessibleSignature();
        }
      } else {
        ModuleExportDecl pp;
        if (decl.Signature.ExportSets.TryGetValue(exports[0].val, out pp)) {
          p = pp.AccessibleSignature();
        } else {
          reporter.Error(MessageSource.Resolver, exports[0], "no export set '{0}' in module '{1}'", exports[0].val, decl.Name);
          p = null;
          return false;
        }

        foreach (IToken export in exports.Skip(1)) {
          if (decl.Signature.ExportSets.TryGetValue(export.val, out pp)) {
            Contract.Assert(Object.ReferenceEquals(p.ModuleDef, pp.Signature.ModuleDef));
            ModuleSignature merged = MergeSignature(p, pp.Signature);
            merged.ModuleDef = pp.Signature.ModuleDef;
            p = merged;
          } else {
            reporter.Error(MessageSource.Resolver, export, "no export set {0} in module {1}", export.val, decl.Name);
            p = null;
            return false;
          }
        }
      }
      return true;
    }

    public void RevealAllInScope(IEnumerable<TopLevelDecl> declarations, VisibilityScope scope) {
      foreach (TopLevelDecl d in declarations) {
        d.AddVisibilityScope(scope, false);
        if (d is TopLevelDeclWithMembers) {
          var cl = (TopLevelDeclWithMembers)d;
          foreach (var mem in cl.Members) {
            if (!mem.ScopeIsInherited) {
              mem.AddVisibilityScope(scope, false);
            }
          }
          var nnd = (cl as ClassLikeDecl)?.NonNullTypeDecl;
          if (nnd != null) {
            nnd.AddVisibilityScope(scope, false);
          }
        }
      }
    }

    public void ResolveTopLevelDecls_Signatures(ModuleDefinition def, ModuleSignature sig, List<TopLevelDecl/*!*/>/*!*/ declarations, Graph<IndDatatypeDecl/*!*/>/*!*/ datatypeDependencies, Graph<CoDatatypeDecl/*!*/>/*!*/ codatatypeDependencies) {
      Contract.Requires(declarations != null);
      Contract.Requires(datatypeDependencies != null);
      Contract.Requires(codatatypeDependencies != null);
      RevealAllInScope(declarations, def.VisibilityScope);

      /* Augment the scoping environment for the current module*/
      foreach (TopLevelDecl d in declarations) {
        if (d is ModuleDecl && !(d is ModuleExportDecl)) {
          var decl = (ModuleDecl)d;
          moduleInfo.VisibilityScope.Augment(decl.AccessibleSignature().VisibilityScope);
          sig.VisibilityScope.Augment(decl.AccessibleSignature().VisibilityScope);
        }
      }
      /*if (sig.Refines != null) {
        moduleInfo.VisibilityScope.Augment(sig.Refines.VisibilityScope);
        sig.VisibilityScope.Augment(sig.Refines.VisibilityScope);
      }*/

      var typeRedirectionDependencies = new Graph<RedirectingTypeDecl>();  // this concerns the type directions, not their constraints (which are checked for cyclic dependencies later)
      foreach (TopLevelDecl d in declarations) {
        Contract.Assert(d != null);
        allTypeParameters.PushMarker();
        ResolveTypeParameters(d.TypeArgs, true, d);
        if (d is TypeSynonymDecl) {
          var dd = (TypeSynonymDecl)d;
          ResolveType(dd.tok, dd.Rhs, dd, ResolveTypeOptionEnum.AllowPrefix, dd.TypeArgs);
          dd.Rhs.ForeachTypeComponent(ty => {
            var s = ty.AsRedirectingType;
            if (s != null && s != dd) {
              typeRedirectionDependencies.AddEdge(dd, s);
            }
          });
        } else if (d is NewtypeDecl) {
          var dd = (NewtypeDecl)d;
          ResolveType(dd.tok, dd.BaseType, dd, ResolveTypeOptionEnum.DontInfer, null);
          dd.BaseType.ForeachTypeComponent(ty => {
            var s = ty.AsRedirectingType;
            if (s != null && s != dd) {
              typeRedirectionDependencies.AddEdge(dd, s);
            }
          });
          ResolveClassMemberTypes(dd);
        } else if (d is IteratorDecl) {
          ResolveIteratorSignature((IteratorDecl)d);
        } else if (d is ModuleDecl) {
          var decl = (ModuleDecl)d;
          if (def.ModuleKind == ModuleKindEnum.Concrete && decl is AliasModuleDecl am && decl.Signature.IsAbstract) {
            reporter.Error(MessageSource.Resolver, am.TargetQId.RootToken(),
              "a compiled module ({0}) is not allowed to import an abstract module ({1})", def.Name, am.TargetQId.ToString());
          }
        } else if (d is DatatypeDecl) {
          var dd = (DatatypeDecl)d;
          ResolveCtorTypes(dd, datatypeDependencies, codatatypeDependencies);
          ResolveClassMemberTypes(dd);
        } else {
          ResolveClassMemberTypes((TopLevelDeclWithMembers)d);
        }
        allTypeParameters.PopMarker();
      }

      // Resolve the parent-trait types and fill in .ParentTraitHeads
      var prevErrorCount = reporter.Count(ErrorLevel.Error);
      var parentRelation = new Graph<TopLevelDeclWithMembers>();
      foreach (TopLevelDecl d in declarations) {
        if (d is TopLevelDeclWithMembers cl) {
          ResolveParentTraitTypes(cl, parentRelation);
        }
      }
      // Check for cycles among parent traits
      foreach (var cycle in parentRelation.AllCycles()) {
        ReportCycleError(reporter, cycle, m => m.tok, m => m.Name, "trait definitions contain a cycle");
      }
      if (prevErrorCount == reporter.Count(ErrorLevel.Error)) {
        // check that only reference types (classes and some traits) inherit from 'object'
        foreach (TopLevelDecl d in declarations.Where(d => d is TopLevelDeclWithMembers and not ClassLikeDecl)) {
          var nonReferenceTypeDecl = (TopLevelDeclWithMembers)d;
          foreach (var parentType in nonReferenceTypeDecl.ParentTraits.Where(t => t.IsRefType)) {
            reporter.Error(MessageSource.Resolver, parentType is UserDefinedType parentUdt ? parentUdt.tok : nonReferenceTypeDecl.tok,
              $"{nonReferenceTypeDecl.WhatKind} is not allowed to extend '{parentType}', because it is a reference type");
            break; // one error message per "decl" is enough
          }
        }
      }
      if (prevErrorCount == reporter.Count(ErrorLevel.Error)) {
        // Register the trait members in the classes that inherit them
        foreach (TopLevelDecl d in declarations) {
          if (d is TopLevelDeclWithMembers cl) {
            RegisterInheritedMembers(cl);
          }
        }
      }
      if (prevErrorCount == reporter.Count(ErrorLevel.Error)) {
        // Now that all traits have been resolved, let classes inherit the trait members
        foreach (var d in declarations) {
          if (d is TopLevelDeclWithMembers cl) {
            InheritedTraitMembers(cl);
          }
        }
      }

      // perform acyclicity test on type synonyms
      foreach (var cycle in typeRedirectionDependencies.AllCycles()) {
        ReportCycleError(reporter, cycle, rtd => rtd.tok, rtd => rtd.Name, "cycle among redirecting types (newtypes, subset types, type synonyms)");
      }
    }

    public static readonly List<NativeType> NativeTypes = new List<NativeType>() {
      new NativeType("byte", 0, 0x100, 8, NativeType.Selection.Byte),
      new NativeType("sbyte", -0x80, 0x80, 0, NativeType.Selection.SByte),
      new NativeType("ushort", 0, 0x1_0000, 16, NativeType.Selection.UShort),
      new NativeType("short", -0x8000, 0x8000, 0, NativeType.Selection.Short),
      new NativeType("uint", 0, 0x1_0000_0000, 32, NativeType.Selection.UInt),
      new NativeType("int", -0x8000_0000, 0x8000_0000, 0, NativeType.Selection.Int),
      new NativeType("number", -0x1f_ffff_ffff_ffff, 0x20_0000_0000_0000, 0, NativeType.Selection.Number),  // JavaScript integers
      new NativeType("ulong", 0, new BigInteger(0x1_0000_0000) * new BigInteger(0x1_0000_0000), 64, NativeType.Selection.ULong),
      new NativeType("long", Int64.MinValue, 0x8000_0000_0000_0000, 0, NativeType.Selection.Long),
    };

    public void ResolveTopLevelDecls_Core(List<TopLevelDecl> declarations,
      Graph<IndDatatypeDecl> datatypeDependencies, Graph<CoDatatypeDecl> codatatypeDependencies,
      string moduleDescription, bool isAnExport) {

      Contract.Requires(declarations != null);
      Contract.Requires(cce.NonNullElements(datatypeDependencies.GetVertices()));
      Contract.Requires(cce.NonNullElements(codatatypeDependencies.GetVertices()));
      Contract.Requires(AllTypeConstraints.Count == 0);

      Contract.Ensures(AllTypeConstraints.Count == 0);

      int prevErrorCount = reporter.Count(ErrorLevel.Error);

      // ---------------------------------- Pass 0 ----------------------------------
      // This pass:
      // * resolves names, introduces (and may solve) type constraints
      // * checks that all types were properly inferred
      // * fills in .ResolvedOp fields
      // * perform substitution for DefaultValueExpression's
      // ----------------------------------------------------------------------------

      if (Options.Get(CommonOptionBag.TypeSystemRefresh)) {
        // Resolve all names and infer types.
        PreTypeResolver.ResolveDeclarations(declarations, this);

        if (reporter.Count(ErrorLevel.Error) == prevErrorCount) {
          // Look for any under-specified pre-types, and fill in all .ResolvedOp fields.
          var u = new UnderspecificationDetector(this);
          u.Check(declarations);
        }

        if (reporter.Count(ErrorLevel.Error) == prevErrorCount) {
          var preType2TypeVisitor = new PreTypeToTypeVisitor(SystemModuleManager);
          preType2TypeVisitor.VisitConstantsAndRedirectingTypes(declarations);
          preType2TypeVisitor.VisitDeclarations(declarations);
        }

        if (reporter.Count(ErrorLevel.Error) == prevErrorCount) {
          var typeAdjustor = new TypeAdjustorVisitor(moduleDescription, SystemModuleManager);
          typeAdjustor.VisitDeclarations(declarations);
          typeAdjustor.Solve(reporter, Options.Get(CommonOptionBag.NewTypeInferenceDebug));
        }

      } else {
        // Resolve all names and infer types. These two are done together, because name resolution depends on having type information
        // and type inference depends on having resolved names.
        // The task is first performed for (the constraints of) newtype declarations, (the constraints of) subset type declarations, and
        // (the right-hand sides of) const declarations, because type resolution sometimes needs to know the base type of newtypes and subset types
        // and needs to know the type of const fields. Doing these declarations increases the chances the right information will be provided
        // in time.
        // Once the task is done for these newtype/subset-type/const parts, the task continues with everything else.
        ResolveNamesAndInferTypes(declarations, true);
        ResolveNamesAndInferTypes(declarations, false);
      }

      // Check that all types have been determined. During this process, also fill in all .ResolvedOp fields.
      // Note, in the type system refresh, it can happen that the under-specification detector above finds all pre-types to
      // be specified, whereas some (necessarily unused) type arguments are still underspecified. Such will be caught by the
      // CheckTypeInferenceVisitor. (But CheckTypeInferenceVisitor could, for the type system refresh, be modified to
      // not bother setting .ResolvedOp fields, since the under-specification detector above has already set those.)
      if (reporter.Count(ErrorLevel.Error) == prevErrorCount) {
        var checkTypeInferenceVisitor = new CheckTypeInferenceVisitor(this);
        checkTypeInferenceVisitor.VisitDeclarations(declarations);
      }

      // Substitute for DefaultValueExpression's
      if (reporter.Count(ErrorLevel.Error) == prevErrorCount) {
        FillInDefaultValueExpressions();
      }

      // ---------------------------------- Pass 1 ----------------------------------
      // This pass does the following:
      // * desugar functions used in reads clauses
      // * fills in "reads *" clauses on methods, when --reads-clauses-on-methods is used
      // * compute .BodySurrogate for body-less loops
      // * discovers bounds
      // * builds the module's call graph.
      // * compute and checks ghosts (this makes use of bounds discovery, as done above)
      // * for newtypes, figure out native types
      // * for datatypes, check that shared destructors are in agreement in ghost matters
      // * for methods, check that any reads clause is used correctly
      // * for functions and methods, determine tail recursion
      // ----------------------------------------------------------------------------

      // Discover bounds. These are needed later to determine if certain things are ghost or compiled,
      // and thus this should be done before building the call graph.
      // The BoundsDiscoveryVisitor also desugars FrameExpressions, so that bounds discovery can
      // apply to the desugared versions.
      // This pass also computes body surrogates for body-less loops, which is a bit like desugaring
      // such loops.
      if (reporter.Count(ErrorLevel.Error) == prevErrorCount) {
        var boundsDiscoveryVisitor = new BoundsDiscoveryVisitor(this);
        boundsDiscoveryVisitor.VisitDeclarations(declarations);
      }

      if (reporter.Count(ErrorLevel.Error) == prevErrorCount && Options.Get(CommonOptionBag.ReadsClausesOnMethods)) {
        // Set the default of `reads *` if reads clauses on methods is enabled and this isn't a lemma.
        // Note that `reads *` is the right default for backwards-compatibility,
        // but we may want to infer a sensible default like decreases clauses instead in the future.
        foreach (var declaration in ModuleDefinition.AllCallables(declarations)) {
          if (declaration is Method { IsLemmaLike: false, Reads: { Expressions: var readsExpressions } } method &&
              !readsExpressions.Any()) {
            var star = new FrameExpression(method.tok, new WildcardExpr(method.tok) { Type = SystemModuleManager.ObjectSetType() }, null);
            readsExpressions.Add(star);
          }
        }
      }

      if (reporter.Count(ErrorLevel.Error) == prevErrorCount) {
        CallGraphBuilder.Build(declarations, reporter);
      }

      // The call graph hasn't been completely constructed, because it's missing the edges having to do with
      // extreme predicates/lemmas. However, figuring out whether or not constraints are compilable depends on
      // there being no cycles in the call graph. Therefore, we do an initial check for cycles at this time.
      var cycleErrorHasBeenReported = new HashSet<ICallable>();
      foreach (var decl in declarations) {
        if (decl is RedirectingTypeDecl dd) {
          CheckForCyclesAmongRedirectingTypes(dd, cycleErrorHasBeenReported);
        }
      }

      // Compute ghost interests, figure out native types, check agreement among datatype destructors, and determine tail calls.
      if (reporter.Count(ErrorLevel.Error) == prevErrorCount) {
        foreach (TopLevelDecl d in declarations) {
          if (d is IteratorDecl) {
            var iter = (IteratorDecl)d;
            iter.SubExpressions.ForEach(e => CheckExpression(e, this, iter));
            if (iter.Body != null) {
              CheckExpression(iter.Body, this, iter);
            }

          } else if (d is SubsetTypeDecl subsetTypeDecl) {
            Contract.Assert(subsetTypeDecl.Constraint != null);
            CheckExpression(subsetTypeDecl.Constraint, this, new CodeContextWrapper(subsetTypeDecl, true));

            if (subsetTypeDecl.Witness != null) {
              CheckExpression(subsetTypeDecl.Witness, this,
                new CodeContextWrapper(subsetTypeDecl, subsetTypeDecl.WitnessKind == SubsetTypeDecl.WKind.Ghost));
              if (subsetTypeDecl.WitnessKind == SubsetTypeDecl.WKind.Compiled) {
                var codeContext = new CodeContextWrapper(subsetTypeDecl, subsetTypeDecl.WitnessKind == SubsetTypeDecl.WKind.Ghost);
                ExpressionTester.CheckIsCompilable(Options, this, subsetTypeDecl.Witness, codeContext);
              }
            }

          } else if (d is NewtypeDecl newtypeDecl) {
            if (newtypeDecl.Var != null) {
              Contract.Assert(newtypeDecl.Constraint != null);
              CheckExpression(newtypeDecl.Constraint, this, new CodeContextWrapper(newtypeDecl, true));
            }

            if (newtypeDecl.Witness != null) {
              CheckExpression(newtypeDecl.Witness, this, new CodeContextWrapper(newtypeDecl, newtypeDecl.WitnessKind == SubsetTypeDecl.WKind.Ghost));
              if (newtypeDecl.WitnessKind == SubsetTypeDecl.WKind.Compiled) {
                var codeContext = new CodeContextWrapper(newtypeDecl, newtypeDecl.WitnessKind == SubsetTypeDecl.WKind.Ghost);
                ExpressionTester.CheckIsCompilable(Options, this, newtypeDecl.Witness, codeContext);
              }
            }

            FigureOutNativeType(newtypeDecl);

          } else if (d is DatatypeDecl) {
            var dd = (DatatypeDecl)d;
            foreach (var member in GetClassMembers(dd)!.Values) {
              var dtor = member as DatatypeDestructor;
              if (dtor != null) {
                var rolemodel = dtor.CorrespondingFormals[0];
                for (int i = 1; i < dtor.CorrespondingFormals.Count; i++) {
                  var other = dtor.CorrespondingFormals[i];
                  if (rolemodel.IsGhost != other.IsGhost) {
                    reporter.Error(MessageSource.Resolver, other,
                      "shared destructors must agree on whether or not they are ghost, but '{0}' is {1} in constructor '{2}' and {3} in constructor '{4}'",
                      rolemodel.Name,
                      rolemodel.IsGhost ? "ghost" : "non-ghost", dtor.EnclosingCtors[0].Name,
                      other.IsGhost ? "ghost" : "non-ghost", dtor.EnclosingCtors[i].Name);
                  }
                }
              }
            }
            foreach (var ctor in dd.Ctors) {
              CheckParameterDefaultValuesAreCompilable(ctor.Formals, dd);
            }
          }
        }

        FigureOutIfTypeConstraintsAreCompilable(declarations);

        // Now that we have filled in the .ConstraintIsCompilable field of all subset types and newtypes, we're ready to
        // visit iterator bodies and members (which will make calls to CheckIsCompilable).
        foreach (TopLevelDecl d in declarations) {
          if (d is IteratorDecl { Body: { } iterBody } iter) {
            ComputeGhostInterest(iter.Body, false, null, iter);
          }
          if (d is TopLevelDeclWithMembers cl) {
            ResolveClassMembers_Pass1(cl);
          }
        }
      }

      // ---------------------------------- Pass 2 ----------------------------------
      // This pass fills in various additional information.
      // * Subset type in comprehensions have a compilable constraint 
      // * Postconditions and bodies of prefix lemmas
      // * Compute postconditions and statement body of prefix lemmas
      // * Perform the stratosphere check on inductive datatypes, and compute to what extent the inductive datatypes require equality support
      // * Set the SccRepr field of codatatypes
      // * Perform the guardedness check on co-datatypes
      // * Do datatypes and type synonyms until a fixpoint is reached, same for functions and methods	
      // * Check that functions claiming to be abstemious really are
      // * Check that all == and != operators in non-ghost contexts are applied to equality-supporting types.
      // * Extreme predicate recursivity checks
      // * Verify that subset constraints are compilable if necessary
      // ----------------------------------------------------------------------------

      if (reporter.Count(ErrorLevel.Error) == prevErrorCount) {
        // fill in the postconditions and bodies of prefix lemmas
        FillInPostConditionsAndBodiesOfPrefixLemmas(declarations);
      }

      // An inductive datatype is allowed to be defined as an empty type. For example, in
      //     predicate P(x: int) { false }
      //     type Subset = x: int | P(x) witness *
      //     datatype Record = Record(Subset)
      // Record is an empty type, because Subset is, since P(x) is always false. But if P(x)
      // was instead defined to be true for some x's, then Record would be nonempty. Determining whether or
      // not Record is empty goes well beyond the syntactic checks of the type system.
      //
      // However, if a datatype is empty because of some "obvious" cycle among datatype definitions, then
      // that is both detectable by syntactic checks and likely unintended by the programmer. Therefore,
      // we search for such type declarations and give error messages if something is found.
      if (reporter.Count(ErrorLevel.Error) == prevErrorCount) {
        foreach (var dtd in declarations.ConvertAll(decl => decl as IndDatatypeDecl).Where(dtd => dtd != null && dtd.Ctors.Count != 0)) {
          if (AreThereAnyObviousSignsOfEmptiness(UserDefinedType.FromTopLevelDecl(dtd.tok, dtd), new HashSet<IndDatatypeDecl>())) {
            reporter.Warning(MessageSource.Resolver, ResolutionErrors.ErrorId.r_empty_cyclic_datatype, dtd.tok,
              $"because of cyclic dependencies among constructor argument types, no instances of datatype '{dtd.Name}' can be constructed");
          }
        }
      }

      // Perform the stratosphere check on inductive datatypes, and compute to what extent the inductive datatypes require equality support
      if (reporter.Count(ErrorLevel.Error) == prevErrorCount) { // because SccStratosphereCheck depends on subset-type/newtype base types being successfully resolved
        foreach (var dtd in datatypeDependencies.TopologicallySortedComponents()) {
          if (datatypeDependencies.GetSCCRepresentative(dtd) == dtd) {
            // do the following check once per SCC, so call it on each SCC representative
            SccStratosphereCheck(dtd, datatypeDependencies);
            DetermineEqualitySupport(dtd, datatypeDependencies);
          }
        }
      }

      // Set the SccRepr field of codatatypes
      if (reporter.Count(ErrorLevel.Error) == prevErrorCount) {
        foreach (var repr in codatatypeDependencies.TopologicallySortedComponents()) {
          foreach (var codt in codatatypeDependencies.GetSCC(repr)) {
            codt.SscRepr = repr;
          }
        }
      }

      if (reporter.Count(ErrorLevel.Error) == prevErrorCount) {  // because CheckCoCalls requires the given expression to have been successfully resolved
        // Perform the guardedness check on co-datatypes
        foreach (var repr in ModuleDefinition.AllFunctionSCCs(declarations)) {
          var module = repr.EnclosingModule;
          bool dealsWithCodatatypes = false;
          foreach (var m in module.CallGraph.GetSCC(repr)) {
            var f = m as Function;
            if (f != null && f.ResultType.InvolvesCoDatatype) {
              dealsWithCodatatypes = true;
              break;
            }
          }
          var coCandidates = new List<CoCallResolution.CoCallInfo>();
          var hasIntraClusterCallsInDestructiveContexts = false;
          foreach (var m in module.CallGraph.GetSCC(repr)) {
            var f = m as Function;
            if (f != null && f.Body != null) {
              var checker = new CoCallResolution(f, dealsWithCodatatypes);
              checker.CheckCoCalls(f.Body);
              coCandidates.AddRange(checker.FinalCandidates);
              hasIntraClusterCallsInDestructiveContexts |= checker.HasIntraClusterCallsInDestructiveContexts;
            } else if (f == null) {
              // the SCC contains a method, which we always consider to be a destructive context
              hasIntraClusterCallsInDestructiveContexts = true;
            }
          }
          if (coCandidates.Count != 0) {
            if (hasIntraClusterCallsInDestructiveContexts) {
              foreach (var c in coCandidates) {
                c.CandidateCall.CoCall = FunctionCallExpr.CoCallResolution.NoBecauseRecursiveCallsInDestructiveContext;
              }
            } else {
              foreach (var c in coCandidates) {
                c.CandidateCall.CoCall = FunctionCallExpr.CoCallResolution.Yes;
                c.EnclosingCoConstructor.IsCoCall = true;
                reporter.Info(MessageSource.Resolver, c.CandidateCall.tok, "co-recursive call");
              }
              // Finally, fill in the CoClusterTarget field
              // Start by setting all the CoClusterTarget fields to CoRecursiveTargetAllTheWay.
              foreach (var m in module.CallGraph.GetSCC(repr)) {
                var f = (Function)m;  // the cast is justified on account of that we allow co-recursive calls only in clusters that have no methods at all
                f.CoClusterTarget = Function.CoCallClusterInvolvement.CoRecursiveTargetAllTheWay;
              }
              // Then change the field to IsMutuallyRecursiveTarget whenever we see a non-self recursive non-co-recursive call
              foreach (var m in module.CallGraph.GetSCC(repr)) {
                var f = (Function)m;  // cast is justified just like above
                foreach (var call in f.AllCalls) {
                  if (call.CoCall != FunctionCallExpr.CoCallResolution.Yes && call.Function != f && ModuleDefinition.InSameSCC(f, call.Function)) {
                    call.Function.CoClusterTarget = Function.CoCallClusterInvolvement.IsMutuallyRecursiveTarget;
                  }
                }
              }
            }
          }
        }

        TypeCharacteristicChecker.InferAndCheck(declarations, isAnExport, reporter);

        // Check that functions claiming to be abstemious really are, and check that 'older' parameters are used only when allowed
        foreach (var fn in ModuleDefinition.AllFunctions(declarations)) {
          new Abstemious(reporter).Check(fn);
          CheckOlderParameters(fn);
        }

        // Check that extreme predicates are not recursive with non-extreme-predicate functions (and only
        // with extreme predicates of the same polarity), and
        // check that greatest lemmas are not recursive with non-greatest-lemma methods.
        // Also, check that the constraints of newtypes/subset-types do not depend on the type itself.
        // And check that const initializers are not cyclic.
        foreach (var d in declarations) {
          if (d is TopLevelDeclWithMembers { Members: var members }) {
            foreach (var member in members) {
              if (member is ExtremePredicate) {
                var fn = (ExtremePredicate)member;
                // Check here for the presence of any 'ensures' clauses, which are not allowed (because we're not sure
                // of their soundness)
                fn.Req.ForEach(e => ExtremePredicateChecks(e.E, fn, CallingPosition.Positive));
                fn.Decreases.Expressions.ForEach(e => ExtremePredicateChecks(e, fn, CallingPosition.Positive));
                fn.Reads.Expressions.ForEach(e => ExtremePredicateChecks(e.E, fn, CallingPosition.Positive));
                if (fn.Ens.Count != 0) {
                  reporter.Error(MessageSource.Resolver, fn.Ens[0].E.tok, "a {0} is not allowed to declare any ensures clause", member.WhatKind);
                }
                if (fn.Body != null) {
                  ExtremePredicateChecks(fn.Body, fn, CallingPosition.Positive);
                }
              } else if (member is ExtremeLemma) {
                var m = (ExtremeLemma)member;
                m.Req.ForEach(e => ExtremeLemmaChecks(e.E, m));
                m.Ens.ForEach(e => ExtremeLemmaChecks(e.E, m));
                m.Decreases.Expressions.ForEach(e => ExtremeLemmaChecks(e, m));

                if (m.Body != null) {
                  ExtremeLemmaChecks(m.Body, m);
                }
              } else if (member is ConstantField) {
                var cf = (ConstantField)member;
                if (cf.EnclosingModule.CallGraph.GetSCCSize(cf) != 1) {
                  var r = cf.EnclosingModule.CallGraph.GetSCCRepresentative(cf);
                  if (cycleErrorHasBeenReported.Contains(r)) {
                    // An error has already been reported for this cycle, so don't report another.
                    // Note, the representative, "r", may itself not be a const.
                  } else {
                    ReportCallGraphCycleError(cf, "const definition contains a cycle");
                    cycleErrorHasBeenReported.Add(r);
                  }
                }
              }
            }
          }

          if (d is RedirectingTypeDecl dd) {
            CheckForCyclesAmongRedirectingTypes(dd, cycleErrorHasBeenReported);
          }
        }
      }

      // ---------------------------------- Pass 3 ----------------------------------
      // Further checks
      // ----------------------------------------------------------------------------

      if (reporter.Count(ErrorLevel.Error) == prevErrorCount) {
        // Check that type-parameter variance is respected in type definitions
        foreach (TopLevelDecl d in declarations) {
          if (d is ClassLikeDecl) {
            foreach (var tp in d.TypeArgs) {
              if (tp.Variance != TypeParameter.TPVariance.Non) {
                reporter.Error(MessageSource.Resolver, tp.tok, "{0} declarations only support non-variant type parameters", d.WhatKind);
              }
            }
          } else if (d is TypeSynonymDecl) {
            var dd = (TypeSynonymDecl)d;
            CheckVariance(dd.Rhs, dd, TypeParameter.TPVariance.Co, false);
          } else if (d is NewtypeDecl) {
            var dd = (NewtypeDecl)d;
            CheckVariance(dd.BaseType, dd, TypeParameter.TPVariance.Co, false);
          } else if (d is DatatypeDecl) {
            var dd = (DatatypeDecl)d;
            foreach (var ctor in dd.Ctors) {
              ctor.Formals.ForEach(formal => CheckVariance(formal.Type, dd, TypeParameter.TPVariance.Co, false));
            }
          }

          if (d is TopLevelDeclWithMembers topLevelDeclWithMembers) {
            foreach (var parentTrait in topLevelDeclWithMembers.ParentTraits) {
              CheckVariance(parentTrait, topLevelDeclWithMembers, TypeParameter.TPVariance.Co, false);
            }
          }
        }
      }

      if (reporter.Count(ErrorLevel.Error) == prevErrorCount) {
        // Check that class constructors are called when required.
        new ObjectConstructorChecker(reporter).VisitDeclarations(declarations);
      }

      if (reporter.Count(ErrorLevel.Error) == prevErrorCount) {
        new HigherOrderHeapAllocationChecker(reporter).VisitDeclarations(declarations);
      }

      if (reporter.Count(ErrorLevel.Error) == prevErrorCount) {
        new HigherOrderHeapAllocationCheckerConstructor(reporter).VisitDeclarations(declarations);
      }

      if (reporter.Count(ErrorLevel.Error) == prevErrorCount) {
        new CheckMapRangeSupportsEquality(reporter).VisitDeclarations(declarations);
      }

      if (reporter.Count(ErrorLevel.Error) == prevErrorCount) {
        // Check that usage of "this" is restricted before "new;" in constructor bodies,
        // and that a class without any constructor only has fields with known initializers.
        // Also check that static fields (which are necessarily const) have initializers.
        var cdci = new CheckDividedConstructorInit_Visitor(reporter);
        foreach (var cl in ModuleDefinition.AllTypesWithMembers(declarations)) {
          // only reference types (classes and reference-type traits) are allowed to declare mutable fields
          if (cl is not ClassLikeDecl { IsReferenceTypeDecl: true }) {
            foreach (var member in cl.Members.Where(member => member is Field and not SpecialField)) {
              var traitHint = cl is TraitDecl ? " or declaring the trait with 'extends object'" : "";
              reporter.Error(MessageSource.Resolver, member,
                $"mutable fields are allowed only in reference types (consider declaring the field as a 'const'{traitHint})");
            }
          }

          if (cl is not ClassLikeDecl) {
            if (!isAnExport && cl.EnclosingModuleDefinition.ModuleKind == ModuleKindEnum.Concrete) {
              // non-reference, non-trait types (datatype, newtype, opaque) don't have constructors that can initialize fields
              foreach (var member in cl.Members) {
                if (member is ConstantField f && f.Rhs == null && !f.IsExtern(Options, out _, out _)) {
                  CheckIsOkayWithoutRHS(f, false);
                }
              }
            }
            continue;
          }
          if (cl is TraitDecl traitDecl) {
            if (!isAnExport && cl.EnclosingModuleDefinition.ModuleKind == ModuleKindEnum.Concrete) {
              // check for static consts, and check for instance fields in non-reference traits
              foreach (var member in cl.Members) {
                if (member is ConstantField f && f.Rhs == null && !f.IsExtern(Options, out _, out _)) {
                  if (f.IsStatic) {
                    CheckIsOkayWithoutRHS(f, false);
                  } else if (!traitDecl.IsReferenceTypeDecl) {
                    CheckIsOkayWithoutRHS(f, true);
                  }
                }
              }
            }
            continue;
          }

          var hasConstructor = false;
          Field fieldWithoutKnownInitializer = null;
          foreach (var member in cl.Members) {
            if (member is Constructor) {
              hasConstructor = true;
              var constructor = (Constructor)member;
              if (constructor.BodyInit != null) {
                cdci.CheckInit(constructor.BodyInit);
              }
            } else if (member is ConstantField && member.IsStatic) {
              var f = (ConstantField)member;
              if (!isAnExport && cl.EnclosingModuleDefinition.ModuleKind == ModuleKindEnum.Concrete && f.Rhs == null && !f.IsExtern(Options, out _, out _)) {
                CheckIsOkayWithoutRHS(f, false);
              }
            } else if (member is Field && fieldWithoutKnownInitializer == null) {
              var f = (Field)member;
              if (f is ConstantField && ((ConstantField)f).Rhs != null) {
                // fine
              } else if (!f.Type.KnownToHaveToAValue(f.IsGhost)) {
                fieldWithoutKnownInitializer = f;
              }
            }
          }
          if (!hasConstructor) {
            if (fieldWithoutKnownInitializer == null) {
              // time to check inherited members
              foreach (var member in cl.InheritedMembers) {
                if (member is Field) {
                  var f = (Field)member;
                  if (f is ConstantField && ((ConstantField)f).Rhs != null) {
                    // fine
                  } else if (!f.Type.Subst(cl.ParentFormalTypeParametersToActuals).KnownToHaveToAValue(f.IsGhost)) {
                    fieldWithoutKnownInitializer = f;
                    break;
                  }
                }
              }
            }
            // go through inherited members...
            if (fieldWithoutKnownInitializer != null) {
              reporter.Error(MessageSource.Resolver, cl.tok, "class '{0}' with fields without known initializers, like '{1}' of type '{2}', must declare a constructor",
                cl.Name, fieldWithoutKnownInitializer.Name, fieldWithoutKnownInitializer.Type.Subst(cl.ParentFormalTypeParametersToActuals));
            }
          }
        }
      }

      if (reporter.Count(ErrorLevel.Error) == prevErrorCount) {
        // Verifies that, in all compiled places, subset types in comprehensions have a compilable constraint
        new SubsetConstraintGhostChecker(this.Reporter).Traverse(declarations);
      }
    }

<<<<<<< HEAD
    private void CheckForCyclesAmongRedirectingTypes(RedirectingTypeDecl dd, HashSet<ICallable> cycleErrorHasBeenReported) {
      var enclosingModule = dd.EnclosingModule;
      if (enclosingModule.CallGraph.GetSCCSize(dd) != 1) {
        var r = enclosingModule.CallGraph.GetSCCRepresentative(dd);
        if (cycleErrorHasBeenReported.Contains(r)) {
          // An error has already been reported for this cycle, so don't report another.
          // Note, the representative, "r", may itself not be a const.
        } else if (dd is NewtypeDecl || dd is SubsetTypeDecl) {
          ReportCallGraphCycleError(dd, $"recursive constraint dependency involving a {dd.WhatKind}");
          cycleErrorHasBeenReported.Add(r);
        }
      }
    }

    /// <summary>
    /// Return "declarations" in sorted order, so that each declaration is preceded by those on which it depends.
    /// It is assumed that "declarations" are all from the same module and that the call graph of that module has been constructed.
    /// If there's some given declaration that's not in the call graph, then that's fine; it just means that the call
    /// graph does not constrain the output order of that declaration.
    /// </summary>
    private List<TopLevelDecl> TopologicallySortedTopLevelDecls(List<TopLevelDecl> declarations) {
      // Dependency information among the declarations is stored in the enclosing module's call graph. To get to that
      // call graph, we need to have the module declaration, which we obtain from one of the given declarations:
      if (declarations.Count == 0) {
        return declarations;
      }
      var enclosingModule = declarations[0].EnclosingModuleDefinition;
      Contract.Assert(declarations.TrueForAll(decl => decl.EnclosingModuleDefinition == enclosingModule));

      // From the module declaration, we get the components sorted according to how they depend on each other.
      var sortedComponents = enclosingModule.CallGraph.TopologicallySortedComponents();

      // But... this is a list of ICallable's (which also includes MemberDecl's and may not contain all TopLevelDecl's).
      // So, we filter the ICallable's to consider only the given TopLevelDecl's. We also remember which declarations we
      // have added to the output, so we later can add all the remaining ones.
      var remainingDecls = new HashSet<TopLevelDecl>(declarations);
      var output = new List<TopLevelDecl>();
      foreach (var callable in sortedComponents) {
        if (callable is TopLevelDecl topLevelDecl && remainingDecls.Contains(topLevelDecl)) {
          output.Add(topLevelDecl);
          remainingDecls.Remove(topLevelDecl);
        }
      }

      // Finally, add in those TopLevelDecl's that were not in the call graph.
      foreach (var decl in declarations) {
        if (remainingDecls.Contains(decl)) {
          output.Add(decl);
        }
      }
      Contract.Assert(declarations.Count == output.Count); // this assumes there were no duplicates in the given declarations

      return output;
    }

    private void FigureOutIfTypeConstraintsAreCompilable(List<TopLevelDecl> declarations) {
      // It's important to do the declarations in topological order from how they depend on each other.
      declarations = TopologicallySortedTopLevelDecls(declarations);

      foreach (var d in declarations.Where(decl => decl is SubsetTypeDecl or NewtypeDecl)) {
        var declWithConstraints = (RedirectingTypeDecl)d;

        var constraintIsCompilable = true;

        // Check base type
        var baseType = (declWithConstraints.Var?.Type ?? ((NewtypeDecl)declWithConstraints).BaseType).NormalizeExpandKeepConstraints();
        if (baseType.AsRedirectingType is (SubsetTypeDecl or NewtypeDecl) and var baseDecl) {
          constraintIsCompilable &= baseDecl.ConstraintIsCompilable;
        }

        // Check the type's constraint
        if (declWithConstraints.Constraint != null) {
          constraintIsCompilable &= ExpressionTester.CheckIsCompilable(Options, null, declWithConstraints.Constraint,
            new CodeContextWrapper(declWithConstraints, true));
        }

        declWithConstraints.ConstraintIsCompilable = constraintIsCompilable;
      }
    }

    /// <summary>
    /// Inferred required equality support for datatypes and type synonyms, and for Function and Method signatures.
    /// </summary>
    /// <param name="declarations"></param>
    private void InferEqualitySupport(List<TopLevelDecl> declarations) {
      /// First, do datatypes and type synonyms until a fixpoint is reached.
      bool inferredSomething;
      do {
        inferredSomething = false;
        foreach (var d in declarations) {
          if (Attributes.Contains(d.Attributes, "_provided")) {
            // Don't infer required-equality-support for the type parameters, since there are
            // scopes that see the name of the declaration but not its body.
          } else if (d is DatatypeDecl) {
            var dt = (DatatypeDecl)d;
            foreach (var tp in dt.TypeArgs) {
              if (tp.Characteristics.EqualitySupport == TypeParameter.EqualitySupportValue.Unspecified) {
                // here's our chance to infer the need for equality support
                foreach (var ctor in dt.Ctors) {
                  foreach (var arg in ctor.Formals) {
                    if (InferRequiredEqualitySupport(tp, arg.Type)) {
                      tp.Characteristics.EqualitySupport = TypeParameter.EqualitySupportValue.InferredRequired;
                      inferredSomething = true;
                      goto DONE_DT; // break out of the doubly-nested loop
                    }
                  }
                }
              DONE_DT:;
              }
            }
          } else if (d is TypeSynonymDecl) {
            var syn = (TypeSynonymDecl)d;
            foreach (var tp in syn.TypeArgs) {
              if (tp.Characteristics.EqualitySupport == TypeParameter.EqualitySupportValue.Unspecified) {
                // here's our chance to infer the need for equality support
                if (InferRequiredEqualitySupport(tp, syn.Rhs)) {
                  tp.Characteristics.EqualitySupport = TypeParameter.EqualitySupportValue.InferredRequired;
                  inferredSomething = true;
                }
              }
            }
          }
        }
      } while (inferredSomething);

      // Now do it for Function and Method signatures.
      foreach (var d in declarations) {
        if (d is IteratorDecl) {
          var iter = (IteratorDecl)d;
          var done = false;
          var nonnullIter = iter.NonNullTypeDecl;
          Contract.Assert(nonnullIter.TypeArgs.Count == iter.TypeArgs.Count);
          for (var i = 0; i < iter.TypeArgs.Count; i++) {
            var tp = iter.TypeArgs[i];
            var correspondingNonnullIterTypeParameter = nonnullIter.TypeArgs[i];
            if (tp.Characteristics.EqualitySupport == TypeParameter.EqualitySupportValue.Unspecified) {
              // here's our chance to infer the need for equality support
              foreach (var p in iter.Ins) {
                if (InferRequiredEqualitySupport(tp, p.Type)) {
                  tp.Characteristics.EqualitySupport = TypeParameter.EqualitySupportValue.InferredRequired;
                  correspondingNonnullIterTypeParameter.Characteristics.EqualitySupport =
                    TypeParameter.EqualitySupportValue.InferredRequired;
                  done = true;
                  break;
                }
              }
              foreach (var p in iter.Outs) {
                if (done) {
                  break;
                }

                if (InferRequiredEqualitySupport(tp, p.Type)) {
                  tp.Characteristics.EqualitySupport = TypeParameter.EqualitySupportValue.InferredRequired;
                  correspondingNonnullIterTypeParameter.Characteristics.EqualitySupport =
                    TypeParameter.EqualitySupportValue.InferredRequired;
                  break;
                }
              }
            }
          }
        } else if (d is ClassLikeDecl or DefaultClassDecl) {
          var cl = (TopLevelDeclWithMembers)d;
          foreach (var member in cl.Members) {
            if (!member.IsGhost) {
              if (member is Function) {
                var f = (Function)member;
                foreach (var tp in f.TypeArgs) {
                  if (tp.Characteristics.EqualitySupport == TypeParameter.EqualitySupportValue.Unspecified) {
                    // here's our chance to infer the need for equality support
                    if (InferRequiredEqualitySupport(tp, f.ResultType)) {
                      tp.Characteristics.EqualitySupport = TypeParameter.EqualitySupportValue.InferredRequired;
                    } else {
                      foreach (var p in f.Formals) {
                        if (InferRequiredEqualitySupport(tp, p.Type)) {
                          tp.Characteristics.EqualitySupport = TypeParameter.EqualitySupportValue.InferredRequired;
                          break;
                        }
                      }
                    }
                  }
                }
              } else if (member is Method) {
                var m = (Method)member;
                bool done = false;
                foreach (var tp in m.TypeArgs) {
                  if (tp.Characteristics.EqualitySupport == TypeParameter.EqualitySupportValue.Unspecified) {
                    // here's our chance to infer the need for equality support
                    foreach (var p in m.Ins) {
                      if (InferRequiredEqualitySupport(tp, p.Type)) {
                        tp.Characteristics.EqualitySupport = TypeParameter.EqualitySupportValue.InferredRequired;
                        done = true;
                        break;
                      }
                    }
                    foreach (var p in m.Outs) {
                      if (done) {
                        break;
                      }

                      if (InferRequiredEqualitySupport(tp, p.Type)) {
                        tp.Characteristics.EqualitySupport = TypeParameter.EqualitySupportValue.InferredRequired;
                        break;
                      }
                    }
                  }
                }
              }
            }
          }
        }
      }
    }

=======
>>>>>>> 8bf0879f
    private void FillInPostConditionsAndBodiesOfPrefixLemmas(List<TopLevelDecl> declarations) {
      foreach (var com in ModuleDefinition.AllExtremeLemmas(declarations)) {
        var prefixLemma = com.PrefixLemma;
        if (prefixLemma == null) {
          continue; // something went wrong during registration of the prefix lemma (probably a duplicated extreme lemma name)
        }

        var k = prefixLemma.Ins[0];
        var focalPredicates = new HashSet<ExtremePredicate>();
        if (com is GreatestLemma) {
          // compute the postconditions of the prefix lemma
          Contract.Assume(prefixLemma.Ens.Count == 0); // these are not supposed to have been filled in before
          foreach (var p in com.Ens) {
            var coConclusions = new HashSet<Expression>();
            CollectFriendlyCallsInExtremeLemmaSpecification(p.E, true, coConclusions, true, com);
            var subst = new ExtremeLemmaSpecificationSubstituter(coConclusions, new IdentifierExpr(k.tok, k.Name),
              this.reporter, true);
            var post = subst.CloneExpr(p.E);
            prefixLemma.Ens.Add(new AttributedExpression(post));
            foreach (var e in coConclusions) {
              var fce = e as FunctionCallExpr;
              if (fce != null) {
                // the other possibility is that "e" is a BinaryExpr
                GreatestPredicate predicate = (GreatestPredicate)fce.Function;
                focalPredicates.Add(predicate);
                // For every focal predicate P in S, add to S all greatest predicates in the same strongly connected
                // component (in the call graph) as P
                foreach (var node in predicate.EnclosingClass.EnclosingModuleDefinition.CallGraph.GetSCC(
                           predicate)) {
                  if (node is GreatestPredicate) {
                    focalPredicates.Add((GreatestPredicate)node);
                  }
                }
              }
            }
          }
        } else {
          // compute the preconditions of the prefix lemma
          Contract.Assume(prefixLemma.Req.Count == 0); // these are not supposed to have been filled in before
          foreach (var p in com.Req) {
            var antecedents = new HashSet<Expression>();
            CollectFriendlyCallsInExtremeLemmaSpecification(p.E, true, antecedents, false, com);
            var subst = new ExtremeLemmaSpecificationSubstituter(antecedents, new IdentifierExpr(k.tok, k.Name),
              this.reporter, false);
            var pre = subst.CloneExpr(p.E);
            prefixLemma.Req.Add(new AttributedExpression(pre, p.Label, null));
            foreach (var e in antecedents) {
              var fce = (FunctionCallExpr)e; // we expect "antecedents" to contain only FunctionCallExpr's
              LeastPredicate predicate = (LeastPredicate)fce.Function;
              focalPredicates.Add(predicate);
              // For every focal predicate P in S, add to S all least predicates in the same strongly connected
              // component (in the call graph) as P
              foreach (var node in predicate.EnclosingClass.EnclosingModuleDefinition.CallGraph.GetSCC(predicate)) {
                if (node is LeastPredicate) {
                  focalPredicates.Add((LeastPredicate)node);
                }
              }
            }
          }
        }

        reporter.Info(MessageSource.Resolver, com.tok,
          focalPredicates.Count == 0
            ? $"{com.PrefixLemma.Name} has no focal predicates"
            : $"{com.PrefixLemma.Name} with focal predicate{Util.Plural(focalPredicates.Count)} {Util.Comma(focalPredicates, p => p.Name)}");
        // Compute the statement body of the prefix lemma
        Contract.Assume(prefixLemma.Body == null); // this is not supposed to have been filled in before
        if (com.Body != null) {
          var kMinusOne = new BinaryExpr(com.tok, BinaryExpr.Opcode.Sub, new IdentifierExpr(k.tok, k.Name),
            new LiteralExpr(com.tok, 1));
          var subst = new ExtremeLemmaBodyCloner(com, kMinusOne, focalPredicates, this.reporter);
          var mainBody = subst.CloneBlockStmt(com.Body);
          Expression kk;
          Statement els;
          if (k.Type.IsBigOrdinalType) {
            kk = new MemberSelectExpr(k.tok, new IdentifierExpr(k.tok, k.Name), "Offset");
            // As an "else" branch, we add recursive calls for the limit case.  When automatic induction is on,
            // this get handled automatically, but we still want it in the case when automatic induction has been
            // turned off.
            //     forall k', params | k' < _k && Precondition {
            //       pp(k', params);
            //     }
            Contract.Assume(SystemModuleManager.ORDINAL_Offset != null); // should have been filled in earlier
            var kId = new IdentifierExpr(com.tok, k);
            var kprimeVar = new BoundVar(com.tok, "_k'", Type.BigOrdinal);
            var kprime = new IdentifierExpr(com.tok, kprimeVar);
            var smaller = Expression.CreateLess(kprime, kId);

            var bvs = new List<BoundVar>(); // the following loop populates bvs with k', params
            var substMap = new Dictionary<IVariable, Expression>();
            foreach (var inFormal in prefixLemma.Ins) {
              if (inFormal == k) {
                bvs.Add(kprimeVar);
                substMap.Add(k, kprime);
              } else {
                var bv = new BoundVar(inFormal.tok, inFormal.Name, inFormal.Type);
                bvs.Add(bv);
                substMap.Add(inFormal, new IdentifierExpr(com.tok, bv));
              }
            }

            prefixLemma.RecursiveCallParameters(com.tok, prefixLemma.TypeArgs, prefixLemma.Ins, null,
              substMap, out var recursiveCallReceiver, out var recursiveCallArgs);
            var methodSel = new MemberSelectExpr(com.tok, recursiveCallReceiver, prefixLemma.Name);
            methodSel.Member = prefixLemma; // resolve here
            methodSel.TypeApplication_AtEnclosingClass =
              prefixLemma.EnclosingClass.TypeArgs.ConvertAll(tp => (Type)new UserDefinedType(tp.tok, tp));
            methodSel.TypeApplication_JustMember =
              prefixLemma.TypeArgs.ConvertAll(tp => (Type)new UserDefinedType(tp.tok, tp));
            methodSel.Type = new InferredTypeProxy();
            var recursiveCall = new CallStmt(com.RangeToken, new List<Expression>(), methodSel,
              recursiveCallArgs.ConvertAll(e => new ActualBinding(null, e)));
            recursiveCall.IsGhost = prefixLemma.IsGhost; // resolve here

            var range = smaller; // The range will be strengthened later with the call's precondition, substituted
            // appropriately (which can only be done once the precondition has been resolved).
            var attrs = new Attributes("_autorequires", new List<Expression>(), null);
#if VERIFY_CORRECTNESS_OF_TRANSLATION_FORALL_STATEMENT_RANGE
              // don't add the :_trustWellformed attribute
#else
            attrs = new Attributes("_trustWellformed", new List<Expression>(), attrs);
#endif
            attrs = new Attributes("auto_generated", new List<Expression>(), attrs);
            var forallBody = new BlockStmt(mainBody.RangeToken, new List<Statement>() { recursiveCall });
            var forallStmt = new ForallStmt(mainBody.RangeToken, bvs, attrs, range,
              new List<AttributedExpression>(), forallBody);
            els = new BlockStmt(mainBody.RangeToken, new List<Statement>() { forallStmt });
          } else {
            kk = new IdentifierExpr(k.tok, k.Name);
            els = null;
          }

          var kPositive = new BinaryExpr(com.tok, BinaryExpr.Opcode.Lt, new LiteralExpr(com.tok, 0), kk);
          var condBody = new IfStmt(mainBody.RangeToken, false, kPositive, mainBody, els);
          prefixLemma.Body = new BlockStmt(mainBody.RangeToken, new List<Statement>() { condBody });
        }

        // The prefix lemma now has all its components, so it's finally time we resolve it
        currentClass = (TopLevelDeclWithMembers)prefixLemma.EnclosingClass;
        allTypeParameters.PushMarker();
        ResolveTypeParameters(currentClass.TypeArgs, false, currentClass);
        ResolveTypeParameters(prefixLemma.TypeArgs, false, prefixLemma);
        prefixLemma.Resolve(this);
        allTypeParameters.PopMarker();
        currentClass = null;
        new CheckTypeInferenceVisitor(this).VisitMethod(prefixLemma);
        CallGraphBuilder.VisitMethod(prefixLemma, reporter);
        new BoundsDiscoveryVisitor(this).VisitMethod(prefixLemma);
      }
    }

    private void CheckIsOkayWithoutRHS(ConstantField f, bool giveNonReferenceTypeTraitHint) {
      var hint = giveNonReferenceTypeTraitHint && !f.IsStatic
        ? " (consider changing the field to be a function, or restricting the enclosing trait to be a reference type by adding 'extends object')"
        : "";
      var statik = f.IsStatic ? "static " : "";

      if (f.IsGhost && !f.Type.IsNonempty) {
        reporter.Error(MessageSource.Resolver, f.tok,
          $"{statik}ghost const field '{f.Name}' of type '{f.Type}' (which may be empty) must give a defining value{hint}");
      } else if (!f.IsGhost && !f.Type.HasCompilableValue) {
        reporter.Error(MessageSource.Resolver, f.tok,
          $"{statik}non-ghost const field '{f.Name}' of type '{f.Type}' (which does not have a default compiled value) must give a defining value{hint}");
      }
    }

    private void ResolveClassMembers_Pass1(TopLevelDeclWithMembers cl) {
      foreach (var member in cl.Members) {
        var prevErrCnt = reporter.Count(ErrorLevel.Error);
        if (prevErrCnt == reporter.Count(ErrorLevel.Error)) {
          if (member is Method method) {
            CheckForUnnecessaryEqualitySupportDeclarations(method, method.TypeArgs);
            CheckParameterDefaultValuesAreCompilable(method.Ins, method);
            if (method.Body != null) {
              ComputeGhostInterest(method.Body, method.IsGhost, method.IsLemmaLike ? "a " + method.WhatKind : null, method);
              CheckExpression(method.Body, this, method);
              new TailRecursion(reporter).DetermineTailRecursion(method);
            }

            // check that any reads clause is used correctly
            var readsClausesOnMethodsEnabled = Options.Get(CommonOptionBag.ReadsClausesOnMethods);
            foreach (FrameExpression fe in method.Reads.Expressions) {
              if (method.IsLemmaLike) {
                reporter.Error(MessageSource.Resolver, fe.tok,
                  "{0}s are not allowed to have reads clauses (they are allowed to read all memory locations)", method.WhatKind);
              } else if (!readsClausesOnMethodsEnabled) {
                reporter.Error(MessageSource.Resolver, fe.tok,
                  "reads clauses on methods are forbidden without the command-line flag `--reads-clauses-on-methods`");
              } else if (method.IsGhost) {
                DisallowNonGhostFieldSpecifiers(fe);
              }
            }

            // check that any modifies clause is used correctly
            foreach (FrameExpression fe in method.Mod.Expressions) {
              if (method.IsLemmaLike) {
                reporter.Error(MessageSource.Resolver, fe.tok, "{0}s are not allowed to have modifies clauses", method.WhatKind);
              } else if (method.IsGhost) {
                DisallowNonGhostFieldSpecifiers(fe);
              }
            }

          } else if (member is Function function) {
            CheckForUnnecessaryEqualitySupportDeclarations(function, function.TypeArgs);
            CheckParameterDefaultValuesAreCompilable(function.Formals, function);
            if (function.ByMethodBody == null) {
              if (!function.IsGhost && function.Body != null) {
                ExpressionTester.CheckIsCompilable(Options, this, function.Body, function);
              }
              if (function.Body != null) {
                new TailRecursion(reporter).DetermineTailRecursion(function);
              }
            } else {
              var m = function.ByMethodDecl;
              if (m != null) {
                Contract.Assert(!m.IsGhost);
                ComputeGhostInterest(m.Body, false, null, m);
                CheckExpression(m.Body, this, m);
                new TailRecursion(reporter).DetermineTailRecursion(m);
              } else {
                // m should not be null, unless an error has been reported
                // (e.g. function-by-method and method with the same name) 
                Contract.Assert(reporter.ErrorCount > 0);
              }
            }

          } else if (member is ConstantField field && field.Rhs != null && !field.IsGhost) {
            ExpressionTester.CheckIsCompilable(Options, this, field.Rhs, field);
          }

          if (prevErrCnt == reporter.Count(ErrorLevel.Error) && member is ICodeContext) {
            member.SubExpressions.ForEach(e => CheckExpression(e, this, (ICodeContext)member));
          }
        }
      }
    }

    void CheckForUnnecessaryEqualitySupportDeclarations(MemberDecl member, List<TypeParameter> typeParameters) {
      if (member.IsGhost) {
        foreach (var p in typeParameters.Where(p => p.SupportsEquality)) {
          reporter.Warning(MessageSource.Resolver, ErrorRegistry.NoneId, p.tok,
            $"type parameter {p.Name} of ghost {member.WhatKind} {member.Name} is declared (==), which is unnecessary because the {member.WhatKind} doesn't contain any compiled code");
        }
      }
    }

    /// <summary>
    /// Check that default-value expressions are compilable, for non-ghost formals.
    /// </summary>
    void CheckParameterDefaultValuesAreCompilable(List<Formal> formals, ICodeContext codeContext) {
      Contract.Requires(formals != null);

      foreach (var formal in formals.Where(f => f.DefaultValue != null)) {
        if ((!codeContext.IsGhost || codeContext is DatatypeDecl) && !formal.IsGhost) {
          ExpressionTester.CheckIsCompilable(Options, this, formal.DefaultValue, codeContext);
        }
        CheckExpression(formal.DefaultValue, this, codeContext);
      }
    }

    void ReportCallGraphCycleError(ICallable start, string msg) {
      Contract.Requires(start != null);
      Contract.Requires(msg != null);
      var scc = start.EnclosingModule.CallGraph.GetSCC(start);
      scc.Reverse();
      var startIndex = scc.IndexOf(start);
      Contract.Assert(0 <= startIndex);
      scc = Util.Concat(scc.GetRange(startIndex, scc.Count - startIndex), scc.GetRange(0, startIndex));
      ReportCycleError(reporter, scc, c => c.Tok, c => c.NameRelativeToModule, msg);
    }

    public static void ReportCycleError<X>(ErrorReporter reporter, List<X> cycle, Func<X, IToken> toTok, Func<X, string> toString, string msg) {
      Contract.Requires(cycle != null);
      Contract.Requires(cycle.Count != 0);
      Contract.Requires(toTok != null);
      Contract.Requires(toString != null);
      Contract.Requires(msg != null);

      var start = cycle[0];
      var cy = Util.Comma(" -> ", cycle, toString);
      reporter.Error(MessageSource.Resolver, toTok(start), $"{msg}: {cy} -> {toString(start)}");
    }

    private void FigureOutNativeType(NewtypeDecl dd) {
      Contract.Requires(dd != null);

      // Look at the :nativeType attribute, if any, to determine preferences.
      // A return of false means: don't use native type. (nativeTypes returns as null)
      // A return of null means: no preference. (nativeTypes returns as null)
      // A return of true means: make sure a native type is used. Furthermore,
      //   * if nativeTypes is null, then no particular preference about which native type is picked
      //   * if nativeTypes is non-null, then the choices of native types are restricted to those.
      bool? ReadAttributesForNativePreferences(Attributes attributes, [CanBeNull] out List<NativeType> nativeTypes) {
        nativeTypes = null;
        var args = Attributes.FindExpressions(attributes, "nativeType");
        if (args == null) {
          // There was no :nativeType attribute
          return null;
        }
        if (args.Count == 0) {
          // {:nativeType}
          return true;
        }
        if (args[0] is LiteralExpr { Value: bool and var boolValue }) {
          return boolValue;
        }

        var choices = new List<NativeType>();
        foreach (var arg in args) {
          if (arg is LiteralExpr { Value: string s }) {
            // Get the NativeType for "s"
            var nativeType = NativeTypes.Find(nativeType => nativeType.Name == s);
            if (nativeType == null) {
              reporter.Error(MessageSource.Resolver, dd, ":nativeType '{0}' not known", s);
              return false;
            }
            choices.Add(nativeType);
          } else {
            reporter.Error(MessageSource.Resolver, arg, "unexpected :nativeType argument");
            return false;
          }
        }
        nativeTypes = choices;
        return true;
      }

      // Look at the :nativeType attribute, if any
      var hasNativeTypePreference = ReadAttributesForNativePreferences(dd.Attributes, out var nativeTypeChoices);
      if (hasNativeTypePreference == false) {
        // don't use native type
        return;
      }
      if (hasNativeTypePreference == true && dd.BaseType.NormalizeToAncestorType() is not (IntType or BitvectorType)) {
        reporter.Error(MessageSource.Resolver, dd, ":nativeType can only be used on a newtype based on integers or bitvectors");
        return;
      }

      // Figure out the variable and constraint.  Usually, these would be just .Var and .Constraint, but
      // in the case .Var is null, these can be computed from the .BaseType recursively.
      var ddVar = dd.Var;
      var ddConstraint = dd.Constraint;
      for (var ddWhereConstraintsAre = dd; ddVar == null;) {
        ddWhereConstraintsAre = ddWhereConstraintsAre.BaseType.AsNewtype;
        if (ddWhereConstraintsAre == null) {
          break;
        }
        ddVar = ddWhereConstraintsAre.Var;
        ddConstraint = ddWhereConstraintsAre.Constraint;
      }

      List<(NativeType, bool coversEntireIntegerRange)> bigEnoughNativeTypes;
      var detectedRange = "";
      if (dd.BaseType.NormalizeToAncestorType() is BitvectorType bitvectorAncestorType) {
        bigEnoughNativeTypes = FigureOutNativeTypeForBitvectorNewtype(dd, bitvectorAncestorType, ddVar == null,
          nativeTypeChoices ?? NativeTypes, nativeTypeChoices != null);
      } else if (dd.BaseType.NormalizeToAncestorType() is IntType) {
        bigEnoughNativeTypes = FigureOutNativeTypeForIntegerNewtype(dd, ddVar, ddConstraint,
          nativeTypeChoices ?? NativeTypes, nativeTypeChoices != null, out detectedRange);
      } else {
        // No native type available
        bigEnoughNativeTypes = new List<(NativeType, bool coversEntireIntegerRange)>();
      }
      if (bigEnoughNativeTypes == null) {
        // An error occurred while computing "bigEnoughNativeTypes"
        return;
      }

      // Finally, of the big-enough native types, pick the first one that is supported by the selected target compiler.
      foreach (var (nativeT, coversEntireIntegerRange) in bigEnoughNativeTypes) {
        if (Options.Backend.SupportedNativeTypes.Contains(nativeT.Name)) {
          // Pick this one!
          dd.NativeType = nativeT;
          if (coversEntireIntegerRange && nativeT.Sel != NativeType.Selection.Number) {
            dd.TargetTypeCoversAllBitPatterns = true;
          }

          // Give an info message saying which type was selected--unless the user requested
          // one particular native type, in which case that must have been the one picked.
          if (nativeTypeChoices is { Count: 1 }) {
            Contract.Assert(dd.NativeType == nativeTypeChoices[0]);
            if (dd.TargetTypeCoversAllBitPatterns) {
              reporter.Info(MessageSource.Resolver, dd.tok,
                $"newtype {dd.Name} is target-complete for {{:nativeType \"{dd.NativeType.Name}\"}}");
            }
          } else {
            var targetComplete = dd.TargetTypeCoversAllBitPatterns ? "target-complete " : "";
            reporter.Info(MessageSource.Resolver, dd.tok,
              $"newtype {dd.Name} resolves as {targetComplete}{{:nativeType \"{dd.NativeType.Name}\"}} (detected range: {detectedRange})");
          }

          return;
        }
      }
      // Among the choices available to us, we did not find a native type that is big enough and supported by the compiler.
      if (nativeTypeChoices != null) {
        reporter.Error(MessageSource.Resolver, dd,
          "None of the types given in :nativeType arguments is supported by the current compilation target. Try supplying others.");
      } else if (hasNativeTypePreference == true) {
        reporter.Error(MessageSource.Resolver, dd,
          "Dafny's heuristics cannot find a compatible native type. " +
          "Hint: try writing a newtype constraint of the form 'i: int | lowerBound <= i < upperBound && (...any additional constraints...)'");
      }
    }

    /// <summary>
    /// Returns a list of (n, b) pairs, where "n" is a big enough native type to hold "dd" and "b" says whether or not
    /// all bit patterns of "n" are possible values for "dd".
    /// Returns null if a failure is detected and reported.
    /// </summary>
    [CanBeNull]
    private List<(NativeType, bool coversEntireIntegerRange)> FigureOutNativeTypeForBitvectorNewtype(NewtypeDecl dd,
      BitvectorType bitvectorAncestorType, bool noFurtherConstraints,
      List<NativeType> nativeTypesUnderConsideration, bool reportErrorIfTUCDoesNotFit) {

      var bigEnoughNativeTypes = new List<(NativeType, bool coversEntireIntegerRange)>();
      foreach (var nativeType in nativeTypesUnderConsideration) {
        if (nativeType.Bitwidth != 0 && bitvectorAncestorType.Width <= nativeType.Bitwidth) {
          bigEnoughNativeTypes.Add((nativeType, noFurtherConstraints && bitvectorAncestorType.Width == nativeType.Bitwidth));
        } else if (reportErrorIfTUCDoesNotFit && nativeType.Bitwidth == 0) {
          var hint = "";
          if (nativeType.UnsignedCounterpart() is not null and var unsignedCounterpart) {
            var counterpart = NativeTypes.Find(nativeT => nativeT.Sel == unsignedCounterpart);
            Contract.Assert(counterpart != null);
            hint = $" Hint: Try using the unsigned native type '{counterpart.Name}'.";
          }
          reporter.Error(MessageSource.Resolver, dd,
            $"A newtype based on a bitvector type ({bitvectorAncestorType.Name}) cannot use a native type that admits negative values ('{nativeType.Name}').{hint}");
          return null;
        } else if (reportErrorIfTUCDoesNotFit) {
          var hint = noFurtherConstraints ? "" : " Note: constraints of bitvector-based newtypes are not considered when determining native types.";
          reporter.Error(MessageSource.Resolver, dd,
            $"The width of bitvector type {bitvectorAncestorType.Name} cannot fit into native type '{nativeType.Name}'.{hint}");
          return null;
        }
      }

      return bigEnoughNativeTypes;
    }

    /// <summary>
    /// Returns a list of (n, b) pairs, where "n" is a big enough native type to hold "dd" and "b" says whether or not
    /// all bit patterns of "n" are possible values for "dd".
    /// Returns null if a failure is detected and reported.
    /// </summary>
    [CanBeNull]
    private List<(NativeType, bool coversEntireIntegerRange)> FigureOutNativeTypeForIntegerNewtype(NewtypeDecl dd,
      [CanBeNull] BoundVar ddVar, [CanBeNull] Expression ddConstraint,
      List<NativeType> nativeTypesUnderConsideration, bool reportErrorIfTUCDoesNotFit,
      out string detectedRange) {
      Contract.Requires((ddVar == null) == (ddConstraint == null));

      bool constraintConsistsSolelyOfRangeConstraints;
      BigInteger? lowBound = null;
      BigInteger? highBound = null;
      if (ddVar == null) {
        constraintConsistsSolelyOfRangeConstraints = true;
      } else {
        var bounds = DiscoverAllBounds_SingleVar(ddVar, ddConstraint, out constraintConsistsSolelyOfRangeConstraints);

        foreach (var bound in bounds) {
          void UpdateBounds(BigInteger? lo, BigInteger? hi) {
            if (lo != null && (lowBound == null || lowBound < lo)) {
              lowBound = lo; // we found a more restrictive lower bound
            }
            if (hi != null && (highBound == null || hi < highBound)) {
              highBound = hi; // we found a more restrictive lower bound
            }
          }

          if (bound is ComprehensionExpr.IntBoundedPool range) {
            if (range.LowerBound != null && ConstantFolder.TryFoldInteger(range.LowerBound) is not null and var lo) {
              UpdateBounds(lo, null);
            }
            if (range.UpperBound != null && ConstantFolder.TryFoldInteger(range.UpperBound) is not null and var hi) {
              UpdateBounds(null, hi);
            }
          } else if (bound is ComprehensionExpr.ExactBoundedPool exact && ConstantFolder.TryFoldInteger(exact.E) is not null and var value) {
            UpdateBounds(value, value + 1);
          }
        }
      }

      var emptyRange = lowBound != null && highBound != null && highBound <= lowBound;
      detectedRange = lowBound == null || highBound == null ? "" : emptyRange ? "empty" : $"{lowBound} .. {highBound}";

      var bigEnoughNativeTypes = new List<(NativeType, bool coversEntireIntegerRange)>();
      foreach (var nativeT in nativeTypesUnderConsideration) {
        bool lowerOk = emptyRange || (lowBound != null && nativeT.LowerBound <= lowBound);
        bool upperOk = emptyRange || (highBound != null && nativeT.UpperBound >= highBound);
        if (lowerOk && upperOk) {
          var coversAllBitPatterns = constraintConsistsSolelyOfRangeConstraints && lowBound == nativeT.LowerBound && highBound == nativeT.UpperBound;
          bigEnoughNativeTypes.Add((nativeT, coversAllBitPatterns));
        } else if (reportErrorIfTUCDoesNotFit) {
          var hint =
            " Hint: try writing a newtype constraint of the form 'i: int | lowerBound <= i < upperBound && (...any additional constraints...)'.";
          reporter.Error(MessageSource.Resolver, dd,
            $"Dafny's heuristics failed to confirm '{nativeT.Name}' to be a compatible native type.{hint}");
          return null;
        }
      }
      return bigEnoughNativeTypes;
    }

    /// <summary>
    /// Check that the 'older' modifier on parameters is used correctly and report any errors of the contrary.
    /// </summary>
    void CheckOlderParameters(Function f) {
      Contract.Requires(f != null);

      if (!f.ResultType.IsBoolType || f is PrefixPredicate || f is ExtremePredicate) {
        // parameters are not allowed to be marked 'older'
        foreach (var formal in f.Formals) {
          if (formal.IsOlder) {
            reporter.Error(MessageSource.Resolver, formal.tok, "only predicates and two-state predicates are allowed 'older' parameters");
          }
        }
      }
    }

    // ------------------------------------------------------------------------------------------------------
    // ----- CheckExpression --------------------------------------------------------------------------------
    // ------------------------------------------------------------------------------------------------------
    #region CheckExpression
    /// <summary>
    /// This method computes ghost interests in the statement portion of StmtExpr's and
    /// checks for hint restrictions in any CalcStmt.
    /// </summary>
    void CheckExpression(Expression expr, ModuleResolver resolver, ICodeContext codeContext) {
      Contract.Requires(expr != null);
      Contract.Requires(resolver != null);
      Contract.Requires(codeContext != null);
      var v = new CheckExpression_Visitor(resolver, codeContext);
      v.Visit(expr);
    }
    /// <summary>
    /// This method computes ghost interests in the statement portion of StmtExpr's and
    /// checks for hint restrictions in any CalcStmt. In any ghost context, it also
    /// changes the bound variables of all let- and let-such-that expressions to ghost.
    /// It also performs substitutions in DefaultValueExpression's.
    /// </summary>
    void CheckExpression(Statement stmt, ModuleResolver resolver, ICodeContext codeContext) {
      Contract.Requires(stmt != null);
      Contract.Requires(resolver != null);
      Contract.Requires(codeContext != null);
      var v = new CheckExpression_Visitor(resolver, codeContext);
      v.Visit(stmt);
    }
    class CheckExpression_Visitor : ResolverBottomUpVisitor {
      readonly ICodeContext CodeContext;
      public CheckExpression_Visitor(ModuleResolver resolver, ICodeContext codeContext)
        : base(resolver) {
        Contract.Requires(resolver != null);
        Contract.Requires(codeContext != null);
        CodeContext = codeContext;
      }
      protected override void VisitOneExpr(Expression expr) {
        if (expr is StmtExpr) {
          var e = (StmtExpr)expr;
          resolver.ComputeGhostInterest(e.S, true, "a statement expression", CodeContext);
        } else if (expr is LetExpr) {
          var e = (LetExpr)expr;
          if (CodeContext.IsGhost) {
            foreach (var bv in e.BoundVars) {
              bv.MakeGhost();
            }
          }
        }
      }

      protected override void VisitOneStmt(Statement stmt) {
        if (stmt is CalcStmt calc) {
          foreach (var h in calc.Hints) {
            resolver.CheckLocalityUpdates(h, new HashSet<LocalVariable>(), "a hint");
          }
        } else if (stmt is AssertStmt astmt && astmt.Proof != null) {
          resolver.CheckLocalityUpdates(astmt.Proof, new HashSet<LocalVariable>(), "an assert-by body");
        } else if (stmt is ForallStmt forall && forall.Body != null) {
          resolver.CheckLocalityUpdates(forall.Body, new HashSet<LocalVariable>(), "a forall statement");
        }
      }
    }
    #endregion

    void ExtremePredicateChecks(Expression expr, ExtremePredicate context, CallingPosition cp) {
      Contract.Requires(expr != null);
      Contract.Requires(context != null);
      var v = new ExtremePredicateChecks_Visitor(reporter, context);
      v.Visit(expr, cp);
    }

    void ExtremeLemmaChecks(Statement stmt, ExtremeLemma context) {
      Contract.Requires(stmt != null);
      Contract.Requires(context != null);
      var v = new ExtremeLemmaChecks_Visitor(this, context);
      v.Visit(stmt);
    }
    void ExtremeLemmaChecks(Expression expr, ExtremeLemma context) {
      Contract.Requires(context != null);
      if (expr == null) {
        return;
      }

      var v = new ExtremeLemmaChecks_Visitor(this, context);
      v.Visit(expr);
    }

    public void ComputeGhostInterest(Statement stmt, bool mustBeErasable, [CanBeNull] string proofContext, ICodeContext codeContext) {
      Contract.Requires(stmt != null);
      Contract.Requires(codeContext != null);
      var visitor = new GhostInterestVisitor(codeContext, this, reporter, false, codeContext is Method);
      visitor.Visit(stmt, mustBeErasable, proofContext);
    }

    class ReportOtherAdditionalInformation_Visitor : ResolverBottomUpVisitor {
      public ReportOtherAdditionalInformation_Visitor(ModuleResolver resolver)
        : base(resolver) {
        Contract.Requires(resolver != null);
      }
      protected override void VisitOneStmt(Statement stmt) {
        if (stmt is ForallStmt) {
          var s = (ForallStmt)stmt;
          if (s.Kind == ForallStmt.BodyKind.Call) {
            var cs = (CallStmt)s.S0;
            // show the callee's postcondition as the postcondition of the 'forall' statement
            // TODO:  The following substitutions do not correctly take into consideration variable capture; hence, what the hover text displays may be misleading
            var argsSubstMap = new Dictionary<IVariable, Expression>();  // maps formal arguments to actuals
            Contract.Assert(cs.Method.Ins.Count == cs.Args.Count);
            for (int i = 0; i < cs.Method.Ins.Count; i++) {
              argsSubstMap.Add(cs.Method.Ins[i], cs.Args[i]);
            }
            var substituter = new AlphaConvertingSubstituter(cs.Receiver, argsSubstMap, new Dictionary<TypeParameter, Type>());
            if (!Attributes.Contains(s.Attributes, "auto_generated")) {
              foreach (var ens in cs.Method.Ens) {
                var p = substituter.Substitute(ens.E);  // substitute the call's actuals for the method's formals
                resolver.reporter.Info(MessageSource.Resolver, s.Tok, "ensures " + Printer.ExprToString(resolver.Options, p));
              }
            }
          }
        }
      }
    }

    // ------------------------------------------------------------------------------------------------------
    // ------------------------------------------------------------------------------------------------------
    // ------------------------------------------------------------------------------------------------------

    private TopLevelDeclWithMembers currentClass;
    public Scope<TypeParameter>/*!*/ allTypeParameters;
    public readonly Scope<IVariable>/*!*/ scope;

    /// <summary>
    /// Resolves the types along .ParentTraits and fills in .ParentTraitHeads
    /// </summary>
    void ResolveParentTraitTypes(TopLevelDeclWithMembers cl, Graph<TopLevelDeclWithMembers> parentRelation) {
      Contract.Requires(cl != null);
      Contract.Requires(currentClass == null);
      Contract.Ensures(currentClass == null);

      currentClass = cl;
      allTypeParameters.PushMarker();
      ResolveTypeParameters(cl.TypeArgs, false, cl);
      foreach (var parentTrait in cl.ParentTraits) {
        var prevErrorCount = reporter.Count(ErrorLevel.Error);
        ResolveType(cl.tok, parentTrait, new NoContext(cl.EnclosingModuleDefinition), ResolveTypeOptionEnum.DontInfer, null);
        if (prevErrorCount == reporter.Count(ErrorLevel.Error)) {
          var parentTypeToken = parentTrait is UserDefinedType parentTraitUdt ? parentTraitUdt.tok : cl.tok;

          var trait = parentTrait.UseInternalSynonym().IsInternalTypeSynonym ? null : (parentTrait as UserDefinedType)?.AsParentTraitDecl();
          if (trait != null) {
            // disallowing inheritance in multi module case
            bool termination = true;
            if (cl.EnclosingModuleDefinition == trait.EnclosingModuleDefinition || trait.IsObjectTrait || (Attributes.ContainsBool(trait.Attributes, "termination", ref termination) && !termination)) {
              // all is good (or the user takes responsibility for the lack of termination checking)
              if (!cl.ParentTraitHeads.Contains(trait)) {
                cl.ParentTraitHeads.Add(trait);
                parentRelation.AddEdge(cl, trait);
              }
            } else {
              reporter.Error(MessageSource.Resolver, parentTypeToken,
                $"{cl.WhatKind} '{cl.Name}' is in a different module than trait '{trait.FullName}'. A {cl.WhatKind} may only extend a trait " +
                "in the same module, unless the parent trait is annotated with {:termination false}.");
            }
          } else {
            reporter.Error(MessageSource.Resolver, parentTypeToken, $"a {cl.WhatKind} can only extend traits (found '{parentTrait}')");
          }
        }
      }
      allTypeParameters.PopMarker();
      currentClass = null;
    }

    /// <summary>
    /// This method idempotently fills in .InheritanceInformation, .ParentFormalTypeParametersToActuals, and the
    /// name->MemberDecl table for "cl" and the transitive parent traits of "cl". It also checks that every (transitive)
    /// parent trait is instantiated with the same type parameters
    /// The method assumes that all types along .ParentTraits have been successfully resolved and .ParentTraitHeads been filled in.
    /// </summary>
    void RegisterInheritedMembers(TopLevelDeclWithMembers cl) {
      Contract.Requires(cl != null);

      if (cl.ParentTypeInformation != null) {
        return;
      }
      cl.ParentTypeInformation = new TopLevelDeclWithMembers.InheritanceInformationClass();

      // populate .ParentTypeInformation and .ParentFormalTypeParametersToActuals for the immediate parent traits
      foreach (var tt in cl.ParentTraits) {
        var udt = (UserDefinedType)tt;
        var trait = (TraitDecl)((udt.ResolvedClass as NonNullTypeDecl)?.ViewAsClass ?? udt.ResolvedClass);
        cl.ParentTypeInformation.Record(trait, udt);
        Contract.Assert(trait.TypeArgs.Count == udt.TypeArgs.Count);
        for (var i = 0; i < trait.TypeArgs.Count; i++) {
          // there may be duplciate parent traits, which haven't been checked for yet, so add mapping only for the first occurrence of each type parameter
          if (!cl.ParentFormalTypeParametersToActuals.ContainsKey(trait.TypeArgs[i])) {
            cl.ParentFormalTypeParametersToActuals.Add(trait.TypeArgs[i], udt.TypeArgs[i]);
          }
        }
      }

      // populate .ParentTypeInformation and .ParentFormalTypeParametersToActuals for the transitive parent traits
      foreach (var trait in cl.ParentTraitHeads) {
        // make sure the parent trait has been processed; then, incorporate its inheritance information
        RegisterInheritedMembers(trait);
        cl.ParentTypeInformation.Extend(trait, trait.ParentTypeInformation, cl.ParentFormalTypeParametersToActuals);
        foreach (var entry in trait.ParentFormalTypeParametersToActuals) {
          var v = entry.Value.Subst(cl.ParentFormalTypeParametersToActuals);
          if (!cl.ParentFormalTypeParametersToActuals.ContainsKey(entry.Key)) {
            cl.ParentFormalTypeParametersToActuals.Add(entry.Key, v);
          }
        }
      }

      // Check that every (transitive) parent trait is instantiated with the same type parameters
      foreach (var group in cl.ParentTypeInformation.GetTypeInstantiationGroups()) {
        Contract.Assert(1 <= group.Count);
        var ty = group[0].Item1;
        for (var i = 1; i < group.Count; i++) {
          if (!group.GetRange(0, i).Exists(pair => pair.Item1.Equals(group[i].Item1))) {
            var via0 = group[0].Item2.Count == 0 ? "" : " (via " + Util.Comma(group[0].Item2, traitDecl => traitDecl.Name) + ")";
            var via1 = group[i].Item2.Count == 0 ? "" : " (via " + Util.Comma(group[i].Item2, traitDecl => traitDecl.Name) + ")";
            reporter.Error(MessageSource.Resolver, cl.tok,
              "duplicate trait parents with the same head type must also have the same type arguments; got {0}{1} and {2}{3}",
              ty, via0, group[i].Item1, via1);
          }
        }
      }

      // Update the name->MemberDecl table for the class. Report an error if the same name refers to more than one member,
      // except when such duplication is purely that one member, say X, is inherited and the other is an override of X.
      var inheritedMembers = new Dictionary<string, MemberDecl>();
      foreach (var trait in cl.ParentTraitHeads) {
        foreach (var traitMember in GetClassMembers(trait)!.Values) {  // TODO: rather than using .Values, it would be nice to use something that gave a deterministic order
          if (!inheritedMembers.TryGetValue(traitMember.Name, out var prevMember)) {
            // record "traitMember" as an inherited member
            inheritedMembers.Add(traitMember.Name, traitMember);
          } else if (traitMember == prevMember) {
            // same member, inherited two different ways
          } else if (traitMember.Overrides(prevMember)) {
            // we're inheriting "prevMember" and "traitMember" from different parent traits, where "traitMember" is an override of "prevMember"
            Contract.Assert(traitMember.EnclosingClass != cl && prevMember.EnclosingClass != cl && traitMember.EnclosingClass != prevMember.EnclosingClass); // sanity checks
            // re-map "traitMember.Name" to point to the overriding member
            inheritedMembers[traitMember.Name] = traitMember;
          } else if (prevMember.Overrides(traitMember)) {
            // we're inheriting "prevMember" and "traitMember" from different parent traits, where "prevMember" is an override of "traitMember"
            Contract.Assert(traitMember.EnclosingClass != cl && prevMember.EnclosingClass != cl && traitMember.EnclosingClass != prevMember.EnclosingClass); // sanity checks
            // keep the mapping to "prevMember"
          } else {
            // "prevMember" and "traitMember" refer to different members (with the same name)
            reporter.Error(MessageSource.Resolver, cl.tok, "{0} '{1}' inherits a member named '{2}' from both traits '{3}' and '{4}'",
              cl.WhatKind, cl.Name, traitMember.Name, prevMember.EnclosingClass.Name, traitMember.EnclosingClass.Name);
          }
        }
      }
      // Incorporate the inherited members into the name->MemberDecl mapping of "cl"
      var members = GetClassMembers(cl);
      foreach (var entry in inheritedMembers) {
        var name = entry.Key;
        var traitMember = entry.Value;
        if (!members.TryGetValue(name, out var clMember)) {
          members.Add(name, traitMember);
        } else {
          Contract.Assert(clMember.EnclosingClass == cl);  // sanity check
          Contract.Assert(clMember.OverriddenMember == null);  // sanity check
          clMember.OverriddenMember = traitMember;
        }
      }
    }

    /// <summary>
    /// Assumes type parameters have already been pushed
    /// </summary>
    void ResolveClassMemberTypes(TopLevelDeclWithMembers cl) {
      Contract.Requires(cl != null);
      Contract.Requires(currentClass == null);
      Contract.Ensures(currentClass == null);
      currentClass = cl;

      foreach (MemberDecl member in cl.Members) {
        member.EnclosingClass = cl;
        if (member is Field) {
          if (member is ConstantField) {
            var m = (ConstantField)member;
            ResolveType(member.tok, ((Field)member).Type, m, ResolveTypeOptionEnum.DontInfer, null);
          } else {
            // In the following, we pass in a NoContext, because any cycle formed by a redirecting-type constraints would have to
            // dereference the heap, and such constraints are not allowed to dereference the heap so an error will be produced
            // even if we don't detect this cycle.
            ResolveType(member.tok, ((Field)member).Type, new NoContext(cl.EnclosingModuleDefinition), ResolveTypeOptionEnum.DontInfer, null);
          }
        } else if (member is Function) {
          var f = (Function)member;
          var ec = reporter.Count(ErrorLevel.Error);
          allTypeParameters.PushMarker();
          ResolveTypeParameters(f.TypeArgs, true, f);
          ResolveFunctionSignature(f);
          allTypeParameters.PopMarker();
          if (f is ExtremePredicate && ec == reporter.Count(ErrorLevel.Error)) {
            var ff = ((ExtremePredicate)f).PrefixPredicate;  // note, may be null if there was an error before the prefix predicate was generated
            if (ff != null) {
              ff.EnclosingClass = cl;
              allTypeParameters.PushMarker();
              ResolveTypeParameters(ff.TypeArgs, true, ff);
              ResolveFunctionSignature(ff);
              allTypeParameters.PopMarker();
            }
          }
          if (f.ByMethodDecl != null) {
            f.ByMethodDecl.EnclosingClass = cl;
          }

        } else if (member is Method) {
          var m = (Method)member;
          var ec = reporter.Count(ErrorLevel.Error);
          allTypeParameters.PushMarker();
          ResolveTypeParameters(m.TypeArgs, true, m);
          ResolveMethodSignature(m);
          allTypeParameters.PopMarker();
          if (m is ExtremeLemma com && com.PrefixLemma != null && ec == reporter.Count(ErrorLevel.Error)) {
            var mm = com.PrefixLemma;
            // resolve signature of the prefix lemma
            mm.EnclosingClass = cl;
            allTypeParameters.PushMarker();
            ResolveTypeParameters(mm.TypeArgs, true, mm);
            ResolveMethodSignature(mm);
            allTypeParameters.PopMarker();
          }

        } else {
          Contract.Assert(false); throw new cce.UnreachableException();  // unexpected member type
        }
      }

      currentClass = null;
    }

    /// <summary>
    /// This method checks the rules for inherited and overridden members. It also populates .InheritedMembers with the
    /// non-static members that are inherited from parent traits.
    /// </summary>
    void InheritedTraitMembers(TopLevelDeclWithMembers cl) {
      Contract.Requires(cl != null);
      Contract.Requires(cl.ParentTypeInformation != null);

      foreach (var member in GetClassMembers(cl).Values) {
        if (member is PrefixPredicate || member is PrefixLemma) {
          // these are handled with the corresponding extreme predicate/lemma
          continue;
        }
        if (member.EnclosingClass != cl) {
          // The member is the one inherited from a trait (and the class does not itself define a member with this name).  This
          // is fine for fields and for functions and methods with bodies. However, if "cl" is not itself a trait, then for a body-less function
          // or method, "cl" is required to at least redeclare the member with its signature.  (It should also provide a stronger specification,
          // but that will be checked by the verifier.  And it should also have a body, but that will be checked by the compiler.)
          if (member.IsStatic) {
            // nothing to do
          } else {
            cl.InheritedMembers.Add(member);
            if (member is Field || (member as Function)?.Body != null || (member as Method)?.Body != null) {
              // member is a field or a fully defined function or method
            } else if (cl is TraitDecl) {
              // there are no expectations that a field needs to repeat the signature of inherited body-less members
            } else if (Attributes.Contains(member.Attributes, "extern")) {
              // Extern functions do not need to be reimplemented.
              // TODO: When `:extern` is separated from `:compile false`, this should become `:compile false`.
            } else if (member is Lemma && Attributes.Contains(member.Attributes, "opaque_reveal")) {
              // reveal lemmas do not need to be reimplemented
            } else {
              reporter.Error(MessageSource.Resolver, cl.tok, "{0} '{1}' does not implement trait {2} '{3}.{4}'", cl.WhatKind, cl.Name, member.WhatKind, member.EnclosingClass.Name, member.Name);
            }
          }
          continue;
        }
        if (member.OverriddenMember == null) {
          // this member has nothing to do with the parent traits
          continue;
        }

        var traitMember = member.OverriddenMember;
        var trait = traitMember.EnclosingClass;
        if (traitMember.IsStatic) {
          reporter.Error(MessageSource.Resolver, member.tok, "static {0} '{1}' is inherited from trait '{2}' and is not allowed to be re-declared",
            traitMember.WhatKind, traitMember.Name, trait.Name);
        } else if (member.IsStatic) {
          reporter.Error(MessageSource.Resolver, member.tok, "static member '{0}' overrides non-static member in trait '{1}'", member.Name, trait.Name);
        } else if (traitMember is Field) {
          // The class is not allowed to do anything with the field other than silently inherit it.
          reporter.Error(MessageSource.Resolver, member.tok, "{0} '{1}' is inherited from trait '{2}' and is not allowed to be re-declared", traitMember.WhatKind, traitMember.Name, trait.Name);
        } else if ((traitMember as Function)?.Body != null || (traitMember as Method)?.Body != null) {
          // the overridden member is a fully defined function or method, so the class is not allowed to do anything with it other than silently inherit it
          reporter.Error(MessageSource.Resolver, member.tok, "fully defined {0} '{1}' is inherited from trait '{2}' and is not allowed to be re-declared",
            traitMember.WhatKind, traitMember.Name, trait.Name);
        } else if (member is Method != traitMember is Method ||
                   member is Lemma != traitMember is Lemma ||
                   member is TwoStateLemma != traitMember is TwoStateLemma ||
                   member is LeastLemma != traitMember is LeastLemma ||
                   member is GreatestLemma != traitMember is GreatestLemma ||
                   member is Function != traitMember is Function ||
                   member is TwoStateFunction != traitMember is TwoStateFunction ||
                   member is LeastPredicate != traitMember is LeastPredicate ||
                   member is GreatestPredicate != traitMember is GreatestPredicate) {
          reporter.Error(MessageSource.Resolver, member.tok, "{0} '{1}' in '{2}' can only be overridden by a {0} (got {3})", traitMember.WhatKind, traitMember.Name, trait.Name, member.WhatKind);
        } else if (member.IsGhost != traitMember.IsGhost) {
          reporter.Error(MessageSource.Resolver, member.tok, "overridden {0} '{1}' in '{2}' has different ghost/compiled status than in trait '{3}'",
            traitMember.WhatKind, traitMember.Name, cl.Name, trait.Name);
        } else {
          // Copy trait member's extern attribute onto class member if class does not provide one
          if (!Attributes.Contains(member.Attributes, "extern") && Attributes.Contains(traitMember.Attributes, "extern")) {
            var traitExternArgs = Attributes.FindExpressions(traitMember.Attributes, "extern");
            member.Attributes = new Attributes("extern", traitExternArgs, member.Attributes);
          }

          if (traitMember is Method) {
            var classMethod = (Method)member;
            var traitMethod = (Method)traitMember;
            classMethod.OverriddenMethod = traitMethod;

            CheckOverride_MethodParameters(classMethod, traitMethod, cl.ParentFormalTypeParametersToActuals);

            var traitMethodAllowsNonTermination = Contract.Exists(traitMethod.Decreases.Expressions, e => e is WildcardExpr);
            var classMethodAllowsNonTermination = Contract.Exists(classMethod.Decreases.Expressions, e => e is WildcardExpr);
            if (classMethodAllowsNonTermination && !traitMethodAllowsNonTermination) {
              reporter.Error(MessageSource.Resolver, classMethod.tok, "not allowed to override a terminating method with a possibly non-terminating method ('{0}')", classMethod.Name);
            }

          } else if (traitMember is Function) {
            var classFunction = (Function)member;
            var traitFunction = (Function)traitMember;
            classFunction.OverriddenFunction = traitFunction;

            CheckOverride_FunctionParameters(classFunction, traitFunction, cl.ParentFormalTypeParametersToActuals);

          } else {
            Contract.Assert(false); // unexpected member
          }
        }
      }
    }

    public void CheckOverride_FunctionParameters(Function nw, Function old, Dictionary<TypeParameter, Type> classTypeMap) {
      Contract.Requires(nw != null);
      Contract.Requires(old != null);
      Contract.Requires(classTypeMap != null);

      var typeMap = CheckOverride_TypeParameters(nw.tok, old.TypeArgs, nw.TypeArgs, nw.Name, "function", classTypeMap);
      if (nw is ExtremePredicate nwFix && old is ExtremePredicate oldFix && nwFix.KNat != oldFix.KNat) {
        reporter.Error(MessageSource.Resolver, nw,
          "the type of special parameter '_k' of {0} '{1}' ({2}) must be the same as in the overridden {0} ({3})",
          nw.WhatKind, nw.Name, nwFix.KNat ? "nat" : "ORDINAL", oldFix.KNat ? "nat" : "ORDINAL");
      }
      CheckOverride_ResolvedParameters(nw.tok, old.Formals, nw.Formals, nw.Name, "function", "parameter", typeMap);
      var oldResultType = old.ResultType.Subst(typeMap);
      if (!nw.ResultType.Equals(oldResultType, true)) {
        reporter.Error(MessageSource.Resolver, nw, "the result type of function '{0}' ({1}) differs from that in the overridden function ({2})",
          nw.Name, nw.ResultType, oldResultType);
      }
    }

    public void CheckOverride_MethodParameters(Method nw, Method old, Dictionary<TypeParameter, Type> classTypeMap) {
      Contract.Requires(nw != null);
      Contract.Requires(old != null);
      Contract.Requires(classTypeMap != null);
      var typeMap = CheckOverride_TypeParameters(nw.tok, old.TypeArgs, nw.TypeArgs, nw.Name, "method", classTypeMap);
      if (nw is ExtremeLemma nwFix && old is ExtremeLemma oldFix && nwFix.KNat != oldFix.KNat) {
        reporter.Error(MessageSource.Resolver, nw,
          "the type of special parameter '_k' of {0} '{1}' ({2}) must be the same as in the overridden {0} ({3})",
          nw.WhatKind, nw.Name, nwFix.KNat ? "nat" : "ORDINAL", oldFix.KNat ? "nat" : "ORDINAL");
      }
      CheckOverride_ResolvedParameters(nw.tok, old.Ins, nw.Ins, nw.Name, "method", "in-parameter", typeMap);
      CheckOverride_ResolvedParameters(nw.tok, old.Outs, nw.Outs, nw.Name, "method", "out-parameter", typeMap);
    }

    private Dictionary<TypeParameter, Type> CheckOverride_TypeParameters(IToken tok, List<TypeParameter> old, List<TypeParameter> nw, string name, string thing, Dictionary<TypeParameter, Type> classTypeMap) {
      Contract.Requires(tok != null);
      Contract.Requires(old != null);
      Contract.Requires(nw != null);
      Contract.Requires(name != null);
      Contract.Requires(thing != null);
      var typeMap = old.Count == 0 ? classTypeMap : new Dictionary<TypeParameter, Type>(classTypeMap);
      if (old.Count != nw.Count) {
        reporter.Error(MessageSource.Resolver, tok,
          "{0} '{1}' is declared with a different number of type parameters ({2} instead of {3}) than in the overridden {0}", thing, name, nw.Count, old.Count);
      } else {
        for (int i = 0; i < old.Count; i++) {
          var o = old[i];
          var n = nw[i];
          typeMap.Add(o, new UserDefinedType(tok, n));
          // Check type characteristics
          if (o.Characteristics.EqualitySupport != TypeParameter.EqualitySupportValue.InferredRequired && o.Characteristics.EqualitySupport != n.Characteristics.EqualitySupport) {
            reporter.Error(MessageSource.Resolver, n.tok, "type parameter '{0}' is not allowed to change the requirement of supporting equality", n.Name);
          }
          if (o.Characteristics.HasCompiledValue != n.Characteristics.HasCompiledValue) {
            reporter.Error(MessageSource.Resolver, n.tok, "type parameter '{0}' is not allowed to change the requirement of supporting auto-initialization", n.Name);
          } else if (o.Characteristics.IsNonempty != n.Characteristics.IsNonempty) {
            reporter.Error(MessageSource.Resolver, n.tok, "type parameter '{0}' is not allowed to change the requirement of being nonempty", n.Name);
          }
          if (o.Characteristics.ContainsNoReferenceTypes != n.Characteristics.ContainsNoReferenceTypes) {
            reporter.Error(MessageSource.Resolver, n.tok, "type parameter '{0}' is not allowed to change the no-reference-type requirement", n.Name);
          }

        }
      }
      return typeMap;
    }

    private void CheckOverride_ResolvedParameters(IToken tok, List<Formal> old, List<Formal> nw, string name, string thing, string parameterKind, Dictionary<TypeParameter, Type> typeMap) {
      Contract.Requires(tok != null);
      Contract.Requires(old != null);
      Contract.Requires(nw != null);
      Contract.Requires(name != null);
      Contract.Requires(thing != null);
      Contract.Requires(parameterKind != null);
      Contract.Requires(typeMap != null);
      if (old.Count != nw.Count) {
        reporter.Error(MessageSource.Resolver, tok, "{0} '{1}' is declared with a different number of {2} ({3} instead of {4}) than in the overridden {0}",
          thing, name, parameterKind, nw.Count, old.Count);
      } else {
        for (int i = 0; i < old.Count; i++) {
          var o = old[i];
          var n = nw[i];
          if (!o.IsGhost && n.IsGhost) {
            reporter.Error(MessageSource.Resolver, n.tok, "{0} '{1}' of {2} {3} cannot be changed, compared to in the overridden {2}, from non-ghost to ghost",
              parameterKind, n.Name, thing, name);
          } else if (o.IsGhost && !n.IsGhost) {
            reporter.Error(MessageSource.Resolver, n.tok, "{0} '{1}' of {2} {3} cannot be changed, compared to in the overridden {2}, from ghost to non-ghost",
              parameterKind, n.Name, thing, name);
          } else if (!o.IsOld && n.IsOld) {
            reporter.Error(MessageSource.Resolver, n.tok, "{0} '{1}' of {2} {3} cannot be changed, compared to in the overridden {2}, from new to non-new",
              parameterKind, n.Name, thing, name);
          } else if (o.IsOld && !n.IsOld) {
            reporter.Error(MessageSource.Resolver, n.tok, "{0} '{1}' of {2} {3} cannot be changed, compared to in the overridden {2}, from non-new to new",
              parameterKind, n.Name, thing, name);
          } else if (!o.IsOlder && n.IsOlder) {
            reporter.Error(MessageSource.Resolver, n.tok, "{0} '{1}' of {2} {3} cannot be changed, compared to in the overridden {2}, from non-older to older",
              parameterKind, n.Name, thing, name);
          } else if (o.IsOlder && !n.IsOlder) {
            reporter.Error(MessageSource.Resolver, n.tok, "{0} '{1}' of {2} {3} cannot be changed, compared to in the overridden {2}, from older to non-older",
              parameterKind, n.Name, thing, name);
          } else {
            var oo = o.Type.Subst(typeMap);
            if (!n.Type.Equals(oo, true)) {
              reporter.Error(MessageSource.Resolver, n.tok,
                "the type of {0} '{1}' is different from the type of the corresponding {0} in trait {2} ('{3}' instead of '{4}')",
                parameterKind, n.Name, thing, n.Type, oo);
            }
          }
        }
      }
    }

    private bool AreThereAnyObviousSignsOfEmptiness(Type type, ISet<IndDatatypeDecl> beingVisited) {
      type = type.NormalizeExpandKeepConstraints(); // cut through type proxies, type synonyms, but being mindful of what's in scope
      if (type is UserDefinedType { ResolvedClass: var cl } udt) {
        Contract.Assert(cl != null);
        if (ArrowType.IsTotalArrowTypeName(cl.Name)) {
          return AreThereAnyObviousSignsOfEmptiness(udt.TypeArgs.Last(), beingVisited);
        } else if (cl is SubsetTypeDecl subsetTypeDecl) {
          return AreThereAnyObviousSignsOfEmptiness(subsetTypeDecl.RhsWithArgument(udt.TypeArgs), beingVisited);
        } else if (cl is NewtypeDecl newtypeDecl) {
          return AreThereAnyObviousSignsOfEmptiness(newtypeDecl.RhsWithArgument(udt.TypeArgs), beingVisited);
        }
        if (cl is IndDatatypeDecl datatypeDecl) {
          if (beingVisited.Contains(datatypeDecl)) {
            // This datatype may be empty, but it's definitely empty if we consider only the constructors that have been visited
            // since AreThereAnyObviousSignsOfEmptiness was called from IsObviouslyEmpty.
            return true;
          }
          beingVisited.Add(datatypeDecl);
          var typeMap = TypeParameter.SubstitutionMap(datatypeDecl.TypeArgs, udt.TypeArgs);
          var isEmpty = datatypeDecl.Ctors.TrueForAll(ctor =>
            ctor.Formals.Exists(formal => AreThereAnyObviousSignsOfEmptiness(formal.Type.Subst(typeMap), beingVisited)));
          beingVisited.Remove(datatypeDecl);
          return isEmpty;
        }
      }

      return false;
    }

    /// <summary>
    /// Check that the SCC of 'startingPoint' can be carved up into stratospheres in such a way that each
    /// datatype has some value that can be constructed from datatypes in lower stratospheres only.
    /// The algorithm used here is quadratic in the number of datatypes in the SCC.  Since that number is
    /// deemed to be rather small, this seems okay.
    ///
    /// As a side effect of this checking, the GroundingCtor field is filled in (for every inductive datatype
    /// that passes the check).  It may be that several constructors could be used as the default, but
    /// only the first one encountered as recorded.  This particular choice is slightly more than an
    /// implementation detail, because it affects how certain cycles among inductive datatypes (having
    /// to do with the types used to instantiate type parameters of datatypes) are used.
    ///
    /// The role of the SCC here is simply to speed up this method.  It would still be correct if the
    /// equivalence classes in the given SCC were unions of actual SCC's.  In particular, this method
    /// would still work if "dependencies" consisted of one large SCC containing all the inductive
    /// datatypes in the module.
    /// </summary>
    void SccStratosphereCheck(IndDatatypeDecl startingPoint, Graph<IndDatatypeDecl/*!*/>/*!*/ dependencies) {
      Contract.Requires(startingPoint != null);
      Contract.Requires(dependencies != null);  // more expensive check: Contract.Requires(cce.NonNullElements(dependencies));

      var scc = dependencies.GetSCC(startingPoint);
      int totalCleared = 0;
      while (true) {
        int clearedThisRound = 0;
        foreach (var dt in scc) {
          if (dt.GroundingCtor != null) {
            // previously cleared
          } else if (ComputeGroundingCtor(dt)) {
            Contract.Assert(dt.GroundingCtor != null);  // should have been set by the successful call to ComputeGroundingCtor)
            clearedThisRound++;
            totalCleared++;
          }
        }
        if (totalCleared == scc.Count) {
          // all is good
          return;
        } else if (clearedThisRound != 0) {
          // some progress was made, so let's keep going
        } else {
          return;
        }
      }
    }

    /// <summary>
    /// Check if the datatype has some constructor all whose argument types can be constructed.
    /// Returns 'true' and sets dt.GroundingCtor if that is the case.
    /// </summary>
    bool ComputeGroundingCtor(IndDatatypeDecl dt) {
      Contract.Requires(dt != null);
      Contract.Requires(dt.GroundingCtor == null);  // the intention is that this method be called only when GroundingCtor hasn't already been set
      Contract.Ensures(!Contract.Result<bool>() || dt.GroundingCtor != null);

      // Stated differently, check that there is some constructor where no argument type goes to the same stratum.
      DatatypeCtor groundingCtor = null;
      ISet<TypeParameter> lastTypeParametersUsed = null;
      foreach (DatatypeCtor ctor in dt.Ctors) {
        var typeParametersUsed = new HashSet<TypeParameter>();
        foreach (Formal p in ctor.Formals) {
          if (!CheckCanBeConstructed(p.Type, typeParametersUsed)) {
            // the argument type (has a component which) is not yet known to be constructable
            goto NEXT_OUTER_ITERATION;
          }
        }
        // this constructor satisfies the requirements, check to see if it is a better fit than the
        // one found so far. Here, "better" means
        //   * a ghost constructor is better than a non-ghost constructor
        //   * among those, a constructor with fewer type arguments is better
        //   * among those, the first one is preferred.
        if (groundingCtor == null || (!groundingCtor.IsGhost && ctor.IsGhost) || typeParametersUsed.Count < lastTypeParametersUsed.Count) {
          groundingCtor = ctor;
          lastTypeParametersUsed = typeParametersUsed;
        }

      NEXT_OUTER_ITERATION: { }
      }

      if (groundingCtor != null) {
        dt.GroundingCtor = groundingCtor;
        dt.TypeParametersUsedInConstructionByGroundingCtor = new bool[dt.TypeArgs.Count];
        for (int i = 0; i < dt.TypeArgs.Count; i++) {
          dt.TypeParametersUsedInConstructionByGroundingCtor[i] = lastTypeParametersUsed.Contains(dt.TypeArgs[i]);
        }
        return true;
      }

      // no constructor satisfied the requirements, so this is an illegal datatype declaration
      return false;
    }

    bool CheckCanBeConstructed(Type type, ISet<TypeParameter> typeParametersUsed) {
      type = type.NormalizeExpandKeepConstraints();
      if (type is BasicType) {
        // values of primitive types can always be constructed
        return true;
      } else if (type is CollectionType) {
        // values of collection types can always be constructed
        return true;
      }

      var udt = (UserDefinedType)type;
      var cl = udt.ResolvedClass;
      Contract.Assert(cl != null);
      if (cl is TypeParameter) {
        // treat a type parameter like a ground type
        typeParametersUsed.Add((TypeParameter)cl);
        return true;
      } else if (cl is AbstractTypeDecl) {
        // an opaque is like a ground type
        return true;
      } else if (cl is InternalTypeSynonymDecl) {
        // a type exported as opaque from another module is like a ground type
        return true;
      } else if (cl is NewtypeDecl) {
        // values of a newtype can be constructed
        return true;
      } else if (cl is SubsetTypeDecl) {
        var td = (SubsetTypeDecl)cl;
        if (td.Witness != null) {
          // a witness exists, but may depend on type parameters
          type.AddFreeTypeParameters(typeParametersUsed);
          return true;
        } else if (td.WitnessKind == SubsetTypeDecl.WKind.Special) {
          // WKind.Special is only used with -->, ->, and non-null types:
          Contract.Assert(ArrowType.IsPartialArrowTypeName(td.Name) || ArrowType.IsTotalArrowTypeName(td.Name) || td is NonNullTypeDecl);
          if (ArrowType.IsTotalArrowTypeName(td.Name)) {
            return CheckCanBeConstructed(udt.TypeArgs.Last(), typeParametersUsed);
          } else {
            return true;
          }
        } else {
          return CheckCanBeConstructed(td.RhsWithArgument(udt.TypeArgs), typeParametersUsed);
        }
      } else if (cl is TraitDecl traitDecl) {
        return traitDecl.IsReferenceTypeDecl; // null is a value for reference types
      } else if (cl is ClassDecl) {
        // null is a value for this possibly-null type
        return true;
      } else if (cl is ArrowTypeDecl) {
        return true;
      } else if (cl is CoDatatypeDecl) {
        // may depend on type parameters
        type.AddFreeTypeParameters(typeParametersUsed);
        return true;
      }

      var dependee = type.AsIndDatatype;
      Contract.Assert(dependee != null);
      if (dependee.GroundingCtor == null) {
        // the type is an inductive datatype that we don't yet know how to construct
        return false;
      }
      // also check the type arguments of the inductive datatype
      Contract.Assert(udt.TypeArgs.Count == dependee.TypeParametersUsedInConstructionByGroundingCtor.Length);
      var i = 0;
      foreach (var ta in udt.TypeArgs) {
        if (dependee.TypeParametersUsedInConstructionByGroundingCtor[i] && !CheckCanBeConstructed(ta, typeParametersUsed)) {
          return false;
        }
        i++;
      }
      return true;
    }

    void DetermineEqualitySupport(IndDatatypeDecl startingPoint, Graph<IndDatatypeDecl/*!*/>/*!*/ dependencies) {
      Contract.Requires(startingPoint != null);
      Contract.Requires(dependencies != null);  // more expensive check: Contract.Requires(cce.NonNullElements(dependencies));

      var scc = dependencies.GetSCC(startingPoint);

      void MarkSCCAsNotSupportingEquality() {
        foreach (var ddtt in scc) {
          ddtt.EqualitySupport = IndDatatypeDecl.ES.Never;
        }
      }

      // Look for conditions that make the whole SCC incapable of providing the equality operation:
      //   * a datatype in the SCC has a ghost constructor
      //   * a parameter of an inductive datatype in the SCC is ghost
      //   * the type of a parameter of an inductive datatype in the SCC does not support equality
      foreach (var dt in scc) {
        Contract.Assume(dt.EqualitySupport == IndDatatypeDecl.ES.NotYetComputed);
        foreach (var ctor in dt.Ctors) {
          if (ctor.IsGhost) {
            MarkSCCAsNotSupportingEquality();
            return;  // we are done
          }
          foreach (var arg in ctor.Formals) {
            var anotherIndDt = arg.Type.AsIndDatatype;
            if (arg.IsGhost ||
                (anotherIndDt != null && anotherIndDt.EqualitySupport == IndDatatypeDecl.ES.Never) ||
                arg.Type.IsCoDatatype ||
                arg.Type.IsArrowType) {
              // arg.Type is known never to support equality
              MarkSCCAsNotSupportingEquality();
              return;  // we are done
            }
          }
        }
      }

      // Now for the more involved case:  we need to determine which type parameters determine equality support for each datatype in the SCC
      // We start by seeing where each datatype's type parameters are used in a place known to determine equality support.
      bool thingsChanged = false;
      foreach (var dt in scc) {
        if (dt.TypeArgs.Count == 0) {
          // if the datatype has no type parameters, we certainly won't find any type parameters being used in the arguments types to the constructors
          continue;
        }
        foreach (var ctor in dt.Ctors) {
          foreach (var arg in ctor.Formals) {
            var typeArg = arg.Type.AsTypeParameter;
            if (typeArg != null) {
              typeArg.NecessaryForEqualitySupportOfSurroundingInductiveDatatype = true;
              thingsChanged = true;
            } else {
              var otherDt = arg.Type.AsIndDatatype;
              if (otherDt != null && otherDt.EqualitySupport == IndDatatypeDecl.ES.ConsultTypeArguments) {  // datatype is in a different SCC
                var otherUdt = (UserDefinedType)arg.Type.NormalizeExpand();
                var i = 0;
                foreach (var otherTp in otherDt.TypeArgs) {
                  if (otherTp.NecessaryForEqualitySupportOfSurroundingInductiveDatatype) {
                    var tp = otherUdt.TypeArgs[i].AsTypeParameter;
                    if (tp != null) {
                      tp.NecessaryForEqualitySupportOfSurroundingInductiveDatatype = true;
                      thingsChanged = true;
                    }
                  }
                }
              }
            }
          }
        }
      }
      // Then we propagate this information up through the SCC
      while (thingsChanged) {
        thingsChanged = false;
        foreach (var dt in scc) {
          if (dt.TypeArgs.Count == 0) {
            // if the datatype has no type parameters, we certainly won't find any type parameters being used in the arguments types to the constructors
            continue;
          }
          foreach (var ctor in dt.Ctors) {
            foreach (var arg in ctor.Formals) {
              var otherDt = arg.Type.AsIndDatatype;
              if (otherDt != null && otherDt.EqualitySupport == IndDatatypeDecl.ES.NotYetComputed) { // otherDt lives in the same SCC
                var otherUdt = (UserDefinedType)arg.Type.NormalizeExpand();
                var i = 0;
                foreach (var otherTp in otherDt.TypeArgs) {
                  if (otherTp.NecessaryForEqualitySupportOfSurroundingInductiveDatatype) {
                    var tp = otherUdt.TypeArgs[i].AsTypeParameter;
                    if (tp != null && !tp.NecessaryForEqualitySupportOfSurroundingInductiveDatatype) {
                      tp.NecessaryForEqualitySupportOfSurroundingInductiveDatatype = true;
                      thingsChanged = true;
                    }
                  }
                  i++;
                }
              }
            }
          }
        }
      }
      // Now that we have computed the .NecessaryForEqualitySupportOfSurroundingInductiveDatatype values, mark the datatypes as ones
      // where equality support should be checked by looking at the type arguments.
      foreach (var dt in scc) {
        dt.EqualitySupport = IndDatatypeDecl.ES.ConsultTypeArguments;
      }
    }

    /// <summary>
    /// Check to see if the attribute is one that is supported by Dafny.  What check performed here is,
    /// unfortunately, just an approximation, since the usage rules of a particular attribute is checked
    /// elsewhere (for example, in the compiler or verifier).  It would be nice to improve this.
    /// </summary>
    bool IsRecognizedAttribute(UserSuppliedAttributes a, IAttributeBearingDeclaration host) {
      Contract.Requires(a != null);
      Contract.Requires(host != null);
      switch (a.Name) {
        case "opaque":
          return host is Function && !(host is ExtremePredicate);
        case "trigger":
          return host is ComprehensionExpr || host is SetComprehension || host is MapComprehension;
        case "timeLimit":
        case "timeLimitMultiplier":
          return host is TopLevelDecl;
        case "tailrecursive":
          return host is Method && !((Method)host).IsGhost;
        case "autocontracts":
          return host is ClassLikeDecl { IsReferenceTypeDecl: true };
        case "autoreq":
          return host is Function;
        case "abstemious":
          return host is Function;
        case "options":
          return host is ModuleDefinition;
        default:
          return false;
      }
    }

    public void ScopePushAndReport(Scope<IVariable> scope, IVariable v, string kind) {
      Contract.Requires(scope != null);
      Contract.Requires(v != null);
      Contract.Requires(kind != null);
      ScopePushAndReport(scope, v.Name, v, v.Tok, kind);
    }

    void ScopePushAndReport<Thing>(Scope<Thing> scope, string name, Thing thing, IToken tok, string kind) where Thing : class {
      Contract.Requires(scope != null);
      Contract.Requires(name != null);
      Contract.Requires(thing != null);
      Contract.Requires(tok != null);
      Contract.Requires(kind != null);
      var r = scope.Push(name, thing);
      switch (r) {
        case Scope<Thing>.PushResult.Success:
          break;
        case Scope<Thing>.PushResult.Duplicate:
          reporter.Error(MessageSource.Resolver, ResolutionErrors.ErrorId.none, tok, "Duplicate {0} name: {1}", kind, name);
          break;
        case Scope<Thing>.PushResult.Shadow:
          reporter.Warning(MessageSource.Resolver, ResolutionErrors.ErrorId.none, tok, "Shadowed {0} name: {1}", kind, name);
          break;
      }
    }

    /// <summary>
    /// Assumes type parameters have already been pushed
    /// </summary>
    public void ResolveFunctionSignature(Function f) {
      Contract.Requires(f != null);
      scope.PushMarker();
      if (f.SignatureIsOmitted) {
        reporter.Error(MessageSource.Resolver, f, "function signature can be omitted only in refining functions");
      }
      var option = f.TypeArgs.Count == 0 ? new ResolveTypeOption(f) : new ResolveTypeOption(ResolveTypeOptionEnum.AllowPrefix);
      foreach (Formal p in f.Formals) {
        ScopePushAndReport(scope, p, "parameter");
        ResolveType(p.tok, p.Type, f, option, f.TypeArgs);
      }
      if (f.Result != null) {
        ScopePushAndReport(scope, f.Result, "parameter/return");
        ResolveType(f.Result.tok, f.Result.Type, f, option, f.TypeArgs);
      } else {
        ResolveType(f.tok, f.ResultType, f, option, f.TypeArgs);
      }
      scope.PopMarker();
    }

    /// <summary>
    /// This method can be called even if the resolution of "fe" failed; in that case, this method will
    /// not issue any error message.
    /// </summary>
    public void DisallowNonGhostFieldSpecifiers(FrameExpression fe) {
      Contract.Requires(fe != null);
      if (fe.Field != null && !fe.Field.IsGhost) {
        reporter.Error(MessageSource.Resolver, fe.E, "in a ghost context, only ghost fields can be mentioned as modifies frame targets ({0})", fe.FieldName);
      }
    }

    /// <summary>
    /// Assumes type parameters have already been pushed
    /// </summary>
    public void ResolveMethodSignature(Method m) {
      Contract.Requires(m != null);

      scope.PushMarker();
      if (m.SignatureIsOmitted) {
        reporter.Error(MessageSource.Resolver, m, "method signature can be omitted only in refining methods");
      }
      var option = m.TypeArgs.Count == 0 ? new ResolveTypeOption(m) : new ResolveTypeOption(ResolveTypeOptionEnum.AllowPrefix);
      // resolve in-parameters
      foreach (Formal p in m.Ins) {
        ScopePushAndReport(scope, p, "parameter");
        ResolveType(p.tok, p.Type, m, option, m.TypeArgs);
      }
      // resolve out-parameters
      foreach (Formal p in m.Outs) {
        ScopePushAndReport(scope, p, "parameter");
        ResolveType(p.tok, p.Type, m, option, m.TypeArgs);
      }
      scope.PopMarker();
    }

    /// <summary>
    /// Assumes type parameters have already been pushed
    /// </summary>
    void ResolveIteratorSignature(IteratorDecl iter) {
      Contract.Requires(iter != null);
      scope.PushMarker();
      if (iter.SignatureIsOmitted) {
        reporter.Error(MessageSource.Resolver, iter, "iterator signature can be omitted only in refining methods");
      }
      var initiallyNoTypeArguments = iter.TypeArgs.Count == 0;
      var option = initiallyNoTypeArguments ? new ResolveTypeOption(iter) : new ResolveTypeOption(ResolveTypeOptionEnum.AllowPrefix);
      // resolve the types of the parameters
      var prevErrorCount = reporter.Count(ErrorLevel.Error);
      foreach (var p in iter.Ins) {
        ResolveType(p.tok, p.Type, iter, option, iter.TypeArgs);
      }
      foreach (var p in iter.Outs) {
        ResolveType(p.tok, p.Type, iter, option, iter.TypeArgs);
        if (!p.Type.KnownToHaveToAValue(p.IsGhost)) {
          reporter.Error(MessageSource.Resolver, p.tok, "type of yield-parameter must support auto-initialization (got '{0}')", p.Type);
        }
      }
      // resolve the types of the added fields (in case some of these types would cause the addition of default type arguments)
      if (prevErrorCount == reporter.Count(ErrorLevel.Error)) {
        foreach (var p in iter.OutsHistoryFields) {
          ResolveType(p.tok, p.Type, iter, option, iter.TypeArgs);
        }
      }
      if (iter.TypeArgs.Count != iter.NonNullTypeDecl.TypeArgs.Count) {
        // Apparently, the type resolution automatically added type arguments to the iterator. We'll add these to the
        // corresponding non-null type as well.
        Contract.Assert(initiallyNoTypeArguments);
        Contract.Assert(iter.NonNullTypeDecl.TypeArgs.Count == 0);
        var nnt = iter.NonNullTypeDecl;
        nnt.TypeArgs.AddRange(iter.TypeArgs.ConvertAll(tp => new TypeParameter(tp.RangeToken, tp.NameNode, tp.VarianceSyntax, tp.Characteristics)));
        var varUdt = (UserDefinedType)nnt.Var.Type;
        Contract.Assert(varUdt.TypeArgs.Count == 0);
        varUdt.TypeArgs = nnt.TypeArgs.ConvertAll(tp => (Type)new UserDefinedType(tp));
      }
      scope.PopMarker();
    }

    // Like the ResolveTypeOptionEnum, but iff the case of AllowPrefixExtend, it also
    // contains a pointer to its Parent class, to fill in default type parameters properly.
    public class ResolveTypeOption {
      public readonly ResolveTypeOptionEnum Opt;
      public readonly TypeParameter.ParentType Parent;
      [ContractInvariantMethod]
      void ObjectInvariant() {
        Contract.Invariant((Opt == ResolveTypeOptionEnum.AllowPrefixExtend) == (Parent != null));
      }

      public ResolveTypeOption(ResolveTypeOptionEnum opt) {
        Contract.Requires(opt != ResolveTypeOptionEnum.AllowPrefixExtend);
        Parent = null;
        Opt = opt;
      }

      public ResolveTypeOption(TypeParameter.ParentType parent) {
        Contract.Requires(parent != null);
        Opt = ResolveTypeOptionEnum.AllowPrefixExtend;
        Parent = parent;
      }
    }

    /// <summary>
    /// Returns a resolved type denoting an array type with dimension "dims" and element type "arg".
    /// Callers are expected to provide "arg" as an already resolved type.  (Note, a proxy type is resolved--
    /// only types that contain identifiers stand the possibility of not being resolved.)
    /// </summary>
    internal Type ResolvedArrayType(IToken tok, int dims, Type arg, ResolutionContext resolutionContext, bool useClassNameType) {
      Contract.Requires(tok != null);
      Contract.Requires(1 <= dims);
      Contract.Requires(arg != null);
      var (at, modBuiltins) = SystemModuleManager.ArrayType(tok, dims, new List<Type> { arg }, false, useClassNameType);
      modBuiltins(SystemModuleManager);
      ResolveType(tok, at, resolutionContext, ResolveTypeOptionEnum.DontInfer, null);
      return at;
    }

    public Expression VarDotMethod(IToken tok, string varname, string methodname) {
      return new ApplySuffix(tok, null, new ExprDotName(tok, new IdentifierExpr(tok, varname), methodname, null), new List<ActualBinding>(), tok);
    }

    public Expression makeTemp(String prefix, AssignOrReturnStmt s, ResolutionContext resolutionContext, Expression ex) {
      var temp = FreshTempVarName(prefix, resolutionContext.CodeContext);
      var locvar = new LocalVariable(s.RangeToken, temp, ex.Type, false);
      var id = new IdentifierExpr(s.Tok, temp);
      var idlist = new List<Expression>() { id };
      var lhss = new List<LocalVariable>() { locvar };
      var rhss = new List<AssignmentRhs>() { new ExprRhs(ex) };
      var up = new UpdateStmt(s.RangeToken, idlist, rhss);
      s.ResolvedStatements.Add(new VarDeclStmt(s.RangeToken, lhss, up));
      return id;
    }

    public void EnsureSupportsErrorHandling(IToken tok, Type tp, bool expectExtract, bool hasKeywordToken) {
      // The "method not found" errors which will be generated here were already reported while
      // resolving the statement, so we don't want them to reappear and redirect them into a sink.
      var origReporter = reporter;
      this.reporter = new ErrorReporterSink(Options);

      var isFailure = ResolveMember(tok, tp, "IsFailure", out _);
      var propagateFailure = ResolveMember(tok, tp, "PropagateFailure", out _);
      var extract = ResolveMember(tok, tp, "Extract", out _);

      if (hasKeywordToken) {
        if (isFailure == null || (extract != null) != expectExtract) {
          // more details regarding which methods are missing have already been reported by regular resolution
          origReporter.Error(MessageSource.Resolver, tok,
            "The right-hand side of ':-', which is of type '{0}', with a keyword token must have function{1}", tp,
            expectExtract
              ? "s 'IsFailure()' and 'Extract()'"
              : " 'IsFailure()', but not 'Extract()'");
        }
      } else {
        if (isFailure == null || propagateFailure == null || (extract != null) != expectExtract) {
          // more details regarding which methods are missing have already been reported by regular resolution
          origReporter.Error(MessageSource.Resolver, tok,
            "The right-hand side of ':-', which is of type '{0}', must have function{1}", tp,
            expectExtract
              ? "s 'IsFailure()', 'PropagateFailure()', and 'Extract()'"
              : "s 'IsFailure()' and 'PropagateFailure()', but not 'Extract()'");
        }
      }

      void CheckIsFunction([CanBeNull] MemberDecl memberDecl, bool allowMethod) {
        if (memberDecl == null || memberDecl is Function) {
          // fine
        } else if (allowMethod && memberDecl is Method) {
          // give a deprecation warning, so we will remove this language feature around the Dafny 4 time frame
          origReporter.Deprecated(MessageSource.Resolver, ErrorId.r_failure_methods_deprecated, tok,
            $"Support for member '{memberDecl.Name}' in type '{tp}' (used indirectly via a :- statement) being a method is deprecated;" +
            " declare it to be a function instead");
        } else {
          // not allowed
          origReporter.Error(MessageSource.Resolver, tok,
            $"Member '{memberDecl.Name}' in type '{tp}' (used indirectly via a :- statement) is expected to be a function");
        }
      }

      CheckIsFunction(isFailure, false);
      if (!hasKeywordToken) {
        CheckIsFunction(propagateFailure, true);
      }
      if (expectExtract) {
        CheckIsFunction(extract, true);
      }

      this.reporter = origReporter;
    }

    /// <summary>
    /// Check that "stmt" is a valid statment for the body of an assert-by, forall,
    /// or calc-hint statement. In particular, check that the local variables assigned in
    /// the bodies of these statements are declared in the statements, not in some enclosing
    /// context. 
    /// </summary>
    public void CheckLocalityUpdates(Statement stmt, ISet<LocalVariable> localsAllowedInUpdates, string where) {
      // TODO it looks like this method has no side-effects and doesn't return anything.
      Contract.Requires(stmt != null);
      Contract.Requires(localsAllowedInUpdates != null);
      Contract.Requires(where != null);

      if (stmt is AssertStmt || stmt is ForallStmt || stmt is CalcStmt || stmt is ModifyStmt) {
        // don't recurse, since CheckHintRestrictions will be called on that assert-by separately
        return;
      } else if (stmt is AssignSuchThatStmt) {
        var s = (AssignSuchThatStmt)stmt;
        foreach (var lhs in s.Lhss) {
          CheckLocalityUpdatesLhs(lhs, localsAllowedInUpdates, @where);
        }
      } else if (stmt is AssignStmt) {
        var s = (AssignStmt)stmt;
        CheckLocalityUpdatesLhs(s.Lhs, localsAllowedInUpdates, @where);
      } else if (stmt is CallStmt) {
        var s = (CallStmt)stmt;
        foreach (var lhs in s.Lhs) {
          CheckLocalityUpdatesLhs(lhs, localsAllowedInUpdates, @where);
        }
      } else if (stmt is VarDeclStmt) {
        var s = (VarDeclStmt)stmt;
        s.Locals.ForEach(local => localsAllowedInUpdates.Add(local));
      } else if (stmt is ModifyStmt) {
        // no further complaints (note, ghost interests have already checked for 'modify' statements)
      } else if (stmt is BlockStmt) {
        localsAllowedInUpdates = new HashSet<LocalVariable>(localsAllowedInUpdates);
        // use this new set for the recursive calls
      }

      foreach (var ss in stmt.SubStatements) {
        CheckLocalityUpdates(ss, localsAllowedInUpdates, where);
      }
    }

    void CheckLocalityUpdatesLhs(Expression lhs, ISet<LocalVariable> localsAllowedInUpdates, string @where) {
      Contract.Requires(lhs != null);
      Contract.Requires(localsAllowedInUpdates != null);
      Contract.Requires(where != null);

      lhs = lhs.Resolved;
      if (lhs is IdentifierExpr idExpr && !localsAllowedInUpdates.Contains(idExpr.Var)) {
        reporter.Error(MessageSource.Resolver, lhs.tok, "{0} is not allowed to update a variable it doesn't declare", where);
      }
    }

    class LazyString_OnTypeEquals {
      Type t0;
      Type t1;
      string s;
      public LazyString_OnTypeEquals(Type t0, Type t1, string s) {
        Contract.Requires(t0 != null);
        Contract.Requires(t1 != null);
        Contract.Requires(s != null);
        this.t0 = t0;
        this.t1 = t1;
        this.s = s;
      }
      public override string ToString() {
        return t0.Equals(t1) ? s : "";
      }
    }

    void FindAllMembers(ClassLikeDecl cl, string memberName, ISet<MemberDecl> foundSoFar) {
      Contract.Requires(cl != null);
      Contract.Requires(memberName != null);
      Contract.Requires(foundSoFar != null);
      if (GetClassMembers(cl).TryGetValue(memberName, out var member)) {
        foundSoFar.Add(member);
      }
      cl.ParentTraitHeads.ForEach(trait => FindAllMembers(trait, memberName, foundSoFar));
    }

    // TODO move
    public static UserDefinedType GetThisType(IToken tok, TopLevelDeclWithMembers cl) {
      Contract.Requires(tok != null);
      Contract.Requires(cl != null);
      Contract.Ensures(Contract.Result<UserDefinedType>() != null);

      if (cl is ClassLikeDecl { NonNullTypeDecl: { } } cls) {
        return UserDefinedType.FromTopLevelDecl(tok, cls.NonNullTypeDecl, cls.TypeArgs);
      } else {
        return UserDefinedType.FromTopLevelDecl(tok, cl, cl.TypeArgs);
      }
    }

    // TODO move
    public static UserDefinedType GetReceiverType(IToken tok, MemberDecl member) {
      Contract.Requires(tok != null);
      Contract.Requires(member != null);
      Contract.Ensures(Contract.Result<UserDefinedType>() != null);

      return GetThisType(tok, (TopLevelDeclWithMembers)member.EnclosingClass);
    }

    internal Expression VarDotFunction(IToken tok, string varname, string functionname) {
      return new ApplySuffix(tok, null, new ExprDotName(tok, new IdentifierExpr(tok, varname), functionname, null), new List<ActualBinding>(), tok);
    }

    // TODO search for occurrences of "new LetExpr" which could benefit from this helper
    internal LetExpr LetPatIn(IToken tok, CasePattern<BoundVar> lhs, Expression rhs, Expression body) {
      return new LetExpr(tok, new List<CasePattern<BoundVar>>() { lhs }, new List<Expression>() { rhs }, body, true);
    }

    internal LetExpr LetVarIn(IToken tok, string name, Type tp, Expression rhs, Expression body) {
      var lhs = new CasePattern<BoundVar>(tok, new BoundVar(tok, name, tp));
      return LetPatIn(tok, lhs, rhs, body);
    }

    /// <summary>
    ///  If expr.Lhs != null: Desugars "var x: T :- E; F" into "var temp := E; if temp.IsFailure() then temp.PropagateFailure() else var x: T := temp.Extract(); F"
    ///  If expr.Lhs == null: Desugars "         :- E; F" into "var temp := E; if temp.IsFailure() then temp.PropagateFailure() else                             F"
    /// </summary>
    public void ResolveLetOrFailExpr(LetOrFailExpr expr, ResolutionContext resolutionContext) {
      var temp = FreshTempVarName("valueOrError", resolutionContext.CodeContext);
      var tempType = new InferredTypeProxy();
      // "var temp := E;"
      expr.ResolvedExpression = LetVarIn(expr.tok, temp, tempType, expr.Rhs,
        // "if temp.IsFailure()"
        new ITEExpr(expr.tok, false, VarDotFunction(expr.tok, temp, "IsFailure"),
          // "then temp.PropagateFailure()"
          VarDotFunction(expr.tok, temp, "PropagateFailure"),
          // "else"
          expr.Lhs == null
            // "F"
            ? expr.Body
            // "var x: T := temp.Extract(); F"
            : LetPatIn(expr.tok, expr.Lhs, VarDotFunction(expr.tok, temp, "Extract"), expr.Body)));

      ResolveExpression(expr.ResolvedExpression, resolutionContext);
      expr.Type = expr.ResolvedExpression.Type;
      bool expectExtract = (expr.Lhs != null);
      EnsureSupportsErrorHandling(expr.tok, PartiallyResolveTypeForMemberSelection(expr.tok, tempType), expectExtract, false);
    }

    public static Type SelectAppropriateArrowTypeForFunction(Function function, Dictionary<TypeParameter, Type> subst, SystemModuleManager systemModuleManager) {
      return SelectAppropriateArrowType(function.tok,
        function.Formals.ConvertAll(formal => formal.Type.Subst(subst)),
        function.ResultType.Subst(subst),
        function.Reads.Expressions.Count != 0, function.Req.Count != 0,
        systemModuleManager);
    }

    public static Type SelectAppropriateArrowType(IToken tok, List<Type> typeArgs, Type resultType, bool hasReads, bool hasReq, SystemModuleManager systemModuleManager) {
      Contract.Requires(tok != null);
      Contract.Requires(typeArgs != null);
      Contract.Requires(resultType != null);
      var arity = typeArgs.Count;
      var typeArgsAndResult = Util.Snoc(typeArgs, resultType);
      if (hasReads) {
        // any arrow
        return new ArrowType(tok, systemModuleManager.ArrowTypeDecls[arity], typeArgsAndResult);
      } else if (hasReq) {
        // partial arrow
        return new UserDefinedType(tok, ArrowType.PartialArrowTypeName(arity), systemModuleManager.PartialArrowTypeDecls[arity], typeArgsAndResult);
      } else {
        // total arrow
        return new UserDefinedType(tok, ArrowType.TotalArrowTypeName(arity), systemModuleManager.TotalArrowTypeDecls[arity], typeArgsAndResult);
      }
    }

    /// <summary>
    /// Adds appropriate type constraints that says "expr" evaluates to an integer or (if "allowBitVector" is true) a
    /// a bitvector.  The "errFormat" string can contain a "{0}", referring to the name of the type of "expr".
    /// </summary>
    public void ConstrainToIntegerType(Expression expr, bool allowBitVector, string errFormat) {
      Contract.Requires(expr != null);
      Contract.Requires(errFormat != null);
      var err = new TypeConstraint.ErrorMsgWithToken(expr.tok, errFormat, expr.Type);
      ConstrainToIntegerType(expr.tok, expr.Type, allowBitVector, err);
    }

    /// <summary>
    /// Resolves a NestedMatchExpr by
    /// 1 - checking that all of its patterns are linear
    /// 2 - desugaring it into a decision tree of MatchExpr and ITEEXpr (for constant matching)
    /// 3 - resolving the generated (sub)expression.
    /// </summary>
    void ResolveNestedMatchExpr(NestedMatchExpr nestedMatchExpr, ResolutionContext resolutionContext) {
      Contract.Requires(nestedMatchExpr != null);
      Contract.Requires(resolutionContext != null);

      nestedMatchExpr.Resolve(this, resolutionContext);
    }

    void ResolveCasePattern<VT>(CasePattern<VT> pat, Type sourceType, ResolutionContext resolutionContext)
      where VT : class, IVariable {
      Contract.Requires(pat != null);
      Contract.Requires(sourceType != null);
      Contract.Requires(resolutionContext != null);

      DatatypeDecl dtd = null;
      UserDefinedType udt = null;
      if (sourceType.IsDatatype) {
        udt = (UserDefinedType)sourceType.NormalizeExpand();
        dtd = (DatatypeDecl)udt.ResolvedClass;
      }
      // Find the constructor in the given datatype
      // If what was parsed was just an identifier, we will interpret it as a datatype constructor, if possible
      DatatypeCtor ctor = null;
      if (dtd != null) {
        if (pat.Var == null || (pat.Var != null && pat.Var.Type is TypeProxy)) {
          if (dtd.ConstructorsByName.TryGetValue(pat.Id, out ctor)) {
            if (pat.Arguments == null) {
              if (ctor.Formals.Count != 0) {
                // Leave this as a variable
              } else {
                // Convert to a constructor
                pat.MakeAConstructor();
                pat.Ctor = ctor;
                pat.Var = default(VT);
              }
            } else {
              pat.Ctor = ctor;
              pat.Var = default(VT);
            }
          }
        }
      }

      if (pat.Var != null) {
        // this is a simple resolution
        var v = pat.Var;
        if (resolutionContext.IsGhost) {
          v.MakeGhost();
        }
        ResolveType(v.Tok, v.Type, resolutionContext, ResolveTypeOptionEnum.InferTypeProxies, null);
        // Note, the following type constraint checks that the RHS type can be assigned to the new variable on the left. In particular, it
        // does not check that the entire RHS can be assigned to something of the type of the pattern on the left.  For example, consider
        // a type declared as "datatype Atom<T> = MakeAtom(T)", where T is a non-variant type argument.  Suppose the RHS has type Atom<nat>
        // and that the LHS is the pattern MakeAtom(x: int).  This is okay, despite the fact that Atom<nat> is not assignable to Atom<int>.
        // The reason is that the purpose of the pattern on the left is really just to provide a skeleton to introduce bound variables in.
        EagerAddAssignableConstraint(v.Tok, v.Type, sourceType, "type of corresponding source/RHS ({1}) does not match type of bound variable ({0})");
        pat.AssembleExpr(null);
        return;
      }
      if (dtd == null) {
        // look up the name of the pattern's constructor
        Tuple<DatatypeCtor, bool> pair;
        if (moduleInfo.Ctors.TryGetValue(pat.Id, out pair) && !pair.Item2) {
          ctor = pair.Item1;
          pat.Ctor = ctor;
          dtd = ctor.EnclosingDatatype;
          var typeArgs = new List<Type>();
          foreach (var xt in dtd.TypeArgs) {
            typeArgs.Add(new InferredTypeProxy());
          }
          udt = new UserDefinedType(pat.tok, dtd.Name, dtd, typeArgs);
          ConstrainSubtypeRelation(udt, sourceType, pat.tok, "type of RHS ({0}) does not match type of bound variable '{1}'", sourceType, pat.Id);
        }
      }
      if (dtd == null && ctor == null) {
        reporter.Error(MessageSource.Resolver, pat.tok, "to use a pattern, the type of the source/RHS expression must be a datatype (instead found {0})", sourceType);
      } else if (ctor == null) {
        reporter.Error(MessageSource.Resolver, pat.tok, "constructor {0} does not exist in datatype {1}", pat.Id, dtd.Name);
      } else {
        if (pat.Arguments == null) {
          if (ctor.Formals.Count == 0) {
            // The Id matches a constructor of the correct type and 0 arguments,
            // so make it a nullary constructor, not a variable
            pat.MakeAConstructor();
          }
        } else {
          if (ctor.Formals.Count != pat.Arguments.Count) {
            reporter.Error(MessageSource.Resolver, pat.tok, "pattern for constructor {0} has wrong number of formals (found {1}, expected {2})", pat.Id, pat.Arguments.Count, ctor.Formals.Count);
          }
        }
        // build the type-parameter substitution map for this use of the datatype
        Contract.Assert(dtd.TypeArgs.Count == udt.TypeArgs.Count);  // follows from the type previously having been successfully resolved
        var subst = TypeParameter.SubstitutionMap(dtd.TypeArgs, udt.TypeArgs);
        // recursively call ResolveCasePattern on each of the arguments
        var prevErrorCount = reporter.Count(ErrorLevel.Error);
        var j = 0;
        if (pat.Arguments != null) {
          foreach (var arg in pat.Arguments) {
            if (j < ctor.Formals.Count) {
              var formal = ctor.Formals[j];
              Type st = formal.Type.Subst(subst);
              ResolveCasePattern(arg, st, resolutionContext.WithGhost(resolutionContext.IsGhost || formal.IsGhost));
            }
            j++;
          }
        }
        if (reporter.Count(ErrorLevel.Error) == prevErrorCount && j == ctor.Formals.Count) {
          pat.AssembleExpr(udt.TypeArgs);
        }
      }
    }

    internal readonly List<DefaultValueExpression> allDefaultValueExpressions = new();

    /// <summary>
    /// This method is called at the tail end of Pass1 of the Resolver.
    /// </summary>
    void FillInDefaultValueExpressions() {
      var visited = new Dictionary<DefaultValueExpression, DefaultValueExpression.WorkProgress>();
      foreach (var e in allDefaultValueExpressions) {
        e.FillIn(this, visited);
      }
      allDefaultValueExpressions.Clear();
    }

    public Dictionary<TypeParameter, Type> BuildTypeArgumentSubstitute(Dictionary<TypeParameter, Type> typeArgumentSubstitutions,
      Type/*?*/ receiverTypeBound = null) {
      Contract.Requires(typeArgumentSubstitutions != null);

      var subst = new Dictionary<TypeParameter, Type>();
      foreach (var entry in typeArgumentSubstitutions) {
        subst.Add(entry.Key, entry.Value);
      }

      if (SelfTypeSubstitution != null) {
        foreach (var entry in SelfTypeSubstitution) {
          subst.Add(entry.Key, entry.Value);
        }
      }

      if (receiverTypeBound != null) {
        subst = AddParentTypeParameterSubstitutions(subst, receiverTypeBound);
      }

      return subst;
    }

    public static Dictionary<TypeParameter, Type> AddParentTypeParameterSubstitutions(Dictionary<TypeParameter, Type> subst, Type receiverType = null) {
      TopLevelDeclWithMembers cl;
      var udt = receiverType?.AsNonNullRefType;
      if (udt != null) {
        cl = (TopLevelDeclWithMembers)((NonNullTypeDecl)udt.ResolvedClass).ViewAsClass;
      } else {
        udt = receiverType.NormalizeExpand() as UserDefinedType;
        cl = udt?.ResolvedClass as TopLevelDeclWithMembers;
      }
      if (cl != null) {
        cl.AddParentTypeParameterSubstitutions(subst);
      }

      return subst;
    }

    public static string GhostPrefix(bool isGhost) {
      return isGhost ? "ghost " : "";
    }

    internal static ModuleSignature GetSignatureExt(ModuleSignature sig) {
      Contract.Requires(sig != null);
      Contract.Ensures(Contract.Result<ModuleSignature>() != null);
      return sig;
    }

    public ModuleSignature GetSignature(ModuleSignature sig) {
      return GetSignatureExt(sig);
    }

    public static Expression GetImpliedTypeConstraint(IVariable bv, Type ty) {
      return GetImpliedTypeConstraint(Expression.CreateIdentExpr(bv), ty);
    }

    public static Expression GetImpliedTypeConstraint(Expression e, Type ty) {
      Contract.Requires(e != null);
      Contract.Requires(ty != null);
      ty = ty.NormalizeExpandKeepConstraints();
      if (ty is UserDefinedType udt) {
        Expression CombineConstraints(Type baseType, BoundVar boundVar, Expression constraint) {
          var c = GetImpliedTypeConstraint(e, baseType);
          if (boundVar != null) {
            var ee = new ConversionExpr(e.tok, e, boundVar.Type) { Type = boundVar.Type };
            var substMap = new Dictionary<IVariable, Expression> { { boundVar, ee } };
            var typeMap = TypeParameter.SubstitutionMap(udt.ResolvedClass.TypeArgs, udt.TypeArgs);
            var substituter = new Substituter(null, substMap, typeMap);
            c = Expression.CreateAnd(c, substituter.Substitute(constraint));
          }
          return c;
        }

        if (udt.ResolvedClass is NewtypeDecl newtypeDecl) {
          return CombineConstraints(newtypeDecl.BaseType, newtypeDecl.Var, newtypeDecl.Constraint);
        }
        if (udt.ResolvedClass is SubsetTypeDecl subsetTypeDecl) {
          return CombineConstraints(subsetTypeDecl.RhsWithArgument(udt.TypeArgs), subsetTypeDecl.Var, subsetTypeDecl.Constraint);
        }
      }
      return Expression.CreateBoolLiteral(e.tok, true);
    }

    /// <summary>
    /// Returns the set of free variables in "expr".
    /// Requires "expr" to be successfully resolved.
    /// Ensures that the set returned has no aliases.
    /// </summary>
    public static ISet<IVariable> FreeVariables(Expression expr) {
      Contract.Requires(expr != null);
      Contract.Ensures(expr.Type != null);

      if (expr is IdentifierExpr) {
        var e = (IdentifierExpr)expr;
        return new HashSet<IVariable>() { e.Var };

      } else if (expr is QuantifierExpr) {
        var e = (QuantifierExpr)expr;
        Contract.Assert(e.SplitQuantifier == null); // No split quantifiers during resolution

        var s = FreeVariables(e.LogicalBody());
        foreach (var bv in e.BoundVars) {
          s.Remove(bv);
        }
        return s;
      } else if (expr is NestedMatchExpr) {
        var e = (NestedMatchExpr)expr;
        var s = FreeVariables(e.Source);
        foreach (NestedMatchCaseExpr mc in e.Cases) {
          var t = FreeVariables(mc.Body);
          foreach (var bv in mc.Pat.Children.OfType<IdPattern>()) {
            if (bv.BoundVar != null) {
              t.Remove(bv.BoundVar);
            }
          }
          s.UnionWith(t);
        }
        return s;
      } else if (expr is MatchExpr) {
        var e = (MatchExpr)expr;
        var s = FreeVariables(e.Source);
        foreach (MatchCaseExpr mc in e.Cases) {
          var t = FreeVariables(mc.Body);
          foreach (var bv in mc.Arguments) {
            t.Remove(bv);
          }
          s.UnionWith(t);
        }
        return s;

      } else if (expr is LambdaExpr) {
        var e = (LambdaExpr)expr;
        var s = FreeVariables(e.Term);
        if (e.Range != null) {
          s.UnionWith(FreeVariables(e.Range));
        }
        foreach (var fe in e.Reads.Expressions) {
          s.UnionWith(FreeVariables(fe.E));
        }
        foreach (var bv in e.BoundVars) {
          s.Remove(bv);
        }
        return s;

      } else {
        ISet<IVariable> s = null;
        foreach (var e in expr.SubExpressions) {
          var t = FreeVariables(e);
          if (s == null) {
            s = t;
          } else {
            s.UnionWith(t);
          }
        }
        return s == null ? new HashSet<IVariable>() : s;
      }
    }

    /// <summary>
    /// An error message for the type constraint for between a sequence select expression's actual and expected types.
    /// If resolution successfully determines the sequences' element types, then this derived class mentions those
    /// element types as clarifying context to the user.
    /// </summary>
    private class SeqSelectOneErrorMsg : TypeConstraint.ErrorMsgWithToken {
      private static readonly string BASE_MESSAGE_FORMAT = "sequence has type {0} which is incompatible with expected type {1}";
      private static readonly string ELEMENT_DETAIL_MESSAGE_FORMAT = " (element type {0} is incompatible with {1})";

      private readonly Type exprSeqType;
      private readonly Type expectedSeqType;

      public override string Msg {
        get {
          // Resolution might resolve exprSeqType/expectedSeqType to not be sequences at all.
          // In that case, it isn't possible to get the corresponding element types.
          var rawExprElementType = exprSeqType.AsSeqType?.Arg;
          var rawExpectedElementType = expectedSeqType.AsSeqType?.Arg;
          if (rawExprElementType == null || rawExpectedElementType == null) {
            return base.Msg;
          }

          var elementTypes = RemoveAmbiguity(new object[] { rawExprElementType, rawExpectedElementType });
          Contract.Assert(elementTypes.Length == 2);
          var exprElementType = elementTypes[0].ToString();
          var expectedElementType = elementTypes[1].ToString();

          string detail = string.Format(ELEMENT_DETAIL_MESSAGE_FORMAT, exprElementType, expectedElementType);
          return base.Msg + detail;
        }
      }

      public SeqSelectOneErrorMsg(IToken tok, Type exprSeqType, Type expectedSeqType)
        : base(tok, BASE_MESSAGE_FORMAT, exprSeqType, expectedSeqType) {
        Contract.Requires(exprSeqType != null);
        Contract.Requires(expectedSeqType != null);
        this.exprSeqType = exprSeqType;
        this.expectedSeqType = expectedSeqType;
      }
    }

    /// <summary>
    /// Note: this method is allowed to be called even if "type" does not make sense for "op", as might be the case if
    /// resolution of the binary expression failed.  If so, an arbitrary resolved opcode is returned.
    /// Usually, the type of the right-hand operand is used to determine the resolved operator (hence, the shorter
    /// name "operandType" instead of, say, "rightOperandType").
    /// </summary>
    public static BinaryExpr.ResolvedOpcode ResolveOp(BinaryExpr.Opcode op, Type leftOperandType, Type operandType) {
      Contract.Requires(leftOperandType != null);
      Contract.Requires(operandType != null);
      leftOperandType = leftOperandType.NormalizeToAncestorType();
      operandType = operandType.NormalizeToAncestorType();
      switch (op) {
        case BinaryExpr.Opcode.Iff: return BinaryExpr.ResolvedOpcode.Iff;
        case BinaryExpr.Opcode.Imp: return BinaryExpr.ResolvedOpcode.Imp;
        case BinaryExpr.Opcode.Exp: return BinaryExpr.ResolvedOpcode.Imp;
        case BinaryExpr.Opcode.And: return BinaryExpr.ResolvedOpcode.And;
        case BinaryExpr.Opcode.Or: return BinaryExpr.ResolvedOpcode.Or;
        case BinaryExpr.Opcode.Eq:
          if (operandType is SetType) {
            return BinaryExpr.ResolvedOpcode.SetEq;
          } else if (operandType is MultiSetType) {
            return BinaryExpr.ResolvedOpcode.MultiSetEq;
          } else if (operandType is SeqType) {
            return BinaryExpr.ResolvedOpcode.SeqEq;
          } else if (operandType is MapType) {
            return BinaryExpr.ResolvedOpcode.MapEq;
          } else {
            return BinaryExpr.ResolvedOpcode.EqCommon;
          }
        case BinaryExpr.Opcode.Neq:
          if (operandType is SetType) {
            return BinaryExpr.ResolvedOpcode.SetNeq;
          } else if (operandType is MultiSetType) {
            return BinaryExpr.ResolvedOpcode.MultiSetNeq;
          } else if (operandType is SeqType) {
            return BinaryExpr.ResolvedOpcode.SeqNeq;
          } else if (operandType is MapType) {
            return BinaryExpr.ResolvedOpcode.MapNeq;
          } else {
            return BinaryExpr.ResolvedOpcode.NeqCommon;
          }
        case BinaryExpr.Opcode.Disjoint:
          if (operandType is MultiSetType) {
            return BinaryExpr.ResolvedOpcode.MultiSetDisjoint;
          } else {
            return BinaryExpr.ResolvedOpcode.Disjoint;
          }
        case BinaryExpr.Opcode.Lt:
          if (operandType.IsIndDatatype) {
            return BinaryExpr.ResolvedOpcode.RankLt;
          } else if (operandType is SetType) {
            return BinaryExpr.ResolvedOpcode.ProperSubset;
          } else if (operandType is MultiSetType) {
            return BinaryExpr.ResolvedOpcode.ProperMultiSubset;
          } else if (operandType is SeqType) {
            return BinaryExpr.ResolvedOpcode.ProperPrefix;
          } else if (operandType is CharType) {
            return BinaryExpr.ResolvedOpcode.LtChar;
          } else {
            return BinaryExpr.ResolvedOpcode.Lt;
          }
        case BinaryExpr.Opcode.Le:
          if (operandType is SetType) {
            return BinaryExpr.ResolvedOpcode.Subset;
          } else if (operandType is MultiSetType) {
            return BinaryExpr.ResolvedOpcode.MultiSubset;
          } else if (operandType is SeqType) {
            return BinaryExpr.ResolvedOpcode.Prefix;
          } else if (operandType is CharType) {
            return BinaryExpr.ResolvedOpcode.LeChar;
          } else {
            return BinaryExpr.ResolvedOpcode.Le;
          }
        case BinaryExpr.Opcode.LeftShift:
          return BinaryExpr.ResolvedOpcode.LeftShift;
        case BinaryExpr.Opcode.RightShift:
          return BinaryExpr.ResolvedOpcode.RightShift;
        case BinaryExpr.Opcode.Add:
          if (operandType is SetType) {
            return BinaryExpr.ResolvedOpcode.Union;
          } else if (operandType is MultiSetType) {
            return BinaryExpr.ResolvedOpcode.MultiSetUnion;
          } else if (operandType is MapType) {
            return BinaryExpr.ResolvedOpcode.MapMerge;
          } else if (operandType is SeqType) {
            return BinaryExpr.ResolvedOpcode.Concat;
          } else {
            return BinaryExpr.ResolvedOpcode.Add;
          }
        case BinaryExpr.Opcode.Sub:
          if (leftOperandType is MapType) {
            return BinaryExpr.ResolvedOpcode.MapSubtraction;
          } else if (operandType is SetType) {
            return BinaryExpr.ResolvedOpcode.SetDifference;
          } else if (operandType is MultiSetType) {
            return BinaryExpr.ResolvedOpcode.MultiSetDifference;
          } else {
            return BinaryExpr.ResolvedOpcode.Sub;
          }
        case BinaryExpr.Opcode.Mul:
          if (operandType is SetType) {
            return BinaryExpr.ResolvedOpcode.Intersection;
          } else if (operandType is MultiSetType) {
            return BinaryExpr.ResolvedOpcode.MultiSetIntersection;
          } else {
            return BinaryExpr.ResolvedOpcode.Mul;
          }
        case BinaryExpr.Opcode.Gt:
          if (operandType.IsDatatype) {
            return BinaryExpr.ResolvedOpcode.RankGt;
          } else if (operandType is SetType) {
            return BinaryExpr.ResolvedOpcode.ProperSuperset;
          } else if (operandType is MultiSetType) {
            return BinaryExpr.ResolvedOpcode.ProperMultiSuperset;
          } else if (operandType is CharType) {
            return BinaryExpr.ResolvedOpcode.GtChar;
          } else {
            return BinaryExpr.ResolvedOpcode.Gt;
          }
        case BinaryExpr.Opcode.Ge:
          if (operandType is SetType) {
            return BinaryExpr.ResolvedOpcode.Superset;
          } else if (operandType is MultiSetType) {
            return BinaryExpr.ResolvedOpcode.MultiSuperset;
          } else if (operandType is CharType) {
            return BinaryExpr.ResolvedOpcode.GeChar;
          } else {
            return BinaryExpr.ResolvedOpcode.Ge;
          }
        case BinaryExpr.Opcode.In:
          if (operandType is SetType) {
            return BinaryExpr.ResolvedOpcode.InSet;
          } else if (operandType is MultiSetType) {
            return BinaryExpr.ResolvedOpcode.InMultiSet;
          } else if (operandType is MapType) {
            return BinaryExpr.ResolvedOpcode.InMap;
          } else {
            return BinaryExpr.ResolvedOpcode.InSeq;
          }
        case BinaryExpr.Opcode.NotIn:
          if (operandType is SetType) {
            return BinaryExpr.ResolvedOpcode.NotInSet;
          } else if (operandType is MultiSetType) {
            return BinaryExpr.ResolvedOpcode.NotInMultiSet;
          } else if (operandType is MapType) {
            return BinaryExpr.ResolvedOpcode.NotInMap;
          } else {
            return BinaryExpr.ResolvedOpcode.NotInSeq;
          }
        case BinaryExpr.Opcode.Div: return BinaryExpr.ResolvedOpcode.Div;
        case BinaryExpr.Opcode.Mod: return BinaryExpr.ResolvedOpcode.Mod;
        case BinaryExpr.Opcode.BitwiseAnd: return BinaryExpr.ResolvedOpcode.BitwiseAnd;
        case BinaryExpr.Opcode.BitwiseOr: return BinaryExpr.ResolvedOpcode.BitwiseOr;
        case BinaryExpr.Opcode.BitwiseXor: return BinaryExpr.ResolvedOpcode.BitwiseXor;
        default:
          Contract.Assert(false); throw new cce.UnreachableException();  // unexpected operator
      }
    }

    /// <summary>
    /// This method adds to "friendlyCalls" all
    ///     inductive calls                                     if !co
    ///     greatest predicate calls and codatatype equalities  if co
    /// that occur in positive positions and not under
    ///     universal quantification                            if !co
    ///     existential quantification.                         if co
    /// If "expr" is the
    ///     precondition of a least lemma                       if !co
    ///     postcondition of a greatest lemma,                  if co
    /// then the "friendlyCalls" are the subexpressions that need to be replaced in order
    /// to create the
    ///     precondition                                        if !co
    ///     postcondition                                       if co
    /// of the corresponding prefix lemma.
    /// </summary>
    void CollectFriendlyCallsInExtremeLemmaSpecification(Expression expr, bool position, ISet<Expression> friendlyCalls, bool co, ExtremeLemma context) {
      Contract.Requires(expr != null);
      Contract.Requires(friendlyCalls != null);
      var visitor = new CollectFriendlyCallsInSpec_Visitor(reporter, friendlyCalls, co, context);
      visitor.Visit(expr, position ? CallingPosition.Positive : CallingPosition.Negative);
    }
  }

  abstract class ResolverTopDownVisitor<T> : TopDownVisitor<T> {
    protected ErrorReporter reporter;
    public ResolverTopDownVisitor(ErrorReporter reporter) {
      Contract.Requires(reporter != null);
      this.reporter = reporter;
    }
  }
}<|MERGE_RESOLUTION|>--- conflicted
+++ resolved
@@ -1572,7 +1572,6 @@
       }
     }
 
-<<<<<<< HEAD
     private void CheckForCyclesAmongRedirectingTypes(RedirectingTypeDecl dd, HashSet<ICallable> cycleErrorHasBeenReported) {
       var enclosingModule = dd.EnclosingModule;
       if (enclosingModule.CallGraph.GetSCCSize(dd) != 1) {
@@ -1653,141 +1652,6 @@
       }
     }
 
-    /// <summary>
-    /// Inferred required equality support for datatypes and type synonyms, and for Function and Method signatures.
-    /// </summary>
-    /// <param name="declarations"></param>
-    private void InferEqualitySupport(List<TopLevelDecl> declarations) {
-      /// First, do datatypes and type synonyms until a fixpoint is reached.
-      bool inferredSomething;
-      do {
-        inferredSomething = false;
-        foreach (var d in declarations) {
-          if (Attributes.Contains(d.Attributes, "_provided")) {
-            // Don't infer required-equality-support for the type parameters, since there are
-            // scopes that see the name of the declaration but not its body.
-          } else if (d is DatatypeDecl) {
-            var dt = (DatatypeDecl)d;
-            foreach (var tp in dt.TypeArgs) {
-              if (tp.Characteristics.EqualitySupport == TypeParameter.EqualitySupportValue.Unspecified) {
-                // here's our chance to infer the need for equality support
-                foreach (var ctor in dt.Ctors) {
-                  foreach (var arg in ctor.Formals) {
-                    if (InferRequiredEqualitySupport(tp, arg.Type)) {
-                      tp.Characteristics.EqualitySupport = TypeParameter.EqualitySupportValue.InferredRequired;
-                      inferredSomething = true;
-                      goto DONE_DT; // break out of the doubly-nested loop
-                    }
-                  }
-                }
-              DONE_DT:;
-              }
-            }
-          } else if (d is TypeSynonymDecl) {
-            var syn = (TypeSynonymDecl)d;
-            foreach (var tp in syn.TypeArgs) {
-              if (tp.Characteristics.EqualitySupport == TypeParameter.EqualitySupportValue.Unspecified) {
-                // here's our chance to infer the need for equality support
-                if (InferRequiredEqualitySupport(tp, syn.Rhs)) {
-                  tp.Characteristics.EqualitySupport = TypeParameter.EqualitySupportValue.InferredRequired;
-                  inferredSomething = true;
-                }
-              }
-            }
-          }
-        }
-      } while (inferredSomething);
-
-      // Now do it for Function and Method signatures.
-      foreach (var d in declarations) {
-        if (d is IteratorDecl) {
-          var iter = (IteratorDecl)d;
-          var done = false;
-          var nonnullIter = iter.NonNullTypeDecl;
-          Contract.Assert(nonnullIter.TypeArgs.Count == iter.TypeArgs.Count);
-          for (var i = 0; i < iter.TypeArgs.Count; i++) {
-            var tp = iter.TypeArgs[i];
-            var correspondingNonnullIterTypeParameter = nonnullIter.TypeArgs[i];
-            if (tp.Characteristics.EqualitySupport == TypeParameter.EqualitySupportValue.Unspecified) {
-              // here's our chance to infer the need for equality support
-              foreach (var p in iter.Ins) {
-                if (InferRequiredEqualitySupport(tp, p.Type)) {
-                  tp.Characteristics.EqualitySupport = TypeParameter.EqualitySupportValue.InferredRequired;
-                  correspondingNonnullIterTypeParameter.Characteristics.EqualitySupport =
-                    TypeParameter.EqualitySupportValue.InferredRequired;
-                  done = true;
-                  break;
-                }
-              }
-              foreach (var p in iter.Outs) {
-                if (done) {
-                  break;
-                }
-
-                if (InferRequiredEqualitySupport(tp, p.Type)) {
-                  tp.Characteristics.EqualitySupport = TypeParameter.EqualitySupportValue.InferredRequired;
-                  correspondingNonnullIterTypeParameter.Characteristics.EqualitySupport =
-                    TypeParameter.EqualitySupportValue.InferredRequired;
-                  break;
-                }
-              }
-            }
-          }
-        } else if (d is ClassLikeDecl or DefaultClassDecl) {
-          var cl = (TopLevelDeclWithMembers)d;
-          foreach (var member in cl.Members) {
-            if (!member.IsGhost) {
-              if (member is Function) {
-                var f = (Function)member;
-                foreach (var tp in f.TypeArgs) {
-                  if (tp.Characteristics.EqualitySupport == TypeParameter.EqualitySupportValue.Unspecified) {
-                    // here's our chance to infer the need for equality support
-                    if (InferRequiredEqualitySupport(tp, f.ResultType)) {
-                      tp.Characteristics.EqualitySupport = TypeParameter.EqualitySupportValue.InferredRequired;
-                    } else {
-                      foreach (var p in f.Formals) {
-                        if (InferRequiredEqualitySupport(tp, p.Type)) {
-                          tp.Characteristics.EqualitySupport = TypeParameter.EqualitySupportValue.InferredRequired;
-                          break;
-                        }
-                      }
-                    }
-                  }
-                }
-              } else if (member is Method) {
-                var m = (Method)member;
-                bool done = false;
-                foreach (var tp in m.TypeArgs) {
-                  if (tp.Characteristics.EqualitySupport == TypeParameter.EqualitySupportValue.Unspecified) {
-                    // here's our chance to infer the need for equality support
-                    foreach (var p in m.Ins) {
-                      if (InferRequiredEqualitySupport(tp, p.Type)) {
-                        tp.Characteristics.EqualitySupport = TypeParameter.EqualitySupportValue.InferredRequired;
-                        done = true;
-                        break;
-                      }
-                    }
-                    foreach (var p in m.Outs) {
-                      if (done) {
-                        break;
-                      }
-
-                      if (InferRequiredEqualitySupport(tp, p.Type)) {
-                        tp.Characteristics.EqualitySupport = TypeParameter.EqualitySupportValue.InferredRequired;
-                        break;
-                      }
-                    }
-                  }
-                }
-              }
-            }
-          }
-        }
-      }
-    }
-
-=======
->>>>>>> 8bf0879f
     private void FillInPostConditionsAndBodiesOfPrefixLemmas(List<TopLevelDecl> declarations) {
       foreach (var com in ModuleDefinition.AllExtremeLemmas(declarations)) {
         var prefixLemma = com.PrefixLemma;
