#define TI_DEBUG_PRINT
//-----------------------------------------------------------------------------
//
// Copyright (C) Microsoft Corporation.  All Rights Reserved.
// Copyright by the contributors to the Dafny Project
// SPDX-License-Identifier: MIT
//
//-----------------------------------------------------------------------------
using System;
using System.Collections.Generic;
using System.Linq;
using System.Numerics;
using System.Diagnostics.Contracts;
using System.IO;
using System.Reflection;
using JetBrains.Annotations;
using Microsoft.BaseTypes;
using Microsoft.Boogie;
using Microsoft.CodeAnalysis.CSharp.Syntax;
using Microsoft.Dafny.Plugins;

namespace Microsoft.Dafny {
  public partial class ModuleResolver {
    List<Statement> loopStack = new List<Statement>();  // the enclosing loops (from which it is possible to break out)
    public readonly Scope<Label>/*!*/ DominatingStatementLabels;
    Scope<Statement>/*!*/ enclosingStatementLabels;
    public Method currentMethod;

    Label/*?*/ ResolveDominatingLabelInExpr(IToken tok, string/*?*/ labelName, string expressionDescription, ResolutionContext resolutionContext) {
      Contract.Requires(tok != null);
      Contract.Requires(expressionDescription != null);
      Contract.Requires(resolutionContext != null);

      Label label = null;
      if (!resolutionContext.IsTwoState) {
        reporter.Error(MessageSource.Resolver, tok, $"{expressionDescription} expressions are not allowed in this context");
      } else if (labelName != null) {
        label = DominatingStatementLabels.Find(labelName);
        if (label == null) {
          reporter.Error(MessageSource.Resolver, tok, $"no label '{labelName}' in scope at this time");
        }
      }
      return label;
    }

    /// <summary>
    /// There are two rounds of name resolution + type inference. The "initialRound" parameter says which one to do.
    /// </summary>
    void ResolveNamesAndInferTypes(List<TopLevelDecl> declarations, bool initialRound) {
      foreach (TopLevelDecl topd in declarations) {
        Contract.Assert(topd != null);
        Contract.Assert(VisibleInScope(topd));
        Contract.Assert(AllTypeConstraints.Count == 0);
        Contract.Assert(currentClass == null);

        allTypeParameters.PushMarker();
        ResolveTypeParameters(topd.TypeArgs, !initialRound, topd);

        if (initialRound) {
          ResolveNamesAndInferTypesForOneDeclarationInitial(topd);
        } else {
          ResolveNamesAndInferTypesForOneDeclaration(topd);
        }

        allTypeParameters.PopMarker();

        Contract.Assert(AllTypeConstraints.Count == 0);
        Contract.Assert(currentClass == null);
      }
    }

    /// <summary>
    /// Assumes type parameters of "topd" have already been pushed.
    /// </summary>
    void ResolveNamesAndInferTypesForOneDeclarationInitial(TopLevelDecl topd) {
      if (topd is NewtypeDecl newtypeDecl) {
        // this check can be done only after it has been determined that the redirected types do not involve cycles
        AddXConstraint(newtypeDecl.tok, "NumericType", newtypeDecl.BaseType, "newtypes must be based on some numeric type (got {0})");
        // type check the constraint, if any
        if (newtypeDecl.Var != null) {
          Contract.Assert(object.ReferenceEquals(newtypeDecl.Var.Type, newtypeDecl.BaseType.NormalizeExpand(true)));  // follows from NewtypeDecl invariant
          Contract.Assert(newtypeDecl.Constraint != null);  // follows from NewtypeDecl invariant

          scope.PushMarker();
          scope.AllowInstance = false;
          var added = scope.Push(newtypeDecl.Var.Name, newtypeDecl.Var);
          Contract.Assert(added == Scope<IVariable>.PushResult.Success);
          ResolveExpression(newtypeDecl.Constraint, new ResolutionContext(new CodeContextWrapper(newtypeDecl, true), false));
          Contract.Assert(newtypeDecl.Constraint.Type != null);  // follows from postcondition of ResolveExpression
          ConstrainTypeExprBool(newtypeDecl.Constraint, "newtype constraint must be of type bool (instead got {0})");
          scope.PopMarker();
        }
        SolveAllTypeConstraints();

      } else if (topd is SubsetTypeDecl subsetTypeDecl) {
        // type check the constraint
        Contract.Assert(object.ReferenceEquals(subsetTypeDecl.Var.Type, subsetTypeDecl.Rhs)); // follows from SubsetTypeDecl invariant
        Contract.Assert(subsetTypeDecl.Constraint != null); // follows from SubsetTypeDecl invariant
        scope.PushMarker();
        scope.AllowInstance = false;
        var added = scope.Push(subsetTypeDecl.Var.Name, subsetTypeDecl.Var);
        Contract.Assert(added == Scope<IVariable>.PushResult.Success);
        ResolveExpression(subsetTypeDecl.Constraint, new ResolutionContext(new CodeContextWrapper(subsetTypeDecl, true), false));
        Contract.Assert(subsetTypeDecl.Constraint.Type != null); // follows from postcondition of ResolveExpression
        ConstrainTypeExprBool(subsetTypeDecl.Constraint, "subset-type constraint must be of type bool (instead got {0})");
        scope.PopMarker();
        SolveAllTypeConstraints();
      }

      if (topd is TopLevelDeclWithMembers cl) {
        ResolveClassMemberBodiesInitial(cl);
      }
    }

    void ResolveNamesAndInferTypesForOneDeclaration(TopLevelDecl topd) {
      if (topd is NewtypeDecl newtypeDecl) {
        if (newtypeDecl.Witness != null) {
          var codeContext = new CodeContextWrapper(newtypeDecl, newtypeDecl.WitnessKind == SubsetTypeDecl.WKind.Ghost);
          scope.PushMarker();
          scope.AllowInstance = false;
          ResolveExpression(newtypeDecl.Witness, new ResolutionContext(codeContext, false));
          scope.PopMarker();
          ConstrainSubtypeRelation(newtypeDecl.Var.Type, newtypeDecl.Witness.Type, newtypeDecl.Witness, "witness expression must have type '{0}' (got '{1}')", newtypeDecl.Var.Type, newtypeDecl.Witness.Type);
        }
        SolveAllTypeConstraints();

      } else if (topd is SubsetTypeDecl subsetTypeDecl) {
        if (subsetTypeDecl.Witness != null) {
          var codeContext = new CodeContextWrapper(subsetTypeDecl, subsetTypeDecl.WitnessKind == SubsetTypeDecl.WKind.Ghost);
          scope.PushMarker();
          scope.AllowInstance = false;
          ResolveExpression(subsetTypeDecl.Witness, new ResolutionContext(codeContext, false));
          scope.PopMarker();
          ConstrainSubtypeRelation(subsetTypeDecl.Var.Type, subsetTypeDecl.Witness.Type, subsetTypeDecl.Witness,
            "witness expression must have type '{0}' (got '{1}')", subsetTypeDecl.Var.Type, subsetTypeDecl.Witness.Type);
        }
        SolveAllTypeConstraints();

      } else if (topd is IteratorDecl iteratorDecl) {
        ResolveIterator(iteratorDecl);

      } else if (topd is DatatypeDecl dt) {
        // resolve any default parameters
        foreach (var ctor in dt.Ctors) {
          scope.PushMarker();
          scope.AllowInstance = false;
          ctor.Formals.ForEach(p => scope.Push(p.Name, p));
          ResolveAttributes(ctor, new ResolutionContext(new NoContext(topd.EnclosingModuleDefinition), false), true);
          ResolveParameterDefaultValues(ctor.Formals, ResolutionContext.FromCodeContext(dt));
          scope.PopMarker();
        }
      }

      if (topd is TopLevelDeclWithMembers cl) {
        ResolveClassMemberBodies(cl);
      }

      // resolve attributes
      scope.PushMarker();
      Contract.Assert(currentClass == null);
      scope.AllowInstance = false;
      if (topd is IteratorDecl iter) {
        iter.Ins.ForEach(p => scope.Push(p.Name, p));
      }
      ResolveAttributes(topd, new ResolutionContext(new NoContext(topd.EnclosingModuleDefinition), false), true);
      scope.PopMarker();
    }

    void EagerAddAssignableConstraint(IToken tok, Type lhs, Type rhs, string errMsgFormat) {
      Contract.Requires(tok != null);
      Contract.Requires(lhs != null);
      Contract.Requires(rhs != null);
      Contract.Requires(errMsgFormat != null);
      var lhsNormalized = lhs.Normalize();
      var rhsNormalized = rhs.Normalize();
      if (lhsNormalized is TypeProxy lhsProxy && !(rhsNormalized is TypeProxy)) {
        Contract.Assert(lhsProxy.T == null); // otherwise, lhs.Normalize() above would have kept on going
        AssignProxyAndHandleItsConstraints(lhsProxy, rhsNormalized, true);
      } else {
        AddAssignableConstraint(tok, lhs, rhs, errMsgFormat);
      }
    }
    public void AddAssignableConstraint(IToken tok, Type lhs, Type rhs, string errMsgFormat) {
      Contract.Requires(tok != null);
      Contract.Requires(lhs != null);
      Contract.Requires(rhs != null);
      Contract.Requires(errMsgFormat != null);
      AddXConstraint(tok, "Assignable", lhs, rhs, errMsgFormat);
    }
    private void AddXConstraint(IToken tok, string constraintName, Type type, string errMsgFormat) {
      Contract.Requires(tok != null);
      Contract.Requires(constraintName != null);
      Contract.Requires(type != null);
      Contract.Requires(errMsgFormat != null);
      var types = new Type[] { type };
      AllXConstraints.Add(new XConstraint(tok, constraintName, types, new TypeConstraint.ErrorMsgWithToken(tok, errMsgFormat, types)));
    }
    void AddAssignableConstraint(IToken tok, Type lhs, Type rhs, TypeConstraint.ErrorMsg errMsg) {
      Contract.Requires(tok != null);
      Contract.Requires(lhs != null);
      Contract.Requires(rhs != null);
      Contract.Requires(errMsg != null);
      AddXConstraint(tok, "Assignable", lhs, rhs, errMsg);
    }

    public void AddXConstraint(IToken tok, string constraintName, Type type, TypeConstraint.ErrorMsg errMsg) {
      Contract.Requires(tok != null);
      Contract.Requires(constraintName != null);
      Contract.Requires(type != null);
      Contract.Requires(errMsg != null);
      var types = new Type[] { type };
      AllXConstraints.Add(new XConstraint(tok, constraintName, types, errMsg));
    }

    public void AddXConstraint(IToken tok, string constraintName, Type type0, Type type1, string errMsgFormat) {
      Contract.Requires(tok != null);
      Contract.Requires(constraintName != null);
      Contract.Requires(type0 != null);
      Contract.Requires(type1 != null);
      Contract.Requires(errMsgFormat != null);
      var types = new Type[] { type0, type1 };
      AllXConstraints.Add(new XConstraint(tok, constraintName, types, new TypeConstraint.ErrorMsgWithToken(tok, errMsgFormat, types)));
    }

    public void AddXConstraint(IToken tok, string constraintName, Type type0, Type type1, TypeConstraint.ErrorMsg errMsg) {
      Contract.Requires(tok != null);
      Contract.Requires(constraintName != null);
      Contract.Requires(type0 != null);
      Contract.Requires(type1 != null);
      Contract.Requires(errMsg != null);
      var types = new Type[] { type0, type1 };
      AllXConstraints.Add(new XConstraint(tok, constraintName, types, errMsg));
    }
    private void AddXConstraint(IToken tok, string constraintName, Type type, Expression expr0, Expression expr1, string errMsgFormat) {
      Contract.Requires(tok != null);
      Contract.Requires(constraintName != null);
      Contract.Requires(type != null);
      Contract.Requires(expr0 != null);
      Contract.Requires(expr1 != null);
      Contract.Requires(errMsgFormat != null);
      var types = new Type[] { type };
      var exprs = new Expression[] { expr0, expr1 };
      AllXConstraints.Add(new XConstraintWithExprs(tok, constraintName, types, exprs, new TypeConstraint.ErrorMsgWithToken(tok, errMsgFormat, types)));
    }

    [System.Diagnostics.Conditional("TI_DEBUG_PRINT")]
    void PrintTypeConstraintState(int lbl) {
      if (!Options.Get(CommonOptionBag.TypeInferenceDebug)) {
        return;
      }
      Options.OutputWriter.WriteLine("DEBUG: ---------- type constraints ---------- {0} {1}", lbl, lbl == 0 && currentMethod != null ? currentMethod.Name : "");
      foreach (var constraint in AllTypeConstraints) {
        var super = constraint.Super.Normalize();
        var sub = constraint.Sub.Normalize();
        Options.OutputWriter.WriteLine("    {0} :> {1}", super is IntVarietiesSupertype ? "int-like" : super is RealVarietiesSupertype ? "real-like" : super.ToString(), sub);
      }
      foreach (var xc in AllXConstraints) {
        Options.OutputWriter.WriteLine("    {0}", xc);
      }
      Options.OutputWriter.WriteLine();
      if (lbl % 2 == 1) {
        Options.OutputWriter.WriteLine("DEBUG: --------------------------------------");
      }
    }

    /// <summary>
    /// Attempts to fully solve all type constraints.
    /// Upon failure, reports errors.
    /// Clears all constraints.
    /// </summary>
    public void SolveAllTypeConstraints() {
      PrintTypeConstraintState(0);
      PartiallySolveTypeConstraints(true);
      PrintTypeConstraintState(1);
      foreach (var constraint in AllTypeConstraints) {
        if (Type.IsSupertype(constraint.Super, constraint.Sub)) {
          // unexpected condition -- PartiallySolveTypeConstraints is supposed to have continued until no more sub-typing constraints can be satisfied
          Contract.Assume(false, string.Format("DEBUG: Unexpectedly satisfied supertype relation ({0} :> {1}) |||| ", constraint.Super, constraint.Sub));
        } else {
          constraint.FlagAsError(this);
        }
      }
      foreach (var xc in AllXConstraints) {
        if (xc.Confirm(this, true, out var convertedIntoOtherTypeConstraints, out var moreXConstraints)) {
          // unexpected condition -- PartiallySolveTypeConstraints is supposed to have continued until no more XConstraints were confirmable
          Contract.Assume(false, string.Format("DEBUG: Unexpectedly confirmed XConstraint: {0} |||| ", xc));
        } else if (xc.CouldBeAnything()) {
          // suppress the error message; it will later be flagged as an underspecified type
        } else {
          xc.errorMsg.FlagAsError(this);
        }
      }
      TypeConstraint.ReportErrors(this, reporter);
      AllTypeConstraints.Clear();
      AllXConstraints.Clear();
    }

    /// <summary>
    /// Adds type constraints for the expressions in the given attributes.
    ///
    /// If "solveConstraints" is "true", then the constraints are also solved. In this case, it is assumed on entry that there are no
    /// prior type constraints. That is, the only type constraints being solved for are the ones in the given attributes.
    /// </summary>
    public void ResolveAttributes(IAttributeBearingDeclaration attributeHost, ResolutionContext resolutionContext, bool solveConstraints = false) {
      Contract.Requires(resolutionContext != null);
      Contract.Requires(attributeHost != null);

      Contract.Assume(!solveConstraints || AllTypeConstraints.Count == 0);

      // order does not matter much for resolution, so resolve them in reverse order
      foreach (var attr in attributeHost.Attributes.AsEnumerable()) {
        if (attr is UserSuppliedAttributes) {
          var usa = (UserSuppliedAttributes)attr;
          usa.Recognized = IsRecognizedAttribute(usa, attributeHost);
        }
        if (attr.Args != null) {
          foreach (var arg in attr.Args) {
            Contract.Assert(arg != null);
            ResolveExpression(arg, resolutionContext);
          }
        }
      }

      if (solveConstraints) {
        SolveAllTypeConstraints();
      }
    }

    /// <summary>
    /// "IsTwoState" implies that "old" and "fresh" expressions are allowed.
    /// </summary>
    public void ResolveExpression(Expression expr, ResolutionContext resolutionContext) {

#if TEST_TYPE_SYNONYM_TRANSPARENCY
      ResolveExpressionX(expr, resolutionContext);
      // For testing purposes, change the type of "expr" to a type synonym (mwo-ha-ha-ha!)
      var t = expr.Type;
      Contract.Assert(t != null);
      var sd = new TypeSynonymDecl(expr.tok, "type#synonym#transparency#test", new TypeParameter.TypeParameterCharacteristics(false),
        new List<TypeParameter>(), resolutionContext.CodeContext.EnclosingModule, t, null);
      var ts = new UserDefinedType(expr.tok, "type#synonym#transparency#test", sd, new List<Type>(), null);
      expr.DebugTest_ChangeType(ts);
    }
    public void ResolveExpressionX(Expression expr, ResolutionContext resolutionContext) {
#endif
      Contract.Requires(expr != null);
      Contract.Requires(resolutionContext != null);
      Contract.Ensures(expr.Type != null);
      if (expr.Type != null) {
        // expression has already been resolved
        return;
      }
      DominatingStatementLabels.PushMarker();

      // The following cases will resolve the subexpressions and will attempt to assign a type of expr.  However, if errors occur
      // and it cannot be determined what the type of expr is, then it is fine to leave expr.Type as null.  In that case, the end
      // of this method will assign proxy type to the expression, which reduces the number of error messages that are produced
      // while type checking the rest of the program.

      if (expr is ParensExpression) {
        var e = (ParensExpression)expr;
        ResolveExpression(e.E, resolutionContext);
        var innerRange = e.E.RangeToken;
        e.ResolvedExpression = e.E; // Overwrites the range, which is not suitable for ParensExpressions
        e.E.RangeToken = innerRange;
        e.Type = e.E.Type;

      } else if (expr is ChainingExpression) {
        var e = (ChainingExpression)expr;
        ResolveExpression(e.E, resolutionContext);
        e.ResolvedExpression = e.E;
        e.Type = e.E.Type;

      } else if (expr is NegationExpression) {
        var e = (NegationExpression)expr;
        ResolveExpression(e.E, resolutionContext);
        e.Type = e.E.Type;
        AddXConstraint(e.E.tok, "NumericOrBitvector", e.E.Type, "the argument of a unary minus must have numeric or bitvector type (instead got {0})");
        // Note, e.ResolvedExpression will be filled in during CheckTypeInference, at which time e.Type has been determined

      } else if (expr is LiteralExpr) {
        LiteralExpr e = (LiteralExpr)expr;

        if (e is StaticReceiverExpr) {
          StaticReceiverExpr eStatic = (StaticReceiverExpr)e;
          ResolveType(eStatic.tok, eStatic.UnresolvedType, resolutionContext, ResolveTypeOptionEnum.InferTypeProxies, null);
          eStatic.Type = eStatic.UnresolvedType;
        } else {
          if (e.Value == null) {
            e.Type = new InferredTypeProxy();
            AddXConstraint(e.tok, "IsNullableRefType", e.Type, "type of 'null' is a reference type, but it is used as {0}");
          } else if (e.Value is BigInteger) {
            var proxy = new InferredTypeProxy();
            e.Type = proxy;
            ConstrainSubtypeRelation(new IntVarietiesSupertype(), e.Type, e.tok, "integer literal used as if it had type {0}", e.Type);
          } else if (e.Value is BaseTypes.BigDec) {
            var proxy = new InferredTypeProxy();
            e.Type = proxy;
            ConstrainSubtypeRelation(new RealVarietiesSupertype(), e.Type, e.tok, "real literal is used as if it had type {0}", e.Type);
          } else if (e.Value is bool) {
            e.Type = Type.Bool;
          } else if (e is CharLiteralExpr) {
            e.Type = Type.Char;
          } else if (e is StringLiteralExpr) {
            e.Type = Type.String();
            ResolveType(e.tok, e.Type, resolutionContext, ResolveTypeOptionEnum.DontInfer, null);
          } else {
            Contract.Assert(false); throw new cce.UnreachableException();  // unexpected literal type
          }
        }
      } else if (expr is ThisExpr) {
        if (!scope.AllowInstance) {
          reporter.Error(MessageSource.Resolver, expr, "'this' is not allowed in a 'static' context");
        }
        if (currentClass is DefaultClassDecl) {
          // there's no type
        } else {
          if (currentClass == null) {
            Contract.Assert(reporter.HasErrors);
          } else {
            expr.Type = GetThisType(expr.tok, currentClass);  // do this regardless of scope.AllowInstance, for better error reporting
          }
        }

      } else if (expr is IdentifierExpr) {
        var e = (IdentifierExpr)expr;
        e.Var = scope.Find(e.Name);
        if (e.Var != null) {
          expr.Type = e.Var.Type;
        } else {
          reporter.Error(MessageSource.Resolver, expr, "Identifier does not denote a local variable, parameter, or bound variable: {0}", e.Name);
        }

      } else if (expr is DatatypeValue) {
        DatatypeValue dtv = (DatatypeValue)expr;
        if (!moduleInfo.TopLevels.TryGetValue(dtv.DatatypeName, out var d)) {
          reporter.Error(MessageSource.Resolver, expr.tok, "Undeclared datatype: {0}", dtv.DatatypeName);
        } else if (d is AmbiguousTopLevelDecl) {
          var ad = (AmbiguousTopLevelDecl)d;
          reporter.Error(MessageSource.Resolver, expr.tok, "The name {0} ambiguously refers to a type in one of the modules {1} (try qualifying the type name with the module name)", dtv.DatatypeName, ad.ModuleNames());
        } else if (!(d is DatatypeDecl)) {
          reporter.Error(MessageSource.Resolver, expr.tok, "Expected datatype: {0}", dtv.DatatypeName);
        } else {
          ResolveDatatypeValue(resolutionContext, dtv, (DatatypeDecl)d, null);
        }

      } else if (expr is DisplayExpression) {
        DisplayExpression e = (DisplayExpression)expr;
        Type elementType = new InferredTypeProxy() { KeepConstraints = true };
        foreach (Expression ee in e.Elements) {
          ResolveExpression(ee, resolutionContext);
          Contract.Assert(ee.Type != null);  // follows from postcondition of ResolveExpression
          ConstrainSubtypeRelation(elementType, ee.Type, ee.tok, "All elements of display must have some common supertype (got {0}, but needed type or type of previous elements is {1})", ee.Type, elementType);
        }
        if (expr is SetDisplayExpr) {
          var se = (SetDisplayExpr)expr;
          expr.Type = new SetType(se.Finite, elementType);
        } else if (expr is MultiSetDisplayExpr) {
          expr.Type = new MultiSetType(elementType);
        } else {
          expr.Type = new SeqType(elementType);
        }
      } else if (expr is MapDisplayExpr) {
        MapDisplayExpr e = (MapDisplayExpr)expr;
        Type domainType = new InferredTypeProxy();
        Type rangeType = new InferredTypeProxy();
        foreach (ExpressionPair p in e.Elements) {
          ResolveExpression(p.A, resolutionContext);
          Contract.Assert(p.A.Type != null);  // follows from postcondition of ResolveExpression
          ConstrainSubtypeRelation(domainType, p.A.Type, p.A.tok, "All domain elements of map display must have some common supertype (got {0}, but needed type or type of previous elements is {1})", p.A.Type, domainType);
          ResolveExpression(p.B, resolutionContext);
          Contract.Assert(p.B.Type != null);  // follows from postcondition of ResolveExpression
          ConstrainSubtypeRelation(rangeType, p.B.Type, p.B.tok, "All range elements of map display must have some common supertype (got {0}, but needed type or type of previous elements is {1})", p.B.Type, rangeType);
        }
        expr.Type = new MapType(e.Finite, domainType, rangeType);
      } else if (expr is NameSegment) {
        var e = (NameSegment)expr;
        ResolveNameSegment(e, true, null, resolutionContext, false);

        if (e.Type is Resolver_IdentifierExpr.ResolverType_Module) {
          reporter.Error(MessageSource.Resolver, e.tok, "name of module ({0}) is used as a variable", e.Name);
          e.ResetTypeAssignment();  // the rest of type checking assumes actual types
        } else if (e.Type is Resolver_IdentifierExpr.ResolverType_Type) {
          reporter.Error(MessageSource.Resolver, e.tok, "name of type ({0}) is used as a variable", e.Name);
          e.ResetTypeAssignment();  // the rest of type checking assumes actual types
        }

      } else if (expr is ExprDotName) {
        var e = (ExprDotName)expr;
        ResolveDotSuffix(e, true, null, resolutionContext, false);
        if (e.Type is Resolver_IdentifierExpr.ResolverType_Module) {
          reporter.Error(MessageSource.Resolver, e.tok, "name of module ({0}) is used as a variable", e.SuffixName);
          e.ResetTypeAssignment();  // the rest of type checking assumes actual types
        } else if (e.Type is Resolver_IdentifierExpr.ResolverType_Type) {
          reporter.Error(MessageSource.Resolver, e.tok, "name of type ({0}) is used as a variable", e.SuffixName);
          e.ResetTypeAssignment();  // the rest of type checking assumes actual types
        }

      } else if (expr is ApplySuffix) {
        var e = (ApplySuffix)expr;
        ResolveApplySuffix(e, resolutionContext, false);

      } else if (expr is MemberSelectExpr) {
        var e = (MemberSelectExpr)expr;
        ResolveExpression(e.Obj, resolutionContext);
        Contract.Assert(e.Obj.Type != null);  // follows from postcondition of ResolveExpression
        var member = ResolveMember(expr.tok, e.Obj.Type, e.MemberName, out var tentativeReceiverType);
        if (member == null) {
          // error has already been reported by ResolveMember
        } else if (member is Function) {
          var fn = member as Function;
          e.Member = fn;
          if (fn is TwoStateFunction && !resolutionContext.IsTwoState) {
            reporter.Error(MessageSource.Resolver, e.tok, "a two-state function can be used only in a two-state context");
          }
          // build the type substitution map
          e.TypeApplication_AtEnclosingClass = tentativeReceiverType.TypeArgs;
          e.TypeApplication_JustMember = new List<Type>();
          Dictionary<TypeParameter, Type> subst;
          var ctype = tentativeReceiverType as UserDefinedType;
          if (ctype == null) {
            subst = new Dictionary<TypeParameter, Type>();
          } else {
            subst = TypeParameter.SubstitutionMap(ctype.ResolvedClass.TypeArgs, ctype.TypeArgs);
          }
          foreach (var tp in fn.TypeArgs) {
            Type prox = new InferredTypeProxy();
            subst[tp] = prox;
            e.TypeApplication_JustMember.Add(prox);
          }
          subst = BuildTypeArgumentSubstitute(subst);
          e.Type = SelectAppropriateArrowTypeForFunction(fn, subst, SystemModuleManager);
        } else if (member is Field) {
          var field = (Field)member;
          e.Member = field;
          e.TypeApplication_AtEnclosingClass = tentativeReceiverType.TypeArgs;
          e.TypeApplication_JustMember = new List<Type>();
          if (e.Obj is StaticReceiverExpr && !field.IsStatic) {
            reporter.Error(MessageSource.Resolver, expr, "a field must be selected via an object, not just a class name");
          }
          var ctype = tentativeReceiverType as UserDefinedType;
          if (ctype == null) {
            e.Type = field.Type;
          } else {
            Contract.Assert(ctype.ResolvedClass != null); // follows from postcondition of ResolveMember
            // build the type substitution map
            var subst = TypeParameter.SubstitutionMap(ctype.ResolvedClass.TypeArgs, ctype.TypeArgs);
            e.Type = field.Type.Subst(subst);
          }
        } else {
          reporter.Error(MessageSource.Resolver, expr, "member {0} in type {1} does not refer to a field or a function", e.MemberName, tentativeReceiverType);
        }

      } else if (expr is SeqSelectExpr) {
        SeqSelectExpr e = (SeqSelectExpr)expr;
        ResolveSeqSelectExpr(e, resolutionContext);

      } else if (expr is MultiSelectExpr) {
        MultiSelectExpr e = (MultiSelectExpr)expr;

        ResolveExpression(e.Array, resolutionContext);
        Contract.Assert(e.Array.Type != null);  // follows from postcondition of ResolveExpression
        Contract.Assert(e.Array.Type.TypeArgs != null);  // if it is null, should make a 1-element list with a Proxy
        Type elementType = e.Array.Type.TypeArgs.Count > 0 ?
          e.Array.Type.TypeArgs[0] :
          new InferredTypeProxy();
        ConstrainSubtypeRelation(ResolvedArrayType(e.Array.tok, e.Indices.Count, elementType, resolutionContext, true), e.Array.Type, e.Array,
          "array selection requires an array{0} (got {1})", e.Indices.Count, e.Array.Type);
        int i = 0;
        foreach (Expression idx in e.Indices) {
          Contract.Assert(idx != null);
          ResolveExpression(idx, resolutionContext);
          Contract.Assert(idx.Type != null);  // follows from postcondition of ResolveExpression
          ConstrainToIntegerType(idx, true, "array selection requires integer- or bitvector-based numeric indices (got {0} for index " + i + ")");
          i++;
        }
        e.Type = elementType;

      } else if (expr is SeqUpdateExpr) {
        SeqUpdateExpr e = (SeqUpdateExpr)expr;
        ResolveExpression(e.Seq, resolutionContext);
        Contract.Assert(e.Seq.Type != null);  // follows from postcondition of ResolveExpression
        ResolveExpression(e.Index, resolutionContext);
        ResolveExpression(e.Value, resolutionContext);
        AddXConstraint(expr.tok, "SeqUpdatable", e.Seq.Type, e.Index, e.Value, "update requires a sequence, map, or multiset (got {0})");
        expr.Type = new InferredTypeProxy(); // drop type constraints
        ConstrainSubtypeRelation(
          super: expr.Type, sub: e.Seq.Type, // expr.Type generalizes e.Seq.Type by dropping constraints
          exprForToken: expr,
          msg: "Update expression used with type '{0}'", e.Seq.Type);
      } else if (expr is DatatypeUpdateExpr) {
        var e = (DatatypeUpdateExpr)expr;
        ResolveExpression(e.Root, resolutionContext);
        var ty = PartiallyResolveTypeForMemberSelection(expr.tok, e.Root.Type);
        if (!ty.IsDatatype) {
          reporter.Error(MessageSource.Resolver, expr, "datatype update expression requires a root expression of a datatype (got {0})", ty);
        } else {
          var (ghostLet, compiledLet) = ResolveDatatypeUpdate(expr.tok, e.Root, ty.AsDatatype, e.Updates, resolutionContext,
            out var members, out var legalSourceConstructors);
          Contract.Assert((ghostLet == null) == (compiledLet == null));
          if (ghostLet != null) {
            e.ResolvedExpression = ghostLet; // this might be replaced by e.ResolvedCompiledExpression in CheckIsCompilable
            e.ResolvedCompiledExpression = compiledLet;
            e.Members = members;
            e.LegalSourceConstructors = legalSourceConstructors;
            expr.Type = ghostLet.Type;
          }
        }

      } else if (expr is FunctionCallExpr) {
        var e = (FunctionCallExpr)expr;
        ResolveFunctionCallExpr(e, resolutionContext);

      } else if (expr is ApplyExpr) {
        var e = (ApplyExpr)expr;
        ResolveExpression(e.Function, resolutionContext);
        foreach (var arg in e.Args) {
          ResolveExpression(arg, resolutionContext);
        }

        // TODO: the following should be replaced by a type-class constraint that constrains the types of e.Function, e.Args[*], and e.Type
        var fnType = e.Function.Type.AsArrowType;
        if (fnType == null) {
          reporter.Error(MessageSource.Resolver, e.tok,
            "non-function expression (of type {0}) is called with parameters", e.Function.Type);
        } else if (fnType.Arity != e.Args.Count) {
          reporter.Error(MessageSource.Resolver, e.tok,
            "wrong number of arguments for function application (function type '{0}' expects {1}, got {2})", fnType,
            fnType.Arity, e.Args.Count);
        } else {
          for (var i = 0; i < fnType.Arity; i++) {
            AddAssignableConstraint(e.Args[i].tok, fnType.Args[i], e.Args[i].Type,
              "type mismatch for argument" + (fnType.Arity == 1 ? "" : " " + i) + " (function expects {0}, got {1})");
          }
        }

        expr.Type = fnType == null ? new InferredTypeProxy() : fnType.Result;

      } else if (expr is SeqConstructionExpr) {
        var e = (SeqConstructionExpr)expr;
        var elementType = e.ExplicitElementType ?? new InferredTypeProxy();
        ResolveType(e.tok, elementType, resolutionContext, ResolveTypeOptionEnum.InferTypeProxies, null);
        ResolveExpression(e.N, resolutionContext);
        ConstrainToIntegerType(e.N, false, "sequence construction must use an integer-based expression for the sequence size (got {0})");
        ResolveExpression(e.Initializer, resolutionContext);
        var arrowType = new ArrowType(e.tok, SystemModuleManager.ArrowTypeDecls[1], new List<Type>() { SystemModuleManager.Nat() }, elementType);
        var hintString = " (perhaps write '_ =>' in front of the expression you gave in order to make it an arrow type)";
        ConstrainSubtypeRelation(arrowType, e.Initializer.Type, e.Initializer, "sequence-construction initializer expression expected to have type '{0}' (instead got '{1}'){2}",
          arrowType, e.Initializer.Type, new LazyString_OnTypeEquals(elementType, e.Initializer.Type, hintString));
        expr.Type = new SeqType(elementType);

      } else if (expr is MultiSetFormingExpr) {
        MultiSetFormingExpr e = (MultiSetFormingExpr)expr;
        ResolveExpression(e.E, resolutionContext);
        var elementType = new InferredTypeProxy();
        AddXConstraint(e.E.tok, "MultiSetConvertible", e.E.Type, elementType, "can only form a multiset from a seq or set (got {0})");
        expr.Type = new MultiSetType(elementType);

      } else if (expr is OldExpr) {
        var e = (OldExpr)expr;
        e.AtLabel = ResolveDominatingLabelInExpr(expr.tok, e.At, "old", resolutionContext);
        ResolveExpression(e.E, new ResolutionContext(resolutionContext.CodeContext, false) with { InOld = true });
        expr.Type = e.E.Type;

      } else if (expr is UnchangedExpr) {
        var e = (UnchangedExpr)expr;
        e.AtLabel = ResolveDominatingLabelInExpr(expr.tok, e.At, "unchanged", resolutionContext);
        foreach (var fe in e.Frame) {
          ResolveFrameExpression(fe, FrameExpressionUse.Unchanged, resolutionContext);
        }
        expr.Type = Type.Bool;

      } else if (expr is FreshExpr) {
        var e = (FreshExpr)expr;
        ResolveExpression(e.E, resolutionContext);
        e.AtLabel = ResolveDominatingLabelInExpr(expr.tok, e.At, "fresh", resolutionContext);
        // the type of e.E must be either an object or a set/seq of objects
        AddXConstraint(expr.tok, "Freshable", e.E.Type, "the argument of a fresh expression must denote an object or a set or sequence of objects (instead got {0})");
        expr.Type = Type.Bool;

      } else if (expr is UnaryOpExpr) {
        var e = (UnaryOpExpr)expr;
        ResolveExpression(e.E, resolutionContext);
        Contract.Assert(e.E.Type != null);  // follows from postcondition of ResolveExpression
        switch (e.Op) {
          case UnaryOpExpr.Opcode.Not:
            AddXConstraint(e.E.tok, "BooleanBits", e.E.Type, "logical/bitwise negation expects a boolean or bitvector argument (instead got {0})");
            expr.Type = e.E.Type;
            break;
          case UnaryOpExpr.Opcode.Cardinality:
            AddXConstraint(expr.tok, "Sizeable", e.E.Type, "size operator expects a collection argument (instead got {0})");
            expr.Type = Type.Int;
            break;
          case UnaryOpExpr.Opcode.Allocated:
            // the argument is allowed to have any type at all
            expr.Type = Type.Bool;
            if (
              ((resolutionContext.CodeContext is Function && !resolutionContext.InOld) || resolutionContext.CodeContext is ConstantField || CodeContextWrapper.Unwrap(resolutionContext.CodeContext) is RedirectingTypeDecl)) {
              var declKind = CodeContextWrapper.Unwrap(resolutionContext.CodeContext) is RedirectingTypeDecl redir ? redir.WhatKind : ((MemberDecl)resolutionContext.CodeContext).WhatKind;
              reporter.Error(MessageSource.Resolver, expr, "a {0} definition is not allowed to depend on the set of allocated references", declKind);
            }
            break;
          default:
            Contract.Assert(false); throw new cce.UnreachableException();  // unexpected unary operator
        }

        // We do not have enough information to compute `e.ResolvedOp` yet.
        // For binary operators the computation happens in `CheckTypeInference`.
        // For unary operators it happens lazily in the getter of `e.ResolvedOp`.
      } else if (expr is ConversionExpr) {
        var e = (ConversionExpr)expr;
        ResolveExpression(e.E, resolutionContext);
        var prevErrorCount = reporter.Count(ErrorLevel.Error);
        ResolveType(e.tok, e.ToType, resolutionContext, new ResolveTypeOption(ResolveTypeOptionEnum.InferTypeProxies), null);
        if (reporter.Count(ErrorLevel.Error) == prevErrorCount) {
          if (e.ToType.IsNumericBased(Type.NumericPersuasion.Int)) {
            AddXConstraint(expr.tok, "NumericOrBitvectorOrCharOrORDINAL", e.E.Type, "type conversion to an int-based type is allowed only from numeric and bitvector types, char, and ORDINAL (got {0})");
          } else if (e.ToType.IsNumericBased(Type.NumericPersuasion.Real)) {
            AddXConstraint(expr.tok, "NumericOrBitvectorOrCharOrORDINAL", e.E.Type, "type conversion to a real-based type is allowed only from numeric and bitvector types, char, and ORDINAL (got {0})");
          } else if (e.ToType.IsBitVectorType) {
            AddXConstraint(expr.tok, "NumericOrBitvectorOrCharOrORDINAL", e.E.Type, "type conversion to a bitvector-based type is allowed only from numeric and bitvector types, char, and ORDINAL (got {0})");
          } else if (e.ToType.IsCharType) {
            AddXConstraint(expr.tok, "NumericOrBitvectorOrCharOrORDINAL", e.E.Type, "type conversion to a char type is allowed only from numeric and bitvector types, char, and ORDINAL (got {0})");
          } else if (e.ToType.IsBigOrdinalType) {
            AddXConstraint(expr.tok, "NumericOrBitvectorOrCharOrORDINAL", e.E.Type, "type conversion to an ORDINAL type is allowed only from numeric and bitvector types, char, and ORDINAL (got {0})");
          } else if (e.ToType.IsRefType) {
            AddAssignableConstraint(expr.tok, e.ToType, e.E.Type, "type cast to reference type '{0}' must be from an expression assignable to it (got '{1}')");
          } else if (e.ToType.IsTraitType) {
            AddAssignableConstraint(expr.tok, e.ToType, e.E.Type, "type cast to trait type '{0}' must be from an expression assignable to it (got '{1}')");
          } else {
            reporter.Error(MessageSource.Resolver, expr, "type conversions are not supported to this type (got {0})", e.ToType);
          }
          e.Type = e.ToType;
        } else {
          e.Type = new InferredTypeProxy();
        }

      } else if (expr is TypeTestExpr) {
        var e = (TypeTestExpr)expr;
        ResolveExpression(e.E, resolutionContext);
        var prevErrorCount = reporter.Count(ErrorLevel.Error);
        ResolveType(e.tok, e.ToType, resolutionContext, new ResolveTypeOption(ResolveTypeOptionEnum.InferTypeProxies), null);
        AddAssignableConstraint(expr.tok, e.ToType, e.E.Type, "type test for type '{0}' must be from an expression assignable to it (got '{1}')");
        e.Type = Type.Bool;

      } else if (expr is BinaryExpr) {

        BinaryExpr e = (BinaryExpr)expr;
        ResolveExpression(e.E0, resolutionContext);
        Contract.Assert(e.E0.Type != null);  // follows from postcondition of ResolveExpression
        ResolveExpression(e.E1, resolutionContext);
        Contract.Assert(e.E1.Type != null);  // follows from postcondition of ResolveExpression

        switch (e.Op) {
          case BinaryExpr.Opcode.Iff:
          case BinaryExpr.Opcode.Imp:
          case BinaryExpr.Opcode.Exp:
          case BinaryExpr.Opcode.And:
          case BinaryExpr.Opcode.Or: {
              ConstrainSubtypeRelation(Type.Bool, e.E0.Type, expr, "first argument to {0} must be of type bool (instead got {1})", BinaryExpr.OpcodeString(e.Op), e.E0.Type);
              var secondArgumentDescription = e.E1.tok is QuantifiedVariableRangeToken
                ? "range of quantified variable" : "second argument to {0}";
              ConstrainSubtypeRelation(Type.Bool, e.E1.Type, expr, secondArgumentDescription + " must be of type bool (instead got {1})", BinaryExpr.OpcodeString(e.Op), e.E1.Type);
              expr.Type = Type.Bool;
              break;
            }

          case BinaryExpr.Opcode.Eq:
          case BinaryExpr.Opcode.Neq:
            AddXConstraint(expr.tok, "Equatable", e.E0.Type, e.E1.Type, "arguments must have comparable types (got {0} and {1})");
            expr.Type = Type.Bool;
            break;

          case BinaryExpr.Opcode.Disjoint:
            Type disjointArgumentsType = new InferredTypeProxy();
            ConstrainSubtypeRelation(disjointArgumentsType, e.E0.Type, expr, "arguments to {2} must have a common supertype (got {0} and {1})", e.E0.Type, e.E1.Type, BinaryExpr.OpcodeString(e.Op));
            ConstrainSubtypeRelation(disjointArgumentsType, e.E1.Type, expr, "arguments to {2} must have a common supertype (got {0} and {1})", e.E0.Type, e.E1.Type, BinaryExpr.OpcodeString(e.Op));
            AddXConstraint(expr.tok, "Disjointable", disjointArgumentsType, "arguments must be of a set or multiset type (got {0})");
            expr.Type = Type.Bool;
            break;

          case BinaryExpr.Opcode.Lt:
          case BinaryExpr.Opcode.Le: {
              if (e.Op == BinaryExpr.Opcode.Lt && (PartiallyResolveTypeForMemberSelection(e.E0.tok, e.E0.Type).IsIndDatatype || e.E0.Type.IsTypeParameter || PartiallyResolveTypeForMemberSelection(e.E1.tok, e.E1.Type).IsIndDatatype)) {
                AddXConstraint(expr.tok, "RankOrderable", e.E0.Type, e.E1.Type, "arguments to rank comparison must be datatypes (got {0} and {1})");
                e.ResolvedOp = BinaryExpr.ResolvedOpcode.RankLt;
              } else {
                var cmpType = new InferredTypeProxy();
                var err = new TypeConstraint.ErrorMsgWithToken(expr.tok, "arguments to {2} must have a common supertype (got {0} and {1})", e.E0.Type, e.E1.Type, BinaryExpr.OpcodeString(e.Op));
                ConstrainSubtypeRelation(cmpType, e.E0.Type, err);
                ConstrainSubtypeRelation(cmpType, e.E1.Type, err);
                AddXConstraint(expr.tok, "Orderable_Lt", e.E0.Type, e.E1.Type,
                  "arguments to " + BinaryExpr.OpcodeString(e.Op) + " must be of a numeric type, bitvector type, ORDINAL, char, a sequence type, or a set-like type (instead got {0} and {1})");
              }
              expr.Type = Type.Bool;
            }
            break;

          case BinaryExpr.Opcode.Gt:
          case BinaryExpr.Opcode.Ge: {
              if (e.Op == BinaryExpr.Opcode.Gt && (PartiallyResolveTypeForMemberSelection(e.E0.tok, e.E0.Type).IsIndDatatype || PartiallyResolveTypeForMemberSelection(e.E1.tok, e.E1.Type).IsIndDatatype || e.E1.Type.IsTypeParameter)) {
                AddXConstraint(expr.tok, "RankOrderable", e.E1.Type, e.E0.Type, "arguments to rank comparison must be datatypes (got {1} and {0})");
                e.ResolvedOp = BinaryExpr.ResolvedOpcode.RankGt;
              } else {
                var cmpType = new InferredTypeProxy();
                var err = new TypeConstraint.ErrorMsgWithToken(expr.tok, "arguments to {2} must have a common supertype (got {0} and {1})", e.E0.Type, e.E1.Type, BinaryExpr.OpcodeString(e.Op));
                ConstrainSubtypeRelation(cmpType, e.E0.Type, err);
                ConstrainSubtypeRelation(cmpType, e.E1.Type, err);
                AddXConstraint(expr.tok, "Orderable_Gt", e.E0.Type, e.E1.Type,
                  "arguments to " + BinaryExpr.OpcodeString(e.Op) + " must be of a numeric type, bitvector type, ORDINAL, char, or a set-like type (instead got {0} and {1})");
              }
              expr.Type = Type.Bool;
            }
            break;

          case BinaryExpr.Opcode.LeftShift:
          case BinaryExpr.Opcode.RightShift: {
              expr.Type = new InferredTypeProxy();
              AddXConstraint(e.tok, "IsBitvector", expr.Type, "type of " + BinaryExpr.OpcodeString(e.Op) + " must be a bitvector type (instead got {0})");
              ConstrainSubtypeRelation(expr.Type, e.E0.Type, expr.tok, "type of left argument to " + BinaryExpr.OpcodeString(e.Op) + " ({0}) must agree with the result type ({1})", e.E0.Type, expr.Type);
              AddXConstraint(expr.tok, "IntLikeOrBitvector", e.E1.Type, "type of right argument to " + BinaryExpr.OpcodeString(e.Op) + " ({0}) must be an integer-numeric or bitvector type");
            }
            break;

          case BinaryExpr.Opcode.Add: {
              expr.Type = new InferredTypeProxy();
              AddXConstraint(e.tok, "Plussable", expr.Type, "type of + must be of a numeric type, a bitvector type, ORDINAL, char, a sequence type, or a set-like or map-like type (instead got {0})");
              ConstrainSubtypeRelation(expr.Type, e.E0.Type, expr.tok, "type of left argument to + ({0}) must agree with the result type ({1})", e.E0.Type, expr.Type);
              ConstrainSubtypeRelation(expr.Type, e.E1.Type, expr.tok, "type of right argument to + ({0}) must agree with the result type ({1})", e.E1.Type, expr.Type);
            }
            break;

          case BinaryExpr.Opcode.Sub: {
              expr.Type = new InferredTypeProxy();
              AddXConstraint(e.tok, "Minusable", expr.Type, "type of - must be of a numeric type, bitvector type, ORDINAL, char, or a set-like or map-like type (instead got {0})");
              ConstrainSubtypeRelation(expr.Type, e.E0.Type, expr.tok, "type of left argument to - ({0}) must agree with the result type ({1})", e.E0.Type, expr.Type);
              // The following handles map subtraction, but does not in an unfortunately restrictive way.
              // First, it would be nice to delay the decision of it this is a map subtraction or not. This settles
              // for the simple way to decide based on what is currently known about the result type, which is also
              // done, for example, when deciding if "<" denotes rank ordering on datatypes.
              // Second, for map subtraction, it would be nice to allow the right-hand operand to be either a set or
              // an iset. That would also lead to further complexity in the code, so this code restricts the right-hand
              // operand to be a set.
              var eType = PartiallyResolveTypeForMemberSelection(expr.tok, expr.Type).AsMapType;
              if (eType != null) {
                // allow "map - set == map"
                var expected = new SetType(true, eType.Domain);
                ConstrainSubtypeRelation(expected, e.E1.Type, expr.tok, "map subtraction expects right-hand operand to have type {0} (instead got {1})", expected, e.E1.Type);
              } else {
                ConstrainSubtypeRelation(expr.Type, e.E1.Type, expr.tok, "type of right argument to - ({0}) must agree with the result type ({1})", e.E1.Type, expr.Type);
              }
            }
            break;

          case BinaryExpr.Opcode.Mul: {
              expr.Type = new InferredTypeProxy();
              AddXConstraint(e.tok, "Mullable", expr.Type, "type of * must be of a numeric type, bitvector type, or a set-like type (instead got {0})");
              ConstrainSubtypeRelation(expr.Type, e.E0.Type, expr.tok, "type of left argument to * ({0}) must agree with the result type ({1})", e.E0.Type, expr.Type);
              ConstrainSubtypeRelation(expr.Type, e.E1.Type, expr.tok, "type of right argument to * ({0}) must agree with the result type ({1})", e.E1.Type, expr.Type);
            }
            break;

          case BinaryExpr.Opcode.In:
          case BinaryExpr.Opcode.NotIn:
            var subjectDescription = e.E1.tok is QuantifiedVariableDomainToken
              ? "domain of quantified variable" : "second argument to \"" + BinaryExpr.OpcodeString(e.Op) + "\"";
            AddXConstraint(expr.tok, "Innable", e.E1.Type, e.E0.Type, subjectDescription + " must be a set, multiset, or sequence with elements of type {1}, or a map with domain {1} (instead got {0})");
            expr.Type = Type.Bool;
            break;

          case BinaryExpr.Opcode.Div:
            expr.Type = new InferredTypeProxy();
            AddXConstraint(expr.tok, "NumericOrBitvector", expr.Type, "arguments to " + BinaryExpr.OpcodeString(e.Op) + " must be numeric or bitvector types (got {0})");
            ConstrainSubtypeRelation(expr.Type, e.E0.Type,
              expr, "type of left argument to " + BinaryExpr.OpcodeString(e.Op) + " ({0}) must agree with the result type ({1})",
              e.E0.Type, expr.Type);
            ConstrainSubtypeRelation(expr.Type, e.E1.Type,
              expr, "type of right argument to " + BinaryExpr.OpcodeString(e.Op) + " ({0}) must agree with the result type ({1})",
              e.E1.Type, expr.Type);
            break;

          case BinaryExpr.Opcode.Mod:
            expr.Type = new InferredTypeProxy();
            AddXConstraint(expr.tok, "IntLikeOrBitvector", expr.Type, "arguments to " + BinaryExpr.OpcodeString(e.Op) + " must be integer-numeric or bitvector types (got {0})");
            ConstrainSubtypeRelation(expr.Type, e.E0.Type,
              expr, "type of left argument to " + BinaryExpr.OpcodeString(e.Op) + " ({0}) must agree with the result type ({1})",
              e.E0.Type, expr.Type);
            ConstrainSubtypeRelation(expr.Type, e.E1.Type,
              expr, "type of right argument to " + BinaryExpr.OpcodeString(e.Op) + " ({0}) must agree with the result type ({1})",
              e.E1.Type, expr.Type);
            break;

          case BinaryExpr.Opcode.BitwiseAnd:
          case BinaryExpr.Opcode.BitwiseOr:
          case BinaryExpr.Opcode.BitwiseXor:
            expr.Type = NewIntegerBasedProxy(expr.tok);
            var errFormat = "first argument to " + BinaryExpr.OpcodeString(e.Op) + " must be of a bitvector type (instead got {0})";
            ConstrainSubtypeRelation(expr.Type, e.E0.Type, expr, errFormat, e.E0.Type);
            AddXConstraint(expr.tok, "IsBitvector", e.E0.Type, errFormat);
            errFormat = "second argument to " + BinaryExpr.OpcodeString(e.Op) + " must be of a bitvector type (instead got {0})";
            ConstrainSubtypeRelation(expr.Type, e.E1.Type, expr, errFormat, e.E1.Type);
            AddXConstraint(expr.tok, "IsBitvector", e.E1.Type, errFormat);
            break;

          default:
            Contract.Assert(false); throw new cce.UnreachableException();  // unexpected operator
        }
        // We should also fill in e.ResolvedOp, but we may not have enough information for that yet.  So, instead, delay
        // setting e.ResolvedOp until inside CheckTypeInference.

      } else if (expr is TernaryExpr) {
        var e = (TernaryExpr)expr;
        ResolveExpression(e.E0, resolutionContext);
        ResolveExpression(e.E1, resolutionContext);
        ResolveExpression(e.E2, resolutionContext);
        switch (e.Op) {
          case TernaryExpr.Opcode.PrefixEqOp:
          case TernaryExpr.Opcode.PrefixNeqOp:
            AddXConstraint(expr.tok, "IntOrORDINAL", e.E0.Type, "prefix-equality limit argument must be an ORDINAL or integer expression (got {0})");
            AddXConstraint(expr.tok, "Equatable", e.E1.Type, e.E2.Type, "arguments must have the same type (got {0} and {1})");
            AddXConstraint(expr.tok, "IsCoDatatype", e.E1.Type, "arguments to prefix equality must be codatatypes (instead of {0})");
            expr.Type = Type.Bool;
            break;
          default:
            Contract.Assert(false);  // unexpected ternary operator
            break;
        }

      } else if (expr is LetExpr) {
        var e = (LetExpr)expr;
        if (e.Exact) {
          foreach (var rhs in e.RHSs) {
            ResolveExpression(rhs, resolutionContext);
          }
          scope.PushMarker();
          if (e.LHSs.Count != e.RHSs.Count) {
            reporter.Error(MessageSource.Resolver, expr, "let expression must have same number of LHSs (found {0}) as RHSs (found {1})", e.LHSs.Count, e.RHSs.Count);
          }
          var i = 0;
          foreach (var lhs in e.LHSs) {
            var rhsType = i < e.RHSs.Count ? e.RHSs[i].Type : new InferredTypeProxy();
            ResolveCasePattern(lhs, rhsType, resolutionContext);
            // Check for duplicate names now, because not until after resolving the case pattern do we know if identifiers inside it refer to bound variables or nullary constructors
            var c = 0;
            foreach (var v in lhs.Vars) {
              ScopePushAndReport(scope, v, "let-variable");
              c++;
            }
            if (c == 0) {
              // Every identifier-looking thing in the pattern resolved to a constructor; that is, this LHS is a constant literal
              reporter.Error(MessageSource.Resolver, lhs.tok, "LHS is a constant literal; to be legal, it must introduce at least one bound variable");
            }
            i++;
          }
        } else {
          // let-such-that expression
          if (e.RHSs.Count != 1) {
            reporter.Error(MessageSource.Resolver, expr, "let-such-that expression must have just one RHS (found {0})", e.RHSs.Count);
          }
          // the bound variables are in scope in the RHS of a let-such-that expression
          scope.PushMarker();
          foreach (var lhs in e.LHSs) {
            Contract.Assert(lhs.Var != null);  // the parser already checked that every LHS is a BoundVar, not a general pattern
            var v = lhs.Var;
            ScopePushAndReport(scope, v, "let-variable");
            ResolveType(v.tok, v.Type, resolutionContext, ResolveTypeOptionEnum.InferTypeProxies, null);
          }
          foreach (var rhs in e.RHSs) {
            ResolveExpression(rhs, resolutionContext);
            ConstrainTypeExprBool(rhs, "type of RHS of let-such-that expression must be boolean (got {0})");
          }
        }
        ResolveExpression(e.Body, resolutionContext);
        ResolveAttributes(e, resolutionContext);
        scope.PopMarker();
        expr.Type = e.Body.Type;
      } else if (expr is LetOrFailExpr) {
        var e = (LetOrFailExpr)expr;
        ResolveLetOrFailExpr(e, resolutionContext);
      } else if (expr is QuantifierExpr) {
        var e = (QuantifierExpr)expr;
        Contract.Assert(e.SplitQuantifier == null); // No split quantifiers during resolution
        int prevErrorCount = reporter.Count(ErrorLevel.Error);
        scope.PushMarker();
        foreach (BoundVar v in e.BoundVars) {
          ScopePushAndReport(scope, v, "bound-variable");
          var option = new ResolveTypeOption(ResolveTypeOptionEnum.InferTypeProxies);
          ResolveType(v.tok, v.Type, resolutionContext, option, null);
        }
        if (e.Range != null) {
          ResolveExpression(e.Range, resolutionContext);
          Contract.Assert(e.Range.Type != null);  // follows from postcondition of ResolveExpression
          ConstrainTypeExprBool(e.Range, "range of quantifier must be of type bool (instead got {0})");
        }
        ResolveExpression(e.Term, resolutionContext);
        Contract.Assert(e.Term.Type != null);  // follows from postcondition of ResolveExpression
        ConstrainTypeExprBool(e.Term, "body of quantifier must be of type bool (instead got {0})");
        // Since the body is more likely to infer the types of the bound variables, resolve it
        // first (above) and only then resolve the attributes (below).
        ResolveAttributes(e, resolutionContext);
        scope.PopMarker();
        expr.Type = Type.Bool;

      } else if (expr is SetComprehension) {
        var e = (SetComprehension)expr;
        int prevErrorCount = reporter.Count(ErrorLevel.Error);
        scope.PushMarker();
        foreach (BoundVar v in e.BoundVars) {
          ScopePushAndReport(scope, v, "bound-variable");
          ResolveType(v.tok, v.Type, resolutionContext, ResolveTypeOptionEnum.InferTypeProxies, null);
          var inferredProxy = v.Type as InferredTypeProxy;
          if (inferredProxy != null) {
            Contract.Assert(!inferredProxy.KeepConstraints);  // in general, this proxy is inferred to be a base type
          }
        }
        ResolveExpression(e.Range, resolutionContext);
        Contract.Assert(e.Range.Type != null);  // follows from postcondition of ResolveExpression
        ConstrainTypeExprBool(e.Range, "range of comprehension must be of type bool (instead got {0})");
        ResolveExpression(e.Term, resolutionContext);
        Contract.Assert(e.Term.Type != null);  // follows from postcondition of ResolveExpression

        ResolveAttributes(e, resolutionContext);
        scope.PopMarker();
        expr.Type = new SetType(e.Finite, e.Term.Type);

      } else if (expr is MapComprehension) {
        var e = (MapComprehension)expr;
        int prevErrorCount = reporter.Count(ErrorLevel.Error);
        scope.PushMarker();
        Contract.Assert(e.BoundVars.Count == 1 || (1 < e.BoundVars.Count && e.TermLeft != null));
        foreach (BoundVar v in e.BoundVars) {
          ScopePushAndReport(scope, v, "bound-variable");
          ResolveType(v.tok, v.Type, resolutionContext, ResolveTypeOptionEnum.InferTypeProxies, null);
          var inferredProxy = v.Type as InferredTypeProxy;
          if (inferredProxy != null) {
            Contract.Assert(!inferredProxy.KeepConstraints);  // in general, this proxy is inferred to be a base type
          }
        }
        ResolveExpression(e.Range, resolutionContext);
        Contract.Assert(e.Range.Type != null);  // follows from postcondition of ResolveExpression
        ConstrainTypeExprBool(e.Range, "range of comprehension must be of type bool (instead got {0})");
        if (e.TermLeft != null) {
          ResolveExpression(e.TermLeft, resolutionContext);
          Contract.Assert(e.TermLeft.Type != null);  // follows from postcondition of ResolveExpression
        }
        ResolveExpression(e.Term, resolutionContext);
        Contract.Assert(e.Term.Type != null);  // follows from postcondition of ResolveExpression

        ResolveAttributes(e, resolutionContext);
        scope.PopMarker();
        expr.Type = new MapType(e.Finite, e.TermLeft != null ? e.TermLeft.Type : e.BoundVars[0].Type, e.Term.Type);

      } else if (expr is LambdaExpr) {
        var e = (LambdaExpr)expr;
        int prevErrorCount = reporter.Count(ErrorLevel.Error);
        scope.PushMarker();
        foreach (BoundVar v in e.BoundVars) {
          ScopePushAndReport(scope, v, "bound-variable");
          ResolveType(v.tok, v.Type, resolutionContext, ResolveTypeOptionEnum.InferTypeProxies, null);
        }

        if (e.Range != null) {
          ResolveExpression(e.Range, resolutionContext);
          Contract.Assert(e.Range.Type != null);  // follows from postcondition of ResolveExpression
          ConstrainTypeExprBool(e.Range, "Precondition must be boolean (got {0})");
        }
        foreach (var read in e.Reads) {
          ResolveFrameExpression(read, FrameExpressionUse.Reads, resolutionContext);
        }
        ResolveExpression(e.Term, resolutionContext);
        Contract.Assert(e.Term.Type != null);
        scope.PopMarker();
        expr.Type = SelectAppropriateArrowType(e.tok, e.BoundVars.ConvertAll(v => v.Type), e.Body.Type, e.Reads.Count != 0, e.Range != null, SystemModuleManager);
      } else if (expr is WildcardExpr) {
        expr.Type = new SetType(true, SystemModuleManager.ObjectQ());
      } else if (expr is StmtExpr) {
        var e = (StmtExpr)expr;
        int prevErrorCount = reporter.Count(ErrorLevel.Error);

        ResolveStatement(e.S, resolutionContext);
        if (reporter.Count(ErrorLevel.Error) == prevErrorCount) {
          var r = e.S as UpdateStmt;
          if (r != null && r.ResolvedStatements.Count == 1) {
            var call = r.ResolvedStatements[0] as CallStmt;
            if (call.Method is TwoStateLemma && !resolutionContext.IsTwoState) {
              reporter.Error(MessageSource.Resolver, call, "two-state lemmas can only be used in two-state contexts");
            }
          }
        }

        ResolveExpression(e.E, resolutionContext);
        Contract.Assert(e.E.Type != null);  // follows from postcondition of ResolveExpression
        expr.Type = e.E.Type;

      } else if (expr is ITEExpr) {
        ITEExpr e = (ITEExpr)expr;
        ResolveExpression(e.Test, resolutionContext);
        Contract.Assert(e.Test.Type != null);  // follows from postcondition of ResolveExpression
        ResolveExpression(e.Thn, resolutionContext);
        Contract.Assert(e.Thn.Type != null);  // follows from postcondition of ResolveExpression
        ResolveExpression(e.Els, resolutionContext);
        Contract.Assert(e.Els.Type != null);  // follows from postcondition of ResolveExpression
        ConstrainTypeExprBool(e.Test, "guard condition in if-then-else expression must be a boolean (instead got {0})");
        expr.Type = new InferredTypeProxy();
        ConstrainSubtypeRelation(expr.Type, e.Thn.Type, expr, "the two branches of an if-then-else expression must have the same type (got {0} and {1})", e.Thn.Type, e.Els.Type);
        ConstrainSubtypeRelation(expr.Type, e.Els.Type, expr, "the two branches of an if-then-else expression must have the same type (got {0} and {1})", e.Thn.Type, e.Els.Type);

      } else if (expr is NestedMatchExpr nestedMatchExpr) {
        ResolveNestedMatchExpr(nestedMatchExpr, resolutionContext);
      } else {
        Contract.Assert(false); throw new cce.UnreachableException();  // unexpected expression
      }

      if (expr.Type == null) {
        // some resolution error occurred
        expr.Type = new InferredTypeProxy();
      }

      DominatingStatementLabels.PopMarker();
    }

    public void ResolveTypeParameters(List<TypeParameter/*!*/>/*!*/ tparams, bool emitErrors, TypeParameter.ParentType/*!*/ parent) {
      Contract.Requires(tparams != null);
      Contract.Requires(parent != null);
      // push non-duplicated type parameter names
      int index = 0;
      foreach (TypeParameter tp in tparams) {
        if (emitErrors) {
          // we're seeing this TypeParameter for the first time
          tp.Parent = parent;
          tp.PositionalIndex = index;
        }
        var r = allTypeParameters.Push(tp.Name, tp);
        if (emitErrors) {
          if (r == Scope<TypeParameter>.PushResult.Duplicate) {
            reporter.Error(MessageSource.Resolver, ParseErrors.ErrorId.none, tp, "Duplicate type-parameter name: {0}", tp.Name);
          } else if (r == Scope<TypeParameter>.PushResult.Shadow) {
            reporter.Warning(MessageSource.Resolver, ParseErrors.ErrorId.none, tp.tok, "Shadowed type-parameter name: {0}", tp.Name);
          }
        }
      }
    }

    public bool ConstrainSubtypeRelation(Type super, Type sub, Expression exprForToken, string msg, params object[] msgArgs) {
      Contract.Requires(sub != null);
      Contract.Requires(super != null);
      Contract.Requires(exprForToken != null);
      Contract.Requires(msg != null);
      Contract.Requires(msgArgs != null);
      return ConstrainSubtypeRelation(super, sub, exprForToken.tok, msg, msgArgs);
    }

    public void ConstrainTypeExprBool(Expression e, string msg) {
      Contract.Requires(e != null);
      Contract.Requires(msg != null);  // expected to have a {0} part
      ConstrainSubtypeRelation(Type.Bool, e.Type, e, msg, e.Type);
    }

    public bool ConstrainSubtypeRelation(Type super, Type sub, IToken tok, string msg, params object[] msgArgs) {
      Contract.Requires(sub != null);
      Contract.Requires(super != null);
      Contract.Requires(tok != null);
      Contract.Requires(msg != null);
      Contract.Requires(msgArgs != null);
      return ConstrainSubtypeRelation(super, sub, new TypeConstraint.ErrorMsgWithToken(tok, msg, msgArgs));
    }

    public void ConstrainAssignable(NonProxyType lhs, Type rhs, TypeConstraint.ErrorMsg errMsg, out bool moreXConstraints, bool allowDecisions) {
      Contract.Requires(lhs != null);
      Contract.Requires(rhs != null);
      Contract.Requires(errMsg != null);

      DetermineRootLeaf(lhs, out var isRoot, out _, out _, out _);
      if (isRoot) {
        ConstrainSubtypeRelation(lhs, rhs, errMsg, true, allowDecisions);
        moreXConstraints = false;
      } else {
        var lhsWithProxyArgs = Type.HeadWithProxyArgs(lhs);
        ConstrainSubtypeRelation(lhsWithProxyArgs, rhs, errMsg, false, allowDecisions);
        ConstrainAssignableTypeArgs(lhs, lhsWithProxyArgs.TypeArgs, lhs.TypeArgs, errMsg, out moreXConstraints);
        if (lhs.AsCollectionType == null) {
          var sameHead = Type.SameHead(lhs, rhs);
          if (!sameHead && lhs is UserDefinedType udtLhs && rhs is UserDefinedType udtRhs) {
            // also allow the case where lhs is a possibly-null type and rhs is a non-null type
            sameHead = udtLhs.ResolvedClass == (udtRhs.ResolvedClass as NonNullTypeDecl)?.Class;
          }
          if (sameHead) {
            ConstrainAssignableTypeArgs(lhs, lhs.TypeArgs, rhs.TypeArgs, errMsg, out var more2);
            moreXConstraints = moreXConstraints || more2;
          }
        }
      }
    }

    public void ConstrainAssignableTypeArgs(Type typeHead, List<Type> A, List<Type> B, TypeConstraint.ErrorMsg errMsg, out bool moreXConstraints) {
      Contract.Requires(typeHead != null);
      Contract.Requires(A != null);
      Contract.Requires(B != null);
      Contract.Requires(A.Count == B.Count);
      Contract.Requires(errMsg != null);

      var tok = errMsg.Tok;
      if (B.Count == 0) {
        // all done
        moreXConstraints = false;
      } else if (typeHead is MapType) {
        var em = new TypeConstraint.ErrorMsgWithBase(errMsg, "covariance for type parameter at index 0 expects {1} <: {0}", A[0], B[0]);
        AddAssignableConstraint(tok, A[0], B[0], em);
        em = new TypeConstraint.ErrorMsgWithBase(errMsg, "covariance for type parameter at index 1 expects {1} <: {0}", A[1], B[1]);
        AddAssignableConstraint(tok, A[1], B[1], em);
        moreXConstraints = true;
      } else if (typeHead is CollectionType) {
        var em = new TypeConstraint.ErrorMsgWithBase(errMsg, "covariance for type parameter expects {1} <: {0}", A[0], B[0]);
        AddAssignableConstraint(tok, A[0], B[0], em);
        moreXConstraints = true;
      } else {
        var udt = (UserDefinedType)typeHead;  // note, collections, maps, and user-defined types are the only one with TypeArgs.Count != 0
        var cl = udt.ResolvedClass;
        Contract.Assert(cl != null);
        Contract.Assert(cl.TypeArgs.Count == B.Count);
        moreXConstraints = false;
        for (int i = 0; i < B.Count; i++) {
          var msgFormat = "variance for type parameter" + (B.Count == 1 ? "" : " at index " + i) + " expects {0} {1} {2}";
          if (cl.TypeArgs[i].Variance == TypeParameter.TPVariance.Co) {
            var em = new TypeConstraint.ErrorMsgWithBase(errMsg, "co" + msgFormat, A[i], ":>", B[i]);
            AddAssignableConstraint(tok, A[i], B[i], em);
            moreXConstraints = true;
          } else if (cl.TypeArgs[i].Variance == TypeParameter.TPVariance.Contra) {
            var em = new TypeConstraint.ErrorMsgWithBase(errMsg, "contra" + msgFormat, A[i], "<:", B[i]);
            AddAssignableConstraint(tok, B[i], A[i], em);
            moreXConstraints = true;
          } else {
            var em = new TypeConstraint.ErrorMsgWithBase(errMsg, "non" + msgFormat, A[i], "=", B[i]);
            ConstrainSubtypeRelation_Equal(A[i], B[i], em);
          }
        }
      }
    }

    /// <summary>
    /// Adds the subtyping constraint that "a" and "b" are the same type.
    /// </summary>
    public void ConstrainSubtypeRelation_Equal(Type a, Type b, TypeConstraint.ErrorMsg errMsg) {
      Contract.Requires(a != null);
      Contract.Requires(b != null);
      Contract.Requires(errMsg != null);

      var proxy = a.Normalize() as TypeProxy;
      if (proxy != null && proxy.T == null && !Reaches(b, proxy, 1, new HashSet<TypeProxy>())) {
        if (Options.Get(CommonOptionBag.TypeInferenceDebug)) {
          Options.OutputWriter.WriteLine("DEBUG: (invariance) assigning proxy {0}.T := {1}", proxy, b);
        }
        proxy.T = b;
      }
      proxy = b.Normalize() as TypeProxy;
      if (proxy != null && proxy.T == null && !Reaches(a, proxy, 1, new HashSet<TypeProxy>())) {
        if (Options.Get(CommonOptionBag.TypeInferenceDebug)) {
          Options.OutputWriter.WriteLine("DEBUG: (invariance) assigning proxy {0}.T := {1}", proxy, a);
        }
        proxy.T = a;
      }

      ConstrainSubtypeRelation(a, b, errMsg, true);
      ConstrainSubtypeRelation(b, a, errMsg, true);
    }

    /// <summary>
    /// Adds the subtyping constraint that "sub" is a subtype of "super".
    /// If this constraint seems feasible, returns "true".  Otherwise, prints error message (either "errMsg" or something
    /// more specific) and returns "false".
    /// Note, if in doubt, this method can return "true", because the constraints will be checked for sure at a later stage.
    /// </summary>
    public bool ConstrainSubtypeRelation(Type super, Type sub, TypeConstraint.ErrorMsg errMsg, bool keepConstraints = false, bool allowDecisions = false) {
      Contract.Requires(sub != null);
      Contract.Requires(super != null);
      Contract.Requires(errMsg != null);

      if (!keepConstraints && super is InferredTypeProxy) {
        var ip = (InferredTypeProxy)super;
        if (ip.KeepConstraints) {
          keepConstraints = true;
        }
      }
      if (!keepConstraints && sub is InferredTypeProxy) {
        var ip = (InferredTypeProxy)sub;
        if (ip.KeepConstraints) {
          keepConstraints = true;
        }
      }

      super = super.NormalizeExpand(keepConstraints);
      sub = sub.NormalizeExpand(keepConstraints);
      var c = new TypeConstraint(super, sub, errMsg, keepConstraints);
      AllTypeConstraints.Add(c);
      return ConstrainSubtypeRelation_Aux(super, sub, c, keepConstraints, allowDecisions);
    }
    private bool ConstrainSubtypeRelation_Aux(Type super, Type sub, TypeConstraint c, bool keepConstraints, bool allowDecisions) {
      Contract.Requires(sub != null);
      Contract.Requires(!(sub is TypeProxy) || ((TypeProxy)sub).T == null);  // caller is expected to have Normalized away proxies
      Contract.Requires(super != null);
      Contract.Requires(!(super is TypeProxy) || ((TypeProxy)super).T == null);  // caller is expected to have Normalized away proxies
      Contract.Requires(c != null);

      if (object.ReferenceEquals(super, sub)) {
        return true;
      } else if (super is TypeProxy && sub is TypeProxy) {
        // both are proxies
        ((TypeProxy)sub).AddSupertype(c);
        ((TypeProxy)super).AddSubtype(c);
        return true;
      } else if (sub is TypeProxy) {
        var proxy = (TypeProxy)sub;
        proxy.AddSupertype(c);
        AssignKnownEnd(proxy, keepConstraints, allowDecisions);
        return true;
      } else if (super is TypeProxy) {
        var proxy = (TypeProxy)super;
        proxy.AddSubtype(c);
        AssignKnownEnd(proxy, keepConstraints, allowDecisions);
        return true;
      } else {
        // two non-proxy types
        // set "headSymbolsAgree" to "false" if it's clear the head symbols couldn't be the same; "true" means they may be the same
        bool headSymbolsAgree = Type.IsHeadSupertypeOf(super.NormalizeExpand(keepConstraints), sub);
        if (!headSymbolsAgree) {
          c.FlagAsError(this);
          return false;
        }
        // TODO: inspect type parameters in order to produce some error messages sooner
        return true;
      }
    }

    /// <summary>
    /// "root" says that the type is a non-artificial type (that is, not an ArtificialType) with no proper supertypes.
    /// "leaf" says that the only possible proper subtypes are subset types of the type. Thus, the only
    /// types that are not leaf types are traits and artificial types.
    /// The "headIs" versions speak only about the head symbols, so it is possible that the given
    /// type arguments would change the root/leaf status of the entire type.
    /// </summary>
    void DetermineRootLeaf(Type t, out bool isRoot, out bool isLeaf, out bool headIsRoot, out bool headIsLeaf) {
      Contract.Requires(t != null);
      Contract.Ensures(!Contract.ValueAtReturn(out isRoot) || Contract.ValueAtReturn(out headIsRoot)); // isRoot ==> headIsRoot
      Contract.Ensures(!Contract.ValueAtReturn(out isLeaf) || Contract.ValueAtReturn(out headIsLeaf)); // isLeaf ==> headIsLeaf
      t = t.NormalizeExpandKeepConstraints();
      if (t.IsObjectQ) {
        isRoot = true; isLeaf = false;
        headIsRoot = true; headIsLeaf = false;
      } else if (t is ArrowType) {
        var arr = (ArrowType)t;
        headIsRoot = true; headIsLeaf = true;  // these are definitely true
        isRoot = true; isLeaf = true;  // set these to true until proven otherwise
        Contract.Assert(arr.Arity + 1 == arr.TypeArgs.Count);
        for (int i = 0; i < arr.TypeArgs.Count; i++) {
          var arg = arr.TypeArgs[i];
          DetermineRootLeaf(arg, out var r, out var l, out _, out _);
          if (i < arr.Arity) {
            isRoot &= l; isLeaf &= r;  // argument types are contravariant
          } else {
            isRoot &= r; isLeaf &= l;  // result type is covariant
          }
        }
      } else if (t is UserDefinedType) {
        var udt = (UserDefinedType)t;
        var cl = udt.ResolvedClass;
        if (cl != null) {
          if (cl is TypeParameter) {
            var tp = udt.AsTypeParameter;
            Contract.Assert(tp != null);
            headIsRoot = true; headIsLeaf = true;  // all type parameters are non-variant
          } else if (cl is SubsetTypeDecl) {
            headIsRoot = false; headIsLeaf = true;
          } else if (cl is NewtypeDecl) {
            headIsRoot = true; headIsLeaf = true;
          } else if (cl is TraitDecl) {
            headIsRoot = false; headIsLeaf = false;
          } else if (cl is ClassDecl) {
            headIsRoot = false; headIsLeaf = true;
          } else if (cl is AbstractTypeDecl) {
            headIsRoot = true; headIsLeaf = true;
          } else if (cl is InternalTypeSynonymDecl) {
            Contract.Assert(object.ReferenceEquals(t, t.NormalizeExpand())); // should be opaque in scope
            headIsRoot = true; headIsLeaf = true;
          } else {
            Contract.Assert(cl is DatatypeDecl);
            headIsRoot = true; headIsLeaf = true;
          }
          // for "isRoot" and "isLeaf", also take into consideration the root/leaf status of type arguments
          isRoot = headIsRoot; isLeaf = headIsLeaf;
          Contract.Assert(udt.TypeArgs.Count == cl.TypeArgs.Count);
          for (int i = 0; i < udt.TypeArgs.Count; i++) {
            var variance = cl.TypeArgs[i].Variance;
            if (variance != TypeParameter.TPVariance.Non) {
              DetermineRootLeaf(udt.TypeArgs[i], out var r, out var l, out _, out _);
              // isRoot and isLeaf aren't duals, so Co and Contra require separate consideration beyond inversion.
              switch (variance) {
                case TypeParameter.TPVariance.Co: { isRoot &= r; isLeaf &= l; break; }
                // A invariably constructible subtype becomes a supertype, and thus the enclosing type is never a root.
                case TypeParameter.TPVariance.Contra: { isRoot &= false; isLeaf &= r; break; }
              }
            }
          }
        } else {
          isRoot = false; isLeaf = false;  // don't know
          headIsRoot = false; headIsLeaf = false;
        }
      } else if (t.IsBoolType || t.IsCharType || t.IsIntegerType || t.IsRealType || t.AsNewtype != null || t.IsBitVectorType || t.IsBigOrdinalType) {
        isRoot = true; isLeaf = true;
        headIsRoot = true; headIsLeaf = true;
      } else if (t is ArtificialType) {
        isRoot = false; isLeaf = false;
        headIsRoot = false; headIsLeaf = false;
      } else if (t is MapType) {  // map, imap
        Contract.Assert(t.TypeArgs.Count == 2);
        DetermineRootLeaf(t.TypeArgs[0], out var r0, out _, out _, out _);
        DetermineRootLeaf(t.TypeArgs[1], out var r1, out _, out _, out _);
        isRoot = r0 & r1; isLeaf = r0 & r1;  // map types are covariant in both type arguments
        headIsRoot = true; headIsLeaf = true;
      } else if (t is CollectionType) {  // set, iset, multiset, seq
        Contract.Assert(t.TypeArgs.Count == 1);
        DetermineRootLeaf(t.TypeArgs[0], out isRoot, out isLeaf, out _, out _);  // type is covariant is type argument
        headIsRoot = true; headIsLeaf = true;
      } else {
        isRoot = false; isLeaf = false;  // don't know
        headIsRoot = false; headIsLeaf = false;
      }
    }

    int _recursionDepth = 0;

    public bool AssignProxyAndHandleItsConstraints(TypeProxy proxy, Type t, bool keepConstraints = false) {
      Contract.Requires(proxy != null);
      Contract.Requires(proxy.T == null);
      Contract.Requires(t != null);
      Contract.Requires(!(t is TypeProxy));
      Contract.Requires(!(t is ArtificialType));
      if (_recursionDepth == 20000) {
        Contract.Assume(false);  // possible infinite recursion
      }
      _recursionDepth++;
      var b = AssignProxyAndHandleItsConstraints_aux(proxy, t, keepConstraints);
      _recursionDepth--;
      return b;
    }
    /// <summary>
    /// This method is called if "proxy" is an unassigned proxy and "t" is a type whose head symbol is known.
    /// It always sets "proxy.T" to "t".
    /// Then, it deals with the constraints of "proxy" as follows:
    /// * If the constraint compares "t" with a non-proxy with a head comparable with that of "t",
    ///   then add constraints that the type arguments satisfy the desired subtyping constraint
    /// * If the constraint compares "t" with a non-proxy with a head not comparable with that of "t",
    ///   then report an error
    /// * If the constraint compares "t" with a proxy, then (depending on the constraint and "t") attempt
    ///   to recursively set it
    /// After this process, the proxy's .Supertypes and .Subtypes lists of constraints are no longer needed.
    /// If anything is found to be infeasible, "false" is returned (and the propagation may be interrupted);
    /// otherwise, "true" is returned.
    /// </summary>
    private bool AssignProxyAndHandleItsConstraints_aux(TypeProxy proxy, Type t, bool keepConstraints = false) {
      Contract.Requires(proxy != null);
      Contract.Requires(proxy.T == null);
      Contract.Requires(t != null);
      Contract.Requires(!(t is TypeProxy));
      Contract.Requires(!(t is ArtificialType));

      t = keepConstraints ? t.Normalize() : t.NormalizeExpand();
      // never violate the type constraint of a literal expression
      var followedRequestedAssignment = true;
      foreach (var su in proxy.Supertypes) {
        if (su is IntVarietiesSupertype) {
          var fam = TypeProxy.GetFamily(t);
          if (fam == TypeProxy.Family.IntLike || fam == TypeProxy.Family.BitVector || fam == TypeProxy.Family.Ordinal) {
            // good, let's continue with the request to equate the proxy with t
            // unless...
            if (t != t.NormalizeExpand()) {
              // force the type to be a base type
              if (Options.Get(CommonOptionBag.TypeInferenceDebug)) {
                Options.OutputWriter.WriteLine("DEBUG: hijacking {0}.T := {1} to instead assign {2}", proxy, t, t.NormalizeExpand());
              }
              t = t.NormalizeExpand();
              followedRequestedAssignment = false;
            }
          } else {
            // hijack the setting of proxy; to do that, we decide on a particular int variety now
            if (Options.Get(CommonOptionBag.TypeInferenceDebug)) {
              Options.OutputWriter.WriteLine("DEBUG: hijacking {0}.T := {1} to instead assign {2}", proxy, t, Type.Int);
            }
            t = Type.Int;
            followedRequestedAssignment = false;
          }
          break;
        } else if (su is RealVarietiesSupertype) {
          if (TypeProxy.GetFamily(t) == TypeProxy.Family.RealLike) {
            // good, let's continue with the request to equate the proxy with t
            // unless...
            if (t != t.NormalizeExpand()) {
              // force the type to be a base type
              if (Options.Get(CommonOptionBag.TypeInferenceDebug)) {
                Options.OutputWriter.WriteLine("DEBUG: hijacking {0}.T := {1} to instead assign {2}", proxy, t, t.NormalizeExpand());
              }
              t = t.NormalizeExpand();
              followedRequestedAssignment = false;
            }
          } else {
            // hijack the setting of proxy; to do that, we decide on a particular real variety now
            if (Options.Get(CommonOptionBag.TypeInferenceDebug)) {
              Options.OutputWriter.WriteLine("DEBUG: hijacking {0}.T := {1} to instead assign {2}", proxy, t, Type.Real);
            }
            t = Type.Real;
            followedRequestedAssignment = false;
          }
          break;
        }
      }
      // set proxy.T right away, so that we can freely recurse without having to worry about infinite recursion
      if (Options.Get(CommonOptionBag.TypeInferenceDebug)) {
        Options.OutputWriter.WriteLine("DEBUG: setting proxy {0}.T := {1}", proxy, t);
      }
      proxy.T = t;

      // check feasibility
      DetermineRootLeaf(t, out var isRoot, out var isLeaf, out _, out _);
      // propagate up
      foreach (var c in proxy.SupertypeConstraints) {
        var u = keepConstraints ? c.Super.NormalizeExpandKeepConstraints() : c.Super.NormalizeExpand();
        if (!(u is TypeProxy)) {
          ImposeSubtypingConstraint(u, t, c.ErrMsg);
        } else if (isRoot) {
          // If t is a root, we might as well constrain u now.  Otherwise, we'll wait until the .Subtype constraint of u is dealt with.
          AssignProxyAndHandleItsConstraints((TypeProxy)u, t, keepConstraints);
        }
      }
      // propagate down
      foreach (var c in proxy.SubtypeConstraints) {
        var u = keepConstraints ? c.Sub.NormalizeExpandKeepConstraints() : c.Sub.NormalizeExpand();
        Contract.Assert(!TypeProxy.IsSupertypeOfLiteral(u));  // these should only appear among .Supertypes
        if (!(u is TypeProxy)) {
          ImposeSubtypingConstraint(t, u, c.ErrMsg);
        } else if (isLeaf) {
          // If t is a leaf (no pun intended), we might as well constrain u now.  Otherwise, we'll wait until the .Supertype constraint of u is dealt with.
          AssignProxyAndHandleItsConstraints((TypeProxy)u, t, keepConstraints);
        }
      }

      return followedRequestedAssignment;
    }

    /// <summary>
    /// Impose constraints that "sub" is a subtype of "super", returning "false" if this leads to an overconstrained situation.
    /// In most cases, "sub" being a subtype of "super" means that "sub" and "super" have the same head symbol and, therefore, the
    /// same number of type arguments. Depending on the polarities of the type parameters, the corresponding arguments
    /// of "sub" and "super" must be in co-, in-, or contra-variant relationships to each other.
    /// There are two ways "sub" can be a subtype of "super" without the two having the same head symbol.
    /// One way is that "sub" is a subset type. In this case, the method starts by moving "sub" up toward "super".
    /// The other way is that "super" is a trait (possibly
    /// the trait "object").  By a current restriction in Dafny's type system, traits have no type parameters, so in this case, it
    /// suffices to check that the head symbol of "super" is something that derives from "sub".
    /// </summary>
    private bool ImposeSubtypingConstraint(Type super, Type sub, TypeConstraint.ErrorMsg errorMsg) {
      Contract.Requires(super != null && !(super is TypeProxy));
      Contract.Requires(sub != null && !(sub is TypeProxy));
      Contract.Requires(errorMsg != null);
      super = super.NormalizeExpandKeepConstraints();
      sub = sub.NormalizeExpandKeepConstraints();
      List<int> polarities = ConstrainTypeHead_Recursive(super, ref sub);
      if (polarities == null) {
        errorMsg.FlagAsError(this);
        return false;
      }
      bool keepConstraints = KeepConstraints(super, sub);
      var p = polarities.Count;
      Contract.Assert(p == super.TypeArgs.Count);  // postcondition of ConstrainTypeHead
      Contract.Assert(p == 0 || sub.TypeArgs.Count == super.TypeArgs.Count);  // postcondition of ConstrainTypeHead
      for (int i = 0; i < p; i++) {
        var pol = polarities[i];
        var tp = p == 1 ? "" : " " + i;
        var errMsg = new TypeConstraint.ErrorMsgWithBase(errorMsg,
          pol < 0 ? "contravariant type parameter{0} would require {1} <: {2}" :
          pol > 0 ? "covariant type parameter{0} would require {2} <: {1}" :
          "non-variant type parameter{0} would require {1} = {2}",
          tp, super.TypeArgs[i], sub.TypeArgs[i]);
        if (pol >= 0) {
          if (!ConstrainSubtypeRelation(super.TypeArgs[i], sub.TypeArgs[i], errMsg, keepConstraints)) {
            return false;
          }
        }
        if (pol <= 0) {
          if (!ConstrainSubtypeRelation(sub.TypeArgs[i], super.TypeArgs[i], errMsg, keepConstraints)) {
            return false;
          }
        }
      }
      return true;
    }

    /// <summary>
    /// This is a more liberal version of "ConstrainTypeHead" below. It is willing to move "sub"
    /// upward toward its parents until it finds a head that matches "super", if any.
    /// </summary>
    private static List<int> ConstrainTypeHead_Recursive(Type super, ref Type sub) {
      Contract.Requires(super != null);
      Contract.Requires(sub != null);

      super = super.NormalizeExpandKeepConstraints();
      sub = sub.NormalizeExpandKeepConstraints();

      var polarities = ConstrainTypeHead(super, sub);
      if (polarities != null) {
        return polarities;
      }

      foreach (var subParentType in sub.ParentTypes()) {
        sub = subParentType;
        polarities = ConstrainTypeHead_Recursive(super, ref sub);
        if (polarities != null) {
          return polarities;
        }
      }

      return null;
    }

    /// <summary>
    /// Determines if the head of "sub" can be a subtype of "super".
    /// If this is not possible, null is returned.
    /// If it is possible, return a list of polarities, one for each type argument of "sub".  Polarities
    /// indicate:
    ///     +1  co-variant
    ///      0  invariant
    ///     -1  contra-variant
    /// "sub" is of some type that can (in general) have type parameters.
    /// See also note about Dafny's current type system in the description of method "ImposeSubtypingConstraint".
    /// </summary>
    private static List<int> ConstrainTypeHead(Type super, Type sub) {
      Contract.Requires(super != null && !(super is TypeProxy));
      Contract.Requires(sub != null && !(sub is TypeProxy));
      if (super is IntVarietiesSupertype) {
        var famSub = TypeProxy.GetFamily(sub);
        if (famSub == TypeProxy.Family.IntLike || famSub == TypeProxy.Family.BitVector || famSub == TypeProxy.Family.Ordinal || super.Equals(sub)) {
          return new List<int>();
        } else {
          return null;
        }
      } else if (super is RealVarietiesSupertype) {
        if (TypeProxy.GetFamily(sub) == TypeProxy.Family.RealLike || super.Equals(sub)) {
          return new List<int>();
        } else {
          return null;
        }
      }
      switch (TypeProxy.GetFamily(super)) {
        case TypeProxy.Family.Bool:
        case TypeProxy.Family.Char:
        case TypeProxy.Family.IntLike:
        case TypeProxy.Family.RealLike:
        case TypeProxy.Family.Ordinal:
        case TypeProxy.Family.BitVector:
          if (super.Equals(sub)) {
            if (sub is UserDefinedType subUserDefinedType) {
              return subUserDefinedType.ResolvedClass.TypeArgs.ConvertAll(tp => TypeParameter.Direction(tp.Variance));
            } else {
              return new List<int>();
            }
          } else {
            return null;
          }
        case TypeProxy.Family.ValueType:
        case TypeProxy.Family.Ref:
        case TypeProxy.Family.Opaque:
          break;  // more elaborate work below
        case TypeProxy.Family.Unknown:
          if (super is UserDefinedType) {
            // more elaborate work below
            break;
          } else {
            return null;
          }
        default:
          Contract.Assert(false);  // unexpected type (the precondition of ConstrainTypeHead says "no proxies")
          return null;  // please compiler
      }
      if (super is SetType) {
        var tt = (SetType)super;
        var uu = sub as SetType;
        return uu != null && tt.Finite == uu.Finite ? new List<int> { 1 } : null;
      } else if (super is SeqType) {
        return sub is SeqType ? new List<int> { 1 } : null;
      } else if (super is MultiSetType) {
        return sub is MultiSetType ? new List<int> { 1 } : null;
      } else if (super is MapType) {
        var tt = (MapType)super;
        var uu = sub as MapType;
        return uu != null && tt.Finite == uu.Finite ? new List<int> { 1, 1 } : null;
      } else if (super.IsObjectQ) {
        return sub.IsRefType ? new List<int>() : null;
      } else {
        // The only remaining cases are that "super" is a (co)datatype, abstract type, or non-object trait/class.
        // In each of these cases, "super" is a UserDefinedType.
        var udfSuper = (UserDefinedType)super;
        var clSuper = udfSuper.ResolvedClass;
        if (clSuper == null) {
          Contract.Assert(super.TypeArgs.Count == 0);
          if (super.IsTypeParameter) {
            // we're looking at a type parameter
            return super.AsTypeParameter == sub.AsTypeParameter ? new List<int>() : null;
          } else {
            Contract.Assert(super.IsInternalTypeSynonym);
            return super.AsInternalTypeSynonym == sub.AsInternalTypeSynonym ? new List<int>() : null;
          }
        }
        var udfSub = sub as UserDefinedType;
        var clSub = udfSub == null ? null : udfSub.ResolvedClass;
        if (clSub == null) {
          return null;
        } else if (clSuper == clSub) {
          // good
          var polarities = new List<int>();
          Contract.Assert(clSuper.TypeArgs.Count == udfSuper.TypeArgs.Count);
          Contract.Assert(clSuper.TypeArgs.Count == udfSub.TypeArgs.Count);
          foreach (var tp in clSuper.TypeArgs) {
            var polarity = TypeParameter.Direction(tp.Variance);
            polarities.Add(polarity);
          }

          return polarities;
        } else if (udfSub.IsRefType && super.IsObjectQ) {
          return new List<int>();
        } else if (udfSub.IsNonNullRefType && super.IsObject) {
          return new List<int>();
        } else {
          return null;
        }
      }
    }
    private static bool KeepConstraints(Type super, Type sub) {
      Contract.Requires(super != null && !(super is TypeProxy));
      Contract.Requires(sub != null && !(sub is TypeProxy));
      if (super is IntVarietiesSupertype) {
        return false;
      } else if (super is RealVarietiesSupertype) {
        return false;
      }
      switch (TypeProxy.GetFamily(super)) {
        case TypeProxy.Family.Bool:
        case TypeProxy.Family.Char:
        case TypeProxy.Family.IntLike:
        case TypeProxy.Family.RealLike:
        case TypeProxy.Family.Ordinal:
        case TypeProxy.Family.BitVector:
          return false;
        case TypeProxy.Family.ValueType:
        case TypeProxy.Family.Ref:
        case TypeProxy.Family.Opaque:
          break;  // more elaborate work below
        case TypeProxy.Family.Unknown:
          return false;
      }
      if (super is SetType || super is SeqType || super is MultiSetType || super is MapType) {
        return true;
      } else if (super is ArrowType) {
        return false;
      } else if (super.IsObjectQ) {
        return false;
      } else {
        // super is UserDefinedType
        return true;
      }
    }

    public List<TypeConstraint> AllTypeConstraints = new List<TypeConstraint>();
    public List<XConstraint> AllXConstraints = new List<XConstraint>();


    /// <summary>
    /// Solves or simplifies as many type constraints as possible.
    /// If "allowDecisions" is "false", then no decisions, only determined inferences, are made; this mode is
    /// appropriate for the partial solving that's done before a member lookup.
    /// </summary>
    public void PartiallySolveTypeConstraints(bool allowDecisions) {
      int state = 0;
      while (true) {
        if (2 <= state && !allowDecisions) {
          // time to say goodnight to Napoli
          return;
        } else if (AllTypeConstraints.Count == 0 && AllXConstraints.Count == 0) {
          // we're done
          return;
        }

        var anyNewConstraints = false;
        var fullStrength = false;
        // Process subtyping constraints
        PrintTypeConstraintState(220 + 2 * state);
        switch (state) {
          case 0: {
              var allTypeConstraints = AllTypeConstraints;
              AllTypeConstraints = new List<TypeConstraint>();
              var processed = new HashSet<TypeConstraint>();
              foreach (var c in allTypeConstraints) {
                ProcessOneSubtypingConstraintAndItsSubs(c, processed, fullStrength, ref anyNewConstraints);
              }

              allTypeConstraints = new List<TypeConstraint>(AllTypeConstraints);  // copy the list
              foreach (var c in allTypeConstraints) {
                var super = c.Super.NormalizeExpand() as TypeProxy;
                if (AssignKnownEnd(super, true, fullStrength)) {
                  anyNewConstraints = true;
                } else if (super != null && fullStrength && AssignKnownEndsFullstrength(super)) {  // KRML: is this used any more?
                  anyNewConstraints = true;
                }
              }
            }
            break;

          case 1: {
              // Process XConstraints
              // confirm as many XConstraints as possible, setting "anyNewConstraints" to "true" if the confirmation
              // of an XConstraint gives rise to new constraints to be handled in the loop above
              bool generatedMoreXConstraints;
              do {
                generatedMoreXConstraints = false;
                var allXConstraints = AllXConstraints;
                AllXConstraints = new List<XConstraint>();
                foreach (var xc in allXConstraints) {
                  if (xc.Confirm(this, fullStrength, out var convertedIntoOtherTypeConstraints, out var moreXConstraints)) {
                    if (convertedIntoOtherTypeConstraints) {
                      anyNewConstraints = true;
                    } else {
                      generatedMoreXConstraints = true;
                    }
                    if (moreXConstraints) {
                      generatedMoreXConstraints = true;
                    }
                  } else {
                    AllXConstraints.Add(xc);
                  }
                }
              } while (generatedMoreXConstraints);
            }
            break;

          case 2: {
              var assignables = AllXConstraints.Where(xc => xc.ConstraintName == "Assignable").ToList();
              var postponeForNow = new HashSet<TypeProxy>();
              foreach (var constraint in AllTypeConstraints) {
                var lhs = constraint.Super.NormalizeExpandKeepConstraints() as NonProxyType;
                if (lhs != null) {
                  foreach (var ta in lhs.TypeArgs) {
                    AddAllProxies(ta, postponeForNow);
                  }
                }
              }
              foreach (var constraint in AllTypeConstraints) {
                var lhs = constraint.Super.Normalize() as TypeProxy;
                if (lhs != null && !postponeForNow.Contains(lhs)) {
                  var rhss = assignables.Where(xc => xc.Types[0].Normalize() == lhs).Select(xc => xc.Types[1]).ToList();
                  if (ProcessAssignable(lhs, rhss)) {
                    anyNewConstraints = true;  // next time around the big loop, start with state 0 again
                  }
                }
              }
              foreach (var assignable in assignables) {
                var lhs = assignable.Types[0].Normalize() as TypeProxy;
                if (lhs != null && !postponeForNow.Contains(lhs)) {
                  var rhss = assignables.Where(xc => xc.Types[0].Normalize() == lhs).Select(xc => xc.Types[1]).ToList();
                  if (ProcessAssignable(lhs, rhss)) {
                    anyNewConstraints = true;  // next time around the big loop, start with state 0 again
                                               // process only one Assignable constraint in this way
                    break;
                  }
                }
              }
            }
            break;

          case 3:
            anyNewConstraints = ConvertAssignableToSubtypeConstraints(null);
            break;

          case 4: {
              var allTC = AllTypeConstraints;
              AllTypeConstraints = new List<TypeConstraint>();
              var proxyProcessed = new HashSet<TypeProxy>();
              foreach (var c in allTC) {
                ProcessFullStrength_SubDirection(c.Super, proxyProcessed, ref anyNewConstraints);
              }
              foreach (var xc in AllXConstraints) {
                if (xc.ConstraintName == "Assignable") {
                  ProcessFullStrength_SubDirection(xc.Types[0], proxyProcessed, ref anyNewConstraints);
                }
              }
              if (!anyNewConstraints) {
                // only do super-direction if sub-direction had no effect
                proxyProcessed = new HashSet<TypeProxy>();
                foreach (var c in allTC) {
                  ProcessFullStrength_SuperDirection(c.Sub, proxyProcessed, ref anyNewConstraints);
                }
                foreach (var xc in AllXConstraints) {
                  if (xc.ConstraintName == "Assignable") {
                    ProcessFullStrength_SuperDirection(xc.Types[1], proxyProcessed, ref anyNewConstraints);
                  }
                }
              }
              AllTypeConstraints.AddRange(allTC);
            }
            break;

          case 5: {
              // Process default numeric types
              var allTypeConstraints = AllTypeConstraints;
              AllTypeConstraints = new List<TypeConstraint>();
              foreach (var c in allTypeConstraints) {
                if (c.Super is ArtificialType) {
                  var proxy = c.Sub.NormalizeExpand() as TypeProxy;
                  if (proxy != null) {
                    AssignProxyAndHandleItsConstraints(proxy, c.Super is IntVarietiesSupertype ? (Type)Type.Int : Type.Real);
                    anyNewConstraints = true;
                    continue;
                  }
                }
                AllTypeConstraints.Add(c);
              }
            }
            break;

          case 6: {
              fullStrength = true;
              bool generatedMoreXConstraints;
              do {
                generatedMoreXConstraints = false;
                var allXConstraints = AllXConstraints;
                AllXConstraints = new List<XConstraint>();
                foreach (var xc in allXConstraints) {
                  if ((xc.ConstraintName == "Equatable" || xc.ConstraintName == "EquatableArg") && xc.Confirm(this, fullStrength, out var convertedIntoOtherTypeConstraints, out var moreXConstraints)) {
                    if (convertedIntoOtherTypeConstraints) {
                      anyNewConstraints = true;
                    } else {
                      generatedMoreXConstraints = true;
                    }
                    if (moreXConstraints) {
                      generatedMoreXConstraints = true;
                    }
                  } else {
                    AllXConstraints.Add(xc);
                  }
                }
              } while (generatedMoreXConstraints);
            }
            break;

          case 7: {
              // Process default reference types
              var allXConstraints = AllXConstraints;
              AllXConstraints = new List<XConstraint>();
              foreach (var xc in allXConstraints) {
                if (xc.ConstraintName == "IsRefType" || xc.ConstraintName == "IsNullableRefType") {
                  var proxy = xc.Types[0].Normalize() as TypeProxy;  // before we started processing default types, this would have been a proxy (since it's still in the A
                  if (proxy != null) {
                    AssignProxyAndHandleItsConstraints(proxy, SystemModuleManager.ObjectQ());
                    anyNewConstraints = true;
                    continue;
                  }
                }
                AllXConstraints.Add(xc);
              }
            }
            break;

          case 8: fullStrength = true; goto case 0;
          case 9: fullStrength = true; goto case 1;

          case 10: {
              // Finally, collapse constraints involving only proxies, which will have the effect of trading some type error
              // messages for type-underspecification messages.
              var allTypeConstraints = AllTypeConstraints;
              AllTypeConstraints = new List<TypeConstraint>();
              foreach (var c in allTypeConstraints) {
                var super = c.Super.NormalizeExpand();
                var sub = c.Sub.NormalizeExpand();
                if (super == sub) {
                  continue;
                } else if (super is TypeProxy && sub is TypeProxy) {
                  var proxy = (TypeProxy)super;
                  if (Options.Get(CommonOptionBag.TypeInferenceDebug)) {
                    Options.OutputWriter.WriteLine("DEBUG: (merge in PartiallySolve) assigning proxy {0}.T := {1}", proxy, sub);
                  }
                  proxy.T = sub;
                  anyNewConstraints = true;  // signal a change in the constraints
                  continue;
                }
                AllTypeConstraints.Add(c);
              }
            }
            break;

          case 11: {
              // Last resort decisions. Sometimes get here even with some 'obvious'
              // inferences. Before this case was added, the type inference returned with
              // failure, so this is a conservative addition, and could be made more
              // capable.
              if (!allowDecisions) {
                break;
              }

              foreach (var c in AllXConstraints) {
                if (c.ConstraintName == "EquatableArg") {
                  ConstrainSubtypeRelation_Equal(c.Types[0], c.Types[1], c.errorMsg);
                  anyNewConstraints = true;
                  AllXConstraints.Remove(c);
                  break;
                }
              }
              if (anyNewConstraints) {
                break;
              }

              TypeConstraint.ErrorMsg oneSuperErrorMsg = null;
              TypeConstraint.ErrorMsg oneSubErrorMsg = null;
              var ss = new HashSet<Type>();
              foreach (var c in AllTypeConstraints) {
                var super = c.Super.NormalizeExpand();
                var sub = c.Sub.NormalizeExpand();
                if (super is TypeProxy && !ss.Contains(super)) {
                  ss.Add(super);
                }
                if (sub is TypeProxy && !ss.Contains(sub)) {
                  ss.Add(sub);
                }
              }

              foreach (var t in ss) {
                var lowers = new HashSet<Type>();
                var uppers = new HashSet<Type>();
                foreach (var c in AllTypeConstraints) {
                  var super = c.Super.NormalizeExpand();
                  var sub = c.Sub.NormalizeExpand();
                  if (t.Equals(super)) {
                    lowers.Add(sub);
                    oneSubErrorMsg = c.ErrMsg;
                  }
                  if (t.Equals(sub)) {
                    uppers.Add(super);
                    oneSuperErrorMsg = c.ErrMsg;
                  }
                }

                bool done = false;
                foreach (var tl in lowers) {
                  foreach (var tu in uppers) {
                    if (tl.Equals(tu)) {
                      if (!ContainsAsTypeParameter(tu, t)) {
                        var errorMsg = new TypeConstraint.ErrorMsgWithBase(AllTypeConstraints[0].ErrMsg,
                          "Decision: {0} is decided to be {1} because the latter is both the upper and lower bound to the proxy",
                          t, tu);
                        ConstrainSubtypeRelation_Equal(t, tu, errorMsg);
                        // The above changes t so that it is a proxy with an assigned type
                        anyNewConstraints = true;
                        done = true;
                        break;
                      }
                    }
                  }
                  if (done) {
                    break;
                  }
                }
              }
              if (anyNewConstraints) {
                break;
              }

              foreach (var t in ss) {
                var lowers = new HashSet<Type>();
                var uppers = new HashSet<Type>();
                foreach (var c in AllTypeConstraints) {
                  var super = c.Super.NormalizeExpand();
                  var sub = c.Sub.NormalizeExpand();
                  if (t.Equals(super)) {
                    lowers.Add(sub);
                  }

                  if (t.Equals(sub)) {
                    uppers.Add(super);
                  }
                }

                if (uppers.Count == 0) {
                  if (lowers.Count == 1) {
                    var em = lowers.GetEnumerator();
                    em.MoveNext();
                    if (!ContainsAsTypeParameter(em.Current, t)) {
                      var errorMsg = new TypeConstraint.ErrorMsgWithBase(oneSubErrorMsg,
                        "Decision: {0} is decided to be {1} because the latter is a lower bound to the proxy and there is no constraint with an upper bound",
                        t, em.Current);
                      ConstrainSubtypeRelation_Equal(t, em.Current, errorMsg);
                      anyNewConstraints = true;
                      break;
                    }
                  }
                }
                if (lowers.Count == 0) {
                  if (uppers.Count == 1) {
                    var em = uppers.GetEnumerator();
                    em.MoveNext();
                    if (!ContainsAsTypeParameter(em.Current, t)) {
                      var errorMsg = new TypeConstraint.ErrorMsgWithBase(oneSuperErrorMsg,
                        "Decision: {0} is decided to be {1} because the latter is an upper bound to the proxy and there is no constraint with a lower bound",
                        t, em.Current);
                      ConstrainSubtypeRelation_Equal(t, em.Current, errorMsg);
                      anyNewConstraints = true;
                      break;
                    }
                  }
                }
              }

              break;
            }

          case 12:
            // we're so out of here
            return;
        }
        if (anyNewConstraints) {
          state = 0;
        } else {
          state++;
        }
      }
    }

    TypeProxy NewIntegerBasedProxy(IToken tok) {
      Contract.Requires(tok != null);
      var proxy = new InferredTypeProxy();
      ConstrainSubtypeRelation(new IntVarietiesSupertype(), proxy, tok, "integer literal used as if it had type {0}", proxy);
      return proxy;
    }

    private bool ContainsAsTypeParameter(Type t, Type u) {
      if (t.Equals(u)) {
        return true;
      }

      if (t is UserDefinedType udt) {
        foreach (var tp in udt.TypeArgs) {
          if (ContainsAsTypeParameter(tp, u)) {
            return true;
          }
        }
      }
      if (t is CollectionType st) {
        foreach (var tp in st.TypeArgs) {
          if (ContainsAsTypeParameter(tp, u)) {
            return true;
          }
        }
      }
      return false;
    }

    private void AddAllProxies(Type type, HashSet<TypeProxy> proxies) {
      Contract.Requires(type != null);
      Contract.Requires(proxies != null);
      var proxy = type as TypeProxy;
      if (proxy != null) {
        proxies.Add(proxy);
      } else {
        foreach (var ta in type.TypeArgs) {
          AddAllProxies(ta, proxies);
        }
      }
    }

    /// <summary>
    /// Set "lhs" to the join of "rhss" and "lhs.Subtypes, if possible.
    /// Returns "true' if something was done, or "false" otherwise.
    /// </summary>
    private bool ProcessAssignable(TypeProxy lhs, List<Type> rhss) {
      Contract.Requires(lhs != null && lhs.T == null);
      Contract.Requires(rhss != null);
      if (Options.Get(CommonOptionBag.TypeInferenceDebug)) {
        Console.Write("DEBUG: ProcessAssignable: {0} with rhss:", lhs);
        foreach (var rhs in rhss) {
          Options.OutputWriter.Write(" {0}", rhs);
        }
        Options.OutputWriter.Write(" subtypes:");
        foreach (var sub in lhs.SubtypesKeepConstraints) {
          Options.OutputWriter.Write(" {0}", sub);
        }
        Options.OutputWriter.WriteLine();
      }
      Type join = null;
      foreach (var rhs in rhss) {
        if (rhs is TypeProxy) { return false; }
        join = join == null ? rhs : Type.Join(join, rhs, SystemModuleManager);
      }
      foreach (var sub in lhs.SubtypesKeepConstraints) {
        if (sub is TypeProxy) { return false; }
        join = join == null ? sub : Type.Join(join, sub, SystemModuleManager);
      }
      if (join == null) {
        return false;
      } else if (Reaches(join, lhs, 1, new HashSet<TypeProxy>())) {
        // would cause a cycle, so don't do it
        return false;
      } else {
        if (Options.Get(CommonOptionBag.TypeInferenceDebug)) {
          Options.OutputWriter.WriteLine("DEBUG: ProcessAssignable: assigning proxy {0}.T := {1}", lhs, join);
        }
        lhs.T = join;
        return true;
      }
    }

    /// <summary>
    /// Convert each Assignable(A, B) constraint into a subtyping constraint A :> B,
    /// provided that:
    ///  - B is a non-proxy, and
    ///  - either "proxySpecialization" is null or some proxy in "proxySpecializations" prominently appears in A.
    /// </summary>
    bool ConvertAssignableToSubtypeConstraints(ISet<TypeProxy>/*?*/ proxySpecializations) {
      var anyNewConstraints = false;
      // If (the head of) the RHS of an Assignable is known, convert the XConstraint into a subtyping constraint
      var allX = AllXConstraints;
      AllXConstraints = new List<XConstraint>();
      foreach (var xc in allX) {
        if (xc.ConstraintName == "Assignable" && xc.Types[1].Normalize() is NonProxyType) {
          var t0 = xc.Types[0].NormalizeExpand();
          if (proxySpecializations == null
            || proxySpecializations.Contains(t0)
            || t0.TypeArgs.Exists(ta => proxySpecializations.Contains(ta))) {
            ConstrainSubtypeRelation(t0, xc.Types[1], xc.errorMsg, true);
            anyNewConstraints = true;
            continue;
          }
        }
        AllXConstraints.Add(xc);
      }
      return anyNewConstraints;
    }

    bool TightenUpEquatable(ISet<TypeProxy> proxiesOfInterest) {
      Contract.Requires(proxiesOfInterest != null);
      var anyNewConstraints = false;
      var allX = AllXConstraints;
      AllXConstraints = new List<XConstraint>();
      foreach (var xc in allX) {
        if (xc.ConstraintName == "Equatable" || xc.ConstraintName == "EquatableArg") {
          var t0 = xc.Types[0].NormalizeExpandKeepConstraints();
          var t1 = xc.Types[1].NormalizeExpandKeepConstraints();
          if (proxiesOfInterest.Contains(t0) || proxiesOfInterest.Contains(t1)) {
            ConstrainSubtypeRelation_Equal(t0, t1, xc.errorMsg);
            anyNewConstraints = true;
            continue;
          }
        }
        AllXConstraints.Add(xc);
      }
      return anyNewConstraints;
    }

    void ProcessOneSubtypingConstraintAndItsSubs(TypeConstraint c, ISet<TypeConstraint> processed, bool fullStrength, ref bool anyNewConstraints) {
      Contract.Requires(c != null);
      Contract.Requires(processed != null);
      if (processed.Contains(c)) {
        return;  // our job has already been done, or is at least in progress
      }
      processed.Add(c);

      var super = c.Super.NormalizeExpandKeepConstraints();
      var sub = c.Sub.NormalizeExpandKeepConstraints();
      // Process all subtype types before going on
      var subProxy = sub as TypeProxy;
      if (subProxy != null) {
        foreach (var cc in subProxy.SubtypeConstraints) {
          ProcessOneSubtypingConstraintAndItsSubs(cc, processed, fullStrength, ref anyNewConstraints);
        }
      }
      // the processing may have assigned some proxies, so we'll refresh super and sub
      super = super.NormalizeExpandKeepConstraints();
      sub = sub.NormalizeExpandKeepConstraints();

      if (super.Equals(sub)) {
        // the constraint is satisfied, so just drop it
      } else if ((super is NonProxyType || super is ArtificialType) && sub is NonProxyType) {
        ImposeSubtypingConstraint(super, sub, c.ErrMsg);
        anyNewConstraints = true;
      } else if (AssignKnownEnd(sub as TypeProxy, true, fullStrength)) {
        anyNewConstraints = true;
      } else if (sub is TypeProxy && fullStrength && AssignKnownEndsFullstrength((TypeProxy)sub)) {
        anyNewConstraints = true;
      } else {
        // keep the constraint for now
        AllTypeConstraints.Add(c);
      }
    }

    void ProcessFullStrength_SubDirection(Type t, ISet<TypeProxy> processed, ref bool anyNewConstraints) {
      Contract.Requires(t != null);
      Contract.Requires(processed != null);
      var proxy = t.NormalizeExpand() as TypeProxy;
      if (proxy != null) {
        if (processed.Contains(proxy)) {
          return;  // our job has already been done, or is at least in progress
        }
        processed.Add(proxy);

        foreach (var u in proxy.SubtypesKeepConstraints_WithAssignable(AllXConstraints)) {
          ProcessFullStrength_SubDirection(u, processed, ref anyNewConstraints);
        }
        proxy = proxy.NormalizeExpand() as TypeProxy;
        if (proxy != null && AssignKnownEndsFullstrength_SubDirection(proxy)) {
          anyNewConstraints = true;
        }
      }
    }

    void ProcessFullStrength_SuperDirection(Type t, ISet<TypeProxy> processed, ref bool anyNewConstraints) {
      Contract.Requires(t != null);
      Contract.Requires(processed != null);
      var proxy = t.NormalizeExpand() as TypeProxy;
      if (proxy != null) {
        if (processed.Contains(proxy)) {
          return;  // our job has already been done, or is at least in progress
        }
        processed.Add(proxy);

        foreach (var u in proxy.Supertypes) {
          ProcessFullStrength_SuperDirection(u, processed, ref anyNewConstraints);
        }
        proxy = proxy.NormalizeExpand() as TypeProxy;
        if (proxy != null && AssignKnownEndsFullstrength_SuperDirection(proxy)) {
          anyNewConstraints = true;
        }
      }
    }

    /// <summary>
    /// Returns true if anything happened.
    /// </summary>
    bool AssignKnownEnd(TypeProxy proxy, bool keepConstraints, bool fullStrength) {
      Contract.Requires(proxy == null || proxy.T == null);  // caller is supposed to have called NormalizeExpand
      if (proxy == null) {
        // nothing to do
        return false;
      }
      // ----- first, go light; also, prefer subtypes over supertypes
      IEnumerable<Type> subTypes = keepConstraints ? proxy.SubtypesKeepConstraints : proxy.Subtypes;
      foreach (var su in subTypes) {
        DetermineRootLeaf(su, out var isRoot, out _, out var headRoot, out _);
        Contract.Assert(!isRoot || headRoot);  // isRoot ==> headRoot
        if (isRoot) {
          if (Reaches(su, proxy, 1, new HashSet<TypeProxy>())) {
            // adding a constraint here would cause a bad cycle, so we don't
          } else {
            AssignProxyAndHandleItsConstraints(proxy, su, keepConstraints);
            return true;
          }
        } else if (headRoot) {
          if (Reaches(su, proxy, 1, new HashSet<TypeProxy>())) {
            // adding a constraint here would cause a bad cycle, so we don't
          } else {
            AssignProxyAndHandleItsConstraints(proxy, TypeProxy.HeadWithProxyArgs(su), keepConstraints);
            return true;
          }
        }
      }
      if (fullStrength) {
        IEnumerable<Type> superTypes = keepConstraints ? proxy.SupertypesKeepConstraints : proxy.Supertypes;
        foreach (var su in superTypes) {
          DetermineRootLeaf(su, out _, out var isLeaf, out _, out var headLeaf);
          Contract.Assert(!isLeaf || headLeaf);  // isLeaf ==> headLeaf
          if (isLeaf) {
            if (Reaches(su, proxy, -1, new HashSet<TypeProxy>())) {
              // adding a constraint here would cause a bad cycle, so we don't
            } else {
              AssignProxyAndHandleItsConstraints(proxy, su, keepConstraints);
              return true;
            }
          } else if (headLeaf) {
            if (Reaches(su, proxy, -1, new HashSet<TypeProxy>())) {
              // adding a constraint here would cause a bad cycle, so we don't
            } else {
              AssignProxyAndHandleItsConstraints(proxy, TypeProxy.HeadWithProxyArgs(su), keepConstraints);
              return true;
            }
          }
        }
      }
      return false;
    }

    bool AssignKnownEndsFullstrength(TypeProxy proxy) {
      Contract.Requires(proxy != null);
      // ----- continue with full strength
      // If the join of the subtypes exists, use it
      var joins = new List<Type>();
      foreach (var su in proxy.Subtypes) {
        if (su is TypeProxy) {
          continue;  // don't include proxies in the meet computation
        }
        int i = 0;
        for (; i < joins.Count; i++) {
          var j = Type.Join(joins[i], su, SystemModuleManager);
          if (j != null) {
            joins[i] = j;
            break;
          }
        }
        if (i == joins.Count) {
          // we went to the end without finding a place to meet up
          joins.Add(su);
        }
      }
      if (joins.Count == 1 && !Reaches(joins[0], proxy, 1, new HashSet<TypeProxy>())) {
        // we were able to compute a meet of all the subtyping constraints, so use it
        AssignProxyAndHandleItsConstraints(proxy, joins[0]);
        return true;
      }
      // If the meet of the supertypes exists, use it
      var meets = new List<Type>();
      foreach (var su in proxy.Supertypes) {
        if (su is TypeProxy) {
          continue;  // don't include proxies in the meet computation
        }
        int i = 0;
        for (; i < meets.Count; i++) {
          var j = Type.Meet(meets[i], su, SystemModuleManager);
          if (j != null) {
            meets[i] = j;
            break;
          }
        }
        if (i == meets.Count) {
          // we went to the end without finding a place to meet
          meets.Add(su);
        }
      }
      if (meets.Count == 1 && !(meets[0] is ArtificialType) && !Reaches(meets[0], proxy, -1, new HashSet<TypeProxy>())) {
        // we were able to compute a meet of all the subtyping constraints, so use it
        AssignProxyAndHandleItsConstraints(proxy, meets[0]);
        return true;
      }

      return false;
    }

    bool AssignKnownEndsFullstrength_SubDirection(TypeProxy proxy) {
      Contract.Requires(proxy != null && proxy.T == null);
      // If the join the subtypes exists, use it
      var joins = new List<Type>();
      var proxySubs = new HashSet<TypeProxy>();
      proxySubs.Add(proxy);
      foreach (var su in proxy.SubtypesKeepConstraints_WithAssignable(AllXConstraints)) {
        if (su is TypeProxy) {
          proxySubs.Add((TypeProxy)su);
        } else {
          int i = 0;
          for (; i < joins.Count; i++) {
            var j = Type.Join(joins[i], su, SystemModuleManager);
            if (j != null) {
              joins[i] = j;
              break;
            }
          }
          if (i == joins.Count) {
            // we went to the end without finding a place to join in
            joins.Add(su);
          }
        }
      }
      if (joins.Count == 1 && !Reaches(joins[0], proxy, 1, new HashSet<TypeProxy>())) {
        // We were able to compute a join of all the subtyping constraints, so use it.
        // Well, maybe.  If "join[0]" denotes a non-null type and "proxy" is something
        // that could be assigned "null", then set "proxy" to the nullable version of "join[0]".
        // Stated differently, think of an applicable "IsNullableRefType" constraint as
        // being part of the join computation, essentially throwing in a "...?".
        // Except: If the join is a tight bound--meaning, it is also a meet--then pick it
        // after all, because that seems to give rise to less confusing error messages.
        if (joins[0].IsNonNullRefType) {
          Type meet = null;
          if (MeetOfAllSupertypes(proxy, ref meet, new HashSet<TypeProxy>(), false) && meet != null && Type.SameHead(joins[0], meet)) {
            // leave it
          } else {
            CloseOverAssignableRhss(proxySubs);
            if (HasApplicableNullableRefTypeConstraint(proxySubs)) {
              if (Options.Get(CommonOptionBag.TypeInferenceDebug)) {
                Options.OutputWriter.WriteLine("DEBUG: Found join {0} for proxy {1}, but weakening it to {2}", joins[0], proxy, joins[0].NormalizeExpand());
              }
              AssignProxyAndHandleItsConstraints(proxy, joins[0].NormalizeExpand(), true);
              return true;
            }
          }
        }
        AssignProxyAndHandleItsConstraints(proxy, joins[0], true);
        return true;
      }
      return false;
    }

    private void CloseOverAssignableRhss(ISet<TypeProxy> proxySet) {
      Contract.Requires(proxySet != null);
      while (true) {
        var moreChanges = false;
        foreach (var xc in AllXConstraints) {
          if (xc.ConstraintName == "Assignable") {
            var source = xc.Types[0].Normalize() as TypeProxy;
            var sink = xc.Types[1].Normalize() as TypeProxy;
            if (source != null && sink != null && proxySet.Contains(source) && !proxySet.Contains(sink)) {
              proxySet.Add(sink);
              moreChanges = true;
            }
          }
        }
        if (!moreChanges) {
          return;
        }
      }
    }

    public bool HasApplicableNullableRefTypeConstraint(ISet<TypeProxy> proxySet) {
      Contract.Requires(proxySet != null);
      var nullableProxies = new HashSet<TypeProxy>();
      foreach (var xc in AllXConstraints) {
        if (xc.ConstraintName == "IsNullableRefType") {
          var npr = xc.Types[0].Normalize() as TypeProxy;
          if (npr != null) {
            nullableProxies.Add(npr);
          }
        }
      }
      return proxySet.Any(nullableProxies.Contains);
    }

    public bool HasApplicableNullableRefTypeConstraint_SubDirection(TypeProxy proxy) {
      Contract.Requires(proxy != null);
      var nullableProxies = new HashSet<TypeProxy>();
      foreach (var xc in AllXConstraints) {
        if (xc.ConstraintName == "IsNullableRefType") {
          var npr = xc.Types[0].Normalize() as TypeProxy;
          if (npr != null) {
            nullableProxies.Add(npr);
          }
        }
      }
      return HasApplicableNullableRefTypeConstraint_SubDirection_aux(proxy, nullableProxies, new HashSet<TypeProxy>());
    }
    private bool HasApplicableNullableRefTypeConstraint_SubDirection_aux(TypeProxy proxy, ISet<TypeProxy> nullableProxies, ISet<TypeProxy> visitedProxies) {
      Contract.Requires(proxy != null);
      Contract.Requires(nullableProxies != null);
      Contract.Requires(visitedProxies != null);

      if (visitedProxies.Contains(proxy)) {
        return false;
      }
      visitedProxies.Add(proxy);

      if (nullableProxies.Contains(proxy)) {
        return true;
      }

      foreach (var sub in proxy.SubtypesKeepConstraints_WithAssignable(AllXConstraints)) {
        var psub = sub as TypeProxy;
        if (psub != null && HasApplicableNullableRefTypeConstraint_SubDirection_aux(psub, nullableProxies, visitedProxies)) {
          return true;
        }
      }
      return false;
    }

    bool AssignKnownEndsFullstrength_SuperDirection(TypeProxy proxy) {
      Contract.Requires(proxy != null && proxy.T == null);
      // First, compute the the join of the Assignable LHSs.  Then, compute
      // the meet of that join and the supertypes.
      var joins = new List<Type>();
      foreach (var xc in AllXConstraints) {
        if (xc.ConstraintName == "Assignable" && xc.Types[1].Normalize() == proxy) {
          var su = xc.Types[0].Normalize();
          if (su is TypeProxy) {
            continue; // don't include proxies in the join computation
          }
          int i = 0;
          for (; i < joins.Count; i++) {
            var j = Type.Join(joins[i], su, SystemModuleManager);
            if (j != null) {
              joins[i] = j;
              break;
            }
          }
          if (i == joins.Count) {
            // we went to the end without finding a place to join in
            joins.Add(su);
          }
        }
      }
      // If the meet of the supertypes exists, use it
      var meets = new List<Type>(joins);
      foreach (var su in proxy.SupertypesKeepConstraints) {
        if (su is TypeProxy) {
          continue;  // don't include proxies in the meet computation
        }
        int i = 0;
        for (; i < meets.Count; i++) {
          var j = Type.Meet(meets[i], su, SystemModuleManager);
          if (j != null) {
            meets[i] = j;
            break;
          }
        }
        if (i == meets.Count) {
          // we went to the end without finding a place to meet up
          meets.Add(su);
        }
      }
      if (meets.Count == 1 && !(meets[0] is ArtificialType) && !Reaches(meets[0], proxy, -1, new HashSet<TypeProxy>())) {
        // we were able to compute a meet of all the subtyping constraints, so use it
        AssignProxyAndHandleItsConstraints(proxy, meets[0], true);
        return true;
      }
      return false;
    }

    int _reaches_recursion;
    private bool Reaches(Type t, TypeProxy proxy, int direction, HashSet<TypeProxy> visited) {
      if (_reaches_recursion == 20) {
        Contract.Assume(false);  // possible infinite recursion
      }
      _reaches_recursion++;
      var b = Reaches_aux(t, proxy, direction, visited);
      _reaches_recursion--;
      return b;
    }
    private bool Reaches_aux(Type t, TypeProxy proxy, int direction, HashSet<TypeProxy> visited) {
      Contract.Requires(t != null);
      Contract.Requires(proxy != null);
      Contract.Requires(visited != null);
      t = t.NormalizeExpand();
      var tproxy = t as TypeProxy;
      if (tproxy == null) {
        var polarities = Type.GetPolarities(t).ConvertAll(TypeParameter.Direction);
        Contract.Assert(polarities != null);
        Contract.Assert(polarities.Count <= t.TypeArgs.Count);
        for (int i = 0; i < polarities.Count; i++) {
          if (Reaches(t.TypeArgs[i], proxy, direction * polarities[i], visited)) {
            return true;
          }
        }
        return false;
      } else if (tproxy == proxy) {
        return true;
      } else if (visited.Contains(tproxy)) {
        return false;
      } else {
        visited.Add(tproxy);
        if (0 <= direction && tproxy.Subtypes.Any(su => Reaches(su, proxy, direction, visited))) {
          return true;
        }
        if (direction <= 0 && tproxy.Supertypes.Any(su => Reaches(su, proxy, direction, visited))) {
          return true;
        }
        return false;
      }
    }

    /// <summary>
    /// Assumes type parameters have already been pushed, and that all types in class members have been resolved
    /// </summary>
    void ResolveClassMemberBodiesInitial(TopLevelDeclWithMembers cl) {
      Contract.Requires(cl != null);
      Contract.Requires(currentClass == null);
      Contract.Requires(AllTypeConstraints.Count == 0);
      Contract.Ensures(currentClass == null);
      Contract.Ensures(AllTypeConstraints.Count == 0);

      currentClass = cl;
      foreach (MemberDecl member in cl.Members) {
        Contract.Assert(VisibleInScope(member));
        if (member is ConstantField { Rhs: { } } constantField) {
          var resolutionContext = new ResolutionContext(constantField, false);
          scope.PushMarker();
          if (constantField.IsStatic || currentClass == null || !currentClass.AcceptThis) {
            scope.AllowInstance = false;
          }
          ResolveExpression(constantField.Rhs, resolutionContext);
          scope.PopMarker();
          AddAssignableConstraint(constantField.tok, constantField.Type, constantField.Rhs.Type,
            "type for constant '" + constantField.Name + "' is '{0}', but its initialization value type is '{1}'");
          SolveAllTypeConstraints();
        }
      }
      currentClass = null;
    }

    /// <summary>
    /// Assumes type parameters have already been pushed, and that all types in class members have been resolved
    /// </summary>
    void ResolveClassMemberBodies(TopLevelDeclWithMembers cl) {
      Contract.Requires(cl != null);
      Contract.Requires(currentClass == null);
      Contract.Requires(AllTypeConstraints.Count == 0);
      Contract.Ensures(currentClass == null);
      Contract.Ensures(AllTypeConstraints.Count == 0);

      currentClass = cl;
      foreach (MemberDecl member in cl.Members) {
        Contract.Assert(VisibleInScope(member));
        if (member.HasUserAttribute("only", out var attribute)) {
          reporter.Warning(MessageSource.Verifier, ResolutionErrors.ErrorId.r_member_only_assumes_other.ToString(), attribute.RangeToken.ToToken(),
            "Members with {:only} temporarily disable the verification of other members in the entire file");
          if (attribute.Args.Count >= 1) {
            reporter.Warning(MessageSource.Verifier, ResolutionErrors.ErrorId.r_member_only_has_no_before_after.ToString(), attribute.Args[0].RangeToken.ToToken(),
              "{:only} on members does not support arguments");
          }
        }
        if (member is Field) {
          var resolutionContext = new ResolutionContext(new NoContext(currentClass.EnclosingModuleDefinition), false);
          scope.PushMarker();
          if (member.IsStatic) {
            scope.AllowInstance = false;
          }
          ResolveAttributes(member, resolutionContext, true);
          scope.PopMarker();

        } else if (member is Function function) {
          var ec = reporter.Count(ErrorLevel.Error);
          allTypeParameters.PushMarker();
          ResolveTypeParameters(function.TypeArgs, false, function);

          function.Resolve(this);
          allTypeParameters.PopMarker();
          if (function is ExtremePredicate { PrefixPredicate: { } prefixPredicate } && ec == reporter.Count(ErrorLevel.Error)) {
            allTypeParameters.PushMarker();
            ResolveTypeParameters(prefixPredicate.TypeArgs, false, prefixPredicate);
            prefixPredicate.Resolve(this);
            allTypeParameters.PopMarker();
          }

        } else if (member is Method method) {
          var ec = reporter.Count(ErrorLevel.Error);
          allTypeParameters.PushMarker();
          ResolveTypeParameters(method.TypeArgs, false, method);
          method.Resolve(this);
          allTypeParameters.PopMarker();
          if (method is ExtremeLemma { PrefixLemma: { } prefixLemma } && ec == reporter.Count(ErrorLevel.Error)) {
            allTypeParameters.PushMarker();
            ResolveTypeParameters(prefixLemma.TypeArgs, false, prefixLemma);
            prefixLemma.Resolve(this);
            allTypeParameters.PopMarker();
          }

        } else {
          Contract.Assert(false); throw new cce.UnreachableException();  // unexpected member type
        }
        Contract.Assert(AllTypeConstraints.Count == 0);
      }
      currentClass = null;
    }

    /// <summary>
    /// Assumes type parameters have already been pushed
    /// </summary>
    void ResolveCtorTypes(DatatypeDecl/*!*/ dt, Graph<IndDatatypeDecl/*!*/>/*!*/ dependencies, Graph<CoDatatypeDecl/*!*/>/*!*/ coDependencies) {
      Contract.Requires(dt != null);
      Contract.Requires(dependencies != null);
      Contract.Requires(coDependencies != null);
      foreach (DatatypeCtor ctor in dt.Ctors) {

        ctor.EnclosingDatatype = dt;

        allTypeParameters.PushMarker();
        ResolveCtorSignature(ctor, dt.TypeArgs);
        allTypeParameters.PopMarker();

        if (dt is IndDatatypeDecl) {
          // The dependencies of interest among inductive datatypes are all (inductive data)types mentioned in the parameter types
          var idt = (IndDatatypeDecl)dt;
          dependencies.AddVertex(idt);
          foreach (Formal p in ctor.Formals) {
            AddDatatypeDependencyEdge(idt, p.Type, dependencies);
          }
        } else {
          // The dependencies of interest among codatatypes are just the top-level types of parameters.
          var codt = (CoDatatypeDecl)dt;
          coDependencies.AddVertex(codt);
          foreach (var p in ctor.Formals) {
            var co = p.Type.AsCoDatatype;
            if (co != null && codt.EnclosingModuleDefinition == co.EnclosingModuleDefinition) {
              coDependencies.AddEdge(codt, co);
            }
          }
        }
      }
    }

    void ResolveCtorSignature(DatatypeCtor ctor, List<TypeParameter> dtTypeArguments) {
      Contract.Requires(ctor != null);
      Contract.Requires(ctor.EnclosingDatatype != null);
      Contract.Requires(dtTypeArguments != null);
      foreach (Formal p in ctor.Formals) {
        ResolveType(p.tok, p.Type, ctor.EnclosingDatatype, ResolveTypeOptionEnum.AllowPrefix, dtTypeArguments);
      }
    }

    void AddDatatypeDependencyEdge(IndDatatypeDecl dt, Type tp, Graph<IndDatatypeDecl> dependencies) {
      Contract.Requires(dt != null);
      Contract.Requires(tp != null);
      Contract.Requires(dependencies != null);  // more expensive check: Contract.Requires(cce.NonNullElements(dependencies));

      tp = tp.NormalizeExpand();
      var dependee = tp.AsIndDatatype;
      if (dependee != null && dt.EnclosingModuleDefinition == dependee.EnclosingModuleDefinition) {
        dependencies.AddEdge(dt, dependee);
        foreach (var ta in ((UserDefinedType)tp).TypeArgs) {
          AddDatatypeDependencyEdge(dt, ta, dependencies);
        }
      }
    }

    public void ResolveFrameExpressionTopLevel(FrameExpression fe, FrameExpressionUse use, ICodeContext codeContext) {
      ResolveFrameExpression(fe, use, new ResolutionContext(codeContext, false));
    }

    void ResolveFrameExpression(FrameExpression fe, FrameExpressionUse use, ResolutionContext resolutionContext) {
      Contract.Requires(fe != null);
      Contract.Requires(resolutionContext != null);

      ResolveExpression(fe.E, resolutionContext);
      Type t = fe.E.Type;
      Contract.Assert(t != null);  // follows from postcondition of ResolveExpression
      var eventualRefType = new InferredTypeProxy();
      if (use == FrameExpressionUse.Reads) {
        AddXConstraint(fe.E.tok, "ReadsFrame", t, eventualRefType,
          "a reads-clause expression must denote an object, a set/iset/multiset/seq of objects, or a function to a set/iset/multiset/seq of objects (instead got {0})");
      } else {
        AddXConstraint(fe.E.tok, "ModifiesFrame", t, eventualRefType,
          use == FrameExpressionUse.Modifies ?
          "a modifies-clause expression must denote an object or a set/iset/multiset/seq of objects (instead got {0})" :
          "an unchanged expression must denote an object or a set/iset/multiset/seq of objects (instead got {0})");
      }
      if (fe.FieldName != null) {
        var member = ResolveMember(fe.E.tok, eventualRefType, fe.FieldName, out var tentativeReceiverType);
        var ctype = (UserDefinedType)tentativeReceiverType;  // correctness of cast follows from the DenotesClass test above
        if (member == null) {
          // error has already been reported by ResolveMember
        } else if (!(member is Field)) {
          reporter.Error(MessageSource.Resolver, fe.E, "member {0} in type {1} does not refer to a field", fe.FieldName, ctype.Name);
        } else if (member is ConstantField) {
          reporter.Error(MessageSource.Resolver, fe.E, "expression is not allowed to refer to constant field {0}", fe.FieldName);
        } else {
          Contract.Assert(ctype != null && ctype.ResolvedClass != null);  // follows from postcondition of ResolveMember
          fe.Field = (Field)member;
        }
      }
    }

    void ResolveIterator(IteratorDecl iter) {
      Contract.Requires(iter != null);
      Contract.Requires(currentClass == null);
      Contract.Ensures(currentClass == null);

      var initialErrorCount = reporter.Count(ErrorLevel.Error);

      // Add in-parameters to the scope, but don't care about any duplication errors, since they have already been reported
      scope.PushMarker();
      scope.AllowInstance = false;  // disallow 'this' from use, which means that the special fields and methods added are not accessible in the syntactically given spec
      iter.Ins.ForEach(p => scope.Push(p.Name, p));
      ResolveParameterDefaultValues(iter.Ins, new ResolutionContext(iter, false));

      // Start resolving specification...
      // we start with the decreases clause, because the _decreases<n> fields were only given type proxies before; we'll know
      // the types only after resolving the decreases clause (and it may be that some of resolution has already seen uses of
      // these fields; so, with no further ado, here we go
      ResolveAttributes(iter.Decreases, new ResolutionContext(iter, false));
      Contract.Assert(iter.Decreases.Expressions.Count == iter.DecreasesFields.Count);
      for (var i = 0; i < iter.Decreases.Expressions.Count; i++) {
        var e = iter.Decreases.Expressions[i];
        ResolveExpression(e, new ResolutionContext(iter, false));
        // any type is fine, but associate this type with the corresponding _decreases<n> field
        var d = iter.DecreasesFields[i];
        // If the following type constraint does not hold, then: Bummer, there was a use--and a bad use--of the field before, so this won't be the best of error messages
        ConstrainSubtypeRelation(d.Type, e.Type, e, "type of field {0} is {1}, but has been constrained elsewhere to be of type {2}", d.Name, e.Type, d.Type);
      }
      foreach (FrameExpression fe in iter.Reads.Expressions) {
        ResolveFrameExpressionTopLevel(fe, FrameExpressionUse.Reads, iter);
      }
      ResolveAttributes(iter.Modifies, new ResolutionContext(iter, false));
      foreach (FrameExpression fe in iter.Modifies.Expressions) {
        ResolveFrameExpressionTopLevel(fe, FrameExpressionUse.Modifies, iter);
      }
      foreach (AttributedExpression e in iter.Requires) {
        ResolveAttributes(e, new ResolutionContext(iter, false));
        ResolveExpression(e.E, new ResolutionContext(iter, false));
        Contract.Assert(e.E.Type != null);  // follows from postcondition of ResolveExpression
        ConstrainTypeExprBool(e.E, "Precondition must be a boolean (got {0})");
      }

      scope.PopMarker();  // for the in-parameters

      // We resolve the rest of the specification in an instance context.  So mentions of the in- or yield-parameters
      // get resolved as field dereferences (with an implicit "this")
      scope.PushMarker();
      currentClass = iter;
      Contract.Assert(scope.AllowInstance);

      foreach (AttributedExpression e in iter.YieldRequires) {
        ResolveAttributes(e, new ResolutionContext(iter, false));
        ResolveExpression(e.E, new ResolutionContext(iter, false));
        Contract.Assert(e.E.Type != null);  // follows from postcondition of ResolveExpression
        ConstrainTypeExprBool(e.E, "Yield precondition must be a boolean (got {0})");
      }
      foreach (AttributedExpression e in iter.YieldEnsures) {
        ResolveAttributes(e, new ResolutionContext(iter, true));
        ResolveExpression(e.E, new ResolutionContext(iter, true));
        Contract.Assert(e.E.Type != null);  // follows from postcondition of ResolveExpression
        ConstrainTypeExprBool(e.E, "Yield postcondition must be a boolean (got {0})");
      }
      foreach (AttributedExpression e in iter.Ensures) {
        ResolveAttributes(e, new ResolutionContext(iter, true));
        ResolveExpression(e.E, new ResolutionContext(iter, true));
        Contract.Assert(e.E.Type != null);  // follows from postcondition of ResolveExpression
        ConstrainTypeExprBool(e.E, "Postcondition must be a boolean (got {0})");
      }
      SolveAllTypeConstraints();

      var postSpecErrorCount = reporter.Count(ErrorLevel.Error);

      // Resolve body
      if (iter.Body != null) {
        DominatingStatementLabels.PushMarker();
        foreach (var req in iter.Requires) {
          if (req.Label != null) {
            if (DominatingStatementLabels.Find(req.Label.Name) != null) {
              reporter.Error(MessageSource.Resolver, req.Label.Tok, "assert label shadows a dominating label");
            } else {
              var rr = DominatingStatementLabels.Push(req.Label.Name, req.Label);
              Contract.Assert(rr == Scope<Label>.PushResult.Success);  // since we just checked for duplicates, we expect the Push to succeed
            }
          }
        }
        ResolveBlockStatement(iter.Body, ResolutionContext.FromCodeContext(iter));
        DominatingStatementLabels.PopMarker();
        SolveAllTypeConstraints();
      }

      currentClass = null;
      scope.PopMarker();  // pop off the AllowInstance setting

      if (postSpecErrorCount == initialErrorCount) {
        iter.CreateIteratorMethodSpecs(this);
      }
    }

    /// <summary>
    /// Checks if lhs, which is expected to be a successfully resolved expression, denotes something
    /// that can be assigned to.  In particular, this means that lhs denotes a mutable variable, field,
    /// or array element.  If a violation is detected, an error is reported.
    /// </summary>
    public void CheckIsLvalue(Expression lhs, ResolutionContext resolutionContext) {
      Contract.Requires(lhs != null);
      Contract.Requires(resolutionContext != null);
      if (lhs is IdentifierExpr) {
        var ll = (IdentifierExpr)lhs;
        if (!ll.Var.IsMutable) {
          reporter.Error(MessageSource.Resolver, lhs, "LHS of assignment must denote a mutable variable");
        }
      } else if (lhs is MemberSelectExpr) {
        var ll = (MemberSelectExpr)lhs;
        var field = ll.Member as Field;
        if (field == null || !field.IsUserMutable) {
          if (resolutionContext.InFirstPhaseConstructor && field is ConstantField cf && !cf.IsStatic && cf.Rhs == null) {
            if (Expression.AsThis(ll.Obj) != null) {
              // it's cool; this field can be assigned to here
            } else {
              reporter.Error(MessageSource.Resolver, lhs, "LHS of assignment must denote a mutable field of 'this'");
            }
          } else {
            reporter.Error(MessageSource.Resolver, lhs, "LHS of assignment must denote a mutable field");
          }
        }
      } else if (lhs is SeqSelectExpr) {
        var ll = (SeqSelectExpr)lhs;
        ConstrainSubtypeRelation(ResolvedArrayType(ll.Seq.tok, 1, new InferredTypeProxy(), resolutionContext, true), ll.Seq.Type, ll.Seq,
          "LHS of array assignment must denote an array element (found {0})", ll.Seq.Type);
        if (!ll.SelectOne) {
          reporter.Error(MessageSource.Resolver, ll.Seq, "cannot assign to a range of array elements (try the 'forall' statement)");
        }
      } else if (lhs is MultiSelectExpr) {
        // nothing to check; this can only denote an array element
      } else {
        reporter.Error(MessageSource.Resolver, lhs, "LHS of assignment must denote a mutable variable or field");
      }
    }

    public void ResolveBlockStatement(BlockStmt blockStmt, ResolutionContext resolutionContext) {
      Contract.Requires(blockStmt != null);
      Contract.Requires(resolutionContext != null);

      if (blockStmt is DividedBlockStmt) {
        var div = (DividedBlockStmt)blockStmt;
        Contract.Assert(currentMethod is Constructor);  // divided bodies occur only in class constructors
        Contract.Assert(!resolutionContext.InFirstPhaseConstructor);  // divided bodies are never nested
        foreach (Statement ss in div.BodyInit) {
          ResolveStatementWithLabels(ss, resolutionContext with { InFirstPhaseConstructor = true });
        }
        foreach (Statement ss in div.BodyProper) {
          ResolveStatementWithLabels(ss, resolutionContext);
        }
      } else {
        foreach (Statement ss in blockStmt.Body) {
          ResolveStatementWithLabels(ss, resolutionContext);
        }
      }
    }

    public void ResolveStatementWithLabels(Statement stmt, ResolutionContext resolutionContext) {
      Contract.Requires(stmt != null);
      Contract.Requires(resolutionContext != null);

      enclosingStatementLabels.PushMarker();
      // push labels
      for (var l = stmt.Labels; l != null; l = l.Next) {
        var lnode = l.Data;
        Contract.Assert(lnode.Name != null);  // LabelNode's with .Label==null are added only during resolution of the break statements with 'stmt' as their target, which hasn't happened yet
        var prev = enclosingStatementLabels.Find(lnode.Name);
        if (prev == stmt) {
          reporter.Error(MessageSource.Resolver, lnode.Tok, "duplicate label");
        } else if (prev != null) {
          reporter.Error(MessageSource.Resolver, lnode.Tok, "label shadows an enclosing label");
        } else {
          var r = enclosingStatementLabels.Push(lnode.Name, stmt);
          Contract.Assert(r == Scope<Statement>.PushResult.Success);  // since we just checked for duplicates, we expect the Push to succeed
          if (DominatingStatementLabels.Find(lnode.Name) != null) {
            reporter.Error(MessageSource.Resolver, lnode.Tok, "label shadows a dominating label");
          } else {
            var rr = DominatingStatementLabels.Push(lnode.Name, lnode);
            Contract.Assert(rr == Scope<Label>.PushResult.Success);  // since we just checked for duplicates, we expect the Push to succeed
          }
        }
      }
      ResolveStatement(stmt, resolutionContext);
      enclosingStatementLabels.PopMarker();
    }

    void ResolveAlternatives(List<GuardedAlternative> alternatives, AlternativeLoopStmt loopToCatchBreaks, ResolutionContext resolutionContext) {
      Contract.Requires(alternatives != null);
      Contract.Requires(resolutionContext != null);

      // first, resolve the guards
      foreach (var alternative in alternatives) {
        int prevErrorCount = reporter.Count(ErrorLevel.Error);
        ResolveExpression(alternative.Guard, resolutionContext);
        Contract.Assert(alternative.Guard.Type != null);  // follows from postcondition of ResolveExpression
        bool successfullyResolved = reporter.Count(ErrorLevel.Error) == prevErrorCount;
        ConstrainTypeExprBool(alternative.Guard, "condition is expected to be of type bool, but is {0}");
      }

      if (loopToCatchBreaks != null) {
        loopStack.Add(loopToCatchBreaks);  // push
      }
      foreach (var alternative in alternatives) {
        scope.PushMarker();
        DominatingStatementLabels.PushMarker();
        if (alternative.IsBindingGuard) {
          var exists = (ExistsExpr)alternative.Guard;
          foreach (var v in exists.BoundVars) {
            ScopePushAndReport(scope, v, "bound-variable");
          }
        }
        ResolveAttributes(alternative, resolutionContext);
        foreach (Statement ss in alternative.Body) {
          ResolveStatementWithLabels(ss, resolutionContext);
        }
        DominatingStatementLabels.PopMarker();
        scope.PopMarker();
      }
      if (loopToCatchBreaks != null) {
        loopStack.RemoveAt(loopStack.Count - 1);  // pop
      }
    }

    /// <summary>
    /// Resolves the given call statement.
    /// Assumes all LHSs have already been resolved (and checked for mutability).
    /// </summary>
    void ResolveCallStmt(CallStmt s, ResolutionContext resolutionContext, Type receiverType) {
      Contract.Requires(s != null);
      Contract.Requires(resolutionContext != null);
      bool isInitCall = receiverType != null;

      var callee = s.Method;
      Contract.Assert(callee != null);  // follows from the invariant of CallStmt
      if (!isInitCall && callee is Constructor) {
        reporter.Error(MessageSource.Resolver, s, "a constructor is allowed to be called only when an object is being allocated");
      }

      // resolve left-hand sides (the right-hand sides are resolved below)
      foreach (var lhs in s.Lhs) {
        Contract.Assume(lhs.Type != null);  // a sanity check that LHSs have already been resolved
      }

      bool tryToResolve = false;
      if (callee.Outs.Count != s.Lhs.Count) {
        if (isInitCall) {
          reporter.Error(MessageSource.Resolver, s, "a method called as an initialization method must not have any result arguments");
        } else {
          reporter.Error(MessageSource.Resolver, s,
            "the method returns {1} value{3} but is assigned to {0} variable{2} (all return values must be assigned)",
            s.Lhs.Count, callee.Outs.Count, s.Lhs.Count > 1 ? "s" : "", callee.Outs.Count > 1 ? "s" : "");
          tryToResolve = true;
        }
      } else {
        if (isInitCall) {
          if (callee.IsStatic) {
            reporter.Error(MessageSource.Resolver, s.Tok, "a method called as an initialization method must not be 'static'");
          } else {
            tryToResolve = true;
          }
        } else if (!callee.IsStatic) {
          if (!scope.AllowInstance && s.Receiver is ThisExpr) {
            // The call really needs an instance, but that instance is given as 'this', which is not
            // available in this context.  For more details, see comment in the resolution of a
            // FunctionCallExpr.
            reporter.Error(MessageSource.Resolver, s.Receiver, "'this' is not allowed in a 'static' context");
          } else if (s.Receiver is StaticReceiverExpr) {
            reporter.Error(MessageSource.Resolver, s.Receiver, "call to instance method requires an instance");
          } else {
            tryToResolve = true;
          }
        } else {
          tryToResolve = true;
        }
      }

      if (tryToResolve) {
        var typeMap = s.MethodSelect.TypeArgumentSubstitutionsAtMemberDeclaration();
        // resolve arguments
        ResolveActualParameters(s.Bindings, callee.Ins, s.Tok, callee, resolutionContext, typeMap,
          callee.IsStatic ? null : s.Receiver);
        // type check the out-parameter arguments (in-parameters were type checked as part of ResolveActualParameters)
        for (int i = 0; i < callee.Outs.Count && i < s.Lhs.Count; i++) {
          var outFormal = callee.Outs[i];
          var it = outFormal.Type;
          Type st = it.Subst(typeMap);
          var lhs = s.Lhs[i];
          var what = GetLocationInformation(outFormal, callee.Outs.Count(), i, "method out-parameter");

          AddAssignableConstraint(
            s.Tok, lhs.Type, st,
            $"incorrect return type {what} (expected {{1}}, got {{0}})");
        }
        for (int i = 0; i < s.Lhs.Count; i++) {
          var lhs = s.Lhs[i];
          // LHS must denote a mutable field.
          CheckIsLvalue(lhs.Resolved, resolutionContext);
        }
      }
      if (Contract.Exists(callee.Decreases.Expressions, e => e is WildcardExpr) && !resolutionContext.CodeContext.AllowsNontermination) {
        reporter.Error(MessageSource.Resolver, s.Tok, "a call to a possibly non-terminating method is allowed only if the calling method is also declared (with 'decreases *') to be possibly non-terminating");
      }
    }

    /// <summary>
    /// Resolve the actual arguments given in "bindings". Then, check that there is exactly one
    /// actual for each formal, and impose assignable constraints.
    /// "typeMap" is applied to the type of each formal.
    /// This method should be called only once. That is, bindings.arguments is required to be null on entry to this method.
    /// </summary>
    void ResolveActualParameters(ActualBindings bindings, List<Formal> formals, IToken callTok, object context, ResolutionContext resolutionContext,
      Dictionary<TypeParameter, Type> typeMap, Expression/*?*/ receiver) {
      Contract.Requires(bindings != null);
      Contract.Requires(formals != null);
      Contract.Requires(callTok != null);
      Contract.Requires(context is Method || context is Function || context is DatatypeCtor || context is ArrowType);
      Contract.Requires(typeMap != null);
      Contract.Requires(!bindings.WasResolved);

      string whatKind;
      string name;
      if (context is Method cMethod) {
        whatKind = cMethod.WhatKind;
        name = $"{whatKind} '{cMethod.Name}'";
      } else if (context is Function cFunction) {
        whatKind = cFunction.WhatKind;
        name = $"{whatKind} '{cFunction.Name}'";
      } else if (context is DatatypeCtor cCtor) {
        whatKind = "datatype constructor";
        name = $"{whatKind} '{cCtor.Name}'";
      } else {
        var cArrowType = (ArrowType)context;
        whatKind = "function application";
        name = $"function type '{cArrowType}'";
      }

      // If all arguments are passed positionally, use simple error messages that talk about the count of arguments.
      var onlyPositionalArguments = bindings.ArgumentBindings.TrueForAll(binding => binding.FormalParameterName == null);
      var simpleErrorReported = false;
      if (onlyPositionalArguments) {
        var requiredParametersCount = formals.Count(f => f.DefaultValue == null);
        var actualsCounts = bindings.ArgumentBindings.Count;
        var sig = "";
        for (int i = 0; i < formals.Count; i++) {
          sig += (", " + formals[i].Name + ": " + formals[i].Type.ToString());
        }
        if (formals.Count > 0) {
          sig = ": (" + sig[2..] + ")";
        }
        if (requiredParametersCount <= actualsCounts && actualsCounts <= formals.Count) {
          // the situation is plausible
        } else if (requiredParametersCount == formals.Count) {
          // this is the common, classical case of no default parameter values; generate a straightforward error message
          reporter.Error(MessageSource.Resolver, callTok, $"wrong number of arguments (got {actualsCounts}, but {name} expects {formals.Count}{sig})");
          simpleErrorReported = true;
        } else if (actualsCounts < requiredParametersCount) {
          reporter.Error(MessageSource.Resolver, callTok, $"wrong number of arguments (got {actualsCounts}, but {name} expects at least {requiredParametersCount}{sig})");
          simpleErrorReported = true;
        } else {
          reporter.Error(MessageSource.Resolver, callTok, $"wrong number of arguments (got {actualsCounts}, but {name} expects at most {formals.Count}{sig})");
          simpleErrorReported = true;
        }
      }

      // resolve given arguments and populate the "namesToActuals" map
      var namesToActuals = new Dictionary<string, ActualBinding>();
      formals.ForEach(f => namesToActuals.Add(f.Name, null)); // a name mapping to "null" says it hasn't been filled in yet
      var stillAcceptingPositionalArguments = true;
      var bindingIndex = 0;
      foreach (var binding in bindings.ArgumentBindings) {
        var arg = binding.Actual;
        // insert the actual into "namesToActuals" under an appropriate name, unless there is an error
        if (binding.FormalParameterName != null) {
          var pname = binding.FormalParameterName.val;
          stillAcceptingPositionalArguments = false;
          if (!namesToActuals.TryGetValue(pname, out var b)) {
            reporter.Error(MessageSource.Resolver, binding.FormalParameterName, $"the binding named '{pname}' does not correspond to any formal parameter");
          } else if (b == null) {
            // all is good
            namesToActuals[pname] = binding;
          } else if (b.FormalParameterName == null) {
            reporter.Error(MessageSource.Resolver, binding.FormalParameterName, $"the parameter named '{pname}' is already given positionally");
          } else {
            reporter.Error(MessageSource.Resolver, binding.FormalParameterName, $"duplicate binding for parameter name '{pname}'");
          }
        } else if (!stillAcceptingPositionalArguments) {
          reporter.Error(MessageSource.Resolver, arg.tok, "a positional argument is not allowed to follow named arguments");
        } else if (bindingIndex < formals.Count) {
          // use the name of formal corresponding to this positional argument, unless the parameter is named-only
          var formal = formals[bindingIndex];
          var pname = formal.Name;
          if (formal.IsNameOnly) {
            reporter.Error(MessageSource.Resolver, arg.tok,
              $"nameonly parameter '{pname}' must be passed using a name binding; it cannot be passed positionally");
          }
          Contract.Assert(namesToActuals[pname] == null); // we expect this, since we've only filled parameters positionally so far
          namesToActuals[pname] = binding;
        } else {
          // too many positional arguments
          if (onlyPositionalArguments) {
            // error was reported before the "foreach" loop
            Contract.Assert(simpleErrorReported);
          } else if (formals.Count < bindingIndex) {
            // error was reported on a previous iteration of this "foreach" loop
          } else {
            reporter.Error(MessageSource.Resolver, callTok,
              $"wrong number of arguments ({name} expects {formals.Count}, got {bindings.ArgumentBindings.Count})");
          }
        }

        // resolve argument
        ResolveExpression(arg, resolutionContext);
        bindingIndex++;
      }

      var actuals = new List<Expression>();
      var formalIndex = 0;
      var substMap = new Dictionary<IVariable, Expression>();
      foreach (var formal in formals) {
        var b = namesToActuals[formal.Name];
        if (b != null) {
          actuals.Add(b.Actual);
          substMap.Add(formal, b.Actual);
          var what = GetLocationInformation(formal,
            bindings.ArgumentBindings.Count(), bindings.ArgumentBindings.IndexOf(b),
            whatKind + (context is Method ? " in-parameter" : " parameter"));

          AddAssignableConstraint(
            callTok, formal.Type.Subst(typeMap), b.Actual.Type,
            $"incorrect argument type {what} (expected {{0}}, found {{1}})");
        } else if (formal.DefaultValue != null) {
          // Note, in the following line, "substMap" is passed in, but it hasn't been fully filled in until the
          // end of this foreach loop. Still, that's soon enough, because DefaultValueExpression won't use it
          // until FillInDefaultValueExpressions at the end of Pass 1 of the Resolver.
          var n = new DefaultValueExpression(callTok, formal, receiver, substMap, typeMap);
          allDefaultValueExpressions.Add(n);
          actuals.Add(n);
          substMap.Add(formal, n);
        } else {
          // parameter has no value
          if (onlyPositionalArguments) {
            // a simple error message has already been reported
            Contract.Assert(simpleErrorReported);
          } else {
            var formalDescription = whatKind + (context is Method ? " in-parameter" : " parameter");
            var nameWithIndex = formal.HasName && formal is not ImplicitFormal ? "'" + formal.Name + "'" : "";
            if (formals.Count > 1 || nameWithIndex == "") {
              nameWithIndex += nameWithIndex == "" ? "" : " ";
              nameWithIndex += $"at index {formalIndex}";
            }
            var message = $"{formalDescription} {nameWithIndex} requires an argument of type {formal.Type}";
            reporter.Error(MessageSource.Resolver, callTok, message);
          }
        }
        formalIndex++;
      }

      bindings.AcceptArgumentExpressionsAsExactParameterList(actuals);
    }

    private static string GetLocationInformation(Formal parameter, int bindingCount, int bindingIndex, string formalDescription) {
      var displayName = parameter.HasName && parameter is not ImplicitFormal;
      var description = "";
      if (bindingCount > 1) {
        description += $"at index {bindingIndex} ";
      }

      description += $"for {formalDescription}";

      if (displayName) {
        description += $" '{parameter.Name}'";
      }

      return description;
    }

    /// <summary>
    /// To resolve "id" in expression "E . id", do:
    ///  * If E denotes a module name M:
    ///      0. Member of module M:  sub-module (including submodules of imports), class, datatype, etc.
    ///         (if two imported types have the same name, an error message is produced here)
    ///      1. Static member of M._default denoting an async task type
    ///    (Note that in contrast to ResolveNameSegment_Type, imported modules, etc. are ignored)
    ///  * If E denotes a type:
    ///      2. a. Member of that type denoting an async task type, or:
    ///         b. If allowDanglingDotName:
    ///            Return the type "E" and the given "expr", letting the caller try to make sense of the final dot-name.
    ///
    /// Note: 1 and 2a are not used now, but they will be of interest when async task types are supported.
    /// </summary>
    ResolveTypeReturn ResolveDotSuffix_Type(ExprDotName expr, ResolutionContext resolutionContext, bool allowDanglingDotName, ResolveTypeOption option, List<TypeParameter> defaultTypeArguments) {
      Contract.Requires(expr != null);
      Contract.Requires(!expr.WasResolved());
      Contract.Requires(expr.Lhs is NameSegment || expr.Lhs is ExprDotName);
      Contract.Requires(resolutionContext != null);
      Contract.Ensures(Contract.Result<ResolveTypeReturn>() == null || allowDanglingDotName);

      // resolve the LHS expression
      if (expr.Lhs is NameSegment) {
        ResolveNameSegment_Type((NameSegment)expr.Lhs, resolutionContext, option, defaultTypeArguments);
      } else {
        ResolveDotSuffix_Type((ExprDotName)expr.Lhs, resolutionContext, false, option, defaultTypeArguments);
      }

      if (expr.OptTypeArguments != null) {
        foreach (var ty in expr.OptTypeArguments) {
          ResolveType(expr.tok, ty, resolutionContext, option, defaultTypeArguments);
        }
      }

      Expression r = null;  // the resolved expression, if successful

      var lhs = expr.Lhs.Resolved;
      if (lhs != null && lhs.Type is Resolver_IdentifierExpr.ResolverType_Module) {
        var ri = (Resolver_IdentifierExpr)lhs;
        var sig = ((ModuleDecl)ri.Decl).AccessibleSignature(false);
        sig = GetSignature(sig);
        // For 0:

        if (sig.TopLevels.TryGetValue(expr.SuffixName, out var decl)) {
          // ----- 0. Member of the specified module
          if (decl is AmbiguousTopLevelDecl) {
            var ad = (AmbiguousTopLevelDecl)decl;
            reporter.Error(MessageSource.Resolver, expr.tok, "The name {0} ambiguously refers to a type in one of the modules {1} (try qualifying the type name with the module name)", expr.SuffixName, ad.ModuleNames());
          } else {
            // We have found a module name or a type name.  We create a temporary expression that will never be seen by the compiler
            // or verifier, just to have a placeholder where we can recorded what we have found.
            r = CreateResolver_IdentifierExpr(expr.tok, expr.SuffixName, expr.OptTypeArguments, decl);
          }
#if ASYNC_TASK_TYPES
        } else if (sig.StaticMembers.TryGetValue(expr.SuffixName, out member)) {
          // ----- 1. static member of the specified module
          Contract.Assert(member.IsStatic); // moduleInfo.StaticMembers is supposed to contain only static members of the module's implicit class _default
          if (ReallyAmbiguousThing(ref member)) {
            reporter.Error(MessageSource.Resolver, expr.tok, "The name {0} ambiguously refers to a static member in one of the modules {1} (try qualifying the member name with the module name)", expr.SuffixName, ((AmbiguousMemberDecl)member).ModuleNames());
          } else {
            var receiver = new StaticReceiverExpr(expr.tok, (ClassLikeDecl)member.EnclosingClass);
            r = ResolveExprDotCall(expr.tok, receiver, member, expr.OptTypeArguments, opts.resolutionContext, allowMethodCall);
          }
#endif
        } else {
          reporter.Error(MessageSource.Resolver, expr.tok, "module '{0}' does not declare a type '{1}'", ri.Decl.Name, expr.SuffixName);
        }

      } else if (lhs != null && lhs.Type is Resolver_IdentifierExpr.ResolverType_Type) {
        var ri = (Resolver_IdentifierExpr)lhs;
        // ----- 2. Look up name in type
        var ty = new UserDefinedType(ri.tok, ri.Decl.Name, ri.Decl, ri.TypeArgs);
        if (allowDanglingDotName && ty.IsRefType) {
          return new ResolveTypeReturn(ty, expr);
        }
        if (r == null) {
          reporter.Error(MessageSource.Resolver, expr.tok, "member '{0}' does not exist in type '{1}' or cannot be part of type name", expr.SuffixName, ri.Decl.Name);
        }
      }

      if (r == null) {
        // an error has been reported above; we won't fill in .ResolvedExpression, but we still must fill in .Type
        expr.Type = new InferredTypeProxy();
      } else {
        expr.ResolvedExpression = r;
        expr.Type = r.Type;
      }
      return null;
    }

    internal Resolver_IdentifierExpr CreateResolver_IdentifierExpr(IToken tok, string name, List<Type> optTypeArguments, TopLevelDecl decl) {
      Contract.Requires(tok != null);
      Contract.Requires(name != null);
      Contract.Requires(decl != null);
      Contract.Ensures(Contract.Result<Resolver_IdentifierExpr>() != null);

      if (!moduleInfo.IsAbstract) {
        if (decl is ModuleDecl md && md.Signature.IsAbstract) {
          reporter.Error(MessageSource.Resolver, tok, "a compiled module is not allowed to use an abstract module ({0})", decl.Name);
        }
      }
      var n = optTypeArguments == null ? 0 : optTypeArguments.Count;
      if (optTypeArguments != null) {
        // type arguments were supplied; they must be equal in number to those expected
        if (n != decl.TypeArgs.Count) {
          reporter.Error(MessageSource.Resolver, tok, "Wrong number of type arguments ({0} instead of {1}) passed to {2}: {3}", n, decl.TypeArgs.Count, decl.WhatKind, name);
        }
      }
      List<Type> tpArgs = new List<Type>();
      for (int i = 0; i < decl.TypeArgs.Count; i++) {
        tpArgs.Add(i < n ? optTypeArguments[i] : new InferredTypeProxy());
      }
      return new Resolver_IdentifierExpr(tok, decl, tpArgs);
    }

    public void ResolveStatement(Statement stmt, ResolutionContext resolutionContext) {
      Contract.Requires(stmt != null);
      Contract.Requires(resolutionContext != null);
      if (stmt is ICanResolve canResolve) {
        canResolve.Resolve(this, resolutionContext);
        return;
      }
      if (!(stmt is ForallStmt || stmt is ForLoopStmt)) {  // "forall" and "for" statements do their own attribute resolution below
        ResolveAttributes(stmt, resolutionContext);
      }
      if (stmt is PredicateStmt) {
        PredicateStmt s = (PredicateStmt)stmt;
        var assertStmt = stmt as AssertStmt;
        if (assertStmt != null && assertStmt.Label != null) {
          if (DominatingStatementLabels.Find(assertStmt.Label.Name) != null) {
            reporter.Error(MessageSource.Resolver, assertStmt.Label.Tok, "assert label shadows a dominating label");
          } else {
            var rr = DominatingStatementLabels.Push(assertStmt.Label.Name, assertStmt.Label);
            Contract.Assert(rr == Scope<Label>.PushResult.Success);  // since we just checked for duplicates, we expect the Push to succeed
          }
        }

        if (assertStmt != null && assertStmt.HasUserAttribute("only", out var attribute)) {
          reporter.Warning(MessageSource.Verifier, ResolutionErrors.ErrorId.r_assert_only_assumes_others.ToString(), attribute.RangeToken.ToToken(),
            "Assertion with {:only} temporarily transforms other assertions into assumptions");
          if (attribute.Args.Count >= 1
              && attribute.Args[0] is LiteralExpr { Value: string value }
              && value != "before" && value != "after") {
            reporter.Warning(MessageSource.Verifier, ResolutionErrors.ErrorId.r_assert_only_before_after.ToString(), attribute.Args[0].RangeToken.ToToken(),
              "{:only} only accepts \"before\" or \"after\" as an optional argument");
          }
        }
        ResolveExpression(s.Expr, resolutionContext);
        Contract.Assert(s.Expr.Type != null);  // follows from postcondition of ResolveExpression
        ConstrainTypeExprBool(s.Expr, "condition is expected to be of type bool, but is {0}");
        if (assertStmt != null && assertStmt.Proof != null) {
          // clear the labels for the duration of checking the proof body, because break statements are not allowed to leave a the proof body
          var prevLblStmts = enclosingStatementLabels;
          var prevLoopStack = loopStack;
          enclosingStatementLabels = new Scope<Statement>(Options);
          loopStack = new List<Statement>();
          ResolveStatement(assertStmt.Proof, resolutionContext);
          enclosingStatementLabels = prevLblStmts;
          loopStack = prevLoopStack;
        }
        var expectStmt = stmt as ExpectStmt;
        if (expectStmt != null) {
          if (expectStmt.Message == null) {
            expectStmt.Message = new StringLiteralExpr(s.Tok, "expectation violation", false);
          }
          ResolveExpression(expectStmt.Message, resolutionContext);
          Contract.Assert(expectStmt.Message.Type != null);  // follows from postcondition of ResolveExpression
        }

      } else if (stmt is PrintStmt) {
        var s = (PrintStmt)stmt;
        s.Args.Iter(e => ResolveExpression(e, resolutionContext));

      } else if (stmt is RevealStmt) {
        var s = (RevealStmt)stmt;
        foreach (var expr in s.Exprs) {
          var name = RevealStmt.SingleName(expr);
          var labeledAssert = name == null ? null : DominatingStatementLabels.Find(name) as AssertLabel;
          if (labeledAssert != null) {
            s.LabeledAsserts.Add(labeledAssert);
          } else {
            var revealResolutionContext = resolutionContext with { InReveal = true };
            if (expr is ApplySuffix) {
              var e = (ApplySuffix)expr;
              var methodCallInfo = ResolveApplySuffix(e, revealResolutionContext, true);
              if (methodCallInfo == null) {
                reporter.Error(MessageSource.Resolver, expr.tok, "expression has no reveal lemma");
              } else if (methodCallInfo.Callee.Member is TwoStateLemma && !revealResolutionContext.IsTwoState) {
                reporter.Error(MessageSource.Resolver, methodCallInfo.Tok, "a two-state function can only be revealed in a two-state context");
              } else if (methodCallInfo.Callee.AtLabel != null) {
                Contract.Assert(methodCallInfo.Callee.Member is TwoStateLemma);
                reporter.Error(MessageSource.Resolver, methodCallInfo.Tok, "to reveal a two-state function, do not list any parameters or @-labels");
              } else {
                var call = new CallStmt(s.RangeToken, new List<Expression>(), methodCallInfo.Callee, methodCallInfo.ActualParameters, methodCallInfo.Tok);
                s.ResolvedStatements.Add(call);
              }
            } else if (expr is NameSegment or ExprDotName) {
              if (expr is NameSegment) {
                ResolveNameSegment((NameSegment)expr, true, null, revealResolutionContext, true);
              } else {
                ResolveDotSuffix((ExprDotName)expr, true, null, revealResolutionContext, true);
              }
              MemberSelectExpr callee = (MemberSelectExpr)((ConcreteSyntaxExpression)expr).ResolvedExpression;
              if (callee == null) {
              } else if (callee.Member is Lemma or TwoStateLemma && Attributes.Contains(callee.Member.Attributes, "axiom")) {
                //The revealed member is a function
                reporter.Error(MessageSource.Resolver, callee.tok, "to reveal a function ({0}), append parentheses", callee.Member.ToString().Substring(7));
              } else {
                var call = new CallStmt(s.RangeToken, new List<Expression>(), callee, new List<ActualBinding>(), expr.tok);
                s.ResolvedStatements.Add(call);
              }
            } else {
              ResolveExpression(expr, revealResolutionContext);
            }
          }
        }
        foreach (var a in s.ResolvedStatements) {
          ResolveStatement(a, resolutionContext);
        }
      } else if (stmt is BreakStmt) {
        var s = (BreakStmt)stmt;
        if (s.TargetLabel != null) {
          Statement target = enclosingStatementLabels.Find(s.TargetLabel.val);
          if (target == null) {
            reporter.Error(MessageSource.Resolver, s.TargetLabel, $"{s.Kind} label is undefined or not in scope: {s.TargetLabel.val}");
          } else if (s.IsContinue && !(target is LoopStmt)) {
            reporter.Error(MessageSource.Resolver, s.TargetLabel, $"continue label must designate a loop: {s.TargetLabel.val}");
          } else {
            s.TargetStmt = target;
          }
        } else {
          Contract.Assert(1 <= s.BreakAndContinueCount); // follows from BreakStmt class invariant and the guard for this "else" branch
          var jumpStmt = s.BreakAndContinueCount == 1 ?
            $"a non-labeled '{s.Kind}' statement" :
            $"a '{Util.Repeat(s.BreakAndContinueCount - 1, "break ")}{s.Kind}' statement";
          if (loopStack.Count == 0) {
            reporter.Error(MessageSource.Resolver, s, $"{jumpStmt} is allowed only in loops");
          } else if (loopStack.Count < s.BreakAndContinueCount) {
            reporter.Error(MessageSource.Resolver, s,
              $"{jumpStmt} is allowed only in contexts with {s.BreakAndContinueCount} enclosing loops, but the current context only has {loopStack.Count}");
          } else {
            Statement target = loopStack[loopStack.Count - s.BreakAndContinueCount];
            if (target.Labels == null) {
              // make sure there is a label, because the compiler and translator will want to see a unique ID
              target.Labels = new LList<Label>(new Label(target.Tok, null), null);
            }
            s.TargetStmt = target;
          }
        }

      } else if (stmt is ProduceStmt) {
        var kind = stmt is YieldStmt ? "yield" : "return";
        if (stmt is YieldStmt && !(resolutionContext.CodeContext is IteratorDecl)) {
          reporter.Error(MessageSource.Resolver, stmt, "yield statement is allowed only in iterators");
        } else if (stmt is ReturnStmt && !(resolutionContext.CodeContext is Method)) {
          reporter.Error(MessageSource.Resolver, stmt, "return statement is allowed only in method");
        } else if (resolutionContext.InFirstPhaseConstructor) {
          reporter.Error(MessageSource.Resolver, stmt, "return statement is not allowed before 'new;' in a constructor");
        }
        var s = (ProduceStmt)stmt;
        if (s.Rhss != null) {
          var cmc = resolutionContext.CodeContext as IMethodCodeContext;
          if (cmc == null) {
            // an error has already been reported above
          } else if (cmc.Outs.Count != s.Rhss.Count) {
            reporter.Error(MessageSource.Resolver, s, "number of {2} parameters does not match declaration (found {0}, expected {1})", s.Rhss.Count, cmc.Outs.Count, kind);
          } else {
            Contract.Assert(s.Rhss.Count > 0);
            // Create a hidden update statement using the out-parameter formals, resolve the RHS, and check that the RHS is good.
            List<Expression> formals = new List<Expression>();
            foreach (Formal f in cmc.Outs) {
              Expression produceLhs;
              if (stmt is ReturnStmt) {
                var ident = new ImplicitIdentifierExpr(f.tok, f.Name);
                // resolve it here to avoid capture into more closely declared local variables
                ident.Var = f;
                ident.Type = ident.Var.Type;
                Contract.Assert(f.Type != null);
                produceLhs = ident;
              } else {
                var yieldIdent = new MemberSelectExpr(f.tok, new ImplicitThisExpr(f.tok), f.Name);
                ResolveExpression(yieldIdent, resolutionContext);
                produceLhs = yieldIdent;
              }
              formals.Add(produceLhs);
            }
            s.HiddenUpdate = new UpdateStmt(s.RangeToken, formals, s.Rhss, true);
            // resolving the update statement will check for return/yield statement specifics.
            ResolveStatement(s.HiddenUpdate, resolutionContext);
          }
        } else {// this is a regular return/yield statement.
          s.HiddenUpdate = null;
        }
      } else if (stmt is VarDeclStmt) {
        var s = (VarDeclStmt)stmt;
        // We have four cases.
        Contract.Assert(s.Update == null || s.Update is AssignSuchThatStmt || s.Update is UpdateStmt || s.Update is AssignOrReturnStmt);
        // 0.  There is no .Update.  This is easy, we will just resolve the locals.
        // 1.  The .Update is an AssignSuchThatStmt.  This is also straightforward:  first
        //     resolve the locals, which adds them to the scope, and then resolve the .Update.
        // 2.  The .Update is an UpdateStmt, which, resolved, means either a CallStmt or a bunch
        //     of parallel AssignStmt's.  Here, the right-hand sides should be resolved before
        //     the local variables have been added to the scope, but the left-hand sides should
        //     resolve to the newly introduced variables.
        // 3.  The .Update is a ":-" statement, for which resolution does two steps:
        //     First, desugar, then run the regular resolution on the desugared AST.
        // To accommodate these options, we first reach into the UpdateStmt, if any, to resolve
        // the left-hand sides of the UpdateStmt.  This will have the effect of shielding them
        // from a subsequent resolution (since expression resolution will do nothing if the .Type
        // field is already assigned.
        // Alright, so it is:

        // Resolve the types of the locals
        foreach (var local in s.Locals) {
          int prevErrorCount = reporter.Count(ErrorLevel.Error);
          ResolveType(local.Tok, local.OptionalType, resolutionContext, ResolveTypeOptionEnum.InferTypeProxies, null);
          if (reporter.Count(ErrorLevel.Error) == prevErrorCount) {
            local.type = local.OptionalType;
          } else {
            local.type = new InferredTypeProxy();
          }
        }
        // Resolve the UpdateStmt, if any
        if (s.Update is UpdateStmt) {
          var upd = (UpdateStmt)s.Update;
          // resolve the LHS
          Contract.Assert(upd.Lhss.Count == s.Locals.Count);
          for (int i = 0; i < upd.Lhss.Count; i++) {
            var local = s.Locals[i];
            var lhs = (IdentifierExpr)upd.Lhss[i];  // the LHS in this case will be an IdentifierExpr, because that's how the parser creates the VarDeclStmt
            Contract.Assert(lhs.Type == null);  // not yet resolved
            lhs.Var = local;
            lhs.Type = local.Type;
          }
          // resolve the whole thing
          s.Update.Resolve(this, resolutionContext);
        }

        if (s.Update is AssignOrReturnStmt) {
          var assignOrRet = (AssignOrReturnStmt)s.Update;
          // resolve the LHS
          Contract.Assert(assignOrRet.Lhss.Count == s.Locals.Count);
          for (int i = 0; i < s.Locals.Count; i++) {
            var local = s.Locals[i];
            var lhs = (IdentifierExpr)assignOrRet
              .Lhss[i]; // the LHS in this case will be an IdentifierExpr, because that's how the parser creates the VarDeclStmt
            Contract.Assert(lhs.Type == null); // not yet resolved
            lhs.Var = local;
            lhs.Type = local.Type;
          }

          // resolve the whole thing
          assignOrRet.Resolve(this, resolutionContext);
        }
        // Add the locals to the scope
        foreach (var local in s.Locals) {
          ScopePushAndReport(scope, local, "local-variable");
        }
        // With the new locals in scope, it's now time to resolve the attributes on all the locals
        foreach (var local in s.Locals) {
          ResolveAttributes(local, resolutionContext);
        }
        // Resolve the AssignSuchThatStmt, if any
        if (s.Update is AssignSuchThatStmt assignSuchThatStmt) {
          assignSuchThatStmt.Resolve(this, resolutionContext);
        }
      } else if (stmt is VarDeclPattern) {
        VarDeclPattern s = (VarDeclPattern)stmt;
        foreach (var local in s.LocalVars) {
          int prevErrorCount = reporter.Count(ErrorLevel.Error);
          ResolveType(local.Tok, local.OptionalType, resolutionContext, ResolveTypeOptionEnum.InferTypeProxies, null);
          if (reporter.Count(ErrorLevel.Error) == prevErrorCount) {
            local.type = local.OptionalType;
          } else {
            local.type = new InferredTypeProxy();
          }
        }
        ResolveExpression(s.RHS, resolutionContext);
        ResolveCasePattern(s.LHS, s.RHS.Type, resolutionContext);
        // Check for duplicate names now, because not until after resolving the case pattern do we know if identifiers inside it refer to bound variables or nullary constructors
        var c = 0;
        foreach (var bv in s.LHS.Vars) {
          ScopePushAndReport(scope, bv, "local_variable");
          c++;
        }
        if (c == 0) {
          // Every identifier-looking thing in the pattern resolved to a constructor; that is, this LHS is a constant literal
          reporter.Error(MessageSource.Resolver, s.LHS.tok, "LHS is a constant literal; to be legal, it must introduce at least one bound variable");
        }
      } else if (stmt is AssignStmt) {
        AssignStmt s = (AssignStmt)stmt;
        int prevErrorCount = reporter.Count(ErrorLevel.Error);
        ResolveExpression(s.Lhs, resolutionContext);  // allow ghosts for now, tighted up below
        bool lhsResolvedSuccessfully = reporter.Count(ErrorLevel.Error) == prevErrorCount;
        Contract.Assert(s.Lhs.Type != null);  // follows from postcondition of ResolveExpression
        // check that LHS denotes a mutable variable or a field
        var lhs = s.Lhs.Resolved;
        if (lhs is IdentifierExpr) {
          IVariable var = ((IdentifierExpr)lhs).Var;
          if (var == null) {
            // the LHS didn't resolve correctly; some error would already have been reported
          } else {
            CheckIsLvalue(lhs, resolutionContext);
          }
        } else if (lhs is MemberSelectExpr) {
          var fse = (MemberSelectExpr)lhs;
          if (fse.Member != null) {  // otherwise, an error was reported above
            CheckIsLvalue(fse, resolutionContext);
          }
        } else if (lhs is SeqSelectExpr) {
          var slhs = (SeqSelectExpr)lhs;
          // LHS is fine, provided the "sequence" is really an array
          if (lhsResolvedSuccessfully) {
            Contract.Assert(slhs.Seq.Type != null);
            CheckIsLvalue(slhs, resolutionContext);
          }
        } else if (lhs is MultiSelectExpr) {
          CheckIsLvalue(lhs, resolutionContext);
        } else {
          CheckIsLvalue(lhs, resolutionContext);
        }
        Type lhsType = s.Lhs.Type;
        if (s.Rhs is ExprRhs) {
          ExprRhs rr = (ExprRhs)s.Rhs;
          ResolveExpression(rr.Expr, resolutionContext);
          Contract.Assert(rr.Expr.Type != null);  // follows from postcondition of ResolveExpression

          if (s.Lhs is ImplicitIdentifierExpr { Var: Formal { InParam: false } }) {
            AddAssignableConstraint(stmt.Tok, lhsType, rr.Expr.Type, "Method return value mismatch (expected {0}, got {1})");
          } else {
            AddAssignableConstraint(stmt.Tok, lhsType, rr.Expr.Type, "RHS (of type {1}) not assignable to LHS (of type {0})");
          }
        } else if (s.Rhs is TypeRhs) {
          TypeRhs rr = (TypeRhs)s.Rhs;
          Type t = ResolveTypeRhs(rr, stmt, resolutionContext);
          AddAssignableConstraint(stmt.Tok, lhsType, t, "type {1} is not assignable to LHS (of type {0})");
        } else if (s.Rhs is HavocRhs) {
          // nothing else to do
        } else {
          Contract.Assert(false); throw new cce.UnreachableException();  // unexpected RHS
        }

      } else if (stmt is CallStmt) {
        CallStmt s = (CallStmt)stmt;
        ResolveCallStmt(s, resolutionContext, null);

      } else if (stmt is BlockStmt) {
        var s = (BlockStmt)stmt;
        scope.PushMarker();
        ResolveBlockStatement(s, resolutionContext);
        scope.PopMarker();

      } else if (stmt is IfStmt) {
        IfStmt s = (IfStmt)stmt;
        if (s.Guard != null) {
          ResolveExpression(s.Guard, resolutionContext);
          Contract.Assert(s.Guard.Type != null);  // follows from postcondition of ResolveExpression
          ConstrainTypeExprBool(s.Guard, "condition is expected to be of type bool, but is {0}");
        }

        scope.PushMarker();
        if (s.IsBindingGuard) {
          var exists = (ExistsExpr)s.Guard;
          foreach (var v in exists.BoundVars) {
            ScopePushAndReport(scope, v, "bound-variable");
          }
        }
        DominatingStatementLabels.PushMarker();
        ResolveBlockStatement(s.Thn, resolutionContext);
        DominatingStatementLabels.PopMarker();
        scope.PopMarker();

        if (s.Els != null) {
          DominatingStatementLabels.PushMarker();
          ResolveStatement(s.Els, resolutionContext);
          DominatingStatementLabels.PopMarker();
        }

      } else if (stmt is AlternativeStmt) {
        var s = (AlternativeStmt)stmt;
        ResolveAlternatives(s.Alternatives, null, resolutionContext);

      } else if (stmt is OneBodyLoopStmt) {
        var s = (OneBodyLoopStmt)stmt;
        if (s is WhileStmt whileS && whileS.Guard != null) {
          ResolveExpression(whileS.Guard, resolutionContext);
          Contract.Assert(whileS.Guard.Type != null);  // follows from postcondition of ResolveExpression
          ConstrainTypeExprBool(whileS.Guard, "condition is expected to be of type bool, but is {0}");
        } else if (s is ForLoopStmt forS) {
          var loopIndex = forS.LoopIndex;
          int prevErrorCount = reporter.Count(ErrorLevel.Error);
          ResolveType(loopIndex.Tok, loopIndex.Type, resolutionContext, ResolveTypeOptionEnum.InferTypeProxies, null);
          var err = new TypeConstraint.ErrorMsgWithToken(loopIndex.Tok, "index variable is expected to be of an integer type (got {0})", loopIndex.Type);
          ConstrainToIntegerType(loopIndex.Tok, loopIndex.Type, false, err);

          ResolveExpression(forS.Start, resolutionContext);
          AddAssignableConstraint(forS.Start.tok, forS.LoopIndex.Type, forS.Start.Type, "lower bound (of type {1}) not assignable to index variable (of type {0})");
          if (forS.End != null) {
            ResolveExpression(forS.End, resolutionContext);
            AddAssignableConstraint(forS.End.tok, forS.LoopIndex.Type, forS.End.Type, "upper bound (of type {1}) not assignable to index variable (of type {0})");
            if (forS.Decreases.Expressions.Count != 0) {
              reporter.Error(MessageSource.Resolver, forS.Decreases.Expressions[0].tok,
                "a 'for' loop is allowed an explicit 'decreases' clause only if the end-expression is '*'");
            }
          } else if (forS.Decreases.Expressions.Count == 0 && !resolutionContext.CodeContext.AllowsNontermination) {
            // note, the following error message is also emitted elsewhere (if the loop bears a "decreases *")
            reporter.Error(MessageSource.Resolver, forS.Tok,
              "a possibly infinite loop is allowed only if the enclosing method is declared (with 'decreases *') to be possibly non-terminating" +
              " (or you can add a 'decreases' clause to this 'for' loop if you want to prove that it does indeed terminate)");
          }

          // Create a new scope, add the local to the scope, and resolve the attributes
          scope.PushMarker();
          ScopePushAndReport(scope, loopIndex, "index-variable");
          ResolveAttributes(s, resolutionContext);
        }

        ResolveLoopSpecificationComponents(s.Invariants, s.Decreases, s.Mod, resolutionContext);

        if (s.Body != null) {
          loopStack.Add(s);  // push
          DominatingStatementLabels.PushMarker();
          ResolveStatement(s.Body, resolutionContext);
          DominatingStatementLabels.PopMarker();
          loopStack.RemoveAt(loopStack.Count - 1);  // pop
        }

        if (s is ForLoopStmt) {
          scope.PopMarker();
        }

      } else if (stmt is AlternativeLoopStmt) {
        var s = (AlternativeLoopStmt)stmt;
        ResolveAlternatives(s.Alternatives, s, resolutionContext);
        ResolveLoopSpecificationComponents(s.Invariants, s.Decreases, s.Mod, resolutionContext);

      } else if (stmt is ForallStmt) {
        var s = (ForallStmt)stmt;

        int prevErrorCount = reporter.Count(ErrorLevel.Error);
        scope.PushMarker();
        foreach (BoundVar v in s.BoundVars) {
          ScopePushAndReport(scope, v, "local-variable");
          ResolveType(v.tok, v.Type, resolutionContext, ResolveTypeOptionEnum.InferTypeProxies, null);
        }
        ResolveExpression(s.Range, resolutionContext);
        Contract.Assert(s.Range.Type != null);  // follows from postcondition of ResolveExpression
        ConstrainTypeExprBool(s.Range, "range restriction in forall statement must be of type bool (instead got {0})");
        foreach (var ens in s.Ens) {
          ResolveExpression(ens.E, resolutionContext);
          Contract.Assert(ens.E.Type != null);  // follows from postcondition of ResolveExpression
          ConstrainTypeExprBool(ens.E, "ensures condition is expected to be of type bool, but is {0}");
        }
        // Since the range and postconditions are more likely to infer the types of the bound variables, resolve them
        // first (above) and only then resolve the attributes (below).
        ResolveAttributes(s, resolutionContext);

        if (s.Body != null) {
          // clear the labels for the duration of checking the body, because break statements are not allowed to leave a forall statement
          var prevLblStmts = enclosingStatementLabels;
          var prevLoopStack = loopStack;
          enclosingStatementLabels = new Scope<Statement>(Options);
          loopStack = new List<Statement>();
          ResolveStatement(s.Body, resolutionContext);
          enclosingStatementLabels = prevLblStmts;
          loopStack = prevLoopStack;
        }
        scope.PopMarker();

        if (prevErrorCount == reporter.Count(ErrorLevel.Error)) {
          // determine the Kind and run some additional checks on the body
          if (s.Ens.Count != 0) {
            // The only supported kind with ensures clauses is Proof.
            s.Kind = ForallStmt.BodyKind.Proof;
          } else {
            // There are three special cases:
            // * Assign, which is the only kind of the forall statement that allows a heap update.
            // * Call, which is a single call statement with no side effects or output parameters.
            // * A single calc statement, which is a special case of Proof where the postcondition can be inferred.
            // The effect of Assign and the postcondition of Call will be seen outside the forall
            // statement.
            Statement s0 = s.S0;
            if (s0 is AssignStmt) {
              s.Kind = ForallStmt.BodyKind.Assign;

              var rhs = ((AssignStmt)s0).Rhs;
              if (rhs is TypeRhs) {
                reporter.Error(MessageSource.Resolver, rhs.Tok, "new allocation not supported in aggregate assignments");
              }

            } else if (s0 is CallStmt) {
              s.Kind = ForallStmt.BodyKind.Call;
              var call = (CallStmt)s.S0;
              var method = call.Method;
              // if the called method is not in the same module as the ForallCall stmt
              // don't convert it to ForallExpression since the inlined called method's
              // ensure clause might not be resolved correctly(test\dafny3\GenericSort.dfy)
              if (method.EnclosingClass.EnclosingModuleDefinition != resolutionContext.CodeContext.EnclosingModule) {
                s.CanConvert = false;
              }
              // Additional information (namely, the postcondition of the call) will be reported later. But it cannot be
              // done yet, because the specification of the callee may not have been resolved yet.
            } else if (s0 is CalcStmt) {
              s.Kind = ForallStmt.BodyKind.Proof;
              // add the conclusion of the calc as a free postcondition
              var result = ((CalcStmt)s0).Result;
              s.Ens.Add(new AttributedExpression(result));
              reporter.Info(MessageSource.Resolver, s.Tok, "ensures " + Printer.ExprToString(Options, result));
            } else {
              s.Kind = ForallStmt.BodyKind.Proof;
              if (s.Body is BlockStmt && ((BlockStmt)s.Body).Body.Count == 0) {
                // an empty statement, so don't produce any warning
              } else {
                reporter.Warning(MessageSource.Resolver, ParseErrors.ErrorId.none, s.Tok, "the conclusion of the body of this forall statement will not be known outside the forall statement; consider using an 'ensures' clause");
              }
            }
          }

          if (s.ForallExpressions != null) {
            foreach (Expression expr in s.ForallExpressions) {
              ResolveExpression(expr, resolutionContext);
            }
          }
        }

      } else if (stmt is ModifyStmt) {
        var s = (ModifyStmt)stmt;
        ResolveAttributes(s.Mod, resolutionContext);
        foreach (FrameExpression fe in s.Mod.Expressions) {
          ResolveFrameExpression(fe, FrameExpressionUse.Modifies, resolutionContext);
        }
        if (s.Body != null) {
          ResolveBlockStatement(s.Body, resolutionContext);
        }

      } else if (stmt is CalcStmt) {
        var prevErrorCount = reporter.Count(ErrorLevel.Error);
        CalcStmt s = (CalcStmt)stmt;
        // figure out s.Op
        Contract.Assert(s.Op == null);  // it hasn't been set yet
        if (s.UserSuppliedOp != null) {
          s.Op = s.UserSuppliedOp;
        } else {
          s.Op = s.GetInferredDefaultOp() ?? CalcStmt.DefaultOp;
          reporter.Info(MessageSource.Resolver, s.Tok, s.Op.ToString());
        }

        if (s.Lines.Count > 0) {
          Type lineType = new InferredTypeProxy();
          var e0 = s.Lines.First();
          ResolveExpression(e0, resolutionContext);
          Contract.Assert(e0.Type != null);  // follows from postcondition of ResolveExpression
          var err = new TypeConstraint.ErrorMsgWithToken(e0.tok, "all lines in a calculation must have the same type (got {0} after {1})", e0.Type, lineType);
          ConstrainSubtypeRelation(lineType, e0.Type, err);
          for (int i = 1; i < s.Lines.Count; i++) {
            var e1 = s.Lines[i];
            ResolveExpression(e1, resolutionContext);
            Contract.Assert(e1.Type != null);  // follows from postcondition of ResolveExpression
            // reuse the error object if we're on the dummy line; this prevents a duplicate error message
            if (i < s.Lines.Count - 1) {
              err = new TypeConstraint.ErrorMsgWithToken(e1.tok, "all lines in a calculation must have the same type (got {0} after {1})", e1.Type, lineType);
            }
            ConstrainSubtypeRelation(lineType, e1.Type, err);
            var step = (s.StepOps[i - 1] ?? s.Op).StepExpr(e0, e1); // Use custom line operator
            ResolveExpression(step, resolutionContext);
            s.Steps.Add(step);
            e0 = e1;
          }

          // clear the labels for the duration of checking the hints, because break statements are not allowed to leave a forall statement
          var prevLblStmts = enclosingStatementLabels;
          var prevLoopStack = loopStack;
          enclosingStatementLabels = new Scope<Statement>(Options);
          loopStack = new List<Statement>();
          foreach (var h in s.Hints) {
            foreach (var oneHint in h.Body) {
              DominatingStatementLabels.PushMarker();
              ResolveStatement(oneHint, resolutionContext);
              DominatingStatementLabels.PopMarker();
            }
          }
          enclosingStatementLabels = prevLblStmts;
          loopStack = prevLoopStack;

        }
        if (prevErrorCount == reporter.Count(ErrorLevel.Error) && s.Lines.Count > 0) {
          // do not build Result from the lines if there were errors, as it might be ill-typed and produce unnecessary resolution errors
          var resultOp = s.StepOps.Aggregate(s.Op, (op0, op1) => op1 == null ? op0 : op0.ResultOp(op1));
          s.Result = resultOp.StepExpr(s.Lines.First(), s.Lines.Last());
        } else {
          s.Result = CalcStmt.DefaultOp.StepExpr(Expression.CreateIntLiteral(s.Tok, 0), Expression.CreateIntLiteral(s.Tok, 0));
        }
        ResolveExpression(s.Result, resolutionContext);
        Contract.Assert(s.Result != null);
        Contract.Assert(prevErrorCount != reporter.Count(ErrorLevel.Error) || s.Steps.Count == s.Hints.Count);

      } else if (stmt is SkeletonStatement) {
        var s = (SkeletonStatement)stmt;
        reporter.Error(MessageSource.Resolver, s.Tok, "skeleton statements are allowed only in refining methods");
        // nevertheless, resolve the underlying statement; hey, why not
        if (s.S != null) {
          ResolveStatement(s.S, resolutionContext);
        }
      } else {
        Contract.Assert(false); throw new cce.UnreachableException();
      }
    }

    private void ResolveLoopSpecificationComponents(List<AttributedExpression> invariants, Specification<Expression> decreases,
      Specification<FrameExpression> modifies, ResolutionContext resolutionContext) {
      Contract.Requires(invariants != null);
      Contract.Requires(decreases != null);
      Contract.Requires(modifies != null);
      Contract.Requires(resolutionContext != null);

      foreach (AttributedExpression inv in invariants) {
        ResolveAttributes(inv, resolutionContext);
        ResolveExpression(inv.E, resolutionContext);
        Contract.Assert(inv.E.Type != null);  // follows from postcondition of ResolveExpression
        ConstrainTypeExprBool(inv.E, "invariant is expected to be of type bool, but is {0}");
      }

      ResolveAttributes(decreases, resolutionContext);
      foreach (Expression e in decreases.Expressions) {
        ResolveExpression(e, resolutionContext);
        if (e is WildcardExpr && !resolutionContext.CodeContext.AllowsNontermination) {
          reporter.Error(MessageSource.Resolver, e, "a possibly infinite loop is allowed only if the enclosing method is declared (with 'decreases *') to be possibly non-terminating");
        }
        // any type is fine
      }

      ResolveAttributes(modifies, resolutionContext);
      if (modifies.Expressions != null) {
        foreach (FrameExpression fe in modifies.Expressions) {
          ResolveFrameExpression(fe, FrameExpressionUse.Modifies, resolutionContext);
        }
      }
    }

    /// <summary>
    /// Resolves the default-valued expression for each formal in "formals".
    /// Solves the resulting type constraints.
    /// Assumes these are the only type constraints to be solved.
    ///
    /// Reports an error for any cyclic dependency among the default-value expressions of the formals.
    /// </summary>
    public void ResolveParameterDefaultValues(List<Formal> formals, ResolutionContext resolutionContext) {
      Contract.Requires(formals != null);
      Contract.Requires(resolutionContext != null);

      Contract.Assume(AllTypeConstraints.Count == 0);

      // Formal parameters have three ways to indicate how they are to be passed in:
      //   * nameonly: the only way to give a specific argument value is to name the parameter
      //   * positional only: these are nameless parameters (which are allowed only for datatype constructor parameters)
      //   * either positional or by name: this is the most common parameter
      // A parameter is either required or optional:
      //   * required: a caller has to supply an argument
      //   * optional: the parameter has a default value that is used if a caller omits passing a specific argument
      //
      // The syntax for giving a positional-only (i.e., nameless) parameter does not allow a default-value expression, so
      // a positional-only parameter is always required.
      //
      // At a call site, positional arguments are not allowed to follow named arguments. Therefore, if "x" is
      // a nameonly parameter, then there is no way to supply the parameters after "x" by position. Thus, any
      // parameter that follows "x" must either be passed by name or have a default value. That is, if a later
      // parameter does not have a default value, it is _effectively_ nameonly. We impose the rule that
      //   * an effectively nameonly parameter must be declared as nameonly
      //
      // For a positional-only parameter "x", every parameter preceding "x" is _effectively_ required. We impose
      // the rule that
      //   * an effectively required parameter must not have a default-value expression
      var dependencies = new Graph<IVariable>();
      string nameOfMostRecentNameonlyParameter = null;
      var previousParametersWithDefaultValue = new HashSet<Formal>();
      foreach (var formal in formals) {
        if (!formal.HasName) {
          foreach (var previousFormal in previousParametersWithDefaultValue) {
            reporter.Error(MessageSource.Resolver, previousFormal.DefaultValue.tok,
              $"because of a later nameless parameter, this default value is never used; remove it or name all subsequent parameters");
          }
          previousParametersWithDefaultValue.Clear();
        }
        var d = formal.DefaultValue;
        if (d != null) {
          ResolveExpression(d, resolutionContext);
          AddAssignableConstraint(d.tok, formal.Type, d.Type, "default-value expression (of type '{1}') is not assignable to formal (of type '{0}')");
          foreach (var v in FreeVariables(d)) {
            dependencies.AddEdge(formal, v);
          }
          previousParametersWithDefaultValue.Add(formal);
        } else if (nameOfMostRecentNameonlyParameter != null && !formal.IsNameOnly) {
          // "formal" is preceded by a nameonly parameter, but itself is neither nameonly nor has a default value
          reporter.Error(MessageSource.Resolver, formal.tok,
            $"this parameter is effectively nameonly (because of the earlier nameonly parameter '{nameOfMostRecentNameonlyParameter}'); " +
            "declare it as nameonly or give it a default-value expression");
        }
        if (formal.IsNameOnly) {
          nameOfMostRecentNameonlyParameter = formal.Name;
        }
      }
      SolveAllTypeConstraints();

      foreach (var cycle in dependencies.AllCycles()) {
        var cy = Util.Comma(" -> ", cycle, v => v.Name) + " -> " + cycle[0].Name;
        reporter.Error(MessageSource.Resolver, cycle[0], $"default-value expressions for parameters contain a cycle: {cy}");
      }
    }

    /// <summary>
    /// See ResolveTypeOption for a description of the option/defaultTypeArguments parameters.
    /// </summary>
    public void ResolveType(IToken tok, Type type, ResolutionContext resolutionContext, ResolveTypeOptionEnum eopt, List<TypeParameter> defaultTypeArguments) {
      Contract.Requires(tok != null);
      Contract.Requires(type != null);
      Contract.Requires(resolutionContext != null);
      Contract.Requires(eopt != ResolveTypeOptionEnum.AllowPrefixExtend);
      ResolveType(tok, type, resolutionContext, new ResolveTypeOption(eopt), defaultTypeArguments);
    }

    public void ResolveType(IToken tok, Type type, ICodeContext topLevelContext, ResolveTypeOptionEnum eopt, List<TypeParameter> defaultTypeArguments) {
      ResolveType(tok, type, ResolutionContext.FromCodeContext(topLevelContext), eopt, defaultTypeArguments);
    }

    public void ResolveType(IToken tok, Type type, ICodeContext topLevelContext, ResolveTypeOption option, List<TypeParameter> defaultTypeArguments) {
      ResolveType(tok, type, ResolutionContext.FromCodeContext(topLevelContext), option, defaultTypeArguments);
    }

    public void ResolveType(IToken tok, Type type, ResolutionContext resolutionContext, ResolveTypeOption option, List<TypeParameter> defaultTypeArguments) {
      Contract.Requires(tok != null);
      Contract.Requires(type != null);
      Contract.Requires(resolutionContext != null);
      Contract.Requires(option != null);
      Contract.Requires((option.Opt == ResolveTypeOptionEnum.DontInfer || option.Opt == ResolveTypeOptionEnum.InferTypeProxies) == (defaultTypeArguments == null));
      var r = ResolveTypeLenient(tok, type, resolutionContext, option, defaultTypeArguments, false);
      Contract.Assert(r == null);
    }

    public record ResolveTypeReturn(Type ReplacementType, ExprDotName LastComponent);

    /// <summary>
    /// See ResolveTypeOption for a description of the option/defaultTypeArguments parameters.
    /// One more thing:  if "allowDanglingDotName" is true, then if the resolution would have produced
    ///   an error message that could have been avoided if "type" denoted an identifier sequence one
    ///   shorter, then return an unresolved replacement type where the identifier sequence is one
    ///   shorter.  (In all other cases, the method returns null.)
    /// </summary>
    public ResolveTypeReturn ResolveTypeLenient(IToken tok, Type type, ResolutionContext resolutionContext, ResolveTypeOption option, List<TypeParameter> defaultTypeArguments, bool allowDanglingDotName) {
      Contract.Requires(tok != null);
      Contract.Requires(type != null);
      Contract.Requires(resolutionContext != null);
      Contract.Requires((option.Opt == ResolveTypeOptionEnum.DontInfer || option.Opt == ResolveTypeOptionEnum.InferTypeProxies) == (defaultTypeArguments == null));
      if (type is BitvectorType) {
        var t = (BitvectorType)type;
        // nothing to resolve, but record the fact that this bitvector width is in use
        SystemModuleManager.Bitwidths.Add(t.Width);
      } else if (type is BasicType) {
        // nothing to resolve
      } else if (type is MapType) {
        var mt = (MapType)type;
        var errorCount = reporter.Count(ErrorLevel.Error);
        int typeArgumentCount;
        if (mt.HasTypeArg()) {
          ResolveType(tok, mt.Domain, resolutionContext, option, defaultTypeArguments);
          ResolveType(tok, mt.Range, resolutionContext, option, defaultTypeArguments);
          typeArgumentCount = 2;
        } else if (option.Opt == ResolveTypeOptionEnum.DontInfer) {
          mt.SetTypeArgs(new InferredTypeProxy(), new InferredTypeProxy());
          typeArgumentCount = 0;
        } else {
          var inferredTypeArgs = new List<Type>();
          FillInTypeArguments(tok, 2, inferredTypeArgs, defaultTypeArguments, option);
          Contract.Assert(inferredTypeArgs.Count <= 2);
          if (inferredTypeArgs.Count == 1) {
            mt.SetTypeArgs(inferredTypeArgs[0], new InferredTypeProxy());
            typeArgumentCount = 1;
          } else if (inferredTypeArgs.Count == 2) {
            mt.SetTypeArgs(inferredTypeArgs[0], inferredTypeArgs[1]);
            typeArgumentCount = 2;
          } else {
            mt.SetTypeArgs(new InferredTypeProxy(), new InferredTypeProxy());
            typeArgumentCount = 0;
          }
        }
        // defaults and auto have been applied; check if we now have the right number of arguments
        if (2 != typeArgumentCount) {
          reporter.Error(MessageSource.Resolver, tok, "Wrong number of type arguments ({0} instead of 2) passed to type: {1}", typeArgumentCount, mt.CollectionTypeName);
        }
      } else if (type is CollectionType) {
        var t = (CollectionType)type;
        var errorCount = reporter.Count(ErrorLevel.Error);
        if (t.HasTypeArg()) {
          ResolveType(tok, t.Arg, resolutionContext, option, defaultTypeArguments);
        } else if (option.Opt != ResolveTypeOptionEnum.DontInfer) {
          var inferredTypeArgs = new List<Type>();
          FillInTypeArguments(tok, 1, inferredTypeArgs, defaultTypeArguments, option);
          if (inferredTypeArgs.Count != 0) {
            Contract.Assert(inferredTypeArgs.Count == 1);
            t.SetTypeArg(inferredTypeArgs[0]);
          }
        }
        if (!t.HasTypeArg()) {
          // defaults and auto have been applied; check if we now have the right number of arguments
          reporter.Error(MessageSource.Resolver, tok, "Wrong number of type arguments (0 instead of 1) passed to type: {0}", t.CollectionTypeName);
          // add a proxy type, to make sure that CollectionType will have have a non-null Arg
          t.SetTypeArg(new InferredTypeProxy());
        }

      } else if (type is UserDefinedType) {
        var t = (UserDefinedType)type;
        if (t.ResolvedClass != null) {
          // Apparently, this type has already been resolved
          return null;
        }
        var prevErrorCount = reporter.Count(ErrorLevel.Error);
        if (t.NamePath is ExprDotName) {
          var ret = ResolveDotSuffix_Type((ExprDotName)t.NamePath, resolutionContext, allowDanglingDotName, option, defaultTypeArguments);
          if (ret != null) {
            return ret;
          }
        } else {
          var s = (NameSegment)t.NamePath;
          ResolveNameSegment_Type(s, resolutionContext, option, defaultTypeArguments);
        }
        if (reporter.Count(ErrorLevel.Error) == prevErrorCount) {
          var r = t.NamePath.Resolved as Resolver_IdentifierExpr;
          if (r == null || !(r.Type is Resolver_IdentifierExpr.ResolverType_Type)) {
            reporter.Error(MessageSource.Resolver, t.tok, "expected type");
          } else if (r.Type is Resolver_IdentifierExpr.ResolverType_Type) {
            var d = r.Decl;
            if (d is AbstractTypeDecl) {
              // resolve like a type parameter, and it may have type parameters if it's an abstract type
              t.ResolvedClass = d;  // Store the decl, so the compiler will generate the fully qualified name
            } else if (d is RedirectingTypeDecl) {
              var dd = (RedirectingTypeDecl)d;
              var caller = CodeContextWrapper.Unwrap(resolutionContext.CodeContext) as ICallable;
              if (caller != null && !(d is SubsetTypeDecl && caller is SpecialFunction)) {
                if (caller != d) {
                } else if (d is TypeSynonymDecl && !(d is SubsetTypeDecl)) {
                  // detect self-loops here, since they don't show up in the graph's SCC methods
                  reporter.Error(MessageSource.Resolver, d.tok, "type-synonym cycle: {0} -> {0}", d.Name);
                } else {
                  // detect self-loops here, since they don't show up in the graph's SCC methods
                  reporter.Error(MessageSource.Resolver, d.tok, "recursive constraint dependency involving a {0}: {1} -> {1}", d.WhatKind, d.Name);
                }
              }
              t.ResolvedClass = d;
            } else if (d is DatatypeDecl) {
              t.ResolvedClass = d;
            } else {
              // d is a type parameter, coinductive datatype, or class, and it may have type parameters
              t.ResolvedClass = d;
            }
            if (option.Opt == ResolveTypeOptionEnum.DontInfer) {
              // don't add anything
            } else if (d.TypeArgs.Count != t.TypeArgs.Count && t.TypeArgs.Count == 0) {
              FillInTypeArguments(t.tok, d.TypeArgs.Count, t.TypeArgs, defaultTypeArguments, option);
            }
            // defaults and auto have been applied; check if we now have the right number of arguments
            if (d.TypeArgs.Count != t.TypeArgs.Count) {
              reporter.Error(MessageSource.Resolver, t.tok, "Wrong number of type arguments ({0} instead of {1}) passed to {2}: {3}", t.TypeArgs.Count, d.TypeArgs.Count, d.WhatKind, t.Name);
            }

          }
        }
        if (t.ResolvedClass == null) {
          // There was some error. Still, we will set .ResolvedClass to some value to prevent some crashes in the downstream resolution.  The
          // 0-tuple is convenient, because it is always in scope.
          t.ResolvedClass = SystemModuleManager.TupleType(t.tok, 0, false);
          // clear out the TypeArgs since 0-tuple doesn't take TypeArg
          t.TypeArgs = new List<Type>();
        }

      } else if (type is TypeProxy) {
        TypeProxy t = (TypeProxy)type;
        if (t.T != null) {
          ResolveType(tok, t.T, resolutionContext, option, defaultTypeArguments);
        }
      } else if (type is SelfType) {
        // do nothing.
      } else {
        Contract.Assert(false); throw new cce.UnreachableException();  // unexpected type
      }
      return null;
    }

    /// <summary>
    /// Adds to "typeArgs" a list of "n" type arguments, possibly extending "defaultTypeArguments".
    /// </summary>
    static void FillInTypeArguments(IToken tok, int n, List<Type> typeArgs, List<TypeParameter> defaultTypeArguments, ResolveTypeOption option) {
      Contract.Requires(tok != null);
      Contract.Requires(0 <= n);
      Contract.Requires(typeArgs != null && typeArgs.Count == 0);
      if (option.Opt == ResolveTypeOptionEnum.InferTypeProxies) {
        // add type arguments that will be inferred
        for (int i = 0; i < n; i++) {
          typeArgs.Add(new InferredTypeProxy());
        }
      } else if (option.Opt == ResolveTypeOptionEnum.AllowPrefix && defaultTypeArguments.Count < n) {
        // there aren't enough default arguments, so don't do anything
      } else {
        // we'll add arguments
        if (option.Opt == ResolveTypeOptionEnum.AllowPrefixExtend) {
          // extend defaultTypeArguments, if needed
          for (int i = defaultTypeArguments.Count; i < n; i++) {
            var tp = new TypeParameter(tok.ToRange(), new Name(tok.ToRange(), "_T" + i), i, option.Parent);
            if (option.Parent is IteratorDecl) {
              tp.Characteristics.AutoInit = Type.AutoInitInfo.CompilableValue;
            }
            defaultTypeArguments.Add(tp);
          }
        }
        Contract.Assert(n <= defaultTypeArguments.Count);
        // automatically supply a prefix of the arguments from defaultTypeArguments
        for (int i = 0; i < n; i++) {
          typeArgs.Add(new UserDefinedType(defaultTypeArguments[i]));
        }
      }
    }

    public static bool TypeConstraintsIncludeProxy(Type t, TypeProxy proxy) {
      return TypeConstraintsIncludeProxy_Aux(t, proxy, new HashSet<TypeProxy>());
    }
    static bool TypeConstraintsIncludeProxy_Aux(Type t, TypeProxy proxy, ISet<TypeProxy> visited) {
      Contract.Requires(t != null);
      Contract.Requires(!(t is TypeProxy) || ((TypeProxy)t).T == null);  // t is expected to have been normalized first
      Contract.Requires(proxy != null && proxy.T == null);
      Contract.Requires(visited != null);
      var tproxy = t as TypeProxy;
      if (tproxy != null) {
        if (object.ReferenceEquals(tproxy, proxy)) {
          return true;
        } else if (visited.Contains(tproxy)) {
          return false;
        }
        visited.Add(tproxy);
        foreach (var su in tproxy.Subtypes) {
          if (TypeConstraintsIncludeProxy_Aux(su, proxy, visited)) {
            return true;
          }
        }
        foreach (var su in tproxy.Supertypes) {
          if (TypeConstraintsIncludeProxy_Aux(su, proxy, visited)) {
            return true;
          }
        }
      } else {
        // check type arguments of t
        foreach (var ta in t.TypeArgs) {
          var a = ta.Normalize();
          if (TypeConstraintsIncludeProxy_Aux(a, proxy, visited)) {
            return true;
          }
        }
      }
      return false;
    }

    public Type ResolveTypeRhs(TypeRhs rr, Statement stmt, ResolutionContext resolutionContext) {
      Contract.Requires(rr != null);
      Contract.Requires(stmt != null);
      Contract.Requires(resolutionContext != null);
      Contract.Ensures(Contract.Result<Type>() != null);

      if (rr.Type == null) {
        if (rr.ArrayDimensions != null) {
          // ---------- new T[EE]    OR    new T[EE] (elementInit)
          Contract.Assert(rr.Bindings == null && rr.Path == null && rr.InitCall == null);
          ResolveType(stmt.Tok, rr.EType, resolutionContext, ResolveTypeOptionEnum.InferTypeProxies, null);
          int i = 0;
          foreach (Expression dim in rr.ArrayDimensions) {
            Contract.Assert(dim != null);
            ResolveExpression(dim, resolutionContext);
            ConstrainToIntegerType(dim, false, string.Format("new must use an integer-based expression for the array size (got {{0}}{0})", rr.ArrayDimensions.Count == 1 ? "" : " for index " + i));
            i++;
          }
          rr.Type = ResolvedArrayType(stmt.Tok, rr.ArrayDimensions.Count, rr.EType, resolutionContext, false);
          if (rr.ElementInit != null) {
            ResolveExpression(rr.ElementInit, resolutionContext);
            // Check
            //     int^N -> rr.EType  :>  rr.ElementInit.Type
            SystemModuleManager.CreateArrowTypeDecl(rr.ArrayDimensions.Count);  // TODO: should this be done already in the parser?
            var args = new List<Type>();
            for (int ii = 0; ii < rr.ArrayDimensions.Count; ii++) {
              args.Add(SystemModuleManager.Nat());
            }
            var arrowType = new ArrowType(rr.ElementInit.tok, SystemModuleManager.ArrowTypeDecls[rr.ArrayDimensions.Count], args, rr.EType);
            var lambdaType = rr.ElementInit.Type.AsArrowType;
            if (lambdaType != null && lambdaType.TypeArgs[0] is InferredTypeProxy) {
              (lambdaType.TypeArgs[0] as InferredTypeProxy).KeepConstraints = true;
            }
            string underscores;
            if (rr.ArrayDimensions.Count == 1) {
              underscores = "_";
            } else {
              underscores = "(" + Util.Comma(rr.ArrayDimensions.Count, x => "_") + ")";
            }
            var hintString = string.Format(" (perhaps write '{0} =>' in front of the expression you gave in order to make it an arrow type)", underscores);
            ConstrainSubtypeRelation(arrowType, rr.ElementInit.Type, rr.ElementInit, "array-allocation initialization expression expected to have type '{0}' (instead got '{1}'){2}",
              arrowType, rr.ElementInit.Type, new LazyString_OnTypeEquals(rr.EType, rr.ElementInit.Type, hintString));
          } else if (rr.InitDisplay != null) {
            foreach (var v in rr.InitDisplay) {
              ResolveExpression(v, resolutionContext);
              AddAssignableConstraint(v.tok, rr.EType, v.Type, "initial value must be assignable to array's elements (expected '{0}', got '{1}')");
            }
          }
        } else {
          bool callsConstructor = false;
          if (rr.Bindings == null) {
            ResolveType(stmt.Tok, rr.EType, resolutionContext, ResolveTypeOptionEnum.InferTypeProxies, null);
            var cl = (rr.EType as UserDefinedType)?.ResolvedClass as NonNullTypeDecl;
            if (cl != null && !(rr.EType.IsTraitType && !rr.EType.NormalizeExpand().IsObjectQ)) {
              // life is good
            } else {
              reporter.Error(MessageSource.Resolver, rr.tok, "new can be applied only to class types (got {0})", rr.EType);
            }
          } else {
            string initCallName = null;
            IToken initCallTok = null;
            // Resolve rr.Path and do one of three things:
            // * If rr.Path denotes a type, then set EType,initCallName to rr.Path,"_ctor", which sets up a call to the anonymous constructor.
            // * If the all-but-last components of rr.Path denote a type, then do EType,initCallName := allButLast(EType),last(EType)
            // * Otherwise, report an error
            var ret = ResolveTypeLenient(rr.Tok, rr.Path, resolutionContext, new ResolveTypeOption(ResolveTypeOptionEnum.InferTypeProxies), null, true);
            if (ret != null) {
              // The all-but-last components of rr.Path denote a type (namely, ret.ReplacementType).
              rr.EType = ret.ReplacementType;
              initCallName = ret.LastComponent.SuffixName;
              initCallTok = ret.LastComponent.tok;
            } else {
              // Either rr.Path resolved correctly as a type or there was no way to drop a last component to make it into something that looked
              // like a type.  In either case, set EType,initCallName to Path,"_ctor" and continue.
              rr.EType = rr.Path;
              initCallName = "_ctor";
              initCallTok = rr.Tok;
            }
            var cl = (rr.EType as UserDefinedType)?.ResolvedClass as NonNullTypeDecl;
            if (cl == null || rr.EType.IsTraitType) {
              reporter.Error(MessageSource.Resolver, rr.tok, "new can be applied only to class types (got {0})", rr.EType);
            } else {
              // ---------- new C.Init(EE)
              Contract.Assert(initCallName != null);
              var prevErrorCount = reporter.Count(ErrorLevel.Error);

              // We want to create a MemberSelectExpr for the initializing method.  To do that, we create a throw-away receiver of the appropriate
              // type, create a dot-suffix expression around this receiver, and then resolve it in the usual way for dot-suffix expressions.
              var lhs = new ImplicitThisExpr_ConstructorCall(initCallTok) { Type = rr.EType };
              var callLhs = new ExprDotName(((UserDefinedType)rr.EType).tok, lhs, initCallName, ret == null ? null : ret.LastComponent.OptTypeArguments);
              ResolveDotSuffix(callLhs, true, rr.Bindings.ArgumentBindings, resolutionContext, true);
              if (prevErrorCount == reporter.Count(ErrorLevel.Error)) {
                Contract.Assert(callLhs.ResolvedExpression is MemberSelectExpr);  // since ResolveApplySuffix succeeded and call.Lhs denotes an expression (not a module or a type)
                var methodSel = (MemberSelectExpr)callLhs.ResolvedExpression;
                if (methodSel.Member is Method) {
                  rr.InitCall = new CallStmt(stmt.RangeToken, new List<Expression>(), methodSel, rr.Bindings.ArgumentBindings, initCallTok);
                  ResolveCallStmt(rr.InitCall, resolutionContext, rr.EType);
                  if (rr.InitCall.Method is Constructor) {
                    callsConstructor = true;
                  }
                } else {
                  reporter.Error(MessageSource.Resolver, initCallTok, "object initialization must denote an initializing method or constructor ({0})", initCallName);
                }
              }
            }
          }
          if (rr.EType.IsRefType) {
            var udt = rr.EType.NormalizeExpand() as UserDefinedType;
            if (udt != null) {
              var cl = (ClassLikeDecl)udt.ResolvedClass;  // cast is guaranteed by the call to rr.EType.IsRefType above, together with the "rr.EType is UserDefinedType" test
              if (!callsConstructor && !cl.IsObjectTrait && !udt.IsArrayType &&
                  (cl is ClassDecl { HasConstructor: true } || cl.EnclosingModuleDefinition != currentClass.EnclosingModuleDefinition)) {
                reporter.Error(MessageSource.Resolver, stmt,
                  "when allocating an object of {1}type '{0}', one of its constructor methods must be called", cl.Name,
                  cl is ClassDecl { HasConstructor: true } ? "" : "imported ");
              }
            }
          }
          rr.Type = rr.EType;
        }
      }
      return rr.Type;
    }

    /// <summary>
    /// Resolve "memberName" in what currently is known as "receiverType". If "receiverType" is an unresolved
    /// proxy type, try to solve enough type constraints and use heuristics to figure out which type contains
    /// "memberName" and return that enclosing type as "tentativeReceiverType". However, try not to make
    /// type-inference decisions about "receiverType"; instead, lay down the further constraints that need to
    /// be satisfied in order for "tentativeReceiverType" to be where "memberName" is found.
    /// Consequently, if "memberName" is found and returned as a "MemberDecl", it may still be the case that
    /// "receiverType" is an unresolved proxy type and that, after solving more type constraints, "receiverType"
    /// eventually gets set to a type more specific than "tentativeReceiverType".
    /// </summary>
    public MemberDecl ResolveMember(IToken tok, Type receiverType, string memberName, out NonProxyType tentativeReceiverType) {
      Contract.Requires(tok != null);
      Contract.Requires(receiverType != null);
      Contract.Requires(memberName != null);
      Contract.Ensures(Contract.Result<MemberDecl>() == null || Contract.ValueAtReturn(out tentativeReceiverType) != null);

      receiverType = PartiallyResolveTypeForMemberSelection(tok, receiverType, memberName);

      if (receiverType is TypeProxy) {
        reporter.Error(MessageSource.Resolver, tok, "type of the receiver is not fully determined at this program point", receiverType);
        tentativeReceiverType = null;
        return null;
      }
      Contract.Assert(receiverType is NonProxyType);  // there are only two kinds of types: proxies and non-proxies

      foreach (var valuet in ProgramResolver.SystemModuleManager.valuetypeDecls) {
        if (valuet.IsThisType(receiverType)) {
          if (GetClassMembers(valuet).TryGetValue(memberName, out var member)) {
            SelfType resultType = null;
            if (member is SpecialFunction) {
              resultType = ((SpecialFunction)member).ResultType as SelfType;
            } else if (member is SpecialField) {
              resultType = ((SpecialField)member).Type as SelfType;
            }
            if (resultType != null) {
              SelfTypeSubstitution = new Dictionary<TypeParameter, Type>();
              SelfTypeSubstitution.Add(resultType.TypeArg, receiverType);
              resultType.ResolvedType = receiverType;
            }
            tentativeReceiverType = (NonProxyType)receiverType;
            return member;
          }
          break;
        }
      }

      var ctype = receiverType.NormalizeExpand() as UserDefinedType;
      var cd = ctype?.AsTopLevelTypeWithMembersBypassInternalSynonym;
      if (cd != null) {
        Contract.Assert(ctype.TypeArgs.Count == cd.TypeArgs.Count);  // follows from the fact that ctype was resolved
        if (!GetClassMembers(cd).TryGetValue(memberName, out var member)) {
          if (memberName == "_ctor") {
            reporter.Error(MessageSource.Resolver, tok, "{0} {1} does not have an anonymous constructor", cd.WhatKind, cd.Name);
          } else {
            reporter.Error(MessageSource.Resolver, tok, "member '{0}' does not exist in {2} '{1}'", memberName, cd.Name, cd.WhatKind);
          }
        } else if (!VisibleInScope(member)) {
          reporter.Error(MessageSource.Resolver, tok, "member '{0}' has not been imported in this scope and cannot be accessed here", memberName);
        } else {
          tentativeReceiverType = ctype;
          return member;
        }
        tentativeReceiverType = null;
        return null;
      }

      reporter.Error(MessageSource.Resolver, tok, "type {0} does not have a member {1}", receiverType, memberName);
      tentativeReceiverType = null;
      return null;
    }

    /// <summary>
    /// Roughly speaking, tries to figure out the head of the type of "t", making as few inference decisions as possible.
    /// More precisely, returns a type that contains all the members of "t"; or if "memberName" is non-null, a type
    /// that at least contains the member "memberName" of "t".  Typically, this type is the head type of "t",
    /// but it may also be a type in a super- or subtype relation to "t".
    /// In some cases, it is necessary to make some inference decisions in order to figure out the type to return.
    /// </summary>
    public Type PartiallyResolveTypeForMemberSelection(IToken tok, Type t, string memberName = null, int strength = 0) {
      Contract.Requires(tok != null);
      Contract.Requires(t != null);
      Contract.Ensures(Contract.Result<Type>() != null);
      Contract.Ensures(!(Contract.Result<Type>() is TypeProxy) || ((TypeProxy)Contract.Result<Type>()).T == null);
      t = t.NormalizeExpand();
      if (!(t is TypeProxy)) {
        return t;  // we're good
      }

      // simplify constraints
      PrintTypeConstraintState(10);
      if (strength > 0) {
        var proxySpecializations = new HashSet<TypeProxy>();
        GetRelatedTypeProxies(t, proxySpecializations);
        var anyNewConstraintsAssignable = ConvertAssignableToSubtypeConstraints(proxySpecializations);
        var anyNewConstraintsEquatable = TightenUpEquatable(proxySpecializations);
        if ((strength > 1 && !anyNewConstraintsAssignable && !anyNewConstraintsEquatable) || strength == 10) {
          if (t is TypeProxy) {
            // One more try
            var r = GetBaseTypeFromProxy((TypeProxy)t, new Dictionary<TypeProxy, Type>());
            if (r != null) {
              if (Options.Get(CommonOptionBag.TypeInferenceDebug)) {
                Options.OutputWriter.WriteLine("  ----> found improvement through GetBaseTypeFromProxy: {0}", r);
              }
              return r;
            }
          }

          if (Options.Get(CommonOptionBag.TypeInferenceDebug)) {
            Options.OutputWriter.WriteLine("  ----> found no improvement, giving up");
          }
          return t;
        }
      }
      PartiallySolveTypeConstraints(false);
      PrintTypeConstraintState(11);
      t = t.NormalizeExpandKeepConstraints();
      var proxy = t as TypeProxy;
      if (proxy == null) {
        return t;  // simplification did the trick
      }
      if (Options.Get(CommonOptionBag.TypeInferenceDebug)) {
        Options.OutputWriter.WriteLine("DEBUG: Member selection{3}:  {1} :> {0} :> {2}", t,
          Util.Comma(proxy.SupertypesKeepConstraints, su => su.ToString()),
          Util.Comma(proxy.SubtypesKeepConstraints, su => su.ToString()),
          memberName == null ? "" : " (" + memberName + ")");
      }

      // Look for a join of head symbols among the proxy's subtypes
      Type joinType = null;
      if (JoinOfAllSubtypes(proxy, ref joinType, new HashSet<TypeProxy>()) && joinType != null) {
        DetermineRootLeaf(joinType, out _, out _, out var headIsRoot, out _);
        if (joinType.IsDatatype) {
          if (Options.Get(CommonOptionBag.TypeInferenceDebug)) {
            Options.OutputWriter.WriteLine("  ----> join is a datatype: {0}", joinType);
          }
          ConstrainSubtypeRelation(t, joinType, tok, "Member selection requires a supertype of {0} (got something more like {1})", t, joinType);
          return joinType;
        } else if (headIsRoot) {
          // we're good to go -- by picking "join" (whose type parameters have been replaced by fresh proxies), we're not losing any generality
          if (Options.Get(CommonOptionBag.TypeInferenceDebug)) {
            Options.OutputWriter.WriteLine("  ----> improved to {0} through join", joinType);
          }
          AssignProxyAndHandleItsConstraints(proxy, joinType, true);
          return proxy.NormalizeExpand();  // we return proxy.T instead of join, in case the assignment gets hijacked
        } else if (memberName == "_#apply" || memberName == "requires" || memberName == "reads") {
          var generalArrowType = joinType.AsArrowType;  // go all the way to the base type, to get to the general arrow type, if any0
          if (generalArrowType != null) {
            // pick the supertype "generalArrowType" of "join"
            if (Options.Get(CommonOptionBag.TypeInferenceDebug)) {
              Options.OutputWriter.WriteLine("  ----> improved to {0} through join and function application", generalArrowType);
            }
            ConstrainSubtypeRelation(generalArrowType, t, tok, "Function application requires a subtype of {0} (got something more like {1})", generalArrowType, t);
            return generalArrowType;
          }
        } else if (memberName != null) {
          // If "join" has a member called "memberName" and no supertype of "join" does, then we'll pick this join
          if (joinType.IsRefType) {
            var joinExpanded = joinType.NormalizeExpand();  // go all the way to the base type, to get to the class
            if (!joinExpanded.IsObjectQ) {
              var cl = ((UserDefinedType)joinExpanded).ResolvedClass as ClassLikeDecl;
              if (cl != null) {
                // TODO: the following could be improved by also supplying an upper bound of the search (computed as a join of the supertypes)
                var plausibleMembers = new HashSet<MemberDecl>();
                FindAllMembers(cl, memberName, plausibleMembers);
                if (plausibleMembers.Count == 1) {
                  var mbr = plausibleMembers.First();
                  if (mbr.EnclosingClass == cl) {
                    if (Options.Get(CommonOptionBag.TypeInferenceDebug)) {
                      Options.OutputWriter.WriteLine("  ----> improved to {0} through member-selection join", joinType);
                    }
                    var joinRoot = joinType.NormalizeExpand();  // blow passed any constraints
                    ConstrainSubtypeRelation(joinRoot, t, tok, "Member selection requires a subtype of {0} (got something more like {1})", joinRoot, t);
                    return joinType;
                  } else {
                    // pick the supertype "mbr.EnclosingClass" of "cl"
                    Contract.Assert(mbr.EnclosingClass is TraitDecl);  // a proper supertype of a ClassDecl must be a TraitDecl
                    var typeMapping = cl.ParentFormalTypeParametersToActuals;
                    TopLevelDecl td = mbr.EnclosingClass;
                    foreach (var tt in cl.TraitAncestors()) {
                      // If there is a match, the list of Type actuals is unique
                      // (a class cannot inherit both Trait<T1> and Trait<T2> with T1 != T2).
                      if (tt == (TraitDecl)mbr.EnclosingClass) {
                        td = tt;
                      }
                    }
                    List<Type> proxyTypeArgs = td.TypeArgs.ConvertAll(t0 => typeMapping.ContainsKey(t0) ? typeMapping[t0] : (Type)new InferredTypeProxy());
                    var joinMapping = TypeParameter.SubstitutionMap(cl.TypeArgs, joinType.TypeArgs);
                    proxyTypeArgs = proxyTypeArgs.ConvertAll(t0 => t0.Subst(joinMapping));
                    proxyTypeArgs = proxyTypeArgs.ConvertAll(t0 => t0.AsTypeParameter == null ? t0 : (Type)new InferredTypeProxy());
                    var pickItFromHere = new UserDefinedType(tok, mbr.EnclosingClass.Name, mbr.EnclosingClass, proxyTypeArgs);
                    if (Options.Get(CommonOptionBag.TypeInferenceDebug)) {
                      Options.OutputWriter.WriteLine("  ----> improved to {0} through join and member lookup", pickItFromHere);
                    }
                    ConstrainSubtypeRelation(pickItFromHere, t, tok, "Member selection requires a subtype of {0} (got something more like {1})", pickItFromHere, t);
                    return pickItFromHere;
                  }
                }
              }
            }
          }
        }
        if (Options.Get(CommonOptionBag.TypeInferenceDebug)) {
          Options.OutputWriter.WriteLine("  ----> found no improvement, because join does not determine type enough");
        }
      }

      // Compute the meet of the proxy's supertypes
      Type meet = null;
      if (MeetOfAllSupertypes(proxy, ref meet, new HashSet<TypeProxy>(), false) && meet != null) {
        // If the meet does have the member, then this looks promising. It could be that the
        // type would get further constrained later to pick some subtype (in particular, a
        // subclass that overrides the member) of this meet. But this is the best we can do
        // now.
        if (meet is TypeProxy) {
          if (proxy == meet.Normalize()) {
            // can this really ever happen?
            if (Options.Get(CommonOptionBag.TypeInferenceDebug)) {
              Options.OutputWriter.WriteLine("  ----> found no improvement (other than the proxy itself)");
            }
            return t;
          } else {
            if (Options.Get(CommonOptionBag.TypeInferenceDebug)) {
              Options.OutputWriter.WriteLine("  ----> (merging, then trying to improve further) assigning proxy {0}.T := {1}", proxy, meet);
            }
            Contract.Assert(proxy != meet);
            proxy.T = meet;
            Contract.Assert(t.NormalizeExpand() == meet);
            return PartiallyResolveTypeForMemberSelection(tok, t, memberName, strength + 1);
          }
        }
        if (!(meet is ArtificialType)) {
          if (Options.Get(CommonOptionBag.TypeInferenceDebug)) {
            Options.OutputWriter.WriteLine("  ----> improved to {0} through meet", meet);
          }
          if (memberName != null) {
            AssignProxyAndHandleItsConstraints(proxy, meet, true);
            return proxy.NormalizeExpand(); // we return proxy.T instead of meet, in case the assignment gets hijacked
          } else {
            return meet;
          }
        }
      }

      // as a last resort, act on any artificial type nearby the proxy
      var artificialSuper = proxy.InClusterOfArtificial(AllXConstraints);
      if (artificialSuper != null) {
        if (Options.Get(CommonOptionBag.TypeInferenceDebug)) {
          Options.OutputWriter.WriteLine("  ----> use artificial supertype: {0}", artificialSuper);
        }
        return artificialSuper;
      }

      // we weren't able to do it
      if (Options.Get(CommonOptionBag.TypeInferenceDebug)) {
        Options.OutputWriter.WriteLine("  ----> found no improvement using simple things, trying harder once more");
      }
      return PartiallyResolveTypeForMemberSelection(tok, t, memberName, strength + 1);
    }

    private Type/*?*/ GetBaseTypeFromProxy(TypeProxy proxy, Dictionary<TypeProxy, Type/*?*/> determinedProxies) {
      Contract.Requires(proxy != null);
      Contract.Requires(determinedProxies != null);
      if (determinedProxies.TryGetValue(proxy, out var t)) {
        // "t" may be null (meaning search for "proxy" is underway or was unsuccessful) or non-null (search for
        // "proxy" has completed successfully), but we return it in either case
        return t;
      }
      determinedProxies.Add(proxy, null);  // record that search for "proxy" is underway
      // First, go through subtype constraints, treating each as if it were an equality
      foreach (var c in AllTypeConstraints) {
        t = GetBaseTypeFromProxy_Eq(proxy, c.Super, c.Sub, determinedProxies);
        if (t != null) {
          determinedProxies[proxy] = t;
          return t;
        }
      }
      // Next, check XConstraints that can be seen as equality constraints
      foreach (var xc in AllXConstraints) {
        switch (xc.ConstraintName) {
          case "Assignable":
          case "Equatable":
          case "EquatableArg":
            t = GetBaseTypeFromProxy_Eq(proxy, xc.Types[0], xc.Types[1], determinedProxies);
            if (t != null) {
              determinedProxies[proxy] = t;
              return t;
            }
            break;
          case "InSet":
            // etc. TODO
            break;
          default:
            break;
        }
      }
      return null;
    }
    /// <summary>
    /// Tries to find a non-proxy type corresponding to "proxy", under the assumption that "t" equals "u" and
    /// "determinedProxies" assumptions.  In the process, may add to "determinedProxies".
    /// </summary>
    private Type/*?*/ GetBaseTypeFromProxy_Eq(TypeProxy proxy, Type t, Type u, Dictionary<TypeProxy, Type/*?*/> determinedProxies) {
      Contract.Requires(proxy != null);
      Contract.Requires(determinedProxies != null);
      Contract.Requires(t != null);
      Contract.Requires(u != null);
      t = t.NormalizeExpand();
      u = u.NormalizeExpand();
      return GetBaseTypeFromProxy_EqAux(proxy, t, u, determinedProxies) ?? GetBaseTypeFromProxy_EqAux(proxy, u, t, determinedProxies);
    }
    private Type/*?*/ GetBaseTypeFromProxy_EqAux(TypeProxy proxy, Type t, Type u, Dictionary<TypeProxy, Type/*?*/> determinedProxies) {
      Contract.Requires(proxy != null);
      Contract.Requires(determinedProxies != null);
      Contract.Requires(t != null && (!(t is TypeProxy) || ((TypeProxy)t).T == null));
      Contract.Requires(u != null && (!(u is TypeProxy) || ((TypeProxy)u).T == null));
      if (t == proxy) {
        if (u is TypeProxy) {
          return GetBaseTypeFromProxy((TypeProxy)u, determinedProxies);
        } else {
          return u;
        }
      } else if (t.ContainsProxy(proxy)) {
        if (u is TypeProxy) {
          u = GetBaseTypeFromProxy((TypeProxy)u, determinedProxies);
          if (u == null) {
            return null;
          }
        }
        if (Type.SameHead(t, u)) {
          Contract.Assert(t.TypeArgs.Count == u.TypeArgs.Count);
          for (int i = 0; i < t.TypeArgs.Count; i++) {
            var r = GetBaseTypeFromProxy_Eq(proxy, t.TypeArgs[i], u.TypeArgs[i], determinedProxies);
            if (r != null) {
              return r;
            }
          }
        }
      }
      return null;
    }

    private void GetRelatedTypeProxies(Type t, ISet<TypeProxy> proxies) {
      Contract.Requires(t != null);
      Contract.Requires(proxies != null);
      var proxy = t.Normalize() as TypeProxy;
      if (proxy == null || proxies.Contains(proxy)) {
        return;
      }
      if (Options.Get(CommonOptionBag.TypeInferenceDebug)) {
        Options.OutputWriter.WriteLine("DEBUG: GetRelatedTypeProxies: finding {0} interesting", proxy);
      }
      proxies.Add(proxy);
      // close over interesting constraints
      foreach (var c in AllTypeConstraints) {
        var super = c.Super.Normalize();
        if (super.TypeArgs.Exists(ta => ta.Normalize() == proxy)) {
          GetRelatedTypeProxies(c.Sub, proxies);
        }
      }
      foreach (var xc in AllXConstraints) {
        var xc0 = xc.Types[0].Normalize();
        if (xc.ConstraintName == "Assignable" && (xc0 == proxy || xc0.TypeArgs.Exists(ta => ta.Normalize() == proxy))) {
          GetRelatedTypeProxies(xc.Types[1], proxies);
        } else if (xc.ConstraintName == "Innable" && xc.Types[1].Normalize() == proxy) {
          GetRelatedTypeProxies(xc.Types[0], proxies);
        } else if ((xc.ConstraintName == "ModifiesFrame" || xc.ConstraintName == "ReadsFrame") && xc.Types[1].Normalize() == proxy) {
          GetRelatedTypeProxies(xc.Types[0], proxies);
        }
      }
    }

    /// <summary>
    /// Attempts to compute the join of "join", "t", and all of "t"'s known subtype( constraint)s.  The join
    /// ignores type parameters.  It is assumed that "join" on entry already includes the join of all proxies
    /// in "visited". The empty join is represented by "null".
    /// The return is "true" if the join exists.
    /// </summary>
    public bool JoinOfAllSubtypes(Type t, ref Type joinType, ISet<TypeProxy> visited) {
      Contract.Requires(t != null);
      Contract.Requires(visited != null);

      t = t.NormalizeExpandKeepConstraints();

      var proxy = t as TypeProxy;
      if (proxy != null) {
        if (visited.Contains(proxy)) {
          return true;
        }
        visited.Add(proxy);

        foreach (var c in proxy.SubtypeConstraints) {
          var s = c.Sub.NormalizeExpandKeepConstraints();
          if (!JoinOfAllSubtypes(s, ref joinType, visited)) {
            return false;
          }
        }
        if (joinType == null) {
          // also consider "Assignable" constraints
          foreach (var c in AllXConstraints) {
            if (c.ConstraintName == "Assignable" && c.Types[0].Normalize() == proxy) {
              var s = c.Types[1].NormalizeExpandKeepConstraints();
              if (!JoinOfAllSubtypes(s, ref joinType, visited)) {
                return false;
              }
            }
          }
        }
        return true;
      }

      if (joinType == null) {
        // stick with what we've got
        joinType = t;
        return true;
      } else if (Type.IsHeadSupertypeOf(joinType, t)) {
        // stick with what we've got
        return true;
      } else if (Type.IsHeadSupertypeOf(t, joinType)) {
        joinType = Type.HeadWithProxyArgs(t);
        return true;
      } else {
        joinType = Type.Join(joinType, Type.HeadWithProxyArgs(t), SystemModuleManager);  // the only way this can succeed is if we obtain a (non-null or nullable) trait
        Contract.Assert(joinType == null ||
                        joinType.IsObjectQ || joinType.IsObject ||
                        (joinType is UserDefinedType udt && (udt.ResolvedClass is TraitDecl || (udt.ResolvedClass is NonNullTypeDecl nntd && nntd.Class is TraitDecl))));
        return joinType != null;
      }
    }

    /// <summary>
    /// Attempts to compute the meet of "meet", all of "t"'s known supertype( constraint)s, and, if "includeT"
    /// and "t" has no supertype( constraint)s, "t".
    /// The meet ignores type parameters. (Really?? --KRML)
    /// It is assumed that "meet" on entry already includes the meet of all proxies
    /// in "visited". The empty meet is represented by "null".
    /// The return is "true" if the meet exists.
    /// </summary>
    bool MeetOfAllSupertypes(Type t, ref Type meet, ISet<TypeProxy> visited, bool includeT) {
      Contract.Requires(t != null);
      Contract.Requires(visited != null);

      t = t.NormalizeExpandKeepConstraints();
      var proxy = t as TypeProxy;
      if (proxy != null) {
        if (visited.Contains(proxy)) {
          return true;
        }
        visited.Add(proxy);

        var delegatedToOthers = false;
        foreach (var c in proxy.SupertypeConstraints) {
          var s = c.Super.NormalizeExpandKeepConstraints();
          delegatedToOthers = true;
          if (!MeetOfAllSupertypes(s, ref meet, visited, true)) {
            return false;
          }
        }
        if (!delegatedToOthers) {
          // also consider "Assignable" constraints
          foreach (var c in AllXConstraints) {
            if (c.ConstraintName == "Assignable" && c.Types[1].Normalize() == proxy) {
              var s = c.Types[0].NormalizeExpandKeepConstraints();
              delegatedToOthers = true;
              if (!MeetOfAllSupertypes(s, ref meet, visited, true)) {
                return false;
              }
            }
          }
        }
        if (delegatedToOthers) {
          return true;
        } else if (!includeT) {
          return true;
        } else if (meet == null || meet.Normalize() == proxy) {
          meet = proxy;
          return true;
        } else {
          return false;
        }
      }

      if (meet == null) {
        meet = Type.HeadWithProxyArgs(t);
        return true;
      } else if (Type.IsHeadSupertypeOf(t, meet)) {
        // stick with what we've got
        return true;
      } else if (Type.IsHeadSupertypeOf(meet, t)) {
        meet = Type.HeadWithProxyArgs(t);
        return true;
      } else {
        meet = Type.Meet(meet, Type.HeadWithProxyArgs(t), SystemModuleManager);
        return meet != null;
      }
    }

    /// <summary>
    /// Check that the type uses formal type parameters in a way that is agreeable with their variance specifications.
    /// "context == Co" says that "type" is allowed to vary in the positive direction.
    /// "context == Contra" says that "type" is allowed to vary in the negative direction.
    /// "context == Non" says that "type" must not vary at all.
    /// * "lax" says that the context is not strict -- type parameters declared to be strict must not be used in a lax context
    /// </summary>
    public void CheckVariance(Type type, TopLevelDecl enclosingTypeDefinition, TypeParameter.TPVariance context, bool lax) {
      Contract.Requires(type != null);
      Contract.Requires(enclosingTypeDefinition != null);
      Contract.Requires(!lax || enclosingTypeDefinition is ICallable);

      type = type.Normalize();  // we keep constraints, since subset types have their own type-parameter variance specifications; we also keep synonys, since that gives rise to better error messages
      if (type is BasicType) {
        // fine
      } else if (type is MapType) {
        var t = (MapType)type;
        // If its an infinite map, the domain's context is lax
        CheckVariance(t.Domain, enclosingTypeDefinition, context, lax || !t.Finite);
        CheckVariance(t.Range, enclosingTypeDefinition, context, lax);
      } else if (type is SetType) {
        var t = (SetType)type;
        // If its an infinite set, the argument's context is lax
        CheckVariance(t.Arg, enclosingTypeDefinition, context, lax || !t.Finite);
      } else if (type is CollectionType) {
        var t = (CollectionType)type;
        CheckVariance(t.Arg, enclosingTypeDefinition, context, lax);
      } else if (type is UserDefinedType) {
        var t = (UserDefinedType)type;
        if (t.ResolvedClass is TypeParameter tp) {
          if (tp.Variance != TypeParameter.TPVariance.Non && tp.Variance != context) {
            reporter.Error(MessageSource.Resolver, t.tok, "formal type parameter '{0}' is not used according to its variance specification", tp.Name);
          } else if (tp.StrictVariance && lax) {
            string hint;
            if (tp.VarianceSyntax == TypeParameter.TPVarianceSyntax.NonVariant_Strict) {
              hint = string.Format(" (perhaps try declaring '{0}' as '-{0}' or '!{0}')", tp.Name);
            } else {
              Contract.Assert(tp.VarianceSyntax == TypeParameter.TPVarianceSyntax.Covariant_Strict);
              hint = string.Format(" (perhaps try changing the declaration from '+{0}' to '*{0}')", tp.Name);
            }
            reporter.Error(MessageSource.Resolver, t.tok, "formal type parameter '{0}' is not used according to its variance specification (it is used left of an arrow){1}", tp.Name, hint);
          }
        } else {
          var resolvedClass = t.ResolvedClass;
          Contract.Assert(resolvedClass != null);  // follows from that the given type was successfully resolved
          Contract.Assert(resolvedClass.TypeArgs.Count == t.TypeArgs.Count);
          if (lax) {
            // we have to be careful about uses of the type being defined
            var cg = enclosingTypeDefinition.EnclosingModuleDefinition.CallGraph;
            var t0 = resolvedClass as ICallable;
            if (t0 != null && cg.GetSCCRepresentative(t0) == cg.GetSCCRepresentative((ICallable)enclosingTypeDefinition)) {
              reporter.Error(MessageSource.Resolver, t.tok, "using the type being defined ('{0}') here would cause a logical inconsistency by defining a type whose cardinality exceeds itself (like the Continuum Transfunctioner, you might say its power would then be exceeded only by its mystery)", resolvedClass.Name);
            }
          }
          for (int i = 0; i < t.TypeArgs.Count; i++) {
            Type p = t.TypeArgs[i];
            var tpFormal = resolvedClass.TypeArgs[i];
            CheckVariance(p, enclosingTypeDefinition,
              context == TypeParameter.TPVariance.Non ? context :
              context == TypeParameter.TPVariance.Co ? tpFormal.Variance :
              TypeParameter.Negate(tpFormal.Variance),
              lax || !tpFormal.StrictVariance);
          }
        }
      } else {
        Contract.Assert(false); throw new cce.UnreachableException();  // unexpected type
      }
    }

    /// <summary>
    /// See ConstrainToIntegerType description for the overload above.
    /// </summary>
    public void ConstrainToIntegerType(IToken tok, Type type, bool allowBitVector, TypeConstraint.ErrorMsg errorMsg) {
      Contract.Requires(tok != null);
      Contract.Requires(type != null);
      Contract.Requires(errorMsg != null);
      // We do two constraints: the first can aid in determining types, but allows bit-vectors; the second excludes bit-vectors.
      // However, we reuse the error message, so that only one error gets reported.
      ConstrainSubtypeRelation(new IntVarietiesSupertype(), type, errorMsg);
      if (!allowBitVector) {
        AddXConstraint(tok, "IntegerType", type, errorMsg);
      }
    }

    /// <summary>
    /// Attempts to rewrite a datatype update into more primitive operations, after doing the appropriate resolution checks.
    /// Upon success, returns that rewritten expression and sets "legalSourceConstructors".
    /// Upon some resolution error, return null.
    ///
    /// Actually, the method returns two expressions (or returns "(null, null)"). The first expression is the desugaring to be
    /// used when the DatatypeUpdateExpr is used in a ghost context. The second is to be used for a compiled context. In either
    /// case, "legalSourceConstructors" contains both ghost and compiled constructors.
    ///
    /// The reason for computing both desugarings here is that it's too early to tell if the DatatypeUpdateExpr is being used in
    /// a ghost or compiled context. This is a consequence of doing the deguaring so early. But it's also convenient to do the
    /// desugaring during resolution, because then the desugaring can be constructed as a non-resolved expression on which ResolveExpression
    /// is called--this is easier than constructing an already-resolved expression.
    /// </summary>
    (Expression, Expression) ResolveDatatypeUpdate(IToken tok, Expression root, DatatypeDecl dt, List<Tuple<IToken, string, Expression>> memberUpdates,
      ResolutionContext resolutionContext, out List<MemberDecl> members, out List<DatatypeCtor> legalSourceConstructors) {
      Contract.Requires(tok != null);
      Contract.Requires(root != null);
      Contract.Requires(dt != null);
      Contract.Requires(memberUpdates != null);
      Contract.Requires(resolutionContext != null);

      legalSourceConstructors = null;
      members = new List<MemberDecl>();

      // First, compute the list of candidate result constructors, that is, the constructors
      // that have all of the mentioned destructors. Issue errors for duplicated names and for
      // names that are not destructors in the datatype.
      var candidateResultCtors = dt.Ctors;  // list of constructors that have all the so-far-mentioned destructors
      var memberNames = new HashSet<string>();
      var rhsBindings = new Dictionary<string, Tuple<BoundVar/*let variable*/, IdentifierExpr/*id expr for let variable*/, Expression /*RHS in given syntax*/>>();
      var subst = TypeParameter.SubstitutionMap(dt.TypeArgs, root.Type.NormalizeExpand().TypeArgs);
      foreach (var entry in memberUpdates) {
        var destructor_str = entry.Item2;
        if (memberNames.Contains(destructor_str)) {
          reporter.Error(MessageSource.Resolver, entry.Item1, "duplicate update member '{0}'", destructor_str);
        } else {
          memberNames.Add(destructor_str);
          if (!GetClassMembers(dt).TryGetValue(destructor_str, out var member)) {
            reporter.Error(MessageSource.Resolver, entry.Item1, "member '{0}' does not exist in datatype '{1}'", destructor_str, dt.Name);
          } else if (!(member is DatatypeDestructor)) {
            reporter.Error(MessageSource.Resolver, entry.Item1, "member '{0}' is not a destructor in datatype '{1}'", destructor_str, dt.Name);
          } else {
            members.Add(member);
            var destructor = (DatatypeDestructor)member;
            var intersection = new List<DatatypeCtor>(candidateResultCtors.Intersect(destructor.EnclosingCtors));
            if (intersection.Count == 0) {
              reporter.Error(MessageSource.Resolver, entry.Item1,
                "updated datatype members must belong to the same constructor (unlike the previously mentioned destructors, '{0}' does not belong to {1})",
                destructor_str, DatatypeDestructor.PrintableCtorNameList(candidateResultCtors, "or"));
            } else {
              candidateResultCtors = intersection;
              if (destructor.IsGhost) {
                rhsBindings.Add(destructor_str, new Tuple<BoundVar, IdentifierExpr, Expression>(null, null, entry.Item3));
              } else {
                var xName = FreshTempVarName(string.Format("dt_update#{0}#", destructor_str), resolutionContext.CodeContext);
                var xVar = new BoundVar(new AutoGeneratedToken(tok), xName, destructor.Type.Subst(subst));
                var x = new IdentifierExpr(new AutoGeneratedToken(tok), xVar);
                rhsBindings.Add(destructor_str, new Tuple<BoundVar, IdentifierExpr, Expression>(xVar, x, entry.Item3));
              }
            }
          }
        }
      }
      if (candidateResultCtors.Count == 0) {
        return (null, null);
      }

      // Check that every candidate result constructor has given a name to all of its parameters.
      var hasError = false;
      foreach (var ctor in candidateResultCtors) {
        if (ctor.Formals.Exists(f => !f.HasName)) {
          reporter.Error(MessageSource.Resolver, tok,
            "candidate result constructor '{0}' has an anonymous parameter (to use in datatype update expression, name all the parameters of the candidate result constructors)",
            ctor.Name);
          hasError = true;
        }
      }
      if (hasError) {
        return (null, null);
      }

      // The legal source constructors are the candidate result constructors. (Yep, two names for the same thing.)
      legalSourceConstructors = candidateResultCtors;
      Contract.Assert(1 <= legalSourceConstructors.Count);

      var desugaringForGhostContext = DesugarDatatypeUpdate(tok, root, dt, candidateResultCtors, rhsBindings, resolutionContext);
      var nonGhostConstructors = candidateResultCtors.Where(ctor => !ctor.IsGhost).ToList();
      if (nonGhostConstructors.Count == candidateResultCtors.Count) {
        return (desugaringForGhostContext, desugaringForGhostContext);
      }
      var desugaringForCompiledContext = DesugarDatatypeUpdate(tok, root, dt, nonGhostConstructors, rhsBindings, resolutionContext);
      return (desugaringForGhostContext, desugaringForCompiledContext);
    }

    /// <summary>
    // Rewrite the datatype update root.(x := X, y := Y, ...) to:
    ///     var d := root;
    ///     var x := X;  // EXCEPT: don't do this for ghost fields
    ///     var y := Y;
    ///     ..
    ///     if d.CandidateResultConstructor0 then
    ///       CandidateResultConstructor0(x, y, ..., d.f0, d.f1, ...)  // for a ghost field x, use the expression X directly
    ///     else if d.CandidateResultConstructor1 then
    ///       CandidateResultConstructor0(x, y, ..., d.g0, d.g1, ...)
    ///     ...
    ///     else
    ///       CandidateResultConstructorN(x, y, ..., d.k0, d.k1, ...)
    /// </summary>
    private Expression DesugarDatatypeUpdate(IToken tok, Expression root, DatatypeDecl dt, List<DatatypeCtor> candidateResultCtors,
      Dictionary<string, Tuple<BoundVar, IdentifierExpr, Expression>> rhsBindings, ResolutionContext resolutionContext) {

      if (candidateResultCtors.Count == 0) {
        return root;
      }
      Expression rewrite = null;
      // Create a unique name for d', the variable we introduce in the let expression
      var dName = FreshTempVarName("dt_update_tmp#", resolutionContext.CodeContext);
      var dVar = new BoundVar(new AutoGeneratedToken(tok), dName, root.Type);
      var d = new IdentifierExpr(new AutoGeneratedToken(tok), dVar);
      Expression body = null;
      candidateResultCtors.Reverse();
      foreach (var crc in candidateResultCtors) {
        // Build the arguments to the datatype constructor, using the updated value in the appropriate slot
        var ctorArguments = new List<Expression>();
        var actualBindings = new List<ActualBinding>();
        foreach (var f in crc.Formals) {
          Expression ctorArg;
          if (rhsBindings.TryGetValue(f.Name, out var info)) {
            ctorArg = info.Item2 ?? info.Item3;
          } else {
            ctorArg = new ExprDotName(tok, d, f.Name, null);
          }
          ctorArguments.Add(ctorArg);
          var bindingName = new Token(tok.line, tok.col) {
            Uri = tok.Uri,
            val = f.Name
          };
          actualBindings.Add(new ActualBinding(bindingName, ctorArg));
        }
        var ctor_call = new DatatypeValue(tok, crc.EnclosingDatatype.Name, crc.Name, actualBindings);
        // in the following line, resolve to root.Type, so that type parameters get filled in appropriately
        ResolveDatatypeValue(resolutionContext, ctor_call, dt, root.Type.NormalizeExpand());

        if (body == null) {
          body = ctor_call;
        } else {
          // body = if d.crc? then ctor_call else body
          var guard = new ExprDotName(tok, d, crc.QueryField.Name, null);
          body = new ITEExpr(tok, false, guard, ctor_call, body);
        }
      }
      Contract.Assert(body != null); // because there was at least one element in candidateResultCtors

      // Wrap the let's around body
      rewrite = body;
      foreach (var entry in rhsBindings) {
        if (entry.Value.Item1 != null) {
          var lhs = new CasePattern<BoundVar>(tok, entry.Value.Item1);
          rewrite = new LetExpr(tok, new List<CasePattern<BoundVar>>() { lhs }, new List<Expression>() { entry.Value.Item3 }, rewrite, true);
        }
      }
      var dVarPat = new CasePattern<BoundVar>(tok, dVar);
      rewrite = new LetExpr(tok, new List<CasePattern<BoundVar>>() { dVarPat }, new List<Expression>() { root }, rewrite, true);
      Contract.Assert(rewrite != null);
      ResolveExpression(rewrite, resolutionContext);
      return rewrite;
    }

    public Expression ResolveNameSegment(NameSegment expr, bool isLastNameSegment, List<ActualBinding> args,
      ResolutionContext resolutionContext, bool allowMethodCall, bool complain = true) {
      return ResolveNameSegment(expr, isLastNameSegment, args, resolutionContext, allowMethodCall, complain, out _);
    }

    /// <summary>
    /// Look up expr.Name in the following order:
    ///  0. Local variable, parameter, or bound variable.
    ///     (Language design note:  If this clashes with something of interest, one can always rename the local variable locally.)
    ///  1. Member of enclosing class (an implicit "this" is inserted, if needed)
    ///  2. If isLastNameSegment:
    ///     Unambiguous constructor name of a datatype in the enclosing module (if two constructors have the same name, an error message is produced here)
    ///     (Language design note:  If the constructor name is ambiguous or if one of the steps above takes priority, one can qualify the constructor name with the name of the datatype)
    ///  3. Member of the enclosing module (type name or the name of a module)
    ///  4. Static function or method in the enclosing module or its imports
    ///  5. If !isLastNameSegment:
    ///     Unambiguous constructor name of a datatype in the enclosing module
    ///
    /// </summary>
    /// <param name="expr"></param>
    /// <param name="isLastNameSegment">Indicates that the NameSegment is not directly enclosed in another NameSegment or ExprDotName expression.</param>
    /// <param name="args">If the NameSegment is enclosed in an ApplySuffix, then these are the arguments.  The method returns null to indicate
    /// that these arguments, if any, were not used.  If args is non-null and the method does use them, the method returns the resolved expression
    /// that incorporates these arguments.</param>
    /// <param name="resolutionContext"></param>
    /// <param name="allowMethodCall">If false, generates an error if the name denotes a method. If true and the name denotes a method, returns
    /// a MemberSelectExpr whose .Member is a Method.</param>
    /// <param name="shadowedModule">If the name being resolved shadows an imported module, then that module is reported
    /// through this parameter.  This happens when module <c>Option</c> in <c>import opened Option</c> also contains a
    /// <c>datatype Option</c>, in which case <c>Option</c> refers to the datatype, not the module
    /// (https://github.com/dafny-lang/dafny/issues/1996).</param>
    Expression ResolveNameSegment(NameSegment expr, bool isLastNameSegment, List<ActualBinding> args, ResolutionContext resolutionContext, bool allowMethodCall, bool complain, out ModuleDecl shadowedModule) {
      Contract.Requires(expr != null);
      Contract.Requires(!expr.WasResolved());
      Contract.Requires(resolutionContext != null);
      Contract.Ensures(Contract.Result<Expression>() == null || args != null);

      shadowedModule = null;

      if (expr.OptTypeArguments != null) {
        foreach (var ty in expr.OptTypeArguments) {
          ResolveType(expr.tok, ty, resolutionContext, ResolveTypeOptionEnum.InferTypeProxies, null);
        }
      }

      Expression r = null;  // the resolved expression, if successful
      Expression rWithArgs = null;  // the resolved expression after incorporating "args"

      // For 0:
      IVariable v;
      // For 1:
      // For 1 and 4:
      MemberDecl member = null;
      // For 2 and 5:
      // For 3:

      var name = resolutionContext.InReveal ? "reveal_" + expr.Name : expr.Name;
      v = scope.Find(name);
      if (v != null) {
        // ----- 0. local variable, parameter, or bound variable
        if (expr.OptTypeArguments != null) {
          if (complain) {
            reporter.Error(MessageSource.Resolver, expr.tok, "variable '{0}' does not take any type parameters", name);
          } else {
            expr.ResolvedExpression = null;
            return null;
          }
        }
        r = new IdentifierExpr(expr.tok, v);
      } else if (currentClass is TopLevelDeclWithMembers cl && GetClassMembers(cl)?.TryGetValue(name, out member) == true) {
        // ----- 1. member of the enclosing class

        if (!member.IsStatic) {
          if (!scope.AllowInstance) {
            if (complain) {
              reporter.Error(MessageSource.Resolver, expr.tok,
                "'this' is not allowed in a 'static' context"); //TODO: Rephrase this
            } else {
              expr.ResolvedExpression = null;
              return null;
            }
            // nevertheless, set "receiver" to a value so we can continue resolution
          }
        }

        var token = expr.tok;
        var receiver = GetReceiver(currentClass, member, token);
        r = ResolveExprDotCall(token, receiver, null, member, args, expr.OptTypeArguments, resolutionContext, allowMethodCall);
      } else if (isLastNameSegment && moduleInfo.Ctors.TryGetValue(name, out var pair)) {
        // ----- 2. datatype constructor
        if (ResolveDatatypeConstructor(expr, args, resolutionContext, complain, pair, name, ref r, ref rWithArgs)) {
          return null;
        }
      } else if (moduleInfo.TopLevels.TryGetValue(name, out var decl)) {
        // ----- 3. Member of the enclosing module

        // Record which imported module, if any, was shadowed by `name` in the current module.
        shadowedModule = moduleInfo.ShadowedImportedModules.GetValueOrDefault(name);

        if (decl is AmbiguousTopLevelDecl) {
          var ad = (AmbiguousTopLevelDecl)decl;
          if (complain) {
            reporter.Error(MessageSource.Resolver, expr.tok, "The name {0} ambiguously refers to a type in one of the modules {1} (try qualifying the type name with the module name)", expr.Name, ad.ModuleNames());
          } else {
            expr.ResolvedExpression = null;
            return null;
          }
        } else {
          // We have found a module name or a type name, neither of which is an expression. However, the NameSegment we're
          // looking at may be followed by a further suffix that makes this into an expresion. We postpone the rest of the
          // resolution to any such suffix. For now, we create a temporary expression that will never be seen by the compiler
          // or verifier, just to have a placeholder where we can recorded what we have found.
          if (!isLastNameSegment) {
            if (decl is ClassLikeDecl cd && cd.NonNullTypeDecl != null && name != cd.NonNullTypeDecl.Name) {
              // A possibly-null type C? was mentioned. But it does not have any further members. The program should have used
              // the name of the class, C. Report an error and continue.
              if (complain) {
                reporter.Error(MessageSource.Resolver, expr.tok, "To access members of {0} '{1}', write '{1}', not '{2}'", decl.WhatKind, decl.Name, name);
              } else {
                expr.ResolvedExpression = null;
                return null;
              }
            }
          }
          r = CreateResolver_IdentifierExpr(expr.tok, name, expr.OptTypeArguments, decl);
        }

      } else if (moduleInfo.StaticMembers.TryGetValue(name, out member)) {
        // ----- 4. static member of the enclosing module
        Contract.Assert(member.IsStatic); // moduleInfo.StaticMembers is supposed to contain only static members of the module's implicit class _default
        if (member is AmbiguousMemberDecl) {
          var ambiguousMember = (AmbiguousMemberDecl)member;
          if (complain) {
            reporter.Error(MessageSource.Resolver, expr.tok, "The name {0} ambiguously refers to a static member in one of the modules {1} (try qualifying the member name with the module name)", expr.Name, ambiguousMember.ModuleNames());
          } else {
            expr.ResolvedExpression = null;
            return null;
          }
        } else {
          var receiver = new StaticReceiverExpr(expr.tok, (TopLevelDeclWithMembers)member.EnclosingClass, true);
          r = ResolveExprDotCall(expr.tok, receiver, null, member, args, expr.OptTypeArguments, resolutionContext, allowMethodCall);
        }

      } else if (!isLastNameSegment && moduleInfo.Ctors.TryGetValue(name, out pair)) {
        // ----- 5. datatype constructor
        if (ResolveDatatypeConstructor(expr, args, resolutionContext, complain, pair, name, ref r, ref rWithArgs)) {
          return null;
        }

      } else {
        // ----- None of the above
        if (complain) {
          if (resolutionContext.InReveal) {
            reporter.Error(MessageSource.Resolver, expr.tok, "cannot reveal '{0}' because no constant, assert label, or requires label in the current scope is named '{0}'", expr.Name);
          } else {
            reporter.Error(MessageSource.Resolver, expr.tok, "unresolved identifier: {0}", name);
          }
        } else {
          expr.ResolvedExpression = null;
          return null;
        }
      }

      if (r == null) {
        // an error has been reported above; we won't fill in .ResolvedExpression, but we still must fill in .Type
        expr.Type = new InferredTypeProxy();
      } else {
        expr.ResolvedExpression = r;
        var rt = r.Type;
        var nt = rt.UseInternalSynonym();
        expr.Type = nt;
      }
      return rWithArgs;
    }

    public static Expression GetReceiver(TopLevelDeclWithMembers container, MemberDecl member, IToken token) {
      Expression receiver;
      if (member.IsStatic) {
        receiver = new StaticReceiverExpr(token,
          UserDefinedType.FromTopLevelDecl(token, container, container.TypeArgs),
          (TopLevelDeclWithMembers)member.EnclosingClass, true);
      } else {
        receiver = new ImplicitThisExpr(token);
        receiver.Type = GetThisType(token, container); // resolve here
      }

      return receiver;
    }

    private bool ResolveDatatypeConstructor(NameSegment expr, List<ActualBinding>/*?*/ args, ResolutionContext resolutionContext, bool complain, Tuple<DatatypeCtor, bool> pair, string name, ref Expression r, ref Expression rWithArgs) {
      Contract.Requires(expr != null);
      Contract.Requires(resolutionContext != null);

      if (pair.Item2) {
        // there is more than one constructor with this name
        if (complain) {
          reporter.Error(MessageSource.Resolver, expr.tok, "the name '{0}' denotes a datatype constructor, but does not do so uniquely; add an explicit qualification (for example, '{1}.{0}')", expr.Name,
            pair.Item1.EnclosingDatatype.Name);
        } else {
          expr.ResolvedExpression = null;
          return true;
        }
      } else {
        if (expr.OptTypeArguments != null) {
          if (complain) {
            reporter.Error(MessageSource.Resolver, expr.tok, "datatype constructor does not take any type parameters ('{0}')", name);
          } else {
            expr.ResolvedExpression = null;
            return true;
          }
        }
        var rr = new DatatypeValue(expr.tok, pair.Item1.EnclosingDatatype.Name, name, args ?? new List<ActualBinding>());
        bool ok = ResolveDatatypeValue(resolutionContext, rr, pair.Item1.EnclosingDatatype, null, complain);
        if (!ok) {
          expr.ResolvedExpression = null;
          return true;
        }
        if (args == null) {
          r = rr;
        } else {
          r = rr; // this doesn't really matter, since we're returning an "rWithArgs" (but if would have been proper to have returned the ctor as a lambda)
          rWithArgs = rr;
        }
      }
      return false;
    }

    /// <summary>
    /// Look up expr.Name in the following order:
    ///  0. Type parameter
    ///  1. Member of enclosing class (an implicit "this" is inserted, if needed)
    ///  2. Member of the enclosing module (type name or the name of a module)
    ///  3. Static function or method in the enclosing module or its imports
    ///
    /// Note: 1 and 3 are not used now, but they will be of interest when async task types are supported.
    /// </summary>
    void ResolveNameSegment_Type(NameSegment expr, ResolutionContext resolutionContext, ResolveTypeOption option, List<TypeParameter> defaultTypeArguments) {
      Contract.Requires(expr != null);
      Contract.Requires(!expr.WasResolved());
      Contract.Requires(resolutionContext != null);
      Contract.Requires((option.Opt == ResolveTypeOptionEnum.DontInfer || option.Opt == ResolveTypeOptionEnum.InferTypeProxies) == (defaultTypeArguments == null));

      if (expr.OptTypeArguments != null) {
        foreach (var ty in expr.OptTypeArguments) {
          ResolveType(expr.tok, ty, resolutionContext, option, defaultTypeArguments);
        }
      }

      Expression r = null;  // the resolved expression, if successful

      // For 0:
      TypeParameter tp;
#if ASYNC_TASK_TYPES
      // For 1:
      Dictionary<string, MemberDecl> members;
      // For 1 and 3:
      MemberDecl member = null;
#endif
      // For 2:

      tp = allTypeParameters.Find(expr.Name);
      if (tp != null) {
        // ----- 0. type parameter
        if (expr.OptTypeArguments == null) {
          r = new Resolver_IdentifierExpr(expr.tok, tp);
        } else {
          reporter.Error(MessageSource.Resolver, expr.tok, "Type parameter expects no type arguments: {0}", expr.Name);
        }
#if ASYNC_TASK_TYPES  // At the moment, there is no way for a class member to part of a type name, but this changes with async task types
      } else if (currentClass != null && classMembers.TryGetValue(currentClass, out members) && members.TryGetValue(expr.Name, out member)) {
        // ----- 1. member of the enclosing class
        Expression receiver;
        if (member.IsStatic) {
          receiver = new StaticReceiverExpr(expr.tok, (ClassLikeDecl)member.EnclosingClass);
        } else {
          if (!scope.AllowInstance) {
            reporter.Error(MessageSource.Resolver, expr.tok, "'this' is not allowed in a 'static' context");
            // nevertheless, set "receiver" to a value so we can continue resolution
          }
          receiver = new ImplicitThisExpr(expr.tok);
          receiver.Type = GetThisType(expr.tok, (ClassLikeDecl)member.EnclosingClass);  // resolve here
        }
        r = ResolveExprDotCall(expr.tok, receiver, member, expr.OptTypeArguments, opts.resolutionContext, allowMethodCall);
#endif
      } else if (moduleInfo.TopLevels.TryGetValue(expr.Name, out var decl)) {
        // ----- 2. Member of the enclosing module
        if (decl is AmbiguousTopLevelDecl) {
          var ad = (AmbiguousTopLevelDecl)decl;
          reporter.Error(MessageSource.Resolver, expr.tok, "The name {0} ambiguously refers to a type in one of the modules {1} (try qualifying the type name with the module name)", expr.Name, ad.ModuleNames());
        } else {
          // We have found a module name or a type name, neither of which is a type expression. However, the NameSegment we're
          // looking at may be followed by a further suffix that makes this into a type expresion. We postpone the rest of the
          // resolution to any such suffix. For now, we create a temporary expression that will never be seen by the compiler
          // or verifier, just to have a placeholder where we can recorded what we have found.
          r = CreateResolver_IdentifierExpr(expr.tok, expr.Name, expr.OptTypeArguments, decl);
        }

#if ASYNC_TASK_TYPES  // At the moment, there is no way for a class member to part of a type name, but this changes with async task types
      } else if (moduleInfo.StaticMembers.TryGetValue(expr.Name, out member)) {
        // ----- 3. static member of the enclosing module
        Contract.Assert(member.IsStatic); // moduleInfo.StaticMembers is supposed to contain only static members of the module's implicit class _default
        if (ReallyAmbiguousThing(ref member)) {
          reporter.Error(MessageSource.Resolver, expr.tok, "The name {0} ambiguously refers to a static member in one of the modules {1} (try qualifying the member name with the module name)", expr.Name, ((AmbiguousMemberDecl)member).ModuleNames());
        } else {
          var receiver = new StaticReceiverExpr(expr.tok, (ClassLikeDecl)member.EnclosingClass);
          r = ResolveExprDotCall(expr.tok, receiver, member, expr.OptTypeArguments, opts.resolutionContext, allowMethodCall);
        }
#endif
      } else {
        // ----- None of the above
        var hint0 = "(did you forget to qualify a name or declare a module import 'opened'?)";
<<<<<<< HEAD
        var hint1 = " (note that names in outer modules are not visible in nested modules)";
        var hint2 = "";
        if (Options.Get(CommonOptionBag.GeneralTraits) && expr.Name.EndsWith("?")) {
          var nameWithoutQuestionMark = expr.Name.Substring(0, expr.Name.Length - 1);
=======
        var hint1 = " (note that names in outer modules are not visible in contained modules)";
        var hint2 = "";
        if (Options.Get(CommonOptionBag.GeneralTraits) && expr.Name.EndsWith("?")) {
          var nameWithoutQuestionMark = expr.Name[..^1];
>>>>>>> eb042e7b
          if (nameWithoutQuestionMark.Length != 0 &&
              moduleInfo.TopLevels.TryGetValue(nameWithoutQuestionMark, out decl) && decl is TraitDecl) {
            hint2 =
              $" (if you intended to refer to a possibly null '{nameWithoutQuestionMark}', " +
              "then you must declare that trait with 'extends object' to make it a reference type)";
          }
        }
        reporter.Error(MessageSource.Resolver, expr.tok, $"Type or type parameter is not declared in this scope: {expr.Name} {hint0}{hint1}{hint2}");
      }

      if (r == null) {
        // an error has been reported above; we won't fill in .ResolvedExpression, but we still must fill in .Type
        expr.Type = new InferredTypeProxy();
      } else {
        expr.ResolvedExpression = r;
        expr.Type = r.Type;
      }
    }

    /// <summary>
    /// To resolve "id" in expression "E . id", do:
    ///  * If E denotes a module name M:
    ///      0. If isLastNameSegment:
    ///         Unambiguous constructor name of a datatype in module M (if two constructors have the same name, an error message is produced here)
    ///         (Language design note:  If the constructor name is ambiguous or if one of the steps above takes priority, one can qualify the constructor name with the name of the datatype)
    ///      1. Member of module M:  sub-module (including submodules of imports), class, datatype, etc.
    ///         (if two imported types have the same name, an error message is produced here)
    ///      2. Static function or method of M._default
    ///    (Note that in contrast to ResolveNameSegment, imported modules, etc. are ignored)
    ///  * If E denotes a type:
    ///      3. Look up id as a member of that type
    ///  * If E denotes an expression:
    ///      4. Let T be the type of E.  Look up id in T.
    /// </summary>
    /// <param name="expr"></param>
    /// <param name="isLastNameSegment">Indicates that the ExprDotName is not directly enclosed in another ExprDotName expression.</param>
    /// <param name="args">If the ExprDotName is enclosed in an ApplySuffix, then these are the arguments.  The method returns null to indicate
    /// that these arguments, if any, were not used.  If args is non-null and the method does use them, the method returns the resolved expression
    /// that incorporates these arguments.</param>
    /// <param name="resolutionContext"></param>
    /// <param name="allowMethodCall">If false, generates an error if the name denotes a method. If true and the name denotes a method, returns
    /// a Resolver_MethodCall.</param>
    Expression ResolveDotSuffix(ExprDotName expr, bool isLastNameSegment, List<ActualBinding> args, ResolutionContext resolutionContext, bool allowMethodCall) {
      Contract.Requires(expr != null);
      Contract.Requires(!expr.WasResolved());
      Contract.Requires(resolutionContext != null);
      Contract.Ensures(Contract.Result<Expression>() == null || args != null);

      // resolve the LHS expression
      // LHS should not be reveal lemma
      ModuleDecl shadowedImport = null;
      ResolutionContext nonRevealOpts = resolutionContext with { InReveal = false };
      if (expr.Lhs is NameSegment) {
        ResolveNameSegment((NameSegment)expr.Lhs, false, null, nonRevealOpts, false, true, out shadowedImport);
      } else if (expr.Lhs is ExprDotName) {
        ResolveDotSuffix((ExprDotName)expr.Lhs, false, null, nonRevealOpts, false);
      } else {
        ResolveExpression(expr.Lhs, nonRevealOpts);
      }

      if (expr.OptTypeArguments != null) {
        foreach (var ty in expr.OptTypeArguments) {
          ResolveType(expr.tok, ty, resolutionContext, ResolveTypeOptionEnum.InferTypeProxies, null);
        }
      }

      Expression r = null;  // the resolved expression, if successful
      Expression rWithArgs = null;  // the resolved expression after incorporating "args"
      MemberDecl member = null;

      var name = resolutionContext.InReveal ? "reveal_" + expr.SuffixName : expr.SuffixName;
      if (!expr.Lhs.WasResolved()) {
        return null;
      }
      var lhs = expr.Lhs.Resolved;
      if (lhs != null && lhs.Type is Resolver_IdentifierExpr.ResolverType_Module) {
        var ri = (Resolver_IdentifierExpr)lhs;
        var sig = ((ModuleDecl)ri.Decl).AccessibleSignature(false);
        sig = GetSignature(sig);
        // For 0:
        // For 1:

        if (isLastNameSegment && sig.Ctors.TryGetValue(name, out var pair)) {
          // ----- 0. datatype constructor
          if (pair.Item2) {
            // there is more than one constructor with this name
            reporter.Error(MessageSource.Resolver, expr.tok, "the name '{0}' denotes a datatype constructor in module {2}, but does not do so uniquely; add an explicit qualification (for example, '{1}.{0}')", name, pair.Item1.EnclosingDatatype.Name, ((ModuleDecl)ri.Decl).Name);
          } else {
            if (expr.OptTypeArguments != null) {
              reporter.Error(MessageSource.Resolver, expr.tok, "datatype constructor does not take any type parameters ('{0}')", name);
            }
            var rr = new DatatypeValue(expr.tok, pair.Item1.EnclosingDatatype.Name, name, args ?? new List<ActualBinding>());
            ResolveDatatypeValue(resolutionContext, rr, pair.Item1.EnclosingDatatype, null);

            if (args == null) {
              r = rr;
            } else {
              r = rr;  // this doesn't really matter, since we're returning an "rWithArgs" (but if would have been proper to have returned the ctor as a lambda)
              rWithArgs = rr;
            }
          }
        } else if (sig.TopLevels.TryGetValue(name, out var decl)) {
          // ----- 1. Member of the specified module
          if (decl is AmbiguousTopLevelDecl) {
            var ad = (AmbiguousTopLevelDecl)decl;
            reporter.Error(MessageSource.Resolver, expr.tok, "The name {0} ambiguously refers to a type in one of the modules {1} (try qualifying the type name with the module name)", expr.SuffixName, ad.ModuleNames());
          } else {
            // We have found a module name or a type name, neither of which is an expression. However, the ExprDotName we're
            // looking at may be followed by a further suffix that makes this into an expresion. We postpone the rest of the
            // resolution to any such suffix. For now, we create a temporary expression that will never be seen by the compiler
            // or verifier, just to have a placeholder where we can recorded what we have found.
            if (!isLastNameSegment) {
              if (decl is ClassLikeDecl cd && cd.NonNullTypeDecl != null && name != cd.NonNullTypeDecl.Name) {
                // A possibly-null type C? was mentioned. But it does not have any further members. The program should have used
                // the name of the class, C. Report an error and continue.
                reporter.Error(MessageSource.Resolver, expr.tok, "To access members of {0} '{1}', write '{1}', not '{2}'", decl.WhatKind, decl.Name, name);
              }
            }
            r = CreateResolver_IdentifierExpr(expr.tok, name, expr.OptTypeArguments, decl);
          }
        } else if (sig.StaticMembers.TryGetValue(name, out member)) {
          // ----- 2. static member of the specified module
          Contract.Assert(member.IsStatic); // moduleInfo.StaticMembers is supposed to contain only static members of the module's implicit class _default
          if (member is AmbiguousMemberDecl) {
            var ambiguousMember = (AmbiguousMemberDecl)member;
            reporter.Error(MessageSource.Resolver, expr.tok, "The name {0} ambiguously refers to a static member in one of the modules {1} (try qualifying the member name with the module name)", expr.SuffixName, ambiguousMember.ModuleNames());
          } else {
            var receiver = new StaticReceiverExpr(expr.Lhs.tok, (TopLevelDeclWithMembers)member.EnclosingClass, false);
            receiver.ContainerExpression = expr.Lhs;
            r = ResolveExprDotCall(expr.tok, receiver, null, member, args, expr.OptTypeArguments, resolutionContext, allowMethodCall);
          }
        } else {
          reporter.Error(MessageSource.Resolver, expr.tok, "unresolved identifier: {0}", name);
        }

      } else if (lhs != null && lhs.Type is Resolver_IdentifierExpr.ResolverType_Type) {
        var ri = (Resolver_IdentifierExpr)lhs;
        // ----- 3. Look up name in type
        // expand any synonyms
        var ty = new UserDefinedType(expr.tok, ri.Decl.Name, ri.Decl, ri.TypeArgs).NormalizeExpand();
        if (ty.IsDatatype) {
          // ----- LHS is a datatype
          var dt = ty.AsDatatype;
          if (dt.ConstructorsByName != null && dt.ConstructorsByName.TryGetValue(name, out var ctor)) {
            if (expr.OptTypeArguments != null) {
              reporter.Error(MessageSource.Resolver, expr.tok, "datatype constructor does not take any type parameters ('{0}')", name);
            }
            var rr = new DatatypeValue(expr.tok, ctor.EnclosingDatatype.Name, name, args ?? new List<ActualBinding>());
            ResolveDatatypeValue(resolutionContext, rr, ctor.EnclosingDatatype, ty);
            if (args == null) {
              r = rr;
            } else {
              r = rr;  // this doesn't really matter, since we're returning an "rWithArgs" (but if would have been proper to have returned the ctor as a lambda)
              rWithArgs = rr;
            }
          }
        }
        var cd = r == null ? ty.AsTopLevelTypeWithMembersBypassInternalSynonym : null;
        if (cd != null) {
          // ----- LHS is a type with members
          if (GetClassMembers(cd)?.TryGetValue(name, out member) == true) {
            if (!VisibleInScope(member)) {
              reporter.Error(MessageSource.Resolver, expr.tok, "member '{0}' has not been imported in this scope and cannot be accessed here", name);
            }
            if (!member.IsStatic) {
              reporter.Error(MessageSource.Resolver, expr.tok, "accessing member '{0}' requires an instance expression", name); //TODO Unify with similar error messages
              // nevertheless, continue creating an expression that approximates a correct one
            }
            var receiver = new StaticReceiverExpr(expr.Lhs.tok, (UserDefinedType)ty.NormalizeExpand(), (TopLevelDeclWithMembers)member.EnclosingClass, false);
            receiver.ContainerExpression = expr.Lhs;
            r = ResolveExprDotCall(expr.tok, receiver, null, member, args, expr.OptTypeArguments, resolutionContext, allowMethodCall);
          }
        }
        if (r == null) {
          reporter.Error(MessageSource.Resolver, expr.tok, "member '{0}' does not exist in {2} '{1}'", name, ri.Decl.Name, ri.Decl.WhatKind);
        }
      } else if (lhs != null) {
        // ----- 4. Look up name in the type of the Lhs
        member = ResolveMember(expr.tok, expr.Lhs.Type, name, out var tentativeReceiverType);
        if (member != null) {
          Expression receiver;
          if (!member.IsStatic) {
            receiver = expr.Lhs;
            AddAssignableConstraint(expr.tok, tentativeReceiverType, receiver.Type, "receiver type ({1}) does not have a member named " + name);
            r = ResolveExprDotCall(expr.tok, receiver, tentativeReceiverType, member, args, expr.OptTypeArguments, resolutionContext, allowMethodCall);
          } else {
            receiver = new StaticReceiverExpr(expr.tok, (UserDefinedType)tentativeReceiverType, (TopLevelDeclWithMembers)member.EnclosingClass, false, lhs);
            r = ResolveExprDotCall(expr.tok, receiver, null, member, args, expr.OptTypeArguments, resolutionContext, allowMethodCall);
          }
        }
      }

      if (r == null) {
        // an error has been reported above; we won't fill in .ResolvedExpression, but we still must fill in .Type
        expr.Type = new InferredTypeProxy();
      } else {
        CheckForAmbiguityInShadowedImportedModule(shadowedImport, name, expr.tok, false, isLastNameSegment);
        expr.ResolvedExpression = r;
        expr.Type = r.Type;
      }
      return rWithArgs;
    }

    /// <summary>
    /// Check whether the name we just resolved may have been resolved differently if we didn't allow member `M.M` of
    /// module `M` to shadow `M` when the user writes `import opened M`.  Raising an error in that case allowed us to
    /// change the behavior of `import opened` without silently changing the meaning of existing programs.
    /// (https://github.com/dafny-lang/dafny/issues/1996)
    ///
    /// Note the extra care for the constructor case, which is needed because the constructors of datatype `M.M` are
    /// exposed through both `M` and `M.M`, without ambiguity.
    /// </summary>
    private void CheckForAmbiguityInShadowedImportedModule(ModuleDecl moduleDecl, string name,
      IToken tok, bool useCompileSignatures, bool isLastNameSegment) {
      if (moduleDecl != null && NameConflictsWithModuleContents(moduleDecl, name, useCompileSignatures, isLastNameSegment)) {
        reporter.Error(MessageSource.Resolver, tok,
          "Reference to member '{0}' is ambiguous: name '{1}' shadows an import-opened module of the same name, and "
          + "both have a member '{0}'. To solve this issue, give a different name to the imported module using "
          + "`import opened XYZ = ...` instead of `import opened ...`.",
          name, moduleDecl.Name);
      }
    }

    private bool NameConflictsWithModuleContents(ModuleDecl moduleDecl, string name, bool useCompileSignatures, bool isLastNameSegment) {
      var sig = GetSignature(moduleDecl.AccessibleSignature(useCompileSignatures));
      return (
        (isLastNameSegment
         && sig.Ctors.GetValueOrDefault(name) is { Item1: var constructor, Item2: var ambiguous }
         && !ambiguous && constructor.EnclosingDatatype.Name != moduleDecl.Name)
        || sig.TopLevels.ContainsKey(name)
        || sig.StaticMembers.ContainsKey(name)
      );
    }

    Expression ResolveExprDotCall(IToken tok, Expression receiver, Type receiverTypeBound/*?*/,
      MemberDecl member, List<ActualBinding> args, List<Type> optTypeArguments, ResolutionContext resolutionContext, bool allowMethodCall) {
      Contract.Requires(tok != null);
      Contract.Requires(receiver != null);
      Contract.Requires(receiver.WasResolved());
      Contract.Requires(member != null);
      Contract.Requires(resolutionContext != null && resolutionContext.CodeContext != null);

      var rr = new MemberSelectExpr(tok, receiver, member.Name);
      rr.Member = member;

      // Now, fill in rr.Type.  This requires taking into consideration the type parameters passed to the receiver's type as well as any type
      // parameters used in this NameSegment/ExprDotName.
      // Add to "subst" the type parameters given to the member's class/datatype
      rr.TypeApplication_AtEnclosingClass = new List<Type>();
      rr.TypeApplication_JustMember = new List<Type>();
      Dictionary<TypeParameter, Type> subst;
      var rType = (receiverTypeBound ?? receiver.Type).NormalizeExpand();
      if (rType is UserDefinedType udt && udt.ResolvedClass != null) {
        subst = TypeParameter.SubstitutionMap(udt.ResolvedClass.TypeArgs, udt.TypeArgs);
        if (member.EnclosingClass == null) {
          // this can happen for some special members, like real.Floor
        } else {
          rr.TypeApplication_AtEnclosingClass.AddRange(rType.AsParentType(member.EnclosingClass).TypeArgs);
        }
      } else {
        var vtd = ProgramResolver.SystemModuleManager.AsValuetypeDecl(rType);
        if (vtd != null) {
          Contract.Assert(vtd.TypeArgs.Count == rType.TypeArgs.Count);
          subst = TypeParameter.SubstitutionMap(vtd.TypeArgs, rType.TypeArgs);
          rr.TypeApplication_AtEnclosingClass.AddRange(rType.TypeArgs);
        } else {
          Contract.Assert(rType.TypeArgs.Count == 0);
          subst = new Dictionary<TypeParameter, Type>();
        }
      }

      if (member is Field) {
        var field = (Field)member;
        if (optTypeArguments != null) {
          reporter.Error(MessageSource.Resolver, tok, "a field ({0}) does not take any type arguments (got {1})", field.Name, optTypeArguments.Count);
        }
        subst = BuildTypeArgumentSubstitute(subst, receiverTypeBound ?? receiver.Type);
        rr.Type = field.Type.Subst(subst);
      } else if (member is Function) {
        var fn = (Function)member;
        if (fn is TwoStateFunction && !resolutionContext.IsTwoState) {
          reporter.Error(MessageSource.Resolver, tok, "two-state function ('{0}') can only be called in a two-state context", member.Name);
        }
        int suppliedTypeArguments = optTypeArguments == null ? 0 : optTypeArguments.Count;
        if (optTypeArguments != null && suppliedTypeArguments != fn.TypeArgs.Count) {
          reporter.Error(MessageSource.Resolver, tok, "function '{0}' expects {1} type argument{2} (got {3})",
            member.Name, fn.TypeArgs.Count, Util.Plural(fn.TypeArgs.Count), suppliedTypeArguments);
        }
        for (int i = 0; i < fn.TypeArgs.Count; i++) {
          var ta = i < suppliedTypeArguments ? optTypeArguments[i] : new InferredTypeProxy();
          rr.TypeApplication_JustMember.Add(ta);
          subst.Add(fn.TypeArgs[i], ta);
        }
        subst = BuildTypeArgumentSubstitute(subst, receiverTypeBound ?? receiver.Type);
        rr.Type = SelectAppropriateArrowTypeForFunction(fn, subst, SystemModuleManager);
      } else {
        // the member is a method
        var m = (Method)member;
        if (!allowMethodCall) {
          // it's a method and method calls are not allowed in the given context
          reporter.Error(MessageSource.Resolver, tok, "expression is not allowed to invoke a {0} ({1})", member.WhatKind, member.Name);
        }
        int suppliedTypeArguments = optTypeArguments == null ? 0 : optTypeArguments.Count;
        if (optTypeArguments != null && suppliedTypeArguments != m.TypeArgs.Count) {
          reporter.Error(MessageSource.Resolver, tok, "method '{0}' expects {1} type argument{2} (got {3})",
            member.Name, m.TypeArgs.Count, Util.Plural(m.TypeArgs.Count), suppliedTypeArguments);
        }
        for (int i = 0; i < m.TypeArgs.Count; i++) {
          var ta = i < suppliedTypeArguments ? optTypeArguments[i] : new InferredTypeProxy();
          rr.TypeApplication_JustMember.Add(ta);
          subst.Add(m.TypeArgs[i], ta);
        }
        subst = BuildTypeArgumentSubstitute(subst, receiverTypeBound ?? receiver.Type);
        rr.ResolvedOutparameterTypes = m.Outs.ConvertAll(f => f.Type.Subst(subst));
        rr.Type = new InferredTypeProxy();  // fill in this field, in order to make "rr" resolved
      }
      return rr;
    }

    public record MethodCallInformation(IToken Tok, MemberSelectExpr Callee, List<ActualBinding> ActualParameters);

    public MethodCallInformation ResolveApplySuffix(ApplySuffix e, ResolutionContext resolutionContext, bool allowMethodCall) {
      Contract.Requires(e != null);
      Contract.Requires(resolutionContext != null);
      Contract.Ensures(Contract.Result<MethodCallInformation>() == null || allowMethodCall);
      Expression r = null;  // upon success, the expression to which the ApplySuffix resolves
      var errorCount = reporter.Count(ErrorLevel.Error);
      if (e.Lhs is NameSegment) {
        r = ResolveNameSegment((NameSegment)e.Lhs, true, e.Bindings.ArgumentBindings, resolutionContext, allowMethodCall);
        // note, if r is non-null, then e.Args have been resolved and r is a resolved expression that incorporates e.Args
      } else if (e.Lhs is ExprDotName) {
        r = ResolveDotSuffix((ExprDotName)e.Lhs, true, e.Bindings.ArgumentBindings, resolutionContext, allowMethodCall);
        // note, if r is non-null, then e.Args have been resolved and r is a resolved expression that incorporates e.Args
      } else {
        ResolveExpression(e.Lhs, resolutionContext);
      }
      if (e.Lhs.Type == null) {
        // some error had been detected during the attempted resolution of e.Lhs
        e.Lhs.Type = new InferredTypeProxy();
      }
      Label atLabel = null;
      if (e.AtTok != null) {
        atLabel = DominatingStatementLabels.Find(e.AtTok.val);
        if (atLabel == null) {
          reporter.Error(MessageSource.Resolver, e.AtTok, "no label '{0}' in scope at this time", e.AtTok.val);
        }
      }
      if (r == null) {
        var improvedType = PartiallyResolveTypeForMemberSelection(e.Lhs.tok, e.Lhs.Type, "_#apply");
        var fnType = improvedType.AsArrowType;
        if (fnType == null) {
          var lhs = e.Lhs.Resolved;
          if (lhs != null && lhs.Type is Resolver_IdentifierExpr.ResolverType_Module) {
            reporter.Error(MessageSource.Resolver, e.tok, "name of module ({0}) is used as a function", ((Resolver_IdentifierExpr)lhs).Decl.Name);
          } else if (lhs != null && lhs.Type is Resolver_IdentifierExpr.ResolverType_Type) {
            var ri = (Resolver_IdentifierExpr)lhs;
            reporter.Error(MessageSource.Resolver, e.tok, "name of {0} ({1}) is used as a function", ri.Decl.WhatKind, ri.Decl.Name);
          } else {
            if (lhs is MemberSelectExpr mse && mse.Member is Method) {
              if (atLabel != null) {
                Contract.Assert(mse != null); // assured by the parser
                if (mse.Member is TwoStateLemma) {
                  mse.AtLabel = atLabel;
                } else {
                  reporter.Error(MessageSource.Resolver, e.AtTok, "an @-label can only be applied to a two-state lemma");
                }
              }
              if (allowMethodCall) {
                Contract.Assert(!e.Bindings.WasResolved); // we expect that .Bindings has not yet been processed, so we use just .ArgumentBindings in the next line
                var tok = Options.Get(DafnyConsolePrinter.ShowSnippets) ? e.RangeToken.ToToken() : e.tok;
                var cRhs = new MethodCallInformation(tok, mse, e.Bindings.ArgumentBindings);
                return cRhs;
              } else {
                reporter.Error(MessageSource.Resolver, e.tok, "{0} call is not allowed to be used in an expression context ({1})", mse.Member.WhatKind, mse.Member.Name);
              }
            } else if (lhs != null) {  // if e.Lhs.Resolved is null, then e.Lhs was not successfully resolved and an error has already been reported
              reporter.Error(MessageSource.Resolver, e.tok, "non-function expression (of type {0}) is called with parameters", e.Lhs.Type);
            }
          }
          // resolve the arguments, even in the presence of the errors above
          foreach (var binding in e.Bindings.ArgumentBindings) {
            ResolveExpression(binding.Actual, resolutionContext);
          }
        } else {
          var mse = e.Lhs is NameSegment || e.Lhs is ExprDotName ? e.Lhs.Resolved as MemberSelectExpr : null;
          var callee = mse == null ? null : mse.Member as Function;
          if (atLabel != null && !(callee is TwoStateFunction)) {
            reporter.Error(MessageSource.Resolver, e.AtTok, "an @-label can only be applied to a two-state function");
            atLabel = null;
          }
          if (callee != null) {
            // produce a FunctionCallExpr instead of an ApplyExpr(MemberSelectExpr)
            var rr = new FunctionCallExpr(e.Lhs.tok, callee.Name, mse.Obj, e.tok, e.CloseParen, e.Bindings, atLabel) {
              Function = callee,
              TypeApplication_AtEnclosingClass = mse.TypeApplication_AtEnclosingClass,
              TypeApplication_JustFunction = mse.TypeApplication_JustMember
            };
            var typeMap = BuildTypeArgumentSubstitute(mse.TypeArgumentSubstitutionsAtMemberDeclaration());
            ResolveActualParameters(rr.Bindings, callee.Formals, e.tok, callee, resolutionContext, typeMap, callee.IsStatic ? null : mse.Obj);
            rr.Type = callee.ResultType.Subst(typeMap);
            if (errorCount == reporter.Count(ErrorLevel.Error)) {
              Contract.Assert(!(mse.Obj is StaticReceiverExpr) || callee.IsStatic);  // this should have been checked already
              Contract.Assert(callee.Formals.Count == rr.Args.Count);  // this should have been checked already
            }
            r = rr;
          } else {
            List<Formal> formals;
            if (callee != null) {
              formals = callee.Formals;
            } else {
              formals = new List<Formal>();
              for (var i = 0; i < fnType.Args.Count; i++) {
                var argType = fnType.Args[i];
                var formal = new ImplicitFormal(e.tok, "_#p" + i, argType, true, false);
                formals.Add(formal);
              }
            }
            ResolveActualParameters(e.Bindings, formals, e.tok, fnType, resolutionContext, new Dictionary<TypeParameter, Type>(), null);
            r = new ApplyExpr(e.Lhs.tok, e.Lhs, e.Args, e.CloseParen);
            r.Type = fnType.Result;
          }
        }
      }
      if (r == null) {
        // an error has been reported above; we won't fill in .ResolvedExpression, but we still must fill in .Type
        e.Type = new InferredTypeProxy();
      } else {
        e.ResolvedExpression = r;
        e.Type = r.Type;
      }
      return null;
    }

    /// <summary>
    /// the return value is false iff there is an error in resolving the datatype value;
    /// if there is an error then an error message is emitted iff complain is true
    /// </summary>
    private bool ResolveDatatypeValue(ResolutionContext resolutionContext, DatatypeValue dtv, DatatypeDecl dt, Type ty, bool complain = true) {
      Contract.Requires(resolutionContext != null);
      Contract.Requires(dtv != null);
      Contract.Requires(dt != null);
      Contract.Requires(ty == null || (ty.AsDatatype == dt && ty.TypeArgs.Count == dt.TypeArgs.Count));

      var ok = true;
      var gt = new List<Type>(dt.TypeArgs.Count);
      var subst = new Dictionary<TypeParameter, Type>();
      for (int i = 0; i < dt.TypeArgs.Count; i++) {
        Type t = ty == null ? new InferredTypeProxy() : ty.TypeArgs[i];
        gt.Add(t);
        dtv.InferredTypeArgs.Add(t);
        subst.Add(dt.TypeArgs[i], t);
      }
      // Construct a resolved type directly, as we know the declaration is dt.
      dtv.Type = new UserDefinedType(dtv.tok, dt.Name, dt, gt);

      if (!dt.ConstructorsByName.TryGetValue(dtv.MemberName, out var ctor)) {
        ok = false;
        if (complain) {
          reporter.Error(MessageSource.Resolver, dtv.tok, "undeclared constructor {0} in datatype {1}", dtv.MemberName, dtv.DatatypeName);
        }
      } else {
        Contract.Assert(ctor != null);  // follows from postcondition of TryGetValue
        dtv.Ctor = ctor;
      }
      if (complain && ctor != null) {
        ResolveActualParameters(dtv.Bindings, ctor.Formals, dtv.tok, ctor, resolutionContext, subst, null);
      } else {
        // still resolve the expressions
        foreach (var binding in dtv.Bindings.ArgumentBindings) {
          ResolveExpression(binding.Actual, resolutionContext);
        }
        dtv.Bindings.AcceptArgumentExpressionsAsExactParameterList();
      }

      return ok && ctor.Formals.Count == dtv.Arguments.Count;
    }

    public void ResolveFunctionCallExpr(FunctionCallExpr e, ResolutionContext resolutionContext) {
      Contract.Requires(e != null);
      Contract.Requires(e.Type == null);  // should not have been type checked before

      ResolveReceiver(e.Receiver, resolutionContext);
      Contract.Assert(e.Receiver.Type != null);  // follows from postcondition of ResolveExpression

      var member = ResolveMember(e.tok, e.Receiver.Type, e.Name, out var tentativeReceiverType);
#if !NO_WORK_TO_BE_DONE
      var ctype = (UserDefinedType)tentativeReceiverType;
#endif
      if (member == null) {
        // error has already been reported by ResolveMember
      } else if (member is Method) {
        reporter.Error(MessageSource.Resolver, e, "member {0} in type {1} refers to a method, but only functions can be used in this context", e.Name, cce.NonNull(ctype).Name);
      } else if (!(member is Function)) {
        reporter.Error(MessageSource.Resolver, e, "member {0} in type {1} does not refer to a function", e.Name, cce.NonNull(ctype).Name);
      } else {
        Function function = (Function)member;
        e.Function = function;
        if (function is TwoStateFunction && !resolutionContext.IsTwoState) {
          reporter.Error(MessageSource.Resolver, e.tok, "a two-state function can be used only in a two-state context");
        }
        if (e.Receiver is StaticReceiverExpr && !function.IsStatic) {
          reporter.Error(MessageSource.Resolver, e, "an instance function must be selected via an object, not just a class name");
        }
        Contract.Assert(ctype != null);  // follows from postcondition of ResolveMember
        if (!function.IsStatic) {
          if (!scope.AllowInstance && e.Receiver is ThisExpr) {
            // The call really needs an instance, but that instance is given as 'this', which is not
            // available in this context.  In most cases, occurrences of 'this' inside e.Receiver would
            // have been caught in the recursive call to resolve e.Receiver, but not the specific case
            // of e.Receiver being 'this' (explicitly or implicitly), for that case needs to be allowed
            // in the event that a static function calls another static function (and note that we need the
            // type of the receiver in order to find the method, so we could not have made this check
            // earlier).
            reporter.Error(MessageSource.Resolver, e.Receiver, "'this' is not allowed in a 'static' context");
          } else if (e.Receiver is StaticReceiverExpr) {
            reporter.Error(MessageSource.Resolver, e.Receiver, "call to instance function requires an instance");
          }
        }
        // build the type substitution map
        var typeMap = new Dictionary<TypeParameter, Type>();
        for (int i = 0; i < ctype.TypeArgs.Count; i++) {
          typeMap.Add(ctype.ResolvedClass.TypeArgs[i], ctype.TypeArgs[i]);
        }
        var typeThatEnclosesMember = ctype.AsParentType(member.EnclosingClass);
        e.TypeApplication_AtEnclosingClass = new List<Type>();
        for (int i = 0; i < typeThatEnclosesMember.TypeArgs.Count; i++) {
          e.TypeApplication_AtEnclosingClass.Add(typeThatEnclosesMember.TypeArgs[i]);
        }
        e.TypeApplication_JustFunction = new List<Type>();
        foreach (TypeParameter p in function.TypeArgs) {
          var ty = new ParamTypeProxy(p);
          typeMap.Add(p, ty);
          e.TypeApplication_JustFunction.Add(ty);
        }
        Dictionary<TypeParameter, Type> subst = BuildTypeArgumentSubstitute(typeMap);

        // type check the arguments
        ResolveActualParameters(e.Bindings, function.Formals, e.tok, function, resolutionContext, subst, function.IsStatic ? null : e.Receiver);

        e.Type = function.ResultType.Subst(subst).NormalizeExpand();
      }
    }

    void ResolveReceiver(Expression expr, ResolutionContext resolutionContext) {
      Contract.Requires(expr != null);
      Contract.Ensures(expr.Type != null);

      if (expr is ThisExpr && !expr.WasResolved()) {
        // Allow 'this' here, regardless of scope.AllowInstance.  The caller is responsible for
        // making sure 'this' does not really get used when it's not available.
        Contract.Assume(currentClass != null);  // this is really a precondition, in this case
        expr.Type = GetThisType(expr.tok, currentClass);
      } else {
        ResolveExpression(expr, resolutionContext);
      }
    }

    void ResolveSeqSelectExpr(SeqSelectExpr e, ResolutionContext resolutionContext) {
      Contract.Requires(e != null);
      if (e.Type != null) {
        // already resolved
        return;
      }

      ResolveExpression(e.Seq, resolutionContext);
      Contract.Assert(e.Seq.Type != null);  // follows from postcondition of ResolveExpression

      if (e.SelectOne) {
        AddXConstraint(e.tok, "Indexable", e.Seq.Type, "element selection requires a sequence, array, multiset, or map (got {0})");
        ResolveExpression(e.E0, resolutionContext);
        AddXConstraint(e.E0.tok, "ContainerIndex", e.Seq.Type, e.E0.Type, "incorrect type for selection into {0} (got {1})");
        Contract.Assert(e.E1 == null);
        e.Type = new InferredTypeProxy() { KeepConstraints = true };
        AddXConstraint(e.tok, "ContainerResult",
          e.Seq.Type, e.Type,
          new SeqSelectOneErrorMsg(e.tok, e.Seq.Type, e.Type));
      } else {
        AddXConstraint(e.tok, "MultiIndexable", e.Seq.Type, "multi-selection of elements requires a sequence or array (got {0})");
        if (e.E0 != null) {
          ResolveExpression(e.E0, resolutionContext);
          AddXConstraint(e.E0.tok, "ContainerIndex", e.Seq.Type, e.E0.Type, "incorrect type for selection into {0} (got {1})");
          ConstrainSubtypeRelation(NewIntegerBasedProxy(e.tok), e.E0.Type, e.E0, "wrong number of indices for multi-selection");
        }
        if (e.E1 != null) {
          ResolveExpression(e.E1, resolutionContext);
          AddXConstraint(e.E1.tok, "ContainerIndex", e.Seq.Type, e.E1.Type, "incorrect type for selection into {0} (got {1})");
          ConstrainSubtypeRelation(NewIntegerBasedProxy(e.tok), e.E1.Type, e.E1, "wrong number of indices for multi-selection");
        }
        var resultType = new InferredTypeProxy() { KeepConstraints = true };
        e.Type = new SeqType(resultType);
        AddXConstraint(e.tok, "ContainerResult", e.Seq.Type, resultType, "multi-selection has type {0} which is incompatible with expected type {1}");
      }
    }

  }
}<|MERGE_RESOLUTION|>--- conflicted
+++ resolved
@@ -5573,17 +5573,10 @@
       } else {
         // ----- None of the above
         var hint0 = "(did you forget to qualify a name or declare a module import 'opened'?)";
-<<<<<<< HEAD
-        var hint1 = " (note that names in outer modules are not visible in nested modules)";
-        var hint2 = "";
-        if (Options.Get(CommonOptionBag.GeneralTraits) && expr.Name.EndsWith("?")) {
-          var nameWithoutQuestionMark = expr.Name.Substring(0, expr.Name.Length - 1);
-=======
         var hint1 = " (note that names in outer modules are not visible in contained modules)";
         var hint2 = "";
         if (Options.Get(CommonOptionBag.GeneralTraits) && expr.Name.EndsWith("?")) {
           var nameWithoutQuestionMark = expr.Name[..^1];
->>>>>>> eb042e7b
           if (nameWithoutQuestionMark.Length != 0 &&
               moduleInfo.TopLevels.TryGetValue(nameWithoutQuestionMark, out decl) && decl is TraitDecl) {
             hint2 =
