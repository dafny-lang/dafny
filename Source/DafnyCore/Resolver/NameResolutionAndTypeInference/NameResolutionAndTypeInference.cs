--- conflicted
+++ resolved
@@ -3517,11 +3517,7 @@
       } else if (stmt is BreakOrContinueStmt) {
         var s = (BreakOrContinueStmt)stmt;
         if (s.TargetLabel != null) {
-<<<<<<< HEAD
           var target = EnclosingStatementLabels.Find(s.TargetLabel.Value);
-=======
-          Statement target = EnclosingStatementLabels.Find(s.TargetLabel.Value);
->>>>>>> ffaff075
           if (target == null) {
             reporter.Error(MessageSource.Resolver, s.TargetLabel, $"{s.Kind} label is undefined or not in scope: {s.TargetLabel.Value}");
           } else if (s.IsContinue && !(target is LoopStmt)) {
